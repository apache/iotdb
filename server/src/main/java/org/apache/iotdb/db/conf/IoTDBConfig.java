/*
 * Licensed to the Apache Software Foundation (ASF) under one
 * or more contributor license agreements.  See the NOTICE file
 * distributed with this work for additional information
 * regarding copyright ownership.  The ASF licenses this file
 * to you under the Apache License, Version 2.0 (the
 * "License"); you may not use this file except in compliance
 * with the License.  You may obtain a copy of the License at
 *
 *     http://www.apache.org/licenses/LICENSE-2.0
 *
 * Unless required by applicable law or agreed to in writing,
 * software distributed under the License is distributed on an
 * "AS IS" BASIS, WITHOUT WARRANTIES OR CONDITIONS OF ANY
 * KIND, either express or implied.  See the License for the
 * specific language governing permissions and limitations
 * under the License.
 */
package org.apache.iotdb.db.conf;

import org.apache.iotdb.db.conf.directories.DirectoryManager;
import org.apache.iotdb.db.engine.compaction.CompactionStrategy;
import org.apache.iotdb.db.engine.merge.selector.MergeFileStrategy;
import org.apache.iotdb.db.engine.storagegroup.timeindex.TimeIndexLevel;
import org.apache.iotdb.db.exception.LoadConfigurationException;
import org.apache.iotdb.db.metadata.MManager;
import org.apache.iotdb.db.service.TSServiceImpl;
import org.apache.iotdb.rpc.RpcTransportFactory;
import org.apache.iotdb.tsfile.common.conf.TSFileDescriptor;
import org.apache.iotdb.tsfile.common.constant.TsFileConstant;
import org.apache.iotdb.tsfile.file.metadata.enums.TSDataType;
import org.apache.iotdb.tsfile.file.metadata.enums.TSEncoding;
import org.apache.iotdb.tsfile.fileSystem.FSType;

import org.slf4j.Logger;
import org.slf4j.LoggerFactory;

import java.io.File;
import java.util.regex.Matcher;
import java.util.regex.Pattern;

import static org.apache.iotdb.tsfile.common.constant.TsFileConstant.PATH_SEPARATOR;

public class IoTDBConfig {

  /* Names of Watermark methods */
  public static final String WATERMARK_GROUPED_LSB = "GroupBasedLSBMethod";
  static final String CONFIG_NAME = "iotdb-engine.properties";
  private static final Logger logger = LoggerFactory.getLogger(IoTDBConfig.class);
  private static final String MULTI_DIR_STRATEGY_PREFIX =
      "org.apache.iotdb.db.conf.directories.strategy.";
  private static final String DEFAULT_MULTI_DIR_STRATEGY = "MaxDiskUsableSpaceFirstStrategy";

  // e.g., a31+/$%#&[]{}3e4
  private static final String ID_MATCHER =
      "([a-zA-Z0-9/\"[ ],:@#$%&{}\\[\\]\\-+\\u2E80-\\u9FFF_]+)";

  private static final String STORAGE_GROUP_MATCHER = "([a-zA-Z0-9_.\\u2E80-\\u9FFF]+)";

  // e.g.,  .s1
  private static final String PARTIAL_NODE_MATCHER = "[" + PATH_SEPARATOR + "]" + ID_MATCHER;

  // for path like: root.sg1.d1."1.2.3", root.sg.d1."1.2.3"
  // TODO : need to match the rule of antlr grammar
  private static final String NODE_MATCHER =
      "([" + PATH_SEPARATOR + "][\"])?" + ID_MATCHER + "(" + PARTIAL_NODE_MATCHER + ")*([\"])?";

  public static final Pattern STORAGE_GROUP_PATTERN = Pattern.compile(STORAGE_GROUP_MATCHER);

  public static final Pattern NODE_PATTERN = Pattern.compile(NODE_MATCHER);

  /** Port which the metrics service listens to. */
  private int metricsPort = 8181;

  private boolean enableMetricService = false;

  /** whether to enable the mqtt service. */
  private boolean enableMQTTService = false;

  /** the mqtt service binding host. */
  private String mqttHost = "0.0.0.0";

  /** the mqtt service binding port. */
  private int mqttPort = 1883;

  /** the handler pool size for handing the mqtt messages. */
  private int mqttHandlerPoolSize = 1;

  /** the mqtt message payload formatter. */
  private String mqttPayloadFormatter = "json";

  /** max mqtt message size */
  private int mqttMaxMessageSize = 1048576;

  /** Rpc binding address. */
  private String rpcAddress = "0.0.0.0";

  /** whether to use thrift compression. */
  private boolean rpcThriftCompressionEnable = false;

  /** whether to use Snappy compression before sending data through the network */
  private boolean rpcAdvancedCompressionEnable = false;

  /** Port which the JDBC server listens to. */
  private int rpcPort = 6667;

  /** Max concurrent client number */
  private int rpcMaxConcurrentClientNum = 65535;

  /** Memory allocated for the write process */
  private long allocateMemoryForWrite = Runtime.getRuntime().maxMemory() * 4 / 10;

  /** Memory allocated for the read process */
  private long allocateMemoryForRead = Runtime.getRuntime().maxMemory() * 3 / 10;

  /** Memory allocated for the mtree */
  private long allocateMemoryForSchema = Runtime.getRuntime().maxMemory() * 1 / 10;

  /** Memory allocated for the read process besides cache */
  private long allocateMemoryForReadWithoutCache = Runtime.getRuntime().maxMemory() * 9 / 100;

  private volatile int maxQueryDeduplicatedPathNum = 1000;

  /** Ratio of memory allocated for buffered arrays */
  private double bufferedArraysMemoryProportion = 0.6;

  /** Flush proportion for system */
  private double flushProportion = 0.4;

  /** Reject proportion for system */
  private double rejectProportion = 0.8;

  /** If storage group increased more than this threshold, report to system. */
  private long storageGroupSizeReportThreshold = 16 * 1024 * 1024L;

  /** When inserting rejected, waiting period to check system again */
  private int checkPeriodWhenInsertBlocked = 50;

  /** When inserting rejected exceeds this, throw an exception */
  private int maxWaitingTimeWhenInsertBlockedInMs = 10000;
  /** Is the write ahead log enable. */
  private boolean enableWal = true;

  private volatile boolean readOnly = false;

  private boolean enableDiscardOutOfOrderData = false;

  /**
   * When a certain amount of write ahead logs is reached, they will be flushed to the disk. It is
   * possible to lose at most flush_wal_threshold operations.
   */
  private int flushWalThreshold = 10000;

  /** this variable set timestamp precision as millisecond, microsecond or nanosecond */
  private String timestampPrecision = "ms";

  /**
   * The cycle when write ahead log is periodically forced to be written to disk(in milliseconds) If
   * set this parameter to 0 it means call outputStream.force(true) after every each insert
   */
  private long forceWalPeriodInMs = 100;

  /**
   * The size of the log buffer in each log node (in bytes). Due to the double buffer mechanism, if
   * WAL is enabled and the size of the inserted plan is greater than one-half of this parameter,
   * then the insert plan will be rejected by WAL.
   */
  private int walBufferSize = 16 * 1024 * 1024;

  private int maxWalBytebufferNumForEachPartition = 6;

  private long walPoolTrimIntervalInMS = 10_000;

  private int estimatedSeriesSize = 300;

  /**
   * Size of log buffer for every MetaData operation. If the size of a MetaData operation plan is
   * larger than this parameter, then the MetaData operation plan will be rejected by MManager.
   */
  private int mlogBufferSize = 1024 * 1024;

  /**
   * The size of log buffer for every trigger management operation plan. If the size of a trigger
   * management operation plan is larger than this parameter, the trigger management operation plan
   * will be rejected by TriggerManager.
   */
  private int tlogBufferSize = 1024 * 1024;

  /** default base dir, stores all IoTDB runtime files */
  private static final String DEFAULT_BASE_DIR = "data";

  /** System directory, including version file for each storage group and metadata */
  private String systemDir = DEFAULT_BASE_DIR + File.separator + IoTDBConstant.SYSTEM_FOLDER_NAME;

  /** Schema directory, including storage set of values. */
  private String schemaDir =
      DEFAULT_BASE_DIR
          + File.separator
          + IoTDBConstant.SYSTEM_FOLDER_NAME
          + File.separator
          + IoTDBConstant.SCHEMA_FOLDER_NAME;

  /** Sync directory, including the lock file, uuid file, device owner map */
  private String syncDir =
      DEFAULT_BASE_DIR
          + File.separator
          + IoTDBConstant.SYSTEM_FOLDER_NAME
          + File.separator
          + IoTDBConstant.SYNC_FOLDER_NAME;

  /** Performance tracing directory, stores performance tracing files */
  private String tracingDir = DEFAULT_BASE_DIR + File.separator + IoTDBConstant.TRACING_FOLDER_NAME;

  /** Query directory, stores temporary files of query */
  private String queryDir = DEFAULT_BASE_DIR + File.separator + IoTDBConstant.QUERY_FOLDER_NAME;

  /** External lib directory, stores user-uploaded JAR files */
  private String extDir = IoTDBConstant.EXT_FOLDER_NAME;

  /** External lib directory for UDF, stores user-uploaded JAR files */
  private String udfDir =
      IoTDBConstant.EXT_FOLDER_NAME + File.separator + IoTDBConstant.UDF_FOLDER_NAME;

  /** External lib directory for trigger, stores user-uploaded JAR files */
  private String triggerDir =
      IoTDBConstant.EXT_FOLDER_NAME + File.separator + IoTDBConstant.TRIGGER_FOLDER_NAME;

  /** Data directory of data. It can be settled as dataDirs = {"data1", "data2", "data3"}; */
  private String[] dataDirs = {"data" + File.separator + "data"};

  /** Strategy of multiple directories. */
  private String multiDirStrategyClassName = null;

  /** Wal directory. */
  private String walDir = DEFAULT_BASE_DIR + File.separator + "wal";

  /** Maximum MemTable number. Invalid when enableMemControl is true. */
  private int maxMemtableNumber = 0;

  /** The amount of data iterate each time in server */
  private int batchSize = 100000;

  /** How many threads can concurrently flush. When <= 0, use CPU core number. */
  private int concurrentFlushThread = Runtime.getRuntime().availableProcessors();

  /** How many threads can concurrently query. When <= 0, use CPU core number. */
  private int concurrentQueryThread = Runtime.getRuntime().availableProcessors();

  /** Is the write mem control for writing enable. */
  private boolean enableMemControl = true;

  /** Is the write ahead log enable. */
  private boolean enableIndex = false;

  /** How many threads can concurrently build index. When <= 0, use CPU core number. */
  private int concurrentIndexBuildThread = Runtime.getRuntime().availableProcessors();

  /**
   * If we enable the memory-control mechanism during index building , {@code indexBufferSize}
   * refers to the byte-size of memory buffer threshold. For each index processor, all indexes in
   * one {@linkplain org.apache.iotdb.db.index.IndexFileProcessor IndexFileProcessor} share a total
   * common buffer size. With the memory-control mechanism, the occupied memory of all raw data and
   * index structures will be counted. If the memory buffer size reaches this threshold, the indexes
   * will be flushed to the disk file. As a result, data in one series may be divided into more than
   * one part and indexed separately.
   */
  private long indexBufferSize = 128 * 1024 * 1024L;

  /**
   * the index framework adopts sliding window model to preprocess the original tv list in the
   * subsequence matching task.
   */
  private int defaultIndexWindowRange = 10;

  /** index directory. */
  private String indexRootFolder = "data" + File.separator + "index";

  /** When a TsFile's file size (in byte) exceed this, the TsFile is forced closed. */
  private long tsFileSizeThreshold = 1L;

  /** When a memTable's size (in byte) exceeds this, the memtable is flushed to disk. */
  private long memtableSizeThreshold = 1024 * 1024 * 1024L;

  /** When average series point number reaches this, flush the memtable to disk */
  private int avgSeriesPointNumberThreshold = 100000;

  /**
   * Work when tsfile_manage_strategy is level_strategy. When merge point number reaches this, merge
   * the files to the last level. During a merge, if a chunk with less number of chunks than this
   * parameter, the chunk will be merged with its succeeding chunks even if it is not overflowed,
   * until the merged chunks reach this threshold and the new chunk will be flushed.
   */
  private int mergeChunkPointNumberThreshold = 100000;

  /**
   * Works when the compaction_strategy is LEVEL_COMPACTION. When point number of a page reaches
   * this, use "append merge" instead of "deserialize merge".
   */
  private int mergePagePointNumberThreshold = 100;

  /** LEVEL_COMPACTION, NO_COMPACTION */
  private CompactionStrategy compactionStrategy = CompactionStrategy.LEVEL_COMPACTION;

  /**
   * Works when the compaction_strategy is LEVEL_COMPACTION. Whether to merge unseq files into seq
   * files or not.
   */
  private boolean enableUnseqCompaction = true;

  /**
   * Works when the compaction_strategy is LEVEL_COMPACTION. The max seq file num of each level.
   * When the num of files in one level exceeds this, the files in this level will merge to one and
   * put to upper level.
   */
  private int seqFileNumInEachLevel = 6;

  /** Works when the compaction_strategy is LEVEL_COMPACTION. The max num of seq level. */
  private int seqLevelNum = 3;

  /**
   * Works when compaction_strategy is LEVEL_COMPACTION. The max ujseq file num of each level. When
   * the num of files in one level exceeds this, the files in this level will merge to one and put
   * to upper level.
   */
  private int unseqFileNumInEachLevel = 10;

  /** Works when the compaction_strategy is LEVEL_COMPACTION. The max num of unseq level. */
  private int unseqLevelNum = 1;

  /** whether to cache meta data(ChunkMetaData and TsFileMetaData) or not. */
  private boolean metaDataCacheEnable = true;

  /** Memory allocated for timeSeriesMetaData cache in read process */
  private long allocateMemoryForTimeSeriesMetaDataCache = allocateMemoryForRead / 5;

  /** Memory allocated for chunk cache in read process */
  private long allocateMemoryForChunkCache = allocateMemoryForRead / 10;

  /** Whether to enable Last cache */
  private boolean lastCacheEnable = true;

  /** Set true to enable statistics monitor service, false to disable statistics service. */
  private boolean enableStatMonitor = false;

  /** Set true to enable writing monitor time series. */
  private boolean enableMonitorSeriesWrite = false;

  /** Cache size of {@code checkAndGetDataTypeCache} in {@link MManager}. */
  private int mManagerCacheSize = 300000;

  /** Cache size of {@code checkAndGetDataTypeCache} in {@link MManager}. */
  private int mRemoteSchemaCacheSize = 100000;

  /** Is external sort enable. */
  private boolean enableExternalSort = true;

  /**
   * The threshold of items in external sort. If the number of chunks participating in sorting
   * exceeds this threshold, external sorting is enabled, otherwise memory sorting is used.
   */
  private int externalSortThreshold = 1000;

  /** Is this IoTDB instance a receiver of sync or not. */
  private boolean isSyncEnable = false;
  /** If this IoTDB instance is a receiver of sync, set the server port. */
  private int syncServerPort = 5555;
  /**
   * Set the language version when loading file including error information, default value is "EN"
   */
  private String languageVersion = "EN";

  private String ipWhiteList = "0.0.0.0/0";
  /** Examining period of cache file reader : 100 seconds. */
  private long cacheFileReaderClearPeriod = 100000;

  /** the max executing time of query in ms. */
  private int queryTimeThreshold = 60000;

  /** Replace implementation class of JDBC service */
  private String rpcImplClassName = TSServiceImpl.class.getName();

  /** Is stat performance of sub-module enable. */
  private boolean enablePerformanceStat = false;

  /** Is performance tracing enable. */
  private boolean enablePerformanceTracing = false;

  /** The display of stat performance interval in ms. */
  private long performanceStatDisplayInterval = 60000;

  /** The memory used for stat performance. */
  private int performanceStatMemoryInKB = 20;
  /** whether use chunkBufferPool. */
  private boolean chunkBufferPoolEnable = false;

  /** Switch of watermark function */
  private boolean enableWatermark = false;

  /** Secret key for watermark */
  private String watermarkSecretKey = "IoTDB*2019@Beijing";

  /** Bit string of watermark */
  private String watermarkBitString = "100101110100";

  /** Watermark method and parameters */
  private String watermarkMethod = "GroupBasedLSBMethod(embed_row_cycle=2,embed_lsb_num=5)";

  /** Switch of creating schema automatically */
  private boolean enableAutoCreateSchema = true;

  /** register time series as which type when receiving boolean string "true" or "false" */
  private TSDataType booleanStringInferType = TSDataType.BOOLEAN;

  /** register time series as which type when receiving an integer string "67" */
  private TSDataType integerStringInferType = TSDataType.FLOAT;

  /**
   * register time series as which type when receiving an integer string and using float may lose
   * precision num > 2 ^ 24
   */
  private TSDataType longStringInferType = TSDataType.DOUBLE;

  /** register time series as which type when receiving a floating number string "6.7" */
  private TSDataType floatingStringInferType = TSDataType.FLOAT;

  /**
   * register time series as which type when receiving the Literal NaN. Values can be DOUBLE, FLOAT
   * or TEXT
   */
  private TSDataType nanStringInferType = TSDataType.DOUBLE;

  /** Storage group level when creating schema automatically is enabled */
  private int defaultStorageGroupLevel = 1;

  /** BOOLEAN encoding when creating schema automatically is enabled */
  private TSEncoding defaultBooleanEncoding = TSEncoding.RLE;

  /** INT32 encoding when creating schema automatically is enabled */
  private TSEncoding defaultInt32Encoding = TSEncoding.RLE;

  /** INT64 encoding when creating schema automatically is enabled */
  private TSEncoding defaultInt64Encoding = TSEncoding.RLE;

  /** FLOAT encoding when creating schema automatically is enabled */
  private TSEncoding defaultFloatEncoding = TSEncoding.GORILLA;

  /** DOUBLE encoding when creating schema automatically is enabled */
  private TSEncoding defaultDoubleEncoding = TSEncoding.GORILLA;

  /** TEXT encoding when creating schema automatically is enabled */
  private TSEncoding defaultTextEncoding = TSEncoding.PLAIN;

  /** How much memory (in byte) can be used by a single merge task. */
  private long mergeMemoryBudget = (long) (Runtime.getRuntime().maxMemory() * 0.1);

  /** How many threads will be set up to perform upgrade tasks. */
  private int upgradeThreadNum = 1;

  /** How many threads will be set up to perform main merge tasks. */
  private int mergeThreadNum = 1;

  /** How many threads will be set up to perform unseq merge chunk sub-tasks. */
  private int mergeChunkSubThreadNum = 4;

  /**
   * If one merge file selection runs for more than this time, it will be ended and its current
   * selection will be used as final selection. Unit: millis. When < 0, it means time is unbounded.
   */
  private long mergeFileSelectionTimeBudget = 30 * 1000L;

  /**
   * When set to true, if some crashed merges are detected during system rebooting, such merges will
   * be continued, otherwise, the unfinished parts of such merges will not be continued while the
   * finished parts still remain as they are.
   */
  private boolean continueMergeAfterReboot = false;

  /**
   * A global merge will be performed each such interval, that is, each storage group will be merged
   * (if proper merge candidates can be found). Unit: second.
   */
  private long mergeIntervalSec = 0L;

  /**
   * When set to true, all unseq merges becomes full merge (the whole SeqFiles are re-written
   * despite how much they are overflowed). This may increase merge overhead depending on how much
   * the SeqFiles are overflowed.
   */
  private boolean forceFullMerge = false;

  /** The limit of compaction merge can reach per second */
  private int mergeWriteThroughputMbPerSec = 8;

  /**
   * How many thread will be set up to perform compaction, 10 by default. Set to 1 when less than or
   * equal to 0.
   */
  private int compactionThreadNum = 10;

  private MergeFileStrategy mergeFileStrategy = MergeFileStrategy.MAX_SERIES_NUM;

  /** Default system file storage is in local file system (unsupported) */
  private FSType systemFileStorageFs = FSType.LOCAL;

  /** Default TSfile storage is in local file system */
  private FSType tsFileStorageFs = FSType.LOCAL;

  /** Default core-site.xml file path is /etc/hadoop/conf/core-site.xml */
  private String coreSitePath = "/etc/hadoop/conf/core-site.xml";

  /** Default hdfs-site.xml file path is /etc/hadoop/conf/hdfs-site.xml */
  private String hdfsSitePath = "/etc/hadoop/conf/hdfs-site.xml";

  /** Default HDFS ip is localhost */
  private String hdfsIp = "localhost";

  /** Default HDFS port is 9000 */
  private String hdfsPort = "9000";

  /** Default DFS NameServices is hdfsnamespace */
  private String dfsNameServices = "hdfsnamespace";

  /** Default DFS HA name nodes are nn1 and nn2 */
  private String dfsHaNamenodes = "nn1,nn2";

  /** Default DFS HA automatic failover is enabled */
  private boolean dfsHaAutomaticFailoverEnabled = true;

  /**
   * Default DFS client failover proxy provider is
   * "org.apache.hadoop.hdfs.server.namenode.ha.ConfiguredFailoverProxyProvider"
   */
  private String dfsClientFailoverProxyProvider =
      "org.apache.hadoop.hdfs.server.namenode.ha.ConfiguredFailoverProxyProvider";

  /** whether use kerberos to authenticate hdfs */
  private boolean useKerberos = false;

  /** full path of kerberos keytab file */
  private String kerberosKeytabFilePath = "/path";

  /** kerberos principal */
  private String kerberosPrincipal = "principal";

  /** the num of memtable in each storage group */
  private int concurrentWritingTimePartition = 1;

  /** the default fill interval in LinearFill and PreviousFill, -1 means infinite past time */
  private int defaultFillInterval = -1;

  /**
   * default TTL for storage groups that are not set TTL by statements, in ms
   *
   * <p>Notice: if this property is changed, previous created storage group which are not set TTL
   * will also be affected.
   */
  private long defaultTTL = Long.MAX_VALUE;

  /** The default value of primitive array size in array pool */
  private int primitiveArraySize = 128;

  /** whether enable data partition. If disabled, all data belongs to partition 0 */
  private boolean enablePartition = false;

  /** whether enable MTree snapshot */
  private boolean enableMTreeSnapshot = false;

  /** Interval line number of mlog.txt when creating a checkpoint and saving snapshot of mtree */
  private int mtreeSnapshotInterval = 100000;

  /**
   * Threshold interval time of MTree modification. If the last modification time is less than this
   * threshold, MTree snapshot will not be created. Unit: second. Default: 1 hour(3600 seconds)
   */
  private int mtreeSnapshotThresholdTime = 3600;

  /** Time range for partitioning data inside each storage group, the unit is second */
  private long partitionInterval = 604800;

  /**
   * Level of TimeIndex, which records the start time and end time of TsFileResource. Currently,
   * DEVICE_TIME_INDEX and FILE_TIME_INDEX are supported, and could not be changed after first set.
   */
  private TimeIndexLevel timeIndexLevel = TimeIndexLevel.DEVICE_TIME_INDEX;

  // just for test
  // wait for 60 second by default.
  private int thriftServerAwaitTimeForStopService = 60;

  private int queryCacheSizeInMetric = 50;

  // max size for tag and attribute of one time series
  private int tagAttributeTotalSize = 700;

  // In one insert (one device, one timestamp, multiple measurements),
  // if enable partial insert, one measurement failure will not impact other measurements
  private boolean enablePartialInsert = true;

  // Open ID Secret
  private String openIdProviderUrl = null;

  // the authorizer provider class which extends BasicAuthorizer
  private String authorizerProvider = "org.apache.iotdb.db.auth.authorizer.LocalFileAuthorizer";

  /**
   * Used to estimate the memory usage of text fields in a UDF query. It is recommended to set this
   * value to be slightly larger than the average length of all text records.
   */
  private int udfInitialByteArrayLengthForMemoryControl = 48;

  /**
   * How much memory may be used in ONE UDF query (in MB).
   *
   * <p>The upper limit is 20% of allocated memory for read.
   *
   * <p>udfMemoryBudgetInMB = udfReaderMemoryBudgetInMB + udfTransformerMemoryBudgetInMB +
   * udfCollectorMemoryBudgetInMB
   */
  private float udfMemoryBudgetInMB = (float) Math.min(30.0f, 0.2 * allocateMemoryForRead);

  private float udfReaderMemoryBudgetInMB = (float) (1.0 / 3 * udfMemoryBudgetInMB);

  private float udfTransformerMemoryBudgetInMB = (float) (1.0 / 3 * udfMemoryBudgetInMB);

  private float udfCollectorMemoryBudgetInMB = (float) (1.0 / 3 * udfMemoryBudgetInMB);

  // time in nanosecond precision when starting up
  private long startUpNanosecond = System.nanoTime();

  /** thrift max frame size, the default is 15MB, we change it to 64MB */
  private int thriftMaxFrameSize = 67108864;

  /** thrift init buffer size, the default is 1KB. */
  private int thriftInitBufferSize = 1024;

  /** time interval in minute for calculating query frequency */
  private int frequencyIntervalInMinute = 1;

  /** time cost(ms) threshold for slow query */
  private long slowQueryThreshold = 5000;

  /** if the debug_state is true, we will print more details about the process of query */
  private boolean debugState = false;

  /**
   * whether enable the rpc service. This parameter has no a corresponding field in the
   * iotdb-engine.properties
   */
  private boolean enableRpcService = true;

  /** the size of ioTaskQueue */
  private int ioTaskQueueSizeForFlushing = 10;

  /** the number of virtual storage groups per user-defined storage group */
  private int virtualStorageGroupNum = 1;

  public IoTDBConfig() {
    // empty constructor
  }

  public float getUdfMemoryBudgetInMB() {
    return udfMemoryBudgetInMB;
  }

  public void setUdfMemoryBudgetInMB(float udfMemoryBudgetInMB) {
    this.udfMemoryBudgetInMB = udfMemoryBudgetInMB;
  }

  public float getUdfReaderMemoryBudgetInMB() {
    return udfReaderMemoryBudgetInMB;
  }

  public void setUdfReaderMemoryBudgetInMB(float udfReaderMemoryBudgetInMB) {
    this.udfReaderMemoryBudgetInMB = udfReaderMemoryBudgetInMB;
  }

  public float getUdfTransformerMemoryBudgetInMB() {
    return udfTransformerMemoryBudgetInMB;
  }

  public void setUdfTransformerMemoryBudgetInMB(float udfTransformerMemoryBudgetInMB) {
    this.udfTransformerMemoryBudgetInMB = udfTransformerMemoryBudgetInMB;
  }

  public float getUdfCollectorMemoryBudgetInMB() {
    return udfCollectorMemoryBudgetInMB;
  }

  public void setUdfCollectorMemoryBudgetInMB(float udfCollectorMemoryBudgetInMB) {
    this.udfCollectorMemoryBudgetInMB = udfCollectorMemoryBudgetInMB;
  }

  public int getUdfInitialByteArrayLengthForMemoryControl() {
    return udfInitialByteArrayLengthForMemoryControl;
  }

  public void setUdfInitialByteArrayLengthForMemoryControl(
      int udfInitialByteArrayLengthForMemoryControl) {
    this.udfInitialByteArrayLengthForMemoryControl = udfInitialByteArrayLengthForMemoryControl;
  }

  public int getConcurrentWritingTimePartition() {
    return concurrentWritingTimePartition;
  }

  void setConcurrentWritingTimePartition(int concurrentWritingTimePartition) {
    this.concurrentWritingTimePartition = concurrentWritingTimePartition;
  }

  public int getDefaultFillInterval() {
    return defaultFillInterval;
  }

  public void setDefaultFillInterval(int defaultFillInterval) {
    this.defaultFillInterval = defaultFillInterval;
  }

  public boolean isEnablePartition() {
    return enablePartition;
  }

  public void setEnablePartition(boolean enablePartition) {
    this.enablePartition = enablePartition;
  }

  public boolean isEnableMTreeSnapshot() {
    return enableMTreeSnapshot;
  }

  public void setEnableMTreeSnapshot(boolean enableMTreeSnapshot) {
    this.enableMTreeSnapshot = enableMTreeSnapshot;
  }

  public int getMtreeSnapshotInterval() {
    return mtreeSnapshotInterval;
  }

  public void setMtreeSnapshotInterval(int mtreeSnapshotInterval) {
    this.mtreeSnapshotInterval = mtreeSnapshotInterval;
  }

  public int getMtreeSnapshotThresholdTime() {
    return mtreeSnapshotThresholdTime;
  }

  public void setMtreeSnapshotThresholdTime(int mtreeSnapshotThresholdTime) {
    this.mtreeSnapshotThresholdTime = mtreeSnapshotThresholdTime;
  }

  public long getPartitionInterval() {
    return partitionInterval;
  }

  public void setPartitionInterval(long partitionInterval) {
    this.partitionInterval = partitionInterval;
  }

  public TimeIndexLevel getTimeIndexLevel() {
    return timeIndexLevel;
  }

  public void setTimeIndexLevel(String timeIndexLevel) {
    this.timeIndexLevel = TimeIndexLevel.valueOf(timeIndexLevel);
  }

  void updatePath() {
    formulateFolders();
    confirmMultiDirStrategy();
  }

  /** if the folders are relative paths, add IOTDB_HOME as the path prefix */
  private void formulateFolders() {
    systemDir = addHomeDir(systemDir);
    schemaDir = addHomeDir(schemaDir);
    syncDir = addHomeDir(syncDir);
    tracingDir = addHomeDir(tracingDir);
    walDir = addHomeDir(walDir);
    indexRootFolder = addHomeDir(indexRootFolder);
    extDir = addHomeDir(extDir);
    udfDir = addHomeDir(udfDir);
    triggerDir = addHomeDir(triggerDir);

    if (TSFileDescriptor.getInstance().getConfig().getTSFileStorageFs().equals(FSType.HDFS)) {
      String hdfsDir = getHdfsDir();
      queryDir = hdfsDir + File.separatorChar + queryDir;
      for (int i = 0; i < dataDirs.length; i++) {
        dataDirs[i] = hdfsDir + File.separatorChar + dataDirs[i];
      }
    } else {
      queryDir = addHomeDir(queryDir);
      for (int i = 0; i < dataDirs.length; i++) {
        dataDirs[i] = addHomeDir(dataDirs[i]);
      }
    }
  }

  void reloadDataDirs(String[] dataDirs) throws LoadConfigurationException {
    if (TSFileDescriptor.getInstance().getConfig().getTSFileStorageFs().equals(FSType.HDFS)) {
      String hdfsDir = getHdfsDir();
      for (int i = 0; i < dataDirs.length; i++) {
        dataDirs[i] = hdfsDir + File.separatorChar + dataDirs[i];
      }
    } else {
      for (int i = 0; i < dataDirs.length; i++) {
        dataDirs[i] = addHomeDir(dataDirs[i]);
      }
    }
    this.dataDirs = dataDirs;
    DirectoryManager.getInstance().updateFileFolders();
  }

  private String addHomeDir(String dir) {
    String homeDir = System.getProperty(IoTDBConstant.IOTDB_HOME, null);
    if (!new File(dir).isAbsolute() && homeDir != null && homeDir.length() > 0) {
      if (!homeDir.endsWith(File.separator)) {
        dir = homeDir + File.separatorChar + dir;
      } else {
        dir = homeDir + dir;
      }
    }
    return dir;
  }

  private void confirmMultiDirStrategy() {
    if (getMultiDirStrategyClassName() == null) {
      multiDirStrategyClassName = DEFAULT_MULTI_DIR_STRATEGY;
    }
    if (!getMultiDirStrategyClassName().contains(TsFileConstant.PATH_SEPARATOR)) {
      multiDirStrategyClassName = MULTI_DIR_STRATEGY_PREFIX + multiDirStrategyClassName;
    }

    try {
      Class.forName(multiDirStrategyClassName);
    } catch (ClassNotFoundException e) {
      logger.warn(
          "Cannot find given directory strategy {}, using the default value",
          getMultiDirStrategyClassName(),
          e);
      setMultiDirStrategyClassName(MULTI_DIR_STRATEGY_PREFIX + DEFAULT_MULTI_DIR_STRATEGY);
    }
  }

  private String getHdfsDir() {
    String[] hdfsIps = TSFileDescriptor.getInstance().getConfig().getHdfsIp();
    String hdfsDir = "hdfs://";
    if (hdfsIps.length > 1) {
      hdfsDir += TSFileDescriptor.getInstance().getConfig().getDfsNameServices();
    } else {
      hdfsDir += hdfsIps[0] + ":" + TSFileDescriptor.getInstance().getConfig().getHdfsPort();
    }
    return hdfsDir;
  }

  public String[] getDataDirs() {
    return dataDirs;
  }

  public int getMetricsPort() {
    return metricsPort;
  }

  void setMetricsPort(int metricsPort) {
    this.metricsPort = metricsPort;
  }

  public boolean isEnableMetricService() {
    return enableMetricService;
  }

  public void setEnableMetricService(boolean enableMetricService) {
    this.enableMetricService = enableMetricService;
  }

  void setDataDirs(String[] dataDirs) {
    this.dataDirs = dataDirs;
  }

  public String getRpcAddress() {
    return rpcAddress;
  }

  public void setRpcAddress(String rpcAddress) {
    this.rpcAddress = rpcAddress;
  }

  public int getRpcPort() {
    return rpcPort;
  }

  public void setRpcPort(int rpcPort) {
    this.rpcPort = rpcPort;
  }

  public String getTimestampPrecision() {
    return timestampPrecision;
  }

  public void setTimestampPrecision(String timestampPrecision) {
    if (!(timestampPrecision.equals("ms")
        || timestampPrecision.equals("us")
        || timestampPrecision.equals("ns"))) {
      logger.error(
          "Wrong timestamp precision, please set as: ms, us or ns ! Current is: "
              + timestampPrecision);
      System.exit(-1);
    }
    this.timestampPrecision = timestampPrecision;
  }

  public boolean isEnableWal() {
    return enableWal;
  }

  public void setEnableWal(boolean enableWal) {
    this.enableWal = enableWal;
  }

  public boolean isEnableDiscardOutOfOrderData() {
    return enableDiscardOutOfOrderData;
  }

  public void setEnableDiscardOutOfOrderData(boolean enableDiscardOutOfOrderData) {
    this.enableDiscardOutOfOrderData = enableDiscardOutOfOrderData;
  }

  public int getFlushWalThreshold() {
    return flushWalThreshold;
  }

  public void setFlushWalThreshold(int flushWalThreshold) {
    this.flushWalThreshold = flushWalThreshold;
  }

  public long getForceWalPeriodInMs() {
    return forceWalPeriodInMs;
  }

  public void setForceWalPeriodInMs(long forceWalPeriodInMs) {
    this.forceWalPeriodInMs = forceWalPeriodInMs;
  }

  public String getSystemDir() {
    return systemDir;
  }

  void setSystemDir(String systemDir) {
    this.systemDir = systemDir;
  }

  public String getSchemaDir() {
    return schemaDir;
  }

  public void setSchemaDir(String schemaDir) {
    this.schemaDir = schemaDir;
  }

  public String getSyncDir() {
    return syncDir;
  }

  void setSyncDir(String syncDir) {
    this.syncDir = syncDir;
  }

  public String getTracingDir() {
    return tracingDir;
  }

  void setTracingDir(String tracingDir) {
    this.tracingDir = tracingDir;
  }

  public String getQueryDir() {
    return queryDir;
  }

  void setQueryDir(String queryDir) {
    this.queryDir = queryDir;
  }

  public String getWalDir() {
    return walDir;
  }

  void setWalDir(String walDir) {
    this.walDir = walDir;
  }

  public String getExtDir() {
    return extDir;
  }

  public void setExtDir(String extDir) {
    this.extDir = extDir;
  }

  public String getUdfDir() {
    return udfDir;
  }

  public void setUdfDir(String udfDir) {
    this.udfDir = udfDir;
  }

  public String getTriggerDir() {
    return triggerDir;
  }

  public void setTriggerDir(String triggerDir) {
    this.triggerDir = triggerDir;
  }

  public String getMultiDirStrategyClassName() {
    return multiDirStrategyClassName;
  }

  void setMultiDirStrategyClassName(String multiDirStrategyClassName) {
    this.multiDirStrategyClassName = multiDirStrategyClassName;
  }

  public int getBatchSize() {
    return batchSize;
  }

  void setBatchSize(int batchSize) {
    this.batchSize = batchSize;
  }

  public int getMaxMemtableNumber() {
    return maxMemtableNumber;
  }

  public void setMaxMemtableNumber(int maxMemtableNumber) {
    this.maxMemtableNumber = maxMemtableNumber;
  }

  public int getConcurrentFlushThread() {
    return concurrentFlushThread;
  }

  void setConcurrentFlushThread(int concurrentFlushThread) {
    this.concurrentFlushThread = concurrentFlushThread;
  }

  public int getConcurrentQueryThread() {
    return concurrentQueryThread;
  }

  void setConcurrentQueryThread(int concurrentQueryThread) {
    this.concurrentQueryThread = concurrentQueryThread;
  }

  public long getTsFileSizeThreshold() {
    return tsFileSizeThreshold;
  }

  public void setTsFileSizeThreshold(long tsFileSizeThreshold) {
    this.tsFileSizeThreshold = tsFileSizeThreshold;
  }

  public boolean isEnableStatMonitor() {
    return enableStatMonitor;
  }

  public void setEnableStatMonitor(boolean enableStatMonitor) {
    this.enableStatMonitor = enableStatMonitor;
  }

  public boolean isEnableMonitorSeriesWrite() {
    return enableMonitorSeriesWrite;
  }

  public void setEnableMonitorSeriesWrite(boolean enableMonitorSeriesWrite) {
    this.enableMonitorSeriesWrite = enableMonitorSeriesWrite;
  }

  public int getRpcMaxConcurrentClientNum() {
    return rpcMaxConcurrentClientNum;
  }

  void setRpcMaxConcurrentClientNum(int rpcMaxConcurrentClientNum) {
    this.rpcMaxConcurrentClientNum = rpcMaxConcurrentClientNum;
  }

  public int getmManagerCacheSize() {
    return mManagerCacheSize;
  }

  void setmManagerCacheSize(int mManagerCacheSize) {
    this.mManagerCacheSize = mManagerCacheSize;
  }

  public int getmRemoteSchemaCacheSize() {
    return mRemoteSchemaCacheSize;
  }

  public void setmRemoteSchemaCacheSize(int mRemoteSchemaCacheSize) {
    this.mRemoteSchemaCacheSize = mRemoteSchemaCacheSize;
  }

  public boolean isSyncEnable() {
    return isSyncEnable;
  }

  public void setSyncEnable(boolean syncEnable) {
    isSyncEnable = syncEnable;
  }

  public int getSyncServerPort() {
    return syncServerPort;
  }

  void setSyncServerPort(int syncServerPort) {
    this.syncServerPort = syncServerPort;
  }

  String getLanguageVersion() {
    return languageVersion;
  }

  void setLanguageVersion(String languageVersion) {
    this.languageVersion = languageVersion;
  }

  public String getIpWhiteList() {
    return ipWhiteList;
  }

  public void setIpWhiteList(String ipWhiteList) {
    this.ipWhiteList = ipWhiteList;
  }

  public long getCacheFileReaderClearPeriod() {
    return cacheFileReaderClearPeriod;
  }

  public void setCacheFileReaderClearPeriod(long cacheFileReaderClearPeriod) {
    this.cacheFileReaderClearPeriod = cacheFileReaderClearPeriod;
  }

  public int getQueryTimeThreshold() {
    return queryTimeThreshold;
  }

  public void setQueryTimeThreshold(int queryTimeThreshold) {
    this.queryTimeThreshold = queryTimeThreshold;
  }

  public boolean isReadOnly() {
    return readOnly;
  }

  public void setReadOnly(boolean readOnly) {
    this.readOnly = readOnly;
  }

  public String getRpcImplClassName() {
    return rpcImplClassName;
  }

  public void setRpcImplClassName(String rpcImplClassName) {
    this.rpcImplClassName = rpcImplClassName;
  }

  public int getWalBufferSize() {
    return walBufferSize;
  }

  public void setWalBufferSize(int walBufferSize) {
    this.walBufferSize = walBufferSize;
  }

  public int getMaxWalBytebufferNumForEachPartition() {
    return maxWalBytebufferNumForEachPartition;
  }

  public void setMaxWalBytebufferNumForEachPartition(int maxWalBytebufferNumForEachPartition) {
    this.maxWalBytebufferNumForEachPartition = maxWalBytebufferNumForEachPartition;
  }

  public long getWalPoolTrimIntervalInMS() {
    return walPoolTrimIntervalInMS;
  }

  public void setWalPoolTrimIntervalInMS(long walPoolTrimIntervalInMS) {
    this.walPoolTrimIntervalInMS = walPoolTrimIntervalInMS;
  }

  public int getEstimatedSeriesSize() {
    return estimatedSeriesSize;
  }

  public void setEstimatedSeriesSize(int estimatedSeriesSize) {
    this.estimatedSeriesSize = estimatedSeriesSize;
  }

  public boolean isChunkBufferPoolEnable() {
    return chunkBufferPoolEnable;
  }

  void setChunkBufferPoolEnable(boolean chunkBufferPoolEnable) {
    this.chunkBufferPoolEnable = chunkBufferPoolEnable;
  }

  public long getMergeMemoryBudget() {
    return mergeMemoryBudget;
  }

  void setMergeMemoryBudget(long mergeMemoryBudget) {
    this.mergeMemoryBudget = mergeMemoryBudget;
  }

  public int getMergeThreadNum() {
    return mergeThreadNum;
  }

  void setMergeThreadNum(int mergeThreadNum) {
    this.mergeThreadNum = mergeThreadNum;
  }

  public boolean isContinueMergeAfterReboot() {
    return continueMergeAfterReboot;
  }

  void setContinueMergeAfterReboot(boolean continueMergeAfterReboot) {
    this.continueMergeAfterReboot = continueMergeAfterReboot;
  }

  public long getMergeIntervalSec() {
    return mergeIntervalSec;
  }

  void setMergeIntervalSec(long mergeIntervalSec) {
    this.mergeIntervalSec = mergeIntervalSec;
  }

  public double getBufferedArraysMemoryProportion() {
    return bufferedArraysMemoryProportion;
  }

  public void setBufferedArraysMemoryProportion(double bufferedArraysMemoryProportion) {
    this.bufferedArraysMemoryProportion = bufferedArraysMemoryProportion;
  }

  public double getFlushProportion() {
    return flushProportion;
  }

  public void setFlushProportion(double flushProportion) {
    this.flushProportion = flushProportion;
  }

  public double getRejectProportion() {
    return rejectProportion;
  }

  public void setRejectProportion(double rejectProportion) {
    this.rejectProportion = rejectProportion;
  }

  public long getStorageGroupSizeReportThreshold() {
    return storageGroupSizeReportThreshold;
  }

  public void setStorageGroupSizeReportThreshold(long storageGroupSizeReportThreshold) {
    this.storageGroupSizeReportThreshold = storageGroupSizeReportThreshold;
  }

  public long getAllocateMemoryForWrite() {
    return allocateMemoryForWrite;
  }

  public void setAllocateMemoryForWrite(long allocateMemoryForWrite) {
    this.allocateMemoryForWrite = allocateMemoryForWrite;
  }

  public long getAllocateMemoryForSchema() {
    return allocateMemoryForSchema;
  }

  void setAllocateMemoryForSchema(long allocateMemoryForSchema) {
    this.allocateMemoryForSchema = allocateMemoryForSchema;
  }

  long getAllocateMemoryForRead() {
    return allocateMemoryForRead;
  }

  void setAllocateMemoryForRead(long allocateMemoryForRead) {
    this.allocateMemoryForRead = allocateMemoryForRead;
  }

  public long getAllocateMemoryForReadWithoutCache() {
    return allocateMemoryForReadWithoutCache;
  }

  public void setAllocateMemoryForReadWithoutCache(long allocateMemoryForReadWithoutCache) {
    this.allocateMemoryForReadWithoutCache = allocateMemoryForReadWithoutCache;
  }

  public boolean isEnableExternalSort() {
    return enableExternalSort;
  }

  void setEnableExternalSort(boolean enableExternalSort) {
    this.enableExternalSort = enableExternalSort;
  }

  public int getExternalSortThreshold() {
    return externalSortThreshold;
  }

  void setExternalSortThreshold(int externalSortThreshold) {
    this.externalSortThreshold = externalSortThreshold;
  }

  public boolean isEnablePerformanceStat() {
    return enablePerformanceStat;
  }

  public void setEnablePerformanceStat(boolean enablePerformanceStat) {
    this.enablePerformanceStat = enablePerformanceStat;
  }

  public boolean isEnablePerformanceTracing() {
    return enablePerformanceTracing;
  }

  public void setEnablePerformanceTracing(boolean enablePerformanceTracing) {
    this.enablePerformanceTracing = enablePerformanceTracing;
  }

  public long getPerformanceStatDisplayInterval() {
    return performanceStatDisplayInterval;
  }

  void setPerformanceStatDisplayInterval(long performanceStatDisplayInterval) {
    this.performanceStatDisplayInterval = performanceStatDisplayInterval;
  }

  public int getPerformanceStatMemoryInKB() {
    return performanceStatMemoryInKB;
  }

  void setPerformanceStatMemoryInKB(int performanceStatMemoryInKB) {
    this.performanceStatMemoryInKB = performanceStatMemoryInKB;
  }

  public boolean isEnablePartialInsert() {
    return enablePartialInsert;
  }

  public void setEnablePartialInsert(boolean enablePartialInsert) {
    this.enablePartialInsert = enablePartialInsert;
  }

  public boolean isForceFullMerge() {
    return forceFullMerge;
  }

  void setForceFullMerge(boolean forceFullMerge) {
    this.forceFullMerge = forceFullMerge;
  }

  public int getCompactionThreadNum() {
    return compactionThreadNum;
  }

  public void setCompactionThreadNum(int compactionThreadNum) {
    this.compactionThreadNum = compactionThreadNum;
  }

  public int getMergeWriteThroughputMbPerSec() {
    return mergeWriteThroughputMbPerSec;
  }

  public void setMergeWriteThroughputMbPerSec(int mergeWriteThroughputMbPerSec) {
    this.mergeWriteThroughputMbPerSec = mergeWriteThroughputMbPerSec;
  }

  public boolean isEnableMemControl() {
    return enableMemControl;
  }

  public void setEnableMemControl(boolean enableMemControl) {
    this.enableMemControl = enableMemControl;
  }

  public long getMemtableSizeThreshold() {
    return memtableSizeThreshold;
  }

  public void setMemtableSizeThreshold(long memtableSizeThreshold) {
    this.memtableSizeThreshold = memtableSizeThreshold;
  }

  public int getAvgSeriesPointNumberThreshold() {
    return avgSeriesPointNumberThreshold;
  }

  public void setAvgSeriesPointNumberThreshold(int avgSeriesPointNumberThreshold) {
    this.avgSeriesPointNumberThreshold = avgSeriesPointNumberThreshold;
  }

  public int getMergeChunkPointNumberThreshold() {
    return mergeChunkPointNumberThreshold;
  }

  public void setMergeChunkPointNumberThreshold(int mergeChunkPointNumberThreshold) {
    this.mergeChunkPointNumberThreshold = mergeChunkPointNumberThreshold;
  }

  public int getMergePagePointNumberThreshold() {
    return mergePagePointNumberThreshold;
  }

  public void setMergePagePointNumberThreshold(int mergePagePointNumberThreshold) {
    this.mergePagePointNumberThreshold = mergePagePointNumberThreshold;
  }

  public MergeFileStrategy getMergeFileStrategy() {
    return mergeFileStrategy;
  }

  public void setMergeFileStrategy(MergeFileStrategy mergeFileStrategy) {
    this.mergeFileStrategy = mergeFileStrategy;
  }

  public CompactionStrategy getCompactionStrategy() {
    return compactionStrategy;
  }

  public void setCompactionStrategy(CompactionStrategy compactionStrategy) {
    this.compactionStrategy = compactionStrategy;
  }

  public boolean isEnableUnseqCompaction() {
    return enableUnseqCompaction;
  }

  public void setEnableUnseqCompaction(boolean enableUnseqCompaction) {
    this.enableUnseqCompaction = enableUnseqCompaction;
  }

  public int getSeqFileNumInEachLevel() {
    return seqFileNumInEachLevel;
  }

  public void setSeqFileNumInEachLevel(int seqFileNumInEachLevel) {
    this.seqFileNumInEachLevel = seqFileNumInEachLevel;
  }

  public int getSeqLevelNum() {
    return seqLevelNum;
  }

  public void setSeqLevelNum(int seqLevelNum) {
    this.seqLevelNum = seqLevelNum;
  }

  public int getUnseqFileNumInEachLevel() {
    return unseqFileNumInEachLevel;
  }

  public void setUnseqFileNumInEachLevel(int unseqFileNumInEachLevel) {
    this.unseqFileNumInEachLevel = unseqFileNumInEachLevel;
  }

  public int getUnseqLevelNum() {
    return unseqLevelNum;
  }

  public void setUnseqLevelNum(int unseqLevelNum) {
    this.unseqLevelNum = unseqLevelNum;
  }

  public int getMergeChunkSubThreadNum() {
    return mergeChunkSubThreadNum;
  }

  void setMergeChunkSubThreadNum(int mergeChunkSubThreadNum) {
    this.mergeChunkSubThreadNum = mergeChunkSubThreadNum;
  }

  public long getMergeFileSelectionTimeBudget() {
    return mergeFileSelectionTimeBudget;
  }

  void setMergeFileSelectionTimeBudget(long mergeFileSelectionTimeBudget) {
    this.mergeFileSelectionTimeBudget = mergeFileSelectionTimeBudget;
  }

  public boolean isRpcThriftCompressionEnable() {
    return rpcThriftCompressionEnable;
  }

  public void setRpcThriftCompressionEnable(boolean rpcThriftCompressionEnable) {
    this.rpcThriftCompressionEnable = rpcThriftCompressionEnable;
  }

  public boolean isMetaDataCacheEnable() {
    return metaDataCacheEnable;
  }

  public void setMetaDataCacheEnable(boolean metaDataCacheEnable) {
    this.metaDataCacheEnable = metaDataCacheEnable;
  }

  public long getAllocateMemoryForTimeSeriesMetaDataCache() {
    return allocateMemoryForTimeSeriesMetaDataCache;
  }

  public void setAllocateMemoryForTimeSeriesMetaDataCache(
      long allocateMemoryForTimeSeriesMetaDataCache) {
    this.allocateMemoryForTimeSeriesMetaDataCache = allocateMemoryForTimeSeriesMetaDataCache;
  }

  public long getAllocateMemoryForChunkCache() {
    return allocateMemoryForChunkCache;
  }

  public void setAllocateMemoryForChunkCache(long allocateMemoryForChunkCache) {
    this.allocateMemoryForChunkCache = allocateMemoryForChunkCache;
  }

  public boolean isLastCacheEnabled() {
    return lastCacheEnable;
  }

  public void setEnableLastCache(boolean lastCacheEnable) {
    this.lastCacheEnable = lastCacheEnable;
  }

  public boolean isEnableWatermark() {
    return enableWatermark;
  }

  public void setEnableWatermark(boolean enableWatermark) {
    this.enableWatermark = enableWatermark;
  }

  public String getWatermarkSecretKey() {
    return watermarkSecretKey;
  }

  public void setWatermarkSecretKey(String watermarkSecretKey) {
    this.watermarkSecretKey = watermarkSecretKey;
  }

  public String getWatermarkBitString() {
    return watermarkBitString;
  }

  public void setWatermarkBitString(String watermarkBitString) {
    this.watermarkBitString = watermarkBitString;
  }

  String getWatermarkMethod() {
    return this.watermarkMethod;
  }

  public void setWatermarkMethod(String watermarkMethod) {
    this.watermarkMethod = watermarkMethod;
  }

  public String getWatermarkMethodName() {
    return watermarkMethod.split("\\(")[0];
  }

  public int getWatermarkParamMarkRate() {
    return Integer.parseInt(getWatermarkParamValue("embed_row_cycle", "5"));
  }

  public int getWatermarkParamMaxRightBit() {
    return Integer.parseInt(getWatermarkParamValue("embed_lsb_num", "5"));
  }

  private String getWatermarkParamValue(String key, String defaultValue) {
    String res = getWatermarkParamValue(key);
    if (res != null) {
      return res;
    }
    return defaultValue;
  }

  private String getWatermarkParamValue(String key) {
    String pattern = key + "=(\\w*)";
    Pattern r = Pattern.compile(pattern);
    Matcher m = r.matcher(watermarkMethod);
    if (m.find() && m.groupCount() > 0) {
      return m.group(1);
    }
    return null;
  }

  public boolean isAutoCreateSchemaEnabled() {
    return enableAutoCreateSchema;
  }

  public void setAutoCreateSchemaEnabled(boolean enableAutoCreateSchema) {
    this.enableAutoCreateSchema = enableAutoCreateSchema;
  }

  public TSDataType getBooleanStringInferType() {
    return booleanStringInferType;
  }

  public void setBooleanStringInferType(TSDataType booleanStringInferType) {
    this.booleanStringInferType = booleanStringInferType;
  }

  public TSDataType getIntegerStringInferType() {
    return integerStringInferType;
  }

  public void setIntegerStringInferType(TSDataType integerStringInferType) {
    this.integerStringInferType = integerStringInferType;
  }

  public void setLongStringInferType(TSDataType longStringInferType) {
    this.longStringInferType = longStringInferType;
  }

  public TSDataType getLongStringInferType() {
    return longStringInferType;
  }

  public TSDataType getFloatingStringInferType() {
    return floatingStringInferType;
  }

  public void setFloatingStringInferType(TSDataType floatingNumberStringInferType) {
    this.floatingStringInferType = floatingNumberStringInferType;
  }

  public TSDataType getNanStringInferType() {
    return nanStringInferType;
  }

  public void setNanStringInferType(TSDataType nanStringInferType) {
    if (nanStringInferType != TSDataType.DOUBLE
        && nanStringInferType != TSDataType.FLOAT
        && nanStringInferType != TSDataType.TEXT) {
      throw new IllegalArgumentException(
          "Config Property nan_string_infer_type can only be FLOAT, DOUBLE or TEXT but is "
              + nanStringInferType);
    }
    this.nanStringInferType = nanStringInferType;
  }

  public int getDefaultStorageGroupLevel() {
    return defaultStorageGroupLevel;
  }

  void setDefaultStorageGroupLevel(int defaultStorageGroupLevel) {
    this.defaultStorageGroupLevel = defaultStorageGroupLevel;
  }

  public TSEncoding getDefaultBooleanEncoding() {
    return defaultBooleanEncoding;
  }

  public void setDefaultBooleanEncoding(TSEncoding defaultBooleanEncoding) {
    this.defaultBooleanEncoding = defaultBooleanEncoding;
  }

  void setDefaultBooleanEncoding(String defaultBooleanEncoding) {
    this.defaultBooleanEncoding = TSEncoding.valueOf(defaultBooleanEncoding);
  }

  public TSEncoding getDefaultInt32Encoding() {
    return defaultInt32Encoding;
  }

  public void setDefaultInt32Encoding(TSEncoding defaultInt32Encoding) {
    this.defaultInt32Encoding = defaultInt32Encoding;
  }

  void setDefaultInt32Encoding(String defaultInt32Encoding) {
    this.defaultInt32Encoding = TSEncoding.valueOf(defaultInt32Encoding);
  }

  public TSEncoding getDefaultInt64Encoding() {
    return defaultInt64Encoding;
  }

  public void setDefaultInt64Encoding(TSEncoding defaultInt64Encoding) {
    this.defaultInt64Encoding = defaultInt64Encoding;
  }

  void setDefaultInt64Encoding(String defaultInt64Encoding) {
    this.defaultInt64Encoding = TSEncoding.valueOf(defaultInt64Encoding);
  }

  public TSEncoding getDefaultFloatEncoding() {
    return defaultFloatEncoding;
  }

  public void setDefaultFloatEncoding(TSEncoding defaultFloatEncoding) {
    this.defaultFloatEncoding = defaultFloatEncoding;
  }

  void setDefaultFloatEncoding(String defaultFloatEncoding) {
    this.defaultFloatEncoding = TSEncoding.valueOf(defaultFloatEncoding);
  }

  public TSEncoding getDefaultDoubleEncoding() {
    return defaultDoubleEncoding;
  }

  public void setDefaultDoubleEncoding(TSEncoding defaultDoubleEncoding) {
    this.defaultDoubleEncoding = defaultDoubleEncoding;
  }

  void setDefaultDoubleEncoding(String defaultDoubleEncoding) {
    this.defaultDoubleEncoding = TSEncoding.valueOf(defaultDoubleEncoding);
  }

  public TSEncoding getDefaultTextEncoding() {
    return defaultTextEncoding;
  }

  public void setDefaultTextEncoding(TSEncoding defaultTextEncoding) {
    this.defaultTextEncoding = defaultTextEncoding;
  }

  void setDefaultTextEncoding(String defaultTextEncoding) {
    this.defaultTextEncoding = TSEncoding.valueOf(defaultTextEncoding);
  }

  public FSType getSystemFileStorageFs() {
    return systemFileStorageFs;
  }

  public void setSystemFileStorageFs(String systemFileStorageFs) {
    this.systemFileStorageFs = FSType.valueOf(systemFileStorageFs);
  }

  FSType getTsFileStorageFs() {
    return tsFileStorageFs;
  }

  void setTsFileStorageFs(String tsFileStorageFs) {
    this.tsFileStorageFs = FSType.valueOf(tsFileStorageFs);
  }

  String getCoreSitePath() {
    return coreSitePath;
  }

  void setCoreSitePath(String coreSitePath) {
    this.coreSitePath = coreSitePath;
  }

  String getHdfsSitePath() {
    return hdfsSitePath;
  }

  void setHdfsSitePath(String hdfsSitePath) {
    this.hdfsSitePath = hdfsSitePath;
  }

  public String[] getHdfsIp() {
    return hdfsIp.split(",");
  }

  String getRawHDFSIp() {
    return hdfsIp;
  }

  void setHdfsIp(String[] hdfsIp) {
    this.hdfsIp = String.join(",", hdfsIp);
  }

  String getHdfsPort() {
    return hdfsPort;
  }

  void setHdfsPort(String hdfsPort) {
    this.hdfsPort = hdfsPort;
  }

  public int getUpgradeThreadNum() {
    return upgradeThreadNum;
  }

  void setUpgradeThreadNum(int upgradeThreadNum) {
    this.upgradeThreadNum = upgradeThreadNum;
  }

  String getDfsNameServices() {
    return dfsNameServices;
  }

  void setDfsNameServices(String dfsNameServices) {
    this.dfsNameServices = dfsNameServices;
  }

  public String[] getDfsHaNamenodes() {
    return dfsHaNamenodes.split(",");
  }

  String getRawDfsHaNamenodes() {
    return dfsHaNamenodes;
  }

  void setDfsHaNamenodes(String[] dfsHaNamenodes) {
    this.dfsHaNamenodes = String.join(",", dfsHaNamenodes);
  }

  boolean isDfsHaAutomaticFailoverEnabled() {
    return dfsHaAutomaticFailoverEnabled;
  }

  void setDfsHaAutomaticFailoverEnabled(boolean dfsHaAutomaticFailoverEnabled) {
    this.dfsHaAutomaticFailoverEnabled = dfsHaAutomaticFailoverEnabled;
  }

  String getDfsClientFailoverProxyProvider() {
    return dfsClientFailoverProxyProvider;
  }

  void setDfsClientFailoverProxyProvider(String dfsClientFailoverProxyProvider) {
    this.dfsClientFailoverProxyProvider = dfsClientFailoverProxyProvider;
  }

  boolean isUseKerberos() {
    return useKerberos;
  }

  void setUseKerberos(boolean useKerberos) {
    this.useKerberos = useKerberos;
  }

  String getKerberosKeytabFilePath() {
    return kerberosKeytabFilePath;
  }

  void setKerberosKeytabFilePath(String kerberosKeytabFilePath) {
    this.kerberosKeytabFilePath = kerberosKeytabFilePath;
  }

  String getKerberosPrincipal() {
    return kerberosPrincipal;
  }

  void setKerberosPrincipal(String kerberosPrincipal) {
    this.kerberosPrincipal = kerberosPrincipal;
  }

  public long getDefaultTTL() {
    return defaultTTL;
  }

  public void setDefaultTTL(long defaultTTL) {
    this.defaultTTL = defaultTTL;
  }

  public int getThriftServerAwaitTimeForStopService() {
    return thriftServerAwaitTimeForStopService;
  }

  public void setThriftServerAwaitTimeForStopService(int thriftServerAwaitTimeForStopService) {
    this.thriftServerAwaitTimeForStopService = thriftServerAwaitTimeForStopService;
  }

  public int getQueryCacheSizeInMetric() {
    return queryCacheSizeInMetric;
  }

  public void setQueryCacheSizeInMetric(int queryCacheSizeInMetric) {
    this.queryCacheSizeInMetric = queryCacheSizeInMetric;
  }

  public boolean isEnableMQTTService() {
    return enableMQTTService;
  }

  public void setEnableMQTTService(boolean enableMQTTService) {
    this.enableMQTTService = enableMQTTService;
  }

  public String getMqttHost() {
    return mqttHost;
  }

  public void setMqttHost(String mqttHost) {
    this.mqttHost = mqttHost;
  }

  public int getMqttPort() {
    return mqttPort;
  }

  public void setMqttPort(int mqttPort) {
    this.mqttPort = mqttPort;
  }

  public int getMqttHandlerPoolSize() {
    return mqttHandlerPoolSize;
  }

  public void setMqttHandlerPoolSize(int mqttHandlerPoolSize) {
    this.mqttHandlerPoolSize = mqttHandlerPoolSize;
  }

  public String getMqttPayloadFormatter() {
    return mqttPayloadFormatter;
  }

  public void setMqttPayloadFormatter(String mqttPayloadFormatter) {
    this.mqttPayloadFormatter = mqttPayloadFormatter;
  }

  public int getMqttMaxMessageSize() {
    return mqttMaxMessageSize;
  }

  public void setMqttMaxMessageSize(int mqttMaxMessageSize) {
    this.mqttMaxMessageSize = mqttMaxMessageSize;
  }

  public int getTagAttributeTotalSize() {
    return tagAttributeTotalSize;
  }

  public void setTagAttributeTotalSize(int tagAttributeTotalSize) {
    this.tagAttributeTotalSize = tagAttributeTotalSize;
  }

  public int getPrimitiveArraySize() {
    return primitiveArraySize;
  }

  public void setPrimitiveArraySize(int primitiveArraySize) {
    this.primitiveArraySize = primitiveArraySize;
  }

  public String getOpenIdProviderUrl() {
    return openIdProviderUrl;
  }

  public void setOpenIdProviderUrl(String openIdProviderUrl) {
    this.openIdProviderUrl = openIdProviderUrl;
  }

  public String getAuthorizerProvider() {
    return authorizerProvider;
  }

  public void setAuthorizerProvider(String authorizerProvider) {
    this.authorizerProvider = authorizerProvider;
  }

  public long getStartUpNanosecond() {
    return startUpNanosecond;
  }

  public int getThriftMaxFrameSize() {
    return thriftMaxFrameSize;
  }

  public void setThriftMaxFrameSize(int thriftMaxFrameSize) {
    this.thriftMaxFrameSize = thriftMaxFrameSize;
  }

  public int getThriftInitBufferSize() {
    return thriftInitBufferSize;
  }

  public void setThriftInitBufferSize(int thriftInitBufferSize) {
    this.thriftInitBufferSize = thriftInitBufferSize;
  }

  public int getMaxQueryDeduplicatedPathNum() {
    return maxQueryDeduplicatedPathNum;
  }

  public void setMaxQueryDeduplicatedPathNum(int maxQueryDeduplicatedPathNum) {
    this.maxQueryDeduplicatedPathNum = maxQueryDeduplicatedPathNum;
  }

  public int getCheckPeriodWhenInsertBlocked() {
    return checkPeriodWhenInsertBlocked;
  }

  public void setCheckPeriodWhenInsertBlocked(int checkPeriodWhenInsertBlocked) {
    this.checkPeriodWhenInsertBlocked = checkPeriodWhenInsertBlocked;
  }

  public int getMaxWaitingTimeWhenInsertBlocked() {
    return maxWaitingTimeWhenInsertBlockedInMs;
  }

  public void setMaxWaitingTimeWhenInsertBlocked(int maxWaitingTimeWhenInsertBlocked) {
    this.maxWaitingTimeWhenInsertBlockedInMs = maxWaitingTimeWhenInsertBlocked;
  }

  public int getFrequencyIntervalInMinute() {
    return frequencyIntervalInMinute;
  }

  public void setFrequencyIntervalInMinute(int frequencyIntervalInMinute) {
    this.frequencyIntervalInMinute = frequencyIntervalInMinute;
  }

  public long getSlowQueryThreshold() {
    return slowQueryThreshold;
  }

  public void setSlowQueryThreshold(long slowQueryThreshold) {
    this.slowQueryThreshold = slowQueryThreshold;
  }

  public boolean isDebugOn() {
    return debugState;
  }

  public void setDebugState(boolean debugState) {
    this.debugState = debugState;
  }

  public boolean isEnableIndex() {
    return enableIndex;
  }

  public void setEnableIndex(boolean enableIndex) {
    this.enableIndex = enableIndex;
  }

  void setConcurrentIndexBuildThread(int concurrentIndexBuildThread) {
    this.concurrentIndexBuildThread = concurrentIndexBuildThread;
  }

  public int getConcurrentIndexBuildThread() {
    return concurrentIndexBuildThread;
  }

  public long getIndexBufferSize() {
    return indexBufferSize;
  }

  public void setIndexBufferSize(long indexBufferSize) {
    this.indexBufferSize = indexBufferSize;
  }

  public String getIndexRootFolder() {
    return indexRootFolder;
  }

  public void setIndexRootFolder(String indexRootFolder) {
    this.indexRootFolder = indexRootFolder;
  }

  public int getDefaultIndexWindowRange() {
    return defaultIndexWindowRange;
  }

  public void setDefaultIndexWindowRange(int defaultIndexWindowRange) {
    this.defaultIndexWindowRange = defaultIndexWindowRange;
  }

  public int getVirtualStorageGroupNum() {
    return virtualStorageGroupNum;
  }

  public void setVirtualStorageGroupNum(int virtualStorageGroupNum) {
    this.virtualStorageGroupNum = virtualStorageGroupNum;
  }

  public boolean isRpcAdvancedCompressionEnable() {
    return rpcAdvancedCompressionEnable;
  }

  public void setRpcAdvancedCompressionEnable(boolean rpcAdvancedCompressionEnable) {
    this.rpcAdvancedCompressionEnable = rpcAdvancedCompressionEnable;
    RpcTransportFactory.setUseSnappy(this.rpcAdvancedCompressionEnable);
  }

  public int getMlogBufferSize() {
    return mlogBufferSize;
  }

  public void setMlogBufferSize(int mlogBufferSize) {
    this.mlogBufferSize = mlogBufferSize;
  }

<<<<<<< HEAD
  public int getTlogBufferSize() {
    return tlogBufferSize;
  }

  public void setTlogBufferSize(int tlogBufferSize) {
    this.tlogBufferSize = tlogBufferSize;
=======
  public boolean isEnableRpcService() {
    return enableRpcService;
  }

  public void setEnableRpcService(boolean enableRpcService) {
    this.enableRpcService = enableRpcService;
>>>>>>> 5fcff40f
  }

  public int getIoTaskQueueSizeForFlushing() {
    return ioTaskQueueSizeForFlushing;
  }

  public void setIoTaskQueueSizeForFlushing(int ioTaskQueueSizeForFlushing) {
    this.ioTaskQueueSizeForFlushing = ioTaskQueueSizeForFlushing;
  }
}<|MERGE_RESOLUTION|>--- conflicted
+++ resolved
@@ -2086,21 +2086,20 @@
     this.mlogBufferSize = mlogBufferSize;
   }
 
-<<<<<<< HEAD
   public int getTlogBufferSize() {
     return tlogBufferSize;
   }
 
   public void setTlogBufferSize(int tlogBufferSize) {
     this.tlogBufferSize = tlogBufferSize;
-=======
+  }
+
   public boolean isEnableRpcService() {
     return enableRpcService;
   }
 
   public void setEnableRpcService(boolean enableRpcService) {
     this.enableRpcService = enableRpcService;
->>>>>>> 5fcff40f
   }
 
   public int getIoTaskQueueSizeForFlushing() {
