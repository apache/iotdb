/*
 * Licensed to the Apache Software Foundation (ASF) under one
 * or more contributor license agreements.  See the NOTICE file
 * distributed with this work for additional information
 * regarding copyright ownership.  The ASF licenses this file
 * to you under the Apache License, Version 2.0 (the
 * "License"); you may not use this file except in compliance
 * with the License.  You may obtain a copy of the License at
 *
 *     http://www.apache.org/licenses/LICENSE-2.0
 *
 * Unless required by applicable law or agreed to in writing,
 * software distributed under the License is distributed on an
 * "AS IS" BASIS, WITHOUT WARRANTIES OR CONDITIONS OF ANY
 * KIND, either express or implied.  See the License for the
 * specific language governing permissions and limitations
 * under the License.
 */
package org.apache.iotdb.db.conf;

import static org.apache.iotdb.tsfile.common.constant.TsFileConstant.PATH_SEPARATOR;

import java.io.File;
import java.util.regex.Matcher;
import java.util.regex.Pattern;
import org.apache.iotdb.db.conf.directories.DirectoryManager;
import org.apache.iotdb.db.engine.merge.selector.MergeFileStrategy;
import org.apache.iotdb.db.engine.compaction.CompactionStrategy;
import org.apache.iotdb.db.exception.LoadConfigurationException;
import org.apache.iotdb.db.metadata.MManager;
import org.apache.iotdb.db.service.TSServiceImpl;
import org.apache.iotdb.rpc.RpcTransportFactory;
import org.apache.iotdb.tsfile.common.conf.TSFileDescriptor;
import org.apache.iotdb.tsfile.common.constant.TsFileConstant;
import org.apache.iotdb.tsfile.file.metadata.enums.TSDataType;
import org.apache.iotdb.tsfile.file.metadata.enums.TSEncoding;
import org.apache.iotdb.tsfile.fileSystem.FSType;
import org.slf4j.Logger;
import org.slf4j.LoggerFactory;

public class IoTDBConfig {

  /* Names of Watermark methods */
  public static final String WATERMARK_GROUPED_LSB = "GroupBasedLSBMethod";
  static final String CONFIG_NAME = "iotdb-engine.properties";
  private static final Logger logger = LoggerFactory.getLogger(IoTDBConfig.class);
  private static final String MULTI_DIR_STRATEGY_PREFIX =
      "org.apache.iotdb.db.conf.directories.strategy.";
  private static final String DEFAULT_MULTI_DIR_STRATEGY = "MaxDiskUsableSpaceFirstStrategy";

  // e.g., a31+/$%#&[]{}3e4
  private static final String ID_MATCHER = "([a-zA-Z0-9/@#$%&{}\\[\\]\\-+\\u2E80-\\u9FFF_]+)";

  private static final String STORAGE_GROUP_MATCHER = "([a-zA-Z0-9_.\\u2E80-\\u9FFF]+)";

  // e.g.,  .s1
  private static final String PARTIAL_NODE_MATCHER = "[" + PATH_SEPARATOR + "]" + ID_MATCHER;

  // for path like: root.sg1.d1."1.2.3", root.sg.d1."1.2.3"
  private static final String NODE_MATCHER =
      "[" + PATH_SEPARATOR + "]([\"])?" + ID_MATCHER + "(" + PARTIAL_NODE_MATCHER + ")*([\"])?";

  public static final Pattern STORAGE_GROUP_PATTERN = Pattern.compile(STORAGE_GROUP_MATCHER);

  /**
   * Port which the metrics service listens to.
   */
  private int metricsPort = 8181;

  private boolean enableMetricService = false;

  /**
   * whether to enable the mqtt service.
   */
  private boolean enableMQTTService = false;

  /**
   * the mqtt service binding host.
   */
  private String mqttHost = "0.0.0.0";

  /**
   * the mqtt service binding port.
   */
  private int mqttPort = 1883;

  /**
   * the handler pool size for handing the mqtt messages.
   */
  private int mqttHandlerPoolSize = 1;

  /**
   * the mqtt message payload formatter.
   */
  private String mqttPayloadFormatter = "json";

  /**
   * max mqtt message size
   */
  private int mqttMaxMessageSize = 1048576;


  /**
   * Rpc binding address.
   */
  private String rpcAddress = "0.0.0.0";

  /**
   * whether to use thrift compression.
   */
  private boolean rpcThriftCompressionEnable = false;

  /**
   * whether to use Snappy compression before sending data through the network
   */
  private boolean rpcAdvancedCompressionEnable = false;

  /**
   * Port which the JDBC server listens to.
   */
  private int rpcPort = 6667;

  /**
   * Max concurrent client number
   */
  private int rpcMaxConcurrentClientNum = 65535;

  /**
   * Memory allocated for the write process
   */
  private long allocateMemoryForWrite = Runtime.getRuntime().maxMemory() * 4 / 10;

  /**
   * Memory allocated for the read process
   */
  private long allocateMemoryForRead = Runtime.getRuntime().maxMemory() * 3 / 10;

  /**
   * Memory allocated for the mtree
   */
  private long allocateMemoryForSchema = Runtime.getRuntime().maxMemory() * 1 / 10;

  /**
   * Memory allocated for the read process besides cache
   */
  private long allocateMemoryForReadWithoutCache = Runtime.getRuntime().maxMemory() * 9 / 100;

  private volatile int maxQueryDeduplicatedPathNum = 1000;

  /**
   * Ratio of memory allocated for buffered arrays
   */
  private double bufferedArraysMemoryProportion = 0.6;

  /**
   * Flush proportion for system
   */
  private double flushProportion = 0.4;

  /**
   * Reject proportion for system
   */
  private double rejectProportion = 0.8;

  /**
   * If storage group increased more than this threshold, report to system.
   */
  private long storageGroupSizeReportThreshold = 16 * 1024 * 1024L;

  /**
   * When inserting rejected, waiting period to check system again
   */
  private int checkPeriodWhenInsertBlocked = 50;

  /**
   * When inserting rejected exceeds this, throw an exception
   */
  private int maxWaitingTimeWhenInsertBlockedInMs = 10000; 
  /**
   * Is the write ahead log enable.
   */
  private boolean enableWal = true;

  private volatile boolean readOnly = false;

  private boolean enableDiscardOutOfOrderData = false;

  /**
   * When a certain amount of write ahead logs is reached, they will be flushed to the disk. It is
   * possible to lose at most flush_wal_threshold operations.
   */
  private int flushWalThreshold = 10000;

  /**
   * this variable set timestamp precision as millisecond, microsecond or nanosecond
   */
  private String timestampPrecision = "ms";

  /**
   * The cycle when write ahead log is periodically forced to be written to disk(in milliseconds) If
   * set this parameter to 0 it means call outputStream.force(true) after every each insert
   */
  private long forceWalPeriodInMs = 100;

  /**
   * Size of log buffer in each log node(in byte). If WAL is enabled and the size of a insert plan
   * is smaller than this parameter, then the insert plan will be rejected by WAL.
   */
  private int walBufferSize = 16 * 1024 * 1024;

  private int estimatedSeriesSize = 300;

  /**
   * default base dir, stores all IoTDB runtime files
   */
  private static final String DEFAULT_BASE_DIR = "data";

  /**
   * System directory, including version file for each storage group and metadata
   */
  private String systemDir = DEFAULT_BASE_DIR + File.separator + IoTDBConstant.SYSTEM_FOLDER_NAME;

  /**
   * Schema directory, including storage set of values.
   */
  private String schemaDir = DEFAULT_BASE_DIR + File.separator + IoTDBConstant.SYSTEM_FOLDER_NAME
      + File.separator + IoTDBConstant.SCHEMA_FOLDER_NAME;

  /**
   * Sync directory, including the lock file, uuid file, device owner map
   */
  private String syncDir = DEFAULT_BASE_DIR + File.separator + IoTDBConstant.SYSTEM_FOLDER_NAME
      + File.separator + IoTDBConstant.SYNC_FOLDER_NAME;

  /**
   * Performance tracing directory, stores performance tracing files
   */
  private String tracingDir = DEFAULT_BASE_DIR + File.separator + IoTDBConstant.TRACING_FOLDER_NAME;

  /**
   * Query directory, stores temporary files of query
   */
  private String queryDir = DEFAULT_BASE_DIR + File.separator + IoTDBConstant.QUERY_FOLDER_NAME;

  /**
   * Data directory of data. It can be settled as dataDirs = {"data1", "data2", "data3"};
   */
  private String[] dataDirs = {"data" + File.separator + "data"};

  /**
   * Strategy of multiple directories.
   */
  private String multiDirStrategyClassName = null;

  /**
   * Wal directory.
   */
  private String walDir = DEFAULT_BASE_DIR + File.separator + "wal";

  /**
   * The amount of data iterate each time in server
   */
  private int batchSize = 100000;

  /**
   * How many threads can concurrently flush. When <= 0, use CPU core number.
   */
  private int concurrentFlushThread = Runtime.getRuntime().availableProcessors();

  /**
   * How many threads can concurrently query. When <= 0, use CPU core number.
   */
  private int concurrentQueryThread = Runtime.getRuntime().availableProcessors();

  /**
   * Is the write mem control for writing enable.
   */
  private boolean enableMemControl = true;

  /**
   * Is the write ahead log enable.
   */
  private boolean enableIndex = false;

  /**
   * How many threads can concurrently build index. When <= 0, use CPU core number.
   */
  private int concurrentIndexBuildThread = Runtime.getRuntime().availableProcessors();

  /**
   * If we enable the memory-control mechanism during index building , {@code indexBufferSize}
   * refers to the byte-size of memory buffer threshold. For each index processor, all indexes in
   * one {@linkplain org.apache.iotdb.db.index.IndexFileProcessor IndexFileProcessor} share a total
   * common buffer size. With the memory-control mechanism, the occupied memory of all raw data and
   * index structures will be counted. If the memory buffer size reaches this threshold, the indexes
   * will be flushed to the disk file. As a result, data in one series may be divided into more than
   * one part and indexed separately.
   */
  private long indexBufferSize = 128 * 1024 * 1024L;

  /**
   * the index framework adopts sliding window model to preprocess the original tv list in the
   * subsequence matching task.
   */
  private int defaultIndexWindowRange = 10;

  /**
   * index directory.
   */
  private String indexRootFolder = "data" + File.separator + "index";

  /**
   * When a TsFile's file size (in byte) exceed this, the TsFile is forced closed.
   */
  private long tsFileSizeThreshold = 1L;

  /**
   * When a memTable's size (in byte) exceeds this, the memtable is flushed to disk.
   */
  private long memtableSizeThreshold = 1024 * 1024 * 1024L;

  /**
   * When average series point number reaches this, flush the memtable to disk
   */
  private int avgSeriesPointNumberThreshold = 100000;

  /**
   * Work when tsfile_manage_strategy is level_strategy. When merge point number reaches this, merge
   * the files to the last level.
   * During a merge, if a chunk with less number of chunks than this parameter, the chunk will be
   * merged with its succeeding chunks even if it is not overflowed, until the merged chunks reach
   * this threshold and the new chunk will be flushed.
   */
  private int mergeChunkPointNumberThreshold = 100000;

  /**
   * Works when the compaction_strategy is LEVEL_COMPACTION.
   * When point number of a page reaches this, use "append merge" instead of "deserialize merge".
   */
  private int mergePagePointNumberThreshold = 100;

  /**
   * LEVEL_COMPACTION, NO_COMPACTION
   */
  private CompactionStrategy compactionStrategy = CompactionStrategy.LEVEL_COMPACTION;

  /**
   * Works when the compaction_strategy is LEVEL_COMPACTION.
   * Whether to merge unseq files into seq files or not.
   */
  private boolean enableUnseqCompaction = true;

  /**
   * Works when the compaction_strategy is LEVEL_COMPACTION.
   * The max seq file num of each level.
   * When the num of files in one level exceeds this,
   * the files in this level will merge to one and put to upper level.
   */
  private int seqFileNumInEachLevel = 6;

  /**
   * Works when the compaction_strategy is LEVEL_COMPACTION.
   * The max num of seq level.
   */
  private int seqLevelNum = 3;

  /**
   * Works when compaction_strategy is LEVEL_COMPACTION.
   * The max ujseq file num of each level.
   * When the num of files in one level exceeds this,
   * the files in this level will merge to one and put to upper level.
   */
  private int unseqFileNumInEachLevel = 10;

  /**
   * Works when the compaction_strategy is LEVEL_COMPACTION.
   * The max num of unseq level.
   */
  private int unseqLevelNum = 1;

  /**
   * whether to cache meta data(ChunkMetaData and TsFileMetaData) or not.
   */
  private boolean metaDataCacheEnable = true;

  /**
   * Memory allocated for timeSeriesMetaData cache in read process
   */
  private long allocateMemoryForTimeSeriesMetaDataCache = allocateMemoryForRead / 10;

  /**
   * Memory allocated for chunkMetaData cache in read process
   */
  private long allocateMemoryForChunkMetaDataCache = allocateMemoryForRead / 10;

  /**
   * Memory allocated for chunk cache in read process
   */
  private long allocateMemoryForChunkCache = allocateMemoryForRead / 10;

  /**
   * Whether to enable Last cache
   */
  private boolean lastCacheEnable = true;

  /**
   * Set true to enable statistics monitor service, false to disable statistics service.
   */
  private boolean enableStatMonitor = false;

  /**
   * Set true to enable writing monitor time series.
   */
  private boolean enableMonitorSeriesWrite = false;

  /**
   * Cache size of {@code checkAndGetDataTypeCache} in {@link MManager}.
   */
  private int mManagerCacheSize = 300000;

  /**
   * Cache size of {@code checkAndGetDataTypeCache} in {@link MManager}.
   */
  private int mRemoteSchemaCacheSize = 100000;

  /**
   * Is external sort enable.
   */
  private boolean enableExternalSort = true;

  /**
   * The threshold of items in external sort. If the number of chunks participating in sorting
   * exceeds this threshold, external sorting is enabled, otherwise memory sorting is used.
   */
  private int externalSortThreshold = 1000;

  /**
   * Is this IoTDB instance a receiver of sync or not.
   */
  private boolean isSyncEnable = false;
  /**
   * If this IoTDB instance is a receiver of sync, set the server port.
   */
  private int syncServerPort = 5555;
  /**
   * Set the language version when loading file including error information, default value is "EN"
   */
  private String languageVersion = "EN";

  private String ipWhiteList = "0.0.0.0/0";
  /**
   * Examining period of cache file reader : 100 seconds.
   */
  private long cacheFileReaderClearPeriod = 100000;

  /**
   * Replace implementation class of JDBC service
   */
  private String rpcImplClassName = TSServiceImpl.class.getName();

  /**
   * Is stat performance of sub-module enable.
   */
  private boolean enablePerformanceStat = false;

  /**
   * Is performance tracing enable.
   */
  private boolean enablePerformanceTracing = false;

  /**
   * The display of stat performance interval in ms.
   */
  private long performanceStatDisplayInterval = 60000;

  /**
   * The memory used for stat performance.
   */
  private int performanceStatMemoryInKB = 20;
  /**
   * whether use chunkBufferPool.
   */
  private boolean chunkBufferPoolEnable = false;

  /**
   * Switch of watermark function
   */
  private boolean enableWatermark = false;

  /**
   * Secret key for watermark
   */
  private String watermarkSecretKey = "IoTDB*2019@Beijing";

  /**
   * Bit string of watermark
   */
  private String watermarkBitString = "100101110100";

  /**
   * Watermark method and parameters
   */
  private String watermarkMethod = "GroupBasedLSBMethod(embed_row_cycle=2,embed_lsb_num=5)";

  /**
   * Switch of creating schema automatically
   */
  private boolean enableAutoCreateSchema = true;

  /**
   * register time series as which type when receiving boolean string "true" or "false"
   */
  private TSDataType booleanStringInferType = TSDataType.BOOLEAN;

  /**
   * register time series as which type when receiving an integer string "67"
   */
  private TSDataType integerStringInferType = TSDataType.FLOAT;

  /**
   * register time series as which type when receiving an integer string and using float may lose precision
   * num > 2 ^ 24
   */
  private TSDataType longStringInferType = TSDataType.DOUBLE;

  /**
   * register time series as which type when receiving a floating number string "6.7"
   */
  private TSDataType floatingStringInferType = TSDataType.FLOAT;

  /**
   * register time series as which type when receiving the Literal NaN. Values can be DOUBLE, FLOAT
   * or TEXT
   */
  private TSDataType nanStringInferType = TSDataType.DOUBLE;

  /**
   * Storage group level when creating schema automatically is enabled
   */
  private int defaultStorageGroupLevel = 1;

  /**
   * BOOLEAN encoding when creating schema automatically is enabled
   */
  private TSEncoding defaultBooleanEncoding = TSEncoding.RLE;

  /**
   * INT32 encoding when creating schema automatically is enabled
   */
  private TSEncoding defaultInt32Encoding = TSEncoding.RLE;

  /**
   * INT64 encoding when creating schema automatically is enabled
   */
  private TSEncoding defaultInt64Encoding = TSEncoding.RLE;

  /**
   * FLOAT encoding when creating schema automatically is enabled
   */
  private TSEncoding defaultFloatEncoding = TSEncoding.GORILLA;

  /**
   * DOUBLE encoding when creating schema automatically is enabled
   */
  private TSEncoding defaultDoubleEncoding = TSEncoding.GORILLA;

  /**
   * TEXT encoding when creating schema automatically is enabled
   */
  private TSEncoding defaultTextEncoding = TSEncoding.PLAIN;

  /**
   * How much memory (in byte) can be used by a single merge task.
   */
  private long mergeMemoryBudget = (long) (Runtime.getRuntime().maxMemory() * 0.1);

  /**
   * How many threads will be set up to perform upgrade tasks.
   */
  private int upgradeThreadNum = 1;

  /**
   * How many threads will be set up to perform main merge tasks.
   */
  private int mergeThreadNum = 1;

  /**
   * How many threads will be set up to perform unseq merge chunk sub-tasks.
   */
  private int mergeChunkSubThreadNum = 4;

  /**
   * If one merge file selection runs for more than this time, it will be ended and its current
   * selection will be used as final selection. Unit: millis. When < 0, it means time is unbounded.
   */
  private long mergeFileSelectionTimeBudget = 30 * 1000L;

  /**
   * When set to true, if some crashed merges are detected during system rebooting, such merges will
   * be continued, otherwise, the unfinished parts of such merges will not be continued while the
   * finished parts still remain as they are.
   */
  private boolean continueMergeAfterReboot = false;

  /**
   * A global merge will be performed each such interval, that is, each storage group will be merged
   * (if proper merge candidates can be found). Unit: second.
   */
  private long mergeIntervalSec = 0L;

  /**
   * When set to true, all unseq merges becomes full merge (the whole SeqFiles are re-written despite how
   * much they are overflowed). This may increase merge overhead depending on how much the SeqFiles
   * are overflowed.
   */
  private boolean forceFullMerge = false;

  /**
   * The limit of compaction merge can reach per second
   */
  private int mergeWriteThroughputMbPerSec = 8;

  /**
   * How many thread will be set up to perform compaction, 10 by default. Set to 1 when less
   * than or equal to 0.
   */
  private int compactionThreadNum = 10;

  private MergeFileStrategy mergeFileStrategy = MergeFileStrategy.MAX_SERIES_NUM;

  /**
   * Default system file storage is in local file system (unsupported)
   */
  private FSType systemFileStorageFs = FSType.LOCAL;

  /**
   * Default TSfile storage is in local file system
   */
  private FSType tsFileStorageFs = FSType.LOCAL;

  /**
   * Default core-site.xml file path is /etc/hadoop/conf/core-site.xml
   */
  private String coreSitePath = "/etc/hadoop/conf/core-site.xml";

  /**
   * Default hdfs-site.xml file path is /etc/hadoop/conf/hdfs-site.xml
   */
  private String hdfsSitePath = "/etc/hadoop/conf/hdfs-site.xml";

  /**
   * Default HDFS ip is localhost
   */
  private String hdfsIp = "localhost";

  /**
   * Default HDFS port is 9000
   */
  private String hdfsPort = "9000";

  /**
   * Default DFS NameServices is hdfsnamespace
   */
  private String dfsNameServices = "hdfsnamespace";

  /**
   * Default DFS HA name nodes are nn1 and nn2
   */
  private String dfsHaNamenodes = "nn1,nn2";

  /**
   * Default DFS HA automatic failover is enabled
   */
  private boolean dfsHaAutomaticFailoverEnabled = true;

  /**
   * Default DFS client failover proxy provider is "org.apache.hadoop.hdfs.server.namenode.ha.ConfiguredFailoverProxyProvider"
   */
  private String dfsClientFailoverProxyProvider = "org.apache.hadoop.hdfs.server.namenode.ha.ConfiguredFailoverProxyProvider";

  /**
   * whether use kerberos to authenticate hdfs
   */
  private boolean useKerberos = false;

  /**
   * full path of kerberos keytab file
   */
  private String kerberosKeytabFilePath = "/path";

  /**
   * kerberos principal
   */
  private String kerberosPrincipal = "principal";

  /**
   * the num of memtable in each storage group
   */
  private int concurrentWritingTimePartition = 1;

  /**
   * the default fill interval in LinearFill and PreviousFill, -1 means infinite past time
   */
  private int defaultFillInterval = -1;

  /**
   * default TTL for storage groups that are not set TTL by statements, in ms Notice: if this
   * property is changed, previous created storage group which are not set TTL will also be
   * affected.
   */
  private long defaultTTL = Long.MAX_VALUE;

  /**
   * The default value of primitive array size in array pool
   */
  private int primitiveArraySize = 128;

  /**
   * whether enable data partition. If disabled, all data belongs to partition 0
   */
  private boolean enablePartition = false;

  /**
   * whether enable MTree snapshot
   */
  private boolean enableMTreeSnapshot = false;

  /**
   * Interval line number of mlog.txt when creating a checkpoint and saving snapshot of mtree
   */
  private int mtreeSnapshotInterval = 100000;

  /**
   * Threshold interval time of MTree modification. If the last modification time is less than this
   * threshold, MTree snapshot will not be created. Unit: second. Default: 1 hour(3600 seconds)
   */
  private int mtreeSnapshotThresholdTime = 3600;

  /**
   * Time range for partitioning data inside each storage group, the unit is second
   */
  private long partitionInterval = 604800;

  //just for test
  //wait for 60 second by default.
  private int thriftServerAwaitTimeForStopService = 60;

  private int queryCacheSizeInMetric = 50;

  // max size for tag and attribute of one time series
  private int tagAttributeTotalSize = 700;

  // In one insert (one device, one timestamp, multiple measurements),
  // if enable partial insert, one measurement failure will not impact other measurements
  private boolean enablePartialInsert = true;

  // Open ID Secret
  private String openIdProviderUrl = null;

  // the authorizer provider class which extends BasicAuthorizer
  private String authorizerProvider = "org.apache.iotdb.db.auth.authorizer.LocalFileAuthorizer";

  // time in nanosecond precision when starting up
  private long startUpNanosecond = System.nanoTime();

  /**
   * thrift max frame size, the default is 15MB, we change it to 64MB
   */
  private int thriftMaxFrameSize = 67108864;

  /**
   * thrift init buffer size, the default is 1KB.
   */
  private int thriftInitBufferSize = 1024;

  /**
   * time interval in minute for calculating query frequency
   */
  private int frequencyIntervalInMinute = 1;

  /**
   * time cost(ms) threshold for slow query
   */
  private long slowQueryThreshold = 5000;

  /**
   * if the debug_state is true, we will print more details about the process of query
   */
  private boolean debugState = false;

  // enable new indexer
  private boolean enableFileTimeIndexer = false;
  private int fileTimeIndexerType = 0;

  public IoTDBConfig() {
    // empty constructor
  }

  public int getConcurrentWritingTimePartition() {
    return concurrentWritingTimePartition;
  }

  void setConcurrentWritingTimePartition(int concurrentWritingTimePartition) {
    this.concurrentWritingTimePartition = concurrentWritingTimePartition;
  }

  public int getDefaultFillInterval() {
    return defaultFillInterval;
  }

  public void setDefaultFillInterval(int defaultFillInterval) {
    this.defaultFillInterval = defaultFillInterval;
  }

  public boolean isEnablePartition() {
    return enablePartition;
  }

  public void setEnablePartition(boolean enablePartition) {
    this.enablePartition = enablePartition;
  }

  public boolean isEnableMTreeSnapshot() {
    return enableMTreeSnapshot;
  }

  public void setEnableMTreeSnapshot(boolean enableMTreeSnapshot) {
    this.enableMTreeSnapshot = enableMTreeSnapshot;
  }

  public int getMtreeSnapshotInterval() {
    return mtreeSnapshotInterval;
  }

  public void setMtreeSnapshotInterval(int mtreeSnapshotInterval) {
    this.mtreeSnapshotInterval = mtreeSnapshotInterval;
  }

  public int getMtreeSnapshotThresholdTime() {
    return mtreeSnapshotThresholdTime;
  }

  public void setMtreeSnapshotThresholdTime(int mtreeSnapshotThresholdTime) {
    this.mtreeSnapshotThresholdTime = mtreeSnapshotThresholdTime;
  }

  public long getPartitionInterval() {
    return partitionInterval;
  }

  public void setPartitionInterval(long partitionInterval) {
    this.partitionInterval = partitionInterval;
  }

  void updatePath() {
    formulateFolders();
    confirmMultiDirStrategy();
  }

  /**
   * if the folders are relative paths, add IOTDB_HOME as the path prefix
   */
  private void formulateFolders() {
    systemDir = addHomeDir(systemDir);
    schemaDir = addHomeDir(schemaDir);
    syncDir = addHomeDir(syncDir);
    tracingDir = addHomeDir(tracingDir);
    walDir = addHomeDir(walDir);
    indexRootFolder = addHomeDir(indexRootFolder);

    if (TSFileDescriptor.getInstance().getConfig().getTSFileStorageFs().equals(FSType.HDFS)) {
      String hdfsDir = getHdfsDir();
      queryDir = hdfsDir + File.separatorChar + queryDir;
      for (int i = 0; i < dataDirs.length; i++) {
        dataDirs[i] = hdfsDir + File.separatorChar + dataDirs[i];
      }
    } else {
      queryDir = addHomeDir(queryDir);
      for (int i = 0; i < dataDirs.length; i++) {
        dataDirs[i] = addHomeDir(dataDirs[i]);
      }
    }
  }

  void reloadDataDirs(String[] dataDirs) throws LoadConfigurationException {
    if (TSFileDescriptor.getInstance().getConfig().getTSFileStorageFs().equals(FSType.HDFS)) {
      String hdfsDir = getHdfsDir();
      for (int i = 0; i < dataDirs.length; i++) {
        dataDirs[i] = hdfsDir + File.separatorChar + dataDirs[i];
      }
    } else {
      for (int i = 0; i < dataDirs.length; i++) {
        dataDirs[i] = addHomeDir(dataDirs[i]);
      }
    }
    this.dataDirs = dataDirs;
    DirectoryManager.getInstance().updateFileFolders();
  }

  private String addHomeDir(String dir) {
    String homeDir = System.getProperty(IoTDBConstant.IOTDB_HOME, null);
    if (!new File(dir).isAbsolute() && homeDir != null && homeDir.length() > 0) {
      if (!homeDir.endsWith(File.separator)) {
        dir = homeDir + File.separatorChar + dir;
      } else {
        dir = homeDir + dir;
      }
    }
    return dir;
  }

  private void confirmMultiDirStrategy() {
    if (getMultiDirStrategyClassName() == null) {
      multiDirStrategyClassName = DEFAULT_MULTI_DIR_STRATEGY;
    }
    if (!getMultiDirStrategyClassName().contains(TsFileConstant.PATH_SEPARATOR)) {
      multiDirStrategyClassName = MULTI_DIR_STRATEGY_PREFIX + multiDirStrategyClassName;
    }

    try {
      Class.forName(multiDirStrategyClassName);
    } catch (ClassNotFoundException e) {
      logger.warn("Cannot find given directory strategy {}, using the default value",
          getMultiDirStrategyClassName(), e);
      setMultiDirStrategyClassName(MULTI_DIR_STRATEGY_PREFIX + DEFAULT_MULTI_DIR_STRATEGY);
    }
  }

  private String getHdfsDir() {
    String[] hdfsIps = TSFileDescriptor.getInstance().getConfig().getHdfsIp();
    String hdfsDir = "hdfs://";
    if (hdfsIps.length > 1) {
      hdfsDir += TSFileDescriptor.getInstance().getConfig().getDfsNameServices();
    } else {
      hdfsDir += hdfsIps[0] + ":" + TSFileDescriptor.getInstance().getConfig().getHdfsPort();
    }
    return hdfsDir;
  }

  public String[] getDataDirs() {
    return dataDirs;
  }

  public int getMetricsPort() {
    return metricsPort;
  }

  void setMetricsPort(int metricsPort) {
    this.metricsPort = metricsPort;
  }

  public boolean isEnableMetricService() {
    return enableMetricService;
  }

  public void setEnableMetricService(boolean enableMetricService) {
    this.enableMetricService = enableMetricService;
  }

  void setDataDirs(String[] dataDirs) {
    this.dataDirs = dataDirs;
  }

  public String getRpcAddress() {
    return rpcAddress;
  }

  void setRpcAddress(String rpcAddress) {
    this.rpcAddress = rpcAddress;
  }

  public int getRpcPort() {
    return rpcPort;
  }

  void setRpcPort(int rpcPort) {
    this.rpcPort = rpcPort;
  }

  public String getTimestampPrecision() {
    return timestampPrecision;
  }

  public void setTimestampPrecision(String timestampPrecision) {
    if (!(timestampPrecision.equals("ms") || timestampPrecision.equals("us")
        || timestampPrecision.equals("ns"))) {
      logger.error("Wrong timestamp precision, please set as: ms, us or ns ! Current is: "
          + timestampPrecision);
      System.exit(-1);
    }
    this.timestampPrecision = timestampPrecision;
  }

  public boolean isEnableWal() {
    return enableWal;
  }

  public void setEnableWal(boolean enableWal) {
    this.enableWal = enableWal;
  }

  public boolean isEnableDiscardOutOfOrderData() {
    return enableDiscardOutOfOrderData;
  }

  public void setEnableDiscardOutOfOrderData(boolean enableDiscardOutOfOrderData) {
    this.enableDiscardOutOfOrderData = enableDiscardOutOfOrderData;
  }

  public int getFlushWalThreshold() {
    return flushWalThreshold;
  }

  public void setFlushWalThreshold(int flushWalThreshold) {
    this.flushWalThreshold = flushWalThreshold;
  }

  public long getForceWalPeriodInMs() {
    return forceWalPeriodInMs;
  }

  public void setForceWalPeriodInMs(long forceWalPeriodInMs) {
    this.forceWalPeriodInMs = forceWalPeriodInMs;
  }

  public String getSystemDir() {
    return systemDir;
  }

  void setSystemDir(String systemDir) {
    this.systemDir = systemDir;
  }

  public String getSchemaDir() {
    return schemaDir;
  }

  void setSchemaDir(String schemaDir) {
    this.schemaDir = schemaDir;
  }

  public String getSyncDir() {
    return syncDir;
  }

  void setSyncDir(String syncDir) {
    this.syncDir = syncDir;
  }

  public String getTracingDir() {
    return tracingDir;
  }

  void setTracingDir(String tracingDir) {
    this.tracingDir = tracingDir;
  }

  public String getQueryDir() {
    return queryDir;
  }

  void setQueryDir(String queryDir) {
    this.queryDir = queryDir;
  }

  public String getWalDir() {
    return walDir;
  }

  void setWalDir(String walDir) {
    this.walDir = walDir;
  }

  public String getMultiDirStrategyClassName() {
    return multiDirStrategyClassName;
  }

  void setMultiDirStrategyClassName(String multiDirStrategyClassName) {
    this.multiDirStrategyClassName = multiDirStrategyClassName;
  }

  public int getBatchSize() {
    return batchSize;
  }

  void setBatchSize(int batchSize) {
    this.batchSize = batchSize;
  }

  public int getConcurrentFlushThread() {
    return concurrentFlushThread;
  }

  void setConcurrentFlushThread(int concurrentFlushThread) {
    this.concurrentFlushThread = concurrentFlushThread;
  }

  public int getConcurrentQueryThread() {
    return concurrentQueryThread;
  }

  void setConcurrentQueryThread(int concurrentQueryThread) {
    this.concurrentQueryThread = concurrentQueryThread;
  }

  public long getTsFileSizeThreshold() {
    return tsFileSizeThreshold;
  }

  public void setTsFileSizeThreshold(long tsFileSizeThreshold) {
    this.tsFileSizeThreshold = tsFileSizeThreshold;
  }

  public boolean isEnableStatMonitor() {
    return enableStatMonitor;
  }

  public void setEnableStatMonitor(boolean enableStatMonitor) {
    this.enableStatMonitor = enableStatMonitor;
  }

  public boolean isEnableMonitorSeriesWrite() {
    return enableMonitorSeriesWrite;
  }

  public void setEnableMonitorSeriesWrite(boolean enableMonitorSeriesWrite) {
    this.enableMonitorSeriesWrite = enableMonitorSeriesWrite;
  }

  public int getRpcMaxConcurrentClientNum() {
    return rpcMaxConcurrentClientNum;
  }

  void setRpcMaxConcurrentClientNum(int rpcMaxConcurrentClientNum) {
    this.rpcMaxConcurrentClientNum = rpcMaxConcurrentClientNum;
  }

  public int getmManagerCacheSize() {
    return mManagerCacheSize;
  }

  void setmManagerCacheSize(int mManagerCacheSize) {
    this.mManagerCacheSize = mManagerCacheSize;
  }

  public int getmRemoteSchemaCacheSize() {
    return mRemoteSchemaCacheSize;
  }

  public void setmRemoteSchemaCacheSize(int mRemoteSchemaCacheSize) {
    this.mRemoteSchemaCacheSize = mRemoteSchemaCacheSize;
  }

  public boolean isSyncEnable() {
    return isSyncEnable;
  }

  public void setSyncEnable(boolean syncEnable) {
    isSyncEnable = syncEnable;
  }

  public int getSyncServerPort() {
    return syncServerPort;
  }

  void setSyncServerPort(int syncServerPort) {
    this.syncServerPort = syncServerPort;
  }

  String getLanguageVersion() {
    return languageVersion;
  }

  void setLanguageVersion(String languageVersion) {
    this.languageVersion = languageVersion;
  }

  public String getIpWhiteList() {
    return ipWhiteList;
  }

  public void setIpWhiteList(String ipWhiteList) {
    this.ipWhiteList = ipWhiteList;
  }

  public long getCacheFileReaderClearPeriod() {
    return cacheFileReaderClearPeriod;
  }

  public void setCacheFileReaderClearPeriod(long cacheFileReaderClearPeriod) {
    this.cacheFileReaderClearPeriod = cacheFileReaderClearPeriod;
  }

  public boolean isReadOnly() {
    return readOnly;
  }

  public void setReadOnly(boolean readOnly) {
    this.readOnly = readOnly;
  }

  public String getRpcImplClassName() {
    return rpcImplClassName;
  }

  public void setRpcImplClassName(String rpcImplClassName) {
    this.rpcImplClassName = rpcImplClassName;
  }

  public int getWalBufferSize() {
    return walBufferSize;
  }

  public void setWalBufferSize(int walBufferSize) {
    this.walBufferSize = walBufferSize;
  }

  public int getEstimatedSeriesSize() {
    return estimatedSeriesSize;
  }

  public void setEstimatedSeriesSize(int estimatedSeriesSize) {
    this.estimatedSeriesSize = estimatedSeriesSize;
  }
  
  public boolean isChunkBufferPoolEnable() {
    return chunkBufferPoolEnable;
  }

  void setChunkBufferPoolEnable(boolean chunkBufferPoolEnable) {
    this.chunkBufferPoolEnable = chunkBufferPoolEnable;
  }

  public long getMergeMemoryBudget() {
    return mergeMemoryBudget;
  }

  void setMergeMemoryBudget(long mergeMemoryBudget) {
    this.mergeMemoryBudget = mergeMemoryBudget;
  }

  public int getMergeThreadNum() {
    return mergeThreadNum;
  }

  void setMergeThreadNum(int mergeThreadNum) {
    this.mergeThreadNum = mergeThreadNum;
  }

  public boolean isContinueMergeAfterReboot() {
    return continueMergeAfterReboot;
  }

  void setContinueMergeAfterReboot(boolean continueMergeAfterReboot) {
    this.continueMergeAfterReboot = continueMergeAfterReboot;
  }

  public long getMergeIntervalSec() {
    return mergeIntervalSec;
  }

  void setMergeIntervalSec(long mergeIntervalSec) {
    this.mergeIntervalSec = mergeIntervalSec;
  }

  public double getBufferedArraysMemoryProportion() {
    return bufferedArraysMemoryProportion;
  }

  public void setBufferedArraysMemoryProportion(double bufferedArraysMemoryProportion) {
    this.bufferedArraysMemoryProportion = bufferedArraysMemoryProportion;
  }

  public double getFlushProportion() {
    return flushProportion;
  }

  public void setFlushProportion(double flushProportion) {
    this.flushProportion = flushProportion;
  }

  public double getRejectProportion() {
    return rejectProportion;
  }

  public void setRejectProportion(double rejectProportion) {
    this.rejectProportion = rejectProportion;
  }

  public long getStorageGroupSizeReportThreshold() {
    return storageGroupSizeReportThreshold;
  }

  public void setStorageGroupSizeReportThreshold(long storageGroupSizeReportThreshold) {
    this.storageGroupSizeReportThreshold = storageGroupSizeReportThreshold;
  }

  public long getAllocateMemoryForWrite() {
    return allocateMemoryForWrite;
  }

  public void setAllocateMemoryForWrite(long allocateMemoryForWrite) {
    this.allocateMemoryForWrite = allocateMemoryForWrite;
  }

  public long getAllocateMemoryForSchema() {
    return allocateMemoryForSchema;
  }

  void setAllocateMemoryForSchema(long allocateMemoryForSchema) {
    this.allocateMemoryForSchema = allocateMemoryForSchema;
  }

  long getAllocateMemoryForRead() {
    return allocateMemoryForRead;
  }

  void setAllocateMemoryForRead(long allocateMemoryForRead) {
    this.allocateMemoryForRead = allocateMemoryForRead;
  }

  public long getAllocateMemoryForReadWithoutCache() {
    return allocateMemoryForReadWithoutCache;
  }

  public void setAllocateMemoryForReadWithoutCache(long allocateMemoryForReadWithoutCache) {
    this.allocateMemoryForReadWithoutCache = allocateMemoryForReadWithoutCache;
  }

  public boolean isEnableExternalSort() {
    return enableExternalSort;
  }

  void setEnableExternalSort(boolean enableExternalSort) {
    this.enableExternalSort = enableExternalSort;
  }

  public int getExternalSortThreshold() {
    return externalSortThreshold;
  }

  void setExternalSortThreshold(int externalSortThreshold) {
    this.externalSortThreshold = externalSortThreshold;
  }

  public boolean isEnablePerformanceStat() {
    return enablePerformanceStat;
  }

  public void setEnablePerformanceStat(boolean enablePerformanceStat) {
    this.enablePerformanceStat = enablePerformanceStat;
  }

  public boolean isEnablePerformanceTracing() {
    return enablePerformanceTracing;
  }

  public void setEnablePerformanceTracing(boolean enablePerformanceTracing) {
    this.enablePerformanceTracing = enablePerformanceTracing;
  }

  public long getPerformanceStatDisplayInterval() {
    return performanceStatDisplayInterval;
  }

  void setPerformanceStatDisplayInterval(long performanceStatDisplayInterval) {
    this.performanceStatDisplayInterval = performanceStatDisplayInterval;
  }

  public int getPerformanceStatMemoryInKB() {
    return performanceStatMemoryInKB;
  }

  void setPerformanceStatMemoryInKB(int performanceStatMemoryInKB) {
    this.performanceStatMemoryInKB = performanceStatMemoryInKB;
  }

  public boolean isEnablePartialInsert() {
    return enablePartialInsert;
  }

  public void setEnablePartialInsert(boolean enablePartialInsert) {
    this.enablePartialInsert = enablePartialInsert;
  }

  public boolean isForceFullMerge() {
    return forceFullMerge;
  }

  void setForceFullMerge(boolean forceFullMerge) {
    this.forceFullMerge = forceFullMerge;
  }

  public int getCompactionThreadNum() {
    return compactionThreadNum;
  }

  public void setCompactionThreadNum(int compactionThreadNum) {
    this.compactionThreadNum = compactionThreadNum;
  }

  public int getMergeWriteThroughputMbPerSec() {
    return mergeWriteThroughputMbPerSec;
  }

  public void setMergeWriteThroughputMbPerSec(int mergeWriteThroughputMbPerSec) {
    this.mergeWriteThroughputMbPerSec = mergeWriteThroughputMbPerSec;
  }

  public boolean isEnableMemControl() {
    return enableMemControl;
  }

  public void setEnableMemControl(boolean enableMemControl) {
    this.enableMemControl = enableMemControl;
  }

  public long getMemtableSizeThreshold() {
    return memtableSizeThreshold;
  }

  public void setMemtableSizeThreshold(long memtableSizeThreshold) {
    this.memtableSizeThreshold = memtableSizeThreshold;
  }

  public int getAvgSeriesPointNumberThreshold() {
    return avgSeriesPointNumberThreshold;
  }

  public void setAvgSeriesPointNumberThreshold(int avgSeriesPointNumberThreshold) {
    this.avgSeriesPointNumberThreshold = avgSeriesPointNumberThreshold;
  }

  public int getMergeChunkPointNumberThreshold() {
    return mergeChunkPointNumberThreshold;
  }

  public void setMergeChunkPointNumberThreshold(int mergeChunkPointNumberThreshold) {
    this.mergeChunkPointNumberThreshold = mergeChunkPointNumberThreshold;
  }

  public int getMergePagePointNumberThreshold() {
    return mergePagePointNumberThreshold;
  }

  public void setMergePagePointNumberThreshold(int mergePagePointNumberThreshold) {
    this.mergePagePointNumberThreshold = mergePagePointNumberThreshold;
  }

  public MergeFileStrategy getMergeFileStrategy() {
    return mergeFileStrategy;
  }

  public void setMergeFileStrategy(
      MergeFileStrategy mergeFileStrategy) {
    this.mergeFileStrategy = mergeFileStrategy;
  }


  public CompactionStrategy getCompactionStrategy() {
    return compactionStrategy;
  }

  public void setCompactionStrategy(
      CompactionStrategy compactionStrategy) {
    this.compactionStrategy = compactionStrategy;
  }

  public boolean isEnableUnseqCompaction() {
    return enableUnseqCompaction;
  }

  public void setEnableUnseqCompaction(boolean enableUnseqCompaction) {
    this.enableUnseqCompaction = enableUnseqCompaction;
  }

  public int getSeqFileNumInEachLevel() {
    return seqFileNumInEachLevel;
  }

  public void setSeqFileNumInEachLevel(int seqFileNumInEachLevel) {
    this.seqFileNumInEachLevel = seqFileNumInEachLevel;
  }

  public int getSeqLevelNum() {
    return seqLevelNum;
  }

  public void setSeqLevelNum(int seqLevelNum) {
    this.seqLevelNum = seqLevelNum;
  }

  public int getUnseqFileNumInEachLevel() {
    return unseqFileNumInEachLevel;
  }

  public void setUnseqFileNumInEachLevel(int unseqFileNumInEachLevel) {
    this.unseqFileNumInEachLevel = unseqFileNumInEachLevel;
  }

  public int getUnseqLevelNum() {
    return unseqLevelNum;
  }

  public void setUnseqLevelNum(int unseqLevelNum) {
    this.unseqLevelNum = unseqLevelNum;
  }

  public int getMergeChunkSubThreadNum() {
    return mergeChunkSubThreadNum;
  }

  void setMergeChunkSubThreadNum(int mergeChunkSubThreadNum) {
    this.mergeChunkSubThreadNum = mergeChunkSubThreadNum;
  }

  public long getMergeFileSelectionTimeBudget() {
    return mergeFileSelectionTimeBudget;
  }

  void setMergeFileSelectionTimeBudget(long mergeFileSelectionTimeBudget) {
    this.mergeFileSelectionTimeBudget = mergeFileSelectionTimeBudget;
  }

  public boolean isRpcThriftCompressionEnable() {
    return rpcThriftCompressionEnable;
  }

  public void setRpcThriftCompressionEnable(boolean rpcThriftCompressionEnable) {
    this.rpcThriftCompressionEnable = rpcThriftCompressionEnable;
  }

  public boolean isMetaDataCacheEnable() {
    return metaDataCacheEnable;
  }

  public void setMetaDataCacheEnable(boolean metaDataCacheEnable) {
    this.metaDataCacheEnable = metaDataCacheEnable;
  }

  public long getAllocateMemoryForTimeSeriesMetaDataCache() {
    return allocateMemoryForTimeSeriesMetaDataCache;
  }

  public void setAllocateMemoryForTimeSeriesMetaDataCache(
      long allocateMemoryForTimeSeriesMetaDataCache) {
    this.allocateMemoryForTimeSeriesMetaDataCache = allocateMemoryForTimeSeriesMetaDataCache;
  }

  public long getAllocateMemoryForChunkMetaDataCache() {
    return allocateMemoryForChunkMetaDataCache;
  }

  public void setAllocateMemoryForChunkMetaDataCache(long allocateMemoryForChunkMetaDataCache) {
    this.allocateMemoryForChunkMetaDataCache = allocateMemoryForChunkMetaDataCache;
  }

  public long getAllocateMemoryForChunkCache() {
    return allocateMemoryForChunkCache;
  }

  public void setAllocateMemoryForChunkCache(long allocateMemoryForChunkCache) {
    this.allocateMemoryForChunkCache = allocateMemoryForChunkCache;
  }

  public boolean isLastCacheEnabled() {
    return lastCacheEnable;
  }

  public void setEnableLastCache(boolean lastCacheEnable) {
    this.lastCacheEnable = lastCacheEnable;
  }

  public boolean isEnableWatermark() {
    return enableWatermark;
  }

  public void setEnableWatermark(boolean enableWatermark) {
    this.enableWatermark = enableWatermark;
  }

  public String getWatermarkSecretKey() {
    return watermarkSecretKey;
  }

  public void setWatermarkSecretKey(String watermarkSecretKey) {
    this.watermarkSecretKey = watermarkSecretKey;
  }

  public String getWatermarkBitString() {
    return watermarkBitString;
  }

  public void setWatermarkBitString(String watermarkBitString) {
    this.watermarkBitString = watermarkBitString;
  }

  String getWatermarkMethod() {
    return this.watermarkMethod;
  }

  public void setWatermarkMethod(String watermarkMethod) {
    this.watermarkMethod = watermarkMethod;
  }

  public String getWatermarkMethodName() {
    return watermarkMethod.split("\\(")[0];
  }

  public int getWatermarkParamMarkRate() {
    return Integer.parseInt(getWatermarkParamValue("embed_row_cycle", "5"));
  }

  public int getWatermarkParamMaxRightBit() {
    return Integer.parseInt(getWatermarkParamValue("embed_lsb_num", "5"));
  }

  private String getWatermarkParamValue(String key, String defaultValue) {
    String res = getWatermarkParamValue(key);
    if (res != null) {
      return res;
    }
    return defaultValue;
  }

  private String getWatermarkParamValue(String key) {
    String pattern = key + "=(\\w*)";
    Pattern r = Pattern.compile(pattern);
    Matcher m = r.matcher(watermarkMethod);
    if (m.find() && m.groupCount() > 0) {
      return m.group(1);
    }
    return null;
  }

  public boolean isAutoCreateSchemaEnabled() {
    return enableAutoCreateSchema;
  }

  public void setAutoCreateSchemaEnabled(boolean enableAutoCreateSchema) {
    this.enableAutoCreateSchema = enableAutoCreateSchema;
  }

  public TSDataType getBooleanStringInferType() {
    return booleanStringInferType;
  }

  public void setBooleanStringInferType(
      TSDataType booleanStringInferType) {
    this.booleanStringInferType = booleanStringInferType;
  }

  public TSDataType getIntegerStringInferType() {
    return integerStringInferType;
  }

  public void setIntegerStringInferType(
      TSDataType integerStringInferType) {
    this.integerStringInferType = integerStringInferType;
  }

  public void setLongStringInferType(
      TSDataType longStringInferType) {
    this.longStringInferType = longStringInferType;
  }

  public TSDataType getLongStringInferType() {
    return longStringInferType;
  }

  public TSDataType getFloatingStringInferType() {
    return floatingStringInferType;
  }

  public void setFloatingStringInferType(
      TSDataType floatingNumberStringInferType) {
    this.floatingStringInferType = floatingNumberStringInferType;
  }

  public TSDataType getNanStringInferType() {
    return nanStringInferType;
  }

  public void setNanStringInferType(TSDataType nanStringInferType) {
    if (nanStringInferType != TSDataType.DOUBLE &&
        nanStringInferType != TSDataType.FLOAT &&
        nanStringInferType != TSDataType.TEXT) {
      throw new IllegalArgumentException(
          "Config Property nan_string_infer_type can only be FLOAT, DOUBLE or TEXT but is "
              + nanStringInferType);
    }
    this.nanStringInferType = nanStringInferType;
  }

  public int getDefaultStorageGroupLevel() {
    return defaultStorageGroupLevel;
  }

  void setDefaultStorageGroupLevel(int defaultStorageGroupLevel) {
    this.defaultStorageGroupLevel = defaultStorageGroupLevel;
  }

  public TSEncoding getDefaultBooleanEncoding() {
    return defaultBooleanEncoding;
  }

  public void setDefaultBooleanEncoding(TSEncoding defaultBooleanEncoding) {
    this.defaultBooleanEncoding = defaultBooleanEncoding;
  }

  void setDefaultBooleanEncoding(String defaultBooleanEncoding) {
    this.defaultBooleanEncoding = TSEncoding.valueOf(defaultBooleanEncoding);
  }

  public TSEncoding getDefaultInt32Encoding() {
    return defaultInt32Encoding;
  }

  public void setDefaultInt32Encoding(TSEncoding defaultInt32Encoding) {
    this.defaultInt32Encoding = defaultInt32Encoding;
  }

  void setDefaultInt32Encoding(String defaultInt32Encoding) {
    this.defaultInt32Encoding = TSEncoding.valueOf(defaultInt32Encoding);
  }

  public TSEncoding getDefaultInt64Encoding() {
    return defaultInt64Encoding;
  }

  public void setDefaultInt64Encoding(TSEncoding defaultInt64Encoding) {
    this.defaultInt64Encoding = defaultInt64Encoding;
  }

  void setDefaultInt64Encoding(String defaultInt64Encoding) {
    this.defaultInt64Encoding = TSEncoding.valueOf(defaultInt64Encoding);
  }

  public TSEncoding getDefaultFloatEncoding() {
    return defaultFloatEncoding;
  }

  public void setDefaultFloatEncoding(TSEncoding defaultFloatEncoding) {
    this.defaultFloatEncoding = defaultFloatEncoding;
  }

  void setDefaultFloatEncoding(String defaultFloatEncoding) {
    this.defaultFloatEncoding = TSEncoding.valueOf(defaultFloatEncoding);
  }

  public TSEncoding getDefaultDoubleEncoding() {
    return defaultDoubleEncoding;
  }

  public void setDefaultDoubleEncoding(TSEncoding defaultDoubleEncoding) {
    this.defaultDoubleEncoding = defaultDoubleEncoding;
  }

  void setDefaultDoubleEncoding(String defaultDoubleEncoding) {
    this.defaultDoubleEncoding = TSEncoding.valueOf(defaultDoubleEncoding);
  }

  public TSEncoding getDefaultTextEncoding() {
    return defaultTextEncoding;
  }

  public void setDefaultTextEncoding(TSEncoding defaultTextEncoding) {
    this.defaultTextEncoding = defaultTextEncoding;
  }

  void setDefaultTextEncoding(String defaultTextEncoding) {
    this.defaultTextEncoding = TSEncoding.valueOf(defaultTextEncoding);
  }

  public FSType getSystemFileStorageFs() {
    return systemFileStorageFs;
  }

  public void setSystemFileStorageFs(String systemFileStorageFs) {
    this.systemFileStorageFs = FSType.valueOf(systemFileStorageFs);
  }

  FSType getTsFileStorageFs() {
    return tsFileStorageFs;
  }

  void setTsFileStorageFs(String tsFileStorageFs) {
    this.tsFileStorageFs = FSType.valueOf(tsFileStorageFs);
  }

  String getCoreSitePath() {
    return coreSitePath;
  }

  void setCoreSitePath(String coreSitePath) {
    this.coreSitePath = coreSitePath;
  }

  String getHdfsSitePath() {
    return hdfsSitePath;
  }

  void setHdfsSitePath(String hdfsSitePath) {
    this.hdfsSitePath = hdfsSitePath;
  }

  public String[] getHdfsIp() {
    return hdfsIp.split(",");
  }

  String getRawHDFSIp() {
    return hdfsIp;
  }

  void setHdfsIp(String[] hdfsIp) {
    this.hdfsIp = String.join(",", hdfsIp);
  }

  String getHdfsPort() {
    return hdfsPort;
  }

  void setHdfsPort(String hdfsPort) {
    this.hdfsPort = hdfsPort;
  }

  public int getUpgradeThreadNum() {
    return upgradeThreadNum;
  }

  void setUpgradeThreadNum(int upgradeThreadNum) {
    this.upgradeThreadNum = upgradeThreadNum;
  }

  String getDfsNameServices() {
    return dfsNameServices;
  }

  void setDfsNameServices(String dfsNameServices) {
    this.dfsNameServices = dfsNameServices;
  }

  public String[] getDfsHaNamenodes() {
    return dfsHaNamenodes.split(",");
  }

  String getRawDfsHaNamenodes() {
    return dfsHaNamenodes;
  }

  void setDfsHaNamenodes(String[] dfsHaNamenodes) {
    this.dfsHaNamenodes = String.join(",", dfsHaNamenodes);
  }

  boolean isDfsHaAutomaticFailoverEnabled() {
    return dfsHaAutomaticFailoverEnabled;
  }

  void setDfsHaAutomaticFailoverEnabled(boolean dfsHaAutomaticFailoverEnabled) {
    this.dfsHaAutomaticFailoverEnabled = dfsHaAutomaticFailoverEnabled;
  }

  String getDfsClientFailoverProxyProvider() {
    return dfsClientFailoverProxyProvider;
  }

  void setDfsClientFailoverProxyProvider(String dfsClientFailoverProxyProvider) {
    this.dfsClientFailoverProxyProvider = dfsClientFailoverProxyProvider;
  }

  boolean isUseKerberos() {
    return useKerberos;
  }

  void setUseKerberos(boolean useKerberos) {
    this.useKerberos = useKerberos;
  }

  String getKerberosKeytabFilePath() {
    return kerberosKeytabFilePath;
  }

  void setKerberosKeytabFilePath(String kerberosKeytabFilePath) {
    this.kerberosKeytabFilePath = kerberosKeytabFilePath;
  }

  String getKerberosPrincipal() {
    return kerberosPrincipal;
  }

  void setKerberosPrincipal(String kerberosPrincipal) {
    this.kerberosPrincipal = kerberosPrincipal;
  }

  public long getDefaultTTL() {
    return defaultTTL;
  }

  public void setDefaultTTL(long defaultTTL) {
    this.defaultTTL = defaultTTL;
  }

  public int getThriftServerAwaitTimeForStopService() {
    return thriftServerAwaitTimeForStopService;
  }

  public void setThriftServerAwaitTimeForStopService(int thriftServerAwaitTimeForStopService) {
    this.thriftServerAwaitTimeForStopService = thriftServerAwaitTimeForStopService;
  }

  public int getQueryCacheSizeInMetric() {
    return queryCacheSizeInMetric;
  }

  public void setQueryCacheSizeInMetric(int queryCacheSizeInMetric) {
    this.queryCacheSizeInMetric = queryCacheSizeInMetric;
  }

  public boolean isEnableMQTTService() {
    return enableMQTTService;
  }

  public void setEnableMQTTService(boolean enableMQTTService) {
    this.enableMQTTService = enableMQTTService;
  }

  public String getMqttHost() {
    return mqttHost;
  }

  public void setMqttHost(String mqttHost) {
    this.mqttHost = mqttHost;
  }

  public int getMqttPort() {
    return mqttPort;
  }

  public void setMqttPort(int mqttPort) {
    this.mqttPort = mqttPort;
  }

  public int getMqttHandlerPoolSize() {
    return mqttHandlerPoolSize;
  }

  public void setMqttHandlerPoolSize(int mqttHandlerPoolSize) {
    this.mqttHandlerPoolSize = mqttHandlerPoolSize;
  }

  public String getMqttPayloadFormatter() {
    return mqttPayloadFormatter;
  }

  public void setMqttPayloadFormatter(String mqttPayloadFormatter) {
    this.mqttPayloadFormatter = mqttPayloadFormatter;
  }

  public int getMqttMaxMessageSize() {
    return mqttMaxMessageSize;
  }

  public void setMqttMaxMessageSize(int mqttMaxMessageSize) {
    this.mqttMaxMessageSize = mqttMaxMessageSize;
  }

  public int getTagAttributeTotalSize() {
    return tagAttributeTotalSize;
  }

  public void setTagAttributeTotalSize(int tagAttributeTotalSize) {
    this.tagAttributeTotalSize = tagAttributeTotalSize;
  }

  public int getPrimitiveArraySize() {
    return primitiveArraySize;
  }

  public void setPrimitiveArraySize(int primitiveArraySize) {
    this.primitiveArraySize = primitiveArraySize;
  }

  public String getOpenIdProviderUrl() {
    return openIdProviderUrl;
  }

  public void setOpenIdProviderUrl(String openIdProviderUrl) {
    this.openIdProviderUrl = openIdProviderUrl;
  }

  public String getAuthorizerProvider() {
    return authorizerProvider;
  }

  public void setAuthorizerProvider(String authorizerProvider) {
    this.authorizerProvider = authorizerProvider;
  }

  public long getStartUpNanosecond() {
    return startUpNanosecond;
  }

  public int getThriftMaxFrameSize() {
    return thriftMaxFrameSize;
  }

  public void setThriftMaxFrameSize(int thriftMaxFrameSize) {
    this.thriftMaxFrameSize = thriftMaxFrameSize;
  }

  public int getThriftInitBufferSize() {
    return thriftInitBufferSize;
  }

  public void setThriftInitBufferSize(int thriftInitBufferSize) {
    this.thriftInitBufferSize = thriftInitBufferSize;
  }

  public int getMaxQueryDeduplicatedPathNum() {
    return maxQueryDeduplicatedPathNum;
  }

  public void setMaxQueryDeduplicatedPathNum(int maxQueryDeduplicatedPathNum) {
    this.maxQueryDeduplicatedPathNum = maxQueryDeduplicatedPathNum;
  }

  public int getCheckPeriodWhenInsertBlocked() {
    return checkPeriodWhenInsertBlocked;
  }

  public void setCheckPeriodWhenInsertBlocked(int checkPeriodWhenInsertBlocked) {
    this.checkPeriodWhenInsertBlocked = checkPeriodWhenInsertBlocked;
  }

  public int getMaxWaitingTimeWhenInsertBlocked() {
    return maxWaitingTimeWhenInsertBlockedInMs;
  }

  public void setMaxWaitingTimeWhenInsertBlocked(int maxWaitingTimeWhenInsertBlocked) {
    this.maxWaitingTimeWhenInsertBlockedInMs = maxWaitingTimeWhenInsertBlocked;
  }

  public int getFrequencyIntervalInMinute() {
    return frequencyIntervalInMinute;
  }

  public void setFrequencyIntervalInMinute(int frequencyIntervalInMinute) {
    this.frequencyIntervalInMinute = frequencyIntervalInMinute;
  }

  public long getSlowQueryThreshold() {
    return slowQueryThreshold;
  }

  public void setSlowQueryThreshold(long slowQueryThreshold) {
    this.slowQueryThreshold = slowQueryThreshold;
  }

  public boolean isDebugOn() {
    return debugState;
  }

  public void setDebugState(boolean debugState) {
    this.debugState = debugState;
  }

  public boolean isEnableIndex() {
    return enableIndex;
  }

  public void setEnableIndex(boolean enableIndex) {
    this.enableIndex = enableIndex;
  }

  void setConcurrentIndexBuildThread(int concurrentIndexBuildThread) {
    this.concurrentIndexBuildThread = concurrentIndexBuildThread;
  }

  public int getConcurrentIndexBuildThread() {
    return concurrentIndexBuildThread;
  }

  public long getIndexBufferSize() {
    return indexBufferSize;
  }

  public void setIndexBufferSize(long indexBufferSize) {
    this.indexBufferSize = indexBufferSize;
  }

  public String getIndexRootFolder() {
    return indexRootFolder;
  }

  public void setIndexRootFolder(String indexRootFolder) {
    this.indexRootFolder = indexRootFolder;
  }

  public int getDefaultIndexWindowRange() {
    return defaultIndexWindowRange;
  }

  public void setDefaultIndexWindowRange(int defaultIndexWindowRange) {
    this.defaultIndexWindowRange = defaultIndexWindowRange;
  }

<<<<<<< HEAD
  public boolean isEnableFileTimeIndexer() {
    return enableFileTimeIndexer;
  }

  public void setEnableFileTimeIndexer(boolean enableFileTimeIndexer) {
    this.enableFileTimeIndexer = enableFileTimeIndexer;
  }

  public int getFileTimeIndexerType() {
    return fileTimeIndexerType;
  }

  public void setFileTimeIndexerType(int fileTimeIndexerType) {
    this.fileTimeIndexerType = fileTimeIndexerType;
=======
  public boolean isRpcAdvancedCompressionEnable() {
    return rpcAdvancedCompressionEnable;
  }

  public void setRpcAdvancedCompressionEnable(boolean rpcAdvancedCompressionEnable) {
    this.rpcAdvancedCompressionEnable = rpcAdvancedCompressionEnable;
    RpcTransportFactory.setUseSnappy(this.rpcAdvancedCompressionEnable);
>>>>>>> 6fa424c5
  }
}<|MERGE_RESOLUTION|>--- conflicted
+++ resolved
@@ -790,6 +790,7 @@
 
   // enable new indexer
   private boolean enableFileTimeIndexer = false;
+
   private int fileTimeIndexerType = 0;
 
   public IoTDBConfig() {
@@ -2104,22 +2105,6 @@
     this.defaultIndexWindowRange = defaultIndexWindowRange;
   }
 
-<<<<<<< HEAD
-  public boolean isEnableFileTimeIndexer() {
-    return enableFileTimeIndexer;
-  }
-
-  public void setEnableFileTimeIndexer(boolean enableFileTimeIndexer) {
-    this.enableFileTimeIndexer = enableFileTimeIndexer;
-  }
-
-  public int getFileTimeIndexerType() {
-    return fileTimeIndexerType;
-  }
-
-  public void setFileTimeIndexerType(int fileTimeIndexerType) {
-    this.fileTimeIndexerType = fileTimeIndexerType;
-=======
   public boolean isRpcAdvancedCompressionEnable() {
     return rpcAdvancedCompressionEnable;
   }
@@ -2127,6 +2112,21 @@
   public void setRpcAdvancedCompressionEnable(boolean rpcAdvancedCompressionEnable) {
     this.rpcAdvancedCompressionEnable = rpcAdvancedCompressionEnable;
     RpcTransportFactory.setUseSnappy(this.rpcAdvancedCompressionEnable);
->>>>>>> 6fa424c5
+  }
+
+  public boolean isEnableFileTimeIndexer() {
+    return enableFileTimeIndexer;
+  }
+
+  public void setEnableFileTimeIndexer(boolean enableFileTimeIndexer) {
+    this.enableFileTimeIndexer = enableFileTimeIndexer;
+  }
+
+  public int getFileTimeIndexerType() {
+    return fileTimeIndexerType;
+  }
+
+  public void setFileTimeIndexerType(int fileTimeIndexerType) {
+    this.fileTimeIndexerType = fileTimeIndexerType;
   }
 }