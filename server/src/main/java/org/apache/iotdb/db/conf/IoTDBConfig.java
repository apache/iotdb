--- conflicted
+++ resolved
@@ -46,10 +46,7 @@
 import org.slf4j.LoggerFactory;
 
 import java.io.File;
-<<<<<<< HEAD
-=======
 import java.util.Collections;
->>>>>>> 0d83f7a8
 import java.util.List;
 import java.util.concurrent.TimeUnit;
 import java.util.regex.Matcher;
@@ -849,11 +846,7 @@
   /**
    * Ip and port of config nodes. each one is a {internalIp | domain name}:{meta port} string tuple.
    */
-<<<<<<< HEAD
-  private List<String> configNodeUrls = ImmutableList.of("127.0.0.1:22277");
-=======
   private List<String> configNodeUrls = Collections.singletonList("127.0.0.1:22277");
->>>>>>> 0d83f7a8
 
   /** Internal ip for data node */
   private String internalIp = "127.0.0.1";
