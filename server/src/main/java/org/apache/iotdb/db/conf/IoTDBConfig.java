--- conflicted
+++ resolved
@@ -261,30 +261,18 @@
   /**
    * TsFile manage strategy, define use which hot compaction strategy
    */
-<<<<<<< HEAD
   private TsFileManagementStrategy tsFileManagementStrategy = TsFileManagementStrategy.NORMAL_STRATEGY;
-=======
-  private boolean enableVm = false;
->>>>>>> 545d9126
 
   /**
    * Work when tsfile_manage_strategy is level_strategy. The max file num of each level. When file
    * num exceeds this, the files in one level will merge to one.
    */
-<<<<<<< HEAD
   private int maxFileNumInEachLevel = 10;
-=======
-  private int maxVmNum = 10;
->>>>>>> 545d9126
 
   /**
    * Work when tsfile_manage_strategy is level_strategy. The max num of level.
    */
-<<<<<<< HEAD
   private int maxLevelNum = 3;
-=======
-  private int maxMergeChunkNumInTsFile = 100;
->>>>>>> 545d9126
 
   /**
    * whether to cache meta data(ChunkMetaData and TsFileMetaData) or not.
