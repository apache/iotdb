--- conflicted
+++ resolved
@@ -268,15 +268,9 @@
   /** Strategy of multiple directories. */
   private String multiDirStrategyClassName = null;
 
-<<<<<<< HEAD
-=======
-  /** Wal directory. */
-  private String walDir = DEFAULT_BASE_DIR + File.separator + "wal";
-
   /** Consensus directory. */
   private String consensusDir = DEFAULT_BASE_DIR + File.separator + "consensus";
 
->>>>>>> 18c54ca0
   /** Maximum MemTable number. Invalid when enableMemControl is true. */
   private int maxMemtableNumber = 0;
 
@@ -971,11 +965,7 @@
     schemaDir = addHomeDir(schemaDir);
     syncDir = addHomeDir(syncDir);
     tracingDir = addHomeDir(tracingDir);
-<<<<<<< HEAD
-=======
-    walDir = addHomeDir(walDir);
     consensusDir = addHomeDir(consensusDir);
->>>>>>> 18c54ca0
     indexRootFolder = addHomeDir(indexRootFolder);
     extDir = addHomeDir(extDir);
     udfDir = addHomeDir(udfDir);
@@ -1152,16 +1142,6 @@
     this.queryDir = queryDir;
   }
 
-<<<<<<< HEAD
-=======
-  public String getWalDir() {
-    return walDir;
-  }
-
-  void setWalDir(String walDir) {
-    this.walDir = walDir;
-  }
-
   public String getConsensusDir() {
     return consensusDir;
   }
@@ -1170,7 +1150,6 @@
     this.consensusDir = consensusDir;
   }
 
->>>>>>> 18c54ca0
   public String getExtDir() {
     return extDir;
   }
