--- conflicted
+++ resolved
@@ -3021,8 +3021,14 @@
   public void setDriverTaskExecutionTimeSliceInMs(int driverTaskExecutionTimeSliceInMs) {
     this.driverTaskExecutionTimeSliceInMs = driverTaskExecutionTimeSliceInMs;
   }
-
-<<<<<<< HEAD
+  public long getThrottleDownThreshold() {
+    return throttleDownThreshold;
+  }
+
+  public void setThrottleDownThreshold(long throttleDownThreshold) {
+    this.throttleDownThreshold = throttleDownThreshold;
+  }
+  
   public String getConfigMessage() {
     String configMessage = "";
     String[] notShowArray = {
@@ -3047,13 +3053,5 @@
       }
     }
     return configMessage;
-=======
-  public long getThrottleDownThreshold() {
-    return throttleDownThreshold;
-  }
-
-  public void setThrottleDownThreshold(long throttleDownThreshold) {
-    this.throttleDownThreshold = throttleDownThreshold;
->>>>>>> 33952b83
   }
 }