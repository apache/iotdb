/*
 * Licensed to the Apache Software Foundation (ASF) under one
 * or more contributor license agreements.  See the NOTICE file
 * distributed with this work for additional information
 * regarding copyright ownership.  The ASF licenses this file
 * to you under the Apache License, Version 2.0 (the
 * "License"); you may not use this file except in compliance
 * with the License.  You may obtain a copy of the License at
 *
 *     http://www.apache.org/licenses/LICENSE-2.0
 *
 * Unless required by applicable law or agreed to in writing,
 * software distributed under the License is distributed on an
 * "AS IS" BASIS, WITHOUT WARRANTIES OR CONDITIONS OF ANY
 * KIND, either express or implied.  See the License for the
 * specific language governing permissions and limitations
 * under the License.
 */
package org.apache.iotdb.db.conf;

import org.apache.iotdb.db.conf.directories.DirectoryManager;
import org.apache.iotdb.db.engine.compaction.CompactionPriority;
import org.apache.iotdb.db.engine.compaction.cross.CrossCompactionStrategy;
import org.apache.iotdb.db.engine.compaction.cross.inplace.selector.MergeFileStrategy;
import org.apache.iotdb.db.engine.compaction.inner.InnerCompactionStrategy;
import org.apache.iotdb.db.engine.storagegroup.timeindex.TimeIndexLevel;
import org.apache.iotdb.db.exception.LoadConfigurationException;
import org.apache.iotdb.db.metadata.MManager;
import org.apache.iotdb.db.service.thrift.impl.InfluxDBServiceImpl;
import org.apache.iotdb.db.service.thrift.impl.TSServiceImpl;
import org.apache.iotdb.rpc.RpcTransportFactory;
import org.apache.iotdb.rpc.RpcUtils;
import org.apache.iotdb.tsfile.common.conf.TSFileDescriptor;
import org.apache.iotdb.tsfile.common.constant.TsFileConstant;
import org.apache.iotdb.tsfile.file.metadata.enums.TSDataType;
import org.apache.iotdb.tsfile.file.metadata.enums.TSEncoding;
import org.apache.iotdb.tsfile.fileSystem.FSType;

import org.slf4j.Logger;
import org.slf4j.LoggerFactory;

import java.io.File;
import java.util.regex.Matcher;
import java.util.regex.Pattern;

import static org.apache.iotdb.tsfile.common.constant.TsFileConstant.PATH_SEPARATOR;

public class IoTDBConfig {

  /* Names of Watermark methods */
  public static final String WATERMARK_GROUPED_LSB = "GroupBasedLSBMethod";
  static final String CONFIG_NAME = "iotdb-engine.properties";
  private static final Logger logger = LoggerFactory.getLogger(IoTDBConfig.class);
  private static final String MULTI_DIR_STRATEGY_PREFIX =
      "org.apache.iotdb.db.conf.directories.strategy.";
  private static final String DEFAULT_MULTI_DIR_STRATEGY = "MaxDiskUsableSpaceFirstStrategy";

  // e.g., a31+/$%#&[]{}3e4
  private static final String ID_MATCHER =
      "([a-zA-Z0-9/\"`[ ],:@#$%&{}()*=?!~\\[\\]\\-+\\u2E80-\\u9FFF_]+)";

  private static final String STORAGE_GROUP_MATCHER = "([a-zA-Z0-9_.\\-\\u2E80-\\u9FFF]+)";

  // e.g.,  .s1
  private static final String PARTIAL_NODE_MATCHER = "[" + PATH_SEPARATOR + "]" + ID_MATCHER;

  // TODO : need to match the rule of antlr grammar
  private static final String NODE_MATCHER =
      "([" + PATH_SEPARATOR + "])?" + ID_MATCHER + "(" + PARTIAL_NODE_MATCHER + ")*";

  public static final Pattern STORAGE_GROUP_PATTERN = Pattern.compile(STORAGE_GROUP_MATCHER);

  public static final Pattern NODE_PATTERN = Pattern.compile(NODE_MATCHER);

<<<<<<< HEAD
=======
  private boolean enableMetricService = false;

>>>>>>> 9db966c7
  /** whether to enable the mqtt service. */
  private boolean enableMQTTService = false;

  /** the mqtt service binding host. */
  private String mqttHost = "0.0.0.0";

  /** the mqtt service binding port. */
  private int mqttPort = 1883;

  /** the handler pool size for handing the mqtt messages. */
  private int mqttHandlerPoolSize = 1;

  /** the mqtt message payload formatter. */
  private String mqttPayloadFormatter = "json";

  /** max mqtt message size. Unit: byte */
  private int mqttMaxMessageSize = 1048576;

  /** Rpc binding address. */
  private String rpcAddress = "0.0.0.0";

  /** whether to use thrift compression. */
  private boolean rpcThriftCompressionEnable = false;

  /** whether to use Snappy compression before sending data through the network */
  private boolean rpcAdvancedCompressionEnable = false;

  /** Port which the JDBC server listens to. */
  private int rpcPort = 6667;

  /** Port which the influxdb protocol server listens to. */
  private int influxDBRpcPort = 8086;

  /** Max concurrent client number */
  private int rpcMaxConcurrentClientNum = 65535;

  /** Memory allocated for the write process */
  private long allocateMemoryForWrite = Runtime.getRuntime().maxMemory() * 4 / 10;

  /** Memory allocated for the read process */
  private long allocateMemoryForRead = Runtime.getRuntime().maxMemory() * 3 / 10;

  /** Memory allocated for the mtree */
  private long allocateMemoryForSchema = Runtime.getRuntime().maxMemory() * 1 / 10;

  /** Memory allocated for the read process besides cache */
  private long allocateMemoryForReadWithoutCache = allocateMemoryForRead * 300 / 1001;

  private volatile int maxQueryDeduplicatedPathNum = 1000;

  /** Ratio of memory allocated for buffered arrays */
  private double bufferedArraysMemoryProportion = 0.6;

  /** Memory allocated proportion for timeIndex */
  private double timeIndexMemoryProportion = 0.2;

  /** Flush proportion for system */
  private double flushProportion = 0.4;

  /** Reject proportion for system */
  private double rejectProportion = 0.8;

  /** If storage group increased more than this threshold, report to system. Unit: byte */
  private long storageGroupSizeReportThreshold = 16 * 1024 * 1024L;

  /** When inserting rejected, waiting period to check system again. Unit: millisecond */
  private int checkPeriodWhenInsertBlocked = 50;

  /** When inserting rejected exceeds this, throw an exception. Unit: millisecond */
  private int maxWaitingTimeWhenInsertBlockedInMs = 10000;
  /** Is the write ahead log enable. */
  private boolean enableWal = true;

  private volatile boolean readOnly = false;

  private boolean enableDiscardOutOfOrderData = false;

  /**
   * When a certain amount of write ahead logs is reached, they will be flushed to the disk. It is
   * possible to lose at most flush_wal_threshold operations.
   */
  private int flushWalThreshold = 10000;

  /** this variable set timestamp precision as millisecond, microsecond or nanosecond */
  private String timestampPrecision = "ms";

  /**
   * The cycle when write ahead log is periodically forced to be written to disk(in milliseconds) If
   * set this parameter to 0 it means call channel.force(true) after every each insert. Unit:
   * millisecond
   */
  private long forceWalPeriodInMs = 100;

  /**
   * The size of the log buffer in each log node (in bytes). Due to the double buffer mechanism, if
   * WAL is enabled and the size of the inserted plan is greater than one-half of this parameter,
   * then the insert plan will be rejected by WAL. Unit: byte
   */
  private int walBufferSize = 16 * 1024 * 1024;

  private int maxWalBytebufferNumForEachPartition = 6;

  /** Unit: millisecond */
  private long walPoolTrimIntervalInMS = 10_000;

  /** Unit: byte */
  private int estimatedSeriesSize = 300;

  /**
   * Size of log buffer for every MetaData operation. If the size of a MetaData operation plan is
   * larger than this parameter, then the MetaData operation plan will be rejected by MManager.
   * Unit: byte
   */
  private int mlogBufferSize = 1024 * 1024;

  /**
   * The size of log buffer for every trigger management operation plan. If the size of a trigger
   * management operation plan is larger than this parameter, the trigger management operation plan
   * will be rejected by TriggerManager. Unit: byte
   */
  private int tlogBufferSize = 1024 * 1024;

  /** default base dir, stores all IoTDB runtime files */
  private static final String DEFAULT_BASE_DIR = "data";

  /** System directory, including version file for each storage group and metadata */
  private String systemDir = DEFAULT_BASE_DIR + File.separator + IoTDBConstant.SYSTEM_FOLDER_NAME;

  /** Schema directory, including storage set of values. */
  private String schemaDir =
      DEFAULT_BASE_DIR
          + File.separator
          + IoTDBConstant.SYSTEM_FOLDER_NAME
          + File.separator
          + IoTDBConstant.SCHEMA_FOLDER_NAME;

  /** Sync directory, including the lock file, uuid file, device owner map */
  private String syncDir =
      DEFAULT_BASE_DIR
          + File.separator
          + IoTDBConstant.SYSTEM_FOLDER_NAME
          + File.separator
          + IoTDBConstant.SYNC_FOLDER_NAME;

  /** Performance tracing directory, stores performance tracing files */
  private String tracingDir = DEFAULT_BASE_DIR + File.separator + IoTDBConstant.TRACING_FOLDER_NAME;

  /** Query directory, stores temporary files of query */
  private String queryDir = DEFAULT_BASE_DIR + File.separator + IoTDBConstant.QUERY_FOLDER_NAME;

  /** External lib directory, stores user-uploaded JAR files */
  private String extDir = IoTDBConstant.EXT_FOLDER_NAME;

  /** External lib directory for UDF, stores user-uploaded JAR files */
  private String udfDir =
      IoTDBConstant.EXT_FOLDER_NAME + File.separator + IoTDBConstant.UDF_FOLDER_NAME;

  /** External lib directory for trigger, stores user-uploaded JAR files */
  private String triggerDir =
      IoTDBConstant.EXT_FOLDER_NAME + File.separator + IoTDBConstant.TRIGGER_FOLDER_NAME;

  /** Data directory of data. It can be settled as dataDirs = {"data1", "data2", "data3"}; */
  private String[] dataDirs = {"data" + File.separator + "data"};

  /** Strategy of multiple directories. */
  private String multiDirStrategyClassName = null;

  /** Wal directory. */
  private String walDir = DEFAULT_BASE_DIR + File.separator + "wal";

  /** Maximum MemTable number. Invalid when enableMemControl is true. */
  private int maxMemtableNumber = 0;

  /** The amount of data iterate each time in server */
  private int batchSize = 100000;

  /** How many threads can concurrently flush. When <= 0, use CPU core number. */
  private int concurrentFlushThread = Runtime.getRuntime().availableProcessors();

  /** How many threads can concurrently query. When <= 0, use CPU core number. */
  private int concurrentQueryThread = 8;

  /** How many threads can concurrently evaluate windows. When <= 0, use CPU core number. */
  private int concurrentWindowEvaluationThread = Runtime.getRuntime().availableProcessors();

  /**
   * Max number of window evaluation tasks that can be pending for execution. When <= 0, the value
   * is 64 by default.
   */
  private int maxPendingWindowEvaluationTasks = 64;

  /** Is the write mem control for writing enable. */
  private boolean enableMemControl = true;

  /** Is the write ahead log enable. */
  private boolean enableIndex = false;

  /** How many threads can concurrently build index. When <= 0, use CPU core number. */
  private int concurrentIndexBuildThread = Runtime.getRuntime().availableProcessors();

  /**
   * If we enable the memory-control mechanism during index building , {@code indexBufferSize}
   * refers to the byte-size of memory buffer threshold. For each index processor, all indexes in
   * one {@linkplain org.apache.iotdb.db.index.IndexFileProcessor IndexFileProcessor} share a total
   * common buffer size. With the memory-control mechanism, the occupied memory of all raw data and
   * index structures will be counted. If the memory buffer size reaches this threshold, the indexes
   * will be flushed to the disk file. As a result, data in one series may be divided into more than
   * one part and indexed separately. Unit: byte
   */
  private long indexBufferSize = 128 * 1024 * 1024L;

  /**
   * the index framework adopts sliding window model to preprocess the original tv list in the
   * subsequence matching task.
   */
  private int defaultIndexWindowRange = 10;

  /** index directory. */
  private String indexRootFolder = "data" + File.separator + "index";

  /** When a TsFile's file size (in byte) exceed this, the TsFile is forced closed. Unit: byte */
  private long tsFileSizeThreshold = 1L;
  /** When a unSequence TsFile's file size (in byte) exceed this, the TsFile is forced closed. */
  private long unSeqTsFileSize = 1L;

  /** When a sequence TsFile's file size (in byte) exceed this, the TsFile is forced closed. */
  private long seqTsFileSize = 1L;

  /** When a memTable's size (in byte) exceeds this, the memtable is flushed to disk. Unit: byte */
  private long memtableSizeThreshold = 1024 * 1024 * 1024L;

  /** Whether to timed flush sequence tsfiles' memtables. */
  private boolean enableTimedFlushSeqMemtable = false;

  /**
   * If a memTable's created time is older than current time minus this, the memtable will be
   * flushed to disk.(only check sequence tsfiles' memtables) Unit: ms
   */
  private long seqMemtableFlushInterval = 60 * 60 * 1000L;

  /** The interval to check whether sequence memtables need flushing. Unit: ms */
  private long seqMemtableFlushCheckInterval = 10 * 60 * 1000L;

  /** Whether to timed flush unsequence tsfiles' memtables. */
  private boolean enableTimedFlushUnseqMemtable = true;

  /**
   * If a memTable's created time is older than current time minus this, the memtable will be
   * flushed to disk.(only check unsequence tsfiles' memtables) Unit: ms
   */
  private long unseqMemtableFlushInterval = 60 * 60 * 1000L;

  /** The interval to check whether unsequence memtables need flushing. Unit: ms */
  private long unseqMemtableFlushCheckInterval = 10 * 60 * 1000L;

  /** Whether to timed close tsfiles. */
  private boolean enableTimedCloseTsFile = true;

  /**
   * If a TsfileProcessor's last working memtable flush time is older than current time minus this
   * and its working memtable is null, the TsfileProcessor will be closed. Unit: ms
   */
  private long closeTsFileIntervalAfterFlushing = 60 * 60 * 1000L;

  /** The interval to check whether tsfiles need closing. Unit: ms */
  private long closeTsFileCheckInterval = 10 * 60 * 1000L;

  /** When average series point number reaches this, flush the memtable to disk */
  private int avgSeriesPointNumberThreshold = 10000;

  /** Only compact the sequence files */
  private boolean enableSeqSpaceCompaction = true;

  /** Only compact the unsequence files */
  private boolean enableUnseqSpaceCompaction = true;

  /** Compact the unsequence files into the overlapped sequence files */
  private boolean enableCrossSpaceCompaction = true;

  /**
   * The strategy of inner space compaction task. There are just one inner space compaction strategy
   * SIZE_TIRED_COMPACTION:
   */
  private InnerCompactionStrategy innerCompactionStrategy =
      InnerCompactionStrategy.SIZE_TIERED_COMPACTION;

  /**
   * The strategy of cross space compaction task. There are just one cross space compaction strategy
   * SIZE_TIRED_COMPACTION:
   */
  private CrossCompactionStrategy crossCompactionStrategy =
      CrossCompactionStrategy.INPLACE_COMPACTION;

  /**
   * The priority of compaction task execution. There are three priority strategy INNER_CROSS:
   * prioritize inner space compaction, reduce the number of files first CROSS INNER: prioritize
   * cross space compaction, eliminate the unsequence files first BALANCE: alternate two compaction
   * types
   */
  private CompactionPriority compactionPriority = CompactionPriority.INNER_CROSS;

  /** The target tsfile size in compaction. */
  private long targetCompactionFileSize = 2147483648L;

  /** The max candidate file num in compaction */
  private int maxCompactionCandidateFileNum = 10;
  /**
   * When merge point number reaches this, merge the files to the last level. During a merge, if a
   * chunk with less number of chunks than this parameter, the chunk will be merged with its
   * succeeding chunks even if it is not overflowed, until the merged chunks reach this threshold
   * and the new chunk will be flushed.
   */
  private int mergeChunkPointNumberThreshold = 100000;

  /**
   * When point number of a page reaches this, use "append merge" instead of "deserialize merge".
   */
  private int mergePagePointNumberThreshold = 100;

  /** The interval of compaction task schedulation in each virtual storage group. The unit is ms. */
  private long compactionScheduleInterval = 10_000L;

  /** The interval of compaction task submission from queue in CompactionTaskMananger */
  private long compactionSubmissionInterval = 1_000L;

  /**
   * The max open file num in each unseq compaction task. We use the unseq file num as the open file
   * num # This parameters have to be much smaller than the permitted max open file num of each
   * process controlled by operator system(65535 in most system).
   */
  private int maxOpenFileNumInCrossSpaceCompaction = 2000;

  /** whether to cache meta data(ChunkMetaData and TsFileMetaData) or not. */
  private boolean metaDataCacheEnable = true;

  /** Memory allocated for bloomFilter cache in read process */
  private long allocateMemoryForBloomFilterCache = allocateMemoryForRead / 1001;

  /** Memory allocated for timeSeriesMetaData cache in read process */
  private long allocateMemoryForTimeSeriesMetaDataCache = allocateMemoryForRead * 200 / 1001;

  /** Memory allocated for chunk cache in read process */
  private long allocateMemoryForChunkCache = allocateMemoryForRead * 100 / 1001;

  /** Whether to enable Last cache */
  private boolean lastCacheEnable = true;

  /** Set true to enable statistics monitor service, false to disable statistics service. */
  private boolean enableStatMonitor = false;

  /** Set true to enable writing monitor time series. */
  private boolean enableMonitorSeriesWrite = false;

  /** Cache size of {@code checkAndGetDataTypeCache} in {@link MManager}. */
  private int mManagerCacheSize = 300000;

  /** Cache size of {@code checkAndGetDataTypeCache} in {@link MManager}. */
  private int mRemoteSchemaCacheSize = 100000;

  /** Is external sort enable. */
  private boolean enableExternalSort = true;

  /**
   * The threshold of items in external sort. If the number of chunks participating in sorting
   * exceeds this threshold, external sorting is enabled, otherwise memory sorting is used.
   */
  private int externalSortThreshold = 1000;

  /** Is this IoTDB instance a receiver of sync or not. */
  private boolean isSyncEnable = false;

  /** If this IoTDB instance is a receiver of sync, set the server port. */
  private int syncServerPort = 5555;

  /**
   * Set the language version when loading file including error information, default value is "EN"
   */
  private String languageVersion = "EN";

  private String ipWhiteList = "0.0.0.0/0";

  /** Examining period of cache file reader : 100 seconds. Unit: millisecond */
  private long cacheFileReaderClearPeriod = 100000;

  /** the max executing time of query in ms. Unit: millisecond */
  private int queryTimeoutThreshold = 60000;

  /** the max time to live of a session in ms. Unit: millisecond */
  private int sessionTimeoutThreshold = 0;

  /** Replace implementation class of JDBC service */
  private String rpcImplClassName = TSServiceImpl.class.getName();

  /** Replace implementation class of influxdb protocol service */
  private String influxdbImplClassName = InfluxDBServiceImpl.class.getName();

  /** Is stat performance of sub-module enable. */
  private boolean enablePerformanceStat = false;

  /** The display of stat performance interval in ms. Unit: millisecond */
  private long performanceStatDisplayInterval = 60000;

  /** The memory used for stat performance. Unit: kilobyte */
  private int performanceStatMemoryInKB = 20;

  /** whether use chunkBufferPool. */
  private boolean chunkBufferPoolEnable = false;

  /** Switch of watermark function */
  private boolean enableWatermark = false;

  /** Secret key for watermark */
  private String watermarkSecretKey = "IoTDB*2019@Beijing";

  /** Bit string of watermark */
  private String watermarkBitString = "100101110100";

  /** Watermark method and parameters */
  private String watermarkMethod = "GroupBasedLSBMethod(embed_row_cycle=2,embed_lsb_num=5)";

  /** Switch of creating schema automatically */
  private boolean enableAutoCreateSchema = true;

  /** register time series as which type when receiving boolean string "true" or "false" */
  private TSDataType booleanStringInferType = TSDataType.BOOLEAN;

  /** register time series as which type when receiving an integer string "67" */
  private TSDataType integerStringInferType = TSDataType.FLOAT;

  /**
   * register time series as which type when receiving an integer string and using float may lose
   * precision num > 2 ^ 24
   */
  private TSDataType longStringInferType = TSDataType.DOUBLE;

  /** register time series as which type when receiving a floating number string "6.7" */
  private TSDataType floatingStringInferType = TSDataType.FLOAT;

  /**
   * register time series as which type when receiving the Literal NaN. Values can be DOUBLE, FLOAT
   * or TEXT
   */
  private TSDataType nanStringInferType = TSDataType.DOUBLE;

  /** Storage group level when creating schema automatically is enabled */
  private int defaultStorageGroupLevel = 1;

  /** BOOLEAN encoding when creating schema automatically is enabled */
  private TSEncoding defaultBooleanEncoding = TSEncoding.RLE;

  /** INT32 encoding when creating schema automatically is enabled */
  private TSEncoding defaultInt32Encoding = TSEncoding.RLE;

  /** INT64 encoding when creating schema automatically is enabled */
  private TSEncoding defaultInt64Encoding = TSEncoding.RLE;

  /** FLOAT encoding when creating schema automatically is enabled */
  private TSEncoding defaultFloatEncoding = TSEncoding.GORILLA;

  /** DOUBLE encoding when creating schema automatically is enabled */
  private TSEncoding defaultDoubleEncoding = TSEncoding.GORILLA;

  /** TEXT encoding when creating schema automatically is enabled */
  private TSEncoding defaultTextEncoding = TSEncoding.PLAIN;

  /** How much memory (in byte) can be used by a single merge task. */
  private long mergeMemoryBudget = (long) (Runtime.getRuntime().maxMemory() * 0.1);

  /** How many threads will be set up to perform upgrade tasks. */
  private int upgradeThreadNum = 1;

  /** How many threads will be set up to perform settle tasks. */
  private int settleThreadNum = 1;

  /** How many threads will be set up to perform unseq merge chunk sub-tasks. */
  private int mergeChunkSubThreadNum = 4;

  /**
   * If one merge file selection runs for more than this time, it will be ended and its current
   * selection will be used as final selection. When < 0, it means time is unbounded. Unit:
   * millisecond
   */
  private long mergeFileSelectionTimeBudget = 30 * 1000L;

  /**
   * When set to true, if some crashed merges are detected during system rebooting, such merges will
   * be continued, otherwise, the unfinished parts of such merges will not be continued while the
   * finished parts still remain as they are.
   */
  private boolean continueMergeAfterReboot = false;

  /**
   * A global merge will be performed each such interval, that is, each storage group will be merged
   * (if proper merge candidates can be found). Unit: second.
   */
  private long mergeIntervalSec = 0L;

  /**
   * When set to true, all cross space compaction becomes full merge (the whole SeqFiles are
   * re-written despite how much they are overflowed). This may increase merge overhead depending on
   * how much the SeqFiles are overflowed.
   */
  private boolean forceFullMerge = true;

  /** The limit of compaction merge can reach per second */
  private int mergeWriteThroughputMbPerSec = 8;

  /**
   * How many thread will be set up to perform compaction, 10 by default. Set to 1 when less than or
   * equal to 0.
   */
  private int concurrentCompactionThread = 10;

  /*
   * How many thread will be set up to perform continuous queries. When <= 0, use max(1, CPU core number / 2).
   */
  private int continuousQueryThreadNum =
      Math.max(1, Runtime.getRuntime().availableProcessors() / 2);

  /*
   * Maximum number of continuous query tasks that can be pending for execution. When <= 0, the value is
   * 64 by default.
   */
  private int maxPendingContinuousQueryTasks = 64;

  /*
   * Minimum every interval to perform continuous query.
   * The every interval of continuous query instances should not be lower than this limit.
   */
  private long continuousQueryMinimumEveryInterval = 1000;

  /**
   * The maximum number of rows can be processed in insert-tablet-plan when executing select-into
   * statements.
   */
  private int selectIntoInsertTabletPlanRowLimit = 10000;

  private MergeFileStrategy mergeFileStrategy = MergeFileStrategy.MAX_SERIES_NUM;

  /** Default system file storage is in local file system (unsupported) */
  private FSType systemFileStorageFs = FSType.LOCAL;

  /** Default TSfile storage is in local file system */
  private FSType tsFileStorageFs = FSType.LOCAL;

  /** Default core-site.xml file path is /etc/hadoop/conf/core-site.xml */
  private String coreSitePath = "/etc/hadoop/conf/core-site.xml";

  /** Default hdfs-site.xml file path is /etc/hadoop/conf/hdfs-site.xml */
  private String hdfsSitePath = "/etc/hadoop/conf/hdfs-site.xml";

  /** Default HDFS ip is localhost */
  private String hdfsIp = "localhost";

  /** Default HDFS port is 9000 */
  private String hdfsPort = "9000";

  /** Default DFS NameServices is hdfsnamespace */
  private String dfsNameServices = "hdfsnamespace";

  /** Default DFS HA name nodes are nn1 and nn2 */
  private String dfsHaNamenodes = "nn1,nn2";

  /** Default DFS HA automatic failover is enabled */
  private boolean dfsHaAutomaticFailoverEnabled = true;

  /**
   * Default DFS client failover proxy provider is
   * "org.apache.hadoop.hdfs.server.namenode.ha.ConfiguredFailoverProxyProvider"
   */
  private String dfsClientFailoverProxyProvider =
      "org.apache.hadoop.hdfs.server.namenode.ha.ConfiguredFailoverProxyProvider";

  /** whether use kerberos to authenticate hdfs */
  private boolean useKerberos = false;

  /** full path of kerberos keytab file */
  private String kerberosKeytabFilePath = "/path";

  /** kerberos principal */
  private String kerberosPrincipal = "your principal";

  /** the num of memtable in each storage group */
  private int concurrentWritingTimePartition = 500;

  /** the default fill interval in LinearFill and PreviousFill, -1 means infinite past time */
  private int defaultFillInterval = -1;

  /**
   * default TTL for storage groups that are not set TTL by statements, in ms.
   *
   * <p>Notice: if this property is changed, previous created storage group which are not set TTL
   * will also be affected. Unit: millisecond
   */
  private long defaultTTL = Long.MAX_VALUE;

  /** The default value of primitive array size in array pool */
  private int primitiveArraySize = 32;

  /** whether enable data partition. If disabled, all data belongs to partition 0 */
  private boolean enablePartition = false;

  /** whether enable MTree snapshot */
  private boolean enableMTreeSnapshot = false;

  /** Interval line number of mlog.txt when creating a checkpoint and saving snapshot of mtree */
  private int mtreeSnapshotInterval = 100000;

  /**
   * Threshold interval time of MTree modification. If the last modification time is less than this
   * threshold, MTree snapshot will not be created. Default: 1 hour(3600 seconds) Unit: second
   */
  private int mtreeSnapshotThresholdTime = 3600;

  /**
   * Time range for partitioning data inside each storage group, the unit is second. Default time is
   * a week.
   */
  private long partitionInterval = 604800;

  /**
   * Level of TimeIndex, which records the start time and end time of TsFileResource. Currently,
   * DEVICE_TIME_INDEX and FILE_TIME_INDEX are supported, and could not be changed after first set.
   */
  private TimeIndexLevel timeIndexLevel = TimeIndexLevel.DEVICE_TIME_INDEX;

  // just for test
  // wait for 60 second by default.
  private int thriftServerAwaitTimeForStopService = 60;

  // max size for tag and attribute of one time series
  private int tagAttributeTotalSize = 700;

  // Interval num of tag and attribute records when force flushing to disk
  private int tagAttributeFlushInterval = 1000;

  // In one insert (one device, one timestamp, multiple measurements),
  // if enable partial insert, one measurement failure will not impact other measurements
  private boolean enablePartialInsert = true;

  // Open ID Secret
  private String openIdProviderUrl = "";

  // the authorizer provider class which extends BasicAuthorizer
  private String authorizerProvider = "org.apache.iotdb.db.auth.authorizer.LocalFileAuthorizer";

  /**
   * Used to estimate the memory usage of text fields in a UDF query. It is recommended to set this
   * value to be slightly larger than the average length of all text records.
   */
  private int udfInitialByteArrayLengthForMemoryControl = 48;

  /**
   * How much memory may be used in ONE UDF query (in MB).
   *
   * <p>The upper limit is 20% of allocated memory for read.
   *
   * <p>udfMemoryBudgetInMB = udfReaderMemoryBudgetInMB + udfTransformerMemoryBudgetInMB +
   * udfCollectorMemoryBudgetInMB
   */
  private float udfMemoryBudgetInMB = (float) Math.min(30.0f, 0.2 * allocateMemoryForRead);

  private float udfReaderMemoryBudgetInMB = (float) (1.0 / 3 * udfMemoryBudgetInMB);

  private float udfTransformerMemoryBudgetInMB = (float) (1.0 / 3 * udfMemoryBudgetInMB);

  private float udfCollectorMemoryBudgetInMB = (float) (1.0 / 3 * udfMemoryBudgetInMB);

  // time in nanosecond precision when starting up
  private long startUpNanosecond = System.nanoTime();

  /** Unit: byte */
  private int thriftMaxFrameSize = 67108864;

  private int thriftDefaultBufferSize = RpcUtils.THRIFT_DEFAULT_BUF_CAPACITY;

  /** time interval in minute for calculating query frequency. Unit: minute */
  private int frequencyIntervalInMinute = 1;

  /** time cost(ms) threshold for slow query. Unit: millisecond */
  private long slowQueryThreshold = 5000;

  /**
   * whether enable the rpc service. This parameter has no a corresponding field in the
   * iotdb-engine.properties
   */
  private boolean enableRpcService = true;

  /**
   * whether enable the influxdb rpc service. This parameter has no a corresponding field in the
   * iotdb-engine.properties
   */
  private boolean enableInfluxDBRpcService = true;

  /** the size of ioTaskQueue */
  private int ioTaskQueueSizeForFlushing = 10;

  /** the number of virtual storage groups per user-defined storage group */
  private int virtualStorageGroupNum = 1;

  private String adminName = "root";

  private String adminPassword = "root";

  public IoTDBConfig() {
    // empty constructor
  }

  public float getUdfMemoryBudgetInMB() {
    return udfMemoryBudgetInMB;
  }

  public void setUdfMemoryBudgetInMB(float udfMemoryBudgetInMB) {
    this.udfMemoryBudgetInMB = udfMemoryBudgetInMB;
  }

  public float getUdfReaderMemoryBudgetInMB() {
    return udfReaderMemoryBudgetInMB;
  }

  public void setUdfReaderMemoryBudgetInMB(float udfReaderMemoryBudgetInMB) {
    this.udfReaderMemoryBudgetInMB = udfReaderMemoryBudgetInMB;
  }

  public float getUdfTransformerMemoryBudgetInMB() {
    return udfTransformerMemoryBudgetInMB;
  }

  public void setUdfTransformerMemoryBudgetInMB(float udfTransformerMemoryBudgetInMB) {
    this.udfTransformerMemoryBudgetInMB = udfTransformerMemoryBudgetInMB;
  }

  public float getUdfCollectorMemoryBudgetInMB() {
    return udfCollectorMemoryBudgetInMB;
  }

  public void setUdfCollectorMemoryBudgetInMB(float udfCollectorMemoryBudgetInMB) {
    this.udfCollectorMemoryBudgetInMB = udfCollectorMemoryBudgetInMB;
  }

  public int getUdfInitialByteArrayLengthForMemoryControl() {
    return udfInitialByteArrayLengthForMemoryControl;
  }

  public void setUdfInitialByteArrayLengthForMemoryControl(
      int udfInitialByteArrayLengthForMemoryControl) {
    this.udfInitialByteArrayLengthForMemoryControl = udfInitialByteArrayLengthForMemoryControl;
  }

  public int getConcurrentWritingTimePartition() {
    return concurrentWritingTimePartition;
  }

  public void setConcurrentWritingTimePartition(int concurrentWritingTimePartition) {
    this.concurrentWritingTimePartition = concurrentWritingTimePartition;
  }

  public int getDefaultFillInterval() {
    return defaultFillInterval;
  }

  public void setDefaultFillInterval(int defaultFillInterval) {
    this.defaultFillInterval = defaultFillInterval;
  }

  public boolean isEnablePartition() {
    return enablePartition;
  }

  public void setEnablePartition(boolean enablePartition) {
    this.enablePartition = enablePartition;
  }

  public boolean isEnableMTreeSnapshot() {
    return enableMTreeSnapshot;
  }

  public void setEnableMTreeSnapshot(boolean enableMTreeSnapshot) {
    this.enableMTreeSnapshot = enableMTreeSnapshot;
  }

  public int getMtreeSnapshotInterval() {
    return mtreeSnapshotInterval;
  }

  public void setMtreeSnapshotInterval(int mtreeSnapshotInterval) {
    this.mtreeSnapshotInterval = mtreeSnapshotInterval;
  }

  public int getMtreeSnapshotThresholdTime() {
    return mtreeSnapshotThresholdTime;
  }

  public void setMtreeSnapshotThresholdTime(int mtreeSnapshotThresholdTime) {
    this.mtreeSnapshotThresholdTime = mtreeSnapshotThresholdTime;
  }

  public long getPartitionInterval() {
    return partitionInterval;
  }

  public void setPartitionInterval(long partitionInterval) {
    this.partitionInterval = partitionInterval;
  }

  public TimeIndexLevel getTimeIndexLevel() {
    return timeIndexLevel;
  }

  public void setTimeIndexLevel(String timeIndexLevel) {
    this.timeIndexLevel = TimeIndexLevel.valueOf(timeIndexLevel);
  }

  void updatePath() {
    formulateFolders();
    confirmMultiDirStrategy();
  }

  /** if the folders are relative paths, add IOTDB_HOME as the path prefix */
  private void formulateFolders() {
    systemDir = addHomeDir(systemDir);
    schemaDir = addHomeDir(schemaDir);
    syncDir = addHomeDir(syncDir);
    tracingDir = addHomeDir(tracingDir);
    walDir = addHomeDir(walDir);
    indexRootFolder = addHomeDir(indexRootFolder);
    extDir = addHomeDir(extDir);
    udfDir = addHomeDir(udfDir);
    triggerDir = addHomeDir(triggerDir);

    if (TSFileDescriptor.getInstance().getConfig().getTSFileStorageFs().equals(FSType.HDFS)) {
      String hdfsDir = getHdfsDir();
      queryDir = hdfsDir + File.separatorChar + queryDir;
      for (int i = 0; i < dataDirs.length; i++) {
        dataDirs[i] = hdfsDir + File.separatorChar + dataDirs[i];
      }
    } else {
      queryDir = addHomeDir(queryDir);
      for (int i = 0; i < dataDirs.length; i++) {
        dataDirs[i] = addHomeDir(dataDirs[i]);
      }
    }
  }

  void reloadDataDirs(String[] dataDirs) throws LoadConfigurationException {
    if (TSFileDescriptor.getInstance().getConfig().getTSFileStorageFs().equals(FSType.HDFS)) {
      String hdfsDir = getHdfsDir();
      for (int i = 0; i < dataDirs.length; i++) {
        dataDirs[i] = hdfsDir + File.separatorChar + dataDirs[i];
      }
    } else {
      for (int i = 0; i < dataDirs.length; i++) {
        dataDirs[i] = addHomeDir(dataDirs[i]);
      }
    }
    this.dataDirs = dataDirs;
    DirectoryManager.getInstance().updateFileFolders();
  }

  private String addHomeDir(String dir) {
    String homeDir = System.getProperty(IoTDBConstant.IOTDB_HOME, null);
    if (!new File(dir).isAbsolute() && homeDir != null && homeDir.length() > 0) {
      if (!homeDir.endsWith(File.separator)) {
        dir = homeDir + File.separatorChar + dir;
      } else {
        dir = homeDir + dir;
      }
    }
    return dir;
  }

  private void confirmMultiDirStrategy() {
    if (getMultiDirStrategyClassName() == null) {
      multiDirStrategyClassName = DEFAULT_MULTI_DIR_STRATEGY;
    }
    if (!getMultiDirStrategyClassName().contains(TsFileConstant.PATH_SEPARATOR)) {
      multiDirStrategyClassName = MULTI_DIR_STRATEGY_PREFIX + multiDirStrategyClassName;
    }

    try {
      Class.forName(multiDirStrategyClassName);
    } catch (ClassNotFoundException e) {
      logger.warn(
          "Cannot find given directory strategy {}, using the default value",
          getMultiDirStrategyClassName(),
          e);
      setMultiDirStrategyClassName(MULTI_DIR_STRATEGY_PREFIX + DEFAULT_MULTI_DIR_STRATEGY);
    }
  }

  private String getHdfsDir() {
    String[] hdfsIps = TSFileDescriptor.getInstance().getConfig().getHdfsIp();
    String hdfsDir = "hdfs://";
    if (hdfsIps.length > 1) {
      hdfsDir += TSFileDescriptor.getInstance().getConfig().getDfsNameServices();
    } else {
      hdfsDir += hdfsIps[0] + ":" + TSFileDescriptor.getInstance().getConfig().getHdfsPort();
    }
    return hdfsDir;
  }

  public String[] getDataDirs() {
    return dataDirs;
  }

<<<<<<< HEAD
=======
  public boolean isEnableMetricService() {
    return enableMetricService;
  }

  public void setEnableMetricService(boolean enableMetricService) {
    this.enableMetricService = enableMetricService;
  }

>>>>>>> 9db966c7
  void setDataDirs(String[] dataDirs) {
    this.dataDirs = dataDirs;
  }

  public String getRpcAddress() {
    return rpcAddress;
  }

  public void setRpcAddress(String rpcAddress) {
    this.rpcAddress = rpcAddress;
  }

  public int getRpcPort() {
    return rpcPort;
  }

  public void setRpcPort(int rpcPort) {
    this.rpcPort = rpcPort;
  }

  public int getInfluxDBRpcPort() {
    return influxDBRpcPort;
  }

  public void setInfluxDBRpcPort(int influxDBRpcPort) {
    this.influxDBRpcPort = influxDBRpcPort;
  }

  public String getTimestampPrecision() {
    return timestampPrecision;
  }

  public void setTimestampPrecision(String timestampPrecision) {
    if (!("ms".equals(timestampPrecision)
        || "us".equals(timestampPrecision)
        || "ns".equals(timestampPrecision))) {
      logger.error(
          "Wrong timestamp precision, please set as: ms, us or ns ! Current is: "
              + timestampPrecision);
      System.exit(-1);
    }
    this.timestampPrecision = timestampPrecision;
  }

  public boolean isEnableWal() {
    return enableWal;
  }

  public void setEnableWal(boolean enableWal) {
    this.enableWal = enableWal;
  }

  public boolean isEnableDiscardOutOfOrderData() {
    return enableDiscardOutOfOrderData;
  }

  public void setEnableDiscardOutOfOrderData(boolean enableDiscardOutOfOrderData) {
    this.enableDiscardOutOfOrderData = enableDiscardOutOfOrderData;
  }

  public int getFlushWalThreshold() {
    return flushWalThreshold;
  }

  public void setFlushWalThreshold(int flushWalThreshold) {
    this.flushWalThreshold = flushWalThreshold;
  }

  public long getForceWalPeriodInMs() {
    return forceWalPeriodInMs;
  }

  public void setForceWalPeriodInMs(long forceWalPeriodInMs) {
    this.forceWalPeriodInMs = forceWalPeriodInMs;
  }

  public String getSystemDir() {
    return systemDir;
  }

  void setSystemDir(String systemDir) {
    this.systemDir = systemDir;
  }

  public String getSchemaDir() {
    return schemaDir;
  }

  public void setSchemaDir(String schemaDir) {
    this.schemaDir = schemaDir;
  }

  public String getSyncDir() {
    return syncDir;
  }

  void setSyncDir(String syncDir) {
    this.syncDir = syncDir;
  }

  public String getTracingDir() {
    return tracingDir;
  }

  void setTracingDir(String tracingDir) {
    this.tracingDir = tracingDir;
  }

  public String getQueryDir() {
    return queryDir;
  }

  void setQueryDir(String queryDir) {
    this.queryDir = queryDir;
  }

  public String getWalDir() {
    return walDir;
  }

  void setWalDir(String walDir) {
    this.walDir = walDir;
  }

  public String getExtDir() {
    return extDir;
  }

  public void setExtDir(String extDir) {
    this.extDir = extDir;
  }

  public String getUdfDir() {
    return udfDir;
  }

  public void setUdfDir(String udfDir) {
    this.udfDir = udfDir;
  }

  public String getTriggerDir() {
    return triggerDir;
  }

  public void setTriggerDir(String triggerDir) {
    this.triggerDir = triggerDir;
  }

  public String getMultiDirStrategyClassName() {
    return multiDirStrategyClassName;
  }

  void setMultiDirStrategyClassName(String multiDirStrategyClassName) {
    this.multiDirStrategyClassName = multiDirStrategyClassName;
  }

  public int getBatchSize() {
    return batchSize;
  }

  void setBatchSize(int batchSize) {
    this.batchSize = batchSize;
  }

  public int getMaxMemtableNumber() {
    return maxMemtableNumber;
  }

  public void setMaxMemtableNumber(int maxMemtableNumber) {
    this.maxMemtableNumber = maxMemtableNumber;
  }

  public int getConcurrentFlushThread() {
    return concurrentFlushThread;
  }

  void setConcurrentFlushThread(int concurrentFlushThread) {
    this.concurrentFlushThread = concurrentFlushThread;
  }

  public int getConcurrentQueryThread() {
    return concurrentQueryThread;
  }

  void setConcurrentQueryThread(int concurrentQueryThread) {
    this.concurrentQueryThread = concurrentQueryThread;
  }

  public int getConcurrentWindowEvaluationThread() {
    return concurrentWindowEvaluationThread;
  }

  public void setConcurrentWindowEvaluationThread(int concurrentWindowEvaluationThread) {
    this.concurrentWindowEvaluationThread = concurrentWindowEvaluationThread;
  }

  public int getMaxPendingWindowEvaluationTasks() {
    return maxPendingWindowEvaluationTasks;
  }

  public void setMaxPendingWindowEvaluationTasks(int maxPendingWindowEvaluationTasks) {
    this.maxPendingWindowEvaluationTasks = maxPendingWindowEvaluationTasks;
  }

  public long getSeqTsFileSize() {
    return seqTsFileSize;
  }

  public void setSeqTsFileSize(long seqTsFileSize) {
    this.seqTsFileSize = seqTsFileSize;
  }

  public long getUnSeqTsFileSize() {
    return unSeqTsFileSize;
  }

  public void setUnSeqTsFileSize(long unSeqTsFileSize) {
    this.unSeqTsFileSize = unSeqTsFileSize;
  }

  public boolean isEnableStatMonitor() {
    return enableStatMonitor;
  }

  public void setEnableStatMonitor(boolean enableStatMonitor) {
    this.enableStatMonitor = enableStatMonitor;
  }

  public boolean isEnableMonitorSeriesWrite() {
    return enableMonitorSeriesWrite;
  }

  public void setEnableMonitorSeriesWrite(boolean enableMonitorSeriesWrite) {
    this.enableMonitorSeriesWrite = enableMonitorSeriesWrite;
  }

  public int getRpcMaxConcurrentClientNum() {
    return rpcMaxConcurrentClientNum;
  }

  void setRpcMaxConcurrentClientNum(int rpcMaxConcurrentClientNum) {
    this.rpcMaxConcurrentClientNum = rpcMaxConcurrentClientNum;
  }

  public int getmManagerCacheSize() {
    return mManagerCacheSize;
  }

  void setmManagerCacheSize(int mManagerCacheSize) {
    this.mManagerCacheSize = mManagerCacheSize;
  }

  public int getmRemoteSchemaCacheSize() {
    return mRemoteSchemaCacheSize;
  }

  public void setmRemoteSchemaCacheSize(int mRemoteSchemaCacheSize) {
    this.mRemoteSchemaCacheSize = mRemoteSchemaCacheSize;
  }

  public boolean isSyncEnable() {
    return isSyncEnable;
  }

  public void setSyncEnable(boolean syncEnable) {
    isSyncEnable = syncEnable;
  }

  public int getSyncServerPort() {
    return syncServerPort;
  }

  void setSyncServerPort(int syncServerPort) {
    this.syncServerPort = syncServerPort;
  }

  String getLanguageVersion() {
    return languageVersion;
  }

  void setLanguageVersion(String languageVersion) {
    this.languageVersion = languageVersion;
  }

  public String getIoTDBVersion() {
    return IoTDBConstant.VERSION;
  }

  public String getIoTDBMajorVersion() {
    return IoTDBConstant.MAJOR_VERSION;
  }

  public String getIoTDBMajorVersion(String version) {
    return "UNKNOWN".equals(version)
        ? "UNKNOWN"
        : version.split("\\.")[0] + "." + version.split("\\.")[1];
  }

  public String getIpWhiteList() {
    return ipWhiteList;
  }

  public void setIpWhiteList(String ipWhiteList) {
    this.ipWhiteList = ipWhiteList;
  }

  public long getCacheFileReaderClearPeriod() {
    return cacheFileReaderClearPeriod;
  }

  public void setCacheFileReaderClearPeriod(long cacheFileReaderClearPeriod) {
    this.cacheFileReaderClearPeriod = cacheFileReaderClearPeriod;
  }

  public int getQueryTimeoutThreshold() {
    return queryTimeoutThreshold;
  }

  public void setQueryTimeoutThreshold(int queryTimeoutThreshold) {
    this.queryTimeoutThreshold = queryTimeoutThreshold;
  }

  public int getSessionTimeoutThreshold() {
    return sessionTimeoutThreshold;
  }

  public void setSessionTimeoutThreshold(int sessionTimeoutThreshold) {
    this.sessionTimeoutThreshold = sessionTimeoutThreshold;
  }

  public boolean isReadOnly() {
    return readOnly;
  }

  public void setReadOnly(boolean readOnly) {
    this.readOnly = readOnly;
  }

  public String getRpcImplClassName() {
    return rpcImplClassName;
  }

  public String getInfluxDBImplClassName() {
    return influxdbImplClassName;
  }

  public void setRpcImplClassName(String rpcImplClassName) {
    this.rpcImplClassName = rpcImplClassName;
  }

  public int getWalBufferSize() {
    return walBufferSize;
  }

  public void setWalBufferSize(int walBufferSize) {
    this.walBufferSize = walBufferSize;
  }

  public int getMaxWalBytebufferNumForEachPartition() {
    return maxWalBytebufferNumForEachPartition;
  }

  public void setMaxWalBytebufferNumForEachPartition(int maxWalBytebufferNumForEachPartition) {
    this.maxWalBytebufferNumForEachPartition = maxWalBytebufferNumForEachPartition;
  }

  public long getWalPoolTrimIntervalInMS() {
    return walPoolTrimIntervalInMS;
  }

  public void setWalPoolTrimIntervalInMS(long walPoolTrimIntervalInMS) {
    this.walPoolTrimIntervalInMS = walPoolTrimIntervalInMS;
  }

  public int getEstimatedSeriesSize() {
    return estimatedSeriesSize;
  }

  public void setEstimatedSeriesSize(int estimatedSeriesSize) {
    this.estimatedSeriesSize = estimatedSeriesSize;
  }

  public boolean isChunkBufferPoolEnable() {
    return chunkBufferPoolEnable;
  }

  void setChunkBufferPoolEnable(boolean chunkBufferPoolEnable) {
    this.chunkBufferPoolEnable = chunkBufferPoolEnable;
  }

  public long getMergeMemoryBudget() {
    return mergeMemoryBudget;
  }

  void setMergeMemoryBudget(long mergeMemoryBudget) {
    this.mergeMemoryBudget = mergeMemoryBudget;
  }

  public boolean isContinueMergeAfterReboot() {
    return continueMergeAfterReboot;
  }

  void setContinueMergeAfterReboot(boolean continueMergeAfterReboot) {
    this.continueMergeAfterReboot = continueMergeAfterReboot;
  }

  public long getMergeIntervalSec() {
    return mergeIntervalSec;
  }

  void setMergeIntervalSec(long mergeIntervalSec) {
    this.mergeIntervalSec = mergeIntervalSec;
  }

  public double getBufferedArraysMemoryProportion() {
    return bufferedArraysMemoryProportion;
  }

  public void setBufferedArraysMemoryProportion(double bufferedArraysMemoryProportion) {
    this.bufferedArraysMemoryProportion = bufferedArraysMemoryProportion;
  }

  public double getTimeIndexMemoryProportion() {
    return timeIndexMemoryProportion;
  }

  public void setTimeIndexMemoryProportion(double timeIndexMemoryProportion) {
    this.timeIndexMemoryProportion = timeIndexMemoryProportion;
  }

  public double getFlushProportion() {
    return flushProportion;
  }

  public void setFlushProportion(double flushProportion) {
    this.flushProportion = flushProportion;
  }

  public double getRejectProportion() {
    return rejectProportion;
  }

  public void setRejectProportion(double rejectProportion) {
    this.rejectProportion = rejectProportion;
  }

  public long getStorageGroupSizeReportThreshold() {
    return storageGroupSizeReportThreshold;
  }

  public void setStorageGroupSizeReportThreshold(long storageGroupSizeReportThreshold) {
    this.storageGroupSizeReportThreshold = storageGroupSizeReportThreshold;
  }

  public long getAllocateMemoryForWrite() {
    return allocateMemoryForWrite;
  }

  public void setAllocateMemoryForWrite(long allocateMemoryForWrite) {
    this.allocateMemoryForWrite = allocateMemoryForWrite;
  }

  public long getAllocateMemoryForSchema() {
    return allocateMemoryForSchema;
  }

  void setAllocateMemoryForSchema(long allocateMemoryForSchema) {
    this.allocateMemoryForSchema = allocateMemoryForSchema;
  }

  public long getAllocateMemoryForRead() {
    return allocateMemoryForRead;
  }

  void setAllocateMemoryForRead(long allocateMemoryForRead) {
    this.allocateMemoryForRead = allocateMemoryForRead;
  }

  public long getAllocateMemoryForReadWithoutCache() {
    return allocateMemoryForReadWithoutCache;
  }

  public void setAllocateMemoryForReadWithoutCache(long allocateMemoryForReadWithoutCache) {
    this.allocateMemoryForReadWithoutCache = allocateMemoryForReadWithoutCache;
  }

  public boolean isEnableExternalSort() {
    return enableExternalSort;
  }

  void setEnableExternalSort(boolean enableExternalSort) {
    this.enableExternalSort = enableExternalSort;
  }

  public int getExternalSortThreshold() {
    return externalSortThreshold;
  }

  void setExternalSortThreshold(int externalSortThreshold) {
    this.externalSortThreshold = externalSortThreshold;
  }

  public boolean isEnablePerformanceStat() {
    return enablePerformanceStat;
  }

  public void setEnablePerformanceStat(boolean enablePerformanceStat) {
    this.enablePerformanceStat = enablePerformanceStat;
  }

  public long getPerformanceStatDisplayInterval() {
    return performanceStatDisplayInterval;
  }

  void setPerformanceStatDisplayInterval(long performanceStatDisplayInterval) {
    this.performanceStatDisplayInterval = performanceStatDisplayInterval;
  }

  public int getPerformanceStatMemoryInKB() {
    return performanceStatMemoryInKB;
  }

  void setPerformanceStatMemoryInKB(int performanceStatMemoryInKB) {
    this.performanceStatMemoryInKB = performanceStatMemoryInKB;
  }

  public boolean isEnablePartialInsert() {
    return enablePartialInsert;
  }

  public void setEnablePartialInsert(boolean enablePartialInsert) {
    this.enablePartialInsert = enablePartialInsert;
  }

  public boolean isForceFullMerge() {
    return forceFullMerge;
  }

  void setForceFullMerge(boolean forceFullMerge) {
    this.forceFullMerge = forceFullMerge;
  }

  public int getConcurrentCompactionThread() {
    return concurrentCompactionThread;
  }

  public void setConcurrentCompactionThread(int concurrentCompactionThread) {
    this.concurrentCompactionThread = concurrentCompactionThread;
  }

  public int getContinuousQueryThreadNum() {
    return continuousQueryThreadNum;
  }

  public void setContinuousQueryThreadNum(int continuousQueryThreadNum) {
    this.continuousQueryThreadNum = continuousQueryThreadNum;
  }

  public int getMaxPendingContinuousQueryTasks() {
    return maxPendingContinuousQueryTasks;
  }

  public void setMaxPendingContinuousQueryTasks(int maxPendingContinuousQueryTasks) {
    this.maxPendingContinuousQueryTasks = maxPendingContinuousQueryTasks;
  }

  public long getContinuousQueryMinimumEveryInterval() {
    return continuousQueryMinimumEveryInterval;
  }

  public void setContinuousQueryMinimumEveryInterval(long minimumEveryInterval) {
    this.continuousQueryMinimumEveryInterval = minimumEveryInterval;
  }

  public int getSelectIntoInsertTabletPlanRowLimit() {
    return selectIntoInsertTabletPlanRowLimit;
  }

  public void setSelectIntoInsertTabletPlanRowLimit(int selectIntoInsertTabletPlanRowLimit) {
    this.selectIntoInsertTabletPlanRowLimit = selectIntoInsertTabletPlanRowLimit;
  }

  public int getMergeWriteThroughputMbPerSec() {
    return mergeWriteThroughputMbPerSec;
  }

  public void setMergeWriteThroughputMbPerSec(int mergeWriteThroughputMbPerSec) {
    this.mergeWriteThroughputMbPerSec = mergeWriteThroughputMbPerSec;
  }

  public boolean isEnableMemControl() {
    return enableMemControl;
  }

  public void setEnableMemControl(boolean enableMemControl) {
    this.enableMemControl = enableMemControl;
  }

  public long getMemtableSizeThreshold() {
    return memtableSizeThreshold;
  }

  public void setMemtableSizeThreshold(long memtableSizeThreshold) {
    this.memtableSizeThreshold = memtableSizeThreshold;
  }

  public boolean isEnableTimedFlushSeqMemtable() {
    return enableTimedFlushSeqMemtable;
  }

  public void setEnableTimedFlushSeqMemtable(boolean enableTimedFlushSeqMemtable) {
    this.enableTimedFlushSeqMemtable = enableTimedFlushSeqMemtable;
  }

  public long getSeqMemtableFlushInterval() {
    return seqMemtableFlushInterval;
  }

  public void setSeqMemtableFlushInterval(long seqMemtableFlushInterval) {
    this.seqMemtableFlushInterval = seqMemtableFlushInterval;
  }

  public long getSeqMemtableFlushCheckInterval() {
    return seqMemtableFlushCheckInterval;
  }

  public void setSeqMemtableFlushCheckInterval(long seqMemtableFlushCheckInterval) {
    this.seqMemtableFlushCheckInterval = seqMemtableFlushCheckInterval;
  }

  public boolean isEnableTimedFlushUnseqMemtable() {
    return enableTimedFlushUnseqMemtable;
  }

  public void setEnableTimedFlushUnseqMemtable(boolean enableTimedFlushUnseqMemtable) {
    this.enableTimedFlushUnseqMemtable = enableTimedFlushUnseqMemtable;
  }

  public long getUnseqMemtableFlushInterval() {
    return unseqMemtableFlushInterval;
  }

  public void setUnseqMemtableFlushInterval(long unseqMemtableFlushInterval) {
    this.unseqMemtableFlushInterval = unseqMemtableFlushInterval;
  }

  public long getUnseqMemtableFlushCheckInterval() {
    return unseqMemtableFlushCheckInterval;
  }

  public void setUnseqMemtableFlushCheckInterval(long unseqMemtableFlushCheckInterval) {
    this.unseqMemtableFlushCheckInterval = unseqMemtableFlushCheckInterval;
  }

  public boolean isEnableTimedCloseTsFile() {
    return enableTimedCloseTsFile;
  }

  public void setEnableTimedCloseTsFile(boolean enableTimedCloseTsFile) {
    this.enableTimedCloseTsFile = enableTimedCloseTsFile;
  }

  public long getCloseTsFileIntervalAfterFlushing() {
    return closeTsFileIntervalAfterFlushing;
  }

  public void setCloseTsFileIntervalAfterFlushing(long closeTsFileIntervalAfterFlushing) {
    this.closeTsFileIntervalAfterFlushing = closeTsFileIntervalAfterFlushing;
  }

  public long getCloseTsFileCheckInterval() {
    return closeTsFileCheckInterval;
  }

  public void setCloseTsFileCheckInterval(long closeTsFileCheckInterval) {
    this.closeTsFileCheckInterval = closeTsFileCheckInterval;
  }

  public int getAvgSeriesPointNumberThreshold() {
    return avgSeriesPointNumberThreshold;
  }

  public void setAvgSeriesPointNumberThreshold(int avgSeriesPointNumberThreshold) {
    this.avgSeriesPointNumberThreshold = avgSeriesPointNumberThreshold;
  }

  public int getMergeChunkPointNumberThreshold() {
    return mergeChunkPointNumberThreshold;
  }

  public void setMergeChunkPointNumberThreshold(int mergeChunkPointNumberThreshold) {
    this.mergeChunkPointNumberThreshold = mergeChunkPointNumberThreshold;
  }

  public int getMergePagePointNumberThreshold() {
    return mergePagePointNumberThreshold;
  }

  public void setMergePagePointNumberThreshold(int mergePagePointNumberThreshold) {
    this.mergePagePointNumberThreshold = mergePagePointNumberThreshold;
  }

  public MergeFileStrategy getMergeFileStrategy() {
    return mergeFileStrategy;
  }

  public void setMergeFileStrategy(MergeFileStrategy mergeFileStrategy) {
    this.mergeFileStrategy = mergeFileStrategy;
  }

  public int getMaxOpenFileNumInCrossSpaceCompaction() {
    return maxOpenFileNumInCrossSpaceCompaction;
  }

  public void setMaxOpenFileNumInCrossSpaceCompaction(int maxOpenFileNumInCrossSpaceCompaction) {
    this.maxOpenFileNumInCrossSpaceCompaction = maxOpenFileNumInCrossSpaceCompaction;
  }

  public int getMergeChunkSubThreadNum() {
    return mergeChunkSubThreadNum;
  }

  void setMergeChunkSubThreadNum(int mergeChunkSubThreadNum) {
    this.mergeChunkSubThreadNum = mergeChunkSubThreadNum;
  }

  public long getMergeFileSelectionTimeBudget() {
    return mergeFileSelectionTimeBudget;
  }

  void setMergeFileSelectionTimeBudget(long mergeFileSelectionTimeBudget) {
    this.mergeFileSelectionTimeBudget = mergeFileSelectionTimeBudget;
  }

  public boolean isRpcThriftCompressionEnable() {
    return rpcThriftCompressionEnable;
  }

  public void setRpcThriftCompressionEnable(boolean rpcThriftCompressionEnable) {
    this.rpcThriftCompressionEnable = rpcThriftCompressionEnable;
  }

  public boolean isMetaDataCacheEnable() {
    return metaDataCacheEnable;
  }

  public void setMetaDataCacheEnable(boolean metaDataCacheEnable) {
    this.metaDataCacheEnable = metaDataCacheEnable;
  }

  public long getAllocateMemoryForBloomFilterCache() {
    return allocateMemoryForBloomFilterCache;
  }

  public void setAllocateMemoryForBloomFilterCache(long allocateMemoryForBloomFilterCache) {
    this.allocateMemoryForBloomFilterCache = allocateMemoryForBloomFilterCache;
  }

  public long getAllocateMemoryForTimeSeriesMetaDataCache() {
    return allocateMemoryForTimeSeriesMetaDataCache;
  }

  public void setAllocateMemoryForTimeSeriesMetaDataCache(
      long allocateMemoryForTimeSeriesMetaDataCache) {
    this.allocateMemoryForTimeSeriesMetaDataCache = allocateMemoryForTimeSeriesMetaDataCache;
  }

  public long getAllocateMemoryForChunkCache() {
    return allocateMemoryForChunkCache;
  }

  public void setAllocateMemoryForChunkCache(long allocateMemoryForChunkCache) {
    this.allocateMemoryForChunkCache = allocateMemoryForChunkCache;
  }

  public boolean isLastCacheEnabled() {
    return lastCacheEnable;
  }

  public void setEnableLastCache(boolean lastCacheEnable) {
    this.lastCacheEnable = lastCacheEnable;
  }

  public boolean isEnableWatermark() {
    return enableWatermark;
  }

  public void setEnableWatermark(boolean enableWatermark) {
    this.enableWatermark = enableWatermark;
  }

  public String getWatermarkSecretKey() {
    return watermarkSecretKey;
  }

  public void setWatermarkSecretKey(String watermarkSecretKey) {
    this.watermarkSecretKey = watermarkSecretKey;
  }

  public String getWatermarkBitString() {
    return watermarkBitString;
  }

  public void setWatermarkBitString(String watermarkBitString) {
    this.watermarkBitString = watermarkBitString;
  }

  String getWatermarkMethod() {
    return this.watermarkMethod;
  }

  public void setWatermarkMethod(String watermarkMethod) {
    this.watermarkMethod = watermarkMethod;
  }

  public String getWatermarkMethodName() {
    return watermarkMethod.split("\\(")[0];
  }

  public int getWatermarkParamMarkRate() {
    return Integer.parseInt(getWatermarkParamValue("embed_row_cycle", "5"));
  }

  public int getWatermarkParamMaxRightBit() {
    return Integer.parseInt(getWatermarkParamValue("embed_lsb_num", "5"));
  }

  private String getWatermarkParamValue(String key, String defaultValue) {
    String res = getWatermarkParamValue(key);
    if (res != null) {
      return res;
    }
    return defaultValue;
  }

  private String getWatermarkParamValue(String key) {
    String pattern = key + "=(\\w*)";
    Pattern r = Pattern.compile(pattern);
    Matcher m = r.matcher(watermarkMethod);
    if (m.find() && m.groupCount() > 0) {
      return m.group(1);
    }
    return null;
  }

  public boolean isAutoCreateSchemaEnabled() {
    return enableAutoCreateSchema;
  }

  public void setAutoCreateSchemaEnabled(boolean enableAutoCreateSchema) {
    this.enableAutoCreateSchema = enableAutoCreateSchema;
  }

  public TSDataType getBooleanStringInferType() {
    return booleanStringInferType;
  }

  public void setBooleanStringInferType(TSDataType booleanStringInferType) {
    this.booleanStringInferType = booleanStringInferType;
  }

  public TSDataType getIntegerStringInferType() {
    return integerStringInferType;
  }

  public void setIntegerStringInferType(TSDataType integerStringInferType) {
    this.integerStringInferType = integerStringInferType;
  }

  public void setLongStringInferType(TSDataType longStringInferType) {
    this.longStringInferType = longStringInferType;
  }

  public TSDataType getLongStringInferType() {
    return longStringInferType;
  }

  public TSDataType getFloatingStringInferType() {
    return floatingStringInferType;
  }

  public void setFloatingStringInferType(TSDataType floatingNumberStringInferType) {
    this.floatingStringInferType = floatingNumberStringInferType;
  }

  public TSDataType getNanStringInferType() {
    return nanStringInferType;
  }

  public void setNanStringInferType(TSDataType nanStringInferType) {
    if (nanStringInferType != TSDataType.DOUBLE
        && nanStringInferType != TSDataType.FLOAT
        && nanStringInferType != TSDataType.TEXT) {
      throw new IllegalArgumentException(
          "Config Property nan_string_infer_type can only be FLOAT, DOUBLE or TEXT but is "
              + nanStringInferType);
    }
    this.nanStringInferType = nanStringInferType;
  }

  public int getDefaultStorageGroupLevel() {
    return defaultStorageGroupLevel;
  }

  void setDefaultStorageGroupLevel(int defaultStorageGroupLevel) {
    this.defaultStorageGroupLevel = defaultStorageGroupLevel;
  }

  public TSEncoding getDefaultBooleanEncoding() {
    return defaultBooleanEncoding;
  }

  public void setDefaultBooleanEncoding(TSEncoding defaultBooleanEncoding) {
    this.defaultBooleanEncoding = defaultBooleanEncoding;
  }

  void setDefaultBooleanEncoding(String defaultBooleanEncoding) {
    this.defaultBooleanEncoding = TSEncoding.valueOf(defaultBooleanEncoding);
  }

  public TSEncoding getDefaultInt32Encoding() {
    return defaultInt32Encoding;
  }

  public void setDefaultInt32Encoding(TSEncoding defaultInt32Encoding) {
    this.defaultInt32Encoding = defaultInt32Encoding;
  }

  void setDefaultInt32Encoding(String defaultInt32Encoding) {
    this.defaultInt32Encoding = TSEncoding.valueOf(defaultInt32Encoding);
  }

  public TSEncoding getDefaultInt64Encoding() {
    return defaultInt64Encoding;
  }

  public void setDefaultInt64Encoding(TSEncoding defaultInt64Encoding) {
    this.defaultInt64Encoding = defaultInt64Encoding;
  }

  void setDefaultInt64Encoding(String defaultInt64Encoding) {
    this.defaultInt64Encoding = TSEncoding.valueOf(defaultInt64Encoding);
  }

  public TSEncoding getDefaultFloatEncoding() {
    return defaultFloatEncoding;
  }

  public void setDefaultFloatEncoding(TSEncoding defaultFloatEncoding) {
    this.defaultFloatEncoding = defaultFloatEncoding;
  }

  void setDefaultFloatEncoding(String defaultFloatEncoding) {
    this.defaultFloatEncoding = TSEncoding.valueOf(defaultFloatEncoding);
  }

  public TSEncoding getDefaultDoubleEncoding() {
    return defaultDoubleEncoding;
  }

  public void setDefaultDoubleEncoding(TSEncoding defaultDoubleEncoding) {
    this.defaultDoubleEncoding = defaultDoubleEncoding;
  }

  void setDefaultDoubleEncoding(String defaultDoubleEncoding) {
    this.defaultDoubleEncoding = TSEncoding.valueOf(defaultDoubleEncoding);
  }

  public TSEncoding getDefaultTextEncoding() {
    return defaultTextEncoding;
  }

  public void setDefaultTextEncoding(TSEncoding defaultTextEncoding) {
    this.defaultTextEncoding = defaultTextEncoding;
  }

  void setDefaultTextEncoding(String defaultTextEncoding) {
    this.defaultTextEncoding = TSEncoding.valueOf(defaultTextEncoding);
  }

  public FSType getSystemFileStorageFs() {
    return systemFileStorageFs;
  }

  public void setSystemFileStorageFs(String systemFileStorageFs) {
    this.systemFileStorageFs = FSType.valueOf(systemFileStorageFs);
  }

  FSType getTsFileStorageFs() {
    return tsFileStorageFs;
  }

  void setTsFileStorageFs(String tsFileStorageFs) {
    this.tsFileStorageFs = FSType.valueOf(tsFileStorageFs);
  }

  String getCoreSitePath() {
    return coreSitePath;
  }

  void setCoreSitePath(String coreSitePath) {
    this.coreSitePath = coreSitePath;
  }

  String getHdfsSitePath() {
    return hdfsSitePath;
  }

  void setHdfsSitePath(String hdfsSitePath) {
    this.hdfsSitePath = hdfsSitePath;
  }

  public String[] getHdfsIp() {
    return hdfsIp.split(",");
  }

  String getRawHDFSIp() {
    return hdfsIp;
  }

  void setHdfsIp(String[] hdfsIp) {
    this.hdfsIp = String.join(",", hdfsIp);
  }

  String getHdfsPort() {
    return hdfsPort;
  }

  void setHdfsPort(String hdfsPort) {
    this.hdfsPort = hdfsPort;
  }

  public int getUpgradeThreadNum() {
    return upgradeThreadNum;
  }

  public int getSettleThreadNum() {
    return settleThreadNum;
  }

  void setUpgradeThreadNum(int upgradeThreadNum) {
    this.upgradeThreadNum = upgradeThreadNum;
  }

  String getDfsNameServices() {
    return dfsNameServices;
  }

  void setDfsNameServices(String dfsNameServices) {
    this.dfsNameServices = dfsNameServices;
  }

  public String[] getDfsHaNamenodes() {
    return dfsHaNamenodes.split(",");
  }

  String getRawDfsHaNamenodes() {
    return dfsHaNamenodes;
  }

  void setDfsHaNamenodes(String[] dfsHaNamenodes) {
    this.dfsHaNamenodes = String.join(",", dfsHaNamenodes);
  }

  boolean isDfsHaAutomaticFailoverEnabled() {
    return dfsHaAutomaticFailoverEnabled;
  }

  void setDfsHaAutomaticFailoverEnabled(boolean dfsHaAutomaticFailoverEnabled) {
    this.dfsHaAutomaticFailoverEnabled = dfsHaAutomaticFailoverEnabled;
  }

  String getDfsClientFailoverProxyProvider() {
    return dfsClientFailoverProxyProvider;
  }

  void setDfsClientFailoverProxyProvider(String dfsClientFailoverProxyProvider) {
    this.dfsClientFailoverProxyProvider = dfsClientFailoverProxyProvider;
  }

  boolean isUseKerberos() {
    return useKerberos;
  }

  void setUseKerberos(boolean useKerberos) {
    this.useKerberos = useKerberos;
  }

  String getKerberosKeytabFilePath() {
    return kerberosKeytabFilePath;
  }

  void setKerberosKeytabFilePath(String kerberosKeytabFilePath) {
    this.kerberosKeytabFilePath = kerberosKeytabFilePath;
  }

  String getKerberosPrincipal() {
    return kerberosPrincipal;
  }

  void setKerberosPrincipal(String kerberosPrincipal) {
    this.kerberosPrincipal = kerberosPrincipal;
  }

  public long getDefaultTTL() {
    return defaultTTL;
  }

  public void setDefaultTTL(long defaultTTL) {
    this.defaultTTL = defaultTTL;
  }

  public int getThriftServerAwaitTimeForStopService() {
    return thriftServerAwaitTimeForStopService;
  }

  public void setThriftServerAwaitTimeForStopService(int thriftServerAwaitTimeForStopService) {
    this.thriftServerAwaitTimeForStopService = thriftServerAwaitTimeForStopService;
  }

  public boolean isEnableMQTTService() {
    return enableMQTTService;
  }

  public void setEnableMQTTService(boolean enableMQTTService) {
    this.enableMQTTService = enableMQTTService;
  }

  public String getMqttHost() {
    return mqttHost;
  }

  public void setMqttHost(String mqttHost) {
    this.mqttHost = mqttHost;
  }

  public int getMqttPort() {
    return mqttPort;
  }

  public void setMqttPort(int mqttPort) {
    this.mqttPort = mqttPort;
  }

  public int getMqttHandlerPoolSize() {
    return mqttHandlerPoolSize;
  }

  public void setMqttHandlerPoolSize(int mqttHandlerPoolSize) {
    this.mqttHandlerPoolSize = mqttHandlerPoolSize;
  }

  public String getMqttPayloadFormatter() {
    return mqttPayloadFormatter;
  }

  public void setMqttPayloadFormatter(String mqttPayloadFormatter) {
    this.mqttPayloadFormatter = mqttPayloadFormatter;
  }

  public int getMqttMaxMessageSize() {
    return mqttMaxMessageSize;
  }

  public void setMqttMaxMessageSize(int mqttMaxMessageSize) {
    this.mqttMaxMessageSize = mqttMaxMessageSize;
  }

  public int getTagAttributeTotalSize() {
    return tagAttributeTotalSize;
  }

  public void setTagAttributeTotalSize(int tagAttributeTotalSize) {
    this.tagAttributeTotalSize = tagAttributeTotalSize;
  }

  public int getTagAttributeFlushInterval() {
    return tagAttributeFlushInterval;
  }

  public void setTagAttributeFlushInterval(int tagAttributeFlushInterval) {
    this.tagAttributeFlushInterval = tagAttributeFlushInterval;
  }

  public int getPrimitiveArraySize() {
    return primitiveArraySize;
  }

  public void setPrimitiveArraySize(int primitiveArraySize) {
    this.primitiveArraySize = primitiveArraySize;
  }

  public String getOpenIdProviderUrl() {
    return openIdProviderUrl;
  }

  public void setOpenIdProviderUrl(String openIdProviderUrl) {
    this.openIdProviderUrl = openIdProviderUrl;
  }

  public String getAuthorizerProvider() {
    return authorizerProvider;
  }

  public void setAuthorizerProvider(String authorizerProvider) {
    this.authorizerProvider = authorizerProvider;
  }

  public long getStartUpNanosecond() {
    return startUpNanosecond;
  }

  public int getThriftMaxFrameSize() {
    return thriftMaxFrameSize;
  }

  public void setThriftMaxFrameSize(int thriftMaxFrameSize) {
    this.thriftMaxFrameSize = thriftMaxFrameSize;
    RpcTransportFactory.setThriftMaxFrameSize(this.thriftMaxFrameSize);
  }

  public int getThriftDefaultBufferSize() {
    return thriftDefaultBufferSize;
  }

  public void setThriftDefaultBufferSize(int thriftDefaultBufferSize) {
    this.thriftDefaultBufferSize = thriftDefaultBufferSize;
    RpcTransportFactory.setDefaultBufferCapacity(this.thriftDefaultBufferSize);
  }

  public int getMaxQueryDeduplicatedPathNum() {
    return maxQueryDeduplicatedPathNum;
  }

  public void setMaxQueryDeduplicatedPathNum(int maxQueryDeduplicatedPathNum) {
    this.maxQueryDeduplicatedPathNum = maxQueryDeduplicatedPathNum;
  }

  public int getCheckPeriodWhenInsertBlocked() {
    return checkPeriodWhenInsertBlocked;
  }

  public void setCheckPeriodWhenInsertBlocked(int checkPeriodWhenInsertBlocked) {
    this.checkPeriodWhenInsertBlocked = checkPeriodWhenInsertBlocked;
  }

  public int getMaxWaitingTimeWhenInsertBlocked() {
    return maxWaitingTimeWhenInsertBlockedInMs;
  }

  public void setMaxWaitingTimeWhenInsertBlocked(int maxWaitingTimeWhenInsertBlocked) {
    this.maxWaitingTimeWhenInsertBlockedInMs = maxWaitingTimeWhenInsertBlocked;
  }

  public int getFrequencyIntervalInMinute() {
    return frequencyIntervalInMinute;
  }

  public void setFrequencyIntervalInMinute(int frequencyIntervalInMinute) {
    this.frequencyIntervalInMinute = frequencyIntervalInMinute;
  }

  public long getSlowQueryThreshold() {
    return slowQueryThreshold;
  }

  public void setSlowQueryThreshold(long slowQueryThreshold) {
    this.slowQueryThreshold = slowQueryThreshold;
  }

  public boolean isEnableIndex() {
    return enableIndex;
  }

  public void setEnableIndex(boolean enableIndex) {
    this.enableIndex = enableIndex;
  }

  void setConcurrentIndexBuildThread(int concurrentIndexBuildThread) {
    this.concurrentIndexBuildThread = concurrentIndexBuildThread;
  }

  public int getConcurrentIndexBuildThread() {
    return concurrentIndexBuildThread;
  }

  public long getIndexBufferSize() {
    return indexBufferSize;
  }

  public void setIndexBufferSize(long indexBufferSize) {
    this.indexBufferSize = indexBufferSize;
  }

  public String getIndexRootFolder() {
    return indexRootFolder;
  }

  public void setIndexRootFolder(String indexRootFolder) {
    this.indexRootFolder = indexRootFolder;
  }

  public int getDefaultIndexWindowRange() {
    return defaultIndexWindowRange;
  }

  public void setDefaultIndexWindowRange(int defaultIndexWindowRange) {
    this.defaultIndexWindowRange = defaultIndexWindowRange;
  }

  public int getVirtualStorageGroupNum() {
    return virtualStorageGroupNum;
  }

  public void setVirtualStorageGroupNum(int virtualStorageGroupNum) {
    this.virtualStorageGroupNum = virtualStorageGroupNum;
  }

  public boolean isRpcAdvancedCompressionEnable() {
    return rpcAdvancedCompressionEnable;
  }

  public void setRpcAdvancedCompressionEnable(boolean rpcAdvancedCompressionEnable) {
    this.rpcAdvancedCompressionEnable = rpcAdvancedCompressionEnable;
    RpcTransportFactory.setUseSnappy(this.rpcAdvancedCompressionEnable);
  }

  public int getMlogBufferSize() {
    return mlogBufferSize;
  }

  public void setMlogBufferSize(int mlogBufferSize) {
    this.mlogBufferSize = mlogBufferSize;
  }

  public int getTlogBufferSize() {
    return tlogBufferSize;
  }

  public void setTlogBufferSize(int tlogBufferSize) {
    this.tlogBufferSize = tlogBufferSize;
  }

  public boolean isEnableRpcService() {
    return enableRpcService;
  }

  public void setEnableRpcService(boolean enableRpcService) {
    this.enableRpcService = enableRpcService;
  }

  public boolean isEnableInfluxDBRpcService() {
    return enableInfluxDBRpcService;
  }

  public void setEnableInfluxDBRpcService(boolean enableInfluxDBRpcService) {
    this.enableInfluxDBRpcService = enableInfluxDBRpcService;
  }

  public int getIoTaskQueueSizeForFlushing() {
    return ioTaskQueueSizeForFlushing;
  }

  public void setIoTaskQueueSizeForFlushing(int ioTaskQueueSizeForFlushing) {
    this.ioTaskQueueSizeForFlushing = ioTaskQueueSizeForFlushing;
  }

  public String getAdminName() {
    return adminName;
  }

  public void setAdminName(String adminName) {
    this.adminName = adminName;
  }

  public String getAdminPassword() {
    return adminPassword;
  }

  public void setAdminPassword(String adminPassword) {
    this.adminPassword = adminPassword;
  }

  public boolean isEnableSeqSpaceCompaction() {
    return enableSeqSpaceCompaction;
  }

  public void setEnableSeqSpaceCompaction(boolean enableSeqSpaceCompaction) {
    this.enableSeqSpaceCompaction = enableSeqSpaceCompaction;
  }

  public boolean isEnableUnseqSpaceCompaction() {
    return enableUnseqSpaceCompaction;
  }

  public void setEnableUnseqSpaceCompaction(boolean enableUnseqSpaceCompaction) {
    this.enableUnseqSpaceCompaction = enableUnseqSpaceCompaction;
  }

  public boolean isEnableCrossSpaceCompaction() {
    return enableCrossSpaceCompaction;
  }

  public void setEnableCrossSpaceCompaction(boolean enableCrossSpaceCompaction) {
    this.enableCrossSpaceCompaction = enableCrossSpaceCompaction;
  }

  public InnerCompactionStrategy getInnerCompactionStrategy() {
    return innerCompactionStrategy;
  }

  public void setInnerCompactionStrategy(InnerCompactionStrategy innerCompactionStrategy) {
    this.innerCompactionStrategy = innerCompactionStrategy;
  }

  public CrossCompactionStrategy getCrossCompactionStrategy() {
    return crossCompactionStrategy;
  }

  public void setCrossCompactionStrategy(CrossCompactionStrategy crossCompactionStrategy) {
    this.crossCompactionStrategy = crossCompactionStrategy;
  }

  public CompactionPriority getCompactionPriority() {
    return compactionPriority;
  }

  public void setCompactionPriority(CompactionPriority compactionPriority) {
    this.compactionPriority = compactionPriority;
  }

  public long getTargetCompactionFileSize() {
    return targetCompactionFileSize;
  }

  public void setTargetCompactionFileSize(long targetCompactionFileSize) {
    this.targetCompactionFileSize = targetCompactionFileSize;
  }

  public long getCompactionScheduleInterval() {
    return compactionScheduleInterval;
  }

  public void setCompactionScheduleInterval(long compactionScheduleInterval) {
    this.compactionScheduleInterval = compactionScheduleInterval;
  }

  public int getMaxCompactionCandidateFileNum() {
    return maxCompactionCandidateFileNum;
  }

  public void setMaxCompactionCandidateFileNum(int maxCompactionCandidateFileNum) {
    this.maxCompactionCandidateFileNum = maxCompactionCandidateFileNum;
  }

  public long getCompactionSubmissionInterval() {
    return compactionSubmissionInterval;
  }

  public void setCompactionSubmissionInterval(long interval) {
    compactionSubmissionInterval = interval;
  }
}<|MERGE_RESOLUTION|>--- conflicted
+++ resolved
@@ -72,11 +72,6 @@
 
   public static final Pattern NODE_PATTERN = Pattern.compile(NODE_MATCHER);
 
-<<<<<<< HEAD
-=======
-  private boolean enableMetricService = false;
-
->>>>>>> 9db966c7
   /** whether to enable the mqtt service. */
   private boolean enableMQTTService = false;
 
@@ -706,6 +701,8 @@
   // just for test
   // wait for 60 second by default.
   private int thriftServerAwaitTimeForStopService = 60;
+
+  private int queryCacheSizeInMetric = 50;
 
   // max size for tag and attribute of one time series
   private int tagAttributeTotalSize = 700;
@@ -982,8 +979,14 @@
     return dataDirs;
   }
 
-<<<<<<< HEAD
-=======
+  public int getMetricsPort() {
+    return metricsPort;
+  }
+
+  void setMetricsPort(int metricsPort) {
+    this.metricsPort = metricsPort;
+  }
+
   public boolean isEnableMetricService() {
     return enableMetricService;
   }
@@ -992,7 +995,6 @@
     this.enableMetricService = enableMetricService;
   }
 
->>>>>>> 9db966c7
   void setDataDirs(String[] dataDirs) {
     this.dataDirs = dataDirs;
   }
@@ -2113,6 +2115,14 @@
     this.thriftServerAwaitTimeForStopService = thriftServerAwaitTimeForStopService;
   }
 
+  public int getQueryCacheSizeInMetric() {
+    return queryCacheSizeInMetric;
+  }
+
+  public void setQueryCacheSizeInMetric(int queryCacheSizeInMetric) {
+    this.queryCacheSizeInMetric = queryCacheSizeInMetric;
+  }
+
   public boolean isEnableMQTTService() {
     return enableMQTTService;
   }
