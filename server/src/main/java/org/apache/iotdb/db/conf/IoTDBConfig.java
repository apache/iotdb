--- conflicted
+++ resolved
@@ -812,7 +812,6 @@
   /** Encryption provided class parameter */
   private String encryptDecryptProviderParameter;
 
-<<<<<<< HEAD
   /** whether to use persistent schema mode */
   private boolean enablePersistentSchema = false;
 
@@ -827,7 +826,7 @@
 
   /** cache size for pages in one schema file */
   private int pageCacheSizeInSchemaFile = 1024;
-=======
+
   /**
    * Ip and port of config nodes. each one is a {internalIp | domain name}:{meta port} string tuple.
    */
@@ -841,7 +840,6 @@
 
   /** The max time of data node waiting to join into the cluster */
   private long joinClusterTimeOutMs = TimeUnit.SECONDS.toMillis(60);
->>>>>>> b1033855
 
   public IoTDBConfig() {
     try {
@@ -2572,7 +2570,6 @@
     this.encryptDecryptProviderParameter = encryptDecryptProviderParameter;
   }
 
-<<<<<<< HEAD
   public boolean isEnablePersistentSchema() {
     return enablePersistentSchema;
   }
@@ -2611,7 +2608,8 @@
 
   public void setPageCacheSizeInSchemaFile(int pageCacheSizeInSchemaFile) {
     this.pageCacheSizeInSchemaFile = pageCacheSizeInSchemaFile;
-=======
+  }
+
   public List<String> getConfigNodeUrls() {
     return configNodeUrls;
   }
@@ -2642,6 +2640,5 @@
 
   public void setJoinClusterTimeOutMs(long joinClusterTimeOutMs) {
     this.joinClusterTimeOutMs = joinClusterTimeOutMs;
->>>>>>> b1033855
   }
 }