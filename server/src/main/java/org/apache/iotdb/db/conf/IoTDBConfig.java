--- conflicted
+++ resolved
@@ -914,7 +914,12 @@
    */
   private int partitionCacheSize = 10000;
 
-<<<<<<< HEAD
+  /** Cache size of user and role */
+  private int authorCacheSize = 100;
+
+  /** Cache expire time of user and role */
+  private int authorCacheExpireTime = 30;
+
   /** Number of queues per forwarding trigger */
   private int triggerForwardMaxQueueNumber = 8;
   /** The length of one of the queues per forwarding trigger */
@@ -931,13 +936,6 @@
 
   /** Trigger MQTT forward pool size */
   private int triggerForwardMQTTPoolSize = 4;
-=======
-  /** Cache size of user and role */
-  private int authorCacheSize = 100;
-
-  /** Cache expire time of user and role */
-  private int authorCacheExpireTime = 30;
->>>>>>> 8f68e51b
 
   IoTDBConfig() {}
 
@@ -2867,7 +2865,22 @@
     this.partitionCacheSize = partitionCacheSize;
   }
 
-<<<<<<< HEAD
+  public int getAuthorCacheSize() {
+    return authorCacheSize;
+  }
+
+  public void setAuthorCacheSize(int authorCacheSize) {
+    this.authorCacheSize = authorCacheSize;
+  }
+
+  public int getAuthorCacheExpireTime() {
+    return authorCacheExpireTime;
+  }
+
+  public void setAuthorCacheExpireTime(int authorCacheExpireTime) {
+    this.authorCacheExpireTime = authorCacheExpireTime;
+  }
+
   public int getTriggerForwardMaxQueueNumber() {
     return triggerForwardMaxQueueNumber;
   }
@@ -2914,21 +2927,5 @@
 
   public void setTriggerForwardMQTTPoolSize(int triggerForwardMQTTPoolSize) {
     this.triggerForwardMQTTPoolSize = triggerForwardMQTTPoolSize;
-=======
-  public int getAuthorCacheSize() {
-    return authorCacheSize;
-  }
-
-  public void setAuthorCacheSize(int authorCacheSize) {
-    this.authorCacheSize = authorCacheSize;
-  }
-
-  public int getAuthorCacheExpireTime() {
-    return authorCacheExpireTime;
-  }
-
-  public void setAuthorCacheExpireTime(int authorCacheExpireTime) {
-    this.authorCacheExpireTime = authorCacheExpireTime;
->>>>>>> 8f68e51b
   }
 }