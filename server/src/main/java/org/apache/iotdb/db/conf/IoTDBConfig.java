--- conflicted
+++ resolved
@@ -638,14 +638,14 @@
     this.memtableSizeThreshold = memtableSizeThreshold;
   }
 
-<<<<<<< HEAD
   public boolean isRpcThriftCompressionEnable() {
     return rpcThriftCompressionEnable;
   }
 
   public void setRpcThriftCompressionEnable(boolean rpcThriftCompressionEnable) {
     this.rpcThriftCompressionEnable = rpcThriftCompressionEnable;
-=======
+  }
+
   public boolean isMetaDataCacheEnable() {
     return metaDataCacheEnable;
   }
@@ -668,6 +668,5 @@
 
   public void setAllocateMemoryForChumkMetaDataCache(long allocateMemoryForChumkMetaDataCache) {
     this.allocateMemoryForChumkMetaDataCache = allocateMemoryForChumkMetaDataCache;
->>>>>>> 1c832372
   }
 }