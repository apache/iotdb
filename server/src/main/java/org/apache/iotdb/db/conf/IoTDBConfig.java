--- conflicted
+++ resolved
@@ -3438,7 +3438,14 @@
     return 1.0d - chunkMetadataSizeProportion;
   }
 
-<<<<<<< HEAD
+  public int getPatternMatchingThreshold() {
+    return patternMatchingThreshold;
+  }
+
+  public void setPatternMatchingThreshold(int patternMatchingThreshold) {
+    this.patternMatchingThreshold = patternMatchingThreshold;
+  }
+
   public long getDataRatisConsensusRequestTimeoutMs() {
     return dataRatisConsensusRequestTimeoutMs;
   }
@@ -3502,13 +3509,5 @@
 
   public void setSchemaRatisConsensusMaxSleepTimeMs(long schemaRatisConsensusMaxSleepTimeMs) {
     this.schemaRatisConsensusMaxSleepTimeMs = schemaRatisConsensusMaxSleepTimeMs;
-=======
-  public int getPatternMatchingThreshold() {
-    return patternMatchingThreshold;
-  }
-
-  public void setPatternMatchingThreshold(int patternMatchingThreshold) {
-    this.patternMatchingThreshold = patternMatchingThreshold;
->>>>>>> a4fe3674
   }
 }