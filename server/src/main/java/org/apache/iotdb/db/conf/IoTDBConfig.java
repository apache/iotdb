--- conflicted
+++ resolved
@@ -855,13 +855,11 @@
   // The max record num returned in one schema query.
   private int schemaQueryFetchSize = 10000000;
 
-<<<<<<< HEAD
   /** number of threads given to migration tasks */
   private int migrationThreadNum = 2;
-=======
+
   // customizedProperties, this should be empty by default.
   private Properties customizedProperties = new Properties();
->>>>>>> ad03a4fb
 
   public IoTDBConfig() {
     // empty constructor
@@ -2746,20 +2744,18 @@
     this.schemaQueryFetchSize = schemaQueryFetchSize;
   }
 
-<<<<<<< HEAD
   public int getMigrationThreadNum() {
     return migrationThreadNum;
   }
 
   public void setMigrationThreadNum(int migrationThreadNum) {
     this.migrationThreadNum = migrationThreadNum;
-=======
+
   public Properties getCustomizedProperties() {
     return customizedProperties;
   }
 
   public void setCustomizedProperties(Properties customizedProperties) {
     this.customizedProperties = customizedProperties;
->>>>>>> ad03a4fb
   }
 }