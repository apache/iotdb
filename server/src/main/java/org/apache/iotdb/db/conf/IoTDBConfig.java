/*
 * Licensed to the Apache Software Foundation (ASF) under one
 * or more contributor license agreements.  See the NOTICE file
 * distributed with this work for additional information
 * regarding copyright ownership.  The ASF licenses this file
 * to you under the Apache License, Version 2.0 (the
 * "License"); you may not use this file except in compliance
 * with the License.  You may obtain a copy of the License at
 *
 *     http://www.apache.org/licenses/LICENSE-2.0
 *
 * Unless required by applicable law or agreed to in writing,
 * software distributed under the License is distributed on an
 * "AS IS" BASIS, WITHOUT WARRANTIES OR CONDITIONS OF ANY
 * KIND, either express or implied.  See the License for the
 * specific language governing permissions and limitations
 * under the License.
 */
package org.apache.iotdb.db.conf;

import static org.apache.iotdb.tsfile.common.constant.TsFileConstant.PATH_SEPARATOR;

import java.io.File;
import java.util.regex.Matcher;
import java.util.regex.Pattern;
import org.apache.iotdb.db.conf.directories.DirectoryManager;
import org.apache.iotdb.db.engine.merge.selector.MergeFileStrategy;
import org.apache.iotdb.db.engine.compaction.CompactionStrategy;
import org.apache.iotdb.db.exception.LoadConfigurationException;
import org.apache.iotdb.db.metadata.MManager;
import org.apache.iotdb.db.service.TSServiceImpl;
import org.apache.iotdb.tsfile.common.conf.TSFileDescriptor;
import org.apache.iotdb.tsfile.common.constant.TsFileConstant;
import org.apache.iotdb.tsfile.file.metadata.enums.TSDataType;
import org.apache.iotdb.tsfile.file.metadata.enums.TSEncoding;
import org.apache.iotdb.tsfile.fileSystem.FSType;
import org.slf4j.Logger;
import org.slf4j.LoggerFactory;

public class IoTDBConfig {

  /* Names of Watermark methods */
  public static final String WATERMARK_GROUPED_LSB = "GroupBasedLSBMethod";
  static final String CONFIG_NAME = "iotdb-engine.properties";
  private static final Logger logger = LoggerFactory.getLogger(IoTDBConfig.class);
  private static final String MULTI_DIR_STRATEGY_PREFIX =
      "org.apache.iotdb.db.conf.directories.strategy.";
  private static final String DEFAULT_MULTI_DIR_STRATEGY = "MaxDiskUsableSpaceFirstStrategy";

  // e.g., a31+/$%#&[]{}3e4
  private static final String ID_MATCHER = "([a-zA-Z0-9/@#$%&{}\\[\\]\\-+\\u2E80-\\u9FFF_]+)";

  private static final String STORAGE_GROUP_MATCHER = "([a-zA-Z0-9_.\\u2E80-\\u9FFF]+)";

  // e.g.,  .s1
  private static final String PARTIAL_NODE_MATCHER = "[" + PATH_SEPARATOR + "]" + ID_MATCHER;

  // for path like: root.sg1.d1."1.2.3", root.sg.d1."1.2.3"
  private static final String NODE_MATCHER =
      "[" + PATH_SEPARATOR + "]([\"])?" + ID_MATCHER + "(" + PARTIAL_NODE_MATCHER + ")*([\"])?";

  public static final Pattern STORAGE_GROUP_PATTERN = Pattern.compile(STORAGE_GROUP_MATCHER);

  /**
   * Port which the metrics service listens to.
   */
  private int metricsPort = 8181;

  private boolean enableMetricService = false;

  /**
   * whether to enable the mqtt service.
   */
  private boolean enableMQTTService = false;

  /**
   * the mqtt service binding host.
   */
  private String mqttHost = "0.0.0.0";

  /**
   * the mqtt service binding port.
   */
  private int mqttPort = 1883;

  /**
   * the handler pool size for handing the mqtt messages.
   */
  private int mqttHandlerPoolSize = 1;

  /**
   * the mqtt message payload formatter.
   */
  private String mqttPayloadFormatter = "json";

  /**
   * max mqtt message size
   */
  private int mqttMaxMessageSize = 1048576;


  /**
   * Rpc binding address.
   */
  private String rpcAddress = "0.0.0.0";

  /**
   * whether to use thrift compression.
   */
  private boolean rpcThriftCompressionEnable = false;

  /**
   * Port which the JDBC server listens to.
   */
  private int rpcPort = 6667;

  /**
   * Max concurrent client number
   */
  private int rpcMaxConcurrentClientNum = 65535;

  /**
   * Memory allocated for the write process
   */
  private long allocateMemoryForWrite = Runtime.getRuntime().maxMemory() * 4 / 10;

  /**
   * Memory allocated for the read process
   */
  private long allocateMemoryForRead = Runtime.getRuntime().maxMemory() * 3 / 10;

  /**
   * Memory allocated for the mtree
   */
  private long allocateMemoryForSchema = Runtime.getRuntime().maxMemory() * 1 / 10;

  /**
   * Memory allocated for the read process besides cache
   */
  private long allocateMemoryForReadWithoutCache = Runtime.getRuntime().maxMemory() * 9 / 100;

  private volatile int maxQueryDeduplicatedPathNum = 1000;

  /**
   * Ratio of memory allocated for buffered arrays
   */
  private double bufferedArraysMemoryProportion = 0.6;

  /**
   * Flush proportion for system
   */
  private double flushProportion = 0.3;

  /**
   * Reject proportion for system
   */
  private double rejectProportion = 0.8;

  /**
   * If storage group increased more than this threshold, report to system.
   */
  private long storageGroupSizeReportThreshold = 16 * 1024 * 1024L;

  /**
   * When inserting rejected, waiting this time to check system again
   */
  private int waitingTimeWhenInsertBlockedInMs = 10;

  /**
   * When inserting rejected exceeds this, throw an exception
   */
  private int maxWaitingTimeWhenInsertBlockedInMs = 10000; 
  /**
   * Is the write ahead log enable.
   */
  private boolean enableWal = true;

  private volatile boolean readOnly = false;

  private boolean enableDiscardOutOfOrderData = false;

  /**
   * When a certain amount of write ahead logs is reached, they will be flushed to the disk. It is
   * possible to lose at most flush_wal_threshold operations.
   */
  private int flushWalThreshold = 10000;

  /**
   * this variable set timestamp precision as millisecond, microsecond or nanosecond
   */
  private String timestampPrecision = "ms";

  /**
   * The cycle when write ahead log is periodically forced to be written to disk(in milliseconds) If
   * set this parameter to 0 it means call outputStream.force(true) after every each insert
   */
  private long forceWalPeriodInMs = 100;

  /**
   * Size of log buffer in each log node(in byte). If WAL is enabled and the size of a insert plan
   * is smaller than this parameter, then the insert plan will be rejected by WAL.
   */
  private int walBufferSize = 16 * 1024 * 1024;

  private int estimatedSeriesSize = 300;

  /**
   * default base dir, stores all IoTDB runtime files
   */
  private static final String DEFAULT_BASE_DIR = "data";

  /**
   * System directory, including version file for each storage group and metadata
   */
  private String systemDir = DEFAULT_BASE_DIR + File.separator + IoTDBConstant.SYSTEM_FOLDER_NAME;

  /**
   * Schema directory, including storage set of values.
   */
  private String schemaDir = DEFAULT_BASE_DIR + File.separator + IoTDBConstant.SYSTEM_FOLDER_NAME
      + File.separator + IoTDBConstant.SCHEMA_FOLDER_NAME;

  /**
   * Sync directory, including the lock file, uuid file, device owner map
   */
  private String syncDir = DEFAULT_BASE_DIR + File.separator + IoTDBConstant.SYSTEM_FOLDER_NAME
      + File.separator + IoTDBConstant.SYNC_FOLDER_NAME;

  /**
   * Performance tracing directory, stores performance tracing files
   */
  private String tracingDir = DEFAULT_BASE_DIR + File.separator + IoTDBConstant.TRACING_FOLDER_NAME;

  /**
   * Query directory, stores temporary files of query
   */
  private String queryDir = DEFAULT_BASE_DIR + File.separator + IoTDBConstant.QUERY_FOLDER_NAME;

  /**
   * Data directory of data. It can be settled as dataDirs = {"data1", "data2", "data3"};
   */
  private String[] dataDirs = {"data" + File.separator + "data"};

  /**
   * Strategy of multiple directories.
   */
  private String multiDirStrategyClassName = null;

  /**
   * Wal directory.
   */
  private String walDir = DEFAULT_BASE_DIR + File.separator + "wal";

  /**
   * The amount of data iterate each time in server
   */
  private int batchSize = 100000;

  /**
   * How many threads can concurrently flush. When <= 0, use CPU core number.
   */
  private int concurrentFlushThread = Runtime.getRuntime().availableProcessors();

  /**
   * How many threads can concurrently query. When <= 0, use CPU core number.
   */
  private int concurrentQueryThread = Runtime.getRuntime().availableProcessors();

  /**
   * Is the write mem control for writing enable.
   */
  private boolean enableMemControl = true;

  /**
   * When a TsFile's file size (in byte) exceed this, the TsFile is forced closed.
   */
  private long tsFileSizeThreshold = 512 * 1024 * 1024L;

  /**
   * When a memTable's size (in byte) exceeds this, the memtable is flushed to disk.
   */
  private long memtableSizeThreshold = 1024 * 1024 * 1024L;

  /**
   * When average series point number reaches this, flush the memtable to disk
   */
  private int avgSeriesPointNumberThreshold = 100000;

  /**
   * Work when tsfile_manage_strategy is level_strategy. When merge point number reaches this, merge
   * the files to the last level.
   * During a merge, if a chunk with less number of chunks than this parameter, the chunk will be
   * merged with its succeeding chunks even if it is not overflowed, until the merged chunks reach
   * this threshold and the new chunk will be flushed.
   */
  private int mergeChunkPointNumberThreshold = 100000;

  /**
   * Works when the compaction_strategy is LEVEL_COMPACTION.
   * When point number of a page reaches this, use "append merge" instead of "deserialize merge".
   */
  private int mergePagePointNumberThreshold = 100;

  /**
   * LEVEL_COMPACTION, NO_COMPACTION
   */
  private CompactionStrategy compactionStrategy = CompactionStrategy.LEVEL_COMPACTION;

  /**
   * Works when the compaction_strategy is LEVEL_COMPACTION.
   * Whether to merge unseq files into seq files or not.
   */
  private boolean enableUnseqCompaction = true;

  /**
   * Works when the compaction_strategy is LEVEL_COMPACTION.
   * The max seq file num of each level.
   * When the num of files in one level exceeds this,
   * the files in this level will merge to one and put to upper level.
   */
  private int seqFileNumInEachLevel = 6;

  /**
   * Works when the compaction_strategy is LEVEL_COMPACTION.
   * The max num of seq level.
   */
  private int seqLevelNum = 3;

  /**
   * Works when compaction_strategy is LEVEL_COMPACTION.
   * The max ujseq file num of each level.
   * When the num of files in one level exceeds this,
   * the files in this level will merge to one and put to upper level.
   */
  private int unseqFileNumInEachLevel = 10;

  /**
   * Works when the compaction_strategy is LEVEL_COMPACTION.
   * The max num of unseq level.
   */
  private int unseqLevelNum = 1;

  /**
   * whether to cache meta data(ChunkMetaData and TsFileMetaData) or not.
   */
  private boolean metaDataCacheEnable = true;

  /**
   * Memory allocated for timeSeriesMetaData cache in read process
   */
  private long allocateMemoryForTimeSeriesMetaDataCache = allocateMemoryForRead / 10;

  /**
   * Memory allocated for chunkMetaData cache in read process
   */
  private long allocateMemoryForChunkMetaDataCache = allocateMemoryForRead / 10;

  /**
   * Memory allocated for chunk cache in read process
   */
  private long allocateMemoryForChunkCache = allocateMemoryForRead / 10;

  /**
<<<<<<< HEAD
=======
   * Whether to enable Last cache
   */
  private boolean lastCacheEnable = true;

  /**
   * The statMonitor writes statistics info into IoTDB every backLoopPeriodSec secs. The default
   * value is 5s.
   */
  private int backLoopPeriodSec = 5;
  /**
>>>>>>> a5af774c
   * Set true to enable statistics monitor service, false to disable statistics service.
   */
  private boolean enableStatMonitor = false;

  /**
   * Cache size of {@code checkAndGetDataTypeCache} in {@link MManager}.
   */
  private int mManagerCacheSize = 300000;

  /**
   * Cache size of {@code checkAndGetDataTypeCache} in {@link MManager}.
   */
  private int mRemoteSchemaCacheSize = 100000;

  /**
   * Is external sort enable.
   */
  private boolean enableExternalSort = true;

  /**
   * The threshold of items in external sort. If the number of chunks participating in sorting
   * exceeds this threshold, external sorting is enabled, otherwise memory sorting is used.
   */
  private int externalSortThreshold = 1000;

  /**
   * Is this IoTDB instance a receiver of sync or not.
   */
  private boolean isSyncEnable = false;
  /**
   * If this IoTDB instance is a receiver of sync, set the server port.
   */
  private int syncServerPort = 5555;
  /**
   * Set the language version when loading file including error information, default value is "EN"
   */
  private String languageVersion = "EN";

  private String ipWhiteList = "0.0.0.0/0";
  /**
   * Examining period of cache file reader : 100 seconds.
   */
  private long cacheFileReaderClearPeriod = 100000;

  /**
   * Replace implementation class of JDBC service
   */
  private String rpcImplClassName = TSServiceImpl.class.getName();

  /**
   * Is stat performance of sub-module enable.
   */
  private boolean enablePerformanceStat = false;

  /**
   * Is performance tracing enable.
   */
  private boolean enablePerformanceTracing = false;

  /**
   * The display of stat performance interval in ms.
   */
  private long performanceStatDisplayInterval = 60000;

  /**
   * The memory used for stat performance.
   */
  private int performanceStatMemoryInKB = 20;
  /**
   * whether use chunkBufferPool.
   */
  private boolean chunkBufferPoolEnable = false;

  /**
   * Switch of watermark function
   */
  private boolean enableWatermark = false;

  /**
   * Secret key for watermark
   */
  private String watermarkSecretKey = "IoTDB*2019@Beijing";

  /**
   * Bit string of watermark
   */
  private String watermarkBitString = "100101110100";

  /**
   * Watermark method and parameters
   */
  private String watermarkMethod = "GroupBasedLSBMethod(embed_row_cycle=2,embed_lsb_num=5)";

  /**
   * Switch of creating schema automatically
   */
  private boolean enableAutoCreateSchema = true;

  /**
   * register time series as which type when receiving boolean string "true" or "false"
   */
  private TSDataType booleanStringInferType = TSDataType.BOOLEAN;

  /**
   * register time series as which type when receiving an integer string "67"
   */
  private TSDataType integerStringInferType = TSDataType.FLOAT;

  /**
   * register time series as which type when receiving an integer string and using float may lose precision
   * num > 2 ^ 24
   */
  private TSDataType longStringInferType = TSDataType.DOUBLE;

  /**
   * register time series as which type when receiving a floating number string "6.7"
   */
  private TSDataType floatingStringInferType = TSDataType.FLOAT;

  /**
   * register time series as which type when receiving the Literal NaN. Values can be DOUBLE, FLOAT
   * or TEXT
   */
  private TSDataType nanStringInferType = TSDataType.DOUBLE;

  /**
   * Storage group level when creating schema automatically is enabled
   */
  private int defaultStorageGroupLevel = 1;

  /**
   * BOOLEAN encoding when creating schema automatically is enabled
   */
  private TSEncoding defaultBooleanEncoding = TSEncoding.RLE;

  /**
   * INT32 encoding when creating schema automatically is enabled
   */
  private TSEncoding defaultInt32Encoding = TSEncoding.RLE;

  /**
   * INT64 encoding when creating schema automatically is enabled
   */
  private TSEncoding defaultInt64Encoding = TSEncoding.RLE;

  /**
   * FLOAT encoding when creating schema automatically is enabled
   */
  private TSEncoding defaultFloatEncoding = TSEncoding.GORILLA;

  /**
   * DOUBLE encoding when creating schema automatically is enabled
   */
  private TSEncoding defaultDoubleEncoding = TSEncoding.GORILLA;

  /**
   * TEXT encoding when creating schema automatically is enabled
   */
  private TSEncoding defaultTextEncoding = TSEncoding.PLAIN;

  /**
   * How much memory (in byte) can be used by a single merge task.
   */
  private long mergeMemoryBudget = (long) (Runtime.getRuntime().maxMemory() * 0.1);

  /**
   * How many threads will be set up to perform upgrade tasks.
   */
  private int upgradeThreadNum = 1;

  /**
   * How many threads will be set up to perform main merge tasks.
   */
  private int mergeThreadNum = 1;

  /**
   * How many threads will be set up to perform unseq merge chunk sub-tasks.
   */
  private int mergeChunkSubThreadNum = 4;

  /**
   * If one merge file selection runs for more than this time, it will be ended and its current
   * selection will be used as final selection. Unit: millis. When < 0, it means time is unbounded.
   */
  private long mergeFileSelectionTimeBudget = 30 * 1000L;

  /**
   * When set to true, if some crashed merges are detected during system rebooting, such merges will
   * be continued, otherwise, the unfinished parts of such merges will not be continued while the
   * finished parts still remain as they are.
   */
  private boolean continueMergeAfterReboot = false;

  /**
   * A global merge will be performed each such interval, that is, each storage group will be merged
   * (if proper merge candidates can be found). Unit: second.
   */
  private long mergeIntervalSec = 0L;

  /**
   * When set to true, all unseq merges becomes full merge (the whole SeqFiles are re-written despite how
   * much they are overflowed). This may increase merge overhead depending on how much the SeqFiles
   * are overflowed.
   */
  private boolean forceFullMerge = false;

  /**
   * The limit of compaction merge can reach per second
   */
  private int mergeWriteThroughputMbPerSec = 8;

  /**
   * How many thread will be set up to perform compaction, 10 by default. Set to 1 when less
   * than or equal to 0.
   */
  private int compactionThreadNum = 10;

  private MergeFileStrategy mergeFileStrategy = MergeFileStrategy.MAX_SERIES_NUM;

  /**
   * Default system file storage is in local file system (unsupported)
   */
  private FSType systemFileStorageFs = FSType.LOCAL;

  /**
   * Default TSfile storage is in local file system
   */
  private FSType tsFileStorageFs = FSType.LOCAL;

  /**
   * Default core-site.xml file path is /etc/hadoop/conf/core-site.xml
   */
  private String coreSitePath = "/etc/hadoop/conf/core-site.xml";

  /**
   * Default hdfs-site.xml file path is /etc/hadoop/conf/hdfs-site.xml
   */
  private String hdfsSitePath = "/etc/hadoop/conf/hdfs-site.xml";

  /**
   * Default HDFS ip is localhost
   */
  private String hdfsIp = "localhost";

  /**
   * Default HDFS port is 9000
   */
  private String hdfsPort = "9000";

  /**
   * Default DFS NameServices is hdfsnamespace
   */
  private String dfsNameServices = "hdfsnamespace";

  /**
   * Default DFS HA name nodes are nn1 and nn2
   */
  private String dfsHaNamenodes = "nn1,nn2";

  /**
   * Default DFS HA automatic failover is enabled
   */
  private boolean dfsHaAutomaticFailoverEnabled = true;

  /**
   * Default DFS client failover proxy provider is "org.apache.hadoop.hdfs.server.namenode.ha.ConfiguredFailoverProxyProvider"
   */
  private String dfsClientFailoverProxyProvider = "org.apache.hadoop.hdfs.server.namenode.ha.ConfiguredFailoverProxyProvider";

  /**
   * whether use kerberos to authenticate hdfs
   */
  private boolean useKerberos = false;

  /**
   * full path of kerberos keytab file
   */
  private String kerberosKeytabFilePath = "/path";

  /**
   * kerberos principal
   */
  private String kerberosPrincipal = "principal";

  /**
   * the num of memtable in each storage group
   */
  private int concurrentWritingTimePartition = 1;

  /**
   * the default fill interval in LinearFill and PreviousFill, -1 means infinite past time
   */
  private int defaultFillInterval = -1;

  /**
   * default TTL for storage groups that are not set TTL by statements, in ms Notice: if this
   * property is changed, previous created storage group which are not set TTL will also be
   * affected.
   */
  private long defaultTTL = Long.MAX_VALUE;

  /**
   * The default value of primitive array size in array pool
   */
  private int primitiveArraySize = 128;

  /**
   * whether enable data partition. If disabled, all data belongs to partition 0
   */
  private boolean enablePartition = false;

  /**
   * whether enable MTree snapshot
   */
  private boolean enableMTreeSnapshot = false;

  /**
   * Interval line number of mlog.txt when creating a checkpoint and saving snapshot of mtree
   */
  private int mtreeSnapshotInterval = 100000;

  /**
   * Threshold interval time of MTree modification. If the last modification time is less than this
   * threshold, MTree snapshot will not be created. Unit: second. Default: 1 hour(3600 seconds)
   */
  private int mtreeSnapshotThresholdTime = 3600;

  /**
   * Time range for partitioning data inside each storage group, the unit is second
   */
  private long partitionInterval = 604800;

  //just for test
  //wait for 60 second by default.
  private int thriftServerAwaitTimeForStopService = 60;

  private int queryCacheSizeInMetric = 50;

  // max size for tag and attribute of one time series
  private int tagAttributeTotalSize = 700;

  // In one insert (one device, one timestamp, multiple measurements),
  // if enable partial insert, one measurement failure will not impact other measurements
  private boolean enablePartialInsert = true;

  // Open ID Secret
  private String openIdProviderUrl = null;

  // the authorizer provider class which extends BasicAuthorizer
  private String authorizerProvider = "org.apache.iotdb.db.auth.authorizer.LocalFileAuthorizer";

  // time in nanosecond precision when starting up
  private long startUpNanosecond = System.nanoTime();

  /**
   * thrift max frame size, the default is 15MB, we change it to 64MB
   */
  private int thriftMaxFrameSize = 67108864;

  /**
   * thrift init buffer size, the default is 1KB.
   */
  private int thriftInitBufferSize = 1024;

  /**
   * time interval in minute for calculating query frequency
   */
  private int frequencyIntervalInMinute = 1;

  /**
   * time cost(ms) threshold for slow query
   */
  private long slowQueryThreshold = 5000;

  /**
   * if the debug_state is true, we will print more details about the process of query
   */
  private boolean debugState = false;

  public IoTDBConfig() {
    // empty constructor
  }

  public int getConcurrentWritingTimePartition() {
    return concurrentWritingTimePartition;
  }

  void setConcurrentWritingTimePartition(int concurrentWritingTimePartition) {
    this.concurrentWritingTimePartition = concurrentWritingTimePartition;
  }

  public int getDefaultFillInterval() {
    return defaultFillInterval;
  }

  public void setDefaultFillInterval(int defaultFillInterval) {
    this.defaultFillInterval = defaultFillInterval;
  }

  public boolean isEnablePartition() {
    return enablePartition;
  }

  public void setEnablePartition(boolean enablePartition) {
    this.enablePartition = enablePartition;
  }

  public boolean isEnableMTreeSnapshot() {
    return enableMTreeSnapshot;
  }

  public void setEnableMTreeSnapshot(boolean enableMTreeSnapshot) {
    this.enableMTreeSnapshot = enableMTreeSnapshot;
  }

  public int getMtreeSnapshotInterval() {
    return mtreeSnapshotInterval;
  }

  public void setMtreeSnapshotInterval(int mtreeSnapshotInterval) {
    this.mtreeSnapshotInterval = mtreeSnapshotInterval;
  }

  public int getMtreeSnapshotThresholdTime() {
    return mtreeSnapshotThresholdTime;
  }

  public void setMtreeSnapshotThresholdTime(int mtreeSnapshotThresholdTime) {
    this.mtreeSnapshotThresholdTime = mtreeSnapshotThresholdTime;
  }

  public long getPartitionInterval() {
    return partitionInterval;
  }

  public void setPartitionInterval(long partitionInterval) {
    this.partitionInterval = partitionInterval;
  }

  void updatePath() {
    formulateFolders();
    confirmMultiDirStrategy();
  }

  /**
   * if the folders are relative paths, add IOTDB_HOME as the path prefix
   */
  private void formulateFolders() {
    systemDir = addHomeDir(systemDir);
    schemaDir = addHomeDir(schemaDir);
    syncDir = addHomeDir(syncDir);
    tracingDir = addHomeDir(tracingDir);
    walDir = addHomeDir(walDir);

    if (TSFileDescriptor.getInstance().getConfig().getTSFileStorageFs().equals(FSType.HDFS)) {
      String hdfsDir = getHdfsDir();
      queryDir = hdfsDir + File.separatorChar + queryDir;
      for (int i = 0; i < dataDirs.length; i++) {
        dataDirs[i] = hdfsDir + File.separatorChar + dataDirs[i];
      }
    } else {
      queryDir = addHomeDir(queryDir);
      for (int i = 0; i < dataDirs.length; i++) {
        dataDirs[i] = addHomeDir(dataDirs[i]);
      }
    }
  }

  void reloadDataDirs(String[] dataDirs) throws LoadConfigurationException {
    if (TSFileDescriptor.getInstance().getConfig().getTSFileStorageFs().equals(FSType.HDFS)) {
      String hdfsDir = getHdfsDir();
      for (int i = 0; i < dataDirs.length; i++) {
        dataDirs[i] = hdfsDir + File.separatorChar + dataDirs[i];
      }
    } else {
      for (int i = 0; i < dataDirs.length; i++) {
        dataDirs[i] = addHomeDir(dataDirs[i]);
      }
    }
    this.dataDirs = dataDirs;
    DirectoryManager.getInstance().updateFileFolders();
  }

  private String addHomeDir(String dir) {
    String homeDir = System.getProperty(IoTDBConstant.IOTDB_HOME, null);
    if (!new File(dir).isAbsolute() && homeDir != null && homeDir.length() > 0) {
      if (!homeDir.endsWith(File.separator)) {
        dir = homeDir + File.separatorChar + dir;
      } else {
        dir = homeDir + dir;
      }
    }
    return dir;
  }

  private void confirmMultiDirStrategy() {
    if (getMultiDirStrategyClassName() == null) {
      multiDirStrategyClassName = DEFAULT_MULTI_DIR_STRATEGY;
    }
    if (!getMultiDirStrategyClassName().contains(TsFileConstant.PATH_SEPARATOR)) {
      multiDirStrategyClassName = MULTI_DIR_STRATEGY_PREFIX + multiDirStrategyClassName;
    }

    try {
      Class.forName(multiDirStrategyClassName);
    } catch (ClassNotFoundException e) {
      logger.warn("Cannot find given directory strategy {}, using the default value",
          getMultiDirStrategyClassName(), e);
      setMultiDirStrategyClassName(MULTI_DIR_STRATEGY_PREFIX + DEFAULT_MULTI_DIR_STRATEGY);
    }
  }

  private String getHdfsDir() {
    String[] hdfsIps = TSFileDescriptor.getInstance().getConfig().getHdfsIp();
    String hdfsDir = "hdfs://";
    if (hdfsIps.length > 1) {
      hdfsDir += TSFileDescriptor.getInstance().getConfig().getDfsNameServices();
    } else {
      hdfsDir += hdfsIps[0] + ":" + TSFileDescriptor.getInstance().getConfig().getHdfsPort();
    }
    return hdfsDir;
  }

  public String[] getDataDirs() {
    return dataDirs;
  }

  public int getMetricsPort() {
    return metricsPort;
  }

  void setMetricsPort(int metricsPort) {
    this.metricsPort = metricsPort;
  }

  public boolean isEnableMetricService() {
    return enableMetricService;
  }

  public void setEnableMetricService(boolean enableMetricService) {
    this.enableMetricService = enableMetricService;
  }

  void setDataDirs(String[] dataDirs) {
    this.dataDirs = dataDirs;
  }

  public String getRpcAddress() {
    return rpcAddress;
  }

  void setRpcAddress(String rpcAddress) {
    this.rpcAddress = rpcAddress;
  }

  public int getRpcPort() {
    return rpcPort;
  }

  void setRpcPort(int rpcPort) {
    this.rpcPort = rpcPort;
  }

  public String getTimestampPrecision() {
    return timestampPrecision;
  }

  public void setTimestampPrecision(String timestampPrecision) {
    if (!(timestampPrecision.equals("ms") || timestampPrecision.equals("us")
        || timestampPrecision.equals("ns"))) {
      logger.error("Wrong timestamp precision, please set as: ms, us or ns ! Current is: "
          + timestampPrecision);
      System.exit(-1);
    }
    this.timestampPrecision = timestampPrecision;
  }

  public boolean isEnableWal() {
    return enableWal;
  }

  public void setEnableWal(boolean enableWal) {
    this.enableWal = enableWal;
  }

  public boolean isEnableDiscardOutOfOrderData() {
    return enableDiscardOutOfOrderData;
  }

  public void setEnableDiscardOutOfOrderData(boolean enableDiscardOutOfOrderData) {
    this.enableDiscardOutOfOrderData = enableDiscardOutOfOrderData;
  }

  public int getFlushWalThreshold() {
    return flushWalThreshold;
  }

  public void setFlushWalThreshold(int flushWalThreshold) {
    this.flushWalThreshold = flushWalThreshold;
  }

  public long getForceWalPeriodInMs() {
    return forceWalPeriodInMs;
  }

  public void setForceWalPeriodInMs(long forceWalPeriodInMs) {
    this.forceWalPeriodInMs = forceWalPeriodInMs;
  }

  public String getSystemDir() {
    return systemDir;
  }

  void setSystemDir(String systemDir) {
    this.systemDir = systemDir;
  }

  public String getSchemaDir() {
    return schemaDir;
  }

  void setSchemaDir(String schemaDir) {
    this.schemaDir = schemaDir;
  }

  public String getSyncDir() {
    return syncDir;
  }

  void setSyncDir(String syncDir) {
    this.syncDir = syncDir;
  }

  public String getTracingDir() {
    return tracingDir;
  }

  void setTracingDir(String tracingDir) {
    this.tracingDir = tracingDir;
  }

  public String getQueryDir() {
    return queryDir;
  }

  void setQueryDir(String queryDir) {
    this.queryDir = queryDir;
  }

  public String getWalDir() {
    return walDir;
  }

  void setWalDir(String walDir) {
    this.walDir = walDir;
  }

  public String getMultiDirStrategyClassName() {
    return multiDirStrategyClassName;
  }

  void setMultiDirStrategyClassName(String multiDirStrategyClassName) {
    this.multiDirStrategyClassName = multiDirStrategyClassName;
  }

  public int getBatchSize() {
    return batchSize;
  }

  void setBatchSize(int batchSize) {
    this.batchSize = batchSize;
  }

  public int getConcurrentFlushThread() {
    return concurrentFlushThread;
  }

  void setConcurrentFlushThread(int concurrentFlushThread) {
    this.concurrentFlushThread = concurrentFlushThread;
  }

  public int getConcurrentQueryThread() {
    return concurrentQueryThread;
  }

  void setConcurrentQueryThread(int concurrentQueryThread) {
    this.concurrentQueryThread = concurrentQueryThread;
  }

  public long getTsFileSizeThreshold() {
    return tsFileSizeThreshold;
  }

  public void setTsFileSizeThreshold(long tsFileSizeThreshold) {
    this.tsFileSizeThreshold = tsFileSizeThreshold;
  }

  public boolean isEnableStatMonitor() {
    return enableStatMonitor;
  }

  public void setEnableStatMonitor(boolean enableStatMonitor) {
    this.enableStatMonitor = enableStatMonitor;
  }

  public int getRpcMaxConcurrentClientNum() {
    return rpcMaxConcurrentClientNum;
  }

  void setRpcMaxConcurrentClientNum(int rpcMaxConcurrentClientNum) {
    this.rpcMaxConcurrentClientNum = rpcMaxConcurrentClientNum;
  }

  public int getmManagerCacheSize() {
    return mManagerCacheSize;
  }

  void setmManagerCacheSize(int mManagerCacheSize) {
    this.mManagerCacheSize = mManagerCacheSize;
  }

  public int getmRemoteSchemaCacheSize() {
    return mRemoteSchemaCacheSize;
  }

  public void setmRemoteSchemaCacheSize(int mRemoteSchemaCacheSize) {
    this.mRemoteSchemaCacheSize = mRemoteSchemaCacheSize;
  }

  public boolean isSyncEnable() {
    return isSyncEnable;
  }

  public void setSyncEnable(boolean syncEnable) {
    isSyncEnable = syncEnable;
  }

  public int getSyncServerPort() {
    return syncServerPort;
  }

  void setSyncServerPort(int syncServerPort) {
    this.syncServerPort = syncServerPort;
  }

  String getLanguageVersion() {
    return languageVersion;
  }

  void setLanguageVersion(String languageVersion) {
    this.languageVersion = languageVersion;
  }

  public String getIpWhiteList() {
    return ipWhiteList;
  }

  public void setIpWhiteList(String ipWhiteList) {
    this.ipWhiteList = ipWhiteList;
  }

  public long getCacheFileReaderClearPeriod() {
    return cacheFileReaderClearPeriod;
  }

  public void setCacheFileReaderClearPeriod(long cacheFileReaderClearPeriod) {
    this.cacheFileReaderClearPeriod = cacheFileReaderClearPeriod;
  }

  public boolean isReadOnly() {
    return readOnly;
  }

  public void setReadOnly(boolean readOnly) {
    this.readOnly = readOnly;
  }

  public String getRpcImplClassName() {
    return rpcImplClassName;
  }

  public void setRpcImplClassName(String rpcImplClassName) {
    this.rpcImplClassName = rpcImplClassName;
  }

  public int getWalBufferSize() {
    return walBufferSize;
  }

  public void setWalBufferSize(int walBufferSize) {
    this.walBufferSize = walBufferSize;
  }

  public int getEstimatedSeriesSize() {
    return estimatedSeriesSize;
  }

  public void setEstimatedSeriesSize(int estimatedSeriesSize) {
    this.estimatedSeriesSize = estimatedSeriesSize;
  }
  
  public boolean isChunkBufferPoolEnable() {
    return chunkBufferPoolEnable;
  }

  void setChunkBufferPoolEnable(boolean chunkBufferPoolEnable) {
    this.chunkBufferPoolEnable = chunkBufferPoolEnable;
  }

  public long getMergeMemoryBudget() {
    return mergeMemoryBudget;
  }

  void setMergeMemoryBudget(long mergeMemoryBudget) {
    this.mergeMemoryBudget = mergeMemoryBudget;
  }

  public int getMergeThreadNum() {
    return mergeThreadNum;
  }

  void setMergeThreadNum(int mergeThreadNum) {
    this.mergeThreadNum = mergeThreadNum;
  }

  public boolean isContinueMergeAfterReboot() {
    return continueMergeAfterReboot;
  }

  void setContinueMergeAfterReboot(boolean continueMergeAfterReboot) {
    this.continueMergeAfterReboot = continueMergeAfterReboot;
  }

  public long getMergeIntervalSec() {
    return mergeIntervalSec;
  }

  void setMergeIntervalSec(long mergeIntervalSec) {
    this.mergeIntervalSec = mergeIntervalSec;
  }

  public double getBufferedArraysMemoryProportion() {
    return bufferedArraysMemoryProportion;
  }

  public void setBufferedArraysMemoryProportion(double bufferedArraysMemoryProportion) {
    this.bufferedArraysMemoryProportion = bufferedArraysMemoryProportion;
  }

  public double getFlushProportion() {
    return flushProportion;
  }

  public void setFlushProportion(double flushProportion) {
    this.flushProportion = flushProportion;
  }

  public double getRejectProportion() {
    return rejectProportion;
  }

  public void setRejectProportion(double rejectProportion) {
    this.rejectProportion = rejectProportion;
  }

  public long getStorageGroupSizeReportThreshold() {
    return storageGroupSizeReportThreshold;
  }

  public void setStorageGroupSizeReportThreshold(long storageGroupSizeReportThreshold) {
    this.storageGroupSizeReportThreshold = storageGroupSizeReportThreshold;
  }

  public long getAllocateMemoryForWrite() {
    return allocateMemoryForWrite;
  }

  public void setAllocateMemoryForWrite(long allocateMemoryForWrite) {
    this.allocateMemoryForWrite = allocateMemoryForWrite;
  }

  public long getAllocateMemoryForSchema() {
    return allocateMemoryForSchema;
  }

  void setAllocateMemoryForSchema(long allocateMemoryForSchema) {
    this.allocateMemoryForSchema = allocateMemoryForSchema;
  }

  long getAllocateMemoryForRead() {
    return allocateMemoryForRead;
  }

  void setAllocateMemoryForRead(long allocateMemoryForRead) {
    this.allocateMemoryForRead = allocateMemoryForRead;
  }

  public long getAllocateMemoryForReadWithoutCache() {
    return allocateMemoryForReadWithoutCache;
  }

  public void setAllocateMemoryForReadWithoutCache(long allocateMemoryForReadWithoutCache) {
    this.allocateMemoryForReadWithoutCache = allocateMemoryForReadWithoutCache;
  }

  public boolean isEnableExternalSort() {
    return enableExternalSort;
  }

  void setEnableExternalSort(boolean enableExternalSort) {
    this.enableExternalSort = enableExternalSort;
  }

  public int getExternalSortThreshold() {
    return externalSortThreshold;
  }

  void setExternalSortThreshold(int externalSortThreshold) {
    this.externalSortThreshold = externalSortThreshold;
  }

  public boolean isEnablePerformanceStat() {
    return enablePerformanceStat;
  }

  public void setEnablePerformanceStat(boolean enablePerformanceStat) {
    this.enablePerformanceStat = enablePerformanceStat;
  }

  public boolean isEnablePerformanceTracing() {
    return enablePerformanceTracing;
  }

  public void setEnablePerformanceTracing(boolean enablePerformanceTracing) {
    this.enablePerformanceTracing = enablePerformanceTracing;
  }

  public long getPerformanceStatDisplayInterval() {
    return performanceStatDisplayInterval;
  }

  void setPerformanceStatDisplayInterval(long performanceStatDisplayInterval) {
    this.performanceStatDisplayInterval = performanceStatDisplayInterval;
  }

  public int getPerformanceStatMemoryInKB() {
    return performanceStatMemoryInKB;
  }

  void setPerformanceStatMemoryInKB(int performanceStatMemoryInKB) {
    this.performanceStatMemoryInKB = performanceStatMemoryInKB;
  }

  public boolean isEnablePartialInsert() {
    return enablePartialInsert;
  }

  public void setEnablePartialInsert(boolean enablePartialInsert) {
    this.enablePartialInsert = enablePartialInsert;
  }

  public boolean isForceFullMerge() {
    return forceFullMerge;
  }

  void setForceFullMerge(boolean forceFullMerge) {
    this.forceFullMerge = forceFullMerge;
  }

  public int getCompactionThreadNum() {
    return compactionThreadNum;
  }

  public void setCompactionThreadNum(int compactionThreadNum) {
    this.compactionThreadNum = compactionThreadNum;
  }

  public int getMergeWriteThroughputMbPerSec() {
    return mergeWriteThroughputMbPerSec;
  }

  public void setMergeWriteThroughputMbPerSec(int mergeWriteThroughputMbPerSec) {
    this.mergeWriteThroughputMbPerSec = mergeWriteThroughputMbPerSec;
  }

  public boolean isEnableMemControl() {
    return enableMemControl;
  }

  public void setEnableMemControl(boolean enableMemControl) {
    this.enableMemControl = enableMemControl;
  }

  public long getMemtableSizeThreshold() {
    return memtableSizeThreshold;
  }

  public void setMemtableSizeThreshold(long memtableSizeThreshold) {
    this.memtableSizeThreshold = memtableSizeThreshold;
  }

  public int getAvgSeriesPointNumberThreshold() {
    return avgSeriesPointNumberThreshold;
  }

  public void setAvgSeriesPointNumberThreshold(int avgSeriesPointNumberThreshold) {
    this.avgSeriesPointNumberThreshold = avgSeriesPointNumberThreshold;
  }

  public int getMergeChunkPointNumberThreshold() {
    return mergeChunkPointNumberThreshold;
  }

  public void setMergeChunkPointNumberThreshold(int mergeChunkPointNumberThreshold) {
    this.mergeChunkPointNumberThreshold = mergeChunkPointNumberThreshold;
  }

  public int getMergePagePointNumberThreshold() {
    return mergePagePointNumberThreshold;
  }

  public void setMergePagePointNumberThreshold(int mergePagePointNumberThreshold) {
    this.mergePagePointNumberThreshold = mergePagePointNumberThreshold;
  }

  public MergeFileStrategy getMergeFileStrategy() {
    return mergeFileStrategy;
  }

  public void setMergeFileStrategy(
      MergeFileStrategy mergeFileStrategy) {
    this.mergeFileStrategy = mergeFileStrategy;
  }


  public CompactionStrategy getCompactionStrategy() {
    return compactionStrategy;
  }

  public void setCompactionStrategy(
      CompactionStrategy compactionStrategy) {
    this.compactionStrategy = compactionStrategy;
  }

  public boolean isEnableUnseqCompaction() {
    return enableUnseqCompaction;
  }

  public void setEnableUnseqCompaction(boolean enableUnseqCompaction) {
    this.enableUnseqCompaction = enableUnseqCompaction;
  }

  public int getSeqFileNumInEachLevel() {
    return seqFileNumInEachLevel;
  }

  public void setSeqFileNumInEachLevel(int seqFileNumInEachLevel) {
    this.seqFileNumInEachLevel = seqFileNumInEachLevel;
  }

  public int getSeqLevelNum() {
    return seqLevelNum;
  }

  public void setSeqLevelNum(int seqLevelNum) {
    this.seqLevelNum = seqLevelNum;
  }

  public int getUnseqFileNumInEachLevel() {
    return unseqFileNumInEachLevel;
  }

  public void setUnseqFileNumInEachLevel(int unseqFileNumInEachLevel) {
    this.unseqFileNumInEachLevel = unseqFileNumInEachLevel;
  }

  public int getUnseqLevelNum() {
    return unseqLevelNum;
  }

  public void setUnseqLevelNum(int unseqLevelNum) {
    this.unseqLevelNum = unseqLevelNum;
  }

  public int getMergeChunkSubThreadNum() {
    return mergeChunkSubThreadNum;
  }

  void setMergeChunkSubThreadNum(int mergeChunkSubThreadNum) {
    this.mergeChunkSubThreadNum = mergeChunkSubThreadNum;
  }

  public long getMergeFileSelectionTimeBudget() {
    return mergeFileSelectionTimeBudget;
  }

  void setMergeFileSelectionTimeBudget(long mergeFileSelectionTimeBudget) {
    this.mergeFileSelectionTimeBudget = mergeFileSelectionTimeBudget;
  }

  public boolean isRpcThriftCompressionEnable() {
    return rpcThriftCompressionEnable;
  }

  void setRpcThriftCompressionEnable(boolean rpcThriftCompressionEnable) {
    this.rpcThriftCompressionEnable = rpcThriftCompressionEnable;
  }

  public boolean isMetaDataCacheEnable() {
    return metaDataCacheEnable;
  }

  public void setMetaDataCacheEnable(boolean metaDataCacheEnable) {
    this.metaDataCacheEnable = metaDataCacheEnable;
  }

  public long getAllocateMemoryForTimeSeriesMetaDataCache() {
    return allocateMemoryForTimeSeriesMetaDataCache;
  }

  public void setAllocateMemoryForTimeSeriesMetaDataCache(
      long allocateMemoryForTimeSeriesMetaDataCache) {
    this.allocateMemoryForTimeSeriesMetaDataCache = allocateMemoryForTimeSeriesMetaDataCache;
  }

  public long getAllocateMemoryForChunkMetaDataCache() {
    return allocateMemoryForChunkMetaDataCache;
  }

  public void setAllocateMemoryForChunkMetaDataCache(long allocateMemoryForChunkMetaDataCache) {
    this.allocateMemoryForChunkMetaDataCache = allocateMemoryForChunkMetaDataCache;
  }

  public long getAllocateMemoryForChunkCache() {
    return allocateMemoryForChunkCache;
  }

  public void setAllocateMemoryForChunkCache(long allocateMemoryForChunkCache) {
    this.allocateMemoryForChunkCache = allocateMemoryForChunkCache;
  }

  public boolean isLastCacheEnabled() {
    return lastCacheEnable;
  }

  public void setEnableLastCache(boolean lastCacheEnable) {
    this.lastCacheEnable = lastCacheEnable;
  }

  public boolean isEnableWatermark() {
    return enableWatermark;
  }

  public void setEnableWatermark(boolean enableWatermark) {
    this.enableWatermark = enableWatermark;
  }

  public String getWatermarkSecretKey() {
    return watermarkSecretKey;
  }

  public void setWatermarkSecretKey(String watermarkSecretKey) {
    this.watermarkSecretKey = watermarkSecretKey;
  }

  public String getWatermarkBitString() {
    return watermarkBitString;
  }

  public void setWatermarkBitString(String watermarkBitString) {
    this.watermarkBitString = watermarkBitString;
  }

  String getWatermarkMethod() {
    return this.watermarkMethod;
  }

  public void setWatermarkMethod(String watermarkMethod) {
    this.watermarkMethod = watermarkMethod;
  }

  public String getWatermarkMethodName() {
    return watermarkMethod.split("\\(")[0];
  }

  public int getWatermarkParamMarkRate() {
    return Integer.parseInt(getWatermarkParamValue("embed_row_cycle", "5"));
  }

  public int getWatermarkParamMaxRightBit() {
    return Integer.parseInt(getWatermarkParamValue("embed_lsb_num", "5"));
  }

  private String getWatermarkParamValue(String key, String defaultValue) {
    String res = getWatermarkParamValue(key);
    if (res != null) {
      return res;
    }
    return defaultValue;
  }

  private String getWatermarkParamValue(String key) {
    String pattern = key + "=(\\w*)";
    Pattern r = Pattern.compile(pattern);
    Matcher m = r.matcher(watermarkMethod);
    if (m.find() && m.groupCount() > 0) {
      return m.group(1);
    }
    return null;
  }

  public boolean isAutoCreateSchemaEnabled() {
    return enableAutoCreateSchema;
  }

  public void setAutoCreateSchemaEnabled(boolean enableAutoCreateSchema) {
    this.enableAutoCreateSchema = enableAutoCreateSchema;
  }

  public TSDataType getBooleanStringInferType() {
    return booleanStringInferType;
  }

  public void setBooleanStringInferType(
      TSDataType booleanStringInferType) {
    this.booleanStringInferType = booleanStringInferType;
  }

  public TSDataType getIntegerStringInferType() {
    return integerStringInferType;
  }

  public void setIntegerStringInferType(
      TSDataType integerStringInferType) {
    this.integerStringInferType = integerStringInferType;
  }

  public void setLongStringInferType(
      TSDataType longStringInferType) {
    this.longStringInferType = longStringInferType;
  }

  public TSDataType getLongStringInferType() {
    return longStringInferType;
  }

  public TSDataType getFloatingStringInferType() {
    return floatingStringInferType;
  }

  public void setFloatingStringInferType(
      TSDataType floatingNumberStringInferType) {
    this.floatingStringInferType = floatingNumberStringInferType;
  }

  public TSDataType getNanStringInferType() {
    return nanStringInferType;
  }

  public void setNanStringInferType(TSDataType nanStringInferType) {
    if (nanStringInferType != TSDataType.DOUBLE &&
        nanStringInferType != TSDataType.FLOAT &&
        nanStringInferType != TSDataType.TEXT) {
      throw new IllegalArgumentException(
          "Config Property nan_string_infer_type can only be FLOAT, DOUBLE or TEXT but is "
              + nanStringInferType);
    }
    this.nanStringInferType = nanStringInferType;
  }

  public int getDefaultStorageGroupLevel() {
    return defaultStorageGroupLevel;
  }

  void setDefaultStorageGroupLevel(int defaultStorageGroupLevel) {
    this.defaultStorageGroupLevel = defaultStorageGroupLevel;
  }

  public TSEncoding getDefaultBooleanEncoding() {
    return defaultBooleanEncoding;
  }

  public void setDefaultBooleanEncoding(TSEncoding defaultBooleanEncoding) {
    this.defaultBooleanEncoding = defaultBooleanEncoding;
  }

  void setDefaultBooleanEncoding(String defaultBooleanEncoding) {
    this.defaultBooleanEncoding = TSEncoding.valueOf(defaultBooleanEncoding);
  }

  public TSEncoding getDefaultInt32Encoding() {
    return defaultInt32Encoding;
  }

  public void setDefaultInt32Encoding(TSEncoding defaultInt32Encoding) {
    this.defaultInt32Encoding = defaultInt32Encoding;
  }

  void setDefaultInt32Encoding(String defaultInt32Encoding) {
    this.defaultInt32Encoding = TSEncoding.valueOf(defaultInt32Encoding);
  }

  public TSEncoding getDefaultInt64Encoding() {
    return defaultInt64Encoding;
  }

  public void setDefaultInt64Encoding(TSEncoding defaultInt64Encoding) {
    this.defaultInt64Encoding = defaultInt64Encoding;
  }

  void setDefaultInt64Encoding(String defaultInt64Encoding) {
    this.defaultInt64Encoding = TSEncoding.valueOf(defaultInt64Encoding);
  }

  public TSEncoding getDefaultFloatEncoding() {
    return defaultFloatEncoding;
  }

  public void setDefaultFloatEncoding(TSEncoding defaultFloatEncoding) {
    this.defaultFloatEncoding = defaultFloatEncoding;
  }

  void setDefaultFloatEncoding(String defaultFloatEncoding) {
    this.defaultFloatEncoding = TSEncoding.valueOf(defaultFloatEncoding);
  }

  public TSEncoding getDefaultDoubleEncoding() {
    return defaultDoubleEncoding;
  }

  public void setDefaultDoubleEncoding(TSEncoding defaultDoubleEncoding) {
    this.defaultDoubleEncoding = defaultDoubleEncoding;
  }

  void setDefaultDoubleEncoding(String defaultDoubleEncoding) {
    this.defaultDoubleEncoding = TSEncoding.valueOf(defaultDoubleEncoding);
  }

  public TSEncoding getDefaultTextEncoding() {
    return defaultTextEncoding;
  }

  public void setDefaultTextEncoding(TSEncoding defaultTextEncoding) {
    this.defaultTextEncoding = defaultTextEncoding;
  }

  void setDefaultTextEncoding(String defaultTextEncoding) {
    this.defaultTextEncoding = TSEncoding.valueOf(defaultTextEncoding);
  }

  public FSType getSystemFileStorageFs() {
    return systemFileStorageFs;
  }

  public void setSystemFileStorageFs(String systemFileStorageFs) {
    this.systemFileStorageFs = FSType.valueOf(systemFileStorageFs);
  }

  FSType getTsFileStorageFs() {
    return tsFileStorageFs;
  }

  void setTsFileStorageFs(String tsFileStorageFs) {
    this.tsFileStorageFs = FSType.valueOf(tsFileStorageFs);
  }

  String getCoreSitePath() {
    return coreSitePath;
  }

  void setCoreSitePath(String coreSitePath) {
    this.coreSitePath = coreSitePath;
  }

  String getHdfsSitePath() {
    return hdfsSitePath;
  }

  void setHdfsSitePath(String hdfsSitePath) {
    this.hdfsSitePath = hdfsSitePath;
  }

  public String[] getHdfsIp() {
    return hdfsIp.split(",");
  }

  String getRawHDFSIp() {
    return hdfsIp;
  }

  void setHdfsIp(String[] hdfsIp) {
    this.hdfsIp = String.join(",", hdfsIp);
  }

  String getHdfsPort() {
    return hdfsPort;
  }

  void setHdfsPort(String hdfsPort) {
    this.hdfsPort = hdfsPort;
  }

  public int getUpgradeThreadNum() {
    return upgradeThreadNum;
  }

  void setUpgradeThreadNum(int upgradeThreadNum) {
    this.upgradeThreadNum = upgradeThreadNum;
  }

  String getDfsNameServices() {
    return dfsNameServices;
  }

  void setDfsNameServices(String dfsNameServices) {
    this.dfsNameServices = dfsNameServices;
  }

  public String[] getDfsHaNamenodes() {
    return dfsHaNamenodes.split(",");
  }

  String getRawDfsHaNamenodes() {
    return dfsHaNamenodes;
  }

  void setDfsHaNamenodes(String[] dfsHaNamenodes) {
    this.dfsHaNamenodes = String.join(",", dfsHaNamenodes);
  }

  boolean isDfsHaAutomaticFailoverEnabled() {
    return dfsHaAutomaticFailoverEnabled;
  }

  void setDfsHaAutomaticFailoverEnabled(boolean dfsHaAutomaticFailoverEnabled) {
    this.dfsHaAutomaticFailoverEnabled = dfsHaAutomaticFailoverEnabled;
  }

  String getDfsClientFailoverProxyProvider() {
    return dfsClientFailoverProxyProvider;
  }

  void setDfsClientFailoverProxyProvider(String dfsClientFailoverProxyProvider) {
    this.dfsClientFailoverProxyProvider = dfsClientFailoverProxyProvider;
  }

  boolean isUseKerberos() {
    return useKerberos;
  }

  void setUseKerberos(boolean useKerberos) {
    this.useKerberos = useKerberos;
  }

  String getKerberosKeytabFilePath() {
    return kerberosKeytabFilePath;
  }

  void setKerberosKeytabFilePath(String kerberosKeytabFilePath) {
    this.kerberosKeytabFilePath = kerberosKeytabFilePath;
  }

  String getKerberosPrincipal() {
    return kerberosPrincipal;
  }

  void setKerberosPrincipal(String kerberosPrincipal) {
    this.kerberosPrincipal = kerberosPrincipal;
  }

  public long getDefaultTTL() {
    return defaultTTL;
  }

  public void setDefaultTTL(long defaultTTL) {
    this.defaultTTL = defaultTTL;
  }

  public int getThriftServerAwaitTimeForStopService() {
    return thriftServerAwaitTimeForStopService;
  }

  public void setThriftServerAwaitTimeForStopService(int thriftServerAwaitTimeForStopService) {
    this.thriftServerAwaitTimeForStopService = thriftServerAwaitTimeForStopService;
  }

  public int getQueryCacheSizeInMetric() {
    return queryCacheSizeInMetric;
  }

  public void setQueryCacheSizeInMetric(int queryCacheSizeInMetric) {
    this.queryCacheSizeInMetric = queryCacheSizeInMetric;
  }

  public boolean isEnableMQTTService() {
    return enableMQTTService;
  }

  public void setEnableMQTTService(boolean enableMQTTService) {
    this.enableMQTTService = enableMQTTService;
  }

  public String getMqttHost() {
    return mqttHost;
  }

  public void setMqttHost(String mqttHost) {
    this.mqttHost = mqttHost;
  }

  public int getMqttPort() {
    return mqttPort;
  }

  public void setMqttPort(int mqttPort) {
    this.mqttPort = mqttPort;
  }

  public int getMqttHandlerPoolSize() {
    return mqttHandlerPoolSize;
  }

  public void setMqttHandlerPoolSize(int mqttHandlerPoolSize) {
    this.mqttHandlerPoolSize = mqttHandlerPoolSize;
  }

  public String getMqttPayloadFormatter() {
    return mqttPayloadFormatter;
  }

  public void setMqttPayloadFormatter(String mqttPayloadFormatter) {
    this.mqttPayloadFormatter = mqttPayloadFormatter;
  }

  public int getMqttMaxMessageSize() {
    return mqttMaxMessageSize;
  }

  public void setMqttMaxMessageSize(int mqttMaxMessageSize) {
    this.mqttMaxMessageSize = mqttMaxMessageSize;
  }

  public int getTagAttributeTotalSize() {
    return tagAttributeTotalSize;
  }

  public void setTagAttributeTotalSize(int tagAttributeTotalSize) {
    this.tagAttributeTotalSize = tagAttributeTotalSize;
  }

  public int getPrimitiveArraySize() {
    return primitiveArraySize;
  }

  public void setPrimitiveArraySize(int primitiveArraySize) {
    this.primitiveArraySize = primitiveArraySize;
  }

  public String getOpenIdProviderUrl() {
    return openIdProviderUrl;
  }

  public void setOpenIdProviderUrl(String openIdProviderUrl) {
    this.openIdProviderUrl = openIdProviderUrl;
  }

  public String getAuthorizerProvider() {
    return authorizerProvider;
  }

  public void setAuthorizerProvider(String authorizerProvider) {
    this.authorizerProvider = authorizerProvider;
  }

  public long getStartUpNanosecond() {
    return startUpNanosecond;
  }

  public int getThriftMaxFrameSize() {
    return thriftMaxFrameSize;
  }

  public void setThriftMaxFrameSize(int thriftMaxFrameSize) {
    this.thriftMaxFrameSize = thriftMaxFrameSize;
  }

  public int getThriftInitBufferSize() {
    return thriftInitBufferSize;
  }

  public void setThriftInitBufferSize(int thriftInitBufferSize) {
    this.thriftInitBufferSize = thriftInitBufferSize;
  }

  public int getMaxQueryDeduplicatedPathNum() {
    return maxQueryDeduplicatedPathNum;
  }

  public void setMaxQueryDeduplicatedPathNum(int maxQueryDeduplicatedPathNum) {
    this.maxQueryDeduplicatedPathNum = maxQueryDeduplicatedPathNum;
  }

  public int getWaitingTimeWhenInsertBlocked() {
    return waitingTimeWhenInsertBlockedInMs;
  }

  public void setWaitingTimeWhenInsertBlocked(int waitingTimeWhenInsertBlocked) {
    this.waitingTimeWhenInsertBlockedInMs = waitingTimeWhenInsertBlocked;
  }

  public int getMaxWaitingTimeWhenInsertBlocked() {
    return maxWaitingTimeWhenInsertBlockedInMs;
  }

  public void setMaxWaitingTimeWhenInsertBlocked(int maxWaitingTimeWhenInsertBlocked) {
    this.maxWaitingTimeWhenInsertBlockedInMs = maxWaitingTimeWhenInsertBlocked;
  }

  public int getFrequencyIntervalInMinute() {
    return frequencyIntervalInMinute;
  }

  public void setFrequencyIntervalInMinute(int frequencyIntervalInMinute) {
    this.frequencyIntervalInMinute = frequencyIntervalInMinute;
  }

  public long getSlowQueryThreshold() {
    return slowQueryThreshold;
  }

  public void setSlowQueryThreshold(long slowQueryThreshold) {
    this.slowQueryThreshold = slowQueryThreshold;
  }

  public boolean isDebugOn() {
    return debugState;
  }

  public void setDebugState(boolean debugState) {
    this.debugState = debugState;
  }
}<|MERGE_RESOLUTION|>--- conflicted
+++ resolved
@@ -361,19 +361,11 @@
   private long allocateMemoryForChunkCache = allocateMemoryForRead / 10;
 
   /**
-<<<<<<< HEAD
-=======
    * Whether to enable Last cache
    */
   private boolean lastCacheEnable = true;
 
   /**
-   * The statMonitor writes statistics info into IoTDB every backLoopPeriodSec secs. The default
-   * value is 5s.
-   */
-  private int backLoopPeriodSec = 5;
-  /**
->>>>>>> a5af774c
    * Set true to enable statistics monitor service, false to disable statistics service.
    */
   private boolean enableStatMonitor = false;
