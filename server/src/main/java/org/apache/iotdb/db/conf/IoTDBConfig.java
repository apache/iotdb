/*
 * Licensed to the Apache Software Foundation (ASF) under one
 * or more contributor license agreements.  See the NOTICE file
 * distributed with this work for additional information
 * regarding copyright ownership.  The ASF licenses this file
 * to you under the Apache License, Version 2.0 (the
 * "License"); you may not use this file except in compliance
 * with the License.  You may obtain a copy of the License at
 *
 *     http://www.apache.org/licenses/LICENSE-2.0
 *
 * Unless required by applicable law or agreed to in writing,
 * software distributed under the License is distributed on an
 * "AS IS" BASIS, WITHOUT WARRANTIES OR CONDITIONS OF ANY
 * KIND, either express or implied.  See the License for the
 * specific language governing permissions and limitations
 * under the License.
 */
package org.apache.iotdb.db.conf;

import org.apache.iotdb.db.conf.directories.DirectoryManager;
import org.apache.iotdb.db.engine.compaction.constant.CompactionPriority;
import org.apache.iotdb.db.engine.compaction.cross.CrossCompactionStrategy;
import org.apache.iotdb.db.engine.compaction.inner.InnerCompactionStrategy;
import org.apache.iotdb.db.engine.storagegroup.timeindex.TimeIndexLevel;
import org.apache.iotdb.db.exception.LoadConfigurationException;
import org.apache.iotdb.db.metadata.MManager;
import org.apache.iotdb.db.service.thrift.impl.InfluxDBServiceImpl;
import org.apache.iotdb.db.service.thrift.impl.TSServiceImpl;
import org.apache.iotdb.rpc.RpcTransportFactory;
import org.apache.iotdb.rpc.RpcUtils;
import org.apache.iotdb.tsfile.common.conf.TSFileDescriptor;
import org.apache.iotdb.tsfile.common.constant.TsFileConstant;
import org.apache.iotdb.tsfile.file.metadata.enums.TSDataType;
import org.apache.iotdb.tsfile.file.metadata.enums.TSEncoding;
import org.apache.iotdb.tsfile.fileSystem.FSType;

import org.slf4j.Logger;
import org.slf4j.LoggerFactory;

import java.io.File;
import java.util.Properties;
import java.util.regex.Matcher;
import java.util.regex.Pattern;

import static org.apache.iotdb.tsfile.common.constant.TsFileConstant.PATH_SEPARATOR;

public class IoTDBConfig {

  /* Names of Watermark methods */
  public static final String WATERMARK_GROUPED_LSB = "GroupBasedLSBMethod";
  static final String CONFIG_NAME = "iotdb-engine.properties";
  private static final Logger logger = LoggerFactory.getLogger(IoTDBConfig.class);
  private static final String MULTI_DIR_STRATEGY_PREFIX =
      "org.apache.iotdb.db.conf.directories.strategy.";
  private static final String DEFAULT_MULTI_DIR_STRATEGY = "MaxDiskUsableSpaceFirstStrategy";

  private static final String STORAGE_GROUP_MATCHER = "([a-zA-Z0-9_.\\-\\u2E80-\\u9FFF]+)";
  public static final Pattern STORAGE_GROUP_PATTERN = Pattern.compile(STORAGE_GROUP_MATCHER);

  // e.g., a31+/$%#&[]{}3e4, "a.b", 'a.b'
  private static final String NODE_NAME_MATCHER = "([^\n\t]+)";

  // e.g.,  .s1
  private static final String PARTIAL_NODE_MATCHER = "[" + PATH_SEPARATOR + "]" + NODE_NAME_MATCHER;

  private static final String NODE_MATCHER =
      "([" + PATH_SEPARATOR + "])?" + NODE_NAME_MATCHER + "(" + PARTIAL_NODE_MATCHER + ")*";

  public static final Pattern NODE_PATTERN = Pattern.compile(NODE_MATCHER);

  /** whether to enable the mqtt service. */
  private boolean enableMQTTService = false;

  /** the mqtt service binding host. */
  private String mqttHost = "0.0.0.0";

  /** the mqtt service binding port. */
  private int mqttPort = 1883;

  /** the handler pool size for handing the mqtt messages. */
  private int mqttHandlerPoolSize = 1;

  /** the mqtt message payload formatter. */
  private String mqttPayloadFormatter = "json";

  /** max mqtt message size. Unit: byte */
  private int mqttMaxMessageSize = 1048576;

  /** Rpc binding address. */
  private String rpcAddress = "0.0.0.0";

  /** whether to use thrift compression. */
  private boolean rpcThriftCompressionEnable = false;

  /** whether to use Snappy compression before sending data through the network */
  private boolean rpcAdvancedCompressionEnable = false;

  /** Port which the JDBC server listens to. */
  private int rpcPort = 6667;

  /** Port which the influxdb protocol server listens to. */
  private int influxDBRpcPort = 8086;

  /** Max concurrent client number */
  private int rpcMaxConcurrentClientNum = 65535;

  /** Memory allocated for the write process */
  private long allocateMemoryForStorageEngine = Runtime.getRuntime().maxMemory() * 4 / 10;

  /** Memory allocated for the read process */
  private long allocateMemoryForRead = Runtime.getRuntime().maxMemory() * 3 / 10;

  /** Memory allocated for the mtree */
  private long allocateMemoryForSchema = Runtime.getRuntime().maxMemory() * 1 / 10;

  /** Memory allocated for the read process besides cache */
  private long allocateMemoryForReadWithoutCache = allocateMemoryForRead * 300 / 1001;

  private volatile int maxQueryDeduplicatedPathNum = 1000;

  /** Ratio of memory allocated for buffered arrays */
  private double bufferedArraysMemoryProportion = 0.6;

  /** Memory allocated proportion for timeIndex */
  private double timeIndexMemoryProportion = 0.2;

  /** The proportion of write memory for write process */
  private double writeProportion = 0.8;

  /** The proportion of write memory for compaction */
  private double compactionProportion = 0.2;

  /** Flush proportion for system */
  private double flushProportion = 0.4;

  /** Reject proportion for system */
  private double rejectProportion = 0.8;

  /** If storage group increased more than this threshold, report to system. Unit: byte */
  private long storageGroupSizeReportThreshold = 16 * 1024 * 1024L;

  /** When inserting rejected, waiting period to check system again. Unit: millisecond */
  private int checkPeriodWhenInsertBlocked = 50;

  /** When inserting rejected exceeds this, throw an exception. Unit: millisecond */
  private int maxWaitingTimeWhenInsertBlockedInMs = 10000;
  /** Is the write ahead log enable. */
  private boolean enableWal = true;

  /** Shutdown system or set it to read-only mode when unrecoverable error occurs. */
  private boolean allowReadOnlyWhenErrorsOccur = true;

  /** Status of current system. */
  private volatile SystemStatus status = SystemStatus.NORMAL;

  private boolean enableDiscardOutOfOrderData = false;

  /**
   * When a certain amount of write ahead logs is reached, they will be flushed to the disk. It is
   * possible to lose at most flush_wal_threshold operations.
   */
  private int flushWalThreshold = 10000;

  /** this variable set timestamp precision as millisecond, microsecond or nanosecond */
  private String timestampPrecision = "ms";

  /**
   * The cycle when write ahead log is periodically forced to be written to disk(in milliseconds) If
   * set this parameter to 0 it means call channel.force(true) after every each insert. Unit:
   * millisecond
   */
  private long forceWalPeriodInMs = 100;

  /**
   * The size of the log buffer in each log node (in bytes). Due to the double buffer mechanism, if
   * WAL is enabled and the size of the inserted plan is greater than one-half of this parameter,
   * then the insert plan will be rejected by WAL. Unit: byte
   */
  private int walBufferSize = 16 * 1024 * 1024;

  private int maxWalBytebufferNumForEachPartition = 6;

  /** Unit: millisecond */
  private long walPoolTrimIntervalInMS = 10_000;

  /** if OOM occurs when registering bytebuffer, system will sleep awhile and then try again. */
  private long registerBufferSleepIntervalInMs = 200;

  /** if total sleep time exceeds this, system will reject this write. */
  private long registerBufferRejectThresholdInMs = 10_000;

  /** Unit: byte */
  private int estimatedSeriesSize = 300;

  /**
   * Size of log buffer for every MetaData operation. If the size of a MetaData operation plan is
   * larger than this parameter, then the MetaData operation plan will be rejected by MManager.
   * Unit: byte
   */
  private int mlogBufferSize = 1024 * 1024;

  /**
   * The cycle when metadata log is periodically forced to be written to disk(in milliseconds) If
   * set this parameter to 0 it means call channel.force(true) after every each operation
   */
  private long syncMlogPeriodInMs = 100;

  /**
   * The size of log buffer for every trigger management operation plan. If the size of a trigger
   * management operation plan is larger than this parameter, the trigger management operation plan
   * will be rejected by TriggerManager. Unit: byte
   */
  private int tlogBufferSize = 1024 * 1024;

  /** default base dir, stores all IoTDB runtime files */
  private static final String DEFAULT_BASE_DIR = "data";

  /** System directory, including version file for each storage group and metadata */
  private String systemDir = DEFAULT_BASE_DIR + File.separator + IoTDBConstant.SYSTEM_FOLDER_NAME;

  /** Schema directory, including storage set of values. */
  private String schemaDir =
      DEFAULT_BASE_DIR
          + File.separator
          + IoTDBConstant.SYSTEM_FOLDER_NAME
          + File.separator
          + IoTDBConstant.SCHEMA_FOLDER_NAME;

  /** Sync directory, including the lock file, uuid file, device owner map */
  private String syncDir =
      DEFAULT_BASE_DIR
          + File.separator
          + IoTDBConstant.SYSTEM_FOLDER_NAME
          + File.separator
          + IoTDBConstant.SYNC_FOLDER_NAME;

  /** Performance tracing directory, stores performance tracing files */
  private String tracingDir = DEFAULT_BASE_DIR + File.separator + IoTDBConstant.TRACING_FOLDER_NAME;

  /** Query directory, stores temporary files of query */
  private String queryDir = DEFAULT_BASE_DIR + File.separator + IoTDBConstant.QUERY_FOLDER_NAME;

  /** External lib directory, stores user-uploaded JAR files */
  private String extDir = IoTDBConstant.EXT_FOLDER_NAME;

  /** External lib directory for UDF, stores user-uploaded JAR files */
  private String udfDir =
      IoTDBConstant.EXT_FOLDER_NAME + File.separator + IoTDBConstant.UDF_FOLDER_NAME;

  /** External lib directory for trigger, stores user-uploaded JAR files */
  private String triggerDir =
      IoTDBConstant.EXT_FOLDER_NAME + File.separator + IoTDBConstant.TRIGGER_FOLDER_NAME;

  /** Data directory of data. It can be settled as dataDirs = {"data1", "data2", "data3"}; */
  private String[] dataDirs = {"data" + File.separator + "data"};

  /** Strategy of multiple directories. */
  private String multiDirStrategyClassName = null;

  /** Wal directory. */
  private String walDir = DEFAULT_BASE_DIR + File.separator + "wal";

  /** Maximum MemTable number. Invalid when enableMemControl is true. */
  private int maxMemtableNumber = 0;

  /** The amount of data iterate each time in server */
  private int batchSize = 100000;

  /** How many threads can concurrently flush. When <= 0, use CPU core number. */
  private int concurrentFlushThread = Runtime.getRuntime().availableProcessors();

  /** How many threads can concurrently execute query statement. When <= 0, use CPU core number. */
  private int concurrentQueryThread = 16;

  /**
   * How many threads can concurrently read data for raw data query. When <= 0, use CPU core number.
   */
  private int concurrentSubRawQueryThread = 8;

  /** Blocking queue size for read task in raw data query. */
  private int rawQueryBlockingQueueCapacity = 5;

  /** How many threads can concurrently evaluate windows. When <= 0, use CPU core number. */
  private int concurrentWindowEvaluationThread = Runtime.getRuntime().availableProcessors();

  /**
   * Max number of window evaluation tasks that can be pending for execution. When <= 0, the value
   * is 64 by default.
   */
  private int maxPendingWindowEvaluationTasks = 64;

  /** Is the write mem control for writing enable. */
  private boolean enableMemControl = true;

  /** Is the write ahead log enable. */
  private boolean enableIndex = false;

  /** How many threads can concurrently build index. When <= 0, use CPU core number. */
  private int concurrentIndexBuildThread = Runtime.getRuntime().availableProcessors();

  /**
   * If we enable the memory-control mechanism during index building , {@code indexBufferSize}
   * refers to the byte-size of memory buffer threshold. For each index processor, all indexes in
   * one {@linkplain org.apache.iotdb.db.index.IndexFileProcessor IndexFileProcessor} share a total
   * common buffer size. With the memory-control mechanism, the occupied memory of all raw data and
   * index structures will be counted. If the memory buffer size reaches this threshold, the indexes
   * will be flushed to the disk file. As a result, data in one series may be divided into more than
   * one part and indexed separately. Unit: byte
   */
  private long indexBufferSize = 128 * 1024 * 1024L;

  /**
   * the index framework adopts sliding window model to preprocess the original tv list in the
   * subsequence matching task.
   */
  private int defaultIndexWindowRange = 10;

  /** index directory. */
  private String indexRootFolder = "data" + File.separator + "index";

  /** When a unSequence TsFile's file size (in byte) exceed this, the TsFile is forced closed. */
  private long unSeqTsFileSize = 0L;

  /** When a sequence TsFile's file size (in byte) exceed this, the TsFile is forced closed. */
  private long seqTsFileSize = 0L;

  /** When a memTable's size (in byte) exceeds this, the memtable is flushed to disk. Unit: byte */
  private long memtableSizeThreshold = 1024 * 1024 * 1024L;

  /** Whether to timed flush sequence tsfiles' memtables. */
  private boolean enableTimedFlushSeqMemtable = false;

  /**
   * If a memTable's created time is older than current time minus this, the memtable will be
   * flushed to disk.(only check sequence tsfiles' memtables) Unit: ms
   */
  private long seqMemtableFlushInterval = 60 * 60 * 1000L;

  /** The interval to check whether sequence memtables need flushing. Unit: ms */
  private long seqMemtableFlushCheckInterval = 10 * 60 * 1000L;

  /** Whether to timed flush unsequence tsfiles' memtables. */
  private boolean enableTimedFlushUnseqMemtable = true;

  /**
   * If a memTable's created time is older than current time minus this, the memtable will be
   * flushed to disk.(only check unsequence tsfiles' memtables) Unit: ms
   */
  private long unseqMemtableFlushInterval = 60 * 60 * 1000L;

  /** The interval to check whether unsequence memtables need flushing. Unit: ms */
  private long unseqMemtableFlushCheckInterval = 10 * 60 * 1000L;

  /** Whether to timed close tsfiles. */
  private boolean enableTimedCloseTsFile = true;

  /**
   * If a TsfileProcessor's last working memtable flush time is older than current time minus this
   * and its working memtable is null, the TsfileProcessor will be closed. Unit: ms
   */
  private long closeTsFileIntervalAfterFlushing = 60 * 60 * 1000L;

  /** The interval to check whether tsfiles need closing. Unit: ms */
  private long closeTsFileCheckInterval = 10 * 60 * 1000L;

  /** When average series point number reaches this, flush the memtable to disk */
  private int avgSeriesPointNumberThreshold = 100000;

  /** Enable inner space copaction for sequence files */
  private boolean enableSeqSpaceCompaction = true;

  /** Enable inner space copaction for unsequence files */
  private boolean enableUnseqSpaceCompaction = true;

  /** Compact the unsequence files into the overlapped sequence files */
  private boolean enableCrossSpaceCompaction = true;

  /**
   * The strategy of inner space compaction task. There are just one inner space compaction strategy
   * SIZE_TIRED_COMPACTION:
   */
  private InnerCompactionStrategy innerCompactionStrategy =
      InnerCompactionStrategy.SIZE_TIERED_COMPACTION;

  /**
   * The strategy of cross space compaction task. There are just one cross space compaction strategy
   * SIZE_TIRED_COMPACTION:
   */
  private CrossCompactionStrategy crossCompactionStrategy =
      CrossCompactionStrategy.REWRITE_COMPACTION;

  /**
   * The priority of compaction task execution. There are three priority strategy INNER_CROSS:
   * prioritize inner space compaction, reduce the number of files first CROSS INNER: prioritize
   * cross space compaction, eliminate the unsequence files first BALANCE: alternate two compaction
   * types
   */
  private CompactionPriority compactionPriority = CompactionPriority.BALANCE;

  /** The target tsfile size in compaction, 1 GB by default */
  private long targetCompactionFileSize = 1073741824L;

  /** The target chunk size in compaction. */
  private long targetChunkSize = 1048576L;

  /** The target chunk point num in compaction. */
  private long targetChunkPointNum = 100000L;

  /**
   * If the chunk size is lower than this threshold, it will be deserialized into points, default is
   * 1 KB
   */
  private long chunkSizeLowerBoundInCompaction = 1024L;

  /**
   * If the chunk point num is lower than this threshold, it will be deserialized into points,
   * default is 100
   */
  private long chunkPointNumLowerBoundInCompaction = 100;

  /**
   * If compaction thread cannot acquire the write lock within this timeout, the compaction task
   * will be abort.
   */
  private long compactionAcquireWriteLockTimeout = 60_000L;

  /** The max candidate file num in inner space compaction */
  private int maxInnerCompactionCandidateFileNum = 30;

  /** The max candidate file num in cross space compaction */
  private int maxCrossCompactionCandidateFileNum = 1000;

  /** The interval of compaction task schedulation in each virtual storage group. The unit is ms. */
  private long compactionScheduleIntervalInMs = 60_000L;

  /** The interval of compaction task submission from queue in CompactionTaskMananger */
  private long compactionSubmissionIntervalInMs = 60_000L;

  /**
   * The number of sub compaction threads to be set up to perform compaction. Currently only works
   * for nonAligned data in cross space compaction and unseq inner space compaction.
   */
  private int subCompactionTaskNum = 4;

  /** whether to cache meta data(ChunkMetaData and TsFileMetaData) or not. */
  private boolean metaDataCacheEnable = true;

  /** Memory allocated for bloomFilter cache in read process */
  private long allocateMemoryForBloomFilterCache = allocateMemoryForRead / 1001;

  /** Memory allocated for timeSeriesMetaData cache in read process */
  private long allocateMemoryForTimeSeriesMetaDataCache = allocateMemoryForRead * 200 / 1001;

  /** Memory allocated for chunk cache in read process */
  private long allocateMemoryForChunkCache = allocateMemoryForRead * 100 / 1001;

  /** Whether to enable Last cache */
  private boolean lastCacheEnable = true;

  /** Set true to enable statistics monitor service, false to disable statistics service. */
  private boolean enableStatMonitor = false;

  /** Set true to enable writing monitor time series. */
  private boolean enableMonitorSeriesWrite = false;

  /** Cache size of {@code checkAndGetDataTypeCache} in {@link MManager}. */
  private int mManagerCacheSize = 300000;

  /** Cache size of {@code checkAndGetDataTypeCache} in {@link MManager}. */
  private int mRemoteSchemaCacheSize = 100000;

  /** Is external sort enable. */
  private boolean enableExternalSort = true;

  /**
   * The threshold of items in external sort. If the number of chunks participating in sorting
   * exceeds this threshold, external sorting is enabled, otherwise memory sorting is used.
   */
  private int externalSortThreshold = 1000;

  /** Is this IoTDB instance a receiver of sync or not. */
  private boolean isSyncEnable = false;

  /** If this IoTDB instance is a receiver of sync, set the server port. */
  private int syncServerPort = 5555;

  /**
   * Set the language version when loading file including error information, default value is "EN"
   */
  private String languageVersion = "EN";

  private String ipWhiteList = "0.0.0.0/0";

  /** Examining period of cache file reader : 100 seconds. Unit: millisecond */
  private long cacheFileReaderClearPeriod = 100000;

  /** the max executing time of query in ms. Unit: millisecond */
  private int queryTimeoutThreshold = 60000;

  /** the max time to live of a session in ms. Unit: millisecond */
  private int sessionTimeoutThreshold = 0;

  /** Replace implementation class of JDBC service */
  private String rpcImplClassName = TSServiceImpl.class.getName();

  /** Replace implementation class of influxdb protocol service */
  private String influxdbImplClassName = InfluxDBServiceImpl.class.getName();

  /** whether use chunkBufferPool. */
  private boolean chunkBufferPoolEnable = false;

  /** Switch of watermark function */
  private boolean enableWatermark = false;

  /** Secret key for watermark */
  private String watermarkSecretKey = "IoTDB*2019@Beijing";

  /** Bit string of watermark */
  private String watermarkBitString = "100101110100";

  /** Watermark method and parameters */
  private String watermarkMethod = "GroupBasedLSBMethod(embed_row_cycle=2,embed_lsb_num=5)";

  /** Switch of creating schema automatically */
  private boolean enableAutoCreateSchema = true;

  /** register time series as which type when receiving boolean string "true" or "false" */
  private TSDataType booleanStringInferType = TSDataType.BOOLEAN;

  /** register time series as which type when receiving an integer string "67" */
  private TSDataType integerStringInferType = TSDataType.FLOAT;

  /**
   * register time series as which type when receiving an integer string and using float may lose
   * precision num > 2 ^ 24
   */
  private TSDataType longStringInferType = TSDataType.DOUBLE;

  /** register time series as which type when receiving a floating number string "6.7" */
  private TSDataType floatingStringInferType = TSDataType.FLOAT;

  /**
   * register time series as which type when receiving the Literal NaN. Values can be DOUBLE, FLOAT
   * or TEXT
   */
  private TSDataType nanStringInferType = TSDataType.DOUBLE;

  /** Storage group level when creating schema automatically is enabled */
  private int defaultStorageGroupLevel = 1;

  /** BOOLEAN encoding when creating schema automatically is enabled */
  private TSEncoding defaultBooleanEncoding = TSEncoding.RLE;

  /** INT32 encoding when creating schema automatically is enabled */
  private TSEncoding defaultInt32Encoding = TSEncoding.RLE;

  /** INT64 encoding when creating schema automatically is enabled */
  private TSEncoding defaultInt64Encoding = TSEncoding.RLE;

  /** FLOAT encoding when creating schema automatically is enabled */
  private TSEncoding defaultFloatEncoding = TSEncoding.GORILLA;

  /** DOUBLE encoding when creating schema automatically is enabled */
  private TSEncoding defaultDoubleEncoding = TSEncoding.GORILLA;

  /** TEXT encoding when creating schema automatically is enabled */
  private TSEncoding defaultTextEncoding = TSEncoding.PLAIN;

  /** How much memory (in byte) can be used by a single merge task. */
  private long crossCompactionMemoryBudget = (long) (Runtime.getRuntime().maxMemory() * 0.1);

  /** How many threads will be set up to perform upgrade tasks. */
  private int upgradeThreadNum = 1;

  /** How many threads will be set up to perform settle tasks. */
  private int settleThreadNum = 1;

  /**
   * If one merge file selection runs for more than this time, it will be ended and its current
   * selection will be used as final selection. When < 0, it means time is unbounded. Unit:
   * millisecond
   */
  private long crossCompactionFileSelectionTimeBudget = 30 * 1000L;

  /**
   * A global merge will be performed each such interval, that is, each storage group will be merged
   * (if proper merge candidates can be found). Unit: second.
   */
  private long mergeIntervalSec = 0L;

  /** The limit of compaction merge can reach per second */
  private int compactionWriteThroughputMbPerSec = 16;

  /**
   * How many thread will be set up to perform compaction, 10 by default. Set to 1 when less than or
   * equal to 0.
   */
  private int concurrentCompactionThread = 10;

  /*
   * How many thread will be set up to perform continuous queries. When <= 0, use max(1, CPU core number / 2).
   */
  private int continuousQueryThreadNum =
      Math.max(1, Runtime.getRuntime().availableProcessors() / 2);

  /*
   * Maximum number of continuous query tasks that can be pending for execution. When <= 0, the value is
   * 64 by default.
   */
  private int maxPendingContinuousQueryTasks = 64;

  /*
   * Minimum every interval to perform continuous query.
   * The every interval of continuous query instances should not be lower than this limit.
   */
  private long continuousQueryMinimumEveryInterval = 1000;

  /**
   * The size of log buffer for every CQ management operation plan. If the size of a CQ management
   * operation plan is larger than this parameter, the CQ management operation plan will be rejected
   * by CQManager. Unit: byte
   */
  private int cqlogBufferSize = 1024 * 1024;

  /**
   * The maximum number of rows can be processed in insert-tablet-plan when executing select-into
   * statements.
   */
  private int selectIntoInsertTabletPlanRowLimit = 10000;

  /**
   * When the insert plan column count reaches the specified threshold, which means that the plan is
   * relatively large. At this time, may be enabled multithreading. If the tablet is small, the time
   * of each insertion is short. If we enable multithreading, we also need to consider the switching
   * loss between threads, so we need to judge the size of the tablet.
   */
  private int insertMultiTabletEnableMultithreadingColumnThreshold = 10;

  /** Default system file storage is in local file system (unsupported) */
  private FSType systemFileStorageFs = FSType.LOCAL;

  /** Default TSfile storage is in local file system */
  private FSType tsFileStorageFs = FSType.LOCAL;

  /** Default core-site.xml file path is /etc/hadoop/conf/core-site.xml */
  private String coreSitePath = "/etc/hadoop/conf/core-site.xml";

  /** Default hdfs-site.xml file path is /etc/hadoop/conf/hdfs-site.xml */
  private String hdfsSitePath = "/etc/hadoop/conf/hdfs-site.xml";

  /** Default HDFS ip is localhost */
  private String hdfsIp = "localhost";

  /** Default HDFS port is 9000 */
  private String hdfsPort = "9000";

  /** Default DFS NameServices is hdfsnamespace */
  private String dfsNameServices = "hdfsnamespace";

  /** Default DFS HA name nodes are nn1 and nn2 */
  private String dfsHaNamenodes = "nn1,nn2";

  /** Default DFS HA automatic failover is enabled */
  private boolean dfsHaAutomaticFailoverEnabled = true;

  /**
   * Default DFS client failover proxy provider is
   * "org.apache.hadoop.hdfs.server.namenode.ha.ConfiguredFailoverProxyProvider"
   */
  private String dfsClientFailoverProxyProvider =
      "org.apache.hadoop.hdfs.server.namenode.ha.ConfiguredFailoverProxyProvider";

  /** whether use kerberos to authenticate hdfs */
  private boolean useKerberos = false;

  /** full path of kerberos keytab file */
  private String kerberosKeytabFilePath = "/path";

  /** kerberos principal */
  private String kerberosPrincipal = "your principal";

  /** the num of memtable in each storage group */
  private int concurrentWritingTimePartition = 1;

  /** the default fill interval in LinearFill and PreviousFill, -1 means infinite past time */
  private int defaultFillInterval = -1;

  /**
   * default TTL for storage groups that are not set TTL by statements, in ms.
   *
   * <p>Notice: if this property is changed, previous created storage group which are not set TTL
   * will also be affected. Unit: millisecond
   */
  private long defaultTTL = Long.MAX_VALUE;

  /** The default value of primitive array size in array pool */
  private int primitiveArraySize = 32;

  /** whether enable data partition. If disabled, all data belongs to partition 0 */
  private boolean enablePartition = false;

  /** whether enable MTree snapshot */
  private boolean enableMTreeSnapshot = false;

  /** Interval line number of mlog.txt when creating a checkpoint and saving snapshot of mtree */
  private int mtreeSnapshotInterval = 100000;

  /**
   * Threshold interval time of MTree modification. If the last modification time is less than this
   * threshold, MTree snapshot will not be created. Default: 1 hour(3600 seconds) Unit: second
   */
  private int mtreeSnapshotThresholdTime = 3600;

  /**
   * Time range for partitioning data inside each storage group, the unit is second. Default time is
   * a week.
   */
  private long partitionInterval = 604800;

  /**
   * Level of TimeIndex, which records the start time and end time of TsFileResource. Currently,
   * DEVICE_TIME_INDEX and FILE_TIME_INDEX are supported, and could not be changed after first set.
   */
  private TimeIndexLevel timeIndexLevel = TimeIndexLevel.DEVICE_TIME_INDEX;

  // just for test
  // wait for 60 second by default.
  private int thriftServerAwaitTimeForStopService = 60;

  private int queryCacheSizeInMetric = 50;

  // max size for tag and attribute of one time series
  private int tagAttributeTotalSize = 700;

  // Interval num of tag and attribute records when force flushing to disk
  private int tagAttributeFlushInterval = 1000;

  // In one insert (one device, one timestamp, multiple measurements),
  // if enable partial insert, one measurement failure will not impact other measurements
  private boolean enablePartialInsert = true;

  // Open ID Secret
  private String openIdProviderUrl = "";

  // the authorizer provider class which extends BasicAuthorizer
  private String authorizerProvider = "org.apache.iotdb.db.auth.authorizer.LocalFileAuthorizer";

  /**
   * Used to estimate the memory usage of text fields in a UDF query. It is recommended to set this
   * value to be slightly larger than the average length of all text records.
   */
  private int udfInitialByteArrayLengthForMemoryControl = 48;

  /**
   * How much memory may be used in ONE UDF query (in MB).
   *
   * <p>The upper limit is 20% of allocated memory for read.
   *
   * <p>udfMemoryBudgetInMB = udfReaderMemoryBudgetInMB + udfTransformerMemoryBudgetInMB +
   * udfCollectorMemoryBudgetInMB
   */
  private float udfMemoryBudgetInMB = (float) Math.min(30.0f, 0.2 * allocateMemoryForRead);

  private float udfReaderMemoryBudgetInMB = (float) (1.0 / 3 * udfMemoryBudgetInMB);

  private float udfTransformerMemoryBudgetInMB = (float) (1.0 / 3 * udfMemoryBudgetInMB);

  private float udfCollectorMemoryBudgetInMB = (float) (1.0 / 3 * udfMemoryBudgetInMB);

  /** The cached record size (in MB) of each series in group by fill query */
  private float groupByFillCacheSizeInMB = (float) 1.0;

  // time in nanosecond precision when starting up
  private long startUpNanosecond = System.nanoTime();

  /** Unit: byte */
  private int thriftMaxFrameSize = 536870912;

  private int thriftDefaultBufferSize = RpcUtils.THRIFT_DEFAULT_BUF_CAPACITY;

  /** time interval in minute for calculating query frequency. Unit: minute */
  private int frequencyIntervalInMinute = 1;

  /** time cost(ms) threshold for slow query. Unit: millisecond */
  private long slowQueryThreshold = 5000;

  /**
   * whether enable the rpc service. This parameter has no a corresponding field in the
   * iotdb-engine.properties
   */
  private boolean enableRpcService = true;

  /**
   * whether enable the influxdb rpc service. This parameter has no a corresponding field in the
   * iotdb-engine.properties
   */
  private boolean enableInfluxDBRpcService = false;

  /** the size of ioTaskQueue */
  private int ioTaskQueueSizeForFlushing = 10;

  /** the number of virtual storage groups per user-defined storage group */
  private int virtualStorageGroupNum = 1;

  /** the interval to log recover progress of each vsg when starting iotdb */
  private long recoveryLogIntervalInMs = 5_000L;

  private String adminName = "root";

  private String adminPassword = "root";

  /** the method to transform device path to device id, can be 'Plain' or 'SHA256' */
  private String deviceIDTransformationMethod = "Plain";

  /** whether to use id table. ATTENTION: id table is not compatible with alias */
  private boolean enableIDTable = false;

  /**
   * whether create mapping file of id table. This file can map device id in tsfile to device path
   */
  private boolean enableIDTableLogFile = false;

  /** Encryption provider class */
  private String encryptDecryptProvider =
      "org.apache.iotdb.db.security.encrypt.MessageDigestEncrypt";

  /** Encryption provided class parameter */
  private String encryptDecryptProviderParameter;

  // Operation Sync Config
  private boolean enableOperationSync = false;

  // Secondary IoTDB
  private String secondaryAddress = "127.0.0.1";
  private int secondaryPort = 6668;
  private String secondaryUser = "root";
  private String secondaryPassword = "root";

  private int secondarySessionPoolMaxSize = 10;

  // The transmitting concurrency size of operation sync SessionPool
  private int operationSyncSessionConcurrencySize = 8;

  // OperationSyncLog dir
  private String operationSyncLogDir =
      DEFAULT_BASE_DIR + File.separator + IoTDBConstant.OPERATION_SYNC_FOLDER_NAME;
  // The validity of each OperationSyncLog
  private int operationSyncLogValidity = 30;
  // The maximum id of OperationSyncLog
  private int operationSyncLogNum = 32767;
  // The max size of all the OperationSyncLog. Default is 100GB
  private long operationSyncMaxLogSize = 107374182400L;

  // OperationSyncProducer DML cache size
  private int operationSyncProducerCacheSize = 1024;

  // OperationSyncProducer DML cache number
  private int operationSyncProducerCacheNum = 8;

  // The max record num returned in one schema query.
  private int schemaQueryFetchSize = 10000000;

  // customizedProperties, this should be empty by default.
  private Properties customizedProperties = new Properties();

  public IoTDBConfig() {
    // empty constructor
  }

  public float getUdfMemoryBudgetInMB() {
    return udfMemoryBudgetInMB;
  }

  public void setUdfMemoryBudgetInMB(float udfMemoryBudgetInMB) {
    this.udfMemoryBudgetInMB = udfMemoryBudgetInMB;
  }

  public float getGroupByFillCacheSizeInMB() {
    return groupByFillCacheSizeInMB;
  }

  public void setGroupByFillCacheSizeInMB(float groupByFillCacheSizeInMB) {
    this.groupByFillCacheSizeInMB = groupByFillCacheSizeInMB;
  }

  public float getUdfReaderMemoryBudgetInMB() {
    return udfReaderMemoryBudgetInMB;
  }

  public void setUdfReaderMemoryBudgetInMB(float udfReaderMemoryBudgetInMB) {
    this.udfReaderMemoryBudgetInMB = udfReaderMemoryBudgetInMB;
  }

  public float getUdfTransformerMemoryBudgetInMB() {
    return udfTransformerMemoryBudgetInMB;
  }

  public void setUdfTransformerMemoryBudgetInMB(float udfTransformerMemoryBudgetInMB) {
    this.udfTransformerMemoryBudgetInMB = udfTransformerMemoryBudgetInMB;
  }

  public float getUdfCollectorMemoryBudgetInMB() {
    return udfCollectorMemoryBudgetInMB;
  }

  public void setUdfCollectorMemoryBudgetInMB(float udfCollectorMemoryBudgetInMB) {
    this.udfCollectorMemoryBudgetInMB = udfCollectorMemoryBudgetInMB;
  }

  public int getUdfInitialByteArrayLengthForMemoryControl() {
    return udfInitialByteArrayLengthForMemoryControl;
  }

  public void setUdfInitialByteArrayLengthForMemoryControl(
      int udfInitialByteArrayLengthForMemoryControl) {
    this.udfInitialByteArrayLengthForMemoryControl = udfInitialByteArrayLengthForMemoryControl;
  }

  public int getConcurrentWritingTimePartition() {
    return concurrentWritingTimePartition;
  }

  public void setConcurrentWritingTimePartition(int concurrentWritingTimePartition) {
    this.concurrentWritingTimePartition = concurrentWritingTimePartition;
  }

  public int getDefaultFillInterval() {
    return defaultFillInterval;
  }

  public void setDefaultFillInterval(int defaultFillInterval) {
    this.defaultFillInterval = defaultFillInterval;
  }

  public boolean isEnablePartition() {
    return enablePartition;
  }

  public void setEnablePartition(boolean enablePartition) {
    this.enablePartition = enablePartition;
  }

  public boolean isEnableMTreeSnapshot() {
    return enableMTreeSnapshot;
  }

  public void setEnableMTreeSnapshot(boolean enableMTreeSnapshot) {
    this.enableMTreeSnapshot = enableMTreeSnapshot;
  }

  public int getMtreeSnapshotInterval() {
    return mtreeSnapshotInterval;
  }

  public void setMtreeSnapshotInterval(int mtreeSnapshotInterval) {
    this.mtreeSnapshotInterval = mtreeSnapshotInterval;
  }

  public int getMtreeSnapshotThresholdTime() {
    return mtreeSnapshotThresholdTime;
  }

  public void setMtreeSnapshotThresholdTime(int mtreeSnapshotThresholdTime) {
    this.mtreeSnapshotThresholdTime = mtreeSnapshotThresholdTime;
  }

  public long getPartitionInterval() {
    return partitionInterval;
  }

  public void setPartitionInterval(long partitionInterval) {
    this.partitionInterval = partitionInterval;
  }

  public TimeIndexLevel getTimeIndexLevel() {
    return timeIndexLevel;
  }

  public void setTimeIndexLevel(String timeIndexLevel) {
    this.timeIndexLevel = TimeIndexLevel.valueOf(timeIndexLevel);
  }

  void updatePath() {
    formulateFolders();
    confirmMultiDirStrategy();
  }

  /** if the folders are relative paths, add IOTDB_HOME as the path prefix */
  private void formulateFolders() {
    systemDir = addHomeDir(systemDir);
    schemaDir = addHomeDir(schemaDir);
    syncDir = addHomeDir(syncDir);
    tracingDir = addHomeDir(tracingDir);
    walDir = addHomeDir(walDir);
    indexRootFolder = addHomeDir(indexRootFolder);
    extDir = addHomeDir(extDir);
    udfDir = addHomeDir(udfDir);
    triggerDir = addHomeDir(triggerDir);
    operationSyncLogDir = addHomeDir(operationSyncLogDir);

    if (TSFileDescriptor.getInstance().getConfig().getTSFileStorageFs().equals(FSType.HDFS)) {
      String hdfsDir = getHdfsDir();
      queryDir = hdfsDir + File.separatorChar + queryDir;
      for (int i = 0; i < dataDirs.length; i++) {
        dataDirs[i] = hdfsDir + File.separatorChar + dataDirs[i];
      }
    } else {
      queryDir = addHomeDir(queryDir);
      for (int i = 0; i < dataDirs.length; i++) {
        dataDirs[i] = addHomeDir(dataDirs[i]);
      }
    }
  }

  void reloadDataDirs(String[] dataDirs) throws LoadConfigurationException {
    if (TSFileDescriptor.getInstance().getConfig().getTSFileStorageFs().equals(FSType.HDFS)) {
      String hdfsDir = getHdfsDir();
      for (int i = 0; i < dataDirs.length; i++) {
        dataDirs[i] = hdfsDir + File.separatorChar + dataDirs[i];
      }
    } else {
      for (int i = 0; i < dataDirs.length; i++) {
        dataDirs[i] = addHomeDir(dataDirs[i]);
      }
    }
    this.dataDirs = dataDirs;
    DirectoryManager.getInstance().updateFileFolders();
  }

  private String addHomeDir(String dir) {
    String homeDir = System.getProperty(IoTDBConstant.IOTDB_HOME, null);
    if (!new File(dir).isAbsolute() && homeDir != null && homeDir.length() > 0) {
      if (!homeDir.endsWith(File.separator)) {
        dir = homeDir + File.separatorChar + dir;
      } else {
        dir = homeDir + dir;
      }
    }
    return dir;
  }

  private void confirmMultiDirStrategy() {
    if (getMultiDirStrategyClassName() == null) {
      multiDirStrategyClassName = DEFAULT_MULTI_DIR_STRATEGY;
    }
    if (!getMultiDirStrategyClassName().contains(TsFileConstant.PATH_SEPARATOR)) {
      multiDirStrategyClassName = MULTI_DIR_STRATEGY_PREFIX + multiDirStrategyClassName;
    }

    try {
      Class.forName(multiDirStrategyClassName);
    } catch (ClassNotFoundException e) {
      logger.warn(
          "Cannot find given directory strategy {}, using the default value",
          getMultiDirStrategyClassName(),
          e);
      setMultiDirStrategyClassName(MULTI_DIR_STRATEGY_PREFIX + DEFAULT_MULTI_DIR_STRATEGY);
    }
  }

  private String getHdfsDir() {
    String[] hdfsIps = TSFileDescriptor.getInstance().getConfig().getHdfsIp();
    String hdfsDir = "hdfs://";
    if (hdfsIps.length > 1) {
      hdfsDir += TSFileDescriptor.getInstance().getConfig().getDfsNameServices();
    } else {
      hdfsDir += hdfsIps[0] + ":" + TSFileDescriptor.getInstance().getConfig().getHdfsPort();
    }
    return hdfsDir;
  }

  public String[] getDataDirs() {
    return dataDirs;
  }

  void setDataDirs(String[] dataDirs) {
    this.dataDirs = dataDirs;
  }

  public String getRpcAddress() {
    return rpcAddress;
  }

  public void setRpcAddress(String rpcAddress) {
    this.rpcAddress = rpcAddress;
  }

  public int getRpcPort() {
    return rpcPort;
  }

  public void setRpcPort(int rpcPort) {
    this.rpcPort = rpcPort;
  }

  public int getInfluxDBRpcPort() {
    return influxDBRpcPort;
  }

  public void setInfluxDBRpcPort(int influxDBRpcPort) {
    this.influxDBRpcPort = influxDBRpcPort;
  }

  public String getTimestampPrecision() {
    return timestampPrecision;
  }

  public void setTimestampPrecision(String timestampPrecision) {
    if (!("ms".equals(timestampPrecision)
        || "us".equals(timestampPrecision)
        || "ns".equals(timestampPrecision))) {
      logger.error(
          "Wrong timestamp precision, please set as: ms, us or ns ! Current is: "
              + timestampPrecision);
      System.exit(-1);
    }
    this.timestampPrecision = timestampPrecision;
  }

  public boolean isEnableWal() {
    return enableWal;
  }

  public void setEnableWal(boolean enableWal) {
    this.enableWal = enableWal;
  }

  public boolean isEnableDiscardOutOfOrderData() {
    return enableDiscardOutOfOrderData;
  }

  public void setEnableDiscardOutOfOrderData(boolean enableDiscardOutOfOrderData) {
    this.enableDiscardOutOfOrderData = enableDiscardOutOfOrderData;
  }

  public int getFlushWalThreshold() {
    return flushWalThreshold;
  }

  public void setFlushWalThreshold(int flushWalThreshold) {
    this.flushWalThreshold = flushWalThreshold;
  }

  public long getForceWalPeriodInMs() {
    return forceWalPeriodInMs;
  }

  public void setForceWalPeriodInMs(long forceWalPeriodInMs) {
    this.forceWalPeriodInMs = forceWalPeriodInMs;
  }

  public String getSystemDir() {
    return systemDir;
  }

  void setSystemDir(String systemDir) {
    this.systemDir = systemDir;
  }

  public String getSchemaDir() {
    return schemaDir;
  }

  public void setSchemaDir(String schemaDir) {
    this.schemaDir = schemaDir;
  }

  public String getSyncDir() {
    return syncDir;
  }

  void setSyncDir(String syncDir) {
    this.syncDir = syncDir;
  }

  public String getTracingDir() {
    return tracingDir;
  }

  void setTracingDir(String tracingDir) {
    this.tracingDir = tracingDir;
  }

  public String getQueryDir() {
    return queryDir;
  }

  void setQueryDir(String queryDir) {
    this.queryDir = queryDir;
  }

  public String getWalDir() {
    return walDir;
  }

  void setWalDir(String walDir) {
    this.walDir = walDir;
  }

  public String getExtDir() {
    return extDir;
  }

  public void setExtDir(String extDir) {
    this.extDir = extDir;
  }

  public String getUdfDir() {
    return udfDir;
  }

  public void setUdfDir(String udfDir) {
    this.udfDir = udfDir;
  }

  public String getTriggerDir() {
    return triggerDir;
  }

  public void setTriggerDir(String triggerDir) {
    this.triggerDir = triggerDir;
  }

  public String getMultiDirStrategyClassName() {
    return multiDirStrategyClassName;
  }

  void setMultiDirStrategyClassName(String multiDirStrategyClassName) {
    this.multiDirStrategyClassName = multiDirStrategyClassName;
  }

  public int getBatchSize() {
    return batchSize;
  }

  void setBatchSize(int batchSize) {
    this.batchSize = batchSize;
  }

  public int getMaxMemtableNumber() {
    return maxMemtableNumber;
  }

  public void setMaxMemtableNumber(int maxMemtableNumber) {
    this.maxMemtableNumber = maxMemtableNumber;
  }

  public int getConcurrentFlushThread() {
    return concurrentFlushThread;
  }

  void setConcurrentFlushThread(int concurrentFlushThread) {
    this.concurrentFlushThread = concurrentFlushThread;
  }

  public int getConcurrentQueryThread() {
    return concurrentQueryThread;
  }

  public void setConcurrentQueryThread(int concurrentQueryThread) {
    this.concurrentQueryThread = concurrentQueryThread;
  }

  public int getConcurrentSubRawQueryThread() {
    return concurrentSubRawQueryThread;
  }

  void setConcurrentSubRawQueryThread(int concurrentSubRawQueryThread) {
    this.concurrentSubRawQueryThread = concurrentSubRawQueryThread;
  }

  public int getRawQueryBlockingQueueCapacity() {
    return rawQueryBlockingQueueCapacity;
  }

  public void setRawQueryBlockingQueueCapacity(int rawQueryBlockingQueueCapacity) {
    this.rawQueryBlockingQueueCapacity = rawQueryBlockingQueueCapacity;
  }

  public int getConcurrentWindowEvaluationThread() {
    return concurrentWindowEvaluationThread;
  }

  public void setConcurrentWindowEvaluationThread(int concurrentWindowEvaluationThread) {
    this.concurrentWindowEvaluationThread = concurrentWindowEvaluationThread;
  }

  public int getMaxPendingWindowEvaluationTasks() {
    return maxPendingWindowEvaluationTasks;
  }

  public void setMaxPendingWindowEvaluationTasks(int maxPendingWindowEvaluationTasks) {
    this.maxPendingWindowEvaluationTasks = maxPendingWindowEvaluationTasks;
  }

  public long getSeqTsFileSize() {
    return seqTsFileSize;
  }

  public void setSeqTsFileSize(long seqTsFileSize) {
    this.seqTsFileSize = seqTsFileSize;
  }

  public long getUnSeqTsFileSize() {
    return unSeqTsFileSize;
  }

  public void setUnSeqTsFileSize(long unSeqTsFileSize) {
    this.unSeqTsFileSize = unSeqTsFileSize;
  }

  public int getRpcMaxConcurrentClientNum() {
    return rpcMaxConcurrentClientNum;
  }

  void setRpcMaxConcurrentClientNum(int rpcMaxConcurrentClientNum) {
    this.rpcMaxConcurrentClientNum = rpcMaxConcurrentClientNum;
  }

  public int getmManagerCacheSize() {
    return mManagerCacheSize;
  }

  void setmManagerCacheSize(int mManagerCacheSize) {
    this.mManagerCacheSize = mManagerCacheSize;
  }

  public int getmRemoteSchemaCacheSize() {
    return mRemoteSchemaCacheSize;
  }

  public void setmRemoteSchemaCacheSize(int mRemoteSchemaCacheSize) {
    this.mRemoteSchemaCacheSize = mRemoteSchemaCacheSize;
  }

  public boolean isSyncEnable() {
    return isSyncEnable;
  }

  public void setSyncEnable(boolean syncEnable) {
    isSyncEnable = syncEnable;
  }

  public int getSyncServerPort() {
    return syncServerPort;
  }

  void setSyncServerPort(int syncServerPort) {
    this.syncServerPort = syncServerPort;
  }

  String getLanguageVersion() {
    return languageVersion;
  }

  void setLanguageVersion(String languageVersion) {
    this.languageVersion = languageVersion;
  }

  public String getIoTDBVersion() {
    return IoTDBConstant.VERSION;
  }

  public String getIoTDBMajorVersion() {
    return IoTDBConstant.MAJOR_VERSION;
  }

  public String getIoTDBMajorVersion(String version) {
    return "UNKNOWN".equals(version)
        ? "UNKNOWN"
        : version.split("\\.")[0] + "." + version.split("\\.")[1];
  }

  public String getIpWhiteList() {
    return ipWhiteList;
  }

  public void setIpWhiteList(String ipWhiteList) {
    this.ipWhiteList = ipWhiteList;
  }

  public long getCacheFileReaderClearPeriod() {
    return cacheFileReaderClearPeriod;
  }

  public void setCacheFileReaderClearPeriod(long cacheFileReaderClearPeriod) {
    this.cacheFileReaderClearPeriod = cacheFileReaderClearPeriod;
  }

  public int getQueryTimeoutThreshold() {
    return queryTimeoutThreshold;
  }

  public void setQueryTimeoutThreshold(int queryTimeoutThreshold) {
    this.queryTimeoutThreshold = queryTimeoutThreshold;
  }

  public int getSessionTimeoutThreshold() {
    return sessionTimeoutThreshold;
  }

  public void setSessionTimeoutThreshold(int sessionTimeoutThreshold) {
    this.sessionTimeoutThreshold = sessionTimeoutThreshold;
  }

  boolean isAllowReadOnlyWhenErrorsOccur() {
    return allowReadOnlyWhenErrorsOccur;
  }

  void setAllowReadOnlyWhenErrorsOccur(boolean allowReadOnlyWhenErrorsOccur) {
    this.allowReadOnlyWhenErrorsOccur = allowReadOnlyWhenErrorsOccur;
  }

  public boolean isReadOnly() {
    return status == SystemStatus.READ_ONLY
        || (status == SystemStatus.ERROR && allowReadOnlyWhenErrorsOccur);
  }

  public SystemStatus getSystemStatus() {
    return status;
  }

  public void setSystemStatus(SystemStatus newStatus) {
    if (newStatus == SystemStatus.READ_ONLY) {
      logger.error(
          "Change system mode to read-only! Only query statements are permitted!",
          new RuntimeException("System mode is set to READ_ONLY"));
    } else if (newStatus == SystemStatus.ERROR) {
      if (allowReadOnlyWhenErrorsOccur) {
        logger.error(
            "Unrecoverable error occurs! Make system read-only when allow_read_only_when_errors_occur is true.",
            new RuntimeException("System mode is set to READ_ONLY"));
        newStatus = SystemStatus.READ_ONLY;
      } else {
        logger.error(
            "Unrecoverable error occurs! Shutdown system directly when allow_read_only_when_errors_occur is false.",
            new RuntimeException("System mode is set to ERROR"));
        System.exit(-1);
      }
    } else {
      logger.warn("Set system mode from {} to {}.", status, newStatus);
    }
    this.status = newStatus;
  }

  public String getRpcImplClassName() {
    return rpcImplClassName;
  }

  public String getInfluxDBImplClassName() {
    return influxdbImplClassName;
  }

  public void setRpcImplClassName(String rpcImplClassName) {
    this.rpcImplClassName = rpcImplClassName;
  }

  public int getWalBufferSize() {
    return walBufferSize;
  }

  public void setWalBufferSize(int walBufferSize) {
    this.walBufferSize = walBufferSize;
  }

  public int getMaxWalBytebufferNumForEachPartition() {
    return maxWalBytebufferNumForEachPartition;
  }

  public void setMaxWalBytebufferNumForEachPartition(int maxWalBytebufferNumForEachPartition) {
    this.maxWalBytebufferNumForEachPartition = maxWalBytebufferNumForEachPartition;
  }

  public long getWalPoolTrimIntervalInMS() {
    return walPoolTrimIntervalInMS;
  }

  public void setWalPoolTrimIntervalInMS(long walPoolTrimIntervalInMS) {
    this.walPoolTrimIntervalInMS = walPoolTrimIntervalInMS;
  }

  public long getRegisterBufferSleepIntervalInMs() {
    return registerBufferSleepIntervalInMs;
  }

  public void setRegisterBufferSleepIntervalInMs(long registerBufferSleepIntervalInMs) {
    this.registerBufferSleepIntervalInMs = registerBufferSleepIntervalInMs;
  }

  public long getRegisterBufferRejectThresholdInMs() {
    return registerBufferRejectThresholdInMs;
  }

  public void setRegisterBufferRejectThresholdInMs(long registerBufferRejectThresholdInMs) {
    this.registerBufferRejectThresholdInMs = registerBufferRejectThresholdInMs;
  }

  public int getEstimatedSeriesSize() {
    return estimatedSeriesSize;
  }

  public void setEstimatedSeriesSize(int estimatedSeriesSize) {
    this.estimatedSeriesSize = estimatedSeriesSize;
  }

  public boolean isChunkBufferPoolEnable() {
    return chunkBufferPoolEnable;
  }

  void setChunkBufferPoolEnable(boolean chunkBufferPoolEnable) {
    this.chunkBufferPoolEnable = chunkBufferPoolEnable;
  }

  public long getMergeIntervalSec() {
    return mergeIntervalSec;
  }

  void setMergeIntervalSec(long mergeIntervalSec) {
    this.mergeIntervalSec = mergeIntervalSec;
  }

  public double getBufferedArraysMemoryProportion() {
    return bufferedArraysMemoryProportion;
  }

  public void setBufferedArraysMemoryProportion(double bufferedArraysMemoryProportion) {
    this.bufferedArraysMemoryProportion = bufferedArraysMemoryProportion;
  }

  public double getTimeIndexMemoryProportion() {
    return timeIndexMemoryProportion;
  }

  public void setTimeIndexMemoryProportion(double timeIndexMemoryProportion) {
    this.timeIndexMemoryProportion = timeIndexMemoryProportion;
  }

  public double getFlushProportion() {
    return flushProportion;
  }

  public void setFlushProportion(double flushProportion) {
    this.flushProportion = flushProportion;
  }

  public double getRejectProportion() {
    return rejectProportion;
  }

  public void setRejectProportion(double rejectProportion) {
    this.rejectProportion = rejectProportion;
  }

  public long getStorageGroupSizeReportThreshold() {
    return storageGroupSizeReportThreshold;
  }

  public void setStorageGroupSizeReportThreshold(long storageGroupSizeReportThreshold) {
    this.storageGroupSizeReportThreshold = storageGroupSizeReportThreshold;
  }

  public long getAllocateMemoryForStorageEngine() {
    return allocateMemoryForStorageEngine;
  }

  public void setAllocateMemoryForStorageEngine(long allocateMemoryForStorageEngine) {
    this.allocateMemoryForStorageEngine = allocateMemoryForStorageEngine;
  }

  public long getAllocateMemoryForSchema() {
    return allocateMemoryForSchema;
  }

  void setAllocateMemoryForSchema(long allocateMemoryForSchema) {
    this.allocateMemoryForSchema = allocateMemoryForSchema;
  }

  public long getAllocateMemoryForRead() {
    return allocateMemoryForRead;
  }

  void setAllocateMemoryForRead(long allocateMemoryForRead) {
    this.allocateMemoryForRead = allocateMemoryForRead;
  }

  public long getAllocateMemoryForReadWithoutCache() {
    return allocateMemoryForReadWithoutCache;
  }

  public void setAllocateMemoryForReadWithoutCache(long allocateMemoryForReadWithoutCache) {
    this.allocateMemoryForReadWithoutCache = allocateMemoryForReadWithoutCache;
  }

  public boolean isEnableExternalSort() {
    return enableExternalSort;
  }

  void setEnableExternalSort(boolean enableExternalSort) {
    this.enableExternalSort = enableExternalSort;
  }

  public int getExternalSortThreshold() {
    return externalSortThreshold;
  }

  void setExternalSortThreshold(int externalSortThreshold) {
    this.externalSortThreshold = externalSortThreshold;
  }

  public boolean isEnablePartialInsert() {
    return enablePartialInsert;
  }

  public void setEnablePartialInsert(boolean enablePartialInsert) {
    this.enablePartialInsert = enablePartialInsert;
  }

  public int getConcurrentCompactionThread() {
    return concurrentCompactionThread;
  }

  public void setConcurrentCompactionThread(int concurrentCompactionThread) {
    this.concurrentCompactionThread = concurrentCompactionThread;
  }

  public int getContinuousQueryThreadNum() {
    return continuousQueryThreadNum;
  }

  public void setContinuousQueryThreadNum(int continuousQueryThreadNum) {
    this.continuousQueryThreadNum = continuousQueryThreadNum;
  }

  public int getMaxPendingContinuousQueryTasks() {
    return maxPendingContinuousQueryTasks;
  }

  public void setMaxPendingContinuousQueryTasks(int maxPendingContinuousQueryTasks) {
    this.maxPendingContinuousQueryTasks = maxPendingContinuousQueryTasks;
  }

  public long getContinuousQueryMinimumEveryInterval() {
    return continuousQueryMinimumEveryInterval;
  }

  public void setContinuousQueryMinimumEveryInterval(long minimumEveryInterval) {
    this.continuousQueryMinimumEveryInterval = minimumEveryInterval;
  }

  public int getCqlogBufferSize() {
    return cqlogBufferSize;
  }

  public void setCqlogBufferSize(int cqlogBufferSize) {
    this.cqlogBufferSize = cqlogBufferSize;
  }

  public void setSelectIntoInsertTabletPlanRowLimit(int selectIntoInsertTabletPlanRowLimit) {
    this.selectIntoInsertTabletPlanRowLimit = selectIntoInsertTabletPlanRowLimit;
  }

  public int getSelectIntoInsertTabletPlanRowLimit() {
    return selectIntoInsertTabletPlanRowLimit;
  }

  public int getInsertMultiTabletEnableMultithreadingColumnThreshold() {
    return insertMultiTabletEnableMultithreadingColumnThreshold;
  }

  public void setInsertMultiTabletEnableMultithreadingColumnThreshold(
      int insertMultiTabletEnableMultithreadingColumnThreshold) {
    this.insertMultiTabletEnableMultithreadingColumnThreshold =
        insertMultiTabletEnableMultithreadingColumnThreshold;
  }

  public int getCompactionWriteThroughputMbPerSec() {
    return compactionWriteThroughputMbPerSec;
  }

  public void setCompactionWriteThroughputMbPerSec(int compactionWriteThroughputMbPerSec) {
    this.compactionWriteThroughputMbPerSec = compactionWriteThroughputMbPerSec;
  }

  public boolean isEnableMemControl() {
    return enableMemControl;
  }

  public void setEnableMemControl(boolean enableMemControl) {
    this.enableMemControl = enableMemControl;
  }

  public long getMemtableSizeThreshold() {
    return memtableSizeThreshold;
  }

  public void setMemtableSizeThreshold(long memtableSizeThreshold) {
    this.memtableSizeThreshold = memtableSizeThreshold;
  }

  public boolean isEnableTimedFlushSeqMemtable() {
    return enableTimedFlushSeqMemtable;
  }

  public void setEnableTimedFlushSeqMemtable(boolean enableTimedFlushSeqMemtable) {
    this.enableTimedFlushSeqMemtable = enableTimedFlushSeqMemtable;
  }

  public long getSeqMemtableFlushInterval() {
    return seqMemtableFlushInterval;
  }

  public void setSeqMemtableFlushInterval(long seqMemtableFlushInterval) {
    this.seqMemtableFlushInterval = seqMemtableFlushInterval;
  }

  public long getSeqMemtableFlushCheckInterval() {
    return seqMemtableFlushCheckInterval;
  }

  public void setSeqMemtableFlushCheckInterval(long seqMemtableFlushCheckInterval) {
    this.seqMemtableFlushCheckInterval = seqMemtableFlushCheckInterval;
  }

  public boolean isEnableTimedFlushUnseqMemtable() {
    return enableTimedFlushUnseqMemtable;
  }

  public void setEnableTimedFlushUnseqMemtable(boolean enableTimedFlushUnseqMemtable) {
    this.enableTimedFlushUnseqMemtable = enableTimedFlushUnseqMemtable;
  }

  public long getUnseqMemtableFlushInterval() {
    return unseqMemtableFlushInterval;
  }

  public void setUnseqMemtableFlushInterval(long unseqMemtableFlushInterval) {
    this.unseqMemtableFlushInterval = unseqMemtableFlushInterval;
  }

  public long getUnseqMemtableFlushCheckInterval() {
    return unseqMemtableFlushCheckInterval;
  }

  public void setUnseqMemtableFlushCheckInterval(long unseqMemtableFlushCheckInterval) {
    this.unseqMemtableFlushCheckInterval = unseqMemtableFlushCheckInterval;
  }

  public boolean isEnableTimedCloseTsFile() {
    return enableTimedCloseTsFile;
  }

  public void setEnableTimedCloseTsFile(boolean enableTimedCloseTsFile) {
    this.enableTimedCloseTsFile = enableTimedCloseTsFile;
  }

  public long getCloseTsFileIntervalAfterFlushing() {
    return closeTsFileIntervalAfterFlushing;
  }

  public void setCloseTsFileIntervalAfterFlushing(long closeTsFileIntervalAfterFlushing) {
    this.closeTsFileIntervalAfterFlushing = closeTsFileIntervalAfterFlushing;
  }

  public long getCloseTsFileCheckInterval() {
    return closeTsFileCheckInterval;
  }

  public void setCloseTsFileCheckInterval(long closeTsFileCheckInterval) {
    this.closeTsFileCheckInterval = closeTsFileCheckInterval;
  }

  public int getAvgSeriesPointNumberThreshold() {
    return avgSeriesPointNumberThreshold;
  }

  public void setAvgSeriesPointNumberThreshold(int avgSeriesPointNumberThreshold) {
    this.avgSeriesPointNumberThreshold = avgSeriesPointNumberThreshold;
  }

  public long getCrossCompactionFileSelectionTimeBudget() {
    return crossCompactionFileSelectionTimeBudget;
  }

  void setCrossCompactionFileSelectionTimeBudget(long crossCompactionFileSelectionTimeBudget) {
    this.crossCompactionFileSelectionTimeBudget = crossCompactionFileSelectionTimeBudget;
  }

  public boolean isRpcThriftCompressionEnable() {
    return rpcThriftCompressionEnable;
  }

  public void setRpcThriftCompressionEnable(boolean rpcThriftCompressionEnable) {
    this.rpcThriftCompressionEnable = rpcThriftCompressionEnable;
  }

  public boolean isMetaDataCacheEnable() {
    return metaDataCacheEnable;
  }

  public void setMetaDataCacheEnable(boolean metaDataCacheEnable) {
    this.metaDataCacheEnable = metaDataCacheEnable;
  }

  public long getAllocateMemoryForBloomFilterCache() {
    return allocateMemoryForBloomFilterCache;
  }

  public void setAllocateMemoryForBloomFilterCache(long allocateMemoryForBloomFilterCache) {
    this.allocateMemoryForBloomFilterCache = allocateMemoryForBloomFilterCache;
  }

  public long getAllocateMemoryForTimeSeriesMetaDataCache() {
    return allocateMemoryForTimeSeriesMetaDataCache;
  }

  public void setAllocateMemoryForTimeSeriesMetaDataCache(
      long allocateMemoryForTimeSeriesMetaDataCache) {
    this.allocateMemoryForTimeSeriesMetaDataCache = allocateMemoryForTimeSeriesMetaDataCache;
  }

  public long getAllocateMemoryForChunkCache() {
    return allocateMemoryForChunkCache;
  }

  public void setAllocateMemoryForChunkCache(long allocateMemoryForChunkCache) {
    this.allocateMemoryForChunkCache = allocateMemoryForChunkCache;
  }

  public boolean isLastCacheEnabled() {
    return lastCacheEnable;
  }

  public void setEnableLastCache(boolean lastCacheEnable) {
    this.lastCacheEnable = lastCacheEnable;
  }

  public boolean isEnableWatermark() {
    return enableWatermark;
  }

  public void setEnableWatermark(boolean enableWatermark) {
    this.enableWatermark = enableWatermark;
  }

  public String getWatermarkSecretKey() {
    return watermarkSecretKey;
  }

  public void setWatermarkSecretKey(String watermarkSecretKey) {
    this.watermarkSecretKey = watermarkSecretKey;
  }

  public String getWatermarkBitString() {
    return watermarkBitString;
  }

  public void setWatermarkBitString(String watermarkBitString) {
    this.watermarkBitString = watermarkBitString;
  }

  String getWatermarkMethod() {
    return this.watermarkMethod;
  }

  public void setWatermarkMethod(String watermarkMethod) {
    this.watermarkMethod = watermarkMethod;
  }

  public String getWatermarkMethodName() {
    return watermarkMethod.split("\\(")[0];
  }

  public int getWatermarkParamMarkRate() {
    return Integer.parseInt(getWatermarkParamValue("embed_row_cycle", "5"));
  }

  public int getWatermarkParamMaxRightBit() {
    return Integer.parseInt(getWatermarkParamValue("embed_lsb_num", "5"));
  }

  private String getWatermarkParamValue(String key, String defaultValue) {
    String res = getWatermarkParamValue(key);
    if (res != null) {
      return res;
    }
    return defaultValue;
  }

  private String getWatermarkParamValue(String key) {
    String pattern = key + "=(\\w*)";
    Pattern r = Pattern.compile(pattern);
    Matcher m = r.matcher(watermarkMethod);
    if (m.find() && m.groupCount() > 0) {
      return m.group(1);
    }
    return null;
  }

  public boolean isAutoCreateSchemaEnabled() {
    return enableAutoCreateSchema;
  }

  public void setAutoCreateSchemaEnabled(boolean enableAutoCreateSchema) {
    this.enableAutoCreateSchema = enableAutoCreateSchema;
  }

  public TSDataType getBooleanStringInferType() {
    return booleanStringInferType;
  }

  public void setBooleanStringInferType(TSDataType booleanStringInferType) {
    this.booleanStringInferType = booleanStringInferType;
  }

  public TSDataType getIntegerStringInferType() {
    return integerStringInferType;
  }

  public void setIntegerStringInferType(TSDataType integerStringInferType) {
    this.integerStringInferType = integerStringInferType;
  }

  public void setLongStringInferType(TSDataType longStringInferType) {
    this.longStringInferType = longStringInferType;
  }

  public TSDataType getLongStringInferType() {
    return longStringInferType;
  }

  public TSDataType getFloatingStringInferType() {
    return floatingStringInferType;
  }

  public void setFloatingStringInferType(TSDataType floatingNumberStringInferType) {
    this.floatingStringInferType = floatingNumberStringInferType;
  }

  public TSDataType getNanStringInferType() {
    return nanStringInferType;
  }

  public void setNanStringInferType(TSDataType nanStringInferType) {
    if (nanStringInferType != TSDataType.DOUBLE
        && nanStringInferType != TSDataType.FLOAT
        && nanStringInferType != TSDataType.TEXT) {
      throw new IllegalArgumentException(
          "Config Property nan_string_infer_type can only be FLOAT, DOUBLE or TEXT but is "
              + nanStringInferType);
    }
    this.nanStringInferType = nanStringInferType;
  }

  public int getDefaultStorageGroupLevel() {
    return defaultStorageGroupLevel;
  }

  void setDefaultStorageGroupLevel(int defaultStorageGroupLevel) {
    this.defaultStorageGroupLevel = defaultStorageGroupLevel;
  }

  public TSEncoding getDefaultBooleanEncoding() {
    return defaultBooleanEncoding;
  }

  public void setDefaultBooleanEncoding(TSEncoding defaultBooleanEncoding) {
    this.defaultBooleanEncoding = defaultBooleanEncoding;
  }

  void setDefaultBooleanEncoding(String defaultBooleanEncoding) {
    this.defaultBooleanEncoding = TSEncoding.valueOf(defaultBooleanEncoding);
  }

  public TSEncoding getDefaultInt32Encoding() {
    return defaultInt32Encoding;
  }

  public void setDefaultInt32Encoding(TSEncoding defaultInt32Encoding) {
    this.defaultInt32Encoding = defaultInt32Encoding;
  }

  void setDefaultInt32Encoding(String defaultInt32Encoding) {
    this.defaultInt32Encoding = TSEncoding.valueOf(defaultInt32Encoding);
  }

  public TSEncoding getDefaultInt64Encoding() {
    return defaultInt64Encoding;
  }

  public void setDefaultInt64Encoding(TSEncoding defaultInt64Encoding) {
    this.defaultInt64Encoding = defaultInt64Encoding;
  }

  void setDefaultInt64Encoding(String defaultInt64Encoding) {
    this.defaultInt64Encoding = TSEncoding.valueOf(defaultInt64Encoding);
  }

  public TSEncoding getDefaultFloatEncoding() {
    return defaultFloatEncoding;
  }

  public void setDefaultFloatEncoding(TSEncoding defaultFloatEncoding) {
    this.defaultFloatEncoding = defaultFloatEncoding;
  }

  void setDefaultFloatEncoding(String defaultFloatEncoding) {
    this.defaultFloatEncoding = TSEncoding.valueOf(defaultFloatEncoding);
  }

  public TSEncoding getDefaultDoubleEncoding() {
    return defaultDoubleEncoding;
  }

  public void setDefaultDoubleEncoding(TSEncoding defaultDoubleEncoding) {
    this.defaultDoubleEncoding = defaultDoubleEncoding;
  }

  void setDefaultDoubleEncoding(String defaultDoubleEncoding) {
    this.defaultDoubleEncoding = TSEncoding.valueOf(defaultDoubleEncoding);
  }

  public TSEncoding getDefaultTextEncoding() {
    return defaultTextEncoding;
  }

  public void setDefaultTextEncoding(TSEncoding defaultTextEncoding) {
    this.defaultTextEncoding = defaultTextEncoding;
  }

  void setDefaultTextEncoding(String defaultTextEncoding) {
    this.defaultTextEncoding = TSEncoding.valueOf(defaultTextEncoding);
  }

  public FSType getSystemFileStorageFs() {
    return systemFileStorageFs;
  }

  public void setSystemFileStorageFs(String systemFileStorageFs) {
    this.systemFileStorageFs = FSType.valueOf(systemFileStorageFs);
  }

  FSType getTsFileStorageFs() {
    return tsFileStorageFs;
  }

  void setTsFileStorageFs(String tsFileStorageFs) {
    this.tsFileStorageFs = FSType.valueOf(tsFileStorageFs);
  }

  String getCoreSitePath() {
    return coreSitePath;
  }

  void setCoreSitePath(String coreSitePath) {
    this.coreSitePath = coreSitePath;
  }

  String getHdfsSitePath() {
    return hdfsSitePath;
  }

  void setHdfsSitePath(String hdfsSitePath) {
    this.hdfsSitePath = hdfsSitePath;
  }

  public String[] getHdfsIp() {
    return hdfsIp.split(",");
  }

  String getRawHDFSIp() {
    return hdfsIp;
  }

  void setHdfsIp(String[] hdfsIp) {
    this.hdfsIp = String.join(",", hdfsIp);
  }

  String getHdfsPort() {
    return hdfsPort;
  }

  void setHdfsPort(String hdfsPort) {
    this.hdfsPort = hdfsPort;
  }

  public int getUpgradeThreadNum() {
    return upgradeThreadNum;
  }

  public int getSettleThreadNum() {
    return settleThreadNum;
  }

  void setUpgradeThreadNum(int upgradeThreadNum) {
    this.upgradeThreadNum = upgradeThreadNum;
  }

  String getDfsNameServices() {
    return dfsNameServices;
  }

  void setDfsNameServices(String dfsNameServices) {
    this.dfsNameServices = dfsNameServices;
  }

  public String[] getDfsHaNamenodes() {
    return dfsHaNamenodes.split(",");
  }

  String getRawDfsHaNamenodes() {
    return dfsHaNamenodes;
  }

  void setDfsHaNamenodes(String[] dfsHaNamenodes) {
    this.dfsHaNamenodes = String.join(",", dfsHaNamenodes);
  }

  boolean isDfsHaAutomaticFailoverEnabled() {
    return dfsHaAutomaticFailoverEnabled;
  }

  void setDfsHaAutomaticFailoverEnabled(boolean dfsHaAutomaticFailoverEnabled) {
    this.dfsHaAutomaticFailoverEnabled = dfsHaAutomaticFailoverEnabled;
  }

  String getDfsClientFailoverProxyProvider() {
    return dfsClientFailoverProxyProvider;
  }

  void setDfsClientFailoverProxyProvider(String dfsClientFailoverProxyProvider) {
    this.dfsClientFailoverProxyProvider = dfsClientFailoverProxyProvider;
  }

  boolean isUseKerberos() {
    return useKerberos;
  }

  void setUseKerberos(boolean useKerberos) {
    this.useKerberos = useKerberos;
  }

  String getKerberosKeytabFilePath() {
    return kerberosKeytabFilePath;
  }

  void setKerberosKeytabFilePath(String kerberosKeytabFilePath) {
    this.kerberosKeytabFilePath = kerberosKeytabFilePath;
  }

  String getKerberosPrincipal() {
    return kerberosPrincipal;
  }

  void setKerberosPrincipal(String kerberosPrincipal) {
    this.kerberosPrincipal = kerberosPrincipal;
  }

  public long getDefaultTTL() {
    return defaultTTL;
  }

  public void setDefaultTTL(long defaultTTL) {
    this.defaultTTL = defaultTTL;
  }

  public int getThriftServerAwaitTimeForStopService() {
    return thriftServerAwaitTimeForStopService;
  }

  public void setThriftServerAwaitTimeForStopService(int thriftServerAwaitTimeForStopService) {
    this.thriftServerAwaitTimeForStopService = thriftServerAwaitTimeForStopService;
  }

  public boolean isEnableMQTTService() {
    return enableMQTTService;
  }

  public void setEnableMQTTService(boolean enableMQTTService) {
    this.enableMQTTService = enableMQTTService;
  }

  public String getMqttHost() {
    return mqttHost;
  }

  public void setMqttHost(String mqttHost) {
    this.mqttHost = mqttHost;
  }

  public int getMqttPort() {
    return mqttPort;
  }

  public void setMqttPort(int mqttPort) {
    this.mqttPort = mqttPort;
  }

  public int getMqttHandlerPoolSize() {
    return mqttHandlerPoolSize;
  }

  public void setMqttHandlerPoolSize(int mqttHandlerPoolSize) {
    this.mqttHandlerPoolSize = mqttHandlerPoolSize;
  }

  public String getMqttPayloadFormatter() {
    return mqttPayloadFormatter;
  }

  public void setMqttPayloadFormatter(String mqttPayloadFormatter) {
    this.mqttPayloadFormatter = mqttPayloadFormatter;
  }

  public int getMqttMaxMessageSize() {
    return mqttMaxMessageSize;
  }

  public void setMqttMaxMessageSize(int mqttMaxMessageSize) {
    this.mqttMaxMessageSize = mqttMaxMessageSize;
  }

  public int getTagAttributeTotalSize() {
    return tagAttributeTotalSize;
  }

  public void setTagAttributeTotalSize(int tagAttributeTotalSize) {
    this.tagAttributeTotalSize = tagAttributeTotalSize;
  }

  public int getTagAttributeFlushInterval() {
    return tagAttributeFlushInterval;
  }

  public void setTagAttributeFlushInterval(int tagAttributeFlushInterval) {
    this.tagAttributeFlushInterval = tagAttributeFlushInterval;
  }

  public int getPrimitiveArraySize() {
    return primitiveArraySize;
  }

  public void setPrimitiveArraySize(int primitiveArraySize) {
    this.primitiveArraySize = primitiveArraySize;
  }

  public String getOpenIdProviderUrl() {
    return openIdProviderUrl;
  }

  public void setOpenIdProviderUrl(String openIdProviderUrl) {
    this.openIdProviderUrl = openIdProviderUrl;
  }

  public String getAuthorizerProvider() {
    return authorizerProvider;
  }

  public void setAuthorizerProvider(String authorizerProvider) {
    this.authorizerProvider = authorizerProvider;
  }

  public long getStartUpNanosecond() {
    return startUpNanosecond;
  }

  public int getThriftMaxFrameSize() {
    return thriftMaxFrameSize;
  }

  public void setThriftMaxFrameSize(int thriftMaxFrameSize) {
    this.thriftMaxFrameSize = thriftMaxFrameSize;
    RpcTransportFactory.setThriftMaxFrameSize(this.thriftMaxFrameSize);
  }

  public int getThriftDefaultBufferSize() {
    return thriftDefaultBufferSize;
  }

  public void setThriftDefaultBufferSize(int thriftDefaultBufferSize) {
    this.thriftDefaultBufferSize = thriftDefaultBufferSize;
    RpcTransportFactory.setDefaultBufferCapacity(this.thriftDefaultBufferSize);
  }

  public int getMaxQueryDeduplicatedPathNum() {
    return maxQueryDeduplicatedPathNum;
  }

  public void setMaxQueryDeduplicatedPathNum(int maxQueryDeduplicatedPathNum) {
    this.maxQueryDeduplicatedPathNum = maxQueryDeduplicatedPathNum;
  }

  public int getCheckPeriodWhenInsertBlocked() {
    return checkPeriodWhenInsertBlocked;
  }

  public void setCheckPeriodWhenInsertBlocked(int checkPeriodWhenInsertBlocked) {
    this.checkPeriodWhenInsertBlocked = checkPeriodWhenInsertBlocked;
  }

  public int getMaxWaitingTimeWhenInsertBlocked() {
    return maxWaitingTimeWhenInsertBlockedInMs;
  }

  public void setMaxWaitingTimeWhenInsertBlocked(int maxWaitingTimeWhenInsertBlocked) {
    this.maxWaitingTimeWhenInsertBlockedInMs = maxWaitingTimeWhenInsertBlocked;
  }

  public int getFrequencyIntervalInMinute() {
    return frequencyIntervalInMinute;
  }

  public void setFrequencyIntervalInMinute(int frequencyIntervalInMinute) {
    this.frequencyIntervalInMinute = frequencyIntervalInMinute;
  }

  public long getSlowQueryThreshold() {
    return slowQueryThreshold;
  }

  public void setSlowQueryThreshold(long slowQueryThreshold) {
    this.slowQueryThreshold = slowQueryThreshold;
  }

  public boolean isEnableIndex() {
    return enableIndex;
  }

  public void setEnableIndex(boolean enableIndex) {
    this.enableIndex = enableIndex;
  }

  void setConcurrentIndexBuildThread(int concurrentIndexBuildThread) {
    this.concurrentIndexBuildThread = concurrentIndexBuildThread;
  }

  public int getConcurrentIndexBuildThread() {
    return concurrentIndexBuildThread;
  }

  public long getIndexBufferSize() {
    return indexBufferSize;
  }

  public void setIndexBufferSize(long indexBufferSize) {
    this.indexBufferSize = indexBufferSize;
  }

  public String getIndexRootFolder() {
    return indexRootFolder;
  }

  public void setIndexRootFolder(String indexRootFolder) {
    this.indexRootFolder = indexRootFolder;
  }

  public int getDefaultIndexWindowRange() {
    return defaultIndexWindowRange;
  }

  public void setDefaultIndexWindowRange(int defaultIndexWindowRange) {
    this.defaultIndexWindowRange = defaultIndexWindowRange;
  }

  public int getVirtualStorageGroupNum() {
    return virtualStorageGroupNum;
  }

  public void setVirtualStorageGroupNum(int virtualStorageGroupNum) {
    this.virtualStorageGroupNum = virtualStorageGroupNum;
  }

  public long getRecoveryLogIntervalInMs() {
    return recoveryLogIntervalInMs;
  }

  public void setRecoveryLogIntervalInMs(long recoveryLogIntervalInMs) {
    this.recoveryLogIntervalInMs = recoveryLogIntervalInMs;
  }

  public boolean isRpcAdvancedCompressionEnable() {
    return rpcAdvancedCompressionEnable;
  }

  public void setRpcAdvancedCompressionEnable(boolean rpcAdvancedCompressionEnable) {
    this.rpcAdvancedCompressionEnable = rpcAdvancedCompressionEnable;
    RpcTransportFactory.setUseSnappy(this.rpcAdvancedCompressionEnable);
  }

  public int getMlogBufferSize() {
    return mlogBufferSize;
  }

  public void setMlogBufferSize(int mlogBufferSize) {
    this.mlogBufferSize = mlogBufferSize;
  }

  public long getSyncMlogPeriodInMs() {
    return syncMlogPeriodInMs;
  }

  public void setSyncMlogPeriodInMs(long syncMlogPeriodInMs) {
    this.syncMlogPeriodInMs = syncMlogPeriodInMs;
  }

  public int getTlogBufferSize() {
    return tlogBufferSize;
  }

  public void setTlogBufferSize(int tlogBufferSize) {
    this.tlogBufferSize = tlogBufferSize;
  }

  public boolean isEnableRpcService() {
    return enableRpcService;
  }

  public void setEnableRpcService(boolean enableRpcService) {
    this.enableRpcService = enableRpcService;
  }

  public boolean isEnableInfluxDBRpcService() {
    return enableInfluxDBRpcService;
  }

  public void setEnableInfluxDBRpcService(boolean enableInfluxDBRpcService) {
    this.enableInfluxDBRpcService = enableInfluxDBRpcService;
  }

  public int getIoTaskQueueSizeForFlushing() {
    return ioTaskQueueSizeForFlushing;
  }

  public void setIoTaskQueueSizeForFlushing(int ioTaskQueueSizeForFlushing) {
    this.ioTaskQueueSizeForFlushing = ioTaskQueueSizeForFlushing;
  }

  public String getAdminName() {
    return adminName;
  }

  public void setAdminName(String adminName) {
    this.adminName = adminName;
  }

  public String getAdminPassword() {
    return adminPassword;
  }

  public void setAdminPassword(String adminPassword) {
    this.adminPassword = adminPassword;
  }

  public boolean isEnableSeqSpaceCompaction() {
    return enableSeqSpaceCompaction;
  }

  public void setEnableSeqSpaceCompaction(boolean enableSeqSpaceCompaction) {
    this.enableSeqSpaceCompaction = enableSeqSpaceCompaction;
  }

  public boolean isEnableUnseqSpaceCompaction() {
    return enableUnseqSpaceCompaction;
  }

  public void setEnableUnseqSpaceCompaction(boolean enableUnseqSpaceCompaction) {
    this.enableUnseqSpaceCompaction = enableUnseqSpaceCompaction;
  }

  public boolean isEnableCrossSpaceCompaction() {
    return enableCrossSpaceCompaction;
  }

  public void setEnableCrossSpaceCompaction(boolean enableCrossSpaceCompaction) {
    this.enableCrossSpaceCompaction = enableCrossSpaceCompaction;
  }

  public InnerCompactionStrategy getInnerCompactionStrategy() {
    return innerCompactionStrategy;
  }

  public void setInnerCompactionStrategy(InnerCompactionStrategy innerCompactionStrategy) {
    this.innerCompactionStrategy = innerCompactionStrategy;
  }

  public CrossCompactionStrategy getCrossCompactionStrategy() {
    return crossCompactionStrategy;
  }

  public void setCrossCompactionStrategy(CrossCompactionStrategy crossCompactionStrategy) {
    this.crossCompactionStrategy = crossCompactionStrategy;
  }

  public CompactionPriority getCompactionPriority() {
    return compactionPriority;
  }

  public void setCompactionPriority(CompactionPriority compactionPriority) {
    this.compactionPriority = compactionPriority;
  }

  public long getTargetCompactionFileSize() {
    return targetCompactionFileSize;
  }

  public void setTargetCompactionFileSize(long targetCompactionFileSize) {
    this.targetCompactionFileSize = targetCompactionFileSize;
  }

  public long getTargetChunkSize() {
    return targetChunkSize;
  }

  public void setTargetChunkSize(long targetChunkSize) {
    this.targetChunkSize = targetChunkSize;
  }

  public long getChunkSizeLowerBoundInCompaction() {
    return chunkSizeLowerBoundInCompaction;
  }

  public void setChunkSizeLowerBoundInCompaction(long chunkSizeLowerBoundInCompaction) {
    this.chunkSizeLowerBoundInCompaction = chunkSizeLowerBoundInCompaction;
  }

  public long getTargetChunkPointNum() {
    return targetChunkPointNum;
  }

  public void setTargetChunkPointNum(long targetChunkPointNum) {
    this.targetChunkPointNum = targetChunkPointNum;
  }

  public long getChunkPointNumLowerBoundInCompaction() {
    return chunkPointNumLowerBoundInCompaction;
  }

  public void setChunkPointNumLowerBoundInCompaction(long chunkPointNumLowerBoundInCompaction) {
    this.chunkPointNumLowerBoundInCompaction = chunkPointNumLowerBoundInCompaction;
  }

  public long getCompactionAcquireWriteLockTimeout() {
    return compactionAcquireWriteLockTimeout;
  }

  public void setCompactionAcquireWriteLockTimeout(long compactionAcquireWriteLockTimeout) {
    this.compactionAcquireWriteLockTimeout = compactionAcquireWriteLockTimeout;
  }

  public long getCompactionScheduleIntervalInMs() {
    return compactionScheduleIntervalInMs;
  }

  public void setCompactionScheduleIntervalInMs(long compactionScheduleIntervalInMs) {
    this.compactionScheduleIntervalInMs = compactionScheduleIntervalInMs;
  }

  public int getMaxInnerCompactionCandidateFileNum() {
    return maxInnerCompactionCandidateFileNum;
  }

  public void setMaxInnerCompactionCandidateFileNum(int maxInnerCompactionCandidateFileNum) {
    this.maxInnerCompactionCandidateFileNum = maxInnerCompactionCandidateFileNum;
  }

  public int getMaxCrossCompactionCandidateFileNum() {
    return maxCrossCompactionCandidateFileNum;
  }

  public void setMaxCrossCompactionCandidateFileNum(int maxCrossCompactionCandidateFileNum) {
    this.maxCrossCompactionCandidateFileNum = maxCrossCompactionCandidateFileNum;
  }

  public long getCompactionSubmissionIntervalInMs() {
    return compactionSubmissionIntervalInMs;
  }

  public void setCompactionSubmissionIntervalInMs(long interval) {
    compactionSubmissionIntervalInMs = interval;
  }

  public int getSubCompactionTaskNum() {
    return subCompactionTaskNum;
  }

  public void setSubCompactionTaskNum(int subCompactionTaskNum) {
    this.subCompactionTaskNum = subCompactionTaskNum;
  }

  public String getDeviceIDTransformationMethod() {
    return deviceIDTransformationMethod;
  }

  public void setDeviceIDTransformationMethod(String deviceIDTransformationMethod) {
    this.deviceIDTransformationMethod = deviceIDTransformationMethod;
  }

  public boolean isEnableIDTable() {
    return enableIDTable;
  }

  public void setEnableIDTable(boolean enableIDTable) {
    this.enableIDTable = enableIDTable;
  }

  public boolean isEnableIDTableLogFile() {
    return enableIDTableLogFile;
  }

  public void setEnableIDTableLogFile(boolean enableIDTableLogFile) {
    this.enableIDTableLogFile = enableIDTableLogFile;
  }

  public String getEncryptDecryptProvider() {
    return encryptDecryptProvider;
  }

  public void setEncryptDecryptProvider(String encryptDecryptProvider) {
    this.encryptDecryptProvider = encryptDecryptProvider;
  }

  public String getEncryptDecryptProviderParameter() {
    return encryptDecryptProviderParameter;
  }

  public void setEncryptDecryptProviderParameter(String encryptDecryptProviderParameter) {
    this.encryptDecryptProviderParameter = encryptDecryptProviderParameter;
  }

  public boolean isEnableOperationSync() {
    return enableOperationSync;
  }

  public void setEnableOperationSync(boolean enableOperationSync) {
    this.enableOperationSync = enableOperationSync;
  }

  public String getSecondaryAddress() {
    return secondaryAddress;
  }

  public void setSecondaryAddress(String secondaryAddress) {
    this.secondaryAddress = secondaryAddress;
  }

  public int getSecondaryPort() {
    return secondaryPort;
  }

  public void setSecondaryPort(int secondaryPort) {
    this.secondaryPort = secondaryPort;
  }

  public String getSecondaryUser() {
    return secondaryUser;
  }

  public void setSecondaryUser(String secondaryUser) {
    this.secondaryUser = secondaryUser;
  }

  public String getSecondaryPassword() {
    return secondaryPassword;
  }

  public void setSecondaryPassword(String secondaryPassword) {
    this.secondaryPassword = secondaryPassword;
  }

  public int getSecondarySessionPoolMaxSize() {
    return secondarySessionPoolMaxSize;
  }

  public void setSecondarySessionPoolMaxSize(int secondarySessionPoolMaxSize) {
    this.secondarySessionPoolMaxSize = secondarySessionPoolMaxSize;
  }

  public int getOperationSyncSessionConcurrencySize() {
    return operationSyncSessionConcurrencySize;
  }

  public void setOperationSyncSessionConcurrencySize(int operationSyncSessionConcurrencySize) {
    this.operationSyncSessionConcurrencySize = operationSyncSessionConcurrencySize;
  }

  public String getOperationSyncLogDir() {
    return operationSyncLogDir;
  }

  public void setOperationSyncLogDir(String operationSyncLogDir) {
    this.operationSyncLogDir = operationSyncLogDir;
  }

  public int getOperationSyncLogValidity() {
    return operationSyncLogValidity;
  }

  public void setOperationSyncLogValidity(int operationSyncLogValidity) {
    this.operationSyncLogValidity = operationSyncLogValidity;
  }

  public int getOperationSyncLogNum() {
    return operationSyncLogNum;
  }

  public void setOperationSyncLogNum(int operationSyncLogNum) {
    this.operationSyncLogNum = operationSyncLogNum;
  }

  public long getOperationSyncMaxLogSize() {
    return operationSyncMaxLogSize;
  }

  public void setOperationSyncMaxLogSize(long operationSyncMaxLogSize) {
    this.operationSyncMaxLogSize = operationSyncMaxLogSize;
  }

  public int getOperationSyncProducerCacheSize() {
    return operationSyncProducerCacheSize;
  }

  public void setOperationSyncProducerCacheSize(int operationSyncProducerCacheSize) {
    this.operationSyncProducerCacheSize = operationSyncProducerCacheSize;
  }

  public int getOperationSyncProducerCacheNum() {
    return operationSyncProducerCacheNum;
  }

  public void setOperationSyncProducerCacheNum(int operationSyncProducerCacheNum) {
    this.operationSyncProducerCacheNum = operationSyncProducerCacheNum;
  }

  public int getSchemaQueryFetchSize() {
    return schemaQueryFetchSize;
  }

  public void setSchemaQueryFetchSize(int schemaQueryFetchSize) {
    this.schemaQueryFetchSize = schemaQueryFetchSize;
  }

<<<<<<< HEAD
  public double getWriteProportion() {
    return writeProportion;
  }

  public void setWriteProportion(double writeProportion) {
    this.writeProportion = writeProportion;
  }

  public double getCompactionProportion() {
    return compactionProportion;
  }

  public void setCompactionProportion(double compactionProportion) {
    this.compactionProportion = compactionProportion;
=======
  public Properties getCustomizedProperties() {
    return customizedProperties;
  }

  public void setCustomizedProperties(Properties customizedProperties) {
    this.customizedProperties = customizedProperties;
>>>>>>> 737986e5
  }
}<|MERGE_RESOLUTION|>--- conflicted
+++ resolved
@@ -2739,7 +2739,6 @@
     this.schemaQueryFetchSize = schemaQueryFetchSize;
   }
 
-<<<<<<< HEAD
   public double getWriteProportion() {
     return writeProportion;
   }
@@ -2754,13 +2753,12 @@
 
   public void setCompactionProportion(double compactionProportion) {
     this.compactionProportion = compactionProportion;
-=======
+
   public Properties getCustomizedProperties() {
     return customizedProperties;
   }
 
   public void setCustomizedProperties(Properties customizedProperties) {
     this.customizedProperties = customizedProperties;
->>>>>>> 737986e5
   }
 }