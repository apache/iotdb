/*
 * Licensed to the Apache Software Foundation (ASF) under one
 * or more contributor license agreements.  See the NOTICE file
 * distributed with this work for additional information
 * regarding copyright ownership.  The ASF licenses this file
 * to you under the Apache License, Version 2.0 (the
 * "License"); you may not use this file except in compliance
 * with the License.  You may obtain a copy of the License at
 *
 *     http://www.apache.org/licenses/LICENSE-2.0
 *
 * Unless required by applicable law or agreed to in writing,
 * software distributed under the License is distributed on an
 * "AS IS" BASIS, WITHOUT WARRANTIES OR CONDITIONS OF ANY
 * KIND, either express or implied.  See the License for the
 * specific language governing permissions and limitations
 * under the License.
 */
package org.apache.iotdb.db.conf;

import org.apache.iotdb.common.rpc.thrift.TEndPoint;
import org.apache.iotdb.commons.conf.IoTDBConstant;
import org.apache.iotdb.consensus.ConsensusFactory;
import org.apache.iotdb.db.conf.directories.DirectoryManager;
import org.apache.iotdb.db.engine.compaction.constant.CompactionPriority;
import org.apache.iotdb.db.engine.compaction.constant.CrossCompactionPerformer;
import org.apache.iotdb.db.engine.compaction.constant.CrossCompactionSelector;
import org.apache.iotdb.db.engine.compaction.constant.InnerSeqCompactionPerformer;
import org.apache.iotdb.db.engine.compaction.constant.InnerSequenceCompactionSelector;
import org.apache.iotdb.db.engine.compaction.constant.InnerUnseqCompactionPerformer;
import org.apache.iotdb.db.engine.compaction.constant.InnerUnsequenceCompactionSelector;
import org.apache.iotdb.db.engine.storagegroup.timeindex.TimeIndexLevel;
import org.apache.iotdb.db.exception.LoadConfigurationException;
import org.apache.iotdb.db.metadata.LocalSchemaProcessor;
import org.apache.iotdb.db.service.thrift.impl.InfluxDBServiceImpl;
import org.apache.iotdb.db.service.thrift.impl.TSServiceImpl;
import org.apache.iotdb.db.utils.datastructure.TVListSortAlgorithm;
import org.apache.iotdb.db.wal.utils.WALMode;
import org.apache.iotdb.rpc.RpcTransportFactory;
import org.apache.iotdb.rpc.RpcUtils;
import org.apache.iotdb.tsfile.common.conf.TSFileDescriptor;
import org.apache.iotdb.tsfile.common.constant.TsFileConstant;
import org.apache.iotdb.tsfile.file.metadata.enums.TSDataType;
import org.apache.iotdb.tsfile.file.metadata.enums.TSEncoding;
import org.apache.iotdb.tsfile.fileSystem.FSType;

import org.slf4j.Logger;
import org.slf4j.LoggerFactory;

import java.io.File;
import java.lang.reflect.Field;
import java.util.Arrays;
import java.util.Collections;
import java.util.HashSet;
import java.util.List;
import java.util.concurrent.TimeUnit;
import java.util.regex.Matcher;
import java.util.regex.Pattern;

import static org.apache.iotdb.tsfile.common.constant.TsFileConstant.PATH_SEPARATOR;

public class IoTDBConfig {

  /* Names of Watermark methods */
  public static final String WATERMARK_GROUPED_LSB = "GroupBasedLSBMethod";
  public static final String CONFIG_NAME = "iotdb-datanode.properties";
  public static final String EXTERNAL_CONFIG_NAME = "iotdb-datanode-external.properties";
  private static final Logger logger = LoggerFactory.getLogger(IoTDBConfig.class);
  private static final String MULTI_DIR_STRATEGY_PREFIX =
      "org.apache.iotdb.db.conf.directories.strategy.";
  private static final String DEFAULT_MULTI_DIR_STRATEGY = "MaxDiskUsableSpaceFirstStrategy";

  private static final String STORAGE_GROUP_MATCHER = "([a-zA-Z0-9`_.\\-\\u2E80-\\u9FFF]+)";
  public static final Pattern STORAGE_GROUP_PATTERN = Pattern.compile(STORAGE_GROUP_MATCHER);

  // e.g., a31+/$%#&[]{}3e4, "a.b", 'a.b'
  private static final String NODE_NAME_MATCHER = "([^\n\t]+)";

  // e.g.,  .s1
  private static final String PARTIAL_NODE_MATCHER = "[" + PATH_SEPARATOR + "]" + NODE_NAME_MATCHER;

  private static final String NODE_MATCHER =
      "([" + PATH_SEPARATOR + "])?" + NODE_NAME_MATCHER + "(" + PARTIAL_NODE_MATCHER + ")*";

  public static final Pattern NODE_PATTERN = Pattern.compile(NODE_MATCHER);

  /** whether to enable the mqtt service. */
  private boolean enableMQTTService = false;

  /** the mqtt service binding host. */
  private String mqttHost = "0.0.0.0";

  /** the mqtt service binding port. */
  private int mqttPort = 1883;

  /** the handler pool size for handing the mqtt messages. */
  private int mqttHandlerPoolSize = 1;

  /** the mqtt message payload formatter. */
  private String mqttPayloadFormatter = "json";

  /** max mqtt message size. Unit: byte */
  private int mqttMaxMessageSize = 1048576;

  /** Rpc binding address. */
  private String rpcAddress = "0.0.0.0";

  /** whether to use thrift compression. */
  private boolean rpcThriftCompressionEnable = false;

  /** whether to use Snappy compression before sending data through the network */
  private boolean rpcAdvancedCompressionEnable = false;

  /** Port which the JDBC server listens to. */
  private int rpcPort = 6667;

  /** Port which the influxdb protocol server listens to. */
  private int influxDBRpcPort = 8086;

  /** Rpc Selector thread num */
  private int rpcSelectorThreadNum = 1;

  /** Min concurrent client number */
  private int rpcMinConcurrentClientNum = Runtime.getRuntime().availableProcessors();

  /** Max concurrent client number */
  private int rpcMaxConcurrentClientNum = 65535;

  /** Memory allocated for the write process */
  private long allocateMemoryForStorageEngine = Runtime.getRuntime().maxMemory() * 3 / 10;

  /** Memory allocated for the read process */
  private long allocateMemoryForRead = Runtime.getRuntime().maxMemory() * 3 / 10;

  /** Memory allocated for the mtree */
  private long allocateMemoryForSchema = Runtime.getRuntime().maxMemory() / 10;

  /** Memory allocated for the consensus layer */
  private long allocateMemoryForConsensus = Runtime.getRuntime().maxMemory() / 10;

  private volatile int maxQueryDeduplicatedPathNum = 1000;

  /** Ratio of memory allocated for buffered arrays */
  private double bufferedArraysMemoryProportion = 0.6;

  /** Flush proportion for system */
  private double flushProportion = 0.4;

  /** Reject proportion for system */
  private double rejectProportion = 0.8;

  /** The proportion of write memory for memtable */
  private double writeProportion = 0.8;

  /** The proportion of write memory for compaction */
  private double compactionProportion = 0.2;

  /**
   * If memory cost of data region increased more than proportion of {@linkplain
   * IoTDBConfig#getAllocateMemoryForStorageEngine()}*{@linkplain IoTDBConfig#getWriteProportion()},
   * report to system.
   */
  private double writeMemoryVariationReportProportion = 0.001;

  /** When inserting rejected, waiting period to check system again. Unit: millisecond */
  private int checkPeriodWhenInsertBlocked = 50;

  /** When inserting rejected exceeds this, throw an exception. Unit: millisecond */
  private int maxWaitingTimeWhenInsertBlockedInMs = 10000;

  /** this variable set timestamp precision as millisecond, microsecond or nanosecond */
  private String timestampPrecision = "ms";

  // region Write Ahead Log Configuration
  /** Write mode of wal */
  private volatile WALMode walMode = WALMode.ASYNC;

  /** WAL directories */
  private String[] walDirs = {
    IoTDBConstant.DEFAULT_BASE_DIR + File.separator + IoTDBConstant.WAL_FOLDER_NAME
  };

  /** Max number of wal nodes, each node corresponds to one wal directory */
  private int maxWalNodesNum = 0;

  /** Duration a wal flush operation will wait before calling fsync. Unit: millisecond */
  private volatile long fsyncWalDelayInMs = 3;

  /** Buffer size of each wal node. Unit: byte */
  private int walBufferSize = 16 * 1024 * 1024;

  /** Buffer entry size of each wal buffer. Unit: byte */
  private int walBufferEntrySize = 16 * 1024;

  /** Blocking queue capacity of each wal buffer */
  private int walBufferQueueCapacity = 50;

  /** Size threshold of each wal file. Unit: byte */
  private volatile long walFileSizeThresholdInByte = 10 * 1024 * 1024;

  /** Size threshold of each checkpoint file. Unit: byte */
  private volatile long checkpointFileSizeThresholdInByte = 3 * 1024 * 1024;

  /** Minimum ratio of effective information in wal files */
  private volatile double walMinEffectiveInfoRatio = 0.1;

  /**
   * MemTable size threshold for triggering MemTable snapshot in wal. When a memTable's size exceeds
   * this, wal can flush this memtable to disk, otherwise wal will snapshot this memtable in wal.
   * Unit: byte
   */
  private volatile long walMemTableSnapshotThreshold = 8 * 1024 * 1024;

  /** MemTable's max snapshot number in wal file */
  private volatile int maxWalMemTableSnapshotNum = 1;

  /** The period when outdated wal files are periodically deleted. Unit: millisecond */
  private volatile long deleteWalFilesPeriodInMs = 20 * 1000;
  // endregion

  /**
   * Size of log buffer for every MetaData operation. If the size of a MetaData operation plan is
   * larger than this parameter, then the MetaData operation plan will be rejected by SchemaRegion.
   * Unit: byte
   */
  private int mlogBufferSize = 1024 * 1024;

  /**
   * The cycle when metadata log is periodically forced to be written to disk(in milliseconds) If
   * set this parameter to 0 it means call channel.force(true) after every each operation
   */
  private long syncMlogPeriodInMs = 100;

  /**
   * The size of log buffer for every trigger management operation plan. If the size of a trigger
   * management operation plan is larger than this parameter, the trigger management operation plan
   * will be rejected by TriggerManager. Unit: byte
   */
  private int tlogBufferSize = 1024 * 1024;

  /** System directory, including version file for each storage group and metadata */
  private String systemDir =
      IoTDBConstant.DEFAULT_BASE_DIR + File.separator + IoTDBConstant.SYSTEM_FOLDER_NAME;

  /** Schema directory, including storage set of values. */
  private String schemaDir =
      IoTDBConstant.DEFAULT_BASE_DIR
          + File.separator
          + IoTDBConstant.SYSTEM_FOLDER_NAME
          + File.separator
          + IoTDBConstant.SCHEMA_FOLDER_NAME;

  /** Performance tracing directory, stores performance tracing files */
  private String tracingDir =
      IoTDBConstant.DEFAULT_BASE_DIR + File.separator + IoTDBConstant.TRACING_FOLDER_NAME;

  /** Query directory, stores temporary files of query */
  private String queryDir =
      IoTDBConstant.DEFAULT_BASE_DIR + File.separator + IoTDBConstant.QUERY_FOLDER_NAME;

  /** External lib directory, stores user-uploaded JAR files */
  private String extDir = IoTDBConstant.EXT_FOLDER_NAME;

  /** External lib directory for UDF, stores user-uploaded JAR files */
  private String udfDir =
      IoTDBConstant.EXT_FOLDER_NAME + File.separator + IoTDBConstant.UDF_FOLDER_NAME;

  /** External temporary lib directory for storing downloaded udf JAR files */
  private String udfTemporaryLibDir =
      IoTDBConstant.EXT_FOLDER_NAME + File.separator + IoTDBConstant.UDF_TMP_FOLDER_NAME;

  /** External lib directory for trigger, stores user-uploaded JAR files */
  private String triggerDir =
      IoTDBConstant.EXT_FOLDER_NAME + File.separator + IoTDBConstant.TRIGGER_FOLDER_NAME;

  /** External temporary lib directory for storing downloaded trigger JAR files */
  private String triggerTemporaryLibDir =
      IoTDBConstant.EXT_FOLDER_NAME + File.separator + IoTDBConstant.TRIGGER_TMP_FOLDER_NAME;

  /** External lib directory for ext Pipe plugins, stores user-defined JAR files */
  private String extPipeDir =
      IoTDBConstant.EXT_FOLDER_NAME + File.separator + IoTDBConstant.EXT_PIPE_FOLDER_NAME;

  /** External lib directory for MQTT, stores user-uploaded JAR files */
  private String mqttDir =
      IoTDBConstant.EXT_FOLDER_NAME + File.separator + IoTDBConstant.MQTT_FOLDER_NAME;

  /** External lib directory for properties loader, stores user-uploaded JAR files */
  private String externalPropertiesLoaderDir =
      IoTDBConstant.EXT_FOLDER_NAME
          + File.separator
          + IoTDBConstant.EXT_PROPERTIES_LOADER_FOLDER_NAME;

  /** External lib directory for limiter, stores user uploaded JAR files */
  private String externalLimiterDir =
      IoTDBConstant.EXT_FOLDER_NAME + File.separator + IoTDBConstant.EXT_LIMITER;

  /** Data directories. It can be settled as dataDirs = {"data1", "data2", "data3"}; */
  private String[] dataDirs = {
    IoTDBConstant.DEFAULT_BASE_DIR + File.separator + IoTDBConstant.DATA_FOLDER_NAME
  };

  private String loadTsFileDir =
      dataDirs[0] + File.separator + IoTDBConstant.LOAD_TSFILE_FOLDER_NAME;

  /** Strategy of multiple directories. */
  private String multiDirStrategyClassName = null;

  /** Consensus directory. */
  private String consensusDir = IoTDBConstant.DEFAULT_BASE_DIR + File.separator + "consensus";

  private String dataRegionConsensusDir = consensusDir + File.separator + "data_region";

  private String schemaRegionConsensusDir = consensusDir + File.separator + "schema_region";

  /** Maximum MemTable number. Invalid when enableMemControl is true. */
  private int maxMemtableNumber = 0;

  /** The amount of data iterate each time in server */
  private int batchSize = 100000;

  /** How many threads can concurrently flush. When <= 0, use CPU core number. */
  private int concurrentFlushThread = Runtime.getRuntime().availableProcessors();

  /** How many threads can concurrently execute query statement. When <= 0, use CPU core number. */
  private int concurrentQueryThread = Runtime.getRuntime().availableProcessors();

  /** How many queries can be concurrently executed. When <= 0, use 1000. */
  private int maxAllowedConcurrentQueries = 1000;

  /**
   * How many threads can concurrently read data for raw data query. When <= 0, use CPU core number.
   */
  private int concurrentSubRawQueryThread = 8;

  /** Blocking queue size for read task in raw data query. */
  private int rawQueryBlockingQueueCapacity = 5;

  /** How many threads can concurrently evaluate windows. When <= 0, use CPU core number. */
  private int concurrentWindowEvaluationThread = Runtime.getRuntime().availableProcessors();

  /**
   * Max number of window evaluation tasks that can be pending for execution. When <= 0, the value
   * is 64 by default.
   */
  private int maxPendingWindowEvaluationTasks = 64;

  /** Is the write mem control for writing enable. */
  private boolean enableMemControl = true;

  /** Is the write ahead log enable. */
  private boolean enableIndex = false;

  /** How many threads can concurrently build index. When <= 0, use CPU core number. */
  private int concurrentIndexBuildThread = Runtime.getRuntime().availableProcessors();

  /**
   * the index framework adopts sliding window model to preprocess the original tv list in the
   * subsequence matching task.
   */
  private int defaultIndexWindowRange = 10;

  /** index directory. */
  private String indexRootFolder = "data" + File.separator + "index";

  /** When a unSequence TsFile's file size (in byte) exceed this, the TsFile is forced closed. */
  private long unSeqTsFileSize = 0L;

  /** When a sequence TsFile's file size (in byte) exceed this, the TsFile is forced closed. */
  private long seqTsFileSize = 0L;

  /** When a memTable's size (in byte) exceeds this, the memtable is flushed to disk. Unit: byte */
  private long memtableSizeThreshold = 1024 * 1024 * 1024L;

  /** Whether to timed flush sequence tsfiles' memtables. */
  private boolean enableTimedFlushSeqMemtable = false;

  /**
   * If a memTable's created time is older than current time minus this, the memtable will be
   * flushed to disk.(only check sequence tsfiles' memtables) Unit: ms
   */
  private long seqMemtableFlushInterval = 60 * 60 * 1000L;

  /** The interval to check whether sequence memtables need flushing. Unit: ms */
  private long seqMemtableFlushCheckInterval = 10 * 60 * 1000L;

  /** Whether to timed flush unsequence tsfiles' memtables. */
  private boolean enableTimedFlushUnseqMemtable = true;

  /**
   * If a memTable's created time is older than current time minus this, the memtable will be
   * flushed to disk.(only check unsequence tsfiles' memtables) Unit: ms
   */
  private long unseqMemtableFlushInterval = 60 * 60 * 1000L;

  /** The interval to check whether unsequence memtables need flushing. Unit: ms */
  private long unseqMemtableFlushCheckInterval = 10 * 60 * 1000L;

  /** The sort algorithm used in TVList */
  private TVListSortAlgorithm tvListSortAlgorithm = TVListSortAlgorithm.TIM;

  /** When average series point number reaches this, flush the memtable to disk */
  private int avgSeriesPointNumberThreshold = 100000;

  /** Enable inner space compaction for sequence files */
  private boolean enableSeqSpaceCompaction = true;

  /** Enable inner space compaction for unsequence files */
  private boolean enableUnseqSpaceCompaction = true;

  /** Compact the unsequence files into the overlapped sequence files */
  private boolean enableCrossSpaceCompaction = true;

  /**
   * The strategy of inner space compaction task. There are just one inner space compaction strategy
   * SIZE_TIRED_COMPACTION:
   */
  private InnerSequenceCompactionSelector innerSequenceCompactionSelector =
      InnerSequenceCompactionSelector.SIZE_TIERED;

  private InnerSeqCompactionPerformer innerSeqCompactionPerformer =
      InnerSeqCompactionPerformer.READ_CHUNK;

  private InnerUnsequenceCompactionSelector innerUnsequenceCompactionSelector =
      InnerUnsequenceCompactionSelector.SIZE_TIERED;

  private InnerUnseqCompactionPerformer innerUnseqCompactionPerformer =
      InnerUnseqCompactionPerformer.READ_POINT;

  /**
   * The strategy of cross space compaction task. There are just one cross space compaction strategy
   * SIZE_TIRED_COMPACTION:
   */
  private CrossCompactionSelector crossCompactionSelector = CrossCompactionSelector.REWRITE;

  private CrossCompactionPerformer crossCompactionPerformer = CrossCompactionPerformer.READ_POINT;

  /**
   * The priority of compaction task execution. There are three priority strategy INNER_CROSS:
   * prioritize inner space compaction, reduce the number of files first CROSS INNER: prioritize
   * cross space compaction, eliminate the unsequence files first BALANCE: alternate two compaction
   * types
   */
  private CompactionPriority compactionPriority = CompactionPriority.BALANCE;

  private double chunkMetadataSizeProportion = 0.1;

  /** The target tsfile size in compaction, 1 GB by default */
  private long targetCompactionFileSize = 1073741824L;

  /** The target chunk size in compaction. */
  private long targetChunkSize = 1048576L;

  /** The target chunk point num in compaction. */
  private long targetChunkPointNum = 100000L;

  /**
   * If the chunk size is lower than this threshold, it will be deserialized into points, default is
   * 1 KB
   */
  private long chunkSizeLowerBoundInCompaction = 1024L;

  /**
   * If the chunk point num is lower than this threshold, it will be deserialized into points,
   * default is 100
   */
  private long chunkPointNumLowerBoundInCompaction = 100;

  /**
   * If compaction thread cannot acquire the write lock within this timeout, the compaction task
   * will be abort.
   */
  private long compactionAcquireWriteLockTimeout = 60_000L;

  /** The max candidate file num in inner space compaction */
  private int maxInnerCompactionCandidateFileNum = 30;

  /** The max candidate file num in cross space compaction */
  private int maxCrossCompactionCandidateFileNum = 1000;

  /** The max total size of candidate files in cross space compaction */
  private long maxCrossCompactionCandidateFileSize = 1024 * 1024 * 1024 * 5L;

  /** The interval of compaction task schedulation in each virtual storage group. The unit is ms. */
  private long compactionScheduleIntervalInMs = 60_000L;

  /** The interval of compaction task submission from queue in CompactionTaskMananger */
  private long compactionSubmissionIntervalInMs = 60_000L;

  /**
   * The number of sub compaction threads to be set up to perform compaction. Currently only works
   * for nonAligned data in cross space compaction and unseq inner space compaction.
   */
  private int subCompactionTaskNum = 4;

  /** whether to cache meta data(ChunkMetaData and TsFileMetaData) or not. */
  private boolean metaDataCacheEnable = true;

  /** Memory allocated for bloomFilter cache in read process */
  private long allocateMemoryForBloomFilterCache = allocateMemoryForRead / 1001;

  /** Memory allocated for timeSeriesMetaData cache in read process */
  private long allocateMemoryForTimeSeriesMetaDataCache = allocateMemoryForRead * 200 / 1001;

  /** Memory allocated for chunk cache in read process */
  private long allocateMemoryForChunkCache = allocateMemoryForRead * 100 / 1001;

  /** Memory allocated for operators */
  private long allocateMemoryForCoordinator = allocateMemoryForRead * 50 / 1001;

  /** Memory allocated for operators */
  private long allocateMemoryForOperators = allocateMemoryForRead * 200 / 1001;

  /** Memory allocated for operators */
  private long allocateMemoryForDataExchange = allocateMemoryForRead * 200 / 1001;

  /** Memory allocated proportion for timeIndex */
  private long allocateMemoryForTimeIndex = allocateMemoryForRead * 200 / 1001;

  /**
   * If true, we will estimate each query's possible memory footprint before executing it and deny
   * it if its estimated memory exceeds current free memory
   */
  private boolean enableQueryMemoryEstimation = true;

  /** Whether to enable Last cache */
  private boolean lastCacheEnable = true;

  /** Set true to enable statistics monitor service, false to disable statistics service. */
  private boolean enableStatMonitor = false;

  /** Set true to enable writing monitor time series. */
  private boolean enableMonitorSeriesWrite = false;

  /** Cache size of {@code checkAndGetDataTypeCache} in {@link LocalSchemaProcessor}. */
  private int schemaRegionDeviceNodeCacheSize = 10000;

  /** Cache size of {@code checkAndGetDataTypeCache} in {@link LocalSchemaProcessor}. */
  private int mRemoteSchemaCacheSize = 100000;

  /** Is external sort enable. */
  private boolean enableExternalSort = true;

  /**
   * The threshold of items in external sort. If the number of chunks participating in sorting
   * exceeds this threshold, external sorting is enabled, otherwise memory sorting is used.
   */
  private int externalSortThreshold = 1000;

  /** White list for sync */
  private String ipWhiteList = "0.0.0.0/0";

  /** The maximum number of retries when the sender fails to synchronize files to the receiver. */
  private int maxNumberOfSyncFileRetry = 5;

  /**
   * Set the language version when loading file including error information, default value is "EN"
   */
  private String languageVersion = "EN";

  /** Examining period of cache file reader : 100 seconds. Unit: millisecond */
  private long cacheFileReaderClearPeriod = 100000;

  /** the max executing time of query in ms. Unit: millisecond */
  private long queryTimeoutThreshold = 60000;

  /** the max time to live of a session in ms. Unit: millisecond */
  private int sessionTimeoutThreshold = 0;

  /** Replace implementation class of JDBC service */
  private String rpcImplClassName = TSServiceImpl.class.getName();

  /** indicate whether current mode is mpp */
  private boolean mppMode = false;

  /** indicate whether current mode is cluster */
  private boolean isClusterMode = false;

  /**
   * the data node id for cluster mode, the default value -1 should be changed after join cluster
   */
  private int dataNodeId = -1;

  /** Replace implementation class of influxdb protocol service */
  private String influxdbImplClassName = InfluxDBServiceImpl.class.getName();

  /** whether use chunkBufferPool. */
  private boolean chunkBufferPoolEnable = false;

  /** Switch of watermark function */
  private boolean enableWatermark = false;

  /** Secret key for watermark */
  private String watermarkSecretKey = "IoTDB*2019@Beijing";

  /** Bit string of watermark */
  private String watermarkBitString = "100101110100";

  /** Watermark method and parameters */
  private String watermarkMethod = "GroupBasedLSBMethod(embed_row_cycle=2,embed_lsb_num=5)";

  /** Switch of creating schema automatically */
  private boolean enableAutoCreateSchema = true;

  /** register time series as which type when receiving boolean string "true" or "false" */
  private TSDataType booleanStringInferType = TSDataType.BOOLEAN;

  /** register time series as which type when receiving an integer string "67" */
  private TSDataType integerStringInferType = TSDataType.FLOAT;

  /**
   * register time series as which type when receiving an integer string and using float may lose
   * precision num > 2 ^ 24
   */
  private TSDataType longStringInferType = TSDataType.DOUBLE;

  /** register time series as which type when receiving a floating number string "6.7" */
  private TSDataType floatingStringInferType = TSDataType.FLOAT;

  /**
   * register time series as which type when receiving the Literal NaN. Values can be DOUBLE, FLOAT
   * or TEXT
   */
  private TSDataType nanStringInferType = TSDataType.DOUBLE;

  /** Storage group level when creating schema automatically is enabled */
  private int defaultStorageGroupLevel = 1;

  /** BOOLEAN encoding when creating schema automatically is enabled */
  private TSEncoding defaultBooleanEncoding = TSEncoding.RLE;

  /** INT32 encoding when creating schema automatically is enabled */
  private TSEncoding defaultInt32Encoding = TSEncoding.RLE;

  /** INT64 encoding when creating schema automatically is enabled */
  private TSEncoding defaultInt64Encoding = TSEncoding.RLE;

  /** FLOAT encoding when creating schema automatically is enabled */
  private TSEncoding defaultFloatEncoding = TSEncoding.GORILLA;

  /** DOUBLE encoding when creating schema automatically is enabled */
  private TSEncoding defaultDoubleEncoding = TSEncoding.GORILLA;

  /** TEXT encoding when creating schema automatically is enabled */
  private TSEncoding defaultTextEncoding = TSEncoding.PLAIN;

  /** How many threads will be set up to perform upgrade tasks. */
  private int upgradeThreadNum = 1;

  /** How many threads will be set up to perform settle tasks. */
  private int settleThreadNum = 1;

  /**
   * If one merge file selection runs for more than this time, it will be ended and its current
   * selection will be used as final selection. When < 0, it means time is unbounded. Unit:
   * millisecond
   */
  private long crossCompactionFileSelectionTimeBudget = 30 * 1000L;

  /**
   * A global merge will be performed each such interval, that is, each storage group will be merged
   * (if proper merge candidates can be found). Unit: second.
   */
  private long mergeIntervalSec = 0L;

  /** The limit of compaction merge can reach per second */
  private int compactionWriteThroughputMbPerSec = 16;

  /**
   * How many thread will be set up to perform compaction, 10 by default. Set to 1 when less than or
   * equal to 0.
   */
  private int concurrentCompactionThread = 10;

  /*
   * How many thread will be set up to perform continuous queries. When <= 0, use max(1, CPU core number / 2).
   */
  private int continuousQueryThreadNum =
      Math.max(1, Runtime.getRuntime().availableProcessors() / 2);

  /*
   * Maximum number of continuous query tasks that can be pending for execution. When <= 0, the value is
   * 64 by default.
   */
  private int maxPendingContinuousQueryTasks = 64;

  /*
   * Minimum every interval to perform continuous query.
   * The every interval of continuous query instances should not be lower than this limit.
   */
  private long continuousQueryMinimumEveryInterval = 1000;

  /**
   * The size of log buffer for every CQ management operation plan. If the size of a CQ management
   * operation plan is larger than this parameter, the CQ management operation plan will be rejected
   * by CQManager. Unit: byte
   */
  private int cqlogBufferSize = 1024 * 1024;

  /**
   * The maximum number of rows can be processed in insert-tablet-plan when executing select-into
   * statements.
   */
  private int selectIntoInsertTabletPlanRowLimit = 10000;

  /**
   * When the insert plan column count reaches the specified threshold, which means that the plan is
   * relatively large. At this time, may be enabled multithreading. If the tablet is small, the time
   * of each insertion is short. If we enable multithreading, we also need to consider the switching
   * loss between threads, so we need to judge the size of the tablet.
   */
  private int insertMultiTabletEnableMultithreadingColumnThreshold = 10;

  /** Default TSfile storage is in local file system */
  private FSType tsFileStorageFs = FSType.LOCAL;

  /** Default core-site.xml file path is /etc/hadoop/conf/core-site.xml */
  private String coreSitePath = "/etc/hadoop/conf/core-site.xml";

  /** Default hdfs-site.xml file path is /etc/hadoop/conf/hdfs-site.xml */
  private String hdfsSitePath = "/etc/hadoop/conf/hdfs-site.xml";

  /** Default HDFS ip is localhost */
  private String hdfsIp = "localhost";

  /** Default HDFS port is 9000 */
  private String hdfsPort = "9000";

  /** Default DFS NameServices is hdfsnamespace */
  private String dfsNameServices = "hdfsnamespace";

  /** Default DFS HA name nodes are nn1 and nn2 */
  private String dfsHaNamenodes = "nn1,nn2";

  /** Default DFS HA automatic failover is enabled */
  private boolean dfsHaAutomaticFailoverEnabled = true;

  /**
   * Default DFS client failover proxy provider is
   * "org.apache.hadoop.hdfs.server.namenode.ha.ConfiguredFailoverProxyProvider"
   */
  private String dfsClientFailoverProxyProvider =
      "org.apache.hadoop.hdfs.server.namenode.ha.ConfiguredFailoverProxyProvider";

  /** whether use kerberos to authenticate hdfs */
  private boolean useKerberos = false;

  /** full path of kerberos keytab file */
  private String kerberosKeytabFilePath = "/path";

  /** kerberos principal */
  private String kerberosPrincipal = "your principal";

  /** the num of memtable in each storage group */
  private int concurrentWritingTimePartition = 1;

  /** the default fill interval in LinearFill and PreviousFill, -1 means infinite past time */
  private int defaultFillInterval = -1;

  /** The default value of primitive array size in array pool */
  private int primitiveArraySize = 32;

  /** whether enable data partition. If disabled, all data belongs to partition 0 */
  private boolean enablePartition = false;

  /** Time partition interval for storage in milliseconds */
  private long timePartitionIntervalForStorage = 604_800_000;

  /** Time partition interval for routing in milliseconds */
  private long timePartitionIntervalForRouting = 604_800_000;

  /**
   * Level of TimeIndex, which records the start time and end time of TsFileResource. Currently,
   * DEVICE_TIME_INDEX and FILE_TIME_INDEX are supported, and could not be changed after first set.
   */
  private TimeIndexLevel timeIndexLevel = TimeIndexLevel.DEVICE_TIME_INDEX;

  // just for test
  // wait for 60 second by default.
  private int thriftServerAwaitTimeForStopService = 60;

  // max size for tag and attribute of one time series
  private int tagAttributeTotalSize = 700;

  // Interval num of tag and attribute records when force flushing to disk
  private int tagAttributeFlushInterval = 1000;

  // In one insert (one device, one timestamp, multiple measurements),
  // if enable partial insert, one measurement failure will not impact other measurements
  private boolean enablePartialInsert = true;

  /**
   * Used to estimate the memory usage of text fields in a UDF query. It is recommended to set this
   * value to be slightly larger than the average length of all text records.
   */
  private int udfInitialByteArrayLengthForMemoryControl = 48;

  /**
   * How much memory may be used in ONE UDF query (in MB).
   *
   * <p>The upper limit is 20% of allocated memory for read.
   *
   * <p>udfMemoryBudgetInMB = udfReaderMemoryBudgetInMB + udfTransformerMemoryBudgetInMB +
   * udfCollectorMemoryBudgetInMB
   */
  private float udfMemoryBudgetInMB = (float) Math.min(30.0f, 0.2 * allocateMemoryForRead);

  private float udfReaderMemoryBudgetInMB = (float) (1.0 / 3 * udfMemoryBudgetInMB);

  private float udfTransformerMemoryBudgetInMB = (float) (1.0 / 3 * udfMemoryBudgetInMB);

  private float udfCollectorMemoryBudgetInMB = (float) (1.0 / 3 * udfMemoryBudgetInMB);

  /** The cached record size (in MB) of each series in group by fill query */
  private float groupByFillCacheSizeInMB = (float) 1.0;

  // time in nanosecond precision when starting up
  private long startUpNanosecond = System.nanoTime();

  /** Unit: byte */
  private int thriftMaxFrameSize = 536870912;

  private int thriftDefaultBufferSize = RpcUtils.THRIFT_DEFAULT_BUF_CAPACITY;

  /** time interval in minute for calculating query frequency. Unit: minute */
  private int frequencyIntervalInMinute = 1;

  /** time cost(ms) threshold for slow query. Unit: millisecond */
  private long slowQueryThreshold = 5000;

  private int patternMatchingThreshold = 1000000;

  /**
   * whether enable the rpc service. This parameter has no a corresponding field in the
   * iotdb-datanode.properties
   */
  private boolean enableRpcService = true;

  /**
   * whether enable the influxdb rpc service. This parameter has no a corresponding field in the
   * iotdb-datanode.properties
   */
  private boolean enableInfluxDBRpcService = false;

  /** the size of ioTaskQueue */
  private int ioTaskQueueSizeForFlushing = 10;

  /** the number of data regions per user-defined storage group */
  private int dataRegionNum = 1;

  /** the interval to log recover progress of each vsg when starting iotdb */
  private long recoveryLogIntervalInMs = 5_000L;

  private boolean enableDiscardOutOfOrderData = false;

  /** the method to transform device path to device id, can be 'Plain' or 'SHA256' */
  private String deviceIDTransformationMethod = "Plain";

  /** whether to use id table. ATTENTION: id table is not compatible with alias */
  private boolean enableIDTable = false;

  /**
   * whether create mapping file of id table. This file can map device id in tsfile to device path
   */
  private boolean enableIDTableLogFile = false;

  /** whether to use persistent schema mode */
  private String schemaEngineMode = "Memory";

  /** the memory used for metadata cache when using persistent schema */
  private int cachedMNodeSizeInSchemaFileMode = -1;

  /** the minimum size (in bytes) of segment inside a schema file page */
  private short minimumSegmentInSchemaFile = 0;

  /** cache size for pages in one schema file */
  private int pageCacheSizeInSchemaFile = 1024;

  /** Internal address for data node */
  private String internalAddress = "0.0.0.0";

  /** Internal port for coordinator */
  private int internalPort = 9003;

  /** Internal port for dataRegion consensus protocol */
  private int dataRegionConsensusPort = 40010;

  /** Internal port for schemaRegion consensus protocol */
  private int schemaRegionConsensusPort = 50010;

  /** Ip and port of config nodes. */
  private List<TEndPoint> targetConfigNodeList =
      Collections.singletonList(new TEndPoint("127.0.0.1", 22277));

  /** The max time of data node waiting to join into the cluster */
  private long joinClusterTimeOutMs = TimeUnit.SECONDS.toMillis(5);

  /**
   * The consensus protocol class for data region. The Datanode should communicate with ConfigNode
   * on startup and set this variable so that the correct class name can be obtained later when the
   * data region consensus layer singleton is initialized
   */
  private String dataRegionConsensusProtocolClass = ConsensusFactory.RatisConsensus;

  /**
   * The consensus protocol class for schema region. The Datanode should communicate with ConfigNode
   * on startup and set this variable so that the correct class name can be obtained later when the
   * schema region consensus layer singleton is initialized
   */
  private String schemaRegionConsensusProtocolClass = ConsensusFactory.RatisConsensus;

  /**
   * The series partition executor class. The Datanode should communicate with ConfigNode on startup
   * and set this variable so that the correct class name can be obtained later when calculating the
   * series partition
   */
  private String seriesPartitionExecutorClass =
      "org.apache.iotdb.commons.partition.executor.hash.APHashExecutor";

  /** The number of series partitions in a storage group */
  private int seriesPartitionSlotNum = 10000;

  /** Port that mpp data exchange thrift service listen to. */
  private int mppDataExchangePort = 8777;

  /** Core pool size of mpp data exchange. */
  private int mppDataExchangeCorePoolSize = 10;

  /** Max pool size of mpp data exchange. */
  private int mppDataExchangeMaxPoolSize = 10;

  /** Thread keep alive time in ms of mpp data exchange. */
  private int mppDataExchangeKeepAliveTimeInMs = 1000;

  /** Thrift socket and connection timeout between data node and config node. */
  private int connectionTimeoutInMS = (int) TimeUnit.SECONDS.toMillis(20);

  /** the maximum number of clients that can be applied for a node's InternalService */
  private int maxConnectionForInternalService = 100;

  /**
   * the maximum number of clients that can be idle for a node's InternalService. When the number of
   * idle clients on a node exceeds this number, newly returned clients will be released
   */
  private int coreConnectionForInternalService = 100;

  /**
   * ClientManager will have so many selector threads (TAsyncClientManager) to distribute to its
   * clients.
   */
  private int selectorNumOfClientManager =
      Runtime.getRuntime().availableProcessors() / 4 > 0
          ? Runtime.getRuntime().availableProcessors() / 4
          : 1;

  /**
   * Cache size of partition cache in {@link
   * org.apache.iotdb.db.mpp.plan.analyze.ClusterPartitionFetcher}
   */
  private int partitionCacheSize = 1000;

  /** Cache size of user and role */
  private int authorCacheSize = 100;

  /** Cache expire time of user and role */
  private int authorCacheExpireTime = 30;

  /** Number of queues per forwarding trigger */
  private int triggerForwardMaxQueueNumber = 8;
  /** The length of one of the queues per forwarding trigger */
  private int triggerForwardMaxSizePerQueue = 2000;

  /** Trigger forwarding data size per batch */
  private int triggerForwardBatchSize = 50;

  /** Trigger HTTP forward pool size */
  private int triggerForwardHTTPPoolSize = 200;

  /** Trigger HTTP forward pool max connection for per route */
  private int triggerForwardHTTPPOOLMaxPerRoute = 20;

  /** Trigger MQTT forward pool size */
  private int triggerForwardMQTTPoolSize = 4;

  /** ThreadPool size for read operation in coordinator */
  private int coordinatorReadExecutorSize = 20;

  /** ThreadPool size for write operation in coordinator */
  private int coordinatorWriteExecutorSize = 50;

  /**
   * Whether the schema memory allocation is default config. Used for cluster mode initialization
   * judgement
   */
  private boolean isDefaultSchemaMemoryConfig = true;

  /** Memory allocated for schemaRegion */
  private long allocateMemoryForSchemaRegion = allocateMemoryForSchema * 8 / 10;

  /** Memory allocated for SchemaCache */
  private long allocateMemoryForSchemaCache = allocateMemoryForSchema / 10;

  /** Memory allocated for PartitionCache */
  private long allocateMemoryForPartitionCache = 0;

  /** Memory allocated for LastCache */
  private long allocateMemoryForLastCache = allocateMemoryForSchema / 10;

  private String readConsistencyLevel = "strong";

  /** Maximum execution time of a DriverTask */
  private int driverTaskExecutionTimeSliceInMs = 100;

  /** Maximum size of wal buffer used in MultiLeader consensus. Unit: byte */
  private long throttleThreshold = 50 * 1024 * 1024 * 1024L;

  /** Maximum wait time of write cache in MultiLeader consensus. Unit: ms */
  private long cacheWindowTimeInMs = 60 * 1000;

  private long dataRatisConsensusLogAppenderBufferSizeMax = 4 * 1024 * 1024L;
  private long schemaRatisConsensusLogAppenderBufferSizeMax = 4 * 1024 * 1024L;

  private long dataRatisConsensusSnapshotTriggerThreshold = 400000L;
  private long schemaRatisConsensusSnapshotTriggerThreshold = 400000L;

  private boolean dataRatisConsensusLogUnsafeFlushEnable = false;
  private boolean schemaRatisConsensusLogUnsafeFlushEnable = false;

  private long dataRatisConsensusLogSegmentSizeMax = 24 * 1024 * 1024L;
  private long schemaRatisConsensusLogSegmentSizeMax = 24 * 1024 * 1024L;

  private long dataRatisConsensusGrpcFlowControlWindow = 4 * 1024 * 1024L;
  private long schemaRatisConsensusGrpcFlowControlWindow = 4 * 1024 * 1024L;

  private long dataRatisConsensusLeaderElectionTimeoutMinMs = 2000L;
  private long schemaRatisConsensusLeaderElectionTimeoutMinMs = 2000L;

  private long dataRatisConsensusLeaderElectionTimeoutMaxMs = 4000L;
  private long schemaRatisConsensusLeaderElectionTimeoutMaxMs = 4000L;

<<<<<<< HEAD
  /** CQ related */
  private long cqMinEveryIntervalInMs = 1_000;
=======
  private long dataRatisConsensusRequestTimeoutMs = 10000L;
  private long schemaRatisConsensusRequestTimeoutMs = 10000L;

  private int dataRatisConsensusMaxRetryAttempts = 10;
  private int schemaRatisConsensusMaxRetryAttempts = 10;
  private long dataRatisConsensusInitialSleepTimeMs = 100L;
  private long schemaRatisConsensusInitialSleepTimeMs = 100L;
  private long dataRatisConsensusMaxSleepTimeMs = 10000L;
  private long schemaRatisConsensusMaxSleepTimeMs = 10000L;
>>>>>>> cf6d8506

  IoTDBConfig() {}

  public float getUdfMemoryBudgetInMB() {
    return udfMemoryBudgetInMB;
  }

  public void setUdfMemoryBudgetInMB(float udfMemoryBudgetInMB) {
    this.udfMemoryBudgetInMB = udfMemoryBudgetInMB;
  }

  public float getGroupByFillCacheSizeInMB() {
    return groupByFillCacheSizeInMB;
  }

  public void setGroupByFillCacheSizeInMB(float groupByFillCacheSizeInMB) {
    this.groupByFillCacheSizeInMB = groupByFillCacheSizeInMB;
  }

  public float getUdfReaderMemoryBudgetInMB() {
    return udfReaderMemoryBudgetInMB;
  }

  public void setUdfReaderMemoryBudgetInMB(float udfReaderMemoryBudgetInMB) {
    this.udfReaderMemoryBudgetInMB = udfReaderMemoryBudgetInMB;
  }

  public float getUdfTransformerMemoryBudgetInMB() {
    return udfTransformerMemoryBudgetInMB;
  }

  public void setUdfTransformerMemoryBudgetInMB(float udfTransformerMemoryBudgetInMB) {
    this.udfTransformerMemoryBudgetInMB = udfTransformerMemoryBudgetInMB;
  }

  public float getUdfCollectorMemoryBudgetInMB() {
    return udfCollectorMemoryBudgetInMB;
  }

  public void setUdfCollectorMemoryBudgetInMB(float udfCollectorMemoryBudgetInMB) {
    this.udfCollectorMemoryBudgetInMB = udfCollectorMemoryBudgetInMB;
  }

  public int getUdfInitialByteArrayLengthForMemoryControl() {
    return udfInitialByteArrayLengthForMemoryControl;
  }

  public void setUdfInitialByteArrayLengthForMemoryControl(
      int udfInitialByteArrayLengthForMemoryControl) {
    this.udfInitialByteArrayLengthForMemoryControl = udfInitialByteArrayLengthForMemoryControl;
  }

  public int getConcurrentWritingTimePartition() {
    return concurrentWritingTimePartition;
  }

  public void setConcurrentWritingTimePartition(int concurrentWritingTimePartition) {
    this.concurrentWritingTimePartition = concurrentWritingTimePartition;
  }

  public int getDefaultFillInterval() {
    return defaultFillInterval;
  }

  public void setDefaultFillInterval(int defaultFillInterval) {
    this.defaultFillInterval = defaultFillInterval;
  }

  public boolean isEnablePartition() {
    return enablePartition;
  }

  public void setEnablePartition(boolean enablePartition) {
    this.enablePartition = enablePartition;
  }

  public long getTimePartitionIntervalForStorage() {
    return timePartitionIntervalForStorage;
  }

  public void setTimePartitionIntervalForStorage(long timePartitionIntervalForStorage) {
    this.timePartitionIntervalForStorage = timePartitionIntervalForStorage;
  }

  public long getTimePartitionIntervalForRouting() {
    return timePartitionIntervalForRouting;
  }

  public void setTimePartitionIntervalForRouting(long timePartitionIntervalForRouting) {
    this.timePartitionIntervalForRouting = timePartitionIntervalForRouting;
  }

  public TimeIndexLevel getTimeIndexLevel() {
    return timeIndexLevel;
  }

  public void setTimeIndexLevel(String timeIndexLevel) {
    this.timeIndexLevel = TimeIndexLevel.valueOf(timeIndexLevel);
  }

  void updatePath() {
    formulateFolders();
    confirmMultiDirStrategy();
  }

  /** if the folders are relative paths, add IOTDB_HOME as the path prefix */
  private void formulateFolders() {
    systemDir = addHomeDir(systemDir);
    schemaDir = addHomeDir(schemaDir);
    loadTsFileDir = addHomeDir(loadTsFileDir);
    tracingDir = addHomeDir(tracingDir);
    consensusDir = addHomeDir(consensusDir);
    dataRegionConsensusDir = addHomeDir(dataRegionConsensusDir);
    schemaRegionConsensusDir = addHomeDir(schemaRegionConsensusDir);
    indexRootFolder = addHomeDir(indexRootFolder);
    extDir = addHomeDir(extDir);
    udfDir = addHomeDir(udfDir);
    udfTemporaryLibDir = addHomeDir(udfTemporaryLibDir);
    triggerDir = addHomeDir(triggerDir);
    triggerTemporaryLibDir = addHomeDir(triggerTemporaryLibDir);
    mqttDir = addHomeDir(mqttDir);
    externalPropertiesLoaderDir = addHomeDir(externalPropertiesLoaderDir);
    externalLimiterDir = addHomeDir(externalLimiterDir);
    extPipeDir = addHomeDir(extPipeDir);

    if (TSFileDescriptor.getInstance().getConfig().getTSFileStorageFs().equals(FSType.HDFS)) {
      String hdfsDir = getHdfsDir();
      queryDir = hdfsDir + File.separatorChar + queryDir;
      for (int i = 0; i < dataDirs.length; i++) {
        dataDirs[i] = hdfsDir + File.separatorChar + dataDirs[i];
      }
    } else {
      queryDir = addHomeDir(queryDir);
      for (int i = 0; i < dataDirs.length; i++) {
        dataDirs[i] = addHomeDir(dataDirs[i]);
      }
    }
  }

  void reloadDataDirs(String[] dataDirs) throws LoadConfigurationException {
    // format data directories
    if (TSFileDescriptor.getInstance().getConfig().getTSFileStorageFs().equals(FSType.HDFS)) {
      String hdfsDir = getHdfsDir();
      for (int i = 0; i < dataDirs.length; i++) {
        dataDirs[i] = hdfsDir + File.separatorChar + dataDirs[i];
      }
    } else {
      for (int i = 0; i < dataDirs.length; i++) {
        dataDirs[i] = addHomeDir(dataDirs[i]);
      }
    }
    // make sure old data directories not removed
    HashSet<String> newDirs = new HashSet<>(Arrays.asList(dataDirs));
    for (String oldDir : this.dataDirs) {
      if (!newDirs.contains(oldDir)) {
        String msg =
            String.format("%s is removed from data_dirs parameter, please add it back.", oldDir);
        logger.error(msg);
        throw new LoadConfigurationException(msg);
      }
    }
    this.dataDirs = dataDirs;
    DirectoryManager.getInstance().updateFileFolders();
  }

  private String addHomeDir(String dir) {
    String homeDir = System.getProperty(IoTDBConstant.IOTDB_HOME, null);
    if (!new File(dir).isAbsolute() && homeDir != null && homeDir.length() > 0) {
      if (!homeDir.endsWith(File.separator)) {
        dir = homeDir + File.separatorChar + dir;
      } else {
        dir = homeDir + dir;
      }
    }
    return dir;
  }

  void confirmMultiDirStrategy() {
    if (getMultiDirStrategyClassName() == null) {
      multiDirStrategyClassName = DEFAULT_MULTI_DIR_STRATEGY;
    }
    if (!getMultiDirStrategyClassName().contains(TsFileConstant.PATH_SEPARATOR)) {
      multiDirStrategyClassName = MULTI_DIR_STRATEGY_PREFIX + multiDirStrategyClassName;
    }

    try {
      Class.forName(multiDirStrategyClassName);
    } catch (ClassNotFoundException e) {
      logger.warn(
          "Cannot find given directory strategy {}, using the default value",
          getMultiDirStrategyClassName(),
          e);
      setMultiDirStrategyClassName(MULTI_DIR_STRATEGY_PREFIX + DEFAULT_MULTI_DIR_STRATEGY);
    }
  }

  private String getHdfsDir() {
    String[] hdfsIps = TSFileDescriptor.getInstance().getConfig().getHdfsIp();
    String hdfsDir = "hdfs://";
    if (hdfsIps.length > 1) {
      hdfsDir += TSFileDescriptor.getInstance().getConfig().getDfsNameServices();
    } else {
      hdfsDir += hdfsIps[0] + ":" + TSFileDescriptor.getInstance().getConfig().getHdfsPort();
    }
    return hdfsDir;
  }

  public String[] getDataDirs() {
    return dataDirs;
  }

  public void setDataDirs(String[] dataDirs) {
    this.dataDirs = dataDirs;
  }

  public String getRpcAddress() {
    return rpcAddress;
  }

  public void setRpcAddress(String rpcAddress) {
    this.rpcAddress = rpcAddress;
  }

  public int getRpcPort() {
    return rpcPort;
  }

  public void setRpcPort(int rpcPort) {
    this.rpcPort = rpcPort;
  }

  public int getInfluxDBRpcPort() {
    return influxDBRpcPort;
  }

  public void setInfluxDBRpcPort(int influxDBRpcPort) {
    this.influxDBRpcPort = influxDBRpcPort;
  }

  public String getTimestampPrecision() {
    return timestampPrecision;
  }

  public void setTimestampPrecision(String timestampPrecision) {
    if (!("ms".equals(timestampPrecision)
        || "us".equals(timestampPrecision)
        || "ns".equals(timestampPrecision))) {
      logger.error(
          "Wrong timestamp precision, please set as: ms, us or ns ! Current is: "
              + timestampPrecision);
      System.exit(-1);
    }
    this.timestampPrecision = timestampPrecision;
  }

  public boolean isEnableDiscardOutOfOrderData() {
    return enableDiscardOutOfOrderData;
  }

  public void setEnableDiscardOutOfOrderData(boolean enableDiscardOutOfOrderData) {
    this.enableDiscardOutOfOrderData = enableDiscardOutOfOrderData;
  }

  public String getSystemDir() {
    return systemDir;
  }

  void setSystemDir(String systemDir) {
    this.systemDir = systemDir;
  }

  public String getLoadTsFileDir() {
    return loadTsFileDir;
  }

  public void setLoadTsFileDir(String loadTsFileDir) {
    this.loadTsFileDir = loadTsFileDir;
  }

  public String getSchemaDir() {
    return schemaDir;
  }

  public void setSchemaDir(String schemaDir) {
    this.schemaDir = schemaDir;
  }

  public String getTracingDir() {
    return tracingDir;
  }

  void setTracingDir(String tracingDir) {
    this.tracingDir = tracingDir;
  }

  public String getQueryDir() {
    return queryDir;
  }

  void setQueryDir(String queryDir) {
    this.queryDir = queryDir;
  }

  public String getConsensusDir() {
    return consensusDir;
  }

  public void setConsensusDir(String consensusDir) {
    this.consensusDir = consensusDir;
    setDataRegionConsensusDir(consensusDir + File.separator + "data_region");
    setSchemaRegionConsensusDir(consensusDir + File.separator + "schema_region");
  }

  public String getDataRegionConsensusDir() {
    return dataRegionConsensusDir;
  }

  public void setDataRegionConsensusDir(String dataRegionConsensusDir) {
    this.dataRegionConsensusDir = dataRegionConsensusDir;
  }

  public String getSchemaRegionConsensusDir() {
    return schemaRegionConsensusDir;
  }

  public void setSchemaRegionConsensusDir(String schemaRegionConsensusDir) {
    this.schemaRegionConsensusDir = schemaRegionConsensusDir;
  }

  public String getExtDir() {
    return extDir;
  }

  public void setExtDir(String extDir) {
    this.extDir = extDir;
  }

  public String getUdfDir() {
    return udfDir;
  }

  public void setUdfDir(String udfDir) {
    this.udfDir = udfDir;
  }

  public String getUdfTemporaryLibDir() {
    return udfTemporaryLibDir;
  }

  public String getTriggerDir() {
    return triggerDir;
  }

  public void setTriggerDir(String triggerDir) {
    this.triggerDir = triggerDir;
  }

  public String getTriggerTemporaryLibDir() {
    return triggerTemporaryLibDir;
  }

  public String getMqttDir() {
    return mqttDir;
  }

  public void setMqttDir(String mqttDir) {
    this.mqttDir = mqttDir;
  }

  public String getExternalPropertiesLoaderDir() {
    return externalPropertiesLoaderDir;
  }

  public void setExternalPropertiesLoaderDir(String externalPropertiesLoaderDir) {
    this.externalPropertiesLoaderDir = externalPropertiesLoaderDir;
  }

  public String getExternalLimiterDir() {
    return externalLimiterDir;
  }

  public void setExternalLimiterDir(String externalLimiterDir) {
    this.externalLimiterDir = externalLimiterDir;
  }

  public String getMultiDirStrategyClassName() {
    return multiDirStrategyClassName;
  }

  void setMultiDirStrategyClassName(String multiDirStrategyClassName) {
    this.multiDirStrategyClassName = multiDirStrategyClassName;
  }

  public void checkMultiDirStrategyClassName() {
    if (isClusterMode
        && !(multiDirStrategyClassName.equals(DEFAULT_MULTI_DIR_STRATEGY)
            || multiDirStrategyClassName.equals(
                MULTI_DIR_STRATEGY_PREFIX + DEFAULT_MULTI_DIR_STRATEGY))) {
      String msg =
          String.format(
              "Cannot set multi_dir_strategy to %s, because cluster mode only allows MaxDiskUsableSpaceFirstStrategy.",
              multiDirStrategyClassName);
      logger.error(msg);
      throw new RuntimeException(msg);
    }
  }

  public int getBatchSize() {
    return batchSize;
  }

  void setBatchSize(int batchSize) {
    this.batchSize = batchSize;
  }

  public int getMaxMemtableNumber() {
    return maxMemtableNumber;
  }

  public void setMaxMemtableNumber(int maxMemtableNumber) {
    this.maxMemtableNumber = maxMemtableNumber;
  }

  public int getConcurrentFlushThread() {
    return concurrentFlushThread;
  }

  void setConcurrentFlushThread(int concurrentFlushThread) {
    this.concurrentFlushThread = concurrentFlushThread;
  }

  public int getConcurrentQueryThread() {
    return concurrentQueryThread;
  }

  public void setConcurrentQueryThread(int concurrentQueryThread) {
    this.concurrentQueryThread = concurrentQueryThread;
  }

  public int getMaxAllowedConcurrentQueries() {
    return maxAllowedConcurrentQueries;
  }

  public void setMaxAllowedConcurrentQueries(int maxAllowedConcurrentQueries) {
    this.maxAllowedConcurrentQueries = maxAllowedConcurrentQueries;
  }

  public int getConcurrentSubRawQueryThread() {
    return concurrentSubRawQueryThread;
  }

  void setConcurrentSubRawQueryThread(int concurrentSubRawQueryThread) {
    this.concurrentSubRawQueryThread = concurrentSubRawQueryThread;
  }

  public long getMaxBytesPerQuery() {
    return allocateMemoryForDataExchange / concurrentQueryThread;
  }

  public int getRawQueryBlockingQueueCapacity() {
    return rawQueryBlockingQueueCapacity;
  }

  public void setRawQueryBlockingQueueCapacity(int rawQueryBlockingQueueCapacity) {
    this.rawQueryBlockingQueueCapacity = rawQueryBlockingQueueCapacity;
  }

  public int getConcurrentWindowEvaluationThread() {
    return concurrentWindowEvaluationThread;
  }

  public void setConcurrentWindowEvaluationThread(int concurrentWindowEvaluationThread) {
    this.concurrentWindowEvaluationThread = concurrentWindowEvaluationThread;
  }

  public int getMaxPendingWindowEvaluationTasks() {
    return maxPendingWindowEvaluationTasks;
  }

  public void setMaxPendingWindowEvaluationTasks(int maxPendingWindowEvaluationTasks) {
    this.maxPendingWindowEvaluationTasks = maxPendingWindowEvaluationTasks;
  }

  public long getSeqTsFileSize() {
    return seqTsFileSize;
  }

  public void setSeqTsFileSize(long seqTsFileSize) {
    this.seqTsFileSize = seqTsFileSize;
  }

  public long getUnSeqTsFileSize() {
    return unSeqTsFileSize;
  }

  public void setUnSeqTsFileSize(long unSeqTsFileSize) {
    this.unSeqTsFileSize = unSeqTsFileSize;
  }

  public int getRpcSelectorThreadNum() {
    return rpcSelectorThreadNum;
  }

  public void setRpcSelectorThreadNum(int rpcSelectorThreadNum) {
    this.rpcSelectorThreadNum = rpcSelectorThreadNum;
  }

  public int getRpcMinConcurrentClientNum() {
    return rpcMinConcurrentClientNum;
  }

  public void setRpcMinConcurrentClientNum(int rpcMinConcurrentClientNum) {
    this.rpcMinConcurrentClientNum = rpcMinConcurrentClientNum;
  }

  public int getRpcMaxConcurrentClientNum() {
    return rpcMaxConcurrentClientNum;
  }

  void setRpcMaxConcurrentClientNum(int rpcMaxConcurrentClientNum) {
    this.rpcMaxConcurrentClientNum = rpcMaxConcurrentClientNum;
  }

  public int getSchemaRegionDeviceNodeCacheSize() {
    return schemaRegionDeviceNodeCacheSize;
  }

  void setSchemaRegionDeviceNodeCacheSize(int schemaRegionDeviceNodeCacheSize) {
    this.schemaRegionDeviceNodeCacheSize = schemaRegionDeviceNodeCacheSize;
  }

  public int getmRemoteSchemaCacheSize() {
    return mRemoteSchemaCacheSize;
  }

  public void setmRemoteSchemaCacheSize(int mRemoteSchemaCacheSize) {
    this.mRemoteSchemaCacheSize = mRemoteSchemaCacheSize;
  }

  public int getMaxNumberOfSyncFileRetry() {
    return maxNumberOfSyncFileRetry;
  }

  public void setMaxNumberOfSyncFileRetry(int maxNumberOfSyncFileRetry) {
    this.maxNumberOfSyncFileRetry = maxNumberOfSyncFileRetry;
  }

  String getLanguageVersion() {
    return languageVersion;
  }

  void setLanguageVersion(String languageVersion) {
    this.languageVersion = languageVersion;
  }

  public String getIoTDBVersion() {
    return IoTDBConstant.VERSION;
  }

  public String getIoTDBMajorVersion() {
    return IoTDBConstant.MAJOR_VERSION;
  }

  public String getIoTDBMajorVersion(String version) {
    return "UNKNOWN".equals(version)
        ? "UNKNOWN"
        : version.split("\\.")[0] + "." + version.split("\\.")[1];
  }

  public String getIpWhiteList() {
    return ipWhiteList;
  }

  public void setIpWhiteList(String ipWhiteList) {
    this.ipWhiteList = ipWhiteList;
  }

  public long getCacheFileReaderClearPeriod() {
    return cacheFileReaderClearPeriod;
  }

  public void setCacheFileReaderClearPeriod(long cacheFileReaderClearPeriod) {
    this.cacheFileReaderClearPeriod = cacheFileReaderClearPeriod;
  }

  public long getQueryTimeoutThreshold() {
    return queryTimeoutThreshold;
  }

  public void setQueryTimeoutThreshold(long queryTimeoutThreshold) {
    this.queryTimeoutThreshold = queryTimeoutThreshold;
  }

  public int getSessionTimeoutThreshold() {
    return sessionTimeoutThreshold;
  }

  public void setSessionTimeoutThreshold(int sessionTimeoutThreshold) {
    this.sessionTimeoutThreshold = sessionTimeoutThreshold;
  }

  public String getRpcImplClassName() {
    return rpcImplClassName;
  }

  public String getInfluxDBImplClassName() {
    return influxdbImplClassName;
  }

  public void setRpcImplClassName(String rpcImplClassName) {
    this.rpcImplClassName = rpcImplClassName;
  }

  public WALMode getWalMode() {
    return walMode;
  }

  public void setWalMode(WALMode walMode) {
    this.walMode = walMode;
  }

  public int getMaxWalNodesNum() {
    return maxWalNodesNum;
  }

  void setMaxWalNodesNum(int maxWalNodesNum) {
    this.maxWalNodesNum = maxWalNodesNum;
  }

  public long getFsyncWalDelayInMs() {
    return fsyncWalDelayInMs;
  }

  void setFsyncWalDelayInMs(long fsyncWalDelayInMs) {
    this.fsyncWalDelayInMs = fsyncWalDelayInMs;
  }

  public int getWalBufferSize() {
    return walBufferSize;
  }

  public void setWalBufferSize(int walBufferSize) {
    this.walBufferSize = walBufferSize;
  }

  public int getWalBufferEntrySize() {
    return walBufferEntrySize;
  }

  void setWalBufferEntrySize(int walBufferEntrySize) {
    this.walBufferEntrySize = walBufferEntrySize;
  }

  public int getWalBufferQueueCapacity() {
    return walBufferQueueCapacity;
  }

  void setWalBufferQueueCapacity(int walBufferQueueCapacity) {
    this.walBufferQueueCapacity = walBufferQueueCapacity;
  }

  public long getWalFileSizeThresholdInByte() {
    return walFileSizeThresholdInByte;
  }

  void setWalFileSizeThresholdInByte(long walFileSizeThresholdInByte) {
    this.walFileSizeThresholdInByte = walFileSizeThresholdInByte;
  }

  public long getCheckpointFileSizeThresholdInByte() {
    return checkpointFileSizeThresholdInByte;
  }

  public void setCheckpointFileSizeThresholdInByte(long checkpointFileSizeThresholdInByte) {
    this.checkpointFileSizeThresholdInByte = checkpointFileSizeThresholdInByte;
  }

  public double getWalMinEffectiveInfoRatio() {
    return walMinEffectiveInfoRatio;
  }

  void setWalMinEffectiveInfoRatio(double walMinEffectiveInfoRatio) {
    this.walMinEffectiveInfoRatio = walMinEffectiveInfoRatio;
  }

  public long getWalMemTableSnapshotThreshold() {
    return walMemTableSnapshotThreshold;
  }

  void setWalMemTableSnapshotThreshold(long walMemTableSnapshotThreshold) {
    this.walMemTableSnapshotThreshold = walMemTableSnapshotThreshold;
  }

  public int getMaxWalMemTableSnapshotNum() {
    return maxWalMemTableSnapshotNum;
  }

  void setMaxWalMemTableSnapshotNum(int maxWalMemTableSnapshotNum) {
    this.maxWalMemTableSnapshotNum = maxWalMemTableSnapshotNum;
  }

  public long getDeleteWalFilesPeriodInMs() {
    return deleteWalFilesPeriodInMs;
  }

  void setDeleteWalFilesPeriodInMs(long deleteWalFilesPeriodInMs) {
    this.deleteWalFilesPeriodInMs = deleteWalFilesPeriodInMs;
  }

  public boolean isChunkBufferPoolEnable() {
    return chunkBufferPoolEnable;
  }

  void setChunkBufferPoolEnable(boolean chunkBufferPoolEnable) {
    this.chunkBufferPoolEnable = chunkBufferPoolEnable;
  }

  public long getMergeIntervalSec() {
    return mergeIntervalSec;
  }

  void setMergeIntervalSec(long mergeIntervalSec) {
    this.mergeIntervalSec = mergeIntervalSec;
  }

  public double getBufferedArraysMemoryProportion() {
    return bufferedArraysMemoryProportion;
  }

  public void setBufferedArraysMemoryProportion(double bufferedArraysMemoryProportion) {
    this.bufferedArraysMemoryProportion = bufferedArraysMemoryProportion;
  }

  public double getFlushProportion() {
    return flushProportion;
  }

  public void setFlushProportion(double flushProportion) {
    this.flushProportion = flushProportion;
  }

  public double getRejectProportion() {
    return rejectProportion;
  }

  public void setRejectProportion(double rejectProportion) {
    this.rejectProportion = rejectProportion;
  }

  public double getWriteMemoryVariationReportProportion() {
    return writeMemoryVariationReportProportion;
  }

  public void setWriteMemoryVariationReportProportion(double writeMemoryVariationReportProportion) {
    this.writeMemoryVariationReportProportion = writeMemoryVariationReportProportion;
  }

  public long getAllocateMemoryForStorageEngine() {
    return allocateMemoryForStorageEngine;
  }

  public void setAllocateMemoryForStorageEngine(long allocateMemoryForStorageEngine) {
    this.allocateMemoryForStorageEngine = allocateMemoryForStorageEngine;
  }

  public long getAllocateMemoryForSchema() {
    return allocateMemoryForSchema;
  }

  public long getAllocateMemoryForConsensus() {
    return allocateMemoryForConsensus;
  }

  public void setAllocateMemoryForSchema(long allocateMemoryForSchema) {
    this.allocateMemoryForSchema = allocateMemoryForSchema;
  }

  public void setAllocateMemoryForConsensus(long allocateMemoryForConsensus) {
    this.allocateMemoryForConsensus = allocateMemoryForConsensus;
  }

  public long getAllocateMemoryForRead() {
    return allocateMemoryForRead;
  }

  void setAllocateMemoryForRead(long allocateMemoryForRead) {
    this.allocateMemoryForRead = allocateMemoryForRead;
  }

  public long getAllocateMemoryForFree() {
    return Runtime.getRuntime().maxMemory()
        - allocateMemoryForStorageEngine
        - allocateMemoryForRead
        - allocateMemoryForSchema;
  }

  public boolean isEnableExternalSort() {
    return enableExternalSort;
  }

  void setEnableExternalSort(boolean enableExternalSort) {
    this.enableExternalSort = enableExternalSort;
  }

  public int getExternalSortThreshold() {
    return externalSortThreshold;
  }

  void setExternalSortThreshold(int externalSortThreshold) {
    this.externalSortThreshold = externalSortThreshold;
  }

  public boolean isEnablePartialInsert() {
    return enablePartialInsert;
  }

  public void setEnablePartialInsert(boolean enablePartialInsert) {
    this.enablePartialInsert = enablePartialInsert;
  }

  public int getConcurrentCompactionThread() {
    return concurrentCompactionThread;
  }

  public void setConcurrentCompactionThread(int concurrentCompactionThread) {
    this.concurrentCompactionThread = concurrentCompactionThread;
  }

  public int getContinuousQueryThreadNum() {
    return continuousQueryThreadNum;
  }

  public void setContinuousQueryThreadNum(int continuousQueryThreadNum) {
    this.continuousQueryThreadNum = continuousQueryThreadNum;
  }

  public int getMaxPendingContinuousQueryTasks() {
    return maxPendingContinuousQueryTasks;
  }

  public void setMaxPendingContinuousQueryTasks(int maxPendingContinuousQueryTasks) {
    this.maxPendingContinuousQueryTasks = maxPendingContinuousQueryTasks;
  }

  public long getContinuousQueryMinimumEveryInterval() {
    return continuousQueryMinimumEveryInterval;
  }

  public void setContinuousQueryMinimumEveryInterval(long minimumEveryInterval) {
    this.continuousQueryMinimumEveryInterval = minimumEveryInterval;
  }

  public int getCqlogBufferSize() {
    return cqlogBufferSize;
  }

  public void setCqlogBufferSize(int cqlogBufferSize) {
    this.cqlogBufferSize = cqlogBufferSize;
  }

  public void setSelectIntoInsertTabletPlanRowLimit(int selectIntoInsertTabletPlanRowLimit) {
    this.selectIntoInsertTabletPlanRowLimit = selectIntoInsertTabletPlanRowLimit;
  }

  public int getSelectIntoInsertTabletPlanRowLimit() {
    return selectIntoInsertTabletPlanRowLimit;
  }

  public int getInsertMultiTabletEnableMultithreadingColumnThreshold() {
    return insertMultiTabletEnableMultithreadingColumnThreshold;
  }

  public void setInsertMultiTabletEnableMultithreadingColumnThreshold(
      int insertMultiTabletEnableMultithreadingColumnThreshold) {
    this.insertMultiTabletEnableMultithreadingColumnThreshold =
        insertMultiTabletEnableMultithreadingColumnThreshold;
  }

  public int getCompactionWriteThroughputMbPerSec() {
    return compactionWriteThroughputMbPerSec;
  }

  public void setCompactionWriteThroughputMbPerSec(int compactionWriteThroughputMbPerSec) {
    this.compactionWriteThroughputMbPerSec = compactionWriteThroughputMbPerSec;
  }

  public boolean isEnableMemControl() {
    return enableMemControl;
  }

  public void setEnableMemControl(boolean enableMemControl) {
    this.enableMemControl = enableMemControl;
  }

  public long getMemtableSizeThreshold() {
    return memtableSizeThreshold;
  }

  public void setMemtableSizeThreshold(long memtableSizeThreshold) {
    this.memtableSizeThreshold = memtableSizeThreshold;
  }

  public boolean isEnableTimedFlushSeqMemtable() {
    return enableTimedFlushSeqMemtable;
  }

  public void setEnableTimedFlushSeqMemtable(boolean enableTimedFlushSeqMemtable) {
    this.enableTimedFlushSeqMemtable = enableTimedFlushSeqMemtable;
  }

  public long getSeqMemtableFlushInterval() {
    return seqMemtableFlushInterval;
  }

  public void setSeqMemtableFlushInterval(long seqMemtableFlushInterval) {
    this.seqMemtableFlushInterval = seqMemtableFlushInterval;
  }

  public long getSeqMemtableFlushCheckInterval() {
    return seqMemtableFlushCheckInterval;
  }

  public void setSeqMemtableFlushCheckInterval(long seqMemtableFlushCheckInterval) {
    this.seqMemtableFlushCheckInterval = seqMemtableFlushCheckInterval;
  }

  public boolean isEnableTimedFlushUnseqMemtable() {
    return enableTimedFlushUnseqMemtable;
  }

  public void setEnableTimedFlushUnseqMemtable(boolean enableTimedFlushUnseqMemtable) {
    this.enableTimedFlushUnseqMemtable = enableTimedFlushUnseqMemtable;
  }

  public long getUnseqMemtableFlushInterval() {
    return unseqMemtableFlushInterval;
  }

  public void setUnseqMemtableFlushInterval(long unseqMemtableFlushInterval) {
    this.unseqMemtableFlushInterval = unseqMemtableFlushInterval;
  }

  public long getUnseqMemtableFlushCheckInterval() {
    return unseqMemtableFlushCheckInterval;
  }

  public void setUnseqMemtableFlushCheckInterval(long unseqMemtableFlushCheckInterval) {
    this.unseqMemtableFlushCheckInterval = unseqMemtableFlushCheckInterval;
  }

  public TVListSortAlgorithm getTvListSortAlgorithm() {
    return tvListSortAlgorithm;
  }

  public void setTvListSortAlgorithm(TVListSortAlgorithm tvListSortAlgorithm) {
    this.tvListSortAlgorithm = tvListSortAlgorithm;
  }

  public int getAvgSeriesPointNumberThreshold() {
    return avgSeriesPointNumberThreshold;
  }

  public void setAvgSeriesPointNumberThreshold(int avgSeriesPointNumberThreshold) {
    this.avgSeriesPointNumberThreshold = avgSeriesPointNumberThreshold;
  }

  public long getCrossCompactionFileSelectionTimeBudget() {
    return crossCompactionFileSelectionTimeBudget;
  }

  void setCrossCompactionFileSelectionTimeBudget(long crossCompactionFileSelectionTimeBudget) {
    this.crossCompactionFileSelectionTimeBudget = crossCompactionFileSelectionTimeBudget;
  }

  public boolean isRpcThriftCompressionEnable() {
    return rpcThriftCompressionEnable;
  }

  public void setRpcThriftCompressionEnable(boolean rpcThriftCompressionEnable) {
    this.rpcThriftCompressionEnable = rpcThriftCompressionEnable;
  }

  public boolean isMetaDataCacheEnable() {
    return metaDataCacheEnable;
  }

  public void setMetaDataCacheEnable(boolean metaDataCacheEnable) {
    this.metaDataCacheEnable = metaDataCacheEnable;
  }

  public long getAllocateMemoryForBloomFilterCache() {
    return allocateMemoryForBloomFilterCache;
  }

  public void setAllocateMemoryForBloomFilterCache(long allocateMemoryForBloomFilterCache) {
    this.allocateMemoryForBloomFilterCache = allocateMemoryForBloomFilterCache;
  }

  public long getAllocateMemoryForTimeSeriesMetaDataCache() {
    return allocateMemoryForTimeSeriesMetaDataCache;
  }

  public void setAllocateMemoryForTimeSeriesMetaDataCache(
      long allocateMemoryForTimeSeriesMetaDataCache) {
    this.allocateMemoryForTimeSeriesMetaDataCache = allocateMemoryForTimeSeriesMetaDataCache;
  }

  public long getAllocateMemoryForChunkCache() {
    return allocateMemoryForChunkCache;
  }

  public void setAllocateMemoryForChunkCache(long allocateMemoryForChunkCache) {
    this.allocateMemoryForChunkCache = allocateMemoryForChunkCache;
  }

  public long getAllocateMemoryForCoordinator() {
    return allocateMemoryForCoordinator;
  }

  public void setAllocateMemoryForCoordinator(long allocateMemoryForCoordinator) {
    this.allocateMemoryForCoordinator = allocateMemoryForCoordinator;
  }

  public long getAllocateMemoryForOperators() {
    return allocateMemoryForOperators;
  }

  public void setAllocateMemoryForOperators(long allocateMemoryForOperators) {
    this.allocateMemoryForOperators = allocateMemoryForOperators;
  }

  public long getAllocateMemoryForDataExchange() {
    return allocateMemoryForDataExchange;
  }

  public void setAllocateMemoryForDataExchange(long allocateMemoryForDataExchange) {
    this.allocateMemoryForDataExchange = allocateMemoryForDataExchange;
  }

  public long getAllocateMemoryForTimeIndex() {
    return allocateMemoryForTimeIndex;
  }

  public void setAllocateMemoryForTimeIndex(long allocateMemoryForTimeIndex) {
    this.allocateMemoryForTimeIndex = allocateMemoryForTimeIndex;
  }

  public boolean isEnableQueryMemoryEstimation() {
    return enableQueryMemoryEstimation;
  }

  public void setEnableQueryMemoryEstimation(boolean enableQueryMemoryEstimation) {
    this.enableQueryMemoryEstimation = enableQueryMemoryEstimation;
  }

  public boolean isLastCacheEnabled() {
    return lastCacheEnable;
  }

  public void setEnableLastCache(boolean lastCacheEnable) {
    this.lastCacheEnable = lastCacheEnable;
  }

  public boolean isEnableWatermark() {
    return enableWatermark;
  }

  public void setEnableWatermark(boolean enableWatermark) {
    this.enableWatermark = enableWatermark;
  }

  public String getWatermarkSecretKey() {
    return watermarkSecretKey;
  }

  public void setWatermarkSecretKey(String watermarkSecretKey) {
    this.watermarkSecretKey = watermarkSecretKey;
  }

  public String getWatermarkBitString() {
    return watermarkBitString;
  }

  public void setWatermarkBitString(String watermarkBitString) {
    this.watermarkBitString = watermarkBitString;
  }

  String getWatermarkMethod() {
    return this.watermarkMethod;
  }

  public void setWatermarkMethod(String watermarkMethod) {
    this.watermarkMethod = watermarkMethod;
  }

  public String getWatermarkMethodName() {
    return watermarkMethod.split("\\(")[0];
  }

  public int getWatermarkParamMarkRate() {
    return Integer.parseInt(getWatermarkParamValue("embed_row_cycle", "5"));
  }

  public int getWatermarkParamMaxRightBit() {
    return Integer.parseInt(getWatermarkParamValue("embed_lsb_num", "5"));
  }

  private String getWatermarkParamValue(String key, String defaultValue) {
    String res = getWatermarkParamValue(key);
    if (res != null) {
      return res;
    }
    return defaultValue;
  }

  private String getWatermarkParamValue(String key) {
    String pattern = key + "=(\\w*)";
    Pattern r = Pattern.compile(pattern);
    Matcher m = r.matcher(watermarkMethod);
    if (m.find() && m.groupCount() > 0) {
      return m.group(1);
    }
    return null;
  }

  public boolean isAutoCreateSchemaEnabled() {
    return enableAutoCreateSchema;
  }

  public void setAutoCreateSchemaEnabled(boolean enableAutoCreateSchema) {
    this.enableAutoCreateSchema = enableAutoCreateSchema;
  }

  public TSDataType getBooleanStringInferType() {
    return booleanStringInferType;
  }

  public void setBooleanStringInferType(TSDataType booleanStringInferType) {
    this.booleanStringInferType = booleanStringInferType;
  }

  public TSDataType getIntegerStringInferType() {
    return integerStringInferType;
  }

  public void setIntegerStringInferType(TSDataType integerStringInferType) {
    this.integerStringInferType = integerStringInferType;
  }

  public void setLongStringInferType(TSDataType longStringInferType) {
    this.longStringInferType = longStringInferType;
  }

  public TSDataType getLongStringInferType() {
    return longStringInferType;
  }

  public TSDataType getFloatingStringInferType() {
    return floatingStringInferType;
  }

  public void setFloatingStringInferType(TSDataType floatingNumberStringInferType) {
    this.floatingStringInferType = floatingNumberStringInferType;
  }

  public TSDataType getNanStringInferType() {
    return nanStringInferType;
  }

  public void setNanStringInferType(TSDataType nanStringInferType) {
    if (nanStringInferType != TSDataType.DOUBLE
        && nanStringInferType != TSDataType.FLOAT
        && nanStringInferType != TSDataType.TEXT) {
      throw new IllegalArgumentException(
          "Config Property nan_string_infer_type can only be FLOAT, DOUBLE or TEXT but is "
              + nanStringInferType);
    }
    this.nanStringInferType = nanStringInferType;
  }

  public int getDefaultStorageGroupLevel() {
    return defaultStorageGroupLevel;
  }

  void setDefaultStorageGroupLevel(int defaultStorageGroupLevel) {
    this.defaultStorageGroupLevel = defaultStorageGroupLevel;
  }

  public TSEncoding getDefaultBooleanEncoding() {
    return defaultBooleanEncoding;
  }

  public void setDefaultBooleanEncoding(TSEncoding defaultBooleanEncoding) {
    this.defaultBooleanEncoding = defaultBooleanEncoding;
  }

  void setDefaultBooleanEncoding(String defaultBooleanEncoding) {
    this.defaultBooleanEncoding = TSEncoding.valueOf(defaultBooleanEncoding);
  }

  public TSEncoding getDefaultInt32Encoding() {
    return defaultInt32Encoding;
  }

  public void setDefaultInt32Encoding(TSEncoding defaultInt32Encoding) {
    this.defaultInt32Encoding = defaultInt32Encoding;
  }

  void setDefaultInt32Encoding(String defaultInt32Encoding) {
    this.defaultInt32Encoding = TSEncoding.valueOf(defaultInt32Encoding);
  }

  public TSEncoding getDefaultInt64Encoding() {
    return defaultInt64Encoding;
  }

  public void setDefaultInt64Encoding(TSEncoding defaultInt64Encoding) {
    this.defaultInt64Encoding = defaultInt64Encoding;
  }

  void setDefaultInt64Encoding(String defaultInt64Encoding) {
    this.defaultInt64Encoding = TSEncoding.valueOf(defaultInt64Encoding);
  }

  public TSEncoding getDefaultFloatEncoding() {
    return defaultFloatEncoding;
  }

  public void setDefaultFloatEncoding(TSEncoding defaultFloatEncoding) {
    this.defaultFloatEncoding = defaultFloatEncoding;
  }

  void setDefaultFloatEncoding(String defaultFloatEncoding) {
    this.defaultFloatEncoding = TSEncoding.valueOf(defaultFloatEncoding);
  }

  public TSEncoding getDefaultDoubleEncoding() {
    return defaultDoubleEncoding;
  }

  public void setDefaultDoubleEncoding(TSEncoding defaultDoubleEncoding) {
    this.defaultDoubleEncoding = defaultDoubleEncoding;
  }

  void setDefaultDoubleEncoding(String defaultDoubleEncoding) {
    this.defaultDoubleEncoding = TSEncoding.valueOf(defaultDoubleEncoding);
  }

  public TSEncoding getDefaultTextEncoding() {
    return defaultTextEncoding;
  }

  public void setDefaultTextEncoding(TSEncoding defaultTextEncoding) {
    this.defaultTextEncoding = defaultTextEncoding;
  }

  void setDefaultTextEncoding(String defaultTextEncoding) {
    this.defaultTextEncoding = TSEncoding.valueOf(defaultTextEncoding);
  }

  FSType getTsFileStorageFs() {
    return tsFileStorageFs;
  }

  void setTsFileStorageFs(String tsFileStorageFs) {
    this.tsFileStorageFs = FSType.valueOf(tsFileStorageFs);
  }

  String getCoreSitePath() {
    return coreSitePath;
  }

  void setCoreSitePath(String coreSitePath) {
    this.coreSitePath = coreSitePath;
  }

  String getHdfsSitePath() {
    return hdfsSitePath;
  }

  void setHdfsSitePath(String hdfsSitePath) {
    this.hdfsSitePath = hdfsSitePath;
  }

  public String[] getHdfsIp() {
    return hdfsIp.split(",");
  }

  String getRawHDFSIp() {
    return hdfsIp;
  }

  void setHdfsIp(String[] hdfsIp) {
    this.hdfsIp = String.join(",", hdfsIp);
  }

  String getHdfsPort() {
    return hdfsPort;
  }

  void setHdfsPort(String hdfsPort) {
    this.hdfsPort = hdfsPort;
  }

  public int getUpgradeThreadNum() {
    return upgradeThreadNum;
  }

  public int getSettleThreadNum() {
    return settleThreadNum;
  }

  void setUpgradeThreadNum(int upgradeThreadNum) {
    this.upgradeThreadNum = upgradeThreadNum;
  }

  String getDfsNameServices() {
    return dfsNameServices;
  }

  void setDfsNameServices(String dfsNameServices) {
    this.dfsNameServices = dfsNameServices;
  }

  public String[] getDfsHaNamenodes() {
    return dfsHaNamenodes.split(",");
  }

  String getRawDfsHaNamenodes() {
    return dfsHaNamenodes;
  }

  void setDfsHaNamenodes(String[] dfsHaNamenodes) {
    this.dfsHaNamenodes = String.join(",", dfsHaNamenodes);
  }

  boolean isDfsHaAutomaticFailoverEnabled() {
    return dfsHaAutomaticFailoverEnabled;
  }

  void setDfsHaAutomaticFailoverEnabled(boolean dfsHaAutomaticFailoverEnabled) {
    this.dfsHaAutomaticFailoverEnabled = dfsHaAutomaticFailoverEnabled;
  }

  String getDfsClientFailoverProxyProvider() {
    return dfsClientFailoverProxyProvider;
  }

  void setDfsClientFailoverProxyProvider(String dfsClientFailoverProxyProvider) {
    this.dfsClientFailoverProxyProvider = dfsClientFailoverProxyProvider;
  }

  boolean isUseKerberos() {
    return useKerberos;
  }

  void setUseKerberos(boolean useKerberos) {
    this.useKerberos = useKerberos;
  }

  String getKerberosKeytabFilePath() {
    return kerberosKeytabFilePath;
  }

  void setKerberosKeytabFilePath(String kerberosKeytabFilePath) {
    this.kerberosKeytabFilePath = kerberosKeytabFilePath;
  }

  String getKerberosPrincipal() {
    return kerberosPrincipal;
  }

  void setKerberosPrincipal(String kerberosPrincipal) {
    this.kerberosPrincipal = kerberosPrincipal;
  }

  public int getThriftServerAwaitTimeForStopService() {
    return thriftServerAwaitTimeForStopService;
  }

  public void setThriftServerAwaitTimeForStopService(int thriftServerAwaitTimeForStopService) {
    this.thriftServerAwaitTimeForStopService = thriftServerAwaitTimeForStopService;
  }

  public boolean isEnableMQTTService() {
    return enableMQTTService;
  }

  public void setEnableMQTTService(boolean enableMQTTService) {
    this.enableMQTTService = enableMQTTService;
  }

  public String getMqttHost() {
    return mqttHost;
  }

  public void setMqttHost(String mqttHost) {
    this.mqttHost = mqttHost;
  }

  public int getMqttPort() {
    return mqttPort;
  }

  public void setMqttPort(int mqttPort) {
    this.mqttPort = mqttPort;
  }

  public int getMqttHandlerPoolSize() {
    return mqttHandlerPoolSize;
  }

  public void setMqttHandlerPoolSize(int mqttHandlerPoolSize) {
    this.mqttHandlerPoolSize = mqttHandlerPoolSize;
  }

  public String getMqttPayloadFormatter() {
    return mqttPayloadFormatter;
  }

  public void setMqttPayloadFormatter(String mqttPayloadFormatter) {
    this.mqttPayloadFormatter = mqttPayloadFormatter;
  }

  public int getMqttMaxMessageSize() {
    return mqttMaxMessageSize;
  }

  public void setMqttMaxMessageSize(int mqttMaxMessageSize) {
    this.mqttMaxMessageSize = mqttMaxMessageSize;
  }

  public int getTagAttributeTotalSize() {
    return tagAttributeTotalSize;
  }

  public void setTagAttributeTotalSize(int tagAttributeTotalSize) {
    this.tagAttributeTotalSize = tagAttributeTotalSize;
  }

  public int getTagAttributeFlushInterval() {
    return tagAttributeFlushInterval;
  }

  public void setTagAttributeFlushInterval(int tagAttributeFlushInterval) {
    this.tagAttributeFlushInterval = tagAttributeFlushInterval;
  }

  public int getPrimitiveArraySize() {
    return primitiveArraySize;
  }

  public void setPrimitiveArraySize(int primitiveArraySize) {
    this.primitiveArraySize = primitiveArraySize;
  }

  public long getStartUpNanosecond() {
    return startUpNanosecond;
  }

  public int getThriftMaxFrameSize() {
    return thriftMaxFrameSize;
  }

  public void setThriftMaxFrameSize(int thriftMaxFrameSize) {
    this.thriftMaxFrameSize = thriftMaxFrameSize;
    RpcTransportFactory.setThriftMaxFrameSize(this.thriftMaxFrameSize);
  }

  public int getThriftDefaultBufferSize() {
    return thriftDefaultBufferSize;
  }

  public void setThriftDefaultBufferSize(int thriftDefaultBufferSize) {
    this.thriftDefaultBufferSize = thriftDefaultBufferSize;
    RpcTransportFactory.setDefaultBufferCapacity(this.thriftDefaultBufferSize);
  }

  public int getMaxQueryDeduplicatedPathNum() {
    return maxQueryDeduplicatedPathNum;
  }

  public void setMaxQueryDeduplicatedPathNum(int maxQueryDeduplicatedPathNum) {
    this.maxQueryDeduplicatedPathNum = maxQueryDeduplicatedPathNum;
  }

  public int getCheckPeriodWhenInsertBlocked() {
    return checkPeriodWhenInsertBlocked;
  }

  public void setCheckPeriodWhenInsertBlocked(int checkPeriodWhenInsertBlocked) {
    this.checkPeriodWhenInsertBlocked = checkPeriodWhenInsertBlocked;
  }

  public int getMaxWaitingTimeWhenInsertBlocked() {
    return maxWaitingTimeWhenInsertBlockedInMs;
  }

  public void setMaxWaitingTimeWhenInsertBlocked(int maxWaitingTimeWhenInsertBlocked) {
    this.maxWaitingTimeWhenInsertBlockedInMs = maxWaitingTimeWhenInsertBlocked;
  }

  public int getFrequencyIntervalInMinute() {
    return frequencyIntervalInMinute;
  }

  public void setFrequencyIntervalInMinute(int frequencyIntervalInMinute) {
    this.frequencyIntervalInMinute = frequencyIntervalInMinute;
  }

  public long getSlowQueryThreshold() {
    return slowQueryThreshold;
  }

  public void setSlowQueryThreshold(long slowQueryThreshold) {
    this.slowQueryThreshold = slowQueryThreshold;
  }

  public boolean isEnableIndex() {
    return enableIndex;
  }

  public void setEnableIndex(boolean enableIndex) {
    this.enableIndex = enableIndex;
  }

  void setConcurrentIndexBuildThread(int concurrentIndexBuildThread) {
    this.concurrentIndexBuildThread = concurrentIndexBuildThread;
  }

  public int getConcurrentIndexBuildThread() {
    return concurrentIndexBuildThread;
  }

  public String getIndexRootFolder() {
    return indexRootFolder;
  }

  public void setIndexRootFolder(String indexRootFolder) {
    this.indexRootFolder = indexRootFolder;
  }

  public int getDefaultIndexWindowRange() {
    return defaultIndexWindowRange;
  }

  public void setDefaultIndexWindowRange(int defaultIndexWindowRange) {
    this.defaultIndexWindowRange = defaultIndexWindowRange;
  }

  public int getDataRegionNum() {
    return dataRegionNum;
  }

  public void setDataRegionNum(int dataRegionNum) {
    this.dataRegionNum = dataRegionNum;
  }

  public long getRecoveryLogIntervalInMs() {
    return recoveryLogIntervalInMs;
  }

  public void setRecoveryLogIntervalInMs(long recoveryLogIntervalInMs) {
    this.recoveryLogIntervalInMs = recoveryLogIntervalInMs;
  }

  public boolean isRpcAdvancedCompressionEnable() {
    return rpcAdvancedCompressionEnable;
  }

  public void setRpcAdvancedCompressionEnable(boolean rpcAdvancedCompressionEnable) {
    this.rpcAdvancedCompressionEnable = rpcAdvancedCompressionEnable;
    RpcTransportFactory.setUseSnappy(this.rpcAdvancedCompressionEnable);
  }

  public int getMlogBufferSize() {
    return mlogBufferSize;
  }

  public void setMlogBufferSize(int mlogBufferSize) {
    this.mlogBufferSize = mlogBufferSize;
  }

  public long getSyncMlogPeriodInMs() {
    return syncMlogPeriodInMs;
  }

  public void setSyncMlogPeriodInMs(long syncMlogPeriodInMs) {
    this.syncMlogPeriodInMs = syncMlogPeriodInMs;
  }

  public int getTlogBufferSize() {
    return tlogBufferSize;
  }

  public void setTlogBufferSize(int tlogBufferSize) {
    this.tlogBufferSize = tlogBufferSize;
  }

  public boolean isEnableRpcService() {
    return enableRpcService;
  }

  public void setEnableRpcService(boolean enableRpcService) {
    this.enableRpcService = enableRpcService;
  }

  public boolean isEnableInfluxDBRpcService() {
    return enableInfluxDBRpcService;
  }

  public void setEnableInfluxDBRpcService(boolean enableInfluxDBRpcService) {
    this.enableInfluxDBRpcService = enableInfluxDBRpcService;
  }

  public int getIoTaskQueueSizeForFlushing() {
    return ioTaskQueueSizeForFlushing;
  }

  public void setIoTaskQueueSizeForFlushing(int ioTaskQueueSizeForFlushing) {
    this.ioTaskQueueSizeForFlushing = ioTaskQueueSizeForFlushing;
  }

  public boolean isEnableSeqSpaceCompaction() {
    return enableSeqSpaceCompaction;
  }

  public void setEnableSeqSpaceCompaction(boolean enableSeqSpaceCompaction) {
    this.enableSeqSpaceCompaction = enableSeqSpaceCompaction;
  }

  public boolean isEnableUnseqSpaceCompaction() {
    return enableUnseqSpaceCompaction;
  }

  public void setEnableUnseqSpaceCompaction(boolean enableUnseqSpaceCompaction) {
    this.enableUnseqSpaceCompaction = enableUnseqSpaceCompaction;
  }

  public boolean isEnableCrossSpaceCompaction() {
    return enableCrossSpaceCompaction;
  }

  public void setEnableCrossSpaceCompaction(boolean enableCrossSpaceCompaction) {
    this.enableCrossSpaceCompaction = enableCrossSpaceCompaction;
  }

  public InnerSequenceCompactionSelector getInnerSequenceCompactionSelector() {
    return innerSequenceCompactionSelector;
  }

  public void setInnerSequenceCompactionSelector(
      InnerSequenceCompactionSelector innerSequenceCompactionSelector) {
    this.innerSequenceCompactionSelector = innerSequenceCompactionSelector;
  }

  public InnerUnsequenceCompactionSelector getInnerUnsequenceCompactionSelector() {
    return innerUnsequenceCompactionSelector;
  }

  public void setInnerUnsequenceCompactionSelector(
      InnerUnsequenceCompactionSelector innerUnsequenceCompactionSelector) {
    this.innerUnsequenceCompactionSelector = innerUnsequenceCompactionSelector;
  }

  public InnerSeqCompactionPerformer getInnerSeqCompactionPerformer() {
    return innerSeqCompactionPerformer;
  }

  public void setInnerSeqCompactionPerformer(
      InnerSeqCompactionPerformer innerSeqCompactionPerformer) {
    this.innerSeqCompactionPerformer = innerSeqCompactionPerformer;
  }

  public InnerUnseqCompactionPerformer getInnerUnseqCompactionPerformer() {
    return innerUnseqCompactionPerformer;
  }

  public void setInnerUnseqCompactionPerformer(
      InnerUnseqCompactionPerformer innerUnseqCompactionPerformer) {
    this.innerUnseqCompactionPerformer = innerUnseqCompactionPerformer;
  }

  public CrossCompactionSelector getCrossCompactionSelector() {
    return crossCompactionSelector;
  }

  public void setCrossCompactionSelector(CrossCompactionSelector crossCompactionSelector) {
    this.crossCompactionSelector = crossCompactionSelector;
  }

  public CrossCompactionPerformer getCrossCompactionPerformer() {
    return crossCompactionPerformer;
  }

  public void setCrossCompactionPerformer(CrossCompactionPerformer crossCompactionPerformer) {
    this.crossCompactionPerformer = crossCompactionPerformer;
  }

  public CompactionPriority getCompactionPriority() {
    return compactionPriority;
  }

  public void setCompactionPriority(CompactionPriority compactionPriority) {
    this.compactionPriority = compactionPriority;
  }

  public long getTargetCompactionFileSize() {
    return targetCompactionFileSize;
  }

  public void setTargetCompactionFileSize(long targetCompactionFileSize) {
    this.targetCompactionFileSize = targetCompactionFileSize;
  }

  public long getTargetChunkSize() {
    return targetChunkSize;
  }

  public void setTargetChunkSize(long targetChunkSize) {
    this.targetChunkSize = targetChunkSize;
  }

  public long getChunkSizeLowerBoundInCompaction() {
    return chunkSizeLowerBoundInCompaction;
  }

  public void setChunkSizeLowerBoundInCompaction(long chunkSizeLowerBoundInCompaction) {
    this.chunkSizeLowerBoundInCompaction = chunkSizeLowerBoundInCompaction;
  }

  public long getTargetChunkPointNum() {
    return targetChunkPointNum;
  }

  public void setTargetChunkPointNum(long targetChunkPointNum) {
    this.targetChunkPointNum = targetChunkPointNum;
  }

  public long getChunkPointNumLowerBoundInCompaction() {
    return chunkPointNumLowerBoundInCompaction;
  }

  public void setChunkPointNumLowerBoundInCompaction(long chunkPointNumLowerBoundInCompaction) {
    this.chunkPointNumLowerBoundInCompaction = chunkPointNumLowerBoundInCompaction;
  }

  public long getCompactionAcquireWriteLockTimeout() {
    return compactionAcquireWriteLockTimeout;
  }

  public void setCompactionAcquireWriteLockTimeout(long compactionAcquireWriteLockTimeout) {
    this.compactionAcquireWriteLockTimeout = compactionAcquireWriteLockTimeout;
  }

  public long getCompactionScheduleIntervalInMs() {
    return compactionScheduleIntervalInMs;
  }

  public void setCompactionScheduleIntervalInMs(long compactionScheduleIntervalInMs) {
    this.compactionScheduleIntervalInMs = compactionScheduleIntervalInMs;
  }

  public int getMaxInnerCompactionCandidateFileNum() {
    return maxInnerCompactionCandidateFileNum;
  }

  public void setMaxInnerCompactionCandidateFileNum(int maxInnerCompactionCandidateFileNum) {
    this.maxInnerCompactionCandidateFileNum = maxInnerCompactionCandidateFileNum;
  }

  public int getMaxCrossCompactionCandidateFileNum() {
    return maxCrossCompactionCandidateFileNum;
  }

  public void setMaxCrossCompactionCandidateFileNum(int maxCrossCompactionCandidateFileNum) {
    this.maxCrossCompactionCandidateFileNum = maxCrossCompactionCandidateFileNum;
  }

  public long getMaxCrossCompactionCandidateFileSize() {
    return maxCrossCompactionCandidateFileSize;
  }

  public void setMaxCrossCompactionCandidateFileSize(long maxCrossCompactionCandidateFileSize) {
    this.maxCrossCompactionCandidateFileSize = maxCrossCompactionCandidateFileSize;
  }

  public long getCompactionSubmissionIntervalInMs() {
    return compactionSubmissionIntervalInMs;
  }

  public void setCompactionSubmissionIntervalInMs(long interval) {
    compactionSubmissionIntervalInMs = interval;
  }

  public int getSubCompactionTaskNum() {
    return subCompactionTaskNum;
  }

  public void setSubCompactionTaskNum(int subCompactionTaskNum) {
    this.subCompactionTaskNum = subCompactionTaskNum;
  }

  public String getDeviceIDTransformationMethod() {
    return deviceIDTransformationMethod;
  }

  public void setDeviceIDTransformationMethod(String deviceIDTransformationMethod) {
    this.deviceIDTransformationMethod = deviceIDTransformationMethod;
  }

  public boolean isEnableIDTable() {
    return enableIDTable;
  }

  public void setEnableIDTable(boolean enableIDTable) {
    this.enableIDTable = enableIDTable;
  }

  public boolean isEnableIDTableLogFile() {
    return enableIDTableLogFile;
  }

  public void setEnableIDTableLogFile(boolean enableIDTableLogFile) {
    this.enableIDTableLogFile = enableIDTableLogFile;
  }

  public String getSchemaEngineMode() {
    return schemaEngineMode;
  }

  public void setSchemaEngineMode(String schemaEngineMode) {
    this.schemaEngineMode = schemaEngineMode;
  }

  public int getCachedMNodeSizeInSchemaFileMode() {
    return cachedMNodeSizeInSchemaFileMode;
  }

  public void setCachedMNodeSizeInSchemaFileMode(int cachedMNodeSizeInSchemaFileMode) {
    this.cachedMNodeSizeInSchemaFileMode = cachedMNodeSizeInSchemaFileMode;
  }

  public short getMinimumSegmentInSchemaFile() {
    return minimumSegmentInSchemaFile;
  }

  public void setMinimumSegmentInSchemaFile(short minimumSegmentInSchemaFile) {
    this.minimumSegmentInSchemaFile = minimumSegmentInSchemaFile;
  }

  public int getPageCacheSizeInSchemaFile() {
    return pageCacheSizeInSchemaFile;
  }

  public void setPageCacheSizeInSchemaFile(int pageCacheSizeInSchemaFile) {
    this.pageCacheSizeInSchemaFile = pageCacheSizeInSchemaFile;
  }

  public String getInternalAddress() {
    return internalAddress;
  }

  public void setInternalAddress(String internalAddress) {
    this.internalAddress = internalAddress;
  }

  public int getInternalPort() {
    return internalPort;
  }

  public void setInternalPort(int internalPort) {
    this.internalPort = internalPort;
  }

  public int getDataRegionConsensusPort() {
    return dataRegionConsensusPort;
  }

  public void setDataRegionConsensusPort(int dataRegionConsensusPort) {
    this.dataRegionConsensusPort = dataRegionConsensusPort;
  }

  public int getSchemaRegionConsensusPort() {
    return schemaRegionConsensusPort;
  }

  public void setSchemaRegionConsensusPort(int schemaRegionConsensusPort) {
    this.schemaRegionConsensusPort = schemaRegionConsensusPort;
  }

  public List<TEndPoint> getTargetConfigNodeList() {
    return targetConfigNodeList;
  }

  public void setTargetConfigNodeList(List<TEndPoint> targetConfigNodeList) {
    this.targetConfigNodeList = targetConfigNodeList;
  }

  public long getJoinClusterTimeOutMs() {
    return joinClusterTimeOutMs;
  }

  public void setJoinClusterTimeOutMs(long joinClusterTimeOutMs) {
    this.joinClusterTimeOutMs = joinClusterTimeOutMs;
  }

  public String getDataRegionConsensusProtocolClass() {
    return dataRegionConsensusProtocolClass;
  }

  public void setDataRegionConsensusProtocolClass(String dataRegionConsensusProtocolClass) {
    this.dataRegionConsensusProtocolClass = dataRegionConsensusProtocolClass;
  }

  public String getSchemaRegionConsensusProtocolClass() {
    return schemaRegionConsensusProtocolClass;
  }

  public void setSchemaRegionConsensusProtocolClass(String schemaRegionConsensusProtocolClass) {
    this.schemaRegionConsensusProtocolClass = schemaRegionConsensusProtocolClass;
  }

  public String getSeriesPartitionExecutorClass() {
    return seriesPartitionExecutorClass;
  }

  public void setSeriesPartitionExecutorClass(String seriesPartitionExecutorClass) {
    this.seriesPartitionExecutorClass = seriesPartitionExecutorClass;
  }

  public int getSeriesPartitionSlotNum() {
    return seriesPartitionSlotNum;
  }

  public void setSeriesPartitionSlotNum(int seriesPartitionSlotNum) {
    this.seriesPartitionSlotNum = seriesPartitionSlotNum;
  }

  public int getMppDataExchangePort() {
    return mppDataExchangePort;
  }

  public void setMppDataExchangePort(int mppDataExchangePort) {
    this.mppDataExchangePort = mppDataExchangePort;
  }

  public int getMppDataExchangeCorePoolSize() {
    return mppDataExchangeCorePoolSize;
  }

  public void setMppDataExchangeCorePoolSize(int mppDataExchangeCorePoolSize) {
    this.mppDataExchangeCorePoolSize = mppDataExchangeCorePoolSize;
  }

  public int getMppDataExchangeMaxPoolSize() {
    return mppDataExchangeMaxPoolSize;
  }

  public void setMppDataExchangeMaxPoolSize(int mppDataExchangeMaxPoolSize) {
    this.mppDataExchangeMaxPoolSize = mppDataExchangeMaxPoolSize;
  }

  public int getMppDataExchangeKeepAliveTimeInMs() {
    return mppDataExchangeKeepAliveTimeInMs;
  }

  public void setMppDataExchangeKeepAliveTimeInMs(int mppDataExchangeKeepAliveTimeInMs) {
    this.mppDataExchangeKeepAliveTimeInMs = mppDataExchangeKeepAliveTimeInMs;
  }

  public int getConnectionTimeoutInMS() {
    return connectionTimeoutInMS;
  }

  public void setConnectionTimeoutInMS(int connectionTimeoutInMS) {
    this.connectionTimeoutInMS = connectionTimeoutInMS;
  }

  public int getMaxConnectionForInternalService() {
    return maxConnectionForInternalService;
  }

  public void setMaxConnectionForInternalService(int maxConnectionForInternalService) {
    this.maxConnectionForInternalService = maxConnectionForInternalService;
  }

  public int getCoreConnectionForInternalService() {
    return coreConnectionForInternalService;
  }

  public void setCoreConnectionForInternalService(int coreConnectionForInternalService) {
    this.coreConnectionForInternalService = coreConnectionForInternalService;
  }

  public int getSelectorNumOfClientManager() {
    return selectorNumOfClientManager;
  }

  public void setSelectorNumOfClientManager(int selectorNumOfClientManager) {
    this.selectorNumOfClientManager = selectorNumOfClientManager;
  }

  public boolean isMppMode() {
    return mppMode;
  }

  public void setMppMode(boolean mppMode) {
    this.mppMode = mppMode;
  }

  public boolean isClusterMode() {
    return isClusterMode;
  }

  public void setClusterMode(boolean isClusterMode) {
    this.isClusterMode = isClusterMode;
    checkMultiDirStrategyClassName();
  }

  public int getDataNodeId() {
    return dataNodeId;
  }

  public void setDataNodeId(int dataNodeId) {
    this.dataNodeId = dataNodeId;
  }

  public int getPartitionCacheSize() {
    return partitionCacheSize;
  }

  public String getExtPipeDir() {
    return extPipeDir;
  }

  public void setExtPipeDir(String extPipeDir) {
    this.extPipeDir = extPipeDir;
  }

  public void setPartitionCacheSize(int partitionCacheSize) {
    this.partitionCacheSize = partitionCacheSize;
  }

  public int getAuthorCacheSize() {
    return authorCacheSize;
  }

  public void setAuthorCacheSize(int authorCacheSize) {
    this.authorCacheSize = authorCacheSize;
  }

  public int getAuthorCacheExpireTime() {
    return authorCacheExpireTime;
  }

  public void setAuthorCacheExpireTime(int authorCacheExpireTime) {
    this.authorCacheExpireTime = authorCacheExpireTime;
  }

  public int getTriggerForwardMaxQueueNumber() {
    return triggerForwardMaxQueueNumber;
  }

  public void setTriggerForwardMaxQueueNumber(int triggerForwardMaxQueueNumber) {
    this.triggerForwardMaxQueueNumber = triggerForwardMaxQueueNumber;
  }

  public int getTriggerForwardMaxSizePerQueue() {
    return triggerForwardMaxSizePerQueue;
  }

  public void setTriggerForwardMaxSizePerQueue(int triggerForwardMaxSizePerQueue) {
    this.triggerForwardMaxSizePerQueue = triggerForwardMaxSizePerQueue;
  }

  public int getTriggerForwardBatchSize() {
    return triggerForwardBatchSize;
  }

  public void setTriggerForwardBatchSize(int triggerForwardBatchSize) {
    this.triggerForwardBatchSize = triggerForwardBatchSize;
  }

  public int getTriggerForwardHTTPPoolSize() {
    return triggerForwardHTTPPoolSize;
  }

  public void setTriggerForwardHTTPPoolSize(int triggerForwardHTTPPoolSize) {
    this.triggerForwardHTTPPoolSize = triggerForwardHTTPPoolSize;
  }

  public int getTriggerForwardHTTPPOOLMaxPerRoute() {
    return triggerForwardHTTPPOOLMaxPerRoute;
  }

  public void setTriggerForwardHTTPPOOLMaxPerRoute(int triggerForwardHTTPPOOLMaxPerRoute) {
    this.triggerForwardHTTPPOOLMaxPerRoute = triggerForwardHTTPPOOLMaxPerRoute;
  }

  public int getTriggerForwardMQTTPoolSize() {
    return triggerForwardMQTTPoolSize;
  }

  public void setTriggerForwardMQTTPoolSize(int triggerForwardMQTTPoolSize) {
    this.triggerForwardMQTTPoolSize = triggerForwardMQTTPoolSize;
  }

  public int getCoordinatorReadExecutorSize() {
    return coordinatorReadExecutorSize;
  }

  public void setCoordinatorReadExecutorSize(int coordinatorReadExecutorSize) {
    this.coordinatorReadExecutorSize = coordinatorReadExecutorSize;
  }

  public int getCoordinatorWriteExecutorSize() {
    return coordinatorWriteExecutorSize;
  }

  public void setCoordinatorWriteExecutorSize(int coordinatorWriteExecutorSize) {
    this.coordinatorWriteExecutorSize = coordinatorWriteExecutorSize;
  }

  public TEndPoint getAddressAndPort() {
    return new TEndPoint(rpcAddress, rpcPort);
  }

  boolean isDefaultSchemaMemoryConfig() {
    return isDefaultSchemaMemoryConfig;
  }

  void setDefaultSchemaMemoryConfig(boolean defaultSchemaMemoryConfig) {
    isDefaultSchemaMemoryConfig = defaultSchemaMemoryConfig;
  }

  public long getAllocateMemoryForSchemaRegion() {
    return allocateMemoryForSchemaRegion;
  }

  public void setAllocateMemoryForSchemaRegion(long allocateMemoryForSchemaRegion) {
    this.allocateMemoryForSchemaRegion = allocateMemoryForSchemaRegion;
  }

  public long getAllocateMemoryForSchemaCache() {
    return allocateMemoryForSchemaCache;
  }

  public void setAllocateMemoryForSchemaCache(long allocateMemoryForSchemaCache) {
    this.allocateMemoryForSchemaCache = allocateMemoryForSchemaCache;
  }

  public long getAllocateMemoryForPartitionCache() {
    return allocateMemoryForPartitionCache;
  }

  public void setAllocateMemoryForPartitionCache(long allocateMemoryForPartitionCache) {
    this.allocateMemoryForPartitionCache = allocateMemoryForPartitionCache;
  }

  public long getAllocateMemoryForLastCache() {
    return allocateMemoryForLastCache;
  }

  public void setAllocateMemoryForLastCache(long allocateMemoryForLastCache) {
    this.allocateMemoryForLastCache = allocateMemoryForLastCache;
  }

  public String getReadConsistencyLevel() {
    return readConsistencyLevel;
  }

  public void setReadConsistencyLevel(String readConsistencyLevel) {
    this.readConsistencyLevel = readConsistencyLevel;
  }

  public int getDriverTaskExecutionTimeSliceInMs() {
    return driverTaskExecutionTimeSliceInMs;
  }

  public void setDriverTaskExecutionTimeSliceInMs(int driverTaskExecutionTimeSliceInMs) {
    this.driverTaskExecutionTimeSliceInMs = driverTaskExecutionTimeSliceInMs;
  }

  public double getWriteProportion() {
    return writeProportion;
  }

  public void setWriteProportion(double writeProportion) {
    this.writeProportion = writeProportion;
  }

  public double getCompactionProportion() {
    return compactionProportion;
  }

  public void setCompactionProportion(double compactionProportion) {
    this.compactionProportion = compactionProportion;
  }

  public long getThrottleThreshold() {
    return throttleThreshold;
  }

  public void setThrottleThreshold(long throttleThreshold) {
    this.throttleThreshold = throttleThreshold;
  }

  public double getChunkMetadataSizeProportion() {
    return chunkMetadataSizeProportion;
  }

  public void setChunkMetadataSizeProportion(double chunkMetadataSizeProportion) {
    this.chunkMetadataSizeProportion = chunkMetadataSizeProportion;
  }

  public long getCacheWindowTimeInMs() {
    return cacheWindowTimeInMs;
  }

  public void setCacheWindowTimeInMs(long cacheWindowTimeInMs) {
    this.cacheWindowTimeInMs = cacheWindowTimeInMs;
  }

  public long getDataRatisConsensusLogAppenderBufferSizeMax() {
    return dataRatisConsensusLogAppenderBufferSizeMax;
  }

  public void setDataRatisConsensusLogAppenderBufferSizeMax(
      long dataRatisConsensusLogAppenderBufferSizeMax) {
    this.dataRatisConsensusLogAppenderBufferSizeMax = dataRatisConsensusLogAppenderBufferSizeMax;
  }

  public String getConfigMessage() {
    String configMessage = "";
    String configContent;
    String[] notShowArray = {
      "NODE_NAME_MATCHER",
      "PARTIAL_NODE_MATCHER",
      "STORAGE_GROUP_MATCHER",
      "STORAGE_GROUP_PATTERN",
      "NODE_MATCHER",
      "NODE_PATTERN"
    };
    List<String> notShowStrings = Arrays.asList(notShowArray);
    for (Field configField : IoTDBConfig.class.getDeclaredFields()) {
      try {
        String configFieldString = configField.getName();
        if (notShowStrings.contains(configFieldString)) {
          continue;
        }
        String configType = configField.getGenericType().getTypeName();
        if (configType.contains("java.lang.String[]")) {
          String[] configList = (String[]) configField.get(this);
          configContent = Arrays.asList(configList).toString();
        } else {
          configContent = configField.get(this).toString();
        }
        configMessage = configMessage + configField.getName() + "=" + configContent + "; ";
      } catch (Exception e) {
        e.printStackTrace();
      }
    }
    return configMessage;
  }

  public long getDataRatisConsensusSnapshotTriggerThreshold() {
    return dataRatisConsensusSnapshotTriggerThreshold;
  }

  public void setDataRatisConsensusSnapshotTriggerThreshold(
      long dataRatisConsensusSnapshotTriggerThreshold) {
    this.dataRatisConsensusSnapshotTriggerThreshold = dataRatisConsensusSnapshotTriggerThreshold;
  }

  public boolean isDataRatisConsensusLogUnsafeFlushEnable() {
    return dataRatisConsensusLogUnsafeFlushEnable;
  }

  public void setDataRatisConsensusLogUnsafeFlushEnable(
      boolean dataRatisConsensusLogUnsafeFlushEnable) {
    this.dataRatisConsensusLogUnsafeFlushEnable = dataRatisConsensusLogUnsafeFlushEnable;
  }

  public long getDataRatisConsensusLogSegmentSizeMax() {
    return dataRatisConsensusLogSegmentSizeMax;
  }

  public void setDataRatisConsensusLogSegmentSizeMax(long dataRatisConsensusLogSegmentSizeMax) {
    this.dataRatisConsensusLogSegmentSizeMax = dataRatisConsensusLogSegmentSizeMax;
  }

  public long getDataRatisConsensusGrpcFlowControlWindow() {
    return dataRatisConsensusGrpcFlowControlWindow;
  }

  public void setDataRatisConsensusGrpcFlowControlWindow(
      long dataRatisConsensusGrpcFlowControlWindow) {
    this.dataRatisConsensusGrpcFlowControlWindow = dataRatisConsensusGrpcFlowControlWindow;
  }

  public long getDataRatisConsensusLeaderElectionTimeoutMinMs() {
    return dataRatisConsensusLeaderElectionTimeoutMinMs;
  }

  public void setDataRatisConsensusLeaderElectionTimeoutMinMs(
      long dataRatisConsensusLeaderElectionTimeoutMinMs) {
    this.dataRatisConsensusLeaderElectionTimeoutMinMs =
        dataRatisConsensusLeaderElectionTimeoutMinMs;
  }

  public long getDataRatisConsensusLeaderElectionTimeoutMaxMs() {
    return dataRatisConsensusLeaderElectionTimeoutMaxMs;
  }

  public void setDataRatisConsensusLeaderElectionTimeoutMaxMs(
      long dataRatisConsensusLeaderElectionTimeoutMaxMs) {
    this.dataRatisConsensusLeaderElectionTimeoutMaxMs =
        dataRatisConsensusLeaderElectionTimeoutMaxMs;
  }

  public long getSchemaRatisConsensusLogAppenderBufferSizeMax() {
    return schemaRatisConsensusLogAppenderBufferSizeMax;
  }

  public void setSchemaRatisConsensusLogAppenderBufferSizeMax(
      long schemaRatisConsensusLogAppenderBufferSizeMax) {
    this.schemaRatisConsensusLogAppenderBufferSizeMax =
        schemaRatisConsensusLogAppenderBufferSizeMax;
  }

  public long getSchemaRatisConsensusSnapshotTriggerThreshold() {
    return schemaRatisConsensusSnapshotTriggerThreshold;
  }

  public void setSchemaRatisConsensusSnapshotTriggerThreshold(
      long schemaRatisConsensusSnapshotTriggerThreshold) {
    this.schemaRatisConsensusSnapshotTriggerThreshold =
        schemaRatisConsensusSnapshotTriggerThreshold;
  }

  public boolean isSchemaRatisConsensusLogUnsafeFlushEnable() {
    return schemaRatisConsensusLogUnsafeFlushEnable;
  }

  public void setSchemaRatisConsensusLogUnsafeFlushEnable(
      boolean schemaRatisConsensusLogUnsafeFlushEnable) {
    this.schemaRatisConsensusLogUnsafeFlushEnable = schemaRatisConsensusLogUnsafeFlushEnable;
  }

  public long getSchemaRatisConsensusLogSegmentSizeMax() {
    return schemaRatisConsensusLogSegmentSizeMax;
  }

  public void setSchemaRatisConsensusLogSegmentSizeMax(long schemaRatisConsensusLogSegmentSizeMax) {
    this.schemaRatisConsensusLogSegmentSizeMax = schemaRatisConsensusLogSegmentSizeMax;
  }

  public long getSchemaRatisConsensusGrpcFlowControlWindow() {
    return schemaRatisConsensusGrpcFlowControlWindow;
  }

  public void setSchemaRatisConsensusGrpcFlowControlWindow(
      long schemaRatisConsensusGrpcFlowControlWindow) {
    this.schemaRatisConsensusGrpcFlowControlWindow = schemaRatisConsensusGrpcFlowControlWindow;
  }

  public long getSchemaRatisConsensusLeaderElectionTimeoutMinMs() {
    return schemaRatisConsensusLeaderElectionTimeoutMinMs;
  }

  public void setSchemaRatisConsensusLeaderElectionTimeoutMinMs(
      long schemaRatisConsensusLeaderElectionTimeoutMinMs) {
    this.schemaRatisConsensusLeaderElectionTimeoutMinMs =
        schemaRatisConsensusLeaderElectionTimeoutMinMs;
  }

  public long getSchemaRatisConsensusLeaderElectionTimeoutMaxMs() {
    return schemaRatisConsensusLeaderElectionTimeoutMaxMs;
  }

  public void setSchemaRatisConsensusLeaderElectionTimeoutMaxMs(
      long schemaRatisConsensusLeaderElectionTimeoutMaxMs) {
    this.schemaRatisConsensusLeaderElectionTimeoutMaxMs =
        schemaRatisConsensusLeaderElectionTimeoutMaxMs;
  }

<<<<<<< HEAD
  public long getCqMinEveryIntervalInMs() {
    return cqMinEveryIntervalInMs;
  }

  public void setCqMinEveryIntervalInMs(long cqMinEveryIntervalInMs) {
    this.cqMinEveryIntervalInMs = cqMinEveryIntervalInMs;
=======
  public double getUsableCompactionMemoryProportion() {
    return 1.0d - chunkMetadataSizeProportion;
  }

  public int getPatternMatchingThreshold() {
    return patternMatchingThreshold;
  }

  public void setPatternMatchingThreshold(int patternMatchingThreshold) {
    this.patternMatchingThreshold = patternMatchingThreshold;
  }

  public long getDataRatisConsensusRequestTimeoutMs() {
    return dataRatisConsensusRequestTimeoutMs;
  }

  public void setDataRatisConsensusRequestTimeoutMs(long dataRatisConsensusRequestTimeoutMs) {
    this.dataRatisConsensusRequestTimeoutMs = dataRatisConsensusRequestTimeoutMs;
  }

  public long getSchemaRatisConsensusRequestTimeoutMs() {
    return schemaRatisConsensusRequestTimeoutMs;
  }

  public void setSchemaRatisConsensusRequestTimeoutMs(long schemaRatisConsensusRequestTimeoutMs) {
    this.schemaRatisConsensusRequestTimeoutMs = schemaRatisConsensusRequestTimeoutMs;
  }

  public int getDataRatisConsensusMaxRetryAttempts() {
    return dataRatisConsensusMaxRetryAttempts;
  }

  public void setDataRatisConsensusMaxRetryAttempts(int dataRatisConsensusMaxRetryAttempts) {
    this.dataRatisConsensusMaxRetryAttempts = dataRatisConsensusMaxRetryAttempts;
  }

  public int getSchemaRatisConsensusMaxRetryAttempts() {
    return schemaRatisConsensusMaxRetryAttempts;
  }

  public void setSchemaRatisConsensusMaxRetryAttempts(int schemaRatisConsensusMaxRetryAttempts) {
    this.schemaRatisConsensusMaxRetryAttempts = schemaRatisConsensusMaxRetryAttempts;
  }

  public long getDataRatisConsensusInitialSleepTimeMs() {
    return dataRatisConsensusInitialSleepTimeMs;
  }

  public void setDataRatisConsensusInitialSleepTimeMs(long dataRatisConsensusInitialSleepTimeMs) {
    this.dataRatisConsensusInitialSleepTimeMs = dataRatisConsensusInitialSleepTimeMs;
  }

  public long getSchemaRatisConsensusInitialSleepTimeMs() {
    return schemaRatisConsensusInitialSleepTimeMs;
  }

  public void setSchemaRatisConsensusInitialSleepTimeMs(
      long schemaRatisConsensusInitialSleepTimeMs) {
    this.schemaRatisConsensusInitialSleepTimeMs = schemaRatisConsensusInitialSleepTimeMs;
  }

  public long getDataRatisConsensusMaxSleepTimeMs() {
    return dataRatisConsensusMaxSleepTimeMs;
  }

  public void setDataRatisConsensusMaxSleepTimeMs(long dataRatisConsensusMaxSleepTimeMs) {
    this.dataRatisConsensusMaxSleepTimeMs = dataRatisConsensusMaxSleepTimeMs;
  }

  public long getSchemaRatisConsensusMaxSleepTimeMs() {
    return schemaRatisConsensusMaxSleepTimeMs;
  }

  public void setSchemaRatisConsensusMaxSleepTimeMs(long schemaRatisConsensusMaxSleepTimeMs) {
    this.schemaRatisConsensusMaxSleepTimeMs = schemaRatisConsensusMaxSleepTimeMs;
>>>>>>> cf6d8506
  }
}<|MERGE_RESOLUTION|>--- conflicted
+++ resolved
@@ -1038,10 +1038,9 @@
   private long dataRatisConsensusLeaderElectionTimeoutMaxMs = 4000L;
   private long schemaRatisConsensusLeaderElectionTimeoutMaxMs = 4000L;
 
-<<<<<<< HEAD
   /** CQ related */
   private long cqMinEveryIntervalInMs = 1_000;
-=======
+
   private long dataRatisConsensusRequestTimeoutMs = 10000L;
   private long schemaRatisConsensusRequestTimeoutMs = 10000L;
 
@@ -1051,7 +1050,6 @@
   private long schemaRatisConsensusInitialSleepTimeMs = 100L;
   private long dataRatisConsensusMaxSleepTimeMs = 10000L;
   private long schemaRatisConsensusMaxSleepTimeMs = 10000L;
->>>>>>> cf6d8506
 
   IoTDBConfig() {}
 
@@ -3439,14 +3437,14 @@
         schemaRatisConsensusLeaderElectionTimeoutMaxMs;
   }
 
-<<<<<<< HEAD
   public long getCqMinEveryIntervalInMs() {
     return cqMinEveryIntervalInMs;
   }
 
   public void setCqMinEveryIntervalInMs(long cqMinEveryIntervalInMs) {
     this.cqMinEveryIntervalInMs = cqMinEveryIntervalInMs;
-=======
+  }
+
   public double getUsableCompactionMemoryProportion() {
     return 1.0d - chunkMetadataSizeProportion;
   }
@@ -3522,6 +3520,5 @@
 
   public void setSchemaRatisConsensusMaxSleepTimeMs(long schemaRatisConsensusMaxSleepTimeMs) {
     this.schemaRatisConsensusMaxSleepTimeMs = schemaRatisConsensusMaxSleepTimeMs;
->>>>>>> cf6d8506
   }
 }