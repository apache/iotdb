--- conflicted
+++ resolved
@@ -3167,7 +3167,6 @@
     this.throttleThreshold = throttleThreshold;
   }
 
-<<<<<<< HEAD
   public double getChunkMetadataSizeProportionInWrite() {
     return chunkMetadataSizeProportionInWrite;
   }
@@ -3183,7 +3182,8 @@
   public void setChunkMetadataSizeProportionInCompaction(
       double chunkMetadataSizeProportionInCompaction) {
     this.chunkMetadataSizeProportionInCompaction = chunkMetadataSizeProportionInCompaction;
-=======
+  }
+
   public long getCacheWindowTimeInMs() {
     return cacheWindowTimeInMs;
   }
@@ -3199,7 +3199,6 @@
   public void setRatisConsensusLogAppenderBufferSizeMax(
       long ratisConsensusLogAppenderBufferSizeMax) {
     RatisConsensusLogAppenderBufferSizeMax = ratisConsensusLogAppenderBufferSizeMax;
->>>>>>> 3348a062
   }
 
   public String getConfigMessage() {
