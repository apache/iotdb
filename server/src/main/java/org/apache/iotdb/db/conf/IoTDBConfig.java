/*
 * Licensed to the Apache Software Foundation (ASF) under one
 * or more contributor license agreements.  See the NOTICE file
 * distributed with this work for additional information
 * regarding copyright ownership.  The ASF licenses this file
 * to you under the Apache License, Version 2.0 (the
 * "License"); you may not use this file except in compliance
 * with the License.  You may obtain a copy of the License at
 *
 *     http://www.apache.org/licenses/LICENSE-2.0
 *
 * Unless required by applicable law or agreed to in writing,
 * software distributed under the License is distributed on an
 * "AS IS" BASIS, WITHOUT WARRANTIES OR CONDITIONS OF ANY
 * KIND, either express or implied.  See the License for the
 * specific language governing permissions and limitations
 * under the License.
 */
package org.apache.iotdb.db.conf;

import org.apache.iotdb.common.rpc.thrift.TEndPoint;
import org.apache.iotdb.commons.conf.IoTDBConstant;
import org.apache.iotdb.consensus.ConsensusFactory;
import org.apache.iotdb.db.conf.directories.DirectoryManager;
import org.apache.iotdb.db.engine.compaction.constant.CompactionPriority;
import org.apache.iotdb.db.engine.compaction.constant.CrossCompactionPerformer;
import org.apache.iotdb.db.engine.compaction.constant.CrossCompactionSelector;
import org.apache.iotdb.db.engine.compaction.constant.InnerSeqCompactionPerformer;
import org.apache.iotdb.db.engine.compaction.constant.InnerSequenceCompactionSelector;
import org.apache.iotdb.db.engine.compaction.constant.InnerUnseqCompactionPerformer;
import org.apache.iotdb.db.engine.compaction.constant.InnerUnsequenceCompactionSelector;
import org.apache.iotdb.db.engine.storagegroup.timeindex.TimeIndexLevel;
import org.apache.iotdb.db.exception.LoadConfigurationException;
import org.apache.iotdb.db.metadata.LocalSchemaProcessor;
import org.apache.iotdb.db.mpp.plan.planner.plan.node.PlanNode;
import org.apache.iotdb.db.mpp.plan.planner.plan.node.load.LoadTsFileNode;
import org.apache.iotdb.db.service.thrift.impl.InfluxDBServiceImpl;
import org.apache.iotdb.db.service.thrift.impl.TSServiceImpl;
import org.apache.iotdb.db.wal.utils.WALMode;
import org.apache.iotdb.rpc.RpcTransportFactory;
import org.apache.iotdb.rpc.RpcUtils;
import org.apache.iotdb.tsfile.common.conf.TSFileDescriptor;
import org.apache.iotdb.tsfile.common.constant.TsFileConstant;
import org.apache.iotdb.tsfile.file.metadata.enums.TSDataType;
import org.apache.iotdb.tsfile.file.metadata.enums.TSEncoding;
import org.apache.iotdb.tsfile.fileSystem.FSType;

import org.slf4j.Logger;
import org.slf4j.LoggerFactory;

import java.io.File;
import java.lang.reflect.Field;
import java.util.Arrays;
import java.util.Collections;
import java.util.HashSet;
import java.util.List;
import java.util.concurrent.TimeUnit;
import java.util.regex.Matcher;
import java.util.regex.Pattern;

import static org.apache.iotdb.tsfile.common.constant.TsFileConstant.PATH_SEPARATOR;

public class IoTDBConfig {

  /* Names of Watermark methods */
  public static final String WATERMARK_GROUPED_LSB = "GroupBasedLSBMethod";
  public static final String CONFIG_NAME = "iotdb-datanode.properties";
  public static final String EXTERNAL_CONFIG_NAME = "iotdb-datanode-external.properties";
  private static final Logger logger = LoggerFactory.getLogger(IoTDBConfig.class);
  private static final String MULTI_DIR_STRATEGY_PREFIX =
      "org.apache.iotdb.db.conf.directories.strategy.";
  private static final String DEFAULT_MULTI_DIR_STRATEGY = "MaxDiskUsableSpaceFirstStrategy";

  private static final String STORAGE_GROUP_MATCHER = "([a-zA-Z0-9`_.\\-\\u2E80-\\u9FFF]+)";
  public static final Pattern STORAGE_GROUP_PATTERN = Pattern.compile(STORAGE_GROUP_MATCHER);

  // e.g., a31+/$%#&[]{}3e4, "a.b", 'a.b'
  private static final String NODE_NAME_MATCHER = "([^\n\t]+)";

  // e.g.,  .s1
  private static final String PARTIAL_NODE_MATCHER = "[" + PATH_SEPARATOR + "]" + NODE_NAME_MATCHER;

  private static final String NODE_MATCHER =
      "([" + PATH_SEPARATOR + "])?" + NODE_NAME_MATCHER + "(" + PARTIAL_NODE_MATCHER + ")*";

  public static final Pattern NODE_PATTERN = Pattern.compile(NODE_MATCHER);

  /** whether to enable the mqtt service. */
  private boolean enableMQTTService = false;

  /** the mqtt service binding host. */
  private String mqttHost = "0.0.0.0";

  /** the mqtt service binding port. */
  private int mqttPort = 1883;

  /** the handler pool size for handing the mqtt messages. */
  private int mqttHandlerPoolSize = 1;

  /** the mqtt message payload formatter. */
  private String mqttPayloadFormatter = "json";

  /** max mqtt message size. Unit: byte */
  private int mqttMaxMessageSize = 1048576;

  /** Rpc binding address. */
  private String rpcAddress = "0.0.0.0";

  /** whether to use thrift compression. */
  private boolean rpcThriftCompressionEnable = false;

  /** whether to use Snappy compression before sending data through the network */
  private boolean rpcAdvancedCompressionEnable = false;

  /** Port which the JDBC server listens to. */
  private int rpcPort = 6667;

  /** Port which the influxdb protocol server listens to. */
  private int influxDBRpcPort = 8086;

  /** Rpc Selector thread num */
  private int rpcSelectorThreadNum = 1;

  /** Min concurrent client number */
  private int rpcMinConcurrentClientNum = Runtime.getRuntime().availableProcessors();

  /** Max concurrent client number */
  private int rpcMaxConcurrentClientNum = 65535;

  /** Memory allocated for the write process */
  private long allocateMemoryForStorageEngine = Runtime.getRuntime().maxMemory() * 4 / 10;

  /** Memory allocated for the read process */
  private long allocateMemoryForRead = Runtime.getRuntime().maxMemory() * 3 / 10;

  /** Memory allocated for the mtree */
  private long allocateMemoryForSchema = Runtime.getRuntime().maxMemory() / 10;

  private volatile int maxQueryDeduplicatedPathNum = 1000;

  /** Ratio of memory allocated for buffered arrays */
  private double bufferedArraysMemoryProportion = 0.6;

  /** Flush proportion for system */
  private double flushProportion = 0.4;

  /** Reject proportion for system */
  private double rejectProportion = 0.8;

  /** The proportion of write memory for memtable */
  private double writeProportion = 0.8;

  /** The proportion of write memory for compaction */
  private double compactionProportion = 0.2;

  /** If storage group increased more than this threshold, report to system. Unit: byte */
  private long storageGroupSizeReportThreshold = 16 * 1024 * 1024L;

  /** When inserting rejected, waiting period to check system again. Unit: millisecond */
  private int checkPeriodWhenInsertBlocked = 50;

  /** When inserting rejected exceeds this, throw an exception. Unit: millisecond */
  private int maxWaitingTimeWhenInsertBlockedInMs = 10000;

  /** this variable set timestamp precision as millisecond, microsecond or nanosecond */
  private String timestampPrecision = "ms";

  // region Write Ahead Log Configuration
  /** Write mode of wal */
  private volatile WALMode walMode = WALMode.ASYNC;

  /** WAL directories */
  private String[] walDirs = {
    IoTDBConstant.DEFAULT_BASE_DIR + File.separator + IoTDBConstant.WAL_FOLDER_NAME
  };

  /** Max number of wal nodes, each node corresponds to one wal directory */
  private int maxWalNodesNum = 0;

  /** Duration a wal flush operation will wait before calling fsync. Unit: millisecond */
  private volatile long fsyncWalDelayInMs = 3;

  /** Buffer size of each wal node. Unit: byte */
  private int walBufferSize = 16 * 1024 * 1024;

  /** Buffer entry size of each wal buffer. Unit: byte */
  private int walBufferEntrySize = 16 * 1024;

  /** Blocking queue capacity of each wal buffer */
  private int walBufferQueueCapacity = 50;

  /** Size threshold of each wal file. Unit: byte */
  private volatile long walFileSizeThresholdInByte = 10 * 1024 * 1024;

  /** Size threshold of each checkpoint file. Unit: byte */
  private volatile long checkpointFileSizeThresholdInByte = 3 * 1024 * 1024;

  /** Minimum ratio of effective information in wal files */
  private volatile double walMinEffectiveInfoRatio = 0.1;

  /**
   * MemTable size threshold for triggering MemTable snapshot in wal. When a memTable's size exceeds
   * this, wal can flush this memtable to disk, otherwise wal will snapshot this memtable in wal.
   * Unit: byte
   */
  private volatile long walMemTableSnapshotThreshold = 8 * 1024 * 1024;

  /** MemTable's max snapshot number in wal file */
  private volatile int maxWalMemTableSnapshotNum = 1;

  /** The period when outdated wal files are periodically deleted. Unit: millisecond */
  private volatile long deleteWalFilesPeriodInMs = 20 * 1000;
  // endregion

  /**
   * Size of log buffer for every MetaData operation. If the size of a MetaData operation plan is
   * larger than this parameter, then the MetaData operation plan will be rejected by SchemaRegion.
   * Unit: byte
   */
  private int mlogBufferSize = 1024 * 1024;

  /**
   * The cycle when metadata log is periodically forced to be written to disk(in milliseconds) If
   * set this parameter to 0 it means call channel.force(true) after every each operation
   */
  private long syncMlogPeriodInMs = 100;

  /**
   * The size of log buffer for every trigger management operation plan. If the size of a trigger
   * management operation plan is larger than this parameter, the trigger management operation plan
   * will be rejected by TriggerManager. Unit: byte
   */
  private int tlogBufferSize = 1024 * 1024;

  /** System directory, including version file for each storage group and metadata */
  private String systemDir =
      IoTDBConstant.DEFAULT_BASE_DIR + File.separator + IoTDBConstant.SYSTEM_FOLDER_NAME;

  /** Schema directory, including storage set of values. */
  private String schemaDir =
      IoTDBConstant.DEFAULT_BASE_DIR
          + File.separator
          + IoTDBConstant.SYSTEM_FOLDER_NAME
          + File.separator
          + IoTDBConstant.SCHEMA_FOLDER_NAME;

  /** Performance tracing directory, stores performance tracing files */
  private String tracingDir =
      IoTDBConstant.DEFAULT_BASE_DIR + File.separator + IoTDBConstant.TRACING_FOLDER_NAME;

  /** Query directory, stores temporary files of query */
  private String queryDir =
      IoTDBConstant.DEFAULT_BASE_DIR + File.separator + IoTDBConstant.QUERY_FOLDER_NAME;

  /** External lib directory, stores user-uploaded JAR files */
  private String extDir = IoTDBConstant.EXT_FOLDER_NAME;

  /** External lib directory for UDF, stores user-uploaded JAR files */
  private String udfDir =
      IoTDBConstant.EXT_FOLDER_NAME + File.separator + IoTDBConstant.UDF_FOLDER_NAME;

  /** External temporary lib directory for storing downloaded udf JAR files */
  private String udfTemporaryLibDir =
      IoTDBConstant.EXT_FOLDER_NAME + File.separator + IoTDBConstant.UDF_TMP_FOLDER_NAME;

  /** External lib directory for trigger, stores user-uploaded JAR files */
  private String triggerDir =
      IoTDBConstant.EXT_FOLDER_NAME + File.separator + IoTDBConstant.TRIGGER_FOLDER_NAME;

  /** External temporary lib directory for storing downloaded trigger JAR files */
  private String triggerTemporaryLibDir =
      IoTDBConstant.EXT_FOLDER_NAME + File.separator + IoTDBConstant.UDF_TMP_FOLDER_NAME;

  /** External lib directory for ext Pipe plugins, stores user-defined JAR files */
  private String extPipeDir =
      IoTDBConstant.EXT_FOLDER_NAME + File.separator + IoTDBConstant.EXT_PIPE_FOLDER_NAME;

  /** External lib directory for MQTT, stores user-uploaded JAR files */
  private String mqttDir =
      IoTDBConstant.EXT_FOLDER_NAME + File.separator + IoTDBConstant.MQTT_FOLDER_NAME;

  /** External lib directory for properties loader, stores user-uploaded JAR files */
  private String externalPropertiesLoaderDir =
      IoTDBConstant.EXT_FOLDER_NAME
          + File.separator
          + IoTDBConstant.EXT_PROPERTIES_LOADER_FOLDER_NAME;

  /** External lib directory for limiter, stores user uploaded JAR files */
  private String externalLimiterDir =
      IoTDBConstant.EXT_FOLDER_NAME + File.separator + IoTDBConstant.EXT_LIMITER;

  /** Data directories. It can be settled as dataDirs = {"data1", "data2", "data3"}; */
  private String[] dataDirs = {
    IoTDBConstant.DEFAULT_BASE_DIR + File.separator + IoTDBConstant.DATA_FOLDER_NAME
  };

  private String loadTsFileDir =
      dataDirs[0] + File.separator + IoTDBConstant.LOAD_TSFILE_FOLDER_NAME;

  /** Strategy of multiple directories. */
  private String multiDirStrategyClassName = null;

  /** Consensus directory. */
  private String consensusDir = IoTDBConstant.DEFAULT_BASE_DIR + File.separator + "consensus";

  private String dataRegionConsensusDir = consensusDir + File.separator + "data_region";

  private String schemaRegionConsensusDir = consensusDir + File.separator + "schema_region";

  /** Maximum MemTable number. Invalid when enableMemControl is true. */
  private int maxMemtableNumber = 0;

  /** The amount of data iterate each time in server */
  private int batchSize = 100000;

  /** How many threads can concurrently flush. When <= 0, use CPU core number. */
  private int concurrentFlushThread = Runtime.getRuntime().availableProcessors();

  /** How many threads can concurrently execute query statement. When <= 0, use CPU core number. */
  private int concurrentQueryThread = Runtime.getRuntime().availableProcessors();

  /** How many queries can be concurrently executed. When <= 0, use 1000. */
  private int maxAllowedConcurrentQueries = 1000;

  /**
   * How many threads can concurrently read data for raw data query. When <= 0, use CPU core number.
   */
  private int concurrentSubRawQueryThread = 8;

  /** Blocking queue size for read task in raw data query. */
  private int rawQueryBlockingQueueCapacity = 5;

  /** How many threads can concurrently evaluate windows. When <= 0, use CPU core number. */
  private int concurrentWindowEvaluationThread = Runtime.getRuntime().availableProcessors();

  /**
   * Max number of window evaluation tasks that can be pending for execution. When <= 0, the value
   * is 64 by default.
   */
  private int maxPendingWindowEvaluationTasks = 64;

  /** Is the write mem control for writing enable. */
  private boolean enableMemControl = true;

  /** Is the write ahead log enable. */
  private boolean enableIndex = false;

  /** How many threads can concurrently build index. When <= 0, use CPU core number. */
  private int concurrentIndexBuildThread = Runtime.getRuntime().availableProcessors();

  /**
   * the index framework adopts sliding window model to preprocess the original tv list in the
   * subsequence matching task.
   */
  private int defaultIndexWindowRange = 10;

  /** index directory. */
  private String indexRootFolder = "data" + File.separator + "index";

  /** When a unSequence TsFile's file size (in byte) exceed this, the TsFile is forced closed. */
  private long unSeqTsFileSize = 0L;

  /** When a sequence TsFile's file size (in byte) exceed this, the TsFile is forced closed. */
  private long seqTsFileSize = 0L;

  /** When a memTable's size (in byte) exceeds this, the memtable is flushed to disk. Unit: byte */
  private long memtableSizeThreshold = 1024 * 1024 * 1024L;

  /** Whether to timed flush sequence tsfiles' memtables. */
  private boolean enableTimedFlushSeqMemtable = false;

  /**
   * If a memTable's created time is older than current time minus this, the memtable will be
   * flushed to disk.(only check sequence tsfiles' memtables) Unit: ms
   */
  private long seqMemtableFlushInterval = 60 * 60 * 1000L;

  /** The interval to check whether sequence memtables need flushing. Unit: ms */
  private long seqMemtableFlushCheckInterval = 10 * 60 * 1000L;

  /** Whether to timed flush unsequence tsfiles' memtables. */
  private boolean enableTimedFlushUnseqMemtable = true;

  /**
   * If a memTable's created time is older than current time minus this, the memtable will be
   * flushed to disk.(only check unsequence tsfiles' memtables) Unit: ms
   */
  private long unseqMemtableFlushInterval = 60 * 60 * 1000L;

  /** The interval to check whether unsequence memtables need flushing. Unit: ms */
  private long unseqMemtableFlushCheckInterval = 10 * 60 * 1000L;

  /** When average series point number reaches this, flush the memtable to disk */
  private int avgSeriesPointNumberThreshold = 100000;

  /** Enable inner space compaction for sequence files */
  private boolean enableSeqSpaceCompaction = true;

  /** Enable inner space compaction for unsequence files */
  private boolean enableUnseqSpaceCompaction = true;

  /** Compact the unsequence files into the overlapped sequence files */
  private boolean enableCrossSpaceCompaction = true;

  /**
   * The strategy of inner space compaction task. There are just one inner space compaction strategy
   * SIZE_TIRED_COMPACTION:
   */
  private InnerSequenceCompactionSelector innerSequenceCompactionSelector =
      InnerSequenceCompactionSelector.SIZE_TIERED;

  private InnerSeqCompactionPerformer innerSeqCompactionPerformer =
      InnerSeqCompactionPerformer.READ_CHUNK;

  private InnerUnsequenceCompactionSelector innerUnsequenceCompactionSelector =
      InnerUnsequenceCompactionSelector.SIZE_TIERED;

  private InnerUnseqCompactionPerformer innerUnseqCompactionPerformer =
      InnerUnseqCompactionPerformer.READ_POINT;

  /**
   * The strategy of cross space compaction task. There are just one cross space compaction strategy
   * SIZE_TIRED_COMPACTION:
   */
  private CrossCompactionSelector crossCompactionSelector = CrossCompactionSelector.REWRITE;

  private CrossCompactionPerformer crossCompactionPerformer = CrossCompactionPerformer.READ_POINT;

  /**
   * The priority of compaction task execution. There are three priority strategy INNER_CROSS:
   * prioritize inner space compaction, reduce the number of files first CROSS INNER: prioritize
   * cross space compaction, eliminate the unsequence files first BALANCE: alternate two compaction
   * types
   */
  private CompactionPriority compactionPriority = CompactionPriority.BALANCE;

  /** The target tsfile size in compaction, 1 GB by default */
  private long targetCompactionFileSize = 1073741824L;

  /** The target chunk size in compaction. */
  private long targetChunkSize = 1048576L;

  /** The target chunk point num in compaction. */
  private long targetChunkPointNum = 100000L;

  /**
   * If the chunk size is lower than this threshold, it will be deserialized into points, default is
   * 1 KB
   */
  private long chunkSizeLowerBoundInCompaction = 1024L;

  /**
   * If the chunk point num is lower than this threshold, it will be deserialized into points,
   * default is 100
   */
  private long chunkPointNumLowerBoundInCompaction = 100;

  /**
   * If compaction thread cannot acquire the write lock within this timeout, the compaction task
   * will be abort.
   */
  private long compactionAcquireWriteLockTimeout = 60_000L;

  /** The max candidate file num in inner space compaction */
  private int maxInnerCompactionCandidateFileNum = 30;

  /** The max candidate file num in cross space compaction */
  private int maxCrossCompactionCandidateFileNum = 1000;

  /** The interval of compaction task schedulation in each virtual storage group. The unit is ms. */
  private long compactionScheduleIntervalInMs = 60_000L;

  /** The interval of compaction task submission from queue in CompactionTaskMananger */
  private long compactionSubmissionIntervalInMs = 60_000L;

  /**
   * The number of sub compaction threads to be set up to perform compaction. Currently only works
   * for nonAligned data in cross space compaction and unseq inner space compaction.
   */
  private int subCompactionTaskNum = 4;

  /** whether to cache meta data(ChunkMetaData and TsFileMetaData) or not. */
  private boolean metaDataCacheEnable = true;

  /** Memory allocated for bloomFilter cache in read process */
  private long allocateMemoryForBloomFilterCache = allocateMemoryForRead / 1001;

  /** Memory allocated for timeSeriesMetaData cache in read process */
  private long allocateMemoryForTimeSeriesMetaDataCache = allocateMemoryForRead * 200 / 1001;

  /** Memory allocated for chunk cache in read process */
  private long allocateMemoryForChunkCache = allocateMemoryForRead * 100 / 1001;

  /** Memory allocated for operators */
  private long allocateMemoryForCoordinator = allocateMemoryForRead * 50 / 1001;

  /** Memory allocated for operators */
  private long allocateMemoryForOperators = allocateMemoryForRead * 200 / 1001;

  /** Memory allocated for operators */
  private long allocateMemoryForDataExchange = allocateMemoryForRead * 200 / 1001;

  /** Memory allocated proportion for timeIndex */
  private long allocateMemoryForTimeIndex = allocateMemoryForRead * 200 / 1001;

  /**
   * If true, we will estimate each query's possible memory footprint before executing it and deny
   * it if its estimated memory exceeds current free memory
   */
  private boolean enableQueryMemoryEstimation = true;

  /** Whether to enable Last cache */
  private boolean lastCacheEnable = true;

  /** Set true to enable statistics monitor service, false to disable statistics service. */
  private boolean enableStatMonitor = false;

  /** Set true to enable writing monitor time series. */
  private boolean enableMonitorSeriesWrite = false;

  /** Cache size of {@code checkAndGetDataTypeCache} in {@link LocalSchemaProcessor}. */
  private int schemaRegionDeviceNodeCacheSize = 10000;

  /** Cache size of {@code checkAndGetDataTypeCache} in {@link LocalSchemaProcessor}. */
  private int mRemoteSchemaCacheSize = 100000;

  /** Is external sort enable. */
  private boolean enableExternalSort = true;

  /**
   * The threshold of items in external sort. If the number of chunks participating in sorting
   * exceeds this threshold, external sorting is enabled, otherwise memory sorting is used.
   */
  private int externalSortThreshold = 1000;

  /** White list for sync */
  private String ipWhiteList = "0.0.0.0/0";

  /** The maximum number of retries when the sender fails to synchronize files to the receiver. */
  private int maxNumberOfSyncFileRetry = 5;

  /**
   * Set the language version when loading file including error information, default value is "EN"
   */
  private String languageVersion = "EN";

  /** Examining period of cache file reader : 100 seconds. Unit: millisecond */
  private long cacheFileReaderClearPeriod = 100000;

  /** the max executing time of query in ms. Unit: millisecond */
  private long queryTimeoutThreshold = 60000;

  /** the max time to live of a session in ms. Unit: millisecond */
  private int sessionTimeoutThreshold = 0;

  /** Replace implementation class of JDBC service */
  private String rpcImplClassName = TSServiceImpl.class.getName();

  /** indicate whether current mode is mpp */
  private boolean mppMode = false;

  /** indicate whether current mode is cluster */
  private boolean isClusterMode = false;

  /**
   * the data node id for cluster mode, the default value -1 should be changed after join cluster
   */
  private int dataNodeId = -1;

  /** Replace implementation class of influxdb protocol service */
  private String influxdbImplClassName = InfluxDBServiceImpl.class.getName();

  /** whether use chunkBufferPool. */
  private boolean chunkBufferPoolEnable = false;

  /** Switch of watermark function */
  private boolean enableWatermark = false;

  /** Secret key for watermark */
  private String watermarkSecretKey = "IoTDB*2019@Beijing";

  /** Bit string of watermark */
  private String watermarkBitString = "100101110100";

  /** Watermark method and parameters */
  private String watermarkMethod = "GroupBasedLSBMethod(embed_row_cycle=2,embed_lsb_num=5)";

  /** Switch of creating schema automatically */
  private boolean enableAutoCreateSchema = true;

  /** register time series as which type when receiving boolean string "true" or "false" */
  private TSDataType booleanStringInferType = TSDataType.BOOLEAN;

  /** register time series as which type when receiving an integer string "67" */
  private TSDataType integerStringInferType = TSDataType.FLOAT;

  /**
   * register time series as which type when receiving an integer string and using float may lose
   * precision num > 2 ^ 24
   */
  private TSDataType longStringInferType = TSDataType.DOUBLE;

  /** register time series as which type when receiving a floating number string "6.7" */
  private TSDataType floatingStringInferType = TSDataType.FLOAT;

  /**
   * register time series as which type when receiving the Literal NaN. Values can be DOUBLE, FLOAT
   * or TEXT
   */
  private TSDataType nanStringInferType = TSDataType.DOUBLE;

  /** Storage group level when creating schema automatically is enabled */
  private int defaultStorageGroupLevel = 1;

  /** BOOLEAN encoding when creating schema automatically is enabled */
  private TSEncoding defaultBooleanEncoding = TSEncoding.RLE;

  /** INT32 encoding when creating schema automatically is enabled */
  private TSEncoding defaultInt32Encoding = TSEncoding.RLE;

  /** INT64 encoding when creating schema automatically is enabled */
  private TSEncoding defaultInt64Encoding = TSEncoding.RLE;

  /** FLOAT encoding when creating schema automatically is enabled */
  private TSEncoding defaultFloatEncoding = TSEncoding.GORILLA;

  /** DOUBLE encoding when creating schema automatically is enabled */
  private TSEncoding defaultDoubleEncoding = TSEncoding.GORILLA;

  /** TEXT encoding when creating schema automatically is enabled */
  private TSEncoding defaultTextEncoding = TSEncoding.PLAIN;

  /** How many threads will be set up to perform upgrade tasks. */
  private int upgradeThreadNum = 1;

  /** How many threads will be set up to perform settle tasks. */
  private int settleThreadNum = 1;

  /**
   * If one merge file selection runs for more than this time, it will be ended and its current
   * selection will be used as final selection. When < 0, it means time is unbounded. Unit:
   * millisecond
   */
  private long crossCompactionFileSelectionTimeBudget = 30 * 1000L;

  /**
   * A global merge will be performed each such interval, that is, each storage group will be merged
   * (if proper merge candidates can be found). Unit: second.
   */
  private long mergeIntervalSec = 0L;

  /** The limit of compaction merge can reach per second */
  private int compactionWriteThroughputMbPerSec = 16;

  /**
   * How many thread will be set up to perform compaction, 10 by default. Set to 1 when less than or
   * equal to 0.
   */
  private int concurrentCompactionThread = 10;

  /*
   * How many thread will be set up to perform continuous queries. When <= 0, use max(1, CPU core number / 2).
   */
  private int continuousQueryThreadNum =
      Math.max(1, Runtime.getRuntime().availableProcessors() / 2);

  /*
   * Maximum number of continuous query tasks that can be pending for execution. When <= 0, the value is
   * 64 by default.
   */
  private int maxPendingContinuousQueryTasks = 64;

  /*
   * Minimum every interval to perform continuous query.
   * The every interval of continuous query instances should not be lower than this limit.
   */
  private long continuousQueryMinimumEveryInterval = 1000;

  /**
   * The size of log buffer for every CQ management operation plan. If the size of a CQ management
   * operation plan is larger than this parameter, the CQ management operation plan will be rejected
   * by CQManager. Unit: byte
   */
  private int cqlogBufferSize = 1024 * 1024;

  /**
   * The maximum number of rows can be processed in insert-tablet-plan when executing select-into
   * statements.
   */
  private int selectIntoInsertTabletPlanRowLimit = 10000;

  /**
   * When the insert plan column count reaches the specified threshold, which means that the plan is
   * relatively large. At this time, may be enabled multithreading. If the tablet is small, the time
   * of each insertion is short. If we enable multithreading, we also need to consider the switching
   * loss between threads, so we need to judge the size of the tablet.
   */
  private int insertMultiTabletEnableMultithreadingColumnThreshold = 10;

  /** Default TSfile storage is in local file system */
  private FSType tsFileStorageFs = FSType.LOCAL;

  /** Default core-site.xml file path is /etc/hadoop/conf/core-site.xml */
  private String coreSitePath = "/etc/hadoop/conf/core-site.xml";

  /** Default hdfs-site.xml file path is /etc/hadoop/conf/hdfs-site.xml */
  private String hdfsSitePath = "/etc/hadoop/conf/hdfs-site.xml";

  /** Default HDFS ip is localhost */
  private String hdfsIp = "localhost";

  /** Default HDFS port is 9000 */
  private String hdfsPort = "9000";

  /** Default DFS NameServices is hdfsnamespace */
  private String dfsNameServices = "hdfsnamespace";

  /** Default DFS HA name nodes are nn1 and nn2 */
  private String dfsHaNamenodes = "nn1,nn2";

  /** Default DFS HA automatic failover is enabled */
  private boolean dfsHaAutomaticFailoverEnabled = true;

  /**
   * Default DFS client failover proxy provider is
   * "org.apache.hadoop.hdfs.server.namenode.ha.ConfiguredFailoverProxyProvider"
   */
  private String dfsClientFailoverProxyProvider =
      "org.apache.hadoop.hdfs.server.namenode.ha.ConfiguredFailoverProxyProvider";

  /** whether use kerberos to authenticate hdfs */
  private boolean useKerberos = false;

  /** full path of kerberos keytab file */
  private String kerberosKeytabFilePath = "/path";

  /** kerberos principal */
  private String kerberosPrincipal = "your principal";

  /** the num of memtable in each storage group */
  private int concurrentWritingTimePartition = 1;

  /** the default fill interval in LinearFill and PreviousFill, -1 means infinite past time */
  private int defaultFillInterval = -1;

  /** The default value of primitive array size in array pool */
  private int primitiveArraySize = 32;

  /** whether enable data partition. If disabled, all data belongs to partition 0 */
  private boolean enablePartition = false;

  /**
   * Time range for partitioning data inside each storage group, the unit is second. Default time is
   * a day.
   */
  private long partitionInterval = 86400;

  /** Max size of a {@link PlanNode}, mainly used to control memory of {@link LoadTsFileNode}. */
  private long maxPlanNodeSize = 500 * 1048576L;

  /**
   * Level of TimeIndex, which records the start time and end time of TsFileResource. Currently,
   * DEVICE_TIME_INDEX and FILE_TIME_INDEX are supported, and could not be changed after first set.
   */
  private TimeIndexLevel timeIndexLevel = TimeIndexLevel.DEVICE_TIME_INDEX;

  // just for test
  // wait for 60 second by default.
  private int thriftServerAwaitTimeForStopService = 60;

  // max size for tag and attribute of one time series
  private int tagAttributeTotalSize = 700;

  // Interval num of tag and attribute records when force flushing to disk
  private int tagAttributeFlushInterval = 1000;

  // In one insert (one device, one timestamp, multiple measurements),
  // if enable partial insert, one measurement failure will not impact other measurements
  private boolean enablePartialInsert = true;

  /**
   * Used to estimate the memory usage of text fields in a UDF query. It is recommended to set this
   * value to be slightly larger than the average length of all text records.
   */
  private int udfInitialByteArrayLengthForMemoryControl = 48;

  /**
   * How much memory may be used in ONE UDF query (in MB).
   *
   * <p>The upper limit is 20% of allocated memory for read.
   *
   * <p>udfMemoryBudgetInMB = udfReaderMemoryBudgetInMB + udfTransformerMemoryBudgetInMB +
   * udfCollectorMemoryBudgetInMB
   */
  private float udfMemoryBudgetInMB = (float) Math.min(30.0f, 0.2 * allocateMemoryForRead);

  private float udfReaderMemoryBudgetInMB = (float) (1.0 / 3 * udfMemoryBudgetInMB);

  private float udfTransformerMemoryBudgetInMB = (float) (1.0 / 3 * udfMemoryBudgetInMB);

  private float udfCollectorMemoryBudgetInMB = (float) (1.0 / 3 * udfMemoryBudgetInMB);

  /** The cached record size (in MB) of each series in group by fill query */
  private float groupByFillCacheSizeInMB = (float) 1.0;

  // time in nanosecond precision when starting up
  private long startUpNanosecond = System.nanoTime();

  /** Unit: byte */
  private int thriftMaxFrameSize = 536870912;

  private int thriftDefaultBufferSize = RpcUtils.THRIFT_DEFAULT_BUF_CAPACITY;

  /** time interval in minute for calculating query frequency. Unit: minute */
  private int frequencyIntervalInMinute = 1;

  /** time cost(ms) threshold for slow query. Unit: millisecond */
  private long slowQueryThreshold = 5000;

  /**
   * whether enable the rpc service. This parameter has no a corresponding field in the
   * iotdb-datanode.properties
   */
  private boolean enableRpcService = true;

  /**
   * whether enable the influxdb rpc service. This parameter has no a corresponding field in the
   * iotdb-datanode.properties
   */
  private boolean enableInfluxDBRpcService = false;

  /** the size of ioTaskQueue */
  private int ioTaskQueueSizeForFlushing = 10;

  /** the number of data regions per user-defined storage group */
  private int dataRegionNum = 1;

  /** the interval to log recover progress of each vsg when starting iotdb */
  private long recoveryLogIntervalInMs = 5_000L;

  private boolean enableDiscardOutOfOrderData = false;

  /** the method to transform device path to device id, can be 'Plain' or 'SHA256' */
  private String deviceIDTransformationMethod = "Plain";

  /** whether to use id table. ATTENTION: id table is not compatible with alias */
  private boolean enableIDTable = false;

  /**
   * whether create mapping file of id table. This file can map device id in tsfile to device path
   */
  private boolean enableIDTableLogFile = false;

  /** whether to use persistent schema mode */
  private String schemaEngineMode = "Memory";

  /** the memory used for metadata cache when using persistent schema */
  private int cachedMNodeSizeInSchemaFileMode = -1;

  /** the minimum size (in bytes) of segment inside a schema file page */
  private short minimumSegmentInSchemaFile = 0;

  /** cache size for pages in one schema file */
  private int pageCacheSizeInSchemaFile = 1024;

  /** Internal address for data node */
  private String internalAddress = "0.0.0.0";

  /** Internal port for coordinator */
  private int internalPort = 9003;

  /** Internal port for dataRegion consensus protocol */
  private int dataRegionConsensusPort = 40010;

  /** Internal port for schemaRegion consensus protocol */
  private int schemaRegionConsensusPort = 50010;

  /** Ip and port of config nodes. */
  private List<TEndPoint> targetConfigNodeList =
      Collections.singletonList(new TEndPoint("127.0.0.1", 22277));

  /** The max time of data node waiting to join into the cluster */
  private long joinClusterTimeOutMs = TimeUnit.SECONDS.toMillis(5);

  /**
   * The consensus protocol class for data region. The Datanode should communicate with ConfigNode
   * on startup and set this variable so that the correct class name can be obtained later when the
   * data region consensus layer singleton is initialized
   */
  private String dataRegionConsensusProtocolClass = ConsensusFactory.RatisConsensus;

  /**
   * The consensus protocol class for schema region. The Datanode should communicate with ConfigNode
   * on startup and set this variable so that the correct class name can be obtained later when the
   * schema region consensus layer singleton is initialized
   */
  private String schemaRegionConsensusProtocolClass = ConsensusFactory.RatisConsensus;

  /**
   * The series partition executor class. The Datanode should communicate with ConfigNode on startup
   * and set this variable so that the correct class name can be obtained later when calculating the
   * series partition
   */
  private String seriesPartitionExecutorClass =
      "org.apache.iotdb.commons.partition.executor.hash.APHashExecutor";

  /** The number of series partitions in a storage group */
  private int seriesPartitionSlotNum = 10000;

  /** Port that mpp data exchange thrift service listen to. */
  private int mppDataExchangePort = 8777;

  /** Core pool size of mpp data exchange. */
  private int mppDataExchangeCorePoolSize = 10;

  /** Max pool size of mpp data exchange. */
  private int mppDataExchangeMaxPoolSize = 10;

  /** Thread keep alive time in ms of mpp data exchange. */
  private int mppDataExchangeKeepAliveTimeInMs = 1000;

  /** Thrift socket and connection timeout between data node and config node. */
  private int connectionTimeoutInMS = (int) TimeUnit.SECONDS.toMillis(20);

  /** the maximum number of clients that can be applied for a node's InternalService */
  private int maxConnectionForInternalService = 100;

  /**
   * the maximum number of clients that can be idle for a node's InternalService. When the number of
   * idle clients on a node exceeds this number, newly returned clients will be released
   */
  private int coreConnectionForInternalService = 100;

  /**
   * ClientManager will have so many selector threads (TAsyncClientManager) to distribute to its
   * clients.
   */
  private int selectorNumOfClientManager =
      Runtime.getRuntime().availableProcessors() / 4 > 0
          ? Runtime.getRuntime().availableProcessors() / 4
          : 1;

  /**
   * Cache size of partition cache in {@link
   * org.apache.iotdb.db.mpp.plan.analyze.ClusterPartitionFetcher}
   */
  private int partitionCacheSize = 1000;

  /** Cache size of user and role */
  private int authorCacheSize = 100;

  /** Cache expire time of user and role */
  private int authorCacheExpireTime = 30;

  /** Number of queues per forwarding trigger */
  private int triggerForwardMaxQueueNumber = 8;
  /** The length of one of the queues per forwarding trigger */
  private int triggerForwardMaxSizePerQueue = 2000;

  /** Trigger forwarding data size per batch */
  private int triggerForwardBatchSize = 50;

  /** Trigger HTTP forward pool size */
  private int triggerForwardHTTPPoolSize = 200;

  /** Trigger HTTP forward pool max connection for per route */
  private int triggerForwardHTTPPOOLMaxPerRoute = 20;

  /** Trigger MQTT forward pool size */
  private int triggerForwardMQTTPoolSize = 4;

  /** ThreadPool size for read operation in coordinator */
  private int coordinatorReadExecutorSize = 20;

  /** ThreadPool size for write operation in coordinator */
  private int coordinatorWriteExecutorSize = 50;

  /**
   * Whether the schema memory allocation is default config. Used for cluster mode initialization
   * judgement
   */
  private boolean isDefaultSchemaMemoryConfig = true;

  /** Memory allocated for schemaRegion */
  private long allocateMemoryForSchemaRegion = allocateMemoryForSchema * 8 / 10;

  /** Memory allocated for SchemaCache */
  private long allocateMemoryForSchemaCache = allocateMemoryForSchema / 10;

  /** Memory allocated for PartitionCache */
  private long allocateMemoryForPartitionCache = 0;

  /** Memory allocated for LastCache */
  private long allocateMemoryForLastCache = allocateMemoryForSchema / 10;

  private String readConsistencyLevel = "strong";

  /** Maximum execution time of a DriverTask */
  private int driverTaskExecutionTimeSliceInMs = 100;

<<<<<<< HEAD
  /** TsFileManager Rewrite lock timeout */
  private long rewriteLockWaitTimeoutInMS = (int) TimeUnit.MINUTES.toMillis(1);

  private long rewriteCandidateStatusWaitTimeoutInMs = TimeUnit.MINUTES.toMillis(10);
=======
  /** Maximum size of wal buffer used in MultiLeader consensus. Unit: byte */
  private long throttleThreshold = 50 * 1024 * 1024 * 1024L;

  /** Maximum wait time of write cache in MultiLeader consensus. Unit: ms */
  private long cacheWindowTimeInMs = Long.MAX_VALUE;

  private long RatisConsensusLogAppenderBufferSizeMax = 4 * 1024 * 1024L;
>>>>>>> 3348a062

  IoTDBConfig() {}

  public float getUdfMemoryBudgetInMB() {
    return udfMemoryBudgetInMB;
  }

  public void setUdfMemoryBudgetInMB(float udfMemoryBudgetInMB) {
    this.udfMemoryBudgetInMB = udfMemoryBudgetInMB;
  }

  public float getGroupByFillCacheSizeInMB() {
    return groupByFillCacheSizeInMB;
  }

  public void setGroupByFillCacheSizeInMB(float groupByFillCacheSizeInMB) {
    this.groupByFillCacheSizeInMB = groupByFillCacheSizeInMB;
  }

  public float getUdfReaderMemoryBudgetInMB() {
    return udfReaderMemoryBudgetInMB;
  }

  public void setUdfReaderMemoryBudgetInMB(float udfReaderMemoryBudgetInMB) {
    this.udfReaderMemoryBudgetInMB = udfReaderMemoryBudgetInMB;
  }

  public float getUdfTransformerMemoryBudgetInMB() {
    return udfTransformerMemoryBudgetInMB;
  }

  public void setUdfTransformerMemoryBudgetInMB(float udfTransformerMemoryBudgetInMB) {
    this.udfTransformerMemoryBudgetInMB = udfTransformerMemoryBudgetInMB;
  }

  public float getUdfCollectorMemoryBudgetInMB() {
    return udfCollectorMemoryBudgetInMB;
  }

  public void setUdfCollectorMemoryBudgetInMB(float udfCollectorMemoryBudgetInMB) {
    this.udfCollectorMemoryBudgetInMB = udfCollectorMemoryBudgetInMB;
  }

  public int getUdfInitialByteArrayLengthForMemoryControl() {
    return udfInitialByteArrayLengthForMemoryControl;
  }

  public void setUdfInitialByteArrayLengthForMemoryControl(
      int udfInitialByteArrayLengthForMemoryControl) {
    this.udfInitialByteArrayLengthForMemoryControl = udfInitialByteArrayLengthForMemoryControl;
  }

  public int getConcurrentWritingTimePartition() {
    return concurrentWritingTimePartition;
  }

  public void setConcurrentWritingTimePartition(int concurrentWritingTimePartition) {
    this.concurrentWritingTimePartition = concurrentWritingTimePartition;
  }

  public int getDefaultFillInterval() {
    return defaultFillInterval;
  }

  public void setDefaultFillInterval(int defaultFillInterval) {
    this.defaultFillInterval = defaultFillInterval;
  }

  public boolean isEnablePartition() {
    return enablePartition;
  }

  public void setEnablePartition(boolean enablePartition) {
    this.enablePartition = enablePartition;
  }

  public long getPartitionInterval() {
    return partitionInterval;
  }

  public void setPartitionInterval(long partitionInterval) {
    this.partitionInterval = partitionInterval;
  }

  public long getMaxPlanNodeSize() {
    return maxPlanNodeSize;
  }

  public TimeIndexLevel getTimeIndexLevel() {
    return timeIndexLevel;
  }

  public void setTimeIndexLevel(String timeIndexLevel) {
    this.timeIndexLevel = TimeIndexLevel.valueOf(timeIndexLevel);
  }

  void updatePath() {
    formulateFolders();
    confirmMultiDirStrategy();
  }

  /** if the folders are relative paths, add IOTDB_HOME as the path prefix */
  private void formulateFolders() {
    systemDir = addHomeDir(systemDir);
    schemaDir = addHomeDir(schemaDir);
    loadTsFileDir = addHomeDir(loadTsFileDir);
    tracingDir = addHomeDir(tracingDir);
    consensusDir = addHomeDir(consensusDir);
    dataRegionConsensusDir = addHomeDir(dataRegionConsensusDir);
    schemaRegionConsensusDir = addHomeDir(schemaRegionConsensusDir);
    indexRootFolder = addHomeDir(indexRootFolder);
    extDir = addHomeDir(extDir);
    udfDir = addHomeDir(udfDir);
    udfTemporaryLibDir = addHomeDir(udfTemporaryLibDir);
    triggerDir = addHomeDir(triggerDir);
    triggerTemporaryLibDir = addHomeDir(triggerTemporaryLibDir);
    mqttDir = addHomeDir(mqttDir);
    externalPropertiesLoaderDir = addHomeDir(externalPropertiesLoaderDir);
    externalLimiterDir = addHomeDir(externalLimiterDir);
    extPipeDir = addHomeDir(extPipeDir);

    if (TSFileDescriptor.getInstance().getConfig().getTSFileStorageFs().equals(FSType.HDFS)) {
      String hdfsDir = getHdfsDir();
      queryDir = hdfsDir + File.separatorChar + queryDir;
      for (int i = 0; i < dataDirs.length; i++) {
        dataDirs[i] = hdfsDir + File.separatorChar + dataDirs[i];
      }
    } else {
      queryDir = addHomeDir(queryDir);
      for (int i = 0; i < dataDirs.length; i++) {
        dataDirs[i] = addHomeDir(dataDirs[i]);
      }
    }
  }

  void reloadDataDirs(String[] dataDirs) throws LoadConfigurationException {
    // format data directories
    if (TSFileDescriptor.getInstance().getConfig().getTSFileStorageFs().equals(FSType.HDFS)) {
      String hdfsDir = getHdfsDir();
      for (int i = 0; i < dataDirs.length; i++) {
        dataDirs[i] = hdfsDir + File.separatorChar + dataDirs[i];
      }
    } else {
      for (int i = 0; i < dataDirs.length; i++) {
        dataDirs[i] = addHomeDir(dataDirs[i]);
      }
    }
    // make sure old data directories not removed
    HashSet<String> newDirs = new HashSet<>(Arrays.asList(dataDirs));
    for (String oldDir : this.dataDirs) {
      if (!newDirs.contains(oldDir)) {
        String msg =
            String.format("%s is removed from data_dirs parameter, please add it back.", oldDir);
        logger.error(msg);
        throw new LoadConfigurationException(msg);
      }
    }
    this.dataDirs = dataDirs;
    DirectoryManager.getInstance().updateFileFolders();
  }

  private String addHomeDir(String dir) {
    String homeDir = System.getProperty(IoTDBConstant.IOTDB_HOME, null);
    if (!new File(dir).isAbsolute() && homeDir != null && homeDir.length() > 0) {
      if (!homeDir.endsWith(File.separator)) {
        dir = homeDir + File.separatorChar + dir;
      } else {
        dir = homeDir + dir;
      }
    }
    return dir;
  }

  void confirmMultiDirStrategy() {
    if (getMultiDirStrategyClassName() == null) {
      multiDirStrategyClassName = DEFAULT_MULTI_DIR_STRATEGY;
    }
    if (!getMultiDirStrategyClassName().contains(TsFileConstant.PATH_SEPARATOR)) {
      multiDirStrategyClassName = MULTI_DIR_STRATEGY_PREFIX + multiDirStrategyClassName;
    }

    try {
      Class.forName(multiDirStrategyClassName);
    } catch (ClassNotFoundException e) {
      logger.warn(
          "Cannot find given directory strategy {}, using the default value",
          getMultiDirStrategyClassName(),
          e);
      setMultiDirStrategyClassName(MULTI_DIR_STRATEGY_PREFIX + DEFAULT_MULTI_DIR_STRATEGY);
    }
  }

  private String getHdfsDir() {
    String[] hdfsIps = TSFileDescriptor.getInstance().getConfig().getHdfsIp();
    String hdfsDir = "hdfs://";
    if (hdfsIps.length > 1) {
      hdfsDir += TSFileDescriptor.getInstance().getConfig().getDfsNameServices();
    } else {
      hdfsDir += hdfsIps[0] + ":" + TSFileDescriptor.getInstance().getConfig().getHdfsPort();
    }
    return hdfsDir;
  }

  public String[] getDataDirs() {
    return dataDirs;
  }

  public void setDataDirs(String[] dataDirs) {
    this.dataDirs = dataDirs;
  }

  public String getRpcAddress() {
    return rpcAddress;
  }

  public void setRpcAddress(String rpcAddress) {
    this.rpcAddress = rpcAddress;
  }

  public int getRpcPort() {
    return rpcPort;
  }

  public void setRpcPort(int rpcPort) {
    this.rpcPort = rpcPort;
  }

  public int getInfluxDBRpcPort() {
    return influxDBRpcPort;
  }

  public void setInfluxDBRpcPort(int influxDBRpcPort) {
    this.influxDBRpcPort = influxDBRpcPort;
  }

  public String getTimestampPrecision() {
    return timestampPrecision;
  }

  public void setTimestampPrecision(String timestampPrecision) {
    if (!("ms".equals(timestampPrecision)
        || "us".equals(timestampPrecision)
        || "ns".equals(timestampPrecision))) {
      logger.error(
          "Wrong timestamp precision, please set as: ms, us or ns ! Current is: "
              + timestampPrecision);
      System.exit(-1);
    }
    this.timestampPrecision = timestampPrecision;
  }

  public boolean isEnableDiscardOutOfOrderData() {
    return enableDiscardOutOfOrderData;
  }

  public void setEnableDiscardOutOfOrderData(boolean enableDiscardOutOfOrderData) {
    this.enableDiscardOutOfOrderData = enableDiscardOutOfOrderData;
  }

  public String getSystemDir() {
    return systemDir;
  }

  void setSystemDir(String systemDir) {
    this.systemDir = systemDir;
  }

  public String getLoadTsFileDir() {
    return loadTsFileDir;
  }

  public void setLoadTsFileDir(String loadTsFileDir) {
    this.loadTsFileDir = loadTsFileDir;
  }

  public String getSchemaDir() {
    return schemaDir;
  }

  public void setSchemaDir(String schemaDir) {
    this.schemaDir = schemaDir;
  }

  public String getTracingDir() {
    return tracingDir;
  }

  void setTracingDir(String tracingDir) {
    this.tracingDir = tracingDir;
  }

  public String getQueryDir() {
    return queryDir;
  }

  void setQueryDir(String queryDir) {
    this.queryDir = queryDir;
  }

  public String getConsensusDir() {
    return consensusDir;
  }

  public void setConsensusDir(String consensusDir) {
    this.consensusDir = consensusDir;
    setDataRegionConsensusDir(consensusDir + File.separator + "data_region");
    setSchemaRegionConsensusDir(consensusDir + File.separator + "schema_region");
  }

  public String getDataRegionConsensusDir() {
    return dataRegionConsensusDir;
  }

  public void setDataRegionConsensusDir(String dataRegionConsensusDir) {
    this.dataRegionConsensusDir = dataRegionConsensusDir;
  }

  public String getSchemaRegionConsensusDir() {
    return schemaRegionConsensusDir;
  }

  public void setSchemaRegionConsensusDir(String schemaRegionConsensusDir) {
    this.schemaRegionConsensusDir = schemaRegionConsensusDir;
  }

  public String getExtDir() {
    return extDir;
  }

  public void setExtDir(String extDir) {
    this.extDir = extDir;
  }

  public String getUdfDir() {
    return udfDir;
  }

  public void setUdfDir(String udfDir) {
    this.udfDir = udfDir;
  }

  public String getUdfTemporaryLibDir() {
    return udfTemporaryLibDir;
  }

  public String getTriggerDir() {
    return triggerDir;
  }

  public void setTriggerDir(String triggerDir) {
    this.triggerDir = triggerDir;
  }

  public String getTriggerTemporaryLibDir() {
    return triggerTemporaryLibDir;
  }

  public String getMqttDir() {
    return mqttDir;
  }

  public void setMqttDir(String mqttDir) {
    this.mqttDir = mqttDir;
  }

  public String getExternalPropertiesLoaderDir() {
    return externalPropertiesLoaderDir;
  }

  public void setExternalPropertiesLoaderDir(String externalPropertiesLoaderDir) {
    this.externalPropertiesLoaderDir = externalPropertiesLoaderDir;
  }

  public String getExternalLimiterDir() {
    return externalLimiterDir;
  }

  public void setExternalLimiterDir(String externalLimiterDir) {
    this.externalLimiterDir = externalLimiterDir;
  }

  public String getMultiDirStrategyClassName() {
    return multiDirStrategyClassName;
  }

  void setMultiDirStrategyClassName(String multiDirStrategyClassName) {
    this.multiDirStrategyClassName = multiDirStrategyClassName;
  }

  public int getBatchSize() {
    return batchSize;
  }

  void setBatchSize(int batchSize) {
    this.batchSize = batchSize;
  }

  public int getMaxMemtableNumber() {
    return maxMemtableNumber;
  }

  public void setMaxMemtableNumber(int maxMemtableNumber) {
    this.maxMemtableNumber = maxMemtableNumber;
  }

  public int getConcurrentFlushThread() {
    return concurrentFlushThread;
  }

  void setConcurrentFlushThread(int concurrentFlushThread) {
    this.concurrentFlushThread = concurrentFlushThread;
  }

  public int getConcurrentQueryThread() {
    return concurrentQueryThread;
  }

  public void setConcurrentQueryThread(int concurrentQueryThread) {
    this.concurrentQueryThread = concurrentQueryThread;
  }

  public int getMaxAllowedConcurrentQueries() {
    return maxAllowedConcurrentQueries;
  }

  public void setMaxAllowedConcurrentQueries(int maxAllowedConcurrentQueries) {
    this.maxAllowedConcurrentQueries = maxAllowedConcurrentQueries;
  }

  public int getConcurrentSubRawQueryThread() {
    return concurrentSubRawQueryThread;
  }

  void setConcurrentSubRawQueryThread(int concurrentSubRawQueryThread) {
    this.concurrentSubRawQueryThread = concurrentSubRawQueryThread;
  }

  public long getMaxBytesPerQuery() {
    return allocateMemoryForDataExchange / concurrentQueryThread;
  }

  public int getRawQueryBlockingQueueCapacity() {
    return rawQueryBlockingQueueCapacity;
  }

  public void setRawQueryBlockingQueueCapacity(int rawQueryBlockingQueueCapacity) {
    this.rawQueryBlockingQueueCapacity = rawQueryBlockingQueueCapacity;
  }

  public int getConcurrentWindowEvaluationThread() {
    return concurrentWindowEvaluationThread;
  }

  public void setConcurrentWindowEvaluationThread(int concurrentWindowEvaluationThread) {
    this.concurrentWindowEvaluationThread = concurrentWindowEvaluationThread;
  }

  public int getMaxPendingWindowEvaluationTasks() {
    return maxPendingWindowEvaluationTasks;
  }

  public void setMaxPendingWindowEvaluationTasks(int maxPendingWindowEvaluationTasks) {
    this.maxPendingWindowEvaluationTasks = maxPendingWindowEvaluationTasks;
  }

  public long getSeqTsFileSize() {
    return seqTsFileSize;
  }

  public void setSeqTsFileSize(long seqTsFileSize) {
    this.seqTsFileSize = seqTsFileSize;
  }

  public long getUnSeqTsFileSize() {
    return unSeqTsFileSize;
  }

  public void setUnSeqTsFileSize(long unSeqTsFileSize) {
    this.unSeqTsFileSize = unSeqTsFileSize;
  }

  public int getRpcSelectorThreadNum() {
    return rpcSelectorThreadNum;
  }

  public void setRpcSelectorThreadNum(int rpcSelectorThreadNum) {
    this.rpcSelectorThreadNum = rpcSelectorThreadNum;
  }

  public int getRpcMinConcurrentClientNum() {
    return rpcMinConcurrentClientNum;
  }

  public void setRpcMinConcurrentClientNum(int rpcMinConcurrentClientNum) {
    this.rpcMinConcurrentClientNum = rpcMinConcurrentClientNum;
  }

  public int getRpcMaxConcurrentClientNum() {
    return rpcMaxConcurrentClientNum;
  }

  void setRpcMaxConcurrentClientNum(int rpcMaxConcurrentClientNum) {
    this.rpcMaxConcurrentClientNum = rpcMaxConcurrentClientNum;
  }

  public int getSchemaRegionDeviceNodeCacheSize() {
    return schemaRegionDeviceNodeCacheSize;
  }

  void setSchemaRegionDeviceNodeCacheSize(int schemaRegionDeviceNodeCacheSize) {
    this.schemaRegionDeviceNodeCacheSize = schemaRegionDeviceNodeCacheSize;
  }

  public int getmRemoteSchemaCacheSize() {
    return mRemoteSchemaCacheSize;
  }

  public void setmRemoteSchemaCacheSize(int mRemoteSchemaCacheSize) {
    this.mRemoteSchemaCacheSize = mRemoteSchemaCacheSize;
  }

  public int getMaxNumberOfSyncFileRetry() {
    return maxNumberOfSyncFileRetry;
  }

  public void setMaxNumberOfSyncFileRetry(int maxNumberOfSyncFileRetry) {
    this.maxNumberOfSyncFileRetry = maxNumberOfSyncFileRetry;
  }

  String getLanguageVersion() {
    return languageVersion;
  }

  void setLanguageVersion(String languageVersion) {
    this.languageVersion = languageVersion;
  }

  public String getIoTDBVersion() {
    return IoTDBConstant.VERSION;
  }

  public String getIoTDBMajorVersion() {
    return IoTDBConstant.MAJOR_VERSION;
  }

  public String getIoTDBMajorVersion(String version) {
    return "UNKNOWN".equals(version)
        ? "UNKNOWN"
        : version.split("\\.")[0] + "." + version.split("\\.")[1];
  }

  public String getIpWhiteList() {
    return ipWhiteList;
  }

  public void setIpWhiteList(String ipWhiteList) {
    this.ipWhiteList = ipWhiteList;
  }

  public long getCacheFileReaderClearPeriod() {
    return cacheFileReaderClearPeriod;
  }

  public void setCacheFileReaderClearPeriod(long cacheFileReaderClearPeriod) {
    this.cacheFileReaderClearPeriod = cacheFileReaderClearPeriod;
  }

  public long getQueryTimeoutThreshold() {
    return queryTimeoutThreshold;
  }

  public void setQueryTimeoutThreshold(long queryTimeoutThreshold) {
    this.queryTimeoutThreshold = queryTimeoutThreshold;
  }

  public int getSessionTimeoutThreshold() {
    return sessionTimeoutThreshold;
  }

  public void setSessionTimeoutThreshold(int sessionTimeoutThreshold) {
    this.sessionTimeoutThreshold = sessionTimeoutThreshold;
  }

  public String getRpcImplClassName() {
    return rpcImplClassName;
  }

  public String getInfluxDBImplClassName() {
    return influxdbImplClassName;
  }

  public void setRpcImplClassName(String rpcImplClassName) {
    this.rpcImplClassName = rpcImplClassName;
  }

  public WALMode getWalMode() {
    return walMode;
  }

  public void setWalMode(WALMode walMode) {
    this.walMode = walMode;
  }

  public int getMaxWalNodesNum() {
    return maxWalNodesNum;
  }

  void setMaxWalNodesNum(int maxWalNodesNum) {
    this.maxWalNodesNum = maxWalNodesNum;
  }

  public long getFsyncWalDelayInMs() {
    return fsyncWalDelayInMs;
  }

  void setFsyncWalDelayInMs(long fsyncWalDelayInMs) {
    this.fsyncWalDelayInMs = fsyncWalDelayInMs;
  }

  public int getWalBufferSize() {
    return walBufferSize;
  }

  public void setWalBufferSize(int walBufferSize) {
    this.walBufferSize = walBufferSize;
  }

  public int getWalBufferEntrySize() {
    return walBufferEntrySize;
  }

  void setWalBufferEntrySize(int walBufferEntrySize) {
    this.walBufferEntrySize = walBufferEntrySize;
  }

  public int getWalBufferQueueCapacity() {
    return walBufferQueueCapacity;
  }

  void setWalBufferQueueCapacity(int walBufferQueueCapacity) {
    this.walBufferQueueCapacity = walBufferQueueCapacity;
  }

  public long getWalFileSizeThresholdInByte() {
    return walFileSizeThresholdInByte;
  }

  void setWalFileSizeThresholdInByte(long walFileSizeThresholdInByte) {
    this.walFileSizeThresholdInByte = walFileSizeThresholdInByte;
  }

  public long getCheckpointFileSizeThresholdInByte() {
    return checkpointFileSizeThresholdInByte;
  }

  public void setCheckpointFileSizeThresholdInByte(long checkpointFileSizeThresholdInByte) {
    this.checkpointFileSizeThresholdInByte = checkpointFileSizeThresholdInByte;
  }

  public double getWalMinEffectiveInfoRatio() {
    return walMinEffectiveInfoRatio;
  }

  void setWalMinEffectiveInfoRatio(double walMinEffectiveInfoRatio) {
    this.walMinEffectiveInfoRatio = walMinEffectiveInfoRatio;
  }

  public long getWalMemTableSnapshotThreshold() {
    return walMemTableSnapshotThreshold;
  }

  void setWalMemTableSnapshotThreshold(long walMemTableSnapshotThreshold) {
    this.walMemTableSnapshotThreshold = walMemTableSnapshotThreshold;
  }

  public int getMaxWalMemTableSnapshotNum() {
    return maxWalMemTableSnapshotNum;
  }

  void setMaxWalMemTableSnapshotNum(int maxWalMemTableSnapshotNum) {
    this.maxWalMemTableSnapshotNum = maxWalMemTableSnapshotNum;
  }

  public long getDeleteWalFilesPeriodInMs() {
    return deleteWalFilesPeriodInMs;
  }

  void setDeleteWalFilesPeriodInMs(long deleteWalFilesPeriodInMs) {
    this.deleteWalFilesPeriodInMs = deleteWalFilesPeriodInMs;
  }

  public boolean isChunkBufferPoolEnable() {
    return chunkBufferPoolEnable;
  }

  void setChunkBufferPoolEnable(boolean chunkBufferPoolEnable) {
    this.chunkBufferPoolEnable = chunkBufferPoolEnable;
  }

  public long getMergeIntervalSec() {
    return mergeIntervalSec;
  }

  void setMergeIntervalSec(long mergeIntervalSec) {
    this.mergeIntervalSec = mergeIntervalSec;
  }

  public double getBufferedArraysMemoryProportion() {
    return bufferedArraysMemoryProportion;
  }

  public void setBufferedArraysMemoryProportion(double bufferedArraysMemoryProportion) {
    this.bufferedArraysMemoryProportion = bufferedArraysMemoryProportion;
  }

  public double getFlushProportion() {
    return flushProportion;
  }

  public void setFlushProportion(double flushProportion) {
    this.flushProportion = flushProportion;
  }

  public double getRejectProportion() {
    return rejectProportion;
  }

  public void setRejectProportion(double rejectProportion) {
    this.rejectProportion = rejectProportion;
  }

  public long getStorageGroupSizeReportThreshold() {
    return storageGroupSizeReportThreshold;
  }

  public void setStorageGroupSizeReportThreshold(long storageGroupSizeReportThreshold) {
    this.storageGroupSizeReportThreshold = storageGroupSizeReportThreshold;
  }

  public long getAllocateMemoryForStorageEngine() {
    return allocateMemoryForStorageEngine;
  }

  public void setAllocateMemoryForStorageEngine(long allocateMemoryForStorageEngine) {
    this.allocateMemoryForStorageEngine = allocateMemoryForStorageEngine;
  }

  public long getAllocateMemoryForSchema() {
    return allocateMemoryForSchema;
  }

  public void setAllocateMemoryForSchema(long allocateMemoryForSchema) {
    this.allocateMemoryForSchema = allocateMemoryForSchema;
  }

  public long getAllocateMemoryForRead() {
    return allocateMemoryForRead;
  }

  void setAllocateMemoryForRead(long allocateMemoryForRead) {
    this.allocateMemoryForRead = allocateMemoryForRead;
  }

  public boolean isEnableExternalSort() {
    return enableExternalSort;
  }

  void setEnableExternalSort(boolean enableExternalSort) {
    this.enableExternalSort = enableExternalSort;
  }

  public int getExternalSortThreshold() {
    return externalSortThreshold;
  }

  void setExternalSortThreshold(int externalSortThreshold) {
    this.externalSortThreshold = externalSortThreshold;
  }

  public boolean isEnablePartialInsert() {
    return enablePartialInsert;
  }

  public void setEnablePartialInsert(boolean enablePartialInsert) {
    this.enablePartialInsert = enablePartialInsert;
  }

  public int getConcurrentCompactionThread() {
    return concurrentCompactionThread;
  }

  public void setConcurrentCompactionThread(int concurrentCompactionThread) {
    this.concurrentCompactionThread = concurrentCompactionThread;
  }

  public int getContinuousQueryThreadNum() {
    return continuousQueryThreadNum;
  }

  public void setContinuousQueryThreadNum(int continuousQueryThreadNum) {
    this.continuousQueryThreadNum = continuousQueryThreadNum;
  }

  public int getMaxPendingContinuousQueryTasks() {
    return maxPendingContinuousQueryTasks;
  }

  public void setMaxPendingContinuousQueryTasks(int maxPendingContinuousQueryTasks) {
    this.maxPendingContinuousQueryTasks = maxPendingContinuousQueryTasks;
  }

  public long getContinuousQueryMinimumEveryInterval() {
    return continuousQueryMinimumEveryInterval;
  }

  public void setContinuousQueryMinimumEveryInterval(long minimumEveryInterval) {
    this.continuousQueryMinimumEveryInterval = minimumEveryInterval;
  }

  public int getCqlogBufferSize() {
    return cqlogBufferSize;
  }

  public void setCqlogBufferSize(int cqlogBufferSize) {
    this.cqlogBufferSize = cqlogBufferSize;
  }

  public void setSelectIntoInsertTabletPlanRowLimit(int selectIntoInsertTabletPlanRowLimit) {
    this.selectIntoInsertTabletPlanRowLimit = selectIntoInsertTabletPlanRowLimit;
  }

  public int getSelectIntoInsertTabletPlanRowLimit() {
    return selectIntoInsertTabletPlanRowLimit;
  }

  public int getInsertMultiTabletEnableMultithreadingColumnThreshold() {
    return insertMultiTabletEnableMultithreadingColumnThreshold;
  }

  public void setInsertMultiTabletEnableMultithreadingColumnThreshold(
      int insertMultiTabletEnableMultithreadingColumnThreshold) {
    this.insertMultiTabletEnableMultithreadingColumnThreshold =
        insertMultiTabletEnableMultithreadingColumnThreshold;
  }

  public int getCompactionWriteThroughputMbPerSec() {
    return compactionWriteThroughputMbPerSec;
  }

  public void setCompactionWriteThroughputMbPerSec(int compactionWriteThroughputMbPerSec) {
    this.compactionWriteThroughputMbPerSec = compactionWriteThroughputMbPerSec;
  }

  public boolean isEnableMemControl() {
    return enableMemControl;
  }

  public void setEnableMemControl(boolean enableMemControl) {
    this.enableMemControl = enableMemControl;
  }

  public long getMemtableSizeThreshold() {
    return memtableSizeThreshold;
  }

  public void setMemtableSizeThreshold(long memtableSizeThreshold) {
    this.memtableSizeThreshold = memtableSizeThreshold;
  }

  public boolean isEnableTimedFlushSeqMemtable() {
    return enableTimedFlushSeqMemtable;
  }

  public void setEnableTimedFlushSeqMemtable(boolean enableTimedFlushSeqMemtable) {
    this.enableTimedFlushSeqMemtable = enableTimedFlushSeqMemtable;
  }

  public long getSeqMemtableFlushInterval() {
    return seqMemtableFlushInterval;
  }

  public void setSeqMemtableFlushInterval(long seqMemtableFlushInterval) {
    this.seqMemtableFlushInterval = seqMemtableFlushInterval;
  }

  public long getSeqMemtableFlushCheckInterval() {
    return seqMemtableFlushCheckInterval;
  }

  public void setSeqMemtableFlushCheckInterval(long seqMemtableFlushCheckInterval) {
    this.seqMemtableFlushCheckInterval = seqMemtableFlushCheckInterval;
  }

  public boolean isEnableTimedFlushUnseqMemtable() {
    return enableTimedFlushUnseqMemtable;
  }

  public void setEnableTimedFlushUnseqMemtable(boolean enableTimedFlushUnseqMemtable) {
    this.enableTimedFlushUnseqMemtable = enableTimedFlushUnseqMemtable;
  }

  public long getUnseqMemtableFlushInterval() {
    return unseqMemtableFlushInterval;
  }

  public void setUnseqMemtableFlushInterval(long unseqMemtableFlushInterval) {
    this.unseqMemtableFlushInterval = unseqMemtableFlushInterval;
  }

  public long getUnseqMemtableFlushCheckInterval() {
    return unseqMemtableFlushCheckInterval;
  }

  public void setUnseqMemtableFlushCheckInterval(long unseqMemtableFlushCheckInterval) {
    this.unseqMemtableFlushCheckInterval = unseqMemtableFlushCheckInterval;
  }

  public int getAvgSeriesPointNumberThreshold() {
    return avgSeriesPointNumberThreshold;
  }

  public void setAvgSeriesPointNumberThreshold(int avgSeriesPointNumberThreshold) {
    this.avgSeriesPointNumberThreshold = avgSeriesPointNumberThreshold;
  }

  public long getCrossCompactionFileSelectionTimeBudget() {
    return crossCompactionFileSelectionTimeBudget;
  }

  void setCrossCompactionFileSelectionTimeBudget(long crossCompactionFileSelectionTimeBudget) {
    this.crossCompactionFileSelectionTimeBudget = crossCompactionFileSelectionTimeBudget;
  }

  public boolean isRpcThriftCompressionEnable() {
    return rpcThriftCompressionEnable;
  }

  public void setRpcThriftCompressionEnable(boolean rpcThriftCompressionEnable) {
    this.rpcThriftCompressionEnable = rpcThriftCompressionEnable;
  }

  public boolean isMetaDataCacheEnable() {
    return metaDataCacheEnable;
  }

  public void setMetaDataCacheEnable(boolean metaDataCacheEnable) {
    this.metaDataCacheEnable = metaDataCacheEnable;
  }

  public long getAllocateMemoryForBloomFilterCache() {
    return allocateMemoryForBloomFilterCache;
  }

  public void setAllocateMemoryForBloomFilterCache(long allocateMemoryForBloomFilterCache) {
    this.allocateMemoryForBloomFilterCache = allocateMemoryForBloomFilterCache;
  }

  public long getAllocateMemoryForTimeSeriesMetaDataCache() {
    return allocateMemoryForTimeSeriesMetaDataCache;
  }

  public void setAllocateMemoryForTimeSeriesMetaDataCache(
      long allocateMemoryForTimeSeriesMetaDataCache) {
    this.allocateMemoryForTimeSeriesMetaDataCache = allocateMemoryForTimeSeriesMetaDataCache;
  }

  public long getAllocateMemoryForChunkCache() {
    return allocateMemoryForChunkCache;
  }

  public void setAllocateMemoryForChunkCache(long allocateMemoryForChunkCache) {
    this.allocateMemoryForChunkCache = allocateMemoryForChunkCache;
  }

  public long getAllocateMemoryForCoordinator() {
    return allocateMemoryForCoordinator;
  }

  public void setAllocateMemoryForCoordinator(long allocateMemoryForCoordinator) {
    this.allocateMemoryForCoordinator = allocateMemoryForCoordinator;
  }

  public long getAllocateMemoryForOperators() {
    return allocateMemoryForOperators;
  }

  public void setAllocateMemoryForOperators(long allocateMemoryForOperators) {
    this.allocateMemoryForOperators = allocateMemoryForOperators;
  }

  public long getAllocateMemoryForDataExchange() {
    return allocateMemoryForDataExchange;
  }

  public void setAllocateMemoryForDataExchange(long allocateMemoryForDataExchange) {
    this.allocateMemoryForDataExchange = allocateMemoryForDataExchange;
  }

  public long getAllocateMemoryForTimeIndex() {
    return allocateMemoryForTimeIndex;
  }

  public void setAllocateMemoryForTimeIndex(long allocateMemoryForTimeIndex) {
    this.allocateMemoryForTimeIndex = allocateMemoryForTimeIndex;
  }

  public boolean isEnableQueryMemoryEstimation() {
    return enableQueryMemoryEstimation;
  }

  public void setEnableQueryMemoryEstimation(boolean enableQueryMemoryEstimation) {
    this.enableQueryMemoryEstimation = enableQueryMemoryEstimation;
  }

  public boolean isLastCacheEnabled() {
    return lastCacheEnable;
  }

  public void setEnableLastCache(boolean lastCacheEnable) {
    this.lastCacheEnable = lastCacheEnable;
  }

  public boolean isEnableWatermark() {
    return enableWatermark;
  }

  public void setEnableWatermark(boolean enableWatermark) {
    this.enableWatermark = enableWatermark;
  }

  public String getWatermarkSecretKey() {
    return watermarkSecretKey;
  }

  public void setWatermarkSecretKey(String watermarkSecretKey) {
    this.watermarkSecretKey = watermarkSecretKey;
  }

  public String getWatermarkBitString() {
    return watermarkBitString;
  }

  public void setWatermarkBitString(String watermarkBitString) {
    this.watermarkBitString = watermarkBitString;
  }

  String getWatermarkMethod() {
    return this.watermarkMethod;
  }

  public void setWatermarkMethod(String watermarkMethod) {
    this.watermarkMethod = watermarkMethod;
  }

  public String getWatermarkMethodName() {
    return watermarkMethod.split("\\(")[0];
  }

  public int getWatermarkParamMarkRate() {
    return Integer.parseInt(getWatermarkParamValue("embed_row_cycle", "5"));
  }

  public int getWatermarkParamMaxRightBit() {
    return Integer.parseInt(getWatermarkParamValue("embed_lsb_num", "5"));
  }

  private String getWatermarkParamValue(String key, String defaultValue) {
    String res = getWatermarkParamValue(key);
    if (res != null) {
      return res;
    }
    return defaultValue;
  }

  private String getWatermarkParamValue(String key) {
    String pattern = key + "=(\\w*)";
    Pattern r = Pattern.compile(pattern);
    Matcher m = r.matcher(watermarkMethod);
    if (m.find() && m.groupCount() > 0) {
      return m.group(1);
    }
    return null;
  }

  public boolean isAutoCreateSchemaEnabled() {
    return enableAutoCreateSchema;
  }

  public void setAutoCreateSchemaEnabled(boolean enableAutoCreateSchema) {
    this.enableAutoCreateSchema = enableAutoCreateSchema;
  }

  public TSDataType getBooleanStringInferType() {
    return booleanStringInferType;
  }

  public void setBooleanStringInferType(TSDataType booleanStringInferType) {
    this.booleanStringInferType = booleanStringInferType;
  }

  public TSDataType getIntegerStringInferType() {
    return integerStringInferType;
  }

  public void setIntegerStringInferType(TSDataType integerStringInferType) {
    this.integerStringInferType = integerStringInferType;
  }

  public void setLongStringInferType(TSDataType longStringInferType) {
    this.longStringInferType = longStringInferType;
  }

  public TSDataType getLongStringInferType() {
    return longStringInferType;
  }

  public TSDataType getFloatingStringInferType() {
    return floatingStringInferType;
  }

  public void setFloatingStringInferType(TSDataType floatingNumberStringInferType) {
    this.floatingStringInferType = floatingNumberStringInferType;
  }

  public TSDataType getNanStringInferType() {
    return nanStringInferType;
  }

  public void setNanStringInferType(TSDataType nanStringInferType) {
    if (nanStringInferType != TSDataType.DOUBLE
        && nanStringInferType != TSDataType.FLOAT
        && nanStringInferType != TSDataType.TEXT) {
      throw new IllegalArgumentException(
          "Config Property nan_string_infer_type can only be FLOAT, DOUBLE or TEXT but is "
              + nanStringInferType);
    }
    this.nanStringInferType = nanStringInferType;
  }

  public int getDefaultStorageGroupLevel() {
    return defaultStorageGroupLevel;
  }

  void setDefaultStorageGroupLevel(int defaultStorageGroupLevel) {
    this.defaultStorageGroupLevel = defaultStorageGroupLevel;
  }

  public TSEncoding getDefaultBooleanEncoding() {
    return defaultBooleanEncoding;
  }

  public void setDefaultBooleanEncoding(TSEncoding defaultBooleanEncoding) {
    this.defaultBooleanEncoding = defaultBooleanEncoding;
  }

  void setDefaultBooleanEncoding(String defaultBooleanEncoding) {
    this.defaultBooleanEncoding = TSEncoding.valueOf(defaultBooleanEncoding);
  }

  public TSEncoding getDefaultInt32Encoding() {
    return defaultInt32Encoding;
  }

  public void setDefaultInt32Encoding(TSEncoding defaultInt32Encoding) {
    this.defaultInt32Encoding = defaultInt32Encoding;
  }

  void setDefaultInt32Encoding(String defaultInt32Encoding) {
    this.defaultInt32Encoding = TSEncoding.valueOf(defaultInt32Encoding);
  }

  public TSEncoding getDefaultInt64Encoding() {
    return defaultInt64Encoding;
  }

  public void setDefaultInt64Encoding(TSEncoding defaultInt64Encoding) {
    this.defaultInt64Encoding = defaultInt64Encoding;
  }

  void setDefaultInt64Encoding(String defaultInt64Encoding) {
    this.defaultInt64Encoding = TSEncoding.valueOf(defaultInt64Encoding);
  }

  public TSEncoding getDefaultFloatEncoding() {
    return defaultFloatEncoding;
  }

  public void setDefaultFloatEncoding(TSEncoding defaultFloatEncoding) {
    this.defaultFloatEncoding = defaultFloatEncoding;
  }

  void setDefaultFloatEncoding(String defaultFloatEncoding) {
    this.defaultFloatEncoding = TSEncoding.valueOf(defaultFloatEncoding);
  }

  public TSEncoding getDefaultDoubleEncoding() {
    return defaultDoubleEncoding;
  }

  public void setDefaultDoubleEncoding(TSEncoding defaultDoubleEncoding) {
    this.defaultDoubleEncoding = defaultDoubleEncoding;
  }

  void setDefaultDoubleEncoding(String defaultDoubleEncoding) {
    this.defaultDoubleEncoding = TSEncoding.valueOf(defaultDoubleEncoding);
  }

  public TSEncoding getDefaultTextEncoding() {
    return defaultTextEncoding;
  }

  public void setDefaultTextEncoding(TSEncoding defaultTextEncoding) {
    this.defaultTextEncoding = defaultTextEncoding;
  }

  void setDefaultTextEncoding(String defaultTextEncoding) {
    this.defaultTextEncoding = TSEncoding.valueOf(defaultTextEncoding);
  }

  FSType getTsFileStorageFs() {
    return tsFileStorageFs;
  }

  void setTsFileStorageFs(String tsFileStorageFs) {
    this.tsFileStorageFs = FSType.valueOf(tsFileStorageFs);
  }

  String getCoreSitePath() {
    return coreSitePath;
  }

  void setCoreSitePath(String coreSitePath) {
    this.coreSitePath = coreSitePath;
  }

  String getHdfsSitePath() {
    return hdfsSitePath;
  }

  void setHdfsSitePath(String hdfsSitePath) {
    this.hdfsSitePath = hdfsSitePath;
  }

  public String[] getHdfsIp() {
    return hdfsIp.split(",");
  }

  String getRawHDFSIp() {
    return hdfsIp;
  }

  void setHdfsIp(String[] hdfsIp) {
    this.hdfsIp = String.join(",", hdfsIp);
  }

  String getHdfsPort() {
    return hdfsPort;
  }

  void setHdfsPort(String hdfsPort) {
    this.hdfsPort = hdfsPort;
  }

  public int getUpgradeThreadNum() {
    return upgradeThreadNum;
  }

  public int getSettleThreadNum() {
    return settleThreadNum;
  }

  void setUpgradeThreadNum(int upgradeThreadNum) {
    this.upgradeThreadNum = upgradeThreadNum;
  }

  String getDfsNameServices() {
    return dfsNameServices;
  }

  void setDfsNameServices(String dfsNameServices) {
    this.dfsNameServices = dfsNameServices;
  }

  public String[] getDfsHaNamenodes() {
    return dfsHaNamenodes.split(",");
  }

  String getRawDfsHaNamenodes() {
    return dfsHaNamenodes;
  }

  void setDfsHaNamenodes(String[] dfsHaNamenodes) {
    this.dfsHaNamenodes = String.join(",", dfsHaNamenodes);
  }

  boolean isDfsHaAutomaticFailoverEnabled() {
    return dfsHaAutomaticFailoverEnabled;
  }

  void setDfsHaAutomaticFailoverEnabled(boolean dfsHaAutomaticFailoverEnabled) {
    this.dfsHaAutomaticFailoverEnabled = dfsHaAutomaticFailoverEnabled;
  }

  String getDfsClientFailoverProxyProvider() {
    return dfsClientFailoverProxyProvider;
  }

  void setDfsClientFailoverProxyProvider(String dfsClientFailoverProxyProvider) {
    this.dfsClientFailoverProxyProvider = dfsClientFailoverProxyProvider;
  }

  boolean isUseKerberos() {
    return useKerberos;
  }

  void setUseKerberos(boolean useKerberos) {
    this.useKerberos = useKerberos;
  }

  String getKerberosKeytabFilePath() {
    return kerberosKeytabFilePath;
  }

  void setKerberosKeytabFilePath(String kerberosKeytabFilePath) {
    this.kerberosKeytabFilePath = kerberosKeytabFilePath;
  }

  String getKerberosPrincipal() {
    return kerberosPrincipal;
  }

  void setKerberosPrincipal(String kerberosPrincipal) {
    this.kerberosPrincipal = kerberosPrincipal;
  }

  public int getThriftServerAwaitTimeForStopService() {
    return thriftServerAwaitTimeForStopService;
  }

  public void setThriftServerAwaitTimeForStopService(int thriftServerAwaitTimeForStopService) {
    this.thriftServerAwaitTimeForStopService = thriftServerAwaitTimeForStopService;
  }

  public boolean isEnableMQTTService() {
    return enableMQTTService;
  }

  public void setEnableMQTTService(boolean enableMQTTService) {
    this.enableMQTTService = enableMQTTService;
  }

  public String getMqttHost() {
    return mqttHost;
  }

  public void setMqttHost(String mqttHost) {
    this.mqttHost = mqttHost;
  }

  public int getMqttPort() {
    return mqttPort;
  }

  public void setMqttPort(int mqttPort) {
    this.mqttPort = mqttPort;
  }

  public int getMqttHandlerPoolSize() {
    return mqttHandlerPoolSize;
  }

  public void setMqttHandlerPoolSize(int mqttHandlerPoolSize) {
    this.mqttHandlerPoolSize = mqttHandlerPoolSize;
  }

  public String getMqttPayloadFormatter() {
    return mqttPayloadFormatter;
  }

  public void setMqttPayloadFormatter(String mqttPayloadFormatter) {
    this.mqttPayloadFormatter = mqttPayloadFormatter;
  }

  public int getMqttMaxMessageSize() {
    return mqttMaxMessageSize;
  }

  public void setMqttMaxMessageSize(int mqttMaxMessageSize) {
    this.mqttMaxMessageSize = mqttMaxMessageSize;
  }

  public int getTagAttributeTotalSize() {
    return tagAttributeTotalSize;
  }

  public void setTagAttributeTotalSize(int tagAttributeTotalSize) {
    this.tagAttributeTotalSize = tagAttributeTotalSize;
  }

  public int getTagAttributeFlushInterval() {
    return tagAttributeFlushInterval;
  }

  public void setTagAttributeFlushInterval(int tagAttributeFlushInterval) {
    this.tagAttributeFlushInterval = tagAttributeFlushInterval;
  }

  public int getPrimitiveArraySize() {
    return primitiveArraySize;
  }

  public void setPrimitiveArraySize(int primitiveArraySize) {
    this.primitiveArraySize = primitiveArraySize;
  }

  public long getStartUpNanosecond() {
    return startUpNanosecond;
  }

  public int getThriftMaxFrameSize() {
    return thriftMaxFrameSize;
  }

  public void setThriftMaxFrameSize(int thriftMaxFrameSize) {
    this.thriftMaxFrameSize = thriftMaxFrameSize;
    RpcTransportFactory.setThriftMaxFrameSize(this.thriftMaxFrameSize);
  }

  public int getThriftDefaultBufferSize() {
    return thriftDefaultBufferSize;
  }

  public void setThriftDefaultBufferSize(int thriftDefaultBufferSize) {
    this.thriftDefaultBufferSize = thriftDefaultBufferSize;
    RpcTransportFactory.setDefaultBufferCapacity(this.thriftDefaultBufferSize);
  }

  public int getMaxQueryDeduplicatedPathNum() {
    return maxQueryDeduplicatedPathNum;
  }

  public void setMaxQueryDeduplicatedPathNum(int maxQueryDeduplicatedPathNum) {
    this.maxQueryDeduplicatedPathNum = maxQueryDeduplicatedPathNum;
  }

  public int getCheckPeriodWhenInsertBlocked() {
    return checkPeriodWhenInsertBlocked;
  }

  public void setCheckPeriodWhenInsertBlocked(int checkPeriodWhenInsertBlocked) {
    this.checkPeriodWhenInsertBlocked = checkPeriodWhenInsertBlocked;
  }

  public int getMaxWaitingTimeWhenInsertBlocked() {
    return maxWaitingTimeWhenInsertBlockedInMs;
  }

  public void setMaxWaitingTimeWhenInsertBlocked(int maxWaitingTimeWhenInsertBlocked) {
    this.maxWaitingTimeWhenInsertBlockedInMs = maxWaitingTimeWhenInsertBlocked;
  }

  public int getFrequencyIntervalInMinute() {
    return frequencyIntervalInMinute;
  }

  public void setFrequencyIntervalInMinute(int frequencyIntervalInMinute) {
    this.frequencyIntervalInMinute = frequencyIntervalInMinute;
  }

  public long getSlowQueryThreshold() {
    return slowQueryThreshold;
  }

  public void setSlowQueryThreshold(long slowQueryThreshold) {
    this.slowQueryThreshold = slowQueryThreshold;
  }

  public boolean isEnableIndex() {
    return enableIndex;
  }

  public void setEnableIndex(boolean enableIndex) {
    this.enableIndex = enableIndex;
  }

  void setConcurrentIndexBuildThread(int concurrentIndexBuildThread) {
    this.concurrentIndexBuildThread = concurrentIndexBuildThread;
  }

  public int getConcurrentIndexBuildThread() {
    return concurrentIndexBuildThread;
  }

  public String getIndexRootFolder() {
    return indexRootFolder;
  }

  public void setIndexRootFolder(String indexRootFolder) {
    this.indexRootFolder = indexRootFolder;
  }

  public int getDefaultIndexWindowRange() {
    return defaultIndexWindowRange;
  }

  public void setDefaultIndexWindowRange(int defaultIndexWindowRange) {
    this.defaultIndexWindowRange = defaultIndexWindowRange;
  }

  public int getDataRegionNum() {
    return dataRegionNum;
  }

  public void setDataRegionNum(int dataRegionNum) {
    this.dataRegionNum = dataRegionNum;
  }

  public long getRecoveryLogIntervalInMs() {
    return recoveryLogIntervalInMs;
  }

  public void setRecoveryLogIntervalInMs(long recoveryLogIntervalInMs) {
    this.recoveryLogIntervalInMs = recoveryLogIntervalInMs;
  }

  public boolean isRpcAdvancedCompressionEnable() {
    return rpcAdvancedCompressionEnable;
  }

  public void setRpcAdvancedCompressionEnable(boolean rpcAdvancedCompressionEnable) {
    this.rpcAdvancedCompressionEnable = rpcAdvancedCompressionEnable;
    RpcTransportFactory.setUseSnappy(this.rpcAdvancedCompressionEnable);
  }

  public int getMlogBufferSize() {
    return mlogBufferSize;
  }

  public void setMlogBufferSize(int mlogBufferSize) {
    this.mlogBufferSize = mlogBufferSize;
  }

  public long getSyncMlogPeriodInMs() {
    return syncMlogPeriodInMs;
  }

  public void setSyncMlogPeriodInMs(long syncMlogPeriodInMs) {
    this.syncMlogPeriodInMs = syncMlogPeriodInMs;
  }

  public int getTlogBufferSize() {
    return tlogBufferSize;
  }

  public void setTlogBufferSize(int tlogBufferSize) {
    this.tlogBufferSize = tlogBufferSize;
  }

  public boolean isEnableRpcService() {
    return enableRpcService;
  }

  public void setEnableRpcService(boolean enableRpcService) {
    this.enableRpcService = enableRpcService;
  }

  public boolean isEnableInfluxDBRpcService() {
    return enableInfluxDBRpcService;
  }

  public void setEnableInfluxDBRpcService(boolean enableInfluxDBRpcService) {
    this.enableInfluxDBRpcService = enableInfluxDBRpcService;
  }

  public int getIoTaskQueueSizeForFlushing() {
    return ioTaskQueueSizeForFlushing;
  }

  public void setIoTaskQueueSizeForFlushing(int ioTaskQueueSizeForFlushing) {
    this.ioTaskQueueSizeForFlushing = ioTaskQueueSizeForFlushing;
  }

  public boolean isEnableSeqSpaceCompaction() {
    return enableSeqSpaceCompaction;
  }

  public void setEnableSeqSpaceCompaction(boolean enableSeqSpaceCompaction) {
    this.enableSeqSpaceCompaction = enableSeqSpaceCompaction;
  }

  public boolean isEnableUnseqSpaceCompaction() {
    return enableUnseqSpaceCompaction;
  }

  public void setEnableUnseqSpaceCompaction(boolean enableUnseqSpaceCompaction) {
    this.enableUnseqSpaceCompaction = enableUnseqSpaceCompaction;
  }

  public boolean isEnableCrossSpaceCompaction() {
    return enableCrossSpaceCompaction;
  }

  public void setEnableCrossSpaceCompaction(boolean enableCrossSpaceCompaction) {
    this.enableCrossSpaceCompaction = enableCrossSpaceCompaction;
  }

  public InnerSequenceCompactionSelector getInnerSequenceCompactionSelector() {
    return innerSequenceCompactionSelector;
  }

  public void setInnerSequenceCompactionSelector(
      InnerSequenceCompactionSelector innerSequenceCompactionSelector) {
    this.innerSequenceCompactionSelector = innerSequenceCompactionSelector;
  }

  public InnerUnsequenceCompactionSelector getInnerUnsequenceCompactionSelector() {
    return innerUnsequenceCompactionSelector;
  }

  public void setInnerUnsequenceCompactionSelector(
      InnerUnsequenceCompactionSelector innerUnsequenceCompactionSelector) {
    this.innerUnsequenceCompactionSelector = innerUnsequenceCompactionSelector;
  }

  public InnerSeqCompactionPerformer getInnerSeqCompactionPerformer() {
    return innerSeqCompactionPerformer;
  }

  public void setInnerSeqCompactionPerformer(
      InnerSeqCompactionPerformer innerSeqCompactionPerformer) {
    this.innerSeqCompactionPerformer = innerSeqCompactionPerformer;
  }

  public InnerUnseqCompactionPerformer getInnerUnseqCompactionPerformer() {
    return innerUnseqCompactionPerformer;
  }

  public void setInnerUnseqCompactionPerformer(
      InnerUnseqCompactionPerformer innerUnseqCompactionPerformer) {
    this.innerUnseqCompactionPerformer = innerUnseqCompactionPerformer;
  }

  public CrossCompactionSelector getCrossCompactionSelector() {
    return crossCompactionSelector;
  }

  public void setCrossCompactionSelector(CrossCompactionSelector crossCompactionSelector) {
    this.crossCompactionSelector = crossCompactionSelector;
  }

  public CrossCompactionPerformer getCrossCompactionPerformer() {
    return crossCompactionPerformer;
  }

  public void setCrossCompactionPerformer(CrossCompactionPerformer crossCompactionPerformer) {
    this.crossCompactionPerformer = crossCompactionPerformer;
  }

  public CompactionPriority getCompactionPriority() {
    return compactionPriority;
  }

  public void setCompactionPriority(CompactionPriority compactionPriority) {
    this.compactionPriority = compactionPriority;
  }

  public long getTargetCompactionFileSize() {
    return targetCompactionFileSize;
  }

  public void setTargetCompactionFileSize(long targetCompactionFileSize) {
    this.targetCompactionFileSize = targetCompactionFileSize;
  }

  public long getTargetChunkSize() {
    return targetChunkSize;
  }

  public void setTargetChunkSize(long targetChunkSize) {
    this.targetChunkSize = targetChunkSize;
  }

  public long getChunkSizeLowerBoundInCompaction() {
    return chunkSizeLowerBoundInCompaction;
  }

  public void setChunkSizeLowerBoundInCompaction(long chunkSizeLowerBoundInCompaction) {
    this.chunkSizeLowerBoundInCompaction = chunkSizeLowerBoundInCompaction;
  }

  public long getTargetChunkPointNum() {
    return targetChunkPointNum;
  }

  public void setTargetChunkPointNum(long targetChunkPointNum) {
    this.targetChunkPointNum = targetChunkPointNum;
  }

  public long getChunkPointNumLowerBoundInCompaction() {
    return chunkPointNumLowerBoundInCompaction;
  }

  public void setChunkPointNumLowerBoundInCompaction(long chunkPointNumLowerBoundInCompaction) {
    this.chunkPointNumLowerBoundInCompaction = chunkPointNumLowerBoundInCompaction;
  }

  public long getCompactionAcquireWriteLockTimeout() {
    return compactionAcquireWriteLockTimeout;
  }

  public void setCompactionAcquireWriteLockTimeout(long compactionAcquireWriteLockTimeout) {
    this.compactionAcquireWriteLockTimeout = compactionAcquireWriteLockTimeout;
  }

  public long getCompactionScheduleIntervalInMs() {
    return compactionScheduleIntervalInMs;
  }

  public void setCompactionScheduleIntervalInMs(long compactionScheduleIntervalInMs) {
    this.compactionScheduleIntervalInMs = compactionScheduleIntervalInMs;
  }

  public int getMaxInnerCompactionCandidateFileNum() {
    return maxInnerCompactionCandidateFileNum;
  }

  public void setMaxInnerCompactionCandidateFileNum(int maxInnerCompactionCandidateFileNum) {
    this.maxInnerCompactionCandidateFileNum = maxInnerCompactionCandidateFileNum;
  }

  public int getMaxCrossCompactionCandidateFileNum() {
    return maxCrossCompactionCandidateFileNum;
  }

  public void setMaxCrossCompactionCandidateFileNum(int maxCrossCompactionCandidateFileNum) {
    this.maxCrossCompactionCandidateFileNum = maxCrossCompactionCandidateFileNum;
  }

  public long getCompactionSubmissionIntervalInMs() {
    return compactionSubmissionIntervalInMs;
  }

  public void setCompactionSubmissionIntervalInMs(long interval) {
    compactionSubmissionIntervalInMs = interval;
  }

  public int getSubCompactionTaskNum() {
    return subCompactionTaskNum;
  }

  public void setSubCompactionTaskNum(int subCompactionTaskNum) {
    this.subCompactionTaskNum = subCompactionTaskNum;
  }

  public String getDeviceIDTransformationMethod() {
    return deviceIDTransformationMethod;
  }

  public void setDeviceIDTransformationMethod(String deviceIDTransformationMethod) {
    this.deviceIDTransformationMethod = deviceIDTransformationMethod;
  }

  public boolean isEnableIDTable() {
    return enableIDTable;
  }

  public void setEnableIDTable(boolean enableIDTable) {
    this.enableIDTable = enableIDTable;
  }

  public boolean isEnableIDTableLogFile() {
    return enableIDTableLogFile;
  }

  public void setEnableIDTableLogFile(boolean enableIDTableLogFile) {
    this.enableIDTableLogFile = enableIDTableLogFile;
  }

  public String getSchemaEngineMode() {
    return schemaEngineMode;
  }

  public void setSchemaEngineMode(String schemaEngineMode) {
    this.schemaEngineMode = schemaEngineMode;
  }

  public int getCachedMNodeSizeInSchemaFileMode() {
    return cachedMNodeSizeInSchemaFileMode;
  }

  public void setCachedMNodeSizeInSchemaFileMode(int cachedMNodeSizeInSchemaFileMode) {
    this.cachedMNodeSizeInSchemaFileMode = cachedMNodeSizeInSchemaFileMode;
  }

  public short getMinimumSegmentInSchemaFile() {
    return minimumSegmentInSchemaFile;
  }

  public void setMinimumSegmentInSchemaFile(short minimumSegmentInSchemaFile) {
    this.minimumSegmentInSchemaFile = minimumSegmentInSchemaFile;
  }

  public int getPageCacheSizeInSchemaFile() {
    return pageCacheSizeInSchemaFile;
  }

  public void setPageCacheSizeInSchemaFile(int pageCacheSizeInSchemaFile) {
    this.pageCacheSizeInSchemaFile = pageCacheSizeInSchemaFile;
  }

  public String getInternalAddress() {
    return internalAddress;
  }

  public void setInternalAddress(String internalAddress) {
    this.internalAddress = internalAddress;
  }

  public int getInternalPort() {
    return internalPort;
  }

  public void setInternalPort(int internalPort) {
    this.internalPort = internalPort;
  }

  public int getDataRegionConsensusPort() {
    return dataRegionConsensusPort;
  }

  public void setDataRegionConsensusPort(int dataRegionConsensusPort) {
    this.dataRegionConsensusPort = dataRegionConsensusPort;
  }

  public int getSchemaRegionConsensusPort() {
    return schemaRegionConsensusPort;
  }

  public void setSchemaRegionConsensusPort(int schemaRegionConsensusPort) {
    this.schemaRegionConsensusPort = schemaRegionConsensusPort;
  }

  public List<TEndPoint> getTargetConfigNodeList() {
    return targetConfigNodeList;
  }

  public void setTargetConfigNodeList(List<TEndPoint> targetConfigNodeList) {
    this.targetConfigNodeList = targetConfigNodeList;
  }

  public long getJoinClusterTimeOutMs() {
    return joinClusterTimeOutMs;
  }

  public void setJoinClusterTimeOutMs(long joinClusterTimeOutMs) {
    this.joinClusterTimeOutMs = joinClusterTimeOutMs;
  }

  public String getDataRegionConsensusProtocolClass() {
    return dataRegionConsensusProtocolClass;
  }

  public void setDataRegionConsensusProtocolClass(String dataRegionConsensusProtocolClass) {
    this.dataRegionConsensusProtocolClass = dataRegionConsensusProtocolClass;
  }

  public String getSchemaRegionConsensusProtocolClass() {
    return schemaRegionConsensusProtocolClass;
  }

  public void setSchemaRegionConsensusProtocolClass(String schemaRegionConsensusProtocolClass) {
    this.schemaRegionConsensusProtocolClass = schemaRegionConsensusProtocolClass;
  }

  public String getSeriesPartitionExecutorClass() {
    return seriesPartitionExecutorClass;
  }

  public void setSeriesPartitionExecutorClass(String seriesPartitionExecutorClass) {
    this.seriesPartitionExecutorClass = seriesPartitionExecutorClass;
  }

  public int getSeriesPartitionSlotNum() {
    return seriesPartitionSlotNum;
  }

  public void setSeriesPartitionSlotNum(int seriesPartitionSlotNum) {
    this.seriesPartitionSlotNum = seriesPartitionSlotNum;
  }

  public int getMppDataExchangePort() {
    return mppDataExchangePort;
  }

  public void setMppDataExchangePort(int mppDataExchangePort) {
    this.mppDataExchangePort = mppDataExchangePort;
  }

  public int getMppDataExchangeCorePoolSize() {
    return mppDataExchangeCorePoolSize;
  }

  public void setMppDataExchangeCorePoolSize(int mppDataExchangeCorePoolSize) {
    this.mppDataExchangeCorePoolSize = mppDataExchangeCorePoolSize;
  }

  public int getMppDataExchangeMaxPoolSize() {
    return mppDataExchangeMaxPoolSize;
  }

  public void setMppDataExchangeMaxPoolSize(int mppDataExchangeMaxPoolSize) {
    this.mppDataExchangeMaxPoolSize = mppDataExchangeMaxPoolSize;
  }

  public int getMppDataExchangeKeepAliveTimeInMs() {
    return mppDataExchangeKeepAliveTimeInMs;
  }

  public void setMppDataExchangeKeepAliveTimeInMs(int mppDataExchangeKeepAliveTimeInMs) {
    this.mppDataExchangeKeepAliveTimeInMs = mppDataExchangeKeepAliveTimeInMs;
  }

  public int getConnectionTimeoutInMS() {
    return connectionTimeoutInMS;
  }

  public void setConnectionTimeoutInMS(int connectionTimeoutInMS) {
    this.connectionTimeoutInMS = connectionTimeoutInMS;
  }

  public int getMaxConnectionForInternalService() {
    return maxConnectionForInternalService;
  }

  public void setMaxConnectionForInternalService(int maxConnectionForInternalService) {
    this.maxConnectionForInternalService = maxConnectionForInternalService;
  }

  public int getCoreConnectionForInternalService() {
    return coreConnectionForInternalService;
  }

  public void setCoreConnectionForInternalService(int coreConnectionForInternalService) {
    this.coreConnectionForInternalService = coreConnectionForInternalService;
  }

  public int getSelectorNumOfClientManager() {
    return selectorNumOfClientManager;
  }

  public void setSelectorNumOfClientManager(int selectorNumOfClientManager) {
    this.selectorNumOfClientManager = selectorNumOfClientManager;
  }

  public boolean isMppMode() {
    return mppMode;
  }

  public void setMppMode(boolean mppMode) {
    this.mppMode = mppMode;
  }

  public boolean isClusterMode() {
    return isClusterMode;
  }

  public void setClusterMode(boolean isClusterMode) {
    this.isClusterMode = isClusterMode;
  }

  public int getDataNodeId() {
    return dataNodeId;
  }

  public void setDataNodeId(int dataNodeId) {
    this.dataNodeId = dataNodeId;
  }

  public int getPartitionCacheSize() {
    return partitionCacheSize;
  }

  public String getExtPipeDir() {
    return extPipeDir;
  }

  public void setExtPipeDir(String extPipeDir) {
    this.extPipeDir = extPipeDir;
  }

  public void setPartitionCacheSize(int partitionCacheSize) {
    this.partitionCacheSize = partitionCacheSize;
  }

  public int getAuthorCacheSize() {
    return authorCacheSize;
  }

  public void setAuthorCacheSize(int authorCacheSize) {
    this.authorCacheSize = authorCacheSize;
  }

  public int getAuthorCacheExpireTime() {
    return authorCacheExpireTime;
  }

  public void setAuthorCacheExpireTime(int authorCacheExpireTime) {
    this.authorCacheExpireTime = authorCacheExpireTime;
  }

  public int getTriggerForwardMaxQueueNumber() {
    return triggerForwardMaxQueueNumber;
  }

  public void setTriggerForwardMaxQueueNumber(int triggerForwardMaxQueueNumber) {
    this.triggerForwardMaxQueueNumber = triggerForwardMaxQueueNumber;
  }

  public int getTriggerForwardMaxSizePerQueue() {
    return triggerForwardMaxSizePerQueue;
  }

  public void setTriggerForwardMaxSizePerQueue(int triggerForwardMaxSizePerQueue) {
    this.triggerForwardMaxSizePerQueue = triggerForwardMaxSizePerQueue;
  }

  public int getTriggerForwardBatchSize() {
    return triggerForwardBatchSize;
  }

  public void setTriggerForwardBatchSize(int triggerForwardBatchSize) {
    this.triggerForwardBatchSize = triggerForwardBatchSize;
  }

  public int getTriggerForwardHTTPPoolSize() {
    return triggerForwardHTTPPoolSize;
  }

  public void setTriggerForwardHTTPPoolSize(int triggerForwardHTTPPoolSize) {
    this.triggerForwardHTTPPoolSize = triggerForwardHTTPPoolSize;
  }

  public int getTriggerForwardHTTPPOOLMaxPerRoute() {
    return triggerForwardHTTPPOOLMaxPerRoute;
  }

  public void setTriggerForwardHTTPPOOLMaxPerRoute(int triggerForwardHTTPPOOLMaxPerRoute) {
    this.triggerForwardHTTPPOOLMaxPerRoute = triggerForwardHTTPPOOLMaxPerRoute;
  }

  public int getTriggerForwardMQTTPoolSize() {
    return triggerForwardMQTTPoolSize;
  }

  public void setTriggerForwardMQTTPoolSize(int triggerForwardMQTTPoolSize) {
    this.triggerForwardMQTTPoolSize = triggerForwardMQTTPoolSize;
  }

  public int getCoordinatorReadExecutorSize() {
    return coordinatorReadExecutorSize;
  }

  public void setCoordinatorReadExecutorSize(int coordinatorReadExecutorSize) {
    this.coordinatorReadExecutorSize = coordinatorReadExecutorSize;
  }

  public int getCoordinatorWriteExecutorSize() {
    return coordinatorWriteExecutorSize;
  }

  public void setCoordinatorWriteExecutorSize(int coordinatorWriteExecutorSize) {
    this.coordinatorWriteExecutorSize = coordinatorWriteExecutorSize;
  }

  public TEndPoint getAddressAndPort() {
    return new TEndPoint(rpcAddress, rpcPort);
  }

  boolean isDefaultSchemaMemoryConfig() {
    return isDefaultSchemaMemoryConfig;
  }

  void setDefaultSchemaMemoryConfig(boolean defaultSchemaMemoryConfig) {
    isDefaultSchemaMemoryConfig = defaultSchemaMemoryConfig;
  }

  public long getAllocateMemoryForSchemaRegion() {
    return allocateMemoryForSchemaRegion;
  }

  public void setAllocateMemoryForSchemaRegion(long allocateMemoryForSchemaRegion) {
    this.allocateMemoryForSchemaRegion = allocateMemoryForSchemaRegion;
  }

  public long getAllocateMemoryForSchemaCache() {
    return allocateMemoryForSchemaCache;
  }

  public void setAllocateMemoryForSchemaCache(long allocateMemoryForSchemaCache) {
    this.allocateMemoryForSchemaCache = allocateMemoryForSchemaCache;
  }

  public long getAllocateMemoryForPartitionCache() {
    return allocateMemoryForPartitionCache;
  }

  public void setAllocateMemoryForPartitionCache(long allocateMemoryForPartitionCache) {
    this.allocateMemoryForPartitionCache = allocateMemoryForPartitionCache;
  }

  public long getAllocateMemoryForLastCache() {
    return allocateMemoryForLastCache;
  }

  public void setAllocateMemoryForLastCache(long allocateMemoryForLastCache) {
    this.allocateMemoryForLastCache = allocateMemoryForLastCache;
  }

  public String getReadConsistencyLevel() {
    return readConsistencyLevel;
  }

  public void setReadConsistencyLevel(String readConsistencyLevel) {
    this.readConsistencyLevel = readConsistencyLevel;
  }

  public int getDriverTaskExecutionTimeSliceInMs() {
    return driverTaskExecutionTimeSliceInMs;
  }

  public void setDriverTaskExecutionTimeSliceInMs(int driverTaskExecutionTimeSliceInMs) {
    this.driverTaskExecutionTimeSliceInMs = driverTaskExecutionTimeSliceInMs;
  }

<<<<<<< HEAD
  public long getRewriteLockWaitTimeoutInMS() {
    return rewriteLockWaitTimeoutInMS;
  }

  public void setRewriteLockWaitTimeoutInMS(long rewriteLockWaitTimeoutInMS) {
    this.rewriteLockWaitTimeoutInMS = rewriteLockWaitTimeoutInMS;
  }

  public long getRewriteCandidateStatusWaitTimeoutInMs() {
    return rewriteCandidateStatusWaitTimeoutInMs;
  }

  public void setRewriteCandidateStatusWaitTimeoutInMs(long rewriteCandidateStatusWaitTimeoutInMs) {
    this.rewriteCandidateStatusWaitTimeoutInMs = rewriteCandidateStatusWaitTimeoutInMs;
=======
  public double getWriteProportion() {
    return writeProportion;
  }

  public void setWriteProportion(double writeProportion) {
    this.writeProportion = writeProportion;
  }

  public double getCompactionProportion() {
    return compactionProportion;
  }

  public void setCompactionProportion(double compactionProportion) {
    this.compactionProportion = compactionProportion;
  }

  public long getThrottleThreshold() {
    return throttleThreshold;
  }

  public void setThrottleThreshold(long throttleThreshold) {
    this.throttleThreshold = throttleThreshold;
  }

  public long getCacheWindowTimeInMs() {
    return cacheWindowTimeInMs;
  }

  public void setCacheWindowTimeInMs(long cacheWindowTimeInMs) {
    this.cacheWindowTimeInMs = cacheWindowTimeInMs;
  }

  public long getRatisConsensusLogAppenderBufferSizeMax() {
    return RatisConsensusLogAppenderBufferSizeMax;
  }

  public void setRatisConsensusLogAppenderBufferSizeMax(
      long ratisConsensusLogAppenderBufferSizeMax) {
    RatisConsensusLogAppenderBufferSizeMax = ratisConsensusLogAppenderBufferSizeMax;
  }

  public String getConfigMessage() {
    String configMessage = "";
    String configContent;
    String[] notShowArray = {
      "NODE_NAME_MATCHER",
      "PARTIAL_NODE_MATCHER",
      "STORAGE_GROUP_MATCHER",
      "STORAGE_GROUP_PATTERN",
      "NODE_MATCHER",
      "NODE_PATTERN"
    };
    List<String> notShowStrings = Arrays.asList(notShowArray);
    for (Field configField : IoTDBConfig.class.getDeclaredFields()) {
      try {
        String configFieldString = configField.getName();
        if (notShowStrings.contains(configFieldString)) {
          continue;
        }
        String configType = configField.getGenericType().getTypeName();
        if (configType.contains("java.lang.String[]")) {
          String[] configList = (String[]) configField.get(this);
          configContent = Arrays.asList(configList).toString();
        } else {
          configContent = configField.get(this).toString();
        }
        configMessage = configMessage + configField.getName() + "=" + configContent + "; ";
      } catch (Exception e) {
        e.printStackTrace();
      }
    }
    return configMessage;
>>>>>>> 3348a062
  }
}<|MERGE_RESOLUTION|>--- conflicted
+++ resolved
@@ -998,20 +998,18 @@
   /** Maximum execution time of a DriverTask */
   private int driverTaskExecutionTimeSliceInMs = 100;
 
-<<<<<<< HEAD
+  /** Maximum size of wal buffer used in MultiLeader consensus. Unit: byte */
+  private long throttleThreshold = 50 * 1024 * 1024 * 1024L;
+
+  /** Maximum wait time of write cache in MultiLeader consensus. Unit: ms */
+  private long cacheWindowTimeInMs = Long.MAX_VALUE;
+
+  private long RatisConsensusLogAppenderBufferSizeMax = 4 * 1024 * 1024L;
+
   /** TsFileManager Rewrite lock timeout */
   private long rewriteLockWaitTimeoutInMS = (int) TimeUnit.MINUTES.toMillis(1);
 
   private long rewriteCandidateStatusWaitTimeoutInMs = TimeUnit.MINUTES.toMillis(10);
-=======
-  /** Maximum size of wal buffer used in MultiLeader consensus. Unit: byte */
-  private long throttleThreshold = 50 * 1024 * 1024 * 1024L;
-
-  /** Maximum wait time of write cache in MultiLeader consensus. Unit: ms */
-  private long cacheWindowTimeInMs = Long.MAX_VALUE;
-
-  private long RatisConsensusLogAppenderBufferSizeMax = 4 * 1024 * 1024L;
->>>>>>> 3348a062
 
   IoTDBConfig() {}
 
@@ -3146,22 +3144,6 @@
     this.driverTaskExecutionTimeSliceInMs = driverTaskExecutionTimeSliceInMs;
   }
 
-<<<<<<< HEAD
-  public long getRewriteLockWaitTimeoutInMS() {
-    return rewriteLockWaitTimeoutInMS;
-  }
-
-  public void setRewriteLockWaitTimeoutInMS(long rewriteLockWaitTimeoutInMS) {
-    this.rewriteLockWaitTimeoutInMS = rewriteLockWaitTimeoutInMS;
-  }
-
-  public long getRewriteCandidateStatusWaitTimeoutInMs() {
-    return rewriteCandidateStatusWaitTimeoutInMs;
-  }
-
-  public void setRewriteCandidateStatusWaitTimeoutInMs(long rewriteCandidateStatusWaitTimeoutInMs) {
-    this.rewriteCandidateStatusWaitTimeoutInMs = rewriteCandidateStatusWaitTimeoutInMs;
-=======
   public double getWriteProportion() {
     return writeProportion;
   }
@@ -3234,6 +3216,21 @@
       }
     }
     return configMessage;
->>>>>>> 3348a062
+  }
+
+  public long getRewriteLockWaitTimeoutInMS() {
+    return rewriteLockWaitTimeoutInMS;
+  }
+
+  public void setRewriteLockWaitTimeoutInMS(long rewriteLockWaitTimeoutInMS) {
+    this.rewriteLockWaitTimeoutInMS = rewriteLockWaitTimeoutInMS;
+  }
+
+  public long getRewriteCandidateStatusWaitTimeoutInMs() {
+    return rewriteCandidateStatusWaitTimeoutInMs;
+  }
+
+  public void setRewriteCandidateStatusWaitTimeoutInMs(long rewriteCandidateStatusWaitTimeoutInMs) {
+    this.rewriteCandidateStatusWaitTimeoutInMs = rewriteCandidateStatusWaitTimeoutInMs;
   }
 }