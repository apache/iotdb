/*
 * Licensed to the Apache Software Foundation (ASF) under one
 * or more contributor license agreements.  See the NOTICE file
 * distributed with this work for additional information
 * regarding copyright ownership.  The ASF licenses this file
 * to you under the Apache License, Version 2.0 (the
 * "License"); you may not use this file except in compliance
 * with the License.  You may obtain a copy of the License at
 *
 *     http://www.apache.org/licenses/LICENSE-2.0
 *
 * Unless required by applicable law or agreed to in writing,
 * software distributed under the License is distributed on an
 * "AS IS" BASIS, WITHOUT WARRANTIES OR CONDITIONS OF ANY
 * KIND, either express or implied.  See the License for the
 * specific language governing permissions and limitations
 * under the License.
 */
package org.apache.iotdb.db.conf;

import org.apache.iotdb.common.rpc.thrift.TEndPoint;
import org.apache.iotdb.commons.client.property.ClientPoolProperty.DefaultProperty;
import org.apache.iotdb.commons.conf.IoTDBConstant;
import org.apache.iotdb.commons.utils.FileUtils;
import org.apache.iotdb.commons.utils.TestOnly;
import org.apache.iotdb.consensus.ConsensusFactory;
import org.apache.iotdb.db.audit.AuditLogOperation;
import org.apache.iotdb.db.audit.AuditLogStorage;
import org.apache.iotdb.db.engine.compaction.constant.CompactionValidationLevel;
import org.apache.iotdb.db.engine.compaction.execute.performer.constant.CrossCompactionPerformer;
import org.apache.iotdb.db.engine.compaction.execute.performer.constant.InnerSeqCompactionPerformer;
import org.apache.iotdb.db.engine.compaction.execute.performer.constant.InnerUnseqCompactionPerformer;
import org.apache.iotdb.db.engine.compaction.schedule.constant.CompactionPriority;
import org.apache.iotdb.db.engine.compaction.selector.constant.CrossCompactionSelector;
import org.apache.iotdb.db.engine.compaction.selector.constant.InnerSequenceCompactionSelector;
import org.apache.iotdb.db.engine.compaction.selector.constant.InnerUnsequenceCompactionSelector;
import org.apache.iotdb.db.engine.storagegroup.timeindex.TimeIndexLevel;
import org.apache.iotdb.db.exception.LoadConfigurationException;
import org.apache.iotdb.db.service.thrift.impl.ClientRPCServiceImpl;
import org.apache.iotdb.db.service.thrift.impl.NewInfluxDBServiceImpl;
import org.apache.iotdb.db.utils.datastructure.TVListSortAlgorithm;
import org.apache.iotdb.db.wal.utils.WALMode;
import org.apache.iotdb.rpc.RpcTransportFactory;
import org.apache.iotdb.rpc.RpcUtils;
import org.apache.iotdb.tsfile.common.conf.TSFileDescriptor;
import org.apache.iotdb.tsfile.common.constant.TsFileConstant;
import org.apache.iotdb.tsfile.file.metadata.enums.TSDataType;
import org.apache.iotdb.tsfile.file.metadata.enums.TSEncoding;
import org.apache.iotdb.tsfile.fileSystem.FSType;
import org.apache.iotdb.tsfile.utils.FSUtils;

import org.slf4j.Logger;
import org.slf4j.LoggerFactory;

import java.io.File;
import java.io.IOException;
import java.lang.reflect.Field;
import java.util.Arrays;
import java.util.Collections;
import java.util.HashSet;
import java.util.List;
import java.util.Properties;
import java.util.concurrent.TimeUnit;
import java.util.regex.Pattern;

import static org.apache.iotdb.commons.conf.IoTDBConstant.OBJECT_STORAGE_DIR;
import static org.apache.iotdb.tsfile.common.constant.TsFileConstant.PATH_SEPARATOR;

public class IoTDBConfig {

  /* Names of Watermark methods */
  public static final String WATERMARK_GROUPED_LSB = "GroupBasedLSBMethod";
  public static final String CONFIG_NAME = "iotdb-datanode.properties";
  private static final Logger logger = LoggerFactory.getLogger(IoTDBConfig.class);
  private static final String MULTI_DIR_STRATEGY_PREFIX =
      "org.apache.iotdb.db.conf.directories.strategy.";
  private static final String[] CLUSTER_ALLOWED_MULTI_DIR_STRATEGIES =
      new String[] {"SequenceStrategy", "MaxDiskUsableSpaceFirstStrategy"};
  private static final String DEFAULT_MULTI_DIR_STRATEGY = "SequenceStrategy";

  private static final String STORAGE_GROUP_MATCHER = "([a-zA-Z0-9`_.\\-\\u2E80-\\u9FFF]+)";
  public static final Pattern STORAGE_GROUP_PATTERN = Pattern.compile(STORAGE_GROUP_MATCHER);

  // e.g., a31+/$%#&[]{}3e4, "a.b", 'a.b'
  private static final String NODE_NAME_MATCHER = "([^\n\t]+)";

  // e.g.,  .s1
  private static final String PARTIAL_NODE_MATCHER = "[" + PATH_SEPARATOR + "]" + NODE_NAME_MATCHER;

  private static final String NODE_MATCHER =
      "([" + PATH_SEPARATOR + "])?" + NODE_NAME_MATCHER + "(" + PARTIAL_NODE_MATCHER + ")*";

  public static final Pattern NODE_PATTERN = Pattern.compile(NODE_MATCHER);

  /** whether to enable the mqtt service. */
  private boolean enableMQTTService = false;

  /** the mqtt service binding host. */
  private String mqttHost = "127.0.0.1";

  /** the mqtt service binding port. */
  private int mqttPort = 1883;

  /** the handler pool size for handing the mqtt messages. */
  private int mqttHandlerPoolSize = 1;

  /** the mqtt message payload formatter. */
  private String mqttPayloadFormatter = "json";

  /** max mqtt message size. Unit: byte */
  private int mqttMaxMessageSize = 1048576;

  /** Rpc binding address. */
  private String rpcAddress = "0.0.0.0";

  /** whether to use thrift compression. */
  private boolean rpcThriftCompressionEnable = false;

  /** whether to use Snappy compression before sending data through the network */
  private boolean rpcAdvancedCompressionEnable = false;

  /** Port which the JDBC server listens to. */
  private int rpcPort = 6667;

  /** Rpc Selector thread num */
  private int rpcSelectorThreadCount = 1;

  /** Min concurrent client number */
  private int rpcMinConcurrentClientNum = Runtime.getRuntime().availableProcessors();

  /** Max concurrent client number */
  private int rpcMaxConcurrentClientNum = 65535;

  /** Memory allocated for the write process */
  private long allocateMemoryForStorageEngine = Runtime.getRuntime().maxMemory() * 3 / 10;

  /** Memory allocated for the read process */
  private long allocateMemoryForRead = Runtime.getRuntime().maxMemory() * 3 / 10;

  /** Memory allocated for the mtree */
  private long allocateMemoryForSchema = Runtime.getRuntime().maxMemory() / 10;

  /** Memory allocated for the consensus layer */
  private long allocateMemoryForConsensus = Runtime.getRuntime().maxMemory() / 10;

  /** Ratio of memory allocated for buffered arrays */
  private double bufferedArraysMemoryProportion = 0.6;

  /** Flush proportion for system */
  private double flushProportion = 0.4;

  /** Reject proportion for system */
  private double rejectProportion = 0.8;

  /** The proportion of write memory for memtable */
  private double writeProportionForMemtable = 0.76;

  /** The proportion of write memory for compaction */
  private double compactionProportion = 0.2;

  /** The proportion of write memory for loading TsFile */
  private double loadTsFileProportion = 0.125;

  private final int maxLoadingDeviceNumber = 10000;

  /**
   * If memory cost of data region increased more than proportion of {@linkplain
   * IoTDBConfig#getAllocateMemoryForStorageEngine()}*{@linkplain
   * IoTDBConfig#getWriteProportionForMemtable()}, report to system.
   */
  private double writeMemoryVariationReportProportion = 0.001;

  /** When inserting rejected, waiting period to check system again. Unit: millisecond */
  private int checkPeriodWhenInsertBlocked = 50;

  /** When inserting rejected exceeds this, throw an exception. Unit: millisecond */
  private int maxWaitingTimeWhenInsertBlockedInMs = 10000;

  // region Write Ahead Log Configuration
  /** Write mode of wal */
  private volatile WALMode walMode = WALMode.ASYNC;

  /** Max number of wal nodes, each node corresponds to one wal directory */
  private int maxWalNodesNum = 0;

  /**
   * Duration a wal flush operation will wait before calling fsync in the async mode. Unit:
   * millisecond
   */
  private volatile long walAsyncModeFsyncDelayInMs = 1_000;

  /**
   * Duration a wal flush operation will wait before calling fsync in the sync mode. Unit:
   * millisecond
   */
  private volatile long walSyncModeFsyncDelayInMs = 3;

  /** Buffer size of each wal node. Unit: byte */
  private int walBufferSize = 32 * 1024 * 1024;

  /** Blocking queue capacity of each wal buffer */
  private int walBufferQueueCapacity = 500;

  /** Size threshold of each wal file. Unit: byte */
  private volatile long walFileSizeThresholdInByte = 30 * 1024 * 1024L;

  /** Size threshold of each checkpoint file. Unit: byte */
  private volatile long checkpointFileSizeThresholdInByte = 3 * 1024 * 1024L;

  /** Minimum ratio of effective information in wal files */
  private volatile double walMinEffectiveInfoRatio = 0.1;

  /**
   * MemTable size threshold for triggering MemTable snapshot in wal. When a memTable's size exceeds
   * this, wal can flush this memtable to disk, otherwise wal will snapshot this memtable in wal.
   * Unit: byte
   */
  private volatile long walMemTableSnapshotThreshold = 8 * 1024 * 1024L;

  /** MemTable's max snapshot number in wal file */
  private volatile int maxWalMemTableSnapshotNum = 1;

  /** The period when outdated wal files are periodically deleted. Unit: millisecond */
  private volatile long deleteWalFilesPeriodInMs = 20 * 1000L;
  // endregion

  /**
   * Size of log buffer for every MetaData operation. If the size of a MetaData operation plan is
   * larger than this parameter, then the MetaData operation plan will be rejected by SchemaRegion.
   * Unit: byte
   */
  private int mlogBufferSize = 1024 * 1024;

  /**
   * The cycle when metadata log is periodically forced to be written to disk(in milliseconds) If
   * set this parameter to 0 it means call channel.force(true) after every each operation
   */
  private long syncMlogPeriodInMs = 100;

  /**
   * The size of log buffer for every trigger management operation plan. If the size of a trigger
   * management operation plan is larger than this parameter, the trigger management operation plan
   * will be rejected by TriggerManager. Unit: byte
   */
  private int tlogBufferSize = 1024 * 1024;

  /** System directory, including version file for each database and metadata */
  private String systemDir =
      IoTDBConstant.DEFAULT_BASE_DIR + File.separator + IoTDBConstant.SYSTEM_FOLDER_NAME;

  /** Schema directory, including storage set of values. */
  private String schemaDir =
      IoTDBConstant.DEFAULT_BASE_DIR
          + File.separator
          + IoTDBConstant.SYSTEM_FOLDER_NAME
          + File.separator
          + IoTDBConstant.SCHEMA_FOLDER_NAME;

  /** Query directory, stores temporary files of query */
  private String queryDir =
      IoTDBConstant.DEFAULT_BASE_DIR + File.separator + IoTDBConstant.QUERY_FOLDER_NAME;

  /** External lib directory, stores user-uploaded JAR files */
  private String extDir = IoTDBConstant.EXT_FOLDER_NAME;

  /** External lib directory for UDF, stores user-uploaded JAR files */
  private String udfDir =
      IoTDBConstant.EXT_FOLDER_NAME + File.separator + IoTDBConstant.UDF_FOLDER_NAME;

  /** External temporary lib directory for storing downloaded udf JAR files */
  private String udfTemporaryLibDir = udfDir + File.separator + IoTDBConstant.TMP_FOLDER_NAME;

  /** External lib directory for trigger, stores user-uploaded JAR files */
  private String triggerDir =
      IoTDBConstant.EXT_FOLDER_NAME + File.separator + IoTDBConstant.TRIGGER_FOLDER_NAME;

  /** External temporary lib directory for storing downloaded trigger JAR files */
  private String triggerTemporaryLibDir =
      triggerDir + File.separator + IoTDBConstant.TMP_FOLDER_NAME;

  /** External lib directory for Pipe Plugin, stores user-defined JAR files */
  private String pipeDir =
      IoTDBConstant.EXT_FOLDER_NAME + File.separator + IoTDBConstant.PIPE_FOLDER_NAME;

  /** External temporary lib directory for storing downloaded pipe plugin JAR files */
  private String pipeTemporaryLibDir = pipeDir + File.separator + IoTDBConstant.TMP_FOLDER_NAME;

  /** External lib directory for ext Pipe plugins, stores user-defined JAR files */
  private String extPipeDir =
      IoTDBConstant.EXT_FOLDER_NAME + File.separator + IoTDBConstant.EXT_PIPE_FOLDER_NAME;

  /** External lib directory for MQTT, stores user-uploaded JAR files */
  private String mqttDir =
      IoTDBConstant.EXT_FOLDER_NAME + File.separator + IoTDBConstant.MQTT_FOLDER_NAME;

  /** Tiered data directories. It can be settled as dataDirs = {{"data1"}, {"data2", "data3"}}; */
  private String[][] tierDataDirs = {
    {IoTDBConstant.DEFAULT_BASE_DIR + File.separator + IoTDBConstant.DATA_FOLDER_NAME}
  };

  private String loadTsFileDir =
      tierDataDirs[0][0] + File.separator + IoTDBConstant.LOAD_TSFILE_FOLDER_NAME;

  /** Strategy of multiple directories. */
  private String multiDirStrategyClassName = null;

  private String ratisDataRegionSnapshotDir =
      IoTDBConstant.DEFAULT_BASE_DIR
          + File.separator
          + IoTDBConstant.DATA_FOLDER_NAME
          + File.separator
          + IoTDBConstant.SNAPSHOT_FOLDER_NAME;

  /** Consensus directory. */
  private String consensusDir = IoTDBConstant.DEFAULT_BASE_DIR + File.separator + "consensus";

  private String dataRegionConsensusDir = consensusDir + File.separator + "data_region";

  private String schemaRegionConsensusDir = consensusDir + File.separator + "schema_region";

  /** temp result directory for sortOperator */
  private String sortTmpDir =
      IoTDBConstant.DEFAULT_BASE_DIR + File.separator + IoTDBConstant.TMP_FOLDER_NAME;

  /** Maximum MemTable number. Invalid when enableMemControl is true. */
  private int maxMemtableNumber = 0;

  /** The amount of data iterate each time in server */
  private int batchSize = 100000;

  /** How many threads can concurrently flush. When <= 0, use CPU core number. */
  private int flushThreadCount = Runtime.getRuntime().availableProcessors();

  /** How many threads can concurrently execute query statement. When <= 0, use CPU core number. */
  private int queryThreadCount = Runtime.getRuntime().availableProcessors();

  private int degreeOfParallelism = Math.max(1, Runtime.getRuntime().availableProcessors() / 2);

  private int modeMapSizeThreshold = 10000;

  /** How many queries can be concurrently executed. When <= 0, use 1000. */
  private int maxAllowedConcurrentQueries = 1000;

  /** How many threads can concurrently evaluate windows. When <= 0, use CPU core number. */
  private int windowEvaluationThreadCount = Runtime.getRuntime().availableProcessors();

  /**
   * Max number of window evaluation tasks that can be pending for execution. When <= 0, the value
   * is 64 by default.
   */
  private int maxPendingWindowEvaluationTasks = 64;

  /** Is the write mem control for writing enable. */
  private boolean enableMemControl = true;

  /** Is the write ahead log enable. */
  private boolean enableIndex = false;

  /** How many threads can concurrently build index. When <= 0, use CPU core number. */
  private int concurrentIndexBuildThread = Runtime.getRuntime().availableProcessors();

  /**
   * the index framework adopts sliding window model to preprocess the original tv list in the
   * subsequence matching task.
   */
  private int defaultIndexWindowRange = 10;

  /** index directory. */
  private String indexRootFolder = "data" + File.separator + "index";

  /** When a unSequence TsFile's file size (in byte) exceed this, the TsFile is forced closed. */
  private long unSeqTsFileSize = 0L;

  /** When a sequence TsFile's file size (in byte) exceed this, the TsFile is forced closed. */
  private long seqTsFileSize = 0L;

  /** When a memTable's size (in byte) exceeds this, the memtable is flushed to disk. Unit: byte */
  private long memtableSizeThreshold = 1024 * 1024 * 1024L;

  /** Whether to timed flush sequence tsfiles' memtables. */
  private boolean enableTimedFlushSeqMemtable = true;

  /**
   * If a memTable's created time is older than current time minus this, the memtable will be
   * flushed to disk.(only check sequence tsfiles' memtables) Unit: ms
   */
  private long seqMemtableFlushInterval = 3 * 60 * 60 * 1000L;

  /** The interval to check whether sequence memtables need flushing. Unit: ms */
  private long seqMemtableFlushCheckInterval = 10 * 60 * 1000L;

  /** Whether to timed flush unsequence tsfiles' memtables. */
  private boolean enableTimedFlushUnseqMemtable = true;

  /**
   * If a memTable's created time is older than current time minus this, the memtable will be
   * flushed to disk.(only check unsequence tsfiles' memtables) Unit: ms
   */
  private long unseqMemtableFlushInterval = 3 * 60 * 60 * 1000L;

  /** The interval to check whether unsequence memtables need flushing. Unit: ms */
  private long unseqMemtableFlushCheckInterval = 10 * 60 * 1000L;

  /** The sort algorithm used in TVList */
  private TVListSortAlgorithm tvListSortAlgorithm = TVListSortAlgorithm.TIM;

  /** When average series point number reaches this, flush the memtable to disk */
  private int avgSeriesPointNumberThreshold = 100000;

  /** Enable inner space compaction for sequence files */
  private boolean enableSeqSpaceCompaction = true;

  /** Enable inner space compaction for unsequence files */
  private boolean enableUnseqSpaceCompaction = true;

  /** Compact the unsequence files into the overlapped sequence files */
  private boolean enableCrossSpaceCompaction = true;

  /** Enable the service for MLNode */
  private boolean enableMLNodeService = false;

  /** The buffer for sort operation */
  private long sortBufferSize = 1024 * 1024L;

  /**
   * The strategy of inner space compaction task. There are just one inner space compaction strategy
   * SIZE_TIRED_COMPACTION:
   */
  private InnerSequenceCompactionSelector innerSequenceCompactionSelector =
      InnerSequenceCompactionSelector.SIZE_TIERED;

  private InnerSeqCompactionPerformer innerSeqCompactionPerformer =
      InnerSeqCompactionPerformer.READ_CHUNK;

  private InnerUnsequenceCompactionSelector innerUnsequenceCompactionSelector =
      InnerUnsequenceCompactionSelector.SIZE_TIERED;

  private InnerUnseqCompactionPerformer innerUnseqCompactionPerformer =
      InnerUnseqCompactionPerformer.FAST;

  /**
   * The strategy of cross space compaction task. There are just one cross space compaction strategy
   * SIZE_TIRED_COMPACTION:
   */
  private CrossCompactionSelector crossCompactionSelector = CrossCompactionSelector.REWRITE;

  private CrossCompactionPerformer crossCompactionPerformer = CrossCompactionPerformer.FAST;

  /**
   * The priority of compaction task execution. There are three priority strategy INNER_CROSS:
   * prioritize inner space compaction, reduce the number of files first CROSS INNER: prioritize
   * cross space compaction, eliminate the unsequence files first BALANCE: alternate two compaction
   * types
   */
  private CompactionPriority compactionPriority = CompactionPriority.BALANCE;

  /**
   * Enable compaction memory control or not. If true and estimated memory size of one compaction
   * task exceeds the threshold, system will block the compaction. It only works for cross space
   * compaction currently.
   */
  private boolean enableCompactionMemControl = true;

  private double chunkMetadataSizeProportion = 0.1;

  /** The target tsfile size in compaction, 2 GB by default */
  private long targetCompactionFileSize = 2147483648L;

  /** The target chunk size in compaction. */
  private long targetChunkSize = 1048576L;

  /** The target chunk point num in compaction. */
  private long targetChunkPointNum = 100000L;

  /**
   * If the chunk size is lower than this threshold, it will be deserialized into points, default is
   * 10 KB
   */
  private long chunkSizeLowerBoundInCompaction = 10240L;

  /**
   * If the chunk point num is lower than this threshold, it will be deserialized into points,
   * default is 1000
   */
  private long chunkPointNumLowerBoundInCompaction = 1000;

  /**
   * If compaction thread cannot acquire the write lock within this timeout, the compaction task
   * will be abort.
   */
  private long compactionAcquireWriteLockTimeout = 60_000L;

  /** The max candidate file num in one inner space compaction task */
  private int fileLimitPerInnerTask = 30;

  /** The max candidate file num in one cross space compaction task */
  private int fileLimitPerCrossTask = 500;

  /** The max candidate file num in cross space compaction */
  private int totalFileLimitForCrossTask = 5000;

  /** The max total size of candidate files in one cross space compaction task */
  private long maxCrossCompactionCandidateFileSize = 1024 * 1024 * 1024 * 5L;

  /**
   * Only the unseq files whose level of inner space compaction reaches this value can be selected
   * to participate in the cross space compaction.
   */
  private int minCrossCompactionUnseqFileLevel = 1;

  /** The interval of compaction task schedulation in each virtual database. The unit is ms. */
  private long compactionScheduleIntervalInMs = 60_000L;

  /** The interval of compaction task submission from queue in CompactionTaskMananger */
  private long compactionSubmissionIntervalInMs = 60_000L;

  /**
   * The number of sub compaction threads to be set up to perform compaction. Currently only works
   * for nonAligned data in cross space compaction and unseq inner space compaction.
   */
  private int subCompactionTaskNum = 4;

  private CompactionValidationLevel compactionValidationLevel = CompactionValidationLevel.NONE;

  /** The size of candidate compaction task queue. */
  private int candidateCompactionTaskQueueSize = 50;

  /** whether to cache meta data(ChunkMetaData and TsFileMetaData) or not. */
  private boolean metaDataCacheEnable = true;

  /** Memory allocated for bloomFilter cache in read process */
  private long allocateMemoryForBloomFilterCache = allocateMemoryForRead / 1001;

  /** Memory allocated for timeSeriesMetaData cache in read process */
  private long allocateMemoryForTimeSeriesMetaDataCache = allocateMemoryForRead * 200 / 1001;

  /** Memory allocated for chunk cache in read process */
  private long allocateMemoryForChunkCache = allocateMemoryForRead * 100 / 1001;

  /** Memory allocated for operators */
  private long allocateMemoryForCoordinator = allocateMemoryForRead * 50 / 1001;

  /** Memory allocated for operators */
  private long allocateMemoryForOperators = allocateMemoryForRead * 200 / 1001;

  /** Memory allocated for operators */
  private long allocateMemoryForDataExchange = allocateMemoryForRead * 200 / 1001;

  /** Max bytes of each FragmentInstance for DataExchange */
  private long maxBytesPerFragmentInstance = allocateMemoryForDataExchange / queryThreadCount;

  /** Memory allocated proportion for timeIndex */
  private long allocateMemoryForTimeIndex = allocateMemoryForRead * 200 / 1001;

  /** Memory allocated proportion for time partition info */
  private long allocateMemoryForTimePartitionInfo = allocateMemoryForStorageEngine * 8 / 10 / 20;

  /** Memory allocated proportion for wal pipe cache */
  private long allocateMemoryForWALPipeCache = allocateMemoryForConsensus / 10;

  /**
   * If true, we will estimate each query's possible memory footprint before executing it and deny
   * it if its estimated memory exceeds current free memory
   */
  private boolean enableQueryMemoryEstimation = true;

  /** Cache size of {@code checkAndGetDataTypeCache}. */
  private int mRemoteSchemaCacheSize = 100000;

  /** White list for sync */
  private String ipWhiteList = "127.0.0.1/32";

  /** The maximum number of retries when the sender fails to synchronize files to the receiver. */
  private int maxNumberOfSyncFileRetry = 5;

  /**
   * Set the language version when loading file including error information, default value is "EN"
   */
  private String languageVersion = "EN";

  /** Examining period of cache file reader : 100 seconds. Unit: millisecond */
  private long cacheFileReaderClearPeriod = 100000;

  /** the max executing time of query in ms. Unit: millisecond */
  private long queryTimeoutThreshold = 60000;

  /** the max time to live of a session in ms. Unit: millisecond */
  private int sessionTimeoutThreshold = 0;

  /** Replace implementation class of JDBC service */
  private String rpcImplClassName = ClientRPCServiceImpl.class.getName();

  /** indicate whether current mode is cluster */
  private boolean isClusterMode = false;

  /**
   * The cluster name that this DataNode joined in the cluster mode. The default value
   * "defaultCluster" will be changed after join cluster
   */
  private String clusterName = "defaultCluster";

  /**
   * The DataNodeId of this DataNode for cluster mode. The default value -1 will be changed after
   * join cluster
   */
  private int dataNodeId = -1;

  /** Replace implementation class of influxdb protocol service */
  private String influxdbImplClassName = NewInfluxDBServiceImpl.class.getName();

  /** whether use chunkBufferPool. */
  private boolean chunkBufferPoolEnable = false;

  /** Switch of creating schema automatically */
  private boolean enableAutoCreateSchema = true;

  /** register time series as which type when receiving boolean string "true" or "false" */
  private TSDataType booleanStringInferType = TSDataType.BOOLEAN;

  /** register time series as which type when receiving an integer string "67" */
  private TSDataType integerStringInferType = TSDataType.FLOAT;

  /**
   * register time series as which type when receiving an integer string and using float may lose
   * precision num > 2 ^ 24
   */
  private TSDataType longStringInferType = TSDataType.DOUBLE;

  /** register time series as which type when receiving a floating number string "6.7" */
  private TSDataType floatingStringInferType = TSDataType.FLOAT;

  /**
   * register time series as which type when receiving the Literal NaN. Values can be DOUBLE, FLOAT
   * or TEXT
   */
  private TSDataType nanStringInferType = TSDataType.DOUBLE;

  /** Database level when creating schema automatically is enabled */
  private int defaultStorageGroupLevel = 1;

  /** BOOLEAN encoding when creating schema automatically is enabled */
  private TSEncoding defaultBooleanEncoding = TSEncoding.RLE;

  /** INT32 encoding when creating schema automatically is enabled */
  private TSEncoding defaultInt32Encoding = TSEncoding.RLE;

  /** INT64 encoding when creating schema automatically is enabled */
  private TSEncoding defaultInt64Encoding = TSEncoding.RLE;

  /** FLOAT encoding when creating schema automatically is enabled */
  private TSEncoding defaultFloatEncoding = TSEncoding.GORILLA;

  /** DOUBLE encoding when creating schema automatically is enabled */
  private TSEncoding defaultDoubleEncoding = TSEncoding.GORILLA;

  /** TEXT encoding when creating schema automatically is enabled */
  private TSEncoding defaultTextEncoding = TSEncoding.PLAIN;

  /** How many threads will be set up to perform upgrade tasks. */
  private int upgradeThreadCount = 1;

  /** How many threads will be set up to perform settle tasks. */
  private int settleThreadNum = 1;

  /**
   * If one merge file selection runs for more than this time, it will be ended and its current
   * selection will be used as final selection. When < 0, it means time is unbounded. Unit:
   * millisecond
   */
  private long crossCompactionFileSelectionTimeBudget = 30 * 1000L;

  /**
   * A global merge will be performed each such interval, that is, each database will be merged (if
   * proper merge candidates can be found). Unit: second.
   */
  private long mergeIntervalSec = 0L;

  /** The limit of compaction merge can reach per second */
  private int compactionWriteThroughputMbPerSec = 16;

  /**
   * How many thread will be set up to perform compaction, 10 by default. Set to 1 when less than or
   * equal to 0.
   */
  private int compactionThreadCount = 10;

  /*
   * How many thread will be set up to perform continuous queries. When <= 0, use max(1, CPU core number / 2).
   */
  private int continuousQueryThreadNum =
      Math.max(1, Runtime.getRuntime().availableProcessors() / 2);

  /*
   * Minimum every interval to perform continuous query.
   * The every interval of continuous query instances should not be lower than this limit.
   */
  private long continuousQueryMinimumEveryInterval = 1000;

  /** How much memory may be used in ONE SELECT INTO operation (in Byte). */
  private long intoOperationBufferSizeInByte = 100 * 1024 * 1024L;

  /**
   * The maximum number of rows can be processed in insert-tablet-plan when executing select-into
   * statements.
   */
  private int selectIntoInsertTabletPlanRowLimit = 10000;

  /** The number of threads in the thread pool that execute insert-tablet tasks. */
  private int intoOperationExecutionThreadCount = 2;

  /** Default TSfile storage is in local file system */
  private FSType tsFileStorageFs = FSType.LOCAL;

  /** Enable hdfs or not */
  private boolean enableHDFS = false;

  /** Default core-site.xml file path is /etc/hadoop/conf/core-site.xml */
  private String coreSitePath = "/etc/hadoop/conf/core-site.xml";

  /** Default hdfs-site.xml file path is /etc/hadoop/conf/hdfs-site.xml */
  private String hdfsSitePath = "/etc/hadoop/conf/hdfs-site.xml";

  /** Default HDFS ip is localhost */
  private String hdfsIp = "localhost";

  /** Default HDFS port is 9000 */
  private String hdfsPort = "9000";

  /** Default DFS NameServices is hdfsnamespace */
  private String dfsNameServices = "hdfsnamespace";

  /** Default DFS HA name nodes are nn1 and nn2 */
  private String dfsHaNamenodes = "nn1,nn2";

  /** Default DFS HA automatic failover is enabled */
  private boolean dfsHaAutomaticFailoverEnabled = true;

  /**
   * Default DFS client failover proxy provider is
   * "org.apache.hadoop.hdfs.server.namenode.ha.ConfiguredFailoverProxyProvider"
   */
  private String dfsClientFailoverProxyProvider =
      "org.apache.hadoop.hdfs.server.namenode.ha.ConfiguredFailoverProxyProvider";

  /** whether use kerberos to authenticate hdfs */
  private boolean useKerberos = false;

  /** full path of kerberos keytab file */
  private String kerberosKeytabFilePath = "/path";

  /** kerberos principal */
  private String kerberosPrincipal = "your principal";

  /** the num of memtable in each database */
  private int concurrentWritingTimePartition = 1;

  /** the default fill interval in LinearFill and PreviousFill, -1 means infinite past time */
  private int defaultFillInterval = -1;

  /** The default value of primitive array size in array pool */
  private int primitiveArraySize = 64;

  /**
   * Level of TimeIndex, which records the start time and end time of TsFileResource. Currently,
   * DEVICE_TIME_INDEX and FILE_TIME_INDEX are supported, and could not be changed after first set.
   */
  private TimeIndexLevel timeIndexLevel = TimeIndexLevel.DEVICE_TIME_INDEX;

  // just for test
  // wait for 60 second by default.
  private int thriftServerAwaitTimeForStopService = 60;

  // Interval num of tag and attribute records when force flushing to disk
  private int tagAttributeFlushInterval = 1000;

  // In one insert (one device, one timestamp, multiple measurements),
  // if enable partial insert, one measurement failure will not impact other measurements
  private boolean enablePartialInsert = true;

  private boolean enable13DataInsertAdapt = false;

  /**
   * Used to estimate the memory usage of text fields in a UDF query. It is recommended to set this
   * value to be slightly larger than the average length of all text records.
   */
  private int udfInitialByteArrayLengthForMemoryControl = 48;

  /**
   * How much memory may be used in ONE UDF query (in MB).
   *
   * <p>The upper limit is 20% of allocated memory for read.
   *
   * <p>udfMemoryBudgetInMB = udfReaderMemoryBudgetInMB + udfTransformerMemoryBudgetInMB +
   * udfCollectorMemoryBudgetInMB
   */
  private float udfMemoryBudgetInMB = (float) Math.min(30.0f, 0.2 * allocateMemoryForRead);

  private float udfReaderMemoryBudgetInMB = (float) (1.0 / 3 * udfMemoryBudgetInMB);

  private float udfTransformerMemoryBudgetInMB = (float) (1.0 / 3 * udfMemoryBudgetInMB);

  private float udfCollectorMemoryBudgetInMB = (float) (1.0 / 3 * udfMemoryBudgetInMB);

  // time in nanosecond precision when starting up
  private long startUpNanosecond = System.nanoTime();

  /** Unit: byte */
  private int thriftMaxFrameSize = 536870912;

  private int thriftDefaultBufferSize = RpcUtils.THRIFT_DEFAULT_BUF_CAPACITY;

  /** time interval in minute for calculating query frequency. Unit: minute */
  private int frequencyIntervalInMinute = 1;

  /** time cost(ms) threshold for slow query. Unit: millisecond */
  private long slowQueryThreshold = 30000;

  private int patternMatchingThreshold = 1000000;

  /**
   * whether enable the rpc service. This parameter has no a corresponding field in the
   * iotdb-common.properties
   */
  private boolean enableRpcService = true;

  /** the size of ioTaskQueue */
  private int ioTaskQueueSizeForFlushing = 10;

  /** the number of data regions per user-defined database */
  private int dataRegionNum = 1;

  /** the interval to log recover progress of each vsg when starting iotdb */
  private long recoveryLogIntervalInMs = 5_000L;

  private boolean enableDiscardOutOfOrderData = false;

  /** the method to transform device path to device id, can be 'Plain' or 'SHA256' */
  private String deviceIDTransformationMethod = "Plain";

  /** whether to use id table. ATTENTION: id table is not compatible with alias */
  private boolean enableIDTable = false;

  /**
   * whether create mapping file of id table. This file can map device id in tsfile to device path
   */
  private boolean enableIDTableLogFile = false;

  /** the memory used for metadata cache when using persistent schema */
  private int cachedMNodeSizeInPBTreeMode = -1;

  /** the minimum size (in bytes) of segment inside a pb-tree file page */
  private short minimumSegmentInPBTree = 0;

  /** cache size for pages in one pb-tree file */
  private int pageCacheSizeInPBTree = 1024;

  /** maximum number of logged pages before log erased */
  private int pbTreeLogSize = 16384;

  /**
   * Maximum number of measurement in one create timeseries plan node. If the number of measurement
   * in user request exceeds this limit, the request will be split.
   */
  private int maxMeasurementNumOfInternalRequest = 10000;

  /** Internal address for data node */
  private String internalAddress = "127.0.0.1";

  /** Internal port for coordinator */
  private int internalPort = 10730;

  /** Port for MLNode */
  private int mlNodePort = 10780;

  /** Internal port for dataRegion consensus protocol */
  private int dataRegionConsensusPort = 10760;

  /** Internal port for schemaRegion consensus protocol */
  private int schemaRegionConsensusPort = 10750;

  /** Ip and port of config nodes. */
  private List<TEndPoint> targetConfigNodeList =
      Collections.singletonList(new TEndPoint("127.0.0.1", 10710));

  /** The time of data node waiting for the next retry to join into the cluster */
  private long joinClusterRetryIntervalMs = TimeUnit.SECONDS.toMillis(5);

  /**
   * The consensus protocol class for data region. The Datanode should communicate with ConfigNode
   * on startup and set this variable so that the correct class name can be obtained later when the
   * data region consensus layer singleton is initialized
   */
  private String dataRegionConsensusProtocolClass = ConsensusFactory.RATIS_CONSENSUS;

  /**
   * The consensus protocol class for schema region. The Datanode should communicate with ConfigNode
   * on startup and set this variable so that the correct class name can be obtained later when the
   * schema region consensus layer singleton is initialized
   */
  private String schemaRegionConsensusProtocolClass = ConsensusFactory.RATIS_CONSENSUS;

  /**
   * The series partition executor class. The Datanode should communicate with ConfigNode on startup
   * and set this variable so that the correct class name can be obtained later when calculating the
   * series partition
   */
  private String seriesPartitionExecutorClass =
      "org.apache.iotdb.commons.partition.executor.hash.BKDRHashExecutor";

  /** The number of series partitions in a database */
  private int seriesPartitionSlotNum = 10000;

  /** Port that mpp data exchange thrift service listen to. */
  private int mppDataExchangePort = 10740;

  /** Core pool size of mpp data exchange. */
  private int mppDataExchangeCorePoolSize = 10;

  /** Max pool size of mpp data exchange. */
  private int mppDataExchangeMaxPoolSize = 10;

  /** Thread keep alive time in ms of mpp data exchange. */
  private int mppDataExchangeKeepAliveTimeInMs = 1000;

  /** Thrift socket and connection timeout between data node and config node. */
  private int connectionTimeoutInMS = (int) TimeUnit.SECONDS.toMillis(20);

  /**
   * ClientManager will have so many selector threads (TAsyncClientManager) to distribute to its
   * clients.
   */
  private int selectorNumOfClientManager =
      Runtime.getRuntime().availableProcessors() / 4 > 0
          ? Runtime.getRuntime().availableProcessors() / 4
          : 1;

  /**
   * The maximum number of clients that can be idle for a node in a clientManager. When the number
   * of idle clients on a node exceeds this number, newly returned clients will be released
   */
  private int coreClientNumForEachNode = DefaultProperty.CORE_CLIENT_NUM_FOR_EACH_NODE;

  /**
   * The maximum number of clients that can be allocated for a node in a clientManager. When the
   * number of the client to a single node exceeds this number, the thread for applying for a client
   * will be blocked for a while, then ClientManager will throw ClientManagerException if there are
   * no clients after the block time.
   */
  private int maxClientNumForEachNode = DefaultProperty.MAX_CLIENT_NUM_FOR_EACH_NODE;

  /**
   * Cache size of partition cache in {@link
   * org.apache.iotdb.db.mpp.plan.analyze.ClusterPartitionFetcher}
   */
  private int partitionCacheSize = 1000;

  private int devicePathCacheSize = 500_000;

  /** Cache size of user and role */
  private int authorCacheSize = 100;

  /** Cache expire time of user and role */
  private int authorCacheExpireTime = 30;

  /** Number of queues per forwarding trigger */
  private int triggerForwardMaxQueueNumber = 8;
  /** The length of one of the queues per forwarding trigger */
  private int triggerForwardMaxSizePerQueue = 2000;

  /** Trigger forwarding data size per batch */
  private int triggerForwardBatchSize = 50;

  /** Trigger HTTP forward pool size */
  private int triggerForwardHTTPPoolSize = 200;

  /** Trigger HTTP forward pool max connection for per route */
  private int triggerForwardHTTPPOOLMaxPerRoute = 20;

  /** Trigger MQTT forward pool size */
  private int triggerForwardMQTTPoolSize = 4;

  /** How many times will we retry to find an instance of stateful trigger */
  private int retryNumToFindStatefulTrigger = 3;

  /** ThreadPool size for read operation in coordinator */
  private int coordinatorReadExecutorSize = 20;

  /** ThreadPool size for write operation in coordinator */
  private int coordinatorWriteExecutorSize = 50;

  private int[] schemaMemoryProportion = new int[] {5, 4, 1};

  /** Memory allocated for schemaRegion */
  private long allocateMemoryForSchemaRegion = allocateMemoryForSchema * 5 / 10;

  /** Memory allocated for SchemaCache */
  private long allocateMemoryForSchemaCache = allocateMemoryForSchema * 4 / 10;

  /** Memory allocated for PartitionCache */
  private long allocateMemoryForPartitionCache = allocateMemoryForSchema / 10;

  /** Policy of DataNodeSchemaCache eviction */
  private String dataNodeSchemaCacheEvictionPolicy = "FIFO";

  private String readConsistencyLevel = "strong";

  /** Maximum execution time of a DriverTask */
  private int driverTaskExecutionTimeSliceInMs = 100;

  /** Maximum size of wal buffer used in IoTConsensus. Unit: byte */
  private long throttleThreshold = 50 * 1024 * 1024 * 1024L;

  /** Maximum wait time of write cache in IoTConsensus. Unit: ms */
  private long cacheWindowTimeInMs = 10 * 1000L;

  private long dataRatisConsensusLogAppenderBufferSizeMax = 16 * 1024 * 1024L;
  private long schemaRatisConsensusLogAppenderBufferSizeMax = 16 * 1024 * 1024L;

  private long dataRatisConsensusSnapshotTriggerThreshold = 400000L;
  private long schemaRatisConsensusSnapshotTriggerThreshold = 400000L;

  private boolean dataRatisConsensusLogUnsafeFlushEnable = false;
  private boolean schemaRatisConsensusLogUnsafeFlushEnable = false;

  private int dataRatisConsensusLogForceSyncNum = 128;

  private long dataRatisConsensusLogSegmentSizeMax = 24 * 1024 * 1024L;
  private long schemaRatisConsensusLogSegmentSizeMax = 24 * 1024 * 1024L;

  private long dataRatisConsensusGrpcFlowControlWindow = 4 * 1024 * 1024L;
  private long schemaRatisConsensusGrpcFlowControlWindow = 4 * 1024 * 1024L;

  private int dataRatisConsensusGrpcLeaderOutstandingAppendsMax = 128;

  private long dataRatisConsensusLeaderElectionTimeoutMinMs = 2000L;
  private long schemaRatisConsensusLeaderElectionTimeoutMinMs = 2000L;

  private long dataRatisConsensusLeaderElectionTimeoutMaxMs = 4000L;
  private long schemaRatisConsensusLeaderElectionTimeoutMaxMs = 4000L;

  /** CQ related */
  private long cqMinEveryIntervalInMs = 1_000;

  private long dataRatisConsensusRequestTimeoutMs = 10000L;
  private long schemaRatisConsensusRequestTimeoutMs = 10000L;

  private int dataRatisConsensusMaxRetryAttempts = 10;
  private int schemaRatisConsensusMaxRetryAttempts = 10;
  private long dataRatisConsensusInitialSleepTimeMs = 100L;
  private long schemaRatisConsensusInitialSleepTimeMs = 100L;
  private long dataRatisConsensusMaxSleepTimeMs = 10000L;
  private long schemaRatisConsensusMaxSleepTimeMs = 10000L;

  private long dataRatisConsensusPreserveWhenPurge = 1000L;
  private long schemaRatisConsensusPreserveWhenPurge = 1000L;

  private long ratisFirstElectionTimeoutMinMs = 50L;
  private long ratisFirstElectionTimeoutMaxMs = 150L;

  private long dataRatisLogMax = 20L * 1024 * 1024 * 1024; // 20G
  private long schemaRatisLogMax = 2L * 1024 * 1024 * 1024; // 2G

  /** whether to enable the audit log * */
  private boolean enableAuditLog = false;

  /** This configuration parameter sets the level at which the time series limit is applied.* */
  private String clusterSchemaLimitLevel = "timeseries";

  /** This configuration parameter sets the maximum number of schema allowed in the cluster.* */
  private long clusterSchemaLimitThreshold = -1;

  /** Output location of audit logs * */
  private List<AuditLogStorage> auditLogStorage =
      Arrays.asList(AuditLogStorage.IOTDB, AuditLogStorage.LOGGER);

  /** Indicates the category collection of audit logs * */
  private List<AuditLogOperation> auditLogOperation =
      Arrays.asList(AuditLogOperation.DML, AuditLogOperation.DDL, AuditLogOperation.QUERY);

  /** whether the local write api records audit logs * */
  private boolean enableAuditLogForNativeInsertApi = true;

  // customizedProperties, this should be empty by default.
  private Properties customizedProperties = new Properties();

  // IoTConsensus Config
  private int maxLogEntriesNumPerBatch = 1024;
  private int maxSizePerBatch = 16 * 1024 * 1024;
  private int maxPendingBatchesNum = 12;
  private double maxMemoryRatioForQueue = 0.6;

  /** Pipe related */
  private String pipeReceiveFileDir = systemDir + File.separator + "pipe";

  /** Resource control */
  private boolean quotaEnable = false;

  /**
   * 1. FixedIntervalRateLimiter : With this limiter resources will be refilled only after a fixed
   * interval of time. 2. AverageIntervalRateLimiter : This limiter will refill resources at every
   * TimeUnit/resources interval.
   */
  private String RateLimiterType = "FixedIntervalRateLimiter";

  IoTDBConfig() {}

  public int getMaxLogEntriesNumPerBatch() {
    return maxLogEntriesNumPerBatch;
  }

  public int getMaxSizePerBatch() {
    return maxSizePerBatch;
  }

  public int getMaxPendingBatchesNum() {
    return maxPendingBatchesNum;
  }

  public double getMaxMemoryRatioForQueue() {
    return maxMemoryRatioForQueue;
  }

  public void setMaxLogEntriesNumPerBatch(int maxLogEntriesNumPerBatch) {
    this.maxLogEntriesNumPerBatch = maxLogEntriesNumPerBatch;
  }

  public void setMaxSizePerBatch(int maxSizePerBatch) {
    this.maxSizePerBatch = maxSizePerBatch;
  }

  public void setMaxPendingBatchesNum(int maxPendingBatchesNum) {
    this.maxPendingBatchesNum = maxPendingBatchesNum;
  }

  public void setMaxMemoryRatioForQueue(double maxMemoryRatioForQueue) {
    this.maxMemoryRatioForQueue = maxMemoryRatioForQueue;
  }

  public float getUdfMemoryBudgetInMB() {
    return udfMemoryBudgetInMB;
  }

  public void setUdfMemoryBudgetInMB(float udfMemoryBudgetInMB) {
    this.udfMemoryBudgetInMB = udfMemoryBudgetInMB;
  }

  public float getUdfReaderMemoryBudgetInMB() {
    return udfReaderMemoryBudgetInMB;
  }

  public void setUdfReaderMemoryBudgetInMB(float udfReaderMemoryBudgetInMB) {
    this.udfReaderMemoryBudgetInMB = udfReaderMemoryBudgetInMB;
  }

  public float getUdfTransformerMemoryBudgetInMB() {
    return udfTransformerMemoryBudgetInMB;
  }

  public void setUdfTransformerMemoryBudgetInMB(float udfTransformerMemoryBudgetInMB) {
    this.udfTransformerMemoryBudgetInMB = udfTransformerMemoryBudgetInMB;
  }

  public float getUdfCollectorMemoryBudgetInMB() {
    return udfCollectorMemoryBudgetInMB;
  }

  public void setUdfCollectorMemoryBudgetInMB(float udfCollectorMemoryBudgetInMB) {
    this.udfCollectorMemoryBudgetInMB = udfCollectorMemoryBudgetInMB;
  }

  public int getUdfInitialByteArrayLengthForMemoryControl() {
    return udfInitialByteArrayLengthForMemoryControl;
  }

  public void setUdfInitialByteArrayLengthForMemoryControl(
      int udfInitialByteArrayLengthForMemoryControl) {
    this.udfInitialByteArrayLengthForMemoryControl = udfInitialByteArrayLengthForMemoryControl;
  }

  public int getConcurrentWritingTimePartition() {
    return concurrentWritingTimePartition;
  }

  public void setConcurrentWritingTimePartition(int concurrentWritingTimePartition) {
    this.concurrentWritingTimePartition = concurrentWritingTimePartition;
  }

  public int getDefaultFillInterval() {
    return defaultFillInterval;
  }

  public void setDefaultFillInterval(int defaultFillInterval) {
    this.defaultFillInterval = defaultFillInterval;
  }

  public TimeIndexLevel getTimeIndexLevel() {
    return timeIndexLevel;
  }

  public void setTimeIndexLevel(String timeIndexLevel) {
    this.timeIndexLevel = TimeIndexLevel.valueOf(timeIndexLevel);
  }

  public void updatePath() {
    formulateFolders();
    confirmMultiDirStrategy();
  }

  /** if the folders are relative paths, add IOTDB_DATA_HOME as the path prefix */
  private void formulateFolders() {
    systemDir = addDataHomeDir(systemDir);
    schemaDir = addDataHomeDir(schemaDir);
    loadTsFileDir = addDataHomeDir(loadTsFileDir);
    consensusDir = addDataHomeDir(consensusDir);
    dataRegionConsensusDir = addDataHomeDir(dataRegionConsensusDir);
    ratisDataRegionSnapshotDir = addDataHomeDir(ratisDataRegionSnapshotDir);
    schemaRegionConsensusDir = addDataHomeDir(schemaRegionConsensusDir);
    indexRootFolder = addDataHomeDir(indexRootFolder);
    extDir = addDataHomeDir(extDir);
    udfDir = addDataHomeDir(udfDir);
    udfTemporaryLibDir = addDataHomeDir(udfTemporaryLibDir);
    triggerDir = addDataHomeDir(triggerDir);
    triggerTemporaryLibDir = addDataHomeDir(triggerTemporaryLibDir);
    pipeDir = addDataHomeDir(pipeDir);
    pipeTemporaryLibDir = addDataHomeDir(pipeTemporaryLibDir);
    pipeReceiveFileDir = addDataHomeDir(pipeReceiveFileDir);
    mqttDir = addDataHomeDir(mqttDir);
    extPipeDir = addDataHomeDir(extPipeDir);
    queryDir = addDataHomeDir(queryDir);
    formulateDataDirs(tierDataDirs);
  }

  private void formulateDataDirs(String[][] tierDataDirs) {
    for (int i = 0; i < tierDataDirs.length; i++) {
      for (int j = 0; j < tierDataDirs[i].length; j++) {
        if (tierDataDirs[i][j].equals(OBJECT_STORAGE_DIR)) {
          // Notice: dataNodeId hasn't been initialized
          tierDataDirs[i][j] = FSUtils.getOSDefaultPath(getObjectStorageBucket(), dataNodeId);
        }
        switch (FSUtils.getFSType(tierDataDirs[i][j])) {
          case HDFS:
            tierDataDirs[i][j] = getHdfsDir() + File.separatorChar + tierDataDirs[i][j];
            break;
          case LOCAL:
            tierDataDirs[i][j] = addDataHomeDir(tierDataDirs[i][j]);
            break;
          case OBJECT_STORAGE:
            tierDataDirs[i][j] = FSUtils.getOSDefaultPath(getObjectStorageBucket(), dataNodeId);
            break;
          default:
            break;
        }
      }
    }
  }

  void reloadDataDirs(String[][] tierDataDirs) throws LoadConfigurationException {
    // format data directories
    formulateDataDirs(tierDataDirs);
    // make sure old data directories not removed
    for (int i = 0; i < this.tierDataDirs.length; ++i) {
      HashSet<String> newDirs = new HashSet<>(Arrays.asList(tierDataDirs[i]));
      for (String oldDir : this.tierDataDirs[i]) {
        if (!newDirs.contains(oldDir)) {
          String msg =
              String.format("%s is removed from data_dirs parameter, please add it back.", oldDir);
          logger.error(msg);
          throw new LoadConfigurationException(msg);
        }
      }
    }
    this.tierDataDirs = tierDataDirs;
  }

  // if IOTDB_DATA_HOME is not set, then we keep dataHomeDir prefix being the same with IOTDB_HOME
  // In this way, we can keep consistent with v0.13.0~2.
  private String addDataHomeDir(String dir) {
    String dataHomeDir = System.getProperty(IoTDBConstant.IOTDB_DATA_HOME, null);
    if (dataHomeDir == null) {
      dataHomeDir = System.getProperty(IoTDBConstant.IOTDB_HOME, null);
    }
    if (dataHomeDir == null) {
      return dir;
    }

    File dataHomeFile = new File(dataHomeDir);
    try {
      dataHomeDir = dataHomeFile.getCanonicalPath();
    } catch (IOException e) {
      logger.error("Fail to get canonical path of {}", dataHomeFile, e);
    }
    return FileUtils.addPrefix2FilePath(dataHomeDir, dir);
  }

  void confirmMultiDirStrategy() {
    if (getMultiDirStrategyClassName() == null) {
      multiDirStrategyClassName = DEFAULT_MULTI_DIR_STRATEGY;
    }
    if (!getMultiDirStrategyClassName().contains(TsFileConstant.PATH_SEPARATOR)) {
      multiDirStrategyClassName = MULTI_DIR_STRATEGY_PREFIX + multiDirStrategyClassName;
    }

    try {
      Class.forName(multiDirStrategyClassName);
    } catch (ClassNotFoundException e) {
      logger.warn(
          "Cannot find given directory strategy {}, using the default value",
          getMultiDirStrategyClassName(),
          e);
      setMultiDirStrategyClassName(MULTI_DIR_STRATEGY_PREFIX + DEFAULT_MULTI_DIR_STRATEGY);
    }
  }

  private String getHdfsDir() {
    String[] hdfsIps = TSFileDescriptor.getInstance().getConfig().getHdfsIp();
    String hdfsDir = "hdfs://";
    if (hdfsIps.length > 1) {
      hdfsDir += TSFileDescriptor.getInstance().getConfig().getDfsNameServices();
    } else {
      hdfsDir += hdfsIps[0] + ":" + TSFileDescriptor.getInstance().getConfig().getHdfsPort();
    }
    return hdfsDir;
  }

  public String[] getDataDirs() {
    return Arrays.stream(tierDataDirs).flatMap(Arrays::stream).toArray(String[]::new);
  }

  public String[] getLocalDataDirs() {
    return Arrays.stream(tierDataDirs)
        .flatMap(Arrays::stream)
        .filter(FSUtils::isLocal)
        .toArray(String[]::new);
  }

  public String[][] getTierDataDirs() {
    return tierDataDirs;
  }

  public void setTierDataDirs(String[][] tierDataDirs) {
    formulateDataDirs(tierDataDirs);
    this.tierDataDirs = tierDataDirs;
    // TODO(szywilliam): rewrite the logic here when ratis supports complete snapshot semantic
    setRatisDataRegionSnapshotDir(
        tierDataDirs[0][0] + File.separator + IoTDBConstant.SNAPSHOT_FOLDER_NAME);
    setLoadTsFileDir(tierDataDirs[0][0] + File.separator + IoTDBConstant.LOAD_TSFILE_FOLDER_NAME);
  }

  public String getRpcAddress() {
    return rpcAddress;
  }

  public void setRpcAddress(String rpcAddress) {
    this.rpcAddress = rpcAddress;
  }

  public int getRpcPort() {
    return rpcPort;
  }

  public void setRpcPort(int rpcPort) {
    this.rpcPort = rpcPort;
  }

  public boolean isEnableDiscardOutOfOrderData() {
    return enableDiscardOutOfOrderData;
  }

  public void setEnableDiscardOutOfOrderData(boolean enableDiscardOutOfOrderData) {
    this.enableDiscardOutOfOrderData = enableDiscardOutOfOrderData;
  }

  public String getSystemDir() {
    return systemDir;
  }

  void setSystemDir(String systemDir) {
    this.systemDir = systemDir;
  }

  public String getLoadTsFileDir() {
    return loadTsFileDir;
  }

  public void setLoadTsFileDir(String loadTsFileDir) {
    this.loadTsFileDir = loadTsFileDir;
  }

  public String getSchemaDir() {
    return schemaDir;
  }

  public void setSchemaDir(String schemaDir) {
    this.schemaDir = schemaDir;
  }

  public String getQueryDir() {
    return queryDir;
  }

  void setQueryDir(String queryDir) {
    this.queryDir = queryDir;
  }

  public String getRatisDataRegionSnapshotDir() {
    return ratisDataRegionSnapshotDir;
  }

  public void setRatisDataRegionSnapshotDir(String ratisDataRegionSnapshotDir) {
    this.ratisDataRegionSnapshotDir = ratisDataRegionSnapshotDir;
  }

  public String getConsensusDir() {
    return consensusDir;
  }

  public void setConsensusDir(String consensusDir) {
    this.consensusDir = consensusDir;
    setDataRegionConsensusDir(consensusDir + File.separator + "data_region");
    setSchemaRegionConsensusDir(consensusDir + File.separator + "schema_region");
  }

  public String getDataRegionConsensusDir() {
    return dataRegionConsensusDir;
  }

  public void setDataRegionConsensusDir(String dataRegionConsensusDir) {
    this.dataRegionConsensusDir = dataRegionConsensusDir;
  }

  public String getSchemaRegionConsensusDir() {
    return schemaRegionConsensusDir;
  }

  public void setSchemaRegionConsensusDir(String schemaRegionConsensusDir) {
    this.schemaRegionConsensusDir = schemaRegionConsensusDir;
  }

  public String getExtDir() {
    return extDir;
  }

  public void setExtDir(String extDir) {
    this.extDir = extDir;
  }

  public String getUdfDir() {
    return udfDir;
  }

  public void setUdfDir(String udfDir) {
    this.udfDir = udfDir;
    updateUdfTemporaryLibDir();
  }

  public String getUdfTemporaryLibDir() {
    return udfTemporaryLibDir;
  }

  public void updateUdfTemporaryLibDir() {
    this.udfTemporaryLibDir = udfDir + File.separator + IoTDBConstant.TMP_FOLDER_NAME;
  }

  public String getTriggerDir() {
    return triggerDir;
  }

  public void setTriggerDir(String triggerDir) {
    this.triggerDir = triggerDir;
    updateTriggerTemporaryLibDir();
  }

  public String getTriggerTemporaryLibDir() {
    return triggerTemporaryLibDir;
  }

  public void updateTriggerTemporaryLibDir() {
    this.triggerTemporaryLibDir = triggerDir + File.separator + IoTDBConstant.TMP_FOLDER_NAME;
  }

  public String getPipeLibDir() {
    return pipeDir;
  }

  public void setPipeLibDir(String pipeDir) {
    this.pipeDir = pipeDir;
    updatePipeTemporaryLibDir();
  }

  public String getPipeTemporaryLibDir() {
    return pipeTemporaryLibDir;
  }

  public void updatePipeTemporaryLibDir() {
    this.pipeTemporaryLibDir = pipeDir + File.separator + IoTDBConstant.TMP_FOLDER_NAME;
  }

  public String getMqttDir() {
    return mqttDir;
  }

  public void setMqttDir(String mqttDir) {
    this.mqttDir = mqttDir;
  }

  public String getMultiDirStrategyClassName() {
    return multiDirStrategyClassName;
  }

  void setMultiDirStrategyClassName(String multiDirStrategyClassName) {
    this.multiDirStrategyClassName = multiDirStrategyClassName;
  }

  public void checkMultiDirStrategyClassName() {
    if (isClusterMode) {
      for (String multiDirStrategy : CLUSTER_ALLOWED_MULTI_DIR_STRATEGIES) {
        // If the multiDirStrategyClassName is one of cluster allowed strategy, the check is passed.
        if (multiDirStrategyClassName.equals(multiDirStrategy)
            || multiDirStrategyClassName.equals(MULTI_DIR_STRATEGY_PREFIX + multiDirStrategy)) {
          return;
        }
      }
      String msg =
          String.format(
              "Cannot set multi_dir_strategy to %s, because cluster mode only allows %s.",
              multiDirStrategyClassName, Arrays.toString(CLUSTER_ALLOWED_MULTI_DIR_STRATEGIES));
      logger.error(msg);
      throw new RuntimeException(msg);
    }
  }

  public int getBatchSize() {
    return batchSize;
  }

  void setBatchSize(int batchSize) {
    this.batchSize = batchSize;
  }

  public int getMaxMemtableNumber() {
    return maxMemtableNumber;
  }

  public void setMaxMemtableNumber(int maxMemtableNumber) {
    this.maxMemtableNumber = maxMemtableNumber;
  }

  public int getFlushThreadCount() {
    return flushThreadCount;
  }

  void setFlushThreadCount(int flushThreadCount) {
    this.flushThreadCount = flushThreadCount;
  }

  public int getQueryThreadCount() {
    return queryThreadCount;
  }

  public void setQueryThreadCount(int queryThreadCount) {
    this.queryThreadCount = queryThreadCount;
  }

  public void setDegreeOfParallelism(int degreeOfParallelism) {
    if (degreeOfParallelism > 0) {
      this.degreeOfParallelism = degreeOfParallelism;
    }
  }

  public int getDegreeOfParallelism() {
    return degreeOfParallelism;
  }

  public int getMaxAllowedConcurrentQueries() {
    return maxAllowedConcurrentQueries;
  }

  public void setMaxAllowedConcurrentQueries(int maxAllowedConcurrentQueries) {
    this.maxAllowedConcurrentQueries = maxAllowedConcurrentQueries;
  }

  public long getMaxBytesPerFragmentInstance() {
    return maxBytesPerFragmentInstance;
  }

  @TestOnly
  public void setMaxBytesPerFragmentInstance(long maxBytesPerFragmentInstance) {
    this.maxBytesPerFragmentInstance = maxBytesPerFragmentInstance;
  }

  public int getWindowEvaluationThreadCount() {
    return windowEvaluationThreadCount;
  }

  public void setWindowEvaluationThreadCount(int windowEvaluationThreadCount) {
    this.windowEvaluationThreadCount = windowEvaluationThreadCount;
  }

  public int getMaxPendingWindowEvaluationTasks() {
    return maxPendingWindowEvaluationTasks;
  }

  public void setMaxPendingWindowEvaluationTasks(int maxPendingWindowEvaluationTasks) {
    this.maxPendingWindowEvaluationTasks = maxPendingWindowEvaluationTasks;
  }

  public long getSeqTsFileSize() {
    return seqTsFileSize;
  }

  public void setSeqTsFileSize(long seqTsFileSize) {
    this.seqTsFileSize = seqTsFileSize;
  }

  public long getUnSeqTsFileSize() {
    return unSeqTsFileSize;
  }

  public void setUnSeqTsFileSize(long unSeqTsFileSize) {
    this.unSeqTsFileSize = unSeqTsFileSize;
  }

  public int getRpcSelectorThreadCount() {
    return rpcSelectorThreadCount;
  }

  public void setRpcSelectorThreadCount(int rpcSelectorThreadCount) {
    this.rpcSelectorThreadCount = rpcSelectorThreadCount;
  }

  public int getRpcMinConcurrentClientNum() {
    return rpcMinConcurrentClientNum;
  }

  public void setRpcMinConcurrentClientNum(int rpcMinConcurrentClientNum) {
    this.rpcMinConcurrentClientNum = rpcMinConcurrentClientNum;
  }

  public int getRpcMaxConcurrentClientNum() {
    return rpcMaxConcurrentClientNum;
  }

  void setRpcMaxConcurrentClientNum(int rpcMaxConcurrentClientNum) {
    this.rpcMaxConcurrentClientNum = rpcMaxConcurrentClientNum;
  }

  public int getmRemoteSchemaCacheSize() {
    return mRemoteSchemaCacheSize;
  }

  public void setmRemoteSchemaCacheSize(int mRemoteSchemaCacheSize) {
    this.mRemoteSchemaCacheSize = mRemoteSchemaCacheSize;
  }

  public int getMaxNumberOfSyncFileRetry() {
    return maxNumberOfSyncFileRetry;
  }

  public void setMaxNumberOfSyncFileRetry(int maxNumberOfSyncFileRetry) {
    this.maxNumberOfSyncFileRetry = maxNumberOfSyncFileRetry;
  }

  String getLanguageVersion() {
    return languageVersion;
  }

  void setLanguageVersion(String languageVersion) {
    this.languageVersion = languageVersion;
  }

  public String getIoTDBVersion() {
    return IoTDBConstant.VERSION;
  }

  public String getIoTDBMajorVersion() {
    return IoTDBConstant.MAJOR_VERSION;
  }

  public String getIoTDBMajorVersion(String version) {
    return "UNKNOWN".equals(version)
        ? "UNKNOWN"
        : version.split("\\.")[0] + "." + version.split("\\.")[1];
  }

  public String getIpWhiteList() {
    return ipWhiteList;
  }

  public void setIpWhiteList(String ipWhiteList) {
    this.ipWhiteList = ipWhiteList;
  }

  public long getCacheFileReaderClearPeriod() {
    return cacheFileReaderClearPeriod;
  }

  public void setCacheFileReaderClearPeriod(long cacheFileReaderClearPeriod) {
    this.cacheFileReaderClearPeriod = cacheFileReaderClearPeriod;
  }

  public long getQueryTimeoutThreshold() {
    return queryTimeoutThreshold;
  }

  public void setQueryTimeoutThreshold(long queryTimeoutThreshold) {
    this.queryTimeoutThreshold = queryTimeoutThreshold;
  }

  public int getSessionTimeoutThreshold() {
    return sessionTimeoutThreshold;
  }

  public void setSessionTimeoutThreshold(int sessionTimeoutThreshold) {
    this.sessionTimeoutThreshold = sessionTimeoutThreshold;
  }

  public String getRpcImplClassName() {
    return rpcImplClassName;
  }

  public String getInfluxDBImplClassName() {
    return influxdbImplClassName;
  }

  public void setRpcImplClassName(String rpcImplClassName) {
    this.rpcImplClassName = rpcImplClassName;
  }

  public WALMode getWalMode() {
    return walMode;
  }

  public void setWalMode(WALMode walMode) {
    this.walMode = walMode;
  }

  public int getMaxWalNodesNum() {
    return maxWalNodesNum;
  }

  void setMaxWalNodesNum(int maxWalNodesNum) {
    this.maxWalNodesNum = maxWalNodesNum;
  }

  public long getWalAsyncModeFsyncDelayInMs() {
    return walAsyncModeFsyncDelayInMs;
  }

  void setWalAsyncModeFsyncDelayInMs(long walAsyncModeFsyncDelayInMs) {
    this.walAsyncModeFsyncDelayInMs = walAsyncModeFsyncDelayInMs;
  }

  public long getWalSyncModeFsyncDelayInMs() {
    return walSyncModeFsyncDelayInMs;
  }

  public void setWalSyncModeFsyncDelayInMs(long walSyncModeFsyncDelayInMs) {
    this.walSyncModeFsyncDelayInMs = walSyncModeFsyncDelayInMs;
  }

  public int getWalBufferSize() {
    return walBufferSize;
  }

  public void setWalBufferSize(int walBufferSize) {
    this.walBufferSize = walBufferSize;
  }

  public int getWalBufferQueueCapacity() {
    return walBufferQueueCapacity;
  }

  void setWalBufferQueueCapacity(int walBufferQueueCapacity) {
    this.walBufferQueueCapacity = walBufferQueueCapacity;
  }

  public long getWalFileSizeThresholdInByte() {
    return walFileSizeThresholdInByte;
  }

  void setWalFileSizeThresholdInByte(long walFileSizeThresholdInByte) {
    this.walFileSizeThresholdInByte = walFileSizeThresholdInByte;
  }

  public long getCheckpointFileSizeThresholdInByte() {
    return checkpointFileSizeThresholdInByte;
  }

  public void setCheckpointFileSizeThresholdInByte(long checkpointFileSizeThresholdInByte) {
    this.checkpointFileSizeThresholdInByte = checkpointFileSizeThresholdInByte;
  }

  public double getWalMinEffectiveInfoRatio() {
    return walMinEffectiveInfoRatio;
  }

  void setWalMinEffectiveInfoRatio(double walMinEffectiveInfoRatio) {
    this.walMinEffectiveInfoRatio = walMinEffectiveInfoRatio;
  }

  public long getWalMemTableSnapshotThreshold() {
    return walMemTableSnapshotThreshold;
  }

  void setWalMemTableSnapshotThreshold(long walMemTableSnapshotThreshold) {
    this.walMemTableSnapshotThreshold = walMemTableSnapshotThreshold;
  }

  public int getMaxWalMemTableSnapshotNum() {
    return maxWalMemTableSnapshotNum;
  }

  void setMaxWalMemTableSnapshotNum(int maxWalMemTableSnapshotNum) {
    this.maxWalMemTableSnapshotNum = maxWalMemTableSnapshotNum;
  }

  public long getDeleteWalFilesPeriodInMs() {
    return deleteWalFilesPeriodInMs;
  }

  void setDeleteWalFilesPeriodInMs(long deleteWalFilesPeriodInMs) {
    this.deleteWalFilesPeriodInMs = deleteWalFilesPeriodInMs;
  }

  public boolean isChunkBufferPoolEnable() {
    return chunkBufferPoolEnable;
  }

  void setChunkBufferPoolEnable(boolean chunkBufferPoolEnable) {
    this.chunkBufferPoolEnable = chunkBufferPoolEnable;
  }

  public long getMergeIntervalSec() {
    return mergeIntervalSec;
  }

  void setMergeIntervalSec(long mergeIntervalSec) {
    this.mergeIntervalSec = mergeIntervalSec;
  }

  public double getBufferedArraysMemoryProportion() {
    return bufferedArraysMemoryProportion;
  }

  public void setBufferedArraysMemoryProportion(double bufferedArraysMemoryProportion) {
    this.bufferedArraysMemoryProportion = bufferedArraysMemoryProportion;
  }

  public double getFlushProportion() {
    return flushProportion;
  }

  public void setFlushProportion(double flushProportion) {
    this.flushProportion = flushProportion;
  }

  public double getRejectProportion() {
    return rejectProportion;
  }

  public void setRejectProportion(double rejectProportion) {
    this.rejectProportion = rejectProportion;
  }

  public double getWriteMemoryVariationReportProportion() {
    return writeMemoryVariationReportProportion;
  }

  public void setWriteMemoryVariationReportProportion(double writeMemoryVariationReportProportion) {
    this.writeMemoryVariationReportProportion = writeMemoryVariationReportProportion;
  }

  public long getAllocateMemoryForStorageEngine() {
    return allocateMemoryForStorageEngine;
  }

  public void setAllocateMemoryForStorageEngine(long allocateMemoryForStorageEngine) {
    this.allocateMemoryForStorageEngine = allocateMemoryForStorageEngine;
  }

  public long getAllocateMemoryForSchema() {
    return allocateMemoryForSchema;
  }

  public void setAllocateMemoryForSchema(long allocateMemoryForSchema) {
    this.allocateMemoryForSchema = allocateMemoryForSchema;

    this.allocateMemoryForSchemaRegion = allocateMemoryForSchema * 5 / 10;
    this.allocateMemoryForSchemaCache = allocateMemoryForSchema * 4 / 10;
    this.allocateMemoryForPartitionCache = allocateMemoryForSchema / 10;
  }

  public long getAllocateMemoryForConsensus() {
    return allocateMemoryForConsensus;
  }

  public void setAllocateMemoryForConsensus(long allocateMemoryForConsensus) {
    this.allocateMemoryForConsensus = allocateMemoryForConsensus;
    this.allocateMemoryForWALPipeCache = allocateMemoryForConsensus / 10;
  }

  public long getAllocateMemoryForRead() {
    return allocateMemoryForRead;
  }

  void setAllocateMemoryForRead(long allocateMemoryForRead) {
    this.allocateMemoryForRead = allocateMemoryForRead;

    this.allocateMemoryForBloomFilterCache = allocateMemoryForRead / 1001;
    this.allocateMemoryForTimeSeriesMetaDataCache = allocateMemoryForRead * 200 / 1001;
    this.allocateMemoryForChunkCache = allocateMemoryForRead * 100 / 1001;
    this.allocateMemoryForCoordinator = allocateMemoryForRead * 50 / 1001;
    this.allocateMemoryForOperators = allocateMemoryForRead * 200 / 1001;
    this.allocateMemoryForDataExchange = allocateMemoryForRead * 200 / 1001;
    this.allocateMemoryForTimeIndex = allocateMemoryForRead * 200 / 1001;
  }

  public long getAllocateMemoryForFree() {
    return Runtime.getRuntime().maxMemory()
        - allocateMemoryForStorageEngine
        - allocateMemoryForRead
        - allocateMemoryForSchema;
  }

  public boolean isEnablePartialInsert() {
    return enablePartialInsert;
  }

  public void setEnablePartialInsert(boolean enablePartialInsert) {
    this.enablePartialInsert = enablePartialInsert;
  }

  public boolean isEnable13DataInsertAdapt() {
    return enable13DataInsertAdapt;
  }

  public void setEnable13DataInsertAdapt(boolean enable13DataInsertAdapt) {
    this.enable13DataInsertAdapt = enable13DataInsertAdapt;
  }

  public int getCompactionThreadCount() {
    return compactionThreadCount;
  }

  public void setCompactionThreadCount(int compactionThreadCount) {
    this.compactionThreadCount = compactionThreadCount;
  }

  public int getContinuousQueryThreadNum() {
    return continuousQueryThreadNum;
  }

  public void setContinuousQueryThreadNum(int continuousQueryThreadNum) {
    this.continuousQueryThreadNum = continuousQueryThreadNum;
  }

  public long getContinuousQueryMinimumEveryInterval() {
    return continuousQueryMinimumEveryInterval;
  }

  public void setContinuousQueryMinimumEveryInterval(long minimumEveryInterval) {
    this.continuousQueryMinimumEveryInterval = minimumEveryInterval;
  }

  public long getIntoOperationBufferSizeInByte() {
    return intoOperationBufferSizeInByte;
  }

  public void setIntoOperationBufferSizeInByte(long intoOperationBufferSizeInByte) {
    this.intoOperationBufferSizeInByte = intoOperationBufferSizeInByte;
  }

  public int getSelectIntoInsertTabletPlanRowLimit() {
    return selectIntoInsertTabletPlanRowLimit;
  }

  public void setSelectIntoInsertTabletPlanRowLimit(int selectIntoInsertTabletPlanRowLimit) {
    this.selectIntoInsertTabletPlanRowLimit = selectIntoInsertTabletPlanRowLimit;
  }

  public int getIntoOperationExecutionThreadCount() {
    return intoOperationExecutionThreadCount;
  }

  public void setIntoOperationExecutionThreadCount(int intoOperationExecutionThreadCount) {
    this.intoOperationExecutionThreadCount = intoOperationExecutionThreadCount;
  }

  public int getCompactionWriteThroughputMbPerSec() {
    return compactionWriteThroughputMbPerSec;
  }

  public void setCompactionWriteThroughputMbPerSec(int compactionWriteThroughputMbPerSec) {
    this.compactionWriteThroughputMbPerSec = compactionWriteThroughputMbPerSec;
  }

  public boolean isEnableMemControl() {
    return enableMemControl;
  }

  public void setEnableMemControl(boolean enableMemControl) {
    this.enableMemControl = enableMemControl;
  }

  public long getMemtableSizeThreshold() {
    return memtableSizeThreshold;
  }

  public void setMemtableSizeThreshold(long memtableSizeThreshold) {
    this.memtableSizeThreshold = memtableSizeThreshold;
  }

  public boolean isEnableTimedFlushSeqMemtable() {
    return enableTimedFlushSeqMemtable;
  }

  public void setEnableTimedFlushSeqMemtable(boolean enableTimedFlushSeqMemtable) {
    this.enableTimedFlushSeqMemtable = enableTimedFlushSeqMemtable;
  }

  public long getSeqMemtableFlushInterval() {
    return seqMemtableFlushInterval;
  }

  public void setSeqMemtableFlushInterval(long seqMemtableFlushInterval) {
    this.seqMemtableFlushInterval = seqMemtableFlushInterval;
  }

  public long getSeqMemtableFlushCheckInterval() {
    return seqMemtableFlushCheckInterval;
  }

  public void setSeqMemtableFlushCheckInterval(long seqMemtableFlushCheckInterval) {
    this.seqMemtableFlushCheckInterval = seqMemtableFlushCheckInterval;
  }

  public boolean isEnableTimedFlushUnseqMemtable() {
    return enableTimedFlushUnseqMemtable;
  }

  public void setEnableTimedFlushUnseqMemtable(boolean enableTimedFlushUnseqMemtable) {
    this.enableTimedFlushUnseqMemtable = enableTimedFlushUnseqMemtable;
  }

  public long getUnseqMemtableFlushInterval() {
    return unseqMemtableFlushInterval;
  }

  public void setUnseqMemtableFlushInterval(long unseqMemtableFlushInterval) {
    this.unseqMemtableFlushInterval = unseqMemtableFlushInterval;
  }

  public long getUnseqMemtableFlushCheckInterval() {
    return unseqMemtableFlushCheckInterval;
  }

  public void setUnseqMemtableFlushCheckInterval(long unseqMemtableFlushCheckInterval) {
    this.unseqMemtableFlushCheckInterval = unseqMemtableFlushCheckInterval;
  }

  public TVListSortAlgorithm getTvListSortAlgorithm() {
    return tvListSortAlgorithm;
  }

  public void setTvListSortAlgorithm(TVListSortAlgorithm tvListSortAlgorithm) {
    this.tvListSortAlgorithm = tvListSortAlgorithm;
  }

  public int getAvgSeriesPointNumberThreshold() {
    return avgSeriesPointNumberThreshold;
  }

  public void setAvgSeriesPointNumberThreshold(int avgSeriesPointNumberThreshold) {
    this.avgSeriesPointNumberThreshold = avgSeriesPointNumberThreshold;
  }

  public long getCrossCompactionFileSelectionTimeBudget() {
    return crossCompactionFileSelectionTimeBudget;
  }

  void setCrossCompactionFileSelectionTimeBudget(long crossCompactionFileSelectionTimeBudget) {
    this.crossCompactionFileSelectionTimeBudget = crossCompactionFileSelectionTimeBudget;
  }

  public boolean isRpcThriftCompressionEnable() {
    return rpcThriftCompressionEnable;
  }

  public void setRpcThriftCompressionEnable(boolean rpcThriftCompressionEnable) {
    this.rpcThriftCompressionEnable = rpcThriftCompressionEnable;
  }

  public boolean isMetaDataCacheEnable() {
    return metaDataCacheEnable;
  }

  public void setMetaDataCacheEnable(boolean metaDataCacheEnable) {
    this.metaDataCacheEnable = metaDataCacheEnable;
  }

  public long getAllocateMemoryForBloomFilterCache() {
    return allocateMemoryForBloomFilterCache;
  }

  public void setAllocateMemoryForBloomFilterCache(long allocateMemoryForBloomFilterCache) {
    this.allocateMemoryForBloomFilterCache = allocateMemoryForBloomFilterCache;
  }

  public long getAllocateMemoryForTimeSeriesMetaDataCache() {
    return allocateMemoryForTimeSeriesMetaDataCache;
  }

  public void setAllocateMemoryForTimeSeriesMetaDataCache(
      long allocateMemoryForTimeSeriesMetaDataCache) {
    this.allocateMemoryForTimeSeriesMetaDataCache = allocateMemoryForTimeSeriesMetaDataCache;
  }

  public long getAllocateMemoryForChunkCache() {
    return allocateMemoryForChunkCache;
  }

  public void setAllocateMemoryForChunkCache(long allocateMemoryForChunkCache) {
    this.allocateMemoryForChunkCache = allocateMemoryForChunkCache;
  }

  public long getAllocateMemoryForCoordinator() {
    return allocateMemoryForCoordinator;
  }

  public void setAllocateMemoryForCoordinator(long allocateMemoryForCoordinator) {
    this.allocateMemoryForCoordinator = allocateMemoryForCoordinator;
  }

  public long getAllocateMemoryForOperators() {
    return allocateMemoryForOperators;
  }

  public void setAllocateMemoryForOperators(long allocateMemoryForOperators) {
    this.allocateMemoryForOperators = allocateMemoryForOperators;
  }

  public long getAllocateMemoryForDataExchange() {
    return allocateMemoryForDataExchange;
  }

  public void setAllocateMemoryForDataExchange(long allocateMemoryForDataExchange) {
    this.allocateMemoryForDataExchange = allocateMemoryForDataExchange;
  }

  public long getAllocateMemoryForTimeIndex() {
    return allocateMemoryForTimeIndex;
  }

  public void setAllocateMemoryForTimeIndex(long allocateMemoryForTimeIndex) {
    this.allocateMemoryForTimeIndex = allocateMemoryForTimeIndex;
  }

  public long getAllocateMemoryForTimePartitionInfo() {
    return allocateMemoryForTimePartitionInfo;
  }

  public void setAllocateMemoryForTimePartitionInfo(long allocateMemoryForTimePartitionInfo) {
    this.allocateMemoryForTimePartitionInfo = allocateMemoryForTimePartitionInfo;
  }

  public long getAllocateMemoryForWALPipeCache() {
    return allocateMemoryForWALPipeCache;
  }

  public void setAllocateMemoryForWALPipeCache(long allocateMemoryForWALPipeCache) {
    this.allocateMemoryForWALPipeCache = allocateMemoryForWALPipeCache;
  }

  public boolean isEnableQueryMemoryEstimation() {
    return enableQueryMemoryEstimation;
  }

  public void setEnableQueryMemoryEstimation(boolean enableQueryMemoryEstimation) {
    this.enableQueryMemoryEstimation = enableQueryMemoryEstimation;
  }

  public boolean isAutoCreateSchemaEnabled() {
    return enableAutoCreateSchema;
  }

  public void setAutoCreateSchemaEnabled(boolean enableAutoCreateSchema) {
    this.enableAutoCreateSchema = enableAutoCreateSchema;
  }

  public TSDataType getBooleanStringInferType() {
    return booleanStringInferType;
  }

  public void setBooleanStringInferType(TSDataType booleanStringInferType) {
    this.booleanStringInferType = booleanStringInferType;
  }

  public TSDataType getIntegerStringInferType() {
    return integerStringInferType;
  }

  public void setIntegerStringInferType(TSDataType integerStringInferType) {
    this.integerStringInferType = integerStringInferType;
  }

  public void setLongStringInferType(TSDataType longStringInferType) {
    this.longStringInferType = longStringInferType;
  }

  public TSDataType getLongStringInferType() {
    return longStringInferType;
  }

  public TSDataType getFloatingStringInferType() {
    return floatingStringInferType;
  }

  public void setFloatingStringInferType(TSDataType floatingNumberStringInferType) {
    this.floatingStringInferType = floatingNumberStringInferType;
  }

  public TSDataType getNanStringInferType() {
    return nanStringInferType;
  }

  public void setNanStringInferType(TSDataType nanStringInferType) {
    if (nanStringInferType != TSDataType.DOUBLE
        && nanStringInferType != TSDataType.FLOAT
        && nanStringInferType != TSDataType.TEXT) {
      throw new IllegalArgumentException(
          "Config Property nan_string_infer_type can only be FLOAT, DOUBLE or TEXT but is "
              + nanStringInferType);
    }
    this.nanStringInferType = nanStringInferType;
  }

  public int getDefaultStorageGroupLevel() {
    return defaultStorageGroupLevel;
  }

  void setDefaultStorageGroupLevel(int defaultStorageGroupLevel) {
    this.defaultStorageGroupLevel = defaultStorageGroupLevel;
  }

  public TSEncoding getDefaultBooleanEncoding() {
    return defaultBooleanEncoding;
  }

  public void setDefaultBooleanEncoding(TSEncoding defaultBooleanEncoding) {
    this.defaultBooleanEncoding = defaultBooleanEncoding;
  }

  void setDefaultBooleanEncoding(String defaultBooleanEncoding) {
    this.defaultBooleanEncoding = TSEncoding.valueOf(defaultBooleanEncoding);
  }

  public TSEncoding getDefaultInt32Encoding() {
    return defaultInt32Encoding;
  }

  public void setDefaultInt32Encoding(TSEncoding defaultInt32Encoding) {
    this.defaultInt32Encoding = defaultInt32Encoding;
  }

  void setDefaultInt32Encoding(String defaultInt32Encoding) {
    this.defaultInt32Encoding = TSEncoding.valueOf(defaultInt32Encoding);
  }

  public TSEncoding getDefaultInt64Encoding() {
    return defaultInt64Encoding;
  }

  public void setDefaultInt64Encoding(TSEncoding defaultInt64Encoding) {
    this.defaultInt64Encoding = defaultInt64Encoding;
  }

  void setDefaultInt64Encoding(String defaultInt64Encoding) {
    this.defaultInt64Encoding = TSEncoding.valueOf(defaultInt64Encoding);
  }

  public TSEncoding getDefaultFloatEncoding() {
    return defaultFloatEncoding;
  }

  public void setDefaultFloatEncoding(TSEncoding defaultFloatEncoding) {
    this.defaultFloatEncoding = defaultFloatEncoding;
  }

  void setDefaultFloatEncoding(String defaultFloatEncoding) {
    this.defaultFloatEncoding = TSEncoding.valueOf(defaultFloatEncoding);
  }

  public TSEncoding getDefaultDoubleEncoding() {
    return defaultDoubleEncoding;
  }

  public void setDefaultDoubleEncoding(TSEncoding defaultDoubleEncoding) {
    this.defaultDoubleEncoding = defaultDoubleEncoding;
  }

  void setDefaultDoubleEncoding(String defaultDoubleEncoding) {
    this.defaultDoubleEncoding = TSEncoding.valueOf(defaultDoubleEncoding);
  }

  public TSEncoding getDefaultTextEncoding() {
    return defaultTextEncoding;
  }

  public void setDefaultTextEncoding(TSEncoding defaultTextEncoding) {
    this.defaultTextEncoding = defaultTextEncoding;
  }

  void setDefaultTextEncoding(String defaultTextEncoding) {
    this.defaultTextEncoding = TSEncoding.valueOf(defaultTextEncoding);
  }

  FSType getTsFileStorageFs() {
    return tsFileStorageFs;
  }

  void setTsFileStorageFs(String tsFileStorageFs) {
    this.tsFileStorageFs = FSType.valueOf(tsFileStorageFs);
  }

  public boolean isEnableHDFS() {
    return enableHDFS;
  }

  public void setEnableHDFS(boolean enableHDFS) {
    this.enableHDFS = enableHDFS;
  }

  String getCoreSitePath() {
    return coreSitePath;
  }

  void setCoreSitePath(String coreSitePath) {
    this.coreSitePath = coreSitePath;
  }

  String getHdfsSitePath() {
    return hdfsSitePath;
  }

  void setHdfsSitePath(String hdfsSitePath) {
    this.hdfsSitePath = hdfsSitePath;
  }

  public String[] getHdfsIp() {
    return hdfsIp.split(",");
  }

  String getRawHDFSIp() {
    return hdfsIp;
  }

  void setHdfsIp(String[] hdfsIp) {
    this.hdfsIp = String.join(",", hdfsIp);
  }

  String getHdfsPort() {
    return hdfsPort;
  }

  void setHdfsPort(String hdfsPort) {
    this.hdfsPort = hdfsPort;
  }

  public int getUpgradeThreadCount() {
    return upgradeThreadCount;
  }

  public int getSettleThreadNum() {
    return settleThreadNum;
  }

  void setUpgradeThreadCount(int upgradeThreadCount) {
    this.upgradeThreadCount = upgradeThreadCount;
  }

  String getDfsNameServices() {
    return dfsNameServices;
  }

  void setDfsNameServices(String dfsNameServices) {
    this.dfsNameServices = dfsNameServices;
  }

  public String[] getDfsHaNamenodes() {
    return dfsHaNamenodes.split(",");
  }

  String getRawDfsHaNamenodes() {
    return dfsHaNamenodes;
  }

  void setDfsHaNamenodes(String[] dfsHaNamenodes) {
    this.dfsHaNamenodes = String.join(",", dfsHaNamenodes);
  }

  boolean isDfsHaAutomaticFailoverEnabled() {
    return dfsHaAutomaticFailoverEnabled;
  }

  void setDfsHaAutomaticFailoverEnabled(boolean dfsHaAutomaticFailoverEnabled) {
    this.dfsHaAutomaticFailoverEnabled = dfsHaAutomaticFailoverEnabled;
  }

  String getDfsClientFailoverProxyProvider() {
    return dfsClientFailoverProxyProvider;
  }

  void setDfsClientFailoverProxyProvider(String dfsClientFailoverProxyProvider) {
    this.dfsClientFailoverProxyProvider = dfsClientFailoverProxyProvider;
  }

  boolean isUseKerberos() {
    return useKerberos;
  }

  void setUseKerberos(boolean useKerberos) {
    this.useKerberos = useKerberos;
  }

  String getKerberosKeytabFilePath() {
    return kerberosKeytabFilePath;
  }

  void setKerberosKeytabFilePath(String kerberosKeytabFilePath) {
    this.kerberosKeytabFilePath = kerberosKeytabFilePath;
  }

  String getKerberosPrincipal() {
    return kerberosPrincipal;
  }

  void setKerberosPrincipal(String kerberosPrincipal) {
    this.kerberosPrincipal = kerberosPrincipal;
  }

  public int getThriftServerAwaitTimeForStopService() {
    return thriftServerAwaitTimeForStopService;
  }

  public void setThriftServerAwaitTimeForStopService(int thriftServerAwaitTimeForStopService) {
    this.thriftServerAwaitTimeForStopService = thriftServerAwaitTimeForStopService;
  }

  public boolean isEnableMQTTService() {
    return enableMQTTService;
  }

  public void setEnableMQTTService(boolean enableMQTTService) {
    this.enableMQTTService = enableMQTTService;
  }

  public String getMqttHost() {
    return mqttHost;
  }

  public void setMqttHost(String mqttHost) {
    this.mqttHost = mqttHost;
  }

  public int getMqttPort() {
    return mqttPort;
  }

  public void setMqttPort(int mqttPort) {
    this.mqttPort = mqttPort;
  }

  public int getMqttHandlerPoolSize() {
    return mqttHandlerPoolSize;
  }

  public void setMqttHandlerPoolSize(int mqttHandlerPoolSize) {
    this.mqttHandlerPoolSize = mqttHandlerPoolSize;
  }

  public String getMqttPayloadFormatter() {
    return mqttPayloadFormatter;
  }

  public void setMqttPayloadFormatter(String mqttPayloadFormatter) {
    this.mqttPayloadFormatter = mqttPayloadFormatter;
  }

  public int getMqttMaxMessageSize() {
    return mqttMaxMessageSize;
  }

  public void setMqttMaxMessageSize(int mqttMaxMessageSize) {
    this.mqttMaxMessageSize = mqttMaxMessageSize;
  }

  public int getTagAttributeFlushInterval() {
    return tagAttributeFlushInterval;
  }

  public void setTagAttributeFlushInterval(int tagAttributeFlushInterval) {
    this.tagAttributeFlushInterval = tagAttributeFlushInterval;
  }

  public int getPrimitiveArraySize() {
    return primitiveArraySize;
  }

  public void setPrimitiveArraySize(int primitiveArraySize) {
    this.primitiveArraySize = primitiveArraySize;
  }

  public long getStartUpNanosecond() {
    return startUpNanosecond;
  }

  public int getThriftMaxFrameSize() {
    return thriftMaxFrameSize;
  }

  public void setThriftMaxFrameSize(int thriftMaxFrameSize) {
    this.thriftMaxFrameSize = thriftMaxFrameSize;
    RpcTransportFactory.setThriftMaxFrameSize(this.thriftMaxFrameSize);
  }

  public int getThriftDefaultBufferSize() {
    return thriftDefaultBufferSize;
  }

  public void setThriftDefaultBufferSize(int thriftDefaultBufferSize) {
    this.thriftDefaultBufferSize = thriftDefaultBufferSize;
    RpcTransportFactory.setDefaultBufferCapacity(this.thriftDefaultBufferSize);
  }

  public int getCheckPeriodWhenInsertBlocked() {
    return checkPeriodWhenInsertBlocked;
  }

  public void setCheckPeriodWhenInsertBlocked(int checkPeriodWhenInsertBlocked) {
    this.checkPeriodWhenInsertBlocked = checkPeriodWhenInsertBlocked;
  }

  public int getMaxWaitingTimeWhenInsertBlocked() {
    return maxWaitingTimeWhenInsertBlockedInMs;
  }

  public void setMaxWaitingTimeWhenInsertBlocked(int maxWaitingTimeWhenInsertBlocked) {
    this.maxWaitingTimeWhenInsertBlockedInMs = maxWaitingTimeWhenInsertBlocked;
  }

  public int getFrequencyIntervalInMinute() {
    return frequencyIntervalInMinute;
  }

  public void setFrequencyIntervalInMinute(int frequencyIntervalInMinute) {
    this.frequencyIntervalInMinute = frequencyIntervalInMinute;
  }

  public long getSlowQueryThreshold() {
    return slowQueryThreshold;
  }

  public void setSlowQueryThreshold(long slowQueryThreshold) {
    this.slowQueryThreshold = slowQueryThreshold;
  }

  public boolean isEnableIndex() {
    return enableIndex;
  }

  public void setEnableIndex(boolean enableIndex) {
    this.enableIndex = enableIndex;
  }

  void setConcurrentIndexBuildThread(int concurrentIndexBuildThread) {
    this.concurrentIndexBuildThread = concurrentIndexBuildThread;
  }

  public int getConcurrentIndexBuildThread() {
    return concurrentIndexBuildThread;
  }

  public String getIndexRootFolder() {
    return indexRootFolder;
  }

  public void setIndexRootFolder(String indexRootFolder) {
    this.indexRootFolder = indexRootFolder;
  }

  public int getDefaultIndexWindowRange() {
    return defaultIndexWindowRange;
  }

  public void setDefaultIndexWindowRange(int defaultIndexWindowRange) {
    this.defaultIndexWindowRange = defaultIndexWindowRange;
  }

  public int getDataRegionNum() {
    return dataRegionNum;
  }

  public void setDataRegionNum(int dataRegionNum) {
    this.dataRegionNum = dataRegionNum;
  }

  public long getRecoveryLogIntervalInMs() {
    return recoveryLogIntervalInMs;
  }

  public void setRecoveryLogIntervalInMs(long recoveryLogIntervalInMs) {
    this.recoveryLogIntervalInMs = recoveryLogIntervalInMs;
  }

  public boolean isRpcAdvancedCompressionEnable() {
    return rpcAdvancedCompressionEnable;
  }

  public void setRpcAdvancedCompressionEnable(boolean rpcAdvancedCompressionEnable) {
    this.rpcAdvancedCompressionEnable = rpcAdvancedCompressionEnable;
    RpcTransportFactory.setUseSnappy(this.rpcAdvancedCompressionEnable);
  }

  public int getMlogBufferSize() {
    return mlogBufferSize;
  }

  public void setMlogBufferSize(int mlogBufferSize) {
    this.mlogBufferSize = mlogBufferSize;
  }

  public long getSyncMlogPeriodInMs() {
    return syncMlogPeriodInMs;
  }

  public void setSyncMlogPeriodInMs(long syncMlogPeriodInMs) {
    this.syncMlogPeriodInMs = syncMlogPeriodInMs;
  }

  public int getTlogBufferSize() {
    return tlogBufferSize;
  }

  public void setTlogBufferSize(int tlogBufferSize) {
    this.tlogBufferSize = tlogBufferSize;
  }

  public boolean isEnableRpcService() {
    return enableRpcService;
  }

  public void setEnableRpcService(boolean enableRpcService) {
    this.enableRpcService = enableRpcService;
  }

  public int getIoTaskQueueSizeForFlushing() {
    return ioTaskQueueSizeForFlushing;
  }

  public void setIoTaskQueueSizeForFlushing(int ioTaskQueueSizeForFlushing) {
    this.ioTaskQueueSizeForFlushing = ioTaskQueueSizeForFlushing;
  }

  public boolean isEnableSeqSpaceCompaction() {
    return enableSeqSpaceCompaction;
  }

  public void setEnableSeqSpaceCompaction(boolean enableSeqSpaceCompaction) {
    this.enableSeqSpaceCompaction = enableSeqSpaceCompaction;
  }

  public boolean isEnableUnseqSpaceCompaction() {
    return enableUnseqSpaceCompaction;
  }

  public void setEnableUnseqSpaceCompaction(boolean enableUnseqSpaceCompaction) {
    this.enableUnseqSpaceCompaction = enableUnseqSpaceCompaction;
  }

  public boolean isEnableCrossSpaceCompaction() {
    return enableCrossSpaceCompaction;
  }

  public void setEnableCrossSpaceCompaction(boolean enableCrossSpaceCompaction) {
    this.enableCrossSpaceCompaction = enableCrossSpaceCompaction;
  }

  public boolean isEnableMLNodeService() {
    return enableMLNodeService;
  }

  public void setEnableMLNodeService(boolean enableMLNodeService) {
    this.enableMLNodeService = enableMLNodeService;
  }

  public InnerSequenceCompactionSelector getInnerSequenceCompactionSelector() {
    return innerSequenceCompactionSelector;
  }

  public void setInnerSequenceCompactionSelector(
      InnerSequenceCompactionSelector innerSequenceCompactionSelector) {
    this.innerSequenceCompactionSelector = innerSequenceCompactionSelector;
  }

  public InnerUnsequenceCompactionSelector getInnerUnsequenceCompactionSelector() {
    return innerUnsequenceCompactionSelector;
  }

  public void setInnerUnsequenceCompactionSelector(
      InnerUnsequenceCompactionSelector innerUnsequenceCompactionSelector) {
    this.innerUnsequenceCompactionSelector = innerUnsequenceCompactionSelector;
  }

  public InnerSeqCompactionPerformer getInnerSeqCompactionPerformer() {
    return innerSeqCompactionPerformer;
  }

  public void setInnerSeqCompactionPerformer(
      InnerSeqCompactionPerformer innerSeqCompactionPerformer) {
    this.innerSeqCompactionPerformer = innerSeqCompactionPerformer;
  }

  public InnerUnseqCompactionPerformer getInnerUnseqCompactionPerformer() {
    return innerUnseqCompactionPerformer;
  }

  public void setInnerUnseqCompactionPerformer(
      InnerUnseqCompactionPerformer innerUnseqCompactionPerformer) {
    this.innerUnseqCompactionPerformer = innerUnseqCompactionPerformer;
  }

  public CrossCompactionSelector getCrossCompactionSelector() {
    return crossCompactionSelector;
  }

  public void setCrossCompactionSelector(CrossCompactionSelector crossCompactionSelector) {
    this.crossCompactionSelector = crossCompactionSelector;
  }

  public CrossCompactionPerformer getCrossCompactionPerformer() {
    return crossCompactionPerformer;
  }

  public void setCrossCompactionPerformer(CrossCompactionPerformer crossCompactionPerformer) {
    this.crossCompactionPerformer = crossCompactionPerformer;
  }

  public CompactionPriority getCompactionPriority() {
    return compactionPriority;
  }

  public void setCompactionPriority(CompactionPriority compactionPriority) {
    this.compactionPriority = compactionPriority;
  }

  public boolean isEnableCompactionMemControl() {
    return enableCompactionMemControl;
  }

  public void setEnableCompactionMemControl(boolean enableCompactionMemControl) {
    this.enableCompactionMemControl = enableCompactionMemControl;
  }

  public long getTargetCompactionFileSize() {
    return targetCompactionFileSize;
  }

  public void setTargetCompactionFileSize(long targetCompactionFileSize) {
    this.targetCompactionFileSize = targetCompactionFileSize;
  }

  public long getTargetChunkSize() {
    return targetChunkSize;
  }

  public void setTargetChunkSize(long targetChunkSize) {
    this.targetChunkSize = targetChunkSize;
  }

  public long getChunkSizeLowerBoundInCompaction() {
    return chunkSizeLowerBoundInCompaction;
  }

  public void setChunkSizeLowerBoundInCompaction(long chunkSizeLowerBoundInCompaction) {
    this.chunkSizeLowerBoundInCompaction = chunkSizeLowerBoundInCompaction;
  }

  public long getTargetChunkPointNum() {
    return targetChunkPointNum;
  }

  public void setTargetChunkPointNum(long targetChunkPointNum) {
    this.targetChunkPointNum = targetChunkPointNum;
  }

  public long getChunkPointNumLowerBoundInCompaction() {
    return chunkPointNumLowerBoundInCompaction;
  }

  public void setChunkPointNumLowerBoundInCompaction(long chunkPointNumLowerBoundInCompaction) {
    this.chunkPointNumLowerBoundInCompaction = chunkPointNumLowerBoundInCompaction;
  }

  public long getCompactionAcquireWriteLockTimeout() {
    return compactionAcquireWriteLockTimeout;
  }

  public void setCompactionAcquireWriteLockTimeout(long compactionAcquireWriteLockTimeout) {
    this.compactionAcquireWriteLockTimeout = compactionAcquireWriteLockTimeout;
  }

  public long getCompactionScheduleIntervalInMs() {
    return compactionScheduleIntervalInMs;
  }

  public void setCompactionScheduleIntervalInMs(long compactionScheduleIntervalInMs) {
    this.compactionScheduleIntervalInMs = compactionScheduleIntervalInMs;
  }

  public int getFileLimitPerInnerTask() {
    return fileLimitPerInnerTask;
  }

  public void setFileLimitPerInnerTask(int fileLimitPerInnerTask) {
    this.fileLimitPerInnerTask = fileLimitPerInnerTask;
  }

  public int getFileLimitPerCrossTask() {
    return fileLimitPerCrossTask;
  }

  public int getTotalFileLimitForCrossTask() {
    return totalFileLimitForCrossTask;
  }

  public void setFileLimitPerCrossTask(int fileLimitPerCrossTask) {
    this.fileLimitPerCrossTask = fileLimitPerCrossTask;
  }

  public long getMaxCrossCompactionCandidateFileSize() {
    return maxCrossCompactionCandidateFileSize;
  }

  public void setMaxCrossCompactionCandidateFileSize(long maxCrossCompactionCandidateFileSize) {
    this.maxCrossCompactionCandidateFileSize = maxCrossCompactionCandidateFileSize;
  }

  public int getMinCrossCompactionUnseqFileLevel() {
    return minCrossCompactionUnseqFileLevel;
  }

  public void setMinCrossCompactionUnseqFileLevel(int minCrossCompactionUnseqFileLevel) {
    this.minCrossCompactionUnseqFileLevel = minCrossCompactionUnseqFileLevel;
  }

  public long getCompactionSubmissionIntervalInMs() {
    return compactionSubmissionIntervalInMs;
  }

  public void setCompactionSubmissionIntervalInMs(long interval) {
    compactionSubmissionIntervalInMs = interval;
  }

  public int getSubCompactionTaskNum() {
    return subCompactionTaskNum;
  }

  public void setSubCompactionTaskNum(int subCompactionTaskNum) {
    this.subCompactionTaskNum = subCompactionTaskNum;
  }

  public String getDeviceIDTransformationMethod() {
    return deviceIDTransformationMethod;
  }

  public void setDeviceIDTransformationMethod(String deviceIDTransformationMethod) {
    this.deviceIDTransformationMethod = deviceIDTransformationMethod;
  }

  public boolean isEnableIDTable() {
    return enableIDTable;
  }

  public void setEnableIDTable(boolean enableIDTable) {
    this.enableIDTable = enableIDTable;
  }

  public boolean isEnableIDTableLogFile() {
    return enableIDTableLogFile;
  }

  public void setEnableIDTableLogFile(boolean enableIDTableLogFile) {
    this.enableIDTableLogFile = enableIDTableLogFile;
  }

<<<<<<< HEAD
  public int getCachedMNodeSizeInSchemaFileMode() {
    return cachedMNodeSizeInSchemaFileMode;
=======
  public String getSchemaEngineMode() {
    return schemaEngineMode;
  }

  public void setSchemaEngineMode(String schemaEngineMode) {
    this.schemaEngineMode = schemaEngineMode;
  }

  public int getCachedMNodeSizeInPBTreeMode() {
    return cachedMNodeSizeInPBTreeMode;
>>>>>>> b4fc7e2b
  }

  @TestOnly
  public void setCachedMNodeSizeInPBTreeMode(int cachedMNodeSizeInPBTreeMode) {
    this.cachedMNodeSizeInPBTreeMode = cachedMNodeSizeInPBTreeMode;
  }

  public short getMinimumSegmentInPBTree() {
    return minimumSegmentInPBTree;
  }

  public void setMinimumSegmentInPBTree(short minimumSegmentInPBTree) {
    this.minimumSegmentInPBTree = minimumSegmentInPBTree;
  }

  public int getPageCacheSizeInPBTree() {
    return pageCacheSizeInPBTree;
  }

  public void setPageCacheSizeInPBTree(int pageCacheSizeInPBTree) {
    this.pageCacheSizeInPBTree = pageCacheSizeInPBTree;
  }

  public int getPBTreeLogSize() {
    return pbTreeLogSize;
  }

  public void setPBTreeLogSize(int pbTreeLogSize) {
    this.pbTreeLogSize = pbTreeLogSize;
  }

  public int getMaxMeasurementNumOfInternalRequest() {
    return maxMeasurementNumOfInternalRequest;
  }

  public void setMaxMeasurementNumOfInternalRequest(int maxMeasurementNumOfInternalRequest) {
    this.maxMeasurementNumOfInternalRequest = maxMeasurementNumOfInternalRequest;
  }

  public String getInternalAddress() {
    return internalAddress;
  }

  public void setInternalAddress(String internalAddress) {
    this.internalAddress = internalAddress;
  }

  public int getInternalPort() {
    return internalPort;
  }

  public void setInternalPort(int internalPort) {
    this.internalPort = internalPort;
  }

  public int getMLNodePort() {
    return mlNodePort;
  }

  public void setMLNodePort(int mlNodePort) {
    this.mlNodePort = mlNodePort;
  }

  public int getDataRegionConsensusPort() {
    return dataRegionConsensusPort;
  }

  public void setDataRegionConsensusPort(int dataRegionConsensusPort) {
    this.dataRegionConsensusPort = dataRegionConsensusPort;
  }

  public int getSchemaRegionConsensusPort() {
    return schemaRegionConsensusPort;
  }

  public void setSchemaRegionConsensusPort(int schemaRegionConsensusPort) {
    this.schemaRegionConsensusPort = schemaRegionConsensusPort;
  }

  public List<TEndPoint> getTargetConfigNodeList() {
    return targetConfigNodeList;
  }

  public void setTargetConfigNodeList(List<TEndPoint> targetConfigNodeList) {
    this.targetConfigNodeList = targetConfigNodeList;
  }

  public long getJoinClusterRetryIntervalMs() {
    return joinClusterRetryIntervalMs;
  }

  public void setJoinClusterRetryIntervalMs(long joinClusterRetryIntervalMs) {
    this.joinClusterRetryIntervalMs = joinClusterRetryIntervalMs;
  }

  public String getDataRegionConsensusProtocolClass() {
    return dataRegionConsensusProtocolClass;
  }

  public void setDataRegionConsensusProtocolClass(String dataRegionConsensusProtocolClass) {
    this.dataRegionConsensusProtocolClass = dataRegionConsensusProtocolClass;
  }

  public String getSchemaRegionConsensusProtocolClass() {
    return schemaRegionConsensusProtocolClass;
  }

  public void setSchemaRegionConsensusProtocolClass(String schemaRegionConsensusProtocolClass) {
    this.schemaRegionConsensusProtocolClass = schemaRegionConsensusProtocolClass;
  }

  public String getSeriesPartitionExecutorClass() {
    return seriesPartitionExecutorClass;
  }

  public void setSeriesPartitionExecutorClass(String seriesPartitionExecutorClass) {
    this.seriesPartitionExecutorClass = seriesPartitionExecutorClass;
  }

  public int getSeriesPartitionSlotNum() {
    return seriesPartitionSlotNum;
  }

  public void setSeriesPartitionSlotNum(int seriesPartitionSlotNum) {
    this.seriesPartitionSlotNum = seriesPartitionSlotNum;
  }

  public int getMppDataExchangePort() {
    return mppDataExchangePort;
  }

  public void setMppDataExchangePort(int mppDataExchangePort) {
    this.mppDataExchangePort = mppDataExchangePort;
  }

  public int getMppDataExchangeCorePoolSize() {
    return mppDataExchangeCorePoolSize;
  }

  public void setMppDataExchangeCorePoolSize(int mppDataExchangeCorePoolSize) {
    this.mppDataExchangeCorePoolSize = mppDataExchangeCorePoolSize;
  }

  public int getMppDataExchangeMaxPoolSize() {
    return mppDataExchangeMaxPoolSize;
  }

  public void setMppDataExchangeMaxPoolSize(int mppDataExchangeMaxPoolSize) {
    this.mppDataExchangeMaxPoolSize = mppDataExchangeMaxPoolSize;
  }

  public int getMppDataExchangeKeepAliveTimeInMs() {
    return mppDataExchangeKeepAliveTimeInMs;
  }

  public void setMppDataExchangeKeepAliveTimeInMs(int mppDataExchangeKeepAliveTimeInMs) {
    this.mppDataExchangeKeepAliveTimeInMs = mppDataExchangeKeepAliveTimeInMs;
  }

  public int getConnectionTimeoutInMS() {
    return connectionTimeoutInMS;
  }

  public void setConnectionTimeoutInMS(int connectionTimeoutInMS) {
    this.connectionTimeoutInMS = connectionTimeoutInMS;
  }

  public int getMaxClientNumForEachNode() {
    return maxClientNumForEachNode;
  }

  public void setMaxClientNumForEachNode(int maxClientNumForEachNode) {
    this.maxClientNumForEachNode = maxClientNumForEachNode;
  }

  public int getCoreClientNumForEachNode() {
    return coreClientNumForEachNode;
  }

  public void setCoreClientNumForEachNode(int coreClientNumForEachNode) {
    this.coreClientNumForEachNode = coreClientNumForEachNode;
  }

  public int getSelectorNumOfClientManager() {
    return selectorNumOfClientManager;
  }

  public void setSelectorNumOfClientManager(int selectorNumOfClientManager) {
    this.selectorNumOfClientManager = selectorNumOfClientManager;
  }

  public boolean isClusterMode() {
    return isClusterMode;
  }

  public void setClusterMode(boolean isClusterMode) {
    this.isClusterMode = isClusterMode;
    checkMultiDirStrategyClassName();
  }

  public String getClusterName() {
    return clusterName;
  }

  public void setClusterName(String clusterName) {
    this.clusterName = clusterName;
  }

  public int getDataNodeId() {
    return dataNodeId;
  }

  public void setDataNodeId(int dataNodeId) {
    this.dataNodeId = dataNodeId;
  }

  public int getPartitionCacheSize() {
    return partitionCacheSize;
  }

  public String getExtPipeDir() {
    return extPipeDir;
  }

  public void setExtPipeDir(String extPipeDir) {
    this.extPipeDir = extPipeDir;
  }

  public void setPartitionCacheSize(int partitionCacheSize) {
    this.partitionCacheSize = partitionCacheSize;
  }

  public int getDevicePathCacheSize() {
    return devicePathCacheSize;
  }

  public void setDevicePathCacheSize(int devicePathCacheSize) {
    this.devicePathCacheSize = devicePathCacheSize;
  }

  public int getAuthorCacheSize() {
    return authorCacheSize;
  }

  public void setAuthorCacheSize(int authorCacheSize) {
    this.authorCacheSize = authorCacheSize;
  }

  public int getAuthorCacheExpireTime() {
    return authorCacheExpireTime;
  }

  public void setAuthorCacheExpireTime(int authorCacheExpireTime) {
    this.authorCacheExpireTime = authorCacheExpireTime;
  }

  public int getTriggerForwardMaxQueueNumber() {
    return triggerForwardMaxQueueNumber;
  }

  public void setTriggerForwardMaxQueueNumber(int triggerForwardMaxQueueNumber) {
    this.triggerForwardMaxQueueNumber = triggerForwardMaxQueueNumber;
  }

  public int getTriggerForwardMaxSizePerQueue() {
    return triggerForwardMaxSizePerQueue;
  }

  public void setTriggerForwardMaxSizePerQueue(int triggerForwardMaxSizePerQueue) {
    this.triggerForwardMaxSizePerQueue = triggerForwardMaxSizePerQueue;
  }

  public int getTriggerForwardBatchSize() {
    return triggerForwardBatchSize;
  }

  public void setTriggerForwardBatchSize(int triggerForwardBatchSize) {
    this.triggerForwardBatchSize = triggerForwardBatchSize;
  }

  public int getTriggerForwardHTTPPoolSize() {
    return triggerForwardHTTPPoolSize;
  }

  public void setTriggerForwardHTTPPoolSize(int triggerForwardHTTPPoolSize) {
    this.triggerForwardHTTPPoolSize = triggerForwardHTTPPoolSize;
  }

  public int getTriggerForwardHTTPPOOLMaxPerRoute() {
    return triggerForwardHTTPPOOLMaxPerRoute;
  }

  public void setTriggerForwardHTTPPOOLMaxPerRoute(int triggerForwardHTTPPOOLMaxPerRoute) {
    this.triggerForwardHTTPPOOLMaxPerRoute = triggerForwardHTTPPOOLMaxPerRoute;
  }

  public int getTriggerForwardMQTTPoolSize() {
    return triggerForwardMQTTPoolSize;
  }

  public void setTriggerForwardMQTTPoolSize(int triggerForwardMQTTPoolSize) {
    this.triggerForwardMQTTPoolSize = triggerForwardMQTTPoolSize;
  }

  public int getRetryNumToFindStatefulTrigger() {
    return retryNumToFindStatefulTrigger;
  }

  public void setRetryNumToFindStatefulTrigger(int retryNumToFindStatefulTrigger) {
    this.retryNumToFindStatefulTrigger = retryNumToFindStatefulTrigger;
  }

  public int getCoordinatorReadExecutorSize() {
    return coordinatorReadExecutorSize;
  }

  public void setCoordinatorReadExecutorSize(int coordinatorReadExecutorSize) {
    this.coordinatorReadExecutorSize = coordinatorReadExecutorSize;
  }

  public int getCoordinatorWriteExecutorSize() {
    return coordinatorWriteExecutorSize;
  }

  public void setCoordinatorWriteExecutorSize(int coordinatorWriteExecutorSize) {
    this.coordinatorWriteExecutorSize = coordinatorWriteExecutorSize;
  }

  public TEndPoint getAddressAndPort() {
    return new TEndPoint(rpcAddress, rpcPort);
  }

  public int[] getSchemaMemoryProportion() {
    return schemaMemoryProportion;
  }

  public void setSchemaMemoryProportion(int[] schemaMemoryProportion) {
    this.schemaMemoryProportion = schemaMemoryProportion;
  }

  public long getAllocateMemoryForSchemaRegion() {
    return allocateMemoryForSchemaRegion;
  }

  public void setAllocateMemoryForSchemaRegion(long allocateMemoryForSchemaRegion) {
    this.allocateMemoryForSchemaRegion = allocateMemoryForSchemaRegion;
  }

  public long getAllocateMemoryForSchemaCache() {
    return allocateMemoryForSchemaCache;
  }

  public void setAllocateMemoryForSchemaCache(long allocateMemoryForSchemaCache) {
    this.allocateMemoryForSchemaCache = allocateMemoryForSchemaCache;
  }

  public long getAllocateMemoryForPartitionCache() {
    return allocateMemoryForPartitionCache;
  }

  public void setAllocateMemoryForPartitionCache(long allocateMemoryForPartitionCache) {
    this.allocateMemoryForPartitionCache = allocateMemoryForPartitionCache;
  }

  public String getDataNodeSchemaCacheEvictionPolicy() {
    return dataNodeSchemaCacheEvictionPolicy;
  }

  public void setDataNodeSchemaCacheEvictionPolicy(String dataNodeSchemaCacheEvictionPolicy) {
    this.dataNodeSchemaCacheEvictionPolicy = dataNodeSchemaCacheEvictionPolicy;
  }

  public String getReadConsistencyLevel() {
    return readConsistencyLevel;
  }

  public void setReadConsistencyLevel(String readConsistencyLevel) {
    this.readConsistencyLevel = readConsistencyLevel;
  }

  public int getDriverTaskExecutionTimeSliceInMs() {
    return driverTaskExecutionTimeSliceInMs;
  }

  public void setDriverTaskExecutionTimeSliceInMs(int driverTaskExecutionTimeSliceInMs) {
    this.driverTaskExecutionTimeSliceInMs = driverTaskExecutionTimeSliceInMs;
  }

  public double getWriteProportionForMemtable() {
    return writeProportionForMemtable;
  }

  public void setWriteProportionForMemtable(double writeProportionForMemtable) {
    this.writeProportionForMemtable = writeProportionForMemtable;
  }

  public double getCompactionProportion() {
    return compactionProportion;
  }

  public double getLoadTsFileProportion() {
    return loadTsFileProportion;
  }

  public int getMaxLoadingDeviceNumber() {
    return maxLoadingDeviceNumber;
  }

  public static String getEnvironmentVariables() {
    return "\n\t"
        + IoTDBConstant.IOTDB_HOME
        + "="
        + System.getProperty(IoTDBConstant.IOTDB_HOME, "null")
        + ";"
        + "\n\t"
        + IoTDBConstant.IOTDB_CONF
        + "="
        + System.getProperty(IoTDBConstant.IOTDB_CONF, "null")
        + ";"
        + "\n\t"
        + IoTDBConstant.IOTDB_DATA_HOME
        + "="
        + System.getProperty(IoTDBConstant.IOTDB_DATA_HOME, "null")
        + ";";
  }

  public void setCompactionProportion(double compactionProportion) {
    this.compactionProportion = compactionProportion;
  }

  public long getThrottleThreshold() {
    return throttleThreshold;
  }

  public void setThrottleThreshold(long throttleThreshold) {
    this.throttleThreshold = throttleThreshold;
  }

  public double getChunkMetadataSizeProportion() {
    return chunkMetadataSizeProportion;
  }

  public void setChunkMetadataSizeProportion(double chunkMetadataSizeProportion) {
    this.chunkMetadataSizeProportion = chunkMetadataSizeProportion;
  }

  public long getCacheWindowTimeInMs() {
    return cacheWindowTimeInMs;
  }

  public void setCacheWindowTimeInMs(long cacheWindowTimeInMs) {
    this.cacheWindowTimeInMs = cacheWindowTimeInMs;
  }

  public long getDataRatisConsensusLogAppenderBufferSizeMax() {
    return dataRatisConsensusLogAppenderBufferSizeMax;
  }

  public void setDataRatisConsensusLogAppenderBufferSizeMax(
      long dataRatisConsensusLogAppenderBufferSizeMax) {
    this.dataRatisConsensusLogAppenderBufferSizeMax = dataRatisConsensusLogAppenderBufferSizeMax;
  }

  public String getConfigMessage() {
    StringBuilder configMessage = new StringBuilder();
    String configContent;
    String[] notShowArray = {
      "NODE_NAME_MATCHER",
      "PARTIAL_NODE_MATCHER",
      "STORAGE_GROUP_MATCHER",
      "STORAGE_GROUP_PATTERN",
      "NODE_MATCHER",
      "NODE_PATTERN"
    };
    List<String> notShowStrings = Arrays.asList(notShowArray);
    for (Field configField : IoTDBConfig.class.getDeclaredFields()) {
      try {
        String configFieldString = configField.getName();
        if (notShowStrings.contains(configFieldString)) {
          continue;
        }
        String configType = configField.getGenericType().getTypeName();
        if (configType.contains("java.lang.String[][]")) {
          String[][] configList = (String[][]) configField.get(this);
          StringBuilder builder = new StringBuilder();
          for (String[] strings : configList) {
            builder.append(Arrays.asList(strings)).append(";");
          }
          configContent = builder.toString();
        } else if (configType.contains("java.lang.String[]")) {
          String[] configList = (String[]) configField.get(this);
          configContent = Arrays.asList(configList).toString();
        } else {
          configContent = configField.get(this).toString();
        }
        configMessage
            .append("\n\t")
            .append(configField.getName())
            .append("=")
            .append(configContent)
            .append(";");
      } catch (Exception e) {
        e.printStackTrace();
      }
    }
    return configMessage.toString();
  }

  public long getDataRatisConsensusSnapshotTriggerThreshold() {
    return dataRatisConsensusSnapshotTriggerThreshold;
  }

  public void setDataRatisConsensusSnapshotTriggerThreshold(
      long dataRatisConsensusSnapshotTriggerThreshold) {
    this.dataRatisConsensusSnapshotTriggerThreshold = dataRatisConsensusSnapshotTriggerThreshold;
  }

  public boolean isDataRatisConsensusLogUnsafeFlushEnable() {
    return dataRatisConsensusLogUnsafeFlushEnable;
  }

  public void setDataRatisConsensusLogUnsafeFlushEnable(
      boolean dataRatisConsensusLogUnsafeFlushEnable) {
    this.dataRatisConsensusLogUnsafeFlushEnable = dataRatisConsensusLogUnsafeFlushEnable;
  }

  public int getDataRatisConsensusLogForceSyncNum() {
    return dataRatisConsensusLogForceSyncNum;
  }

  public void setDataRatisConsensusLogForceSyncNum(int dataRatisConsensusLogForceSyncNum) {
    this.dataRatisConsensusLogForceSyncNum = dataRatisConsensusLogForceSyncNum;
  }

  public long getDataRatisConsensusLogSegmentSizeMax() {
    return dataRatisConsensusLogSegmentSizeMax;
  }

  public void setDataRatisConsensusLogSegmentSizeMax(long dataRatisConsensusLogSegmentSizeMax) {
    this.dataRatisConsensusLogSegmentSizeMax = dataRatisConsensusLogSegmentSizeMax;
  }

  public long getDataRatisConsensusGrpcFlowControlWindow() {
    return dataRatisConsensusGrpcFlowControlWindow;
  }

  public void setDataRatisConsensusGrpcFlowControlWindow(
      long dataRatisConsensusGrpcFlowControlWindow) {
    this.dataRatisConsensusGrpcFlowControlWindow = dataRatisConsensusGrpcFlowControlWindow;
  }

  public int getDataRatisConsensusGrpcLeaderOutstandingAppendsMax() {
    return dataRatisConsensusGrpcLeaderOutstandingAppendsMax;
  }

  public void setDataRatisConsensusGrpcLeaderOutstandingAppendsMax(
      int dataRatisConsensusGrpcLeaderOutstandingAppendsMax) {
    this.dataRatisConsensusGrpcLeaderOutstandingAppendsMax =
        dataRatisConsensusGrpcLeaderOutstandingAppendsMax;
  }

  public long getDataRatisConsensusLeaderElectionTimeoutMinMs() {
    return dataRatisConsensusLeaderElectionTimeoutMinMs;
  }

  public void setDataRatisConsensusLeaderElectionTimeoutMinMs(
      long dataRatisConsensusLeaderElectionTimeoutMinMs) {
    this.dataRatisConsensusLeaderElectionTimeoutMinMs =
        dataRatisConsensusLeaderElectionTimeoutMinMs;
  }

  public long getDataRatisConsensusLeaderElectionTimeoutMaxMs() {
    return dataRatisConsensusLeaderElectionTimeoutMaxMs;
  }

  public void setDataRatisConsensusLeaderElectionTimeoutMaxMs(
      long dataRatisConsensusLeaderElectionTimeoutMaxMs) {
    this.dataRatisConsensusLeaderElectionTimeoutMaxMs =
        dataRatisConsensusLeaderElectionTimeoutMaxMs;
  }

  public long getSchemaRatisConsensusLogAppenderBufferSizeMax() {
    return schemaRatisConsensusLogAppenderBufferSizeMax;
  }

  public void setSchemaRatisConsensusLogAppenderBufferSizeMax(
      long schemaRatisConsensusLogAppenderBufferSizeMax) {
    this.schemaRatisConsensusLogAppenderBufferSizeMax =
        schemaRatisConsensusLogAppenderBufferSizeMax;
  }

  public long getSchemaRatisConsensusSnapshotTriggerThreshold() {
    return schemaRatisConsensusSnapshotTriggerThreshold;
  }

  public void setSchemaRatisConsensusSnapshotTriggerThreshold(
      long schemaRatisConsensusSnapshotTriggerThreshold) {
    this.schemaRatisConsensusSnapshotTriggerThreshold =
        schemaRatisConsensusSnapshotTriggerThreshold;
  }

  public boolean isSchemaRatisConsensusLogUnsafeFlushEnable() {
    return schemaRatisConsensusLogUnsafeFlushEnable;
  }

  public void setSchemaRatisConsensusLogUnsafeFlushEnable(
      boolean schemaRatisConsensusLogUnsafeFlushEnable) {
    this.schemaRatisConsensusLogUnsafeFlushEnable = schemaRatisConsensusLogUnsafeFlushEnable;
  }

  public long getSchemaRatisConsensusLogSegmentSizeMax() {
    return schemaRatisConsensusLogSegmentSizeMax;
  }

  public void setSchemaRatisConsensusLogSegmentSizeMax(long schemaRatisConsensusLogSegmentSizeMax) {
    this.schemaRatisConsensusLogSegmentSizeMax = schemaRatisConsensusLogSegmentSizeMax;
  }

  public long getSchemaRatisConsensusGrpcFlowControlWindow() {
    return schemaRatisConsensusGrpcFlowControlWindow;
  }

  public void setSchemaRatisConsensusGrpcFlowControlWindow(
      long schemaRatisConsensusGrpcFlowControlWindow) {
    this.schemaRatisConsensusGrpcFlowControlWindow = schemaRatisConsensusGrpcFlowControlWindow;
  }

  public long getSchemaRatisConsensusLeaderElectionTimeoutMinMs() {
    return schemaRatisConsensusLeaderElectionTimeoutMinMs;
  }

  public void setSchemaRatisConsensusLeaderElectionTimeoutMinMs(
      long schemaRatisConsensusLeaderElectionTimeoutMinMs) {
    this.schemaRatisConsensusLeaderElectionTimeoutMinMs =
        schemaRatisConsensusLeaderElectionTimeoutMinMs;
  }

  public long getSchemaRatisConsensusLeaderElectionTimeoutMaxMs() {
    return schemaRatisConsensusLeaderElectionTimeoutMaxMs;
  }

  public void setSchemaRatisConsensusLeaderElectionTimeoutMaxMs(
      long schemaRatisConsensusLeaderElectionTimeoutMaxMs) {
    this.schemaRatisConsensusLeaderElectionTimeoutMaxMs =
        schemaRatisConsensusLeaderElectionTimeoutMaxMs;
  }

  public long getCqMinEveryIntervalInMs() {
    return cqMinEveryIntervalInMs;
  }

  public void setCqMinEveryIntervalInMs(long cqMinEveryIntervalInMs) {
    this.cqMinEveryIntervalInMs = cqMinEveryIntervalInMs;
  }

  public double getUsableCompactionMemoryProportion() {
    return 1.0d - chunkMetadataSizeProportion;
  }

  public int getPatternMatchingThreshold() {
    return patternMatchingThreshold;
  }

  public void setPatternMatchingThreshold(int patternMatchingThreshold) {
    this.patternMatchingThreshold = patternMatchingThreshold;
  }

  public long getDataRatisConsensusRequestTimeoutMs() {
    return dataRatisConsensusRequestTimeoutMs;
  }

  public void setDataRatisConsensusRequestTimeoutMs(long dataRatisConsensusRequestTimeoutMs) {
    this.dataRatisConsensusRequestTimeoutMs = dataRatisConsensusRequestTimeoutMs;
  }

  public long getSchemaRatisConsensusRequestTimeoutMs() {
    return schemaRatisConsensusRequestTimeoutMs;
  }

  public void setSchemaRatisConsensusRequestTimeoutMs(long schemaRatisConsensusRequestTimeoutMs) {
    this.schemaRatisConsensusRequestTimeoutMs = schemaRatisConsensusRequestTimeoutMs;
  }

  public int getDataRatisConsensusMaxRetryAttempts() {
    return dataRatisConsensusMaxRetryAttempts;
  }

  public void setDataRatisConsensusMaxRetryAttempts(int dataRatisConsensusMaxRetryAttempts) {
    this.dataRatisConsensusMaxRetryAttempts = dataRatisConsensusMaxRetryAttempts;
  }

  public int getSchemaRatisConsensusMaxRetryAttempts() {
    return schemaRatisConsensusMaxRetryAttempts;
  }

  public void setSchemaRatisConsensusMaxRetryAttempts(int schemaRatisConsensusMaxRetryAttempts) {
    this.schemaRatisConsensusMaxRetryAttempts = schemaRatisConsensusMaxRetryAttempts;
  }

  public long getDataRatisConsensusInitialSleepTimeMs() {
    return dataRatisConsensusInitialSleepTimeMs;
  }

  public void setDataRatisConsensusInitialSleepTimeMs(long dataRatisConsensusInitialSleepTimeMs) {
    this.dataRatisConsensusInitialSleepTimeMs = dataRatisConsensusInitialSleepTimeMs;
  }

  public long getSchemaRatisConsensusInitialSleepTimeMs() {
    return schemaRatisConsensusInitialSleepTimeMs;
  }

  public void setSchemaRatisConsensusInitialSleepTimeMs(
      long schemaRatisConsensusInitialSleepTimeMs) {
    this.schemaRatisConsensusInitialSleepTimeMs = schemaRatisConsensusInitialSleepTimeMs;
  }

  public long getDataRatisConsensusMaxSleepTimeMs() {
    return dataRatisConsensusMaxSleepTimeMs;
  }

  public void setDataRatisConsensusMaxSleepTimeMs(long dataRatisConsensusMaxSleepTimeMs) {
    this.dataRatisConsensusMaxSleepTimeMs = dataRatisConsensusMaxSleepTimeMs;
  }

  public long getSchemaRatisConsensusMaxSleepTimeMs() {
    return schemaRatisConsensusMaxSleepTimeMs;
  }

  public void setSchemaRatisConsensusMaxSleepTimeMs(long schemaRatisConsensusMaxSleepTimeMs) {
    this.schemaRatisConsensusMaxSleepTimeMs = schemaRatisConsensusMaxSleepTimeMs;
  }

  public Properties getCustomizedProperties() {
    return customizedProperties;
  }

  public void setCustomizedProperties(Properties customizedProperties) {
    this.customizedProperties = customizedProperties;
  }

  public long getDataRatisConsensusPreserveWhenPurge() {
    return dataRatisConsensusPreserveWhenPurge;
  }

  public void setDataRatisConsensusPreserveWhenPurge(long dataRatisConsensusPreserveWhenPurge) {
    this.dataRatisConsensusPreserveWhenPurge = dataRatisConsensusPreserveWhenPurge;
  }

  public long getSchemaRatisConsensusPreserveWhenPurge() {
    return schemaRatisConsensusPreserveWhenPurge;
  }

  public void setSchemaRatisConsensusPreserveWhenPurge(long schemaRatisConsensusPreserveWhenPurge) {
    this.schemaRatisConsensusPreserveWhenPurge = schemaRatisConsensusPreserveWhenPurge;
  }

  public long getRatisFirstElectionTimeoutMinMs() {
    return ratisFirstElectionTimeoutMinMs;
  }

  public void setRatisFirstElectionTimeoutMinMs(long ratisFirstElectionTimeoutMinMs) {
    this.ratisFirstElectionTimeoutMinMs = ratisFirstElectionTimeoutMinMs;
  }

  public long getRatisFirstElectionTimeoutMaxMs() {
    return ratisFirstElectionTimeoutMaxMs;
  }

  public void setRatisFirstElectionTimeoutMaxMs(long ratisFirstElectionTimeoutMaxMs) {
    this.ratisFirstElectionTimeoutMaxMs = ratisFirstElectionTimeoutMaxMs;
  }

  public long getDataRatisLogMax() {
    return dataRatisLogMax;
  }

  public void setDataRatisLogMax(long dataRatisLogMax) {
    this.dataRatisLogMax = dataRatisLogMax;
  }

  public long getSchemaRatisLogMax() {
    return schemaRatisLogMax;
  }

  public void setSchemaRatisLogMax(long schemaRatisLogMax) {
    this.schemaRatisLogMax = schemaRatisLogMax;
  }

  public CompactionValidationLevel getCompactionValidationLevel() {
    return this.compactionValidationLevel;
  }

  public void setCompactionValidationLevel(CompactionValidationLevel level) {
    this.compactionValidationLevel = level;
  }

  public int getCandidateCompactionTaskQueueSize() {
    return candidateCompactionTaskQueueSize;
  }

  public void setCandidateCompactionTaskQueueSize(int candidateCompactionTaskQueueSize) {
    this.candidateCompactionTaskQueueSize = candidateCompactionTaskQueueSize;
  }

  public boolean isEnableAuditLog() {
    return enableAuditLog;
  }

  public void setEnableAuditLog(boolean enableAuditLog) {
    this.enableAuditLog = enableAuditLog;
  }

  public List<AuditLogStorage> getAuditLogStorage() {
    return auditLogStorage;
  }

  public void setAuditLogStorage(List<AuditLogStorage> auditLogStorage) {
    this.auditLogStorage = auditLogStorage;
  }

  public List<AuditLogOperation> getAuditLogOperation() {
    return auditLogOperation;
  }

  public void setAuditLogOperation(List<AuditLogOperation> auditLogOperation) {
    this.auditLogOperation = auditLogOperation;
  }

  public boolean isEnableAuditLogForNativeInsertApi() {
    return enableAuditLogForNativeInsertApi;
  }

  public void setEnableAuditLogForNativeInsertApi(boolean enableAuditLogForNativeInsertApi) {
    this.enableAuditLogForNativeInsertApi = enableAuditLogForNativeInsertApi;
  }

  public void setModeMapSizeThreshold(int modeMapSizeThreshold) {
    this.modeMapSizeThreshold = modeMapSizeThreshold;
  }

  public int getModeMapSizeThreshold() {
    return modeMapSizeThreshold;
  }

  public void setPipeReceiverFileDir(String pipeReceiveFileDir) {
    this.pipeReceiveFileDir = pipeReceiveFileDir;
  }

  public String getPipeReceiverFileDir() {
    return pipeReceiveFileDir;
  }

  public boolean isQuotaEnable() {
    return quotaEnable;
  }

  public void setQuotaEnable(boolean quotaEnable) {
    this.quotaEnable = quotaEnable;
  }

  public String getRateLimiterType() {
    return RateLimiterType;
  }

  public void setRateLimiterType(String rateLimiterType) {
    RateLimiterType = rateLimiterType;
  }

  public void setSortBufferSize(long sortBufferSize) {
    this.sortBufferSize = sortBufferSize;
  }

  public long getSortBufferSize() {
    return sortBufferSize;
  }

  public void setSortTmpDir(String sortTmpDir) {
    this.sortTmpDir = sortTmpDir;
  }

  public String getSortTmpDir() {
    return sortTmpDir;
  }

  public String getClusterSchemaLimitLevel() {
    return clusterSchemaLimitLevel;
  }

  public void setClusterSchemaLimitLevel(String clusterSchemaLimitLevel) {
    this.clusterSchemaLimitLevel = clusterSchemaLimitLevel;
  }

  public long getClusterSchemaLimitThreshold() {
    return clusterSchemaLimitThreshold;
  }

  public void setClusterSchemaLimitThreshold(long clusterSchemaLimitThreshold) {
    this.clusterSchemaLimitThreshold = clusterSchemaLimitThreshold;
  }

  public String getObjectStorageBucket() {
    throw new UnsupportedOperationException("object storage is not supported yet");
  }
}<|MERGE_RESOLUTION|>--- conflicted
+++ resolved
@@ -2893,21 +2893,8 @@
     this.enableIDTableLogFile = enableIDTableLogFile;
   }
 
-<<<<<<< HEAD
-  public int getCachedMNodeSizeInSchemaFileMode() {
-    return cachedMNodeSizeInSchemaFileMode;
-=======
-  public String getSchemaEngineMode() {
-    return schemaEngineMode;
-  }
-
-  public void setSchemaEngineMode(String schemaEngineMode) {
-    this.schemaEngineMode = schemaEngineMode;
-  }
-
   public int getCachedMNodeSizeInPBTreeMode() {
     return cachedMNodeSizeInPBTreeMode;
->>>>>>> b4fc7e2b
   }
 
   @TestOnly
