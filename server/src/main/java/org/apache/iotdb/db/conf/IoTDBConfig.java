--- conflicted
+++ resolved
@@ -1041,17 +1041,16 @@
   private long dataRatisConsensusMaxSleepTimeMs = 10000L;
   private long schemaRatisConsensusMaxSleepTimeMs = 10000L;
 
-<<<<<<< HEAD
+  private long dataRatisConsensusPreserveWhenPurge = 1000L;
+  private long schemaRatisConsensusPreserveWhenPurge = 1000L;
+
+  private long ratisFirstElectionTimeoutMinMs = 50L;
+  private long ratisFirstElectionTimeoutMaxMs = 150L;
+  
   // customizedProperties, this should be empty by default.
   private Properties customizedProperties = new Properties();
-=======
-  private long dataRatisConsensusPreserveWhenPurge = 1000L;
-  private long schemaRatisConsensusPreserveWhenPurge = 1000L;
-
-  private long ratisFirstElectionTimeoutMinMs = 50L;
-  private long ratisFirstElectionTimeoutMaxMs = 150L;
->>>>>>> 723ecb42
-
+
+  
   IoTDBConfig() {}
 
   public float getUdfMemoryBudgetInMB() {
@@ -3510,14 +3509,15 @@
     this.schemaRatisConsensusMaxSleepTimeMs = schemaRatisConsensusMaxSleepTimeMs;
   }
 
-<<<<<<< HEAD
+
   public Properties getCustomizedProperties() {
     return customizedProperties;
   }
 
   public void setCustomizedProperties(Properties customizedProperties) {
     this.customizedProperties = customizedProperties;
-=======
+  }
+  
   public long getDataRatisConsensusPreserveWhenPurge() {
     return dataRatisConsensusPreserveWhenPurge;
   }
@@ -3548,6 +3548,5 @@
 
   public void setRatisFirstElectionTimeoutMaxMs(long ratisFirstElectionTimeoutMaxMs) {
     this.ratisFirstElectionTimeoutMaxMs = ratisFirstElectionTimeoutMaxMs;
->>>>>>> 723ecb42
   }
 }