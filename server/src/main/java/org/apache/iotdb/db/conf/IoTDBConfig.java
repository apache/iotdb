--- conflicted
+++ resolved
@@ -243,17 +243,12 @@
   private String triggerDir =
       IoTDBConstant.EXT_FOLDER_NAME + File.separator + IoTDBConstant.TRIGGER_FOLDER_NAME;
 
-<<<<<<< HEAD
-  /** Data directories. It can be settled as dataDirs = {"data1", "data2", "data3"}; */
-  private String[] dataDirs = {DEFAULT_BASE_DIR + File.separator + IoTDBConstant.DATA_FOLDER_NAME};
-=======
   /** External lib directory for MQTT, stores user-uploaded JAR files */
   private String mqttDir =
       IoTDBConstant.EXT_FOLDER_NAME + File.separator + IoTDBConstant.MQTT_FOLDER_NAME;
 
-  /** Data directory of data. It can be settled as dataDirs = {"data1", "data2", "data3"}; */
-  private String[] dataDirs = {"data" + File.separator + "data"};
->>>>>>> 27f2b964
+  /** Data directories. It can be settled as dataDirs = {"data1", "data2", "data3"}; */
+  private String[] dataDirs = {DEFAULT_BASE_DIR + File.separator + IoTDBConstant.DATA_FOLDER_NAME};
 
   /** Strategy of multiple directories. */
   private String multiDirStrategyClassName = null;
@@ -940,13 +935,10 @@
     extDir = addHomeDir(extDir);
     udfDir = addHomeDir(udfDir);
     triggerDir = addHomeDir(triggerDir);
-<<<<<<< HEAD
+    mqttDir = addHomeDir(mqttDir);
     for (int i = 0; i < walDirs.length; i++) {
       walDirs[i] = addHomeDir(walDirs[i]);
     }
-=======
-    mqttDir = addHomeDir(mqttDir);
->>>>>>> 27f2b964
 
     if (TSFileDescriptor.getInstance().getConfig().getTSFileStorageFs().equals(FSType.HDFS)) {
       String hdfsDir = getHdfsDir();
