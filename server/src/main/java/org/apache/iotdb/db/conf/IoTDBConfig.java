/*
 * Licensed to the Apache Software Foundation (ASF) under one
 * or more contributor license agreements.  See the NOTICE file
 * distributed with this work for additional information
 * regarding copyright ownership.  The ASF licenses this file
 * to you under the Apache License, Version 2.0 (the
 * "License"); you may not use this file except in compliance
 * with the License.  You may obtain a copy of the License at
 *
 *     http://www.apache.org/licenses/LICENSE-2.0
 *
 * Unless required by applicable law or agreed to in writing,
 * software distributed under the License is distributed on an
 * "AS IS" BASIS, WITHOUT WARRANTIES OR CONDITIONS OF ANY
 * KIND, either express or implied.  See the License for the
 * specific language governing permissions and limitations
 * under the License.
 */
package org.apache.iotdb.db.conf;

import org.apache.iotdb.common.rpc.thrift.TEndPoint;
import org.apache.iotdb.commons.conf.IoTDBConstant;
import org.apache.iotdb.consensus.ConsensusFactory;
import org.apache.iotdb.db.conf.directories.DirectoryManager;
import org.apache.iotdb.db.engine.compaction.constant.CompactionPriority;
import org.apache.iotdb.db.engine.compaction.constant.CrossCompactionPerformer;
import org.apache.iotdb.db.engine.compaction.constant.CrossCompactionSelector;
import org.apache.iotdb.db.engine.compaction.constant.InnerSeqCompactionPerformer;
import org.apache.iotdb.db.engine.compaction.constant.InnerSequenceCompactionSelector;
import org.apache.iotdb.db.engine.compaction.constant.InnerUnseqCompactionPerformer;
import org.apache.iotdb.db.engine.compaction.constant.InnerUnsequenceCompactionSelector;
import org.apache.iotdb.db.engine.storagegroup.timeindex.TimeIndexLevel;
import org.apache.iotdb.db.exception.LoadConfigurationException;
import org.apache.iotdb.db.metadata.LocalSchemaProcessor;
import org.apache.iotdb.db.service.thrift.impl.InfluxDBServiceImpl;
import org.apache.iotdb.db.service.thrift.impl.TSServiceImpl;
import org.apache.iotdb.db.utils.datastructure.TVListSortAlgorithm;
import org.apache.iotdb.db.wal.utils.WALMode;
import org.apache.iotdb.rpc.RpcTransportFactory;
import org.apache.iotdb.rpc.RpcUtils;
import org.apache.iotdb.tsfile.common.conf.TSFileDescriptor;
import org.apache.iotdb.tsfile.common.constant.TsFileConstant;
import org.apache.iotdb.tsfile.file.metadata.enums.TSDataType;
import org.apache.iotdb.tsfile.file.metadata.enums.TSEncoding;
import org.apache.iotdb.tsfile.fileSystem.FSType;

import org.slf4j.Logger;
import org.slf4j.LoggerFactory;

import java.io.File;
import java.lang.reflect.Field;
import java.util.Arrays;
import java.util.Collections;
import java.util.HashSet;
import java.util.List;
import java.util.concurrent.TimeUnit;
import java.util.regex.Matcher;
import java.util.regex.Pattern;

import static org.apache.iotdb.tsfile.common.constant.TsFileConstant.PATH_SEPARATOR;

public class IoTDBConfig {

  /* Names of Watermark methods */
  public static final String WATERMARK_GROUPED_LSB = "GroupBasedLSBMethod";
  public static final String CONFIG_NAME = "iotdb-datanode.properties";
  public static final String EXTERNAL_CONFIG_NAME = "iotdb-datanode-external.properties";
  private static final Logger logger = LoggerFactory.getLogger(IoTDBConfig.class);
  private static final String MULTI_DIR_STRATEGY_PREFIX =
      "org.apache.iotdb.db.conf.directories.strategy.";
  private static final String DEFAULT_MULTI_DIR_STRATEGY = "MaxDiskUsableSpaceFirstStrategy";

  private static final String STORAGE_GROUP_MATCHER = "([a-zA-Z0-9`_.\\-\\u2E80-\\u9FFF]+)";
  public static final Pattern STORAGE_GROUP_PATTERN = Pattern.compile(STORAGE_GROUP_MATCHER);

  // e.g., a31+/$%#&[]{}3e4, "a.b", 'a.b'
  private static final String NODE_NAME_MATCHER = "([^\n\t]+)";

  // e.g.,  .s1
  private static final String PARTIAL_NODE_MATCHER = "[" + PATH_SEPARATOR + "]" + NODE_NAME_MATCHER;

  private static final String NODE_MATCHER =
      "([" + PATH_SEPARATOR + "])?" + NODE_NAME_MATCHER + "(" + PARTIAL_NODE_MATCHER + ")*";

  public static final Pattern NODE_PATTERN = Pattern.compile(NODE_MATCHER);

  /** whether to enable the mqtt service. */
  private boolean enableMQTTService = false;

  /** the mqtt service binding host. */
  private String mqttHost = "0.0.0.0";

  /** the mqtt service binding port. */
  private int mqttPort = 1883;

  /** the handler pool size for handing the mqtt messages. */
  private int mqttHandlerPoolSize = 1;

  /** the mqtt message payload formatter. */
  private String mqttPayloadFormatter = "json";

  /** max mqtt message size. Unit: byte */
  private int mqttMaxMessageSize = 1048576;

  /** Rpc binding address. */
  private String rpcAddress = "0.0.0.0";

  /** whether to use thrift compression. */
  private boolean rpcThriftCompressionEnable = false;

  /** whether to use Snappy compression before sending data through the network */
  private boolean rpcAdvancedCompressionEnable = false;

  /** Port which the JDBC server listens to. */
  private int rpcPort = 6667;

  /** Port which the influxdb protocol server listens to. */
  private int influxDBRpcPort = 8086;

  /** Rpc Selector thread num */
  private int rpcSelectorThreadNum = 1;

  /** Min concurrent client number */
  private int rpcMinConcurrentClientNum = Runtime.getRuntime().availableProcessors();

  /** Max concurrent client number */
  private int rpcMaxConcurrentClientNum = 65535;

  /** Memory allocated for the write process */
  private long allocateMemoryForStorageEngine = Runtime.getRuntime().maxMemory() * 4 / 10;

  /** Memory allocated for the read process */
  private long allocateMemoryForRead = Runtime.getRuntime().maxMemory() * 3 / 10;

  /** Memory allocated for the mtree */
  private long allocateMemoryForSchema = Runtime.getRuntime().maxMemory() / 10;

  private volatile int maxQueryDeduplicatedPathNum = 1000;

  /** Ratio of memory allocated for buffered arrays */
  private double bufferedArraysMemoryProportion = 0.6;

  /** Flush proportion for system */
  private double flushProportion = 0.4;

  /** Reject proportion for system */
  private double rejectProportion = 0.8;

  /** The proportion of write memory for memtable */
  private double writeProportion = 0.8;

  private double chunkMetadataSizeProportionInWrite = 0.1;

  /** The proportion of write memory for compaction */
  private double compactionProportion = 0.2;

  /** If storage group increased more than this threshold, report to system. Unit: byte */
  private long storageGroupSizeReportThreshold = 16 * 1024 * 1024L;

  /** When inserting rejected, waiting period to check system again. Unit: millisecond */
  private int checkPeriodWhenInsertBlocked = 50;

  /** When inserting rejected exceeds this, throw an exception. Unit: millisecond */
  private int maxWaitingTimeWhenInsertBlockedInMs = 10000;

  /** this variable set timestamp precision as millisecond, microsecond or nanosecond */
  private String timestampPrecision = "ms";

  // region Write Ahead Log Configuration
  /** Write mode of wal */
  private volatile WALMode walMode = WALMode.ASYNC;

  /** WAL directories */
  private String[] walDirs = {
    IoTDBConstant.DEFAULT_BASE_DIR + File.separator + IoTDBConstant.WAL_FOLDER_NAME
  };

  /** Max number of wal nodes, each node corresponds to one wal directory */
  private int maxWalNodesNum = 0;

  /** Duration a wal flush operation will wait before calling fsync. Unit: millisecond */
  private volatile long fsyncWalDelayInMs = 3;

  /** Buffer size of each wal node. Unit: byte */
  private int walBufferSize = 16 * 1024 * 1024;

  /** Buffer entry size of each wal buffer. Unit: byte */
  private int walBufferEntrySize = 16 * 1024;

  /** Blocking queue capacity of each wal buffer */
  private int walBufferQueueCapacity = 50;

  /** Size threshold of each wal file. Unit: byte */
  private volatile long walFileSizeThresholdInByte = 10 * 1024 * 1024;

  /** Size threshold of each checkpoint file. Unit: byte */
  private volatile long checkpointFileSizeThresholdInByte = 3 * 1024 * 1024;

  /** Minimum ratio of effective information in wal files */
  private volatile double walMinEffectiveInfoRatio = 0.1;

  /**
   * MemTable size threshold for triggering MemTable snapshot in wal. When a memTable's size exceeds
   * this, wal can flush this memtable to disk, otherwise wal will snapshot this memtable in wal.
   * Unit: byte
   */
  private volatile long walMemTableSnapshotThreshold = 8 * 1024 * 1024;

  /** MemTable's max snapshot number in wal file */
  private volatile int maxWalMemTableSnapshotNum = 1;

  /** The period when outdated wal files are periodically deleted. Unit: millisecond */
  private volatile long deleteWalFilesPeriodInMs = 20 * 1000;
  // endregion

  /**
   * Size of log buffer for every MetaData operation. If the size of a MetaData operation plan is
   * larger than this parameter, then the MetaData operation plan will be rejected by SchemaRegion.
   * Unit: byte
   */
  private int mlogBufferSize = 1024 * 1024;

  /**
   * The cycle when metadata log is periodically forced to be written to disk(in milliseconds) If
   * set this parameter to 0 it means call channel.force(true) after every each operation
   */
  private long syncMlogPeriodInMs = 100;

  /**
   * The size of log buffer for every trigger management operation plan. If the size of a trigger
   * management operation plan is larger than this parameter, the trigger management operation plan
   * will be rejected by TriggerManager. Unit: byte
   */
  private int tlogBufferSize = 1024 * 1024;

  /** System directory, including version file for each storage group and metadata */
  private String systemDir =
      IoTDBConstant.DEFAULT_BASE_DIR + File.separator + IoTDBConstant.SYSTEM_FOLDER_NAME;

  /** Schema directory, including storage set of values. */
  private String schemaDir =
      IoTDBConstant.DEFAULT_BASE_DIR
          + File.separator
          + IoTDBConstant.SYSTEM_FOLDER_NAME
          + File.separator
          + IoTDBConstant.SCHEMA_FOLDER_NAME;

  /** Performance tracing directory, stores performance tracing files */
  private String tracingDir =
      IoTDBConstant.DEFAULT_BASE_DIR + File.separator + IoTDBConstant.TRACING_FOLDER_NAME;

  /** Query directory, stores temporary files of query */
  private String queryDir =
      IoTDBConstant.DEFAULT_BASE_DIR + File.separator + IoTDBConstant.QUERY_FOLDER_NAME;

  /** External lib directory, stores user-uploaded JAR files */
  private String extDir = IoTDBConstant.EXT_FOLDER_NAME;

  /** External lib directory for UDF, stores user-uploaded JAR files */
  private String udfDir =
      IoTDBConstant.EXT_FOLDER_NAME + File.separator + IoTDBConstant.UDF_FOLDER_NAME;

  /** External temporary lib directory for storing downloaded udf JAR files */
  private String udfTemporaryLibDir =
      IoTDBConstant.EXT_FOLDER_NAME + File.separator + IoTDBConstant.UDF_TMP_FOLDER_NAME;

  /** External lib directory for trigger, stores user-uploaded JAR files */
  private String triggerDir =
      IoTDBConstant.EXT_FOLDER_NAME + File.separator + IoTDBConstant.TRIGGER_FOLDER_NAME;

  /** External temporary lib directory for storing downloaded trigger JAR files */
  private String triggerTemporaryLibDir =
      IoTDBConstant.EXT_FOLDER_NAME + File.separator + IoTDBConstant.TRIGGER_TMP_FOLDER_NAME;

  /** External lib directory for ext Pipe plugins, stores user-defined JAR files */
  private String extPipeDir =
      IoTDBConstant.EXT_FOLDER_NAME + File.separator + IoTDBConstant.EXT_PIPE_FOLDER_NAME;

  /** External lib directory for MQTT, stores user-uploaded JAR files */
  private String mqttDir =
      IoTDBConstant.EXT_FOLDER_NAME + File.separator + IoTDBConstant.MQTT_FOLDER_NAME;

  /** External lib directory for properties loader, stores user-uploaded JAR files */
  private String externalPropertiesLoaderDir =
      IoTDBConstant.EXT_FOLDER_NAME
          + File.separator
          + IoTDBConstant.EXT_PROPERTIES_LOADER_FOLDER_NAME;

  /** External lib directory for limiter, stores user uploaded JAR files */
  private String externalLimiterDir =
      IoTDBConstant.EXT_FOLDER_NAME + File.separator + IoTDBConstant.EXT_LIMITER;

  /** Data directories. It can be settled as dataDirs = {"data1", "data2", "data3"}; */
  private String[] dataDirs = {
    IoTDBConstant.DEFAULT_BASE_DIR + File.separator + IoTDBConstant.DATA_FOLDER_NAME
  };

  private String loadTsFileDir =
      dataDirs[0] + File.separator + IoTDBConstant.LOAD_TSFILE_FOLDER_NAME;

  /** Strategy of multiple directories. */
  private String multiDirStrategyClassName = null;

  /** Consensus directory. */
  private String consensusDir = IoTDBConstant.DEFAULT_BASE_DIR + File.separator + "consensus";

  private String dataRegionConsensusDir = consensusDir + File.separator + "data_region";

  private String schemaRegionConsensusDir = consensusDir + File.separator + "schema_region";

  /** Maximum MemTable number. Invalid when enableMemControl is true. */
  private int maxMemtableNumber = 0;

  /** The amount of data iterate each time in server */
  private int batchSize = 100000;

  /** How many threads can concurrently flush. When <= 0, use CPU core number. */
  private int concurrentFlushThread = Runtime.getRuntime().availableProcessors();

  /** How many threads can concurrently execute query statement. When <= 0, use CPU core number. */
  private int concurrentQueryThread = Runtime.getRuntime().availableProcessors();

  /** How many queries can be concurrently executed. When <= 0, use 1000. */
  private int maxAllowedConcurrentQueries = 1000;

  /**
   * How many threads can concurrently read data for raw data query. When <= 0, use CPU core number.
   */
  private int concurrentSubRawQueryThread = 8;

  /** Blocking queue size for read task in raw data query. */
  private int rawQueryBlockingQueueCapacity = 5;

  /** How many threads can concurrently evaluate windows. When <= 0, use CPU core number. */
  private int concurrentWindowEvaluationThread = Runtime.getRuntime().availableProcessors();

  /**
   * Max number of window evaluation tasks that can be pending for execution. When <= 0, the value
   * is 64 by default.
   */
  private int maxPendingWindowEvaluationTasks = 64;

  /** Is the write mem control for writing enable. */
  private boolean enableMemControl = true;

  /** Is the write ahead log enable. */
  private boolean enableIndex = false;

  /** How many threads can concurrently build index. When <= 0, use CPU core number. */
  private int concurrentIndexBuildThread = Runtime.getRuntime().availableProcessors();

  /**
   * the index framework adopts sliding window model to preprocess the original tv list in the
   * subsequence matching task.
   */
  private int defaultIndexWindowRange = 10;

  /** index directory. */
  private String indexRootFolder = "data" + File.separator + "index";

  /** When a unSequence TsFile's file size (in byte) exceed this, the TsFile is forced closed. */
  private long unSeqTsFileSize = 0L;

  /** When a sequence TsFile's file size (in byte) exceed this, the TsFile is forced closed. */
  private long seqTsFileSize = 0L;

  /** When a memTable's size (in byte) exceeds this, the memtable is flushed to disk. Unit: byte */
  private long memtableSizeThreshold = 1024 * 1024 * 1024L;

  /** Whether to timed flush sequence tsfiles' memtables. */
  private boolean enableTimedFlushSeqMemtable = false;

  /**
   * If a memTable's created time is older than current time minus this, the memtable will be
   * flushed to disk.(only check sequence tsfiles' memtables) Unit: ms
   */
  private long seqMemtableFlushInterval = 60 * 60 * 1000L;

  /** The interval to check whether sequence memtables need flushing. Unit: ms */
  private long seqMemtableFlushCheckInterval = 10 * 60 * 1000L;

  /** Whether to timed flush unsequence tsfiles' memtables. */
  private boolean enableTimedFlushUnseqMemtable = true;

  /**
   * If a memTable's created time is older than current time minus this, the memtable will be
   * flushed to disk.(only check unsequence tsfiles' memtables) Unit: ms
   */
  private long unseqMemtableFlushInterval = 60 * 60 * 1000L;

  /** The interval to check whether unsequence memtables need flushing. Unit: ms */
  private long unseqMemtableFlushCheckInterval = 10 * 60 * 1000L;

  /** The sort algorithm used in TVList */
  private TVListSortAlgorithm tvListSortAlgorithm = TVListSortAlgorithm.TIM;

  /** When average series point number reaches this, flush the memtable to disk */
  private int avgSeriesPointNumberThreshold = 100000;

  /** When a chunk in memtable reaches this threshold, flush the memtable to disk */
  private long maxChunkRawSizeThreshold = 1024 * 1024 * 20L;

  /** Enable inner space compaction for sequence files */
  private boolean enableSeqSpaceCompaction = true;

  /** Enable inner space compaction for unsequence files */
  private boolean enableUnseqSpaceCompaction = true;

  /** Compact the unsequence files into the overlapped sequence files */
  private boolean enableCrossSpaceCompaction = true;

  /**
   * The strategy of inner space compaction task. There are just one inner space compaction strategy
   * SIZE_TIRED_COMPACTION:
   */
  private InnerSequenceCompactionSelector innerSequenceCompactionSelector =
      InnerSequenceCompactionSelector.SIZE_TIERED;

  private InnerSeqCompactionPerformer innerSeqCompactionPerformer =
      InnerSeqCompactionPerformer.READ_CHUNK;

  private InnerUnsequenceCompactionSelector innerUnsequenceCompactionSelector =
      InnerUnsequenceCompactionSelector.SIZE_TIERED;

  private InnerUnseqCompactionPerformer innerUnseqCompactionPerformer =
      InnerUnseqCompactionPerformer.READ_POINT;

  /**
   * The strategy of cross space compaction task. There are just one cross space compaction strategy
   * SIZE_TIRED_COMPACTION:
   */
  private CrossCompactionSelector crossCompactionSelector = CrossCompactionSelector.REWRITE;

  private CrossCompactionPerformer crossCompactionPerformer = CrossCompactionPerformer.READ_POINT;

  /**
   * The priority of compaction task execution. There are three priority strategy INNER_CROSS:
   * prioritize inner space compaction, reduce the number of files first CROSS INNER: prioritize
   * cross space compaction, eliminate the unsequence files first BALANCE: alternate two compaction
   * types
   */
  private CompactionPriority compactionPriority = CompactionPriority.BALANCE;

  private double chunkMetadataSizeProportionInCompaction = 0.05;

  /** The target tsfile size in compaction, 1 GB by default */
  private long targetCompactionFileSize = 1073741824L;

  /** The target chunk size in compaction. */
  private long targetChunkSize = 1048576L;

  /** The target chunk point num in compaction. */
  private long targetChunkPointNum = 100000L;

  /**
   * If the chunk size is lower than this threshold, it will be deserialized into points, default is
   * 1 KB
   */
  private long chunkSizeLowerBoundInCompaction = 1024L;

  /**
   * If the chunk point num is lower than this threshold, it will be deserialized into points,
   * default is 100
   */
  private long chunkPointNumLowerBoundInCompaction = 100;

  /**
   * If compaction thread cannot acquire the write lock within this timeout, the compaction task
   * will be abort.
   */
  private long compactionAcquireWriteLockTimeout = 60_000L;

  /** The max candidate file num in inner space compaction */
  private int maxInnerCompactionCandidateFileNum = 30;

  /** The max candidate file num in cross space compaction */
  private int maxCrossCompactionCandidateFileNum = 1000;

  /** The max total size of candidate files in cross space compaction */
  private long maxCrossCompactionCandidateFileSize = 1024 * 1024 * 1024 * 5L;

  /** The interval of compaction task schedulation in each virtual storage group. The unit is ms. */
  private long compactionScheduleIntervalInMs = 60_000L;

  /** The interval of compaction task submission from queue in CompactionTaskMananger */
  private long compactionSubmissionIntervalInMs = 60_000L;

  /**
   * The number of sub compaction threads to be set up to perform compaction. Currently only works
   * for nonAligned data in cross space compaction and unseq inner space compaction.
   */
  private int subCompactionTaskNum = 4;

  /** whether to cache meta data(ChunkMetaData and TsFileMetaData) or not. */
  private boolean metaDataCacheEnable = true;

  /** Memory allocated for bloomFilter cache in read process */
  private long allocateMemoryForBloomFilterCache = allocateMemoryForRead / 1001;

  /** Memory allocated for timeSeriesMetaData cache in read process */
  private long allocateMemoryForTimeSeriesMetaDataCache = allocateMemoryForRead * 200 / 1001;

  /** Memory allocated for chunk cache in read process */
  private long allocateMemoryForChunkCache = allocateMemoryForRead * 100 / 1001;

  /** Memory allocated for operators */
  private long allocateMemoryForCoordinator = allocateMemoryForRead * 50 / 1001;

  /** Memory allocated for operators */
  private long allocateMemoryForOperators = allocateMemoryForRead * 200 / 1001;

  /** Memory allocated for operators */
  private long allocateMemoryForDataExchange = allocateMemoryForRead * 200 / 1001;

  /** Memory allocated proportion for timeIndex */
  private long allocateMemoryForTimeIndex = allocateMemoryForRead * 200 / 1001;

  /**
   * If true, we will estimate each query's possible memory footprint before executing it and deny
   * it if its estimated memory exceeds current free memory
   */
  private boolean enableQueryMemoryEstimation = true;

  /** Whether to enable Last cache */
  private boolean lastCacheEnable = true;

  /** Set true to enable statistics monitor service, false to disable statistics service. */
  private boolean enableStatMonitor = false;

  /** Set true to enable writing monitor time series. */
  private boolean enableMonitorSeriesWrite = false;

  /** Cache size of {@code checkAndGetDataTypeCache} in {@link LocalSchemaProcessor}. */
  private int schemaRegionDeviceNodeCacheSize = 10000;

  /** Cache size of {@code checkAndGetDataTypeCache} in {@link LocalSchemaProcessor}. */
  private int mRemoteSchemaCacheSize = 100000;

  /** Is external sort enable. */
  private boolean enableExternalSort = true;

  /**
   * The threshold of items in external sort. If the number of chunks participating in sorting
   * exceeds this threshold, external sorting is enabled, otherwise memory sorting is used.
   */
  private int externalSortThreshold = 1000;

  /** White list for sync */
  private String ipWhiteList = "0.0.0.0/0";

  /** The maximum number of retries when the sender fails to synchronize files to the receiver. */
  private int maxNumberOfSyncFileRetry = 5;

  /**
   * Set the language version when loading file including error information, default value is "EN"
   */
  private String languageVersion = "EN";

  /** Examining period of cache file reader : 100 seconds. Unit: millisecond */
  private long cacheFileReaderClearPeriod = 100000;

  /** the max executing time of query in ms. Unit: millisecond */
  private long queryTimeoutThreshold = 60000;

  /** the max time to live of a session in ms. Unit: millisecond */
  private int sessionTimeoutThreshold = 0;

  /** Replace implementation class of JDBC service */
  private String rpcImplClassName = TSServiceImpl.class.getName();

  /** indicate whether current mode is mpp */
  private boolean mppMode = false;

  /** indicate whether current mode is cluster */
  private boolean isClusterMode = false;

  /**
   * the data node id for cluster mode, the default value -1 should be changed after join cluster
   */
  private int dataNodeId = -1;

  /** Replace implementation class of influxdb protocol service */
  private String influxdbImplClassName = InfluxDBServiceImpl.class.getName();

  /** whether use chunkBufferPool. */
  private boolean chunkBufferPoolEnable = false;

  /** Switch of watermark function */
  private boolean enableWatermark = false;

  /** Secret key for watermark */
  private String watermarkSecretKey = "IoTDB*2019@Beijing";

  /** Bit string of watermark */
  private String watermarkBitString = "100101110100";

  /** Watermark method and parameters */
  private String watermarkMethod = "GroupBasedLSBMethod(embed_row_cycle=2,embed_lsb_num=5)";

  /** Switch of creating schema automatically */
  private boolean enableAutoCreateSchema = true;

  /** register time series as which type when receiving boolean string "true" or "false" */
  private TSDataType booleanStringInferType = TSDataType.BOOLEAN;

  /** register time series as which type when receiving an integer string "67" */
  private TSDataType integerStringInferType = TSDataType.FLOAT;

  /**
   * register time series as which type when receiving an integer string and using float may lose
   * precision num > 2 ^ 24
   */
  private TSDataType longStringInferType = TSDataType.DOUBLE;

  /** register time series as which type when receiving a floating number string "6.7" */
  private TSDataType floatingStringInferType = TSDataType.FLOAT;

  /**
   * register time series as which type when receiving the Literal NaN. Values can be DOUBLE, FLOAT
   * or TEXT
   */
  private TSDataType nanStringInferType = TSDataType.DOUBLE;

  /** Storage group level when creating schema automatically is enabled */
  private int defaultStorageGroupLevel = 1;

  /** BOOLEAN encoding when creating schema automatically is enabled */
  private TSEncoding defaultBooleanEncoding = TSEncoding.RLE;

  /** INT32 encoding when creating schema automatically is enabled */
  private TSEncoding defaultInt32Encoding = TSEncoding.RLE;

  /** INT64 encoding when creating schema automatically is enabled */
  private TSEncoding defaultInt64Encoding = TSEncoding.RLE;

  /** FLOAT encoding when creating schema automatically is enabled */
  private TSEncoding defaultFloatEncoding = TSEncoding.GORILLA;

  /** DOUBLE encoding when creating schema automatically is enabled */
  private TSEncoding defaultDoubleEncoding = TSEncoding.GORILLA;

  /** TEXT encoding when creating schema automatically is enabled */
  private TSEncoding defaultTextEncoding = TSEncoding.PLAIN;

  /** How many threads will be set up to perform upgrade tasks. */
  private int upgradeThreadNum = 1;

  /** How many threads will be set up to perform settle tasks. */
  private int settleThreadNum = 1;

  /**
   * If one merge file selection runs for more than this time, it will be ended and its current
   * selection will be used as final selection. When < 0, it means time is unbounded. Unit:
   * millisecond
   */
  private long crossCompactionFileSelectionTimeBudget = 30 * 1000L;

  /**
   * A global merge will be performed each such interval, that is, each storage group will be merged
   * (if proper merge candidates can be found). Unit: second.
   */
  private long mergeIntervalSec = 0L;

  /** The limit of compaction merge can reach per second */
  private int compactionWriteThroughputMbPerSec = 16;

  /**
   * How many thread will be set up to perform compaction, 10 by default. Set to 1 when less than or
   * equal to 0.
   */
  private int concurrentCompactionThread = 10;

  /*
   * How many thread will be set up to perform continuous queries. When <= 0, use max(1, CPU core number / 2).
   */
  private int continuousQueryThreadNum =
      Math.max(1, Runtime.getRuntime().availableProcessors() / 2);

  /*
   * Maximum number of continuous query tasks that can be pending for execution. When <= 0, the value is
   * 64 by default.
   */
  private int maxPendingContinuousQueryTasks = 64;

  /*
   * Minimum every interval to perform continuous query.
   * The every interval of continuous query instances should not be lower than this limit.
   */
  private long continuousQueryMinimumEveryInterval = 1000;

  /**
   * The size of log buffer for every CQ management operation plan. If the size of a CQ management
   * operation plan is larger than this parameter, the CQ management operation plan will be rejected
   * by CQManager. Unit: byte
   */
  private int cqlogBufferSize = 1024 * 1024;

  /**
   * The maximum number of rows can be processed in insert-tablet-plan when executing select-into
   * statements.
   */
  private int selectIntoInsertTabletPlanRowLimit = 10000;

  /**
   * When the insert plan column count reaches the specified threshold, which means that the plan is
   * relatively large. At this time, may be enabled multithreading. If the tablet is small, the time
   * of each insertion is short. If we enable multithreading, we also need to consider the switching
   * loss between threads, so we need to judge the size of the tablet.
   */
  private int insertMultiTabletEnableMultithreadingColumnThreshold = 10;

  /** Default TSfile storage is in local file system */
  private FSType tsFileStorageFs = FSType.LOCAL;

  /** Default core-site.xml file path is /etc/hadoop/conf/core-site.xml */
  private String coreSitePath = "/etc/hadoop/conf/core-site.xml";

  /** Default hdfs-site.xml file path is /etc/hadoop/conf/hdfs-site.xml */
  private String hdfsSitePath = "/etc/hadoop/conf/hdfs-site.xml";

  /** Default HDFS ip is localhost */
  private String hdfsIp = "localhost";

  /** Default HDFS port is 9000 */
  private String hdfsPort = "9000";

  /** Default DFS NameServices is hdfsnamespace */
  private String dfsNameServices = "hdfsnamespace";

  /** Default DFS HA name nodes are nn1 and nn2 */
  private String dfsHaNamenodes = "nn1,nn2";

  /** Default DFS HA automatic failover is enabled */
  private boolean dfsHaAutomaticFailoverEnabled = true;

  /**
   * Default DFS client failover proxy provider is
   * "org.apache.hadoop.hdfs.server.namenode.ha.ConfiguredFailoverProxyProvider"
   */
  private String dfsClientFailoverProxyProvider =
      "org.apache.hadoop.hdfs.server.namenode.ha.ConfiguredFailoverProxyProvider";

  /** whether use kerberos to authenticate hdfs */
  private boolean useKerberos = false;

  /** full path of kerberos keytab file */
  private String kerberosKeytabFilePath = "/path";

  /** kerberos principal */
  private String kerberosPrincipal = "your principal";

  /** the num of memtable in each storage group */
  private int concurrentWritingTimePartition = 1;

  /** the default fill interval in LinearFill and PreviousFill, -1 means infinite past time */
  private int defaultFillInterval = -1;

  /** The default value of primitive array size in array pool */
  private int primitiveArraySize = 32;

  /** whether enable data partition. If disabled, all data belongs to partition 0 */
  private boolean enablePartition = false;

  /**
   * Time range for partitioning data inside each storage group, the unit is second. Default time is
   * a day.
   */
  private long partitionInterval = 86400;

  /** Time partition interval for storage in seconds */
  private long timePartitionIntervalForStorage = 86400;

  /** Time partition interval for routing in seconds */
  private long timePartitionIntervalForRouting = 86400;

  /**
   * Level of TimeIndex, which records the start time and end time of TsFileResource. Currently,
   * DEVICE_TIME_INDEX and FILE_TIME_INDEX are supported, and could not be changed after first set.
   */
  private TimeIndexLevel timeIndexLevel = TimeIndexLevel.DEVICE_TIME_INDEX;

  // just for test
  // wait for 60 second by default.
  private int thriftServerAwaitTimeForStopService = 60;

  // max size for tag and attribute of one time series
  private int tagAttributeTotalSize = 700;

  // Interval num of tag and attribute records when force flushing to disk
  private int tagAttributeFlushInterval = 1000;

  // In one insert (one device, one timestamp, multiple measurements),
  // if enable partial insert, one measurement failure will not impact other measurements
  private boolean enablePartialInsert = true;

  /**
   * Used to estimate the memory usage of text fields in a UDF query. It is recommended to set this
   * value to be slightly larger than the average length of all text records.
   */
  private int udfInitialByteArrayLengthForMemoryControl = 48;

  /**
   * How much memory may be used in ONE UDF query (in MB).
   *
   * <p>The upper limit is 20% of allocated memory for read.
   *
   * <p>udfMemoryBudgetInMB = udfReaderMemoryBudgetInMB + udfTransformerMemoryBudgetInMB +
   * udfCollectorMemoryBudgetInMB
   */
  private float udfMemoryBudgetInMB = (float) Math.min(30.0f, 0.2 * allocateMemoryForRead);

  private float udfReaderMemoryBudgetInMB = (float) (1.0 / 3 * udfMemoryBudgetInMB);

  private float udfTransformerMemoryBudgetInMB = (float) (1.0 / 3 * udfMemoryBudgetInMB);

  private float udfCollectorMemoryBudgetInMB = (float) (1.0 / 3 * udfMemoryBudgetInMB);

  /** The cached record size (in MB) of each series in group by fill query */
  private float groupByFillCacheSizeInMB = (float) 1.0;

  // time in nanosecond precision when starting up
  private long startUpNanosecond = System.nanoTime();

  /** Unit: byte */
  private int thriftMaxFrameSize = 536870912;

  private int thriftDefaultBufferSize = RpcUtils.THRIFT_DEFAULT_BUF_CAPACITY;

  /** time interval in minute for calculating query frequency. Unit: minute */
  private int frequencyIntervalInMinute = 1;

  /** time cost(ms) threshold for slow query. Unit: millisecond */
  private long slowQueryThreshold = 5000;

  /**
   * whether enable the rpc service. This parameter has no a corresponding field in the
   * iotdb-datanode.properties
   */
  private boolean enableRpcService = true;

  /**
   * whether enable the influxdb rpc service. This parameter has no a corresponding field in the
   * iotdb-datanode.properties
   */
  private boolean enableInfluxDBRpcService = false;

  /** the size of ioTaskQueue */
  private int ioTaskQueueSizeForFlushing = 10;

  /** the number of data regions per user-defined storage group */
  private int dataRegionNum = 1;

  /** the interval to log recover progress of each vsg when starting iotdb */
  private long recoveryLogIntervalInMs = 5_000L;

  private boolean enableDiscardOutOfOrderData = false;

  /** the method to transform device path to device id, can be 'Plain' or 'SHA256' */
  private String deviceIDTransformationMethod = "Plain";

  /** whether to use id table. ATTENTION: id table is not compatible with alias */
  private boolean enableIDTable = false;

  /**
   * whether create mapping file of id table. This file can map device id in tsfile to device path
   */
  private boolean enableIDTableLogFile = false;

  /** whether to use persistent schema mode */
  private String schemaEngineMode = "Memory";

  /** the memory used for metadata cache when using persistent schema */
  private int cachedMNodeSizeInSchemaFileMode = -1;

  /** the minimum size (in bytes) of segment inside a schema file page */
  private short minimumSegmentInSchemaFile = 0;

  /** cache size for pages in one schema file */
  private int pageCacheSizeInSchemaFile = 1024;

  /** Internal address for data node */
  private String internalAddress = "0.0.0.0";

  /** Internal port for coordinator */
  private int internalPort = 9003;

  /** Internal port for dataRegion consensus protocol */
  private int dataRegionConsensusPort = 40010;

  /** Internal port for schemaRegion consensus protocol */
  private int schemaRegionConsensusPort = 50010;

  /** Ip and port of config nodes. */
  private List<TEndPoint> targetConfigNodeList =
      Collections.singletonList(new TEndPoint("127.0.0.1", 22277));

  /** The max time of data node waiting to join into the cluster */
  private long joinClusterTimeOutMs = TimeUnit.SECONDS.toMillis(5);

  /**
   * The consensus protocol class for data region. The Datanode should communicate with ConfigNode
   * on startup and set this variable so that the correct class name can be obtained later when the
   * data region consensus layer singleton is initialized
   */
  private String dataRegionConsensusProtocolClass = ConsensusFactory.RatisConsensus;

  /**
   * The consensus protocol class for schema region. The Datanode should communicate with ConfigNode
   * on startup and set this variable so that the correct class name can be obtained later when the
   * schema region consensus layer singleton is initialized
   */
  private String schemaRegionConsensusProtocolClass = ConsensusFactory.RatisConsensus;

  /**
   * The series partition executor class. The Datanode should communicate with ConfigNode on startup
   * and set this variable so that the correct class name can be obtained later when calculating the
   * series partition
   */
  private String seriesPartitionExecutorClass =
      "org.apache.iotdb.commons.partition.executor.hash.APHashExecutor";

  /** The number of series partitions in a storage group */
  private int seriesPartitionSlotNum = 10000;

  /** Port that mpp data exchange thrift service listen to. */
  private int mppDataExchangePort = 8777;

  /** Core pool size of mpp data exchange. */
  private int mppDataExchangeCorePoolSize = 10;

  /** Max pool size of mpp data exchange. */
  private int mppDataExchangeMaxPoolSize = 10;

  /** Thread keep alive time in ms of mpp data exchange. */
  private int mppDataExchangeKeepAliveTimeInMs = 1000;

  /** Thrift socket and connection timeout between data node and config node. */
  private int connectionTimeoutInMS = (int) TimeUnit.SECONDS.toMillis(20);

  /** the maximum number of clients that can be applied for a node's InternalService */
  private int maxConnectionForInternalService = 100;

  /**
   * the maximum number of clients that can be idle for a node's InternalService. When the number of
   * idle clients on a node exceeds this number, newly returned clients will be released
   */
  private int coreConnectionForInternalService = 100;

  /**
   * ClientManager will have so many selector threads (TAsyncClientManager) to distribute to its
   * clients.
   */
  private int selectorNumOfClientManager =
      Runtime.getRuntime().availableProcessors() / 4 > 0
          ? Runtime.getRuntime().availableProcessors() / 4
          : 1;

  /**
   * Cache size of partition cache in {@link
   * org.apache.iotdb.db.mpp.plan.analyze.ClusterPartitionFetcher}
   */
  private int partitionCacheSize = 1000;

  /** Cache size of user and role */
  private int authorCacheSize = 100;

  /** Cache expire time of user and role */
  private int authorCacheExpireTime = 30;

  /** Number of queues per forwarding trigger */
  private int triggerForwardMaxQueueNumber = 8;
  /** The length of one of the queues per forwarding trigger */
  private int triggerForwardMaxSizePerQueue = 2000;

  /** Trigger forwarding data size per batch */
  private int triggerForwardBatchSize = 50;

  /** Trigger HTTP forward pool size */
  private int triggerForwardHTTPPoolSize = 200;

  /** Trigger HTTP forward pool max connection for per route */
  private int triggerForwardHTTPPOOLMaxPerRoute = 20;

  /** Trigger MQTT forward pool size */
  private int triggerForwardMQTTPoolSize = 4;

  /** ThreadPool size for read operation in coordinator */
  private int coordinatorReadExecutorSize = 20;

  /** ThreadPool size for write operation in coordinator */
  private int coordinatorWriteExecutorSize = 50;

  /**
   * Whether the schema memory allocation is default config. Used for cluster mode initialization
   * judgement
   */
  private boolean isDefaultSchemaMemoryConfig = true;

  /** Memory allocated for schemaRegion */
  private long allocateMemoryForSchemaRegion = allocateMemoryForSchema * 8 / 10;

  /** Memory allocated for SchemaCache */
  private long allocateMemoryForSchemaCache = allocateMemoryForSchema / 10;

  /** Memory allocated for PartitionCache */
  private long allocateMemoryForPartitionCache = 0;

  /** Memory allocated for LastCache */
  private long allocateMemoryForLastCache = allocateMemoryForSchema / 10;

  private String readConsistencyLevel = "strong";

  /** Maximum execution time of a DriverTask */
  private int driverTaskExecutionTimeSliceInMs = 100;

  /** Maximum size of wal buffer used in MultiLeader consensus. Unit: byte */
  private long throttleThreshold = 50 * 1024 * 1024 * 1024L;

  /** Maximum wait time of write cache in MultiLeader consensus. Unit: ms */
  private long cacheWindowTimeInMs = 60 * 1000;

  private long ratisConsensusLogAppenderBufferSizeMax = 4 * 1024 * 1024L;

  private long ratisConsensusSnapshotTriggerThreshold = 400000L;

  private boolean ratisConsensusLogUnsafeFlushEnable = false;

  private long ratisConsensusLogSegmentSizeMax = 24 * 1024 * 1024L;

  private long ratisConsensusGrpcFlowControlWindow = 4 * 1024 * 1024L;

  private long ratisConsensusLeaderElectionTimeoutMinMs = 2000L;

  private long RatisConsensusLeaderElectionTimeoutMaxMs = 4000L;

  /** TsFileManager Rewrite lock timeout */
  private long rewriteLockWaitTimeoutInMS = (int) TimeUnit.MINUTES.toMillis(1);

  private long rewriteCandidateStatusWaitTimeoutInMs = TimeUnit.MINUTES.toMillis(10);

  IoTDBConfig() {}

  public float getUdfMemoryBudgetInMB() {
    return udfMemoryBudgetInMB;
  }

  public void setUdfMemoryBudgetInMB(float udfMemoryBudgetInMB) {
    this.udfMemoryBudgetInMB = udfMemoryBudgetInMB;
  }

  public float getGroupByFillCacheSizeInMB() {
    return groupByFillCacheSizeInMB;
  }

  public void setGroupByFillCacheSizeInMB(float groupByFillCacheSizeInMB) {
    this.groupByFillCacheSizeInMB = groupByFillCacheSizeInMB;
  }

  public float getUdfReaderMemoryBudgetInMB() {
    return udfReaderMemoryBudgetInMB;
  }

  public void setUdfReaderMemoryBudgetInMB(float udfReaderMemoryBudgetInMB) {
    this.udfReaderMemoryBudgetInMB = udfReaderMemoryBudgetInMB;
  }

  public float getUdfTransformerMemoryBudgetInMB() {
    return udfTransformerMemoryBudgetInMB;
  }

  public void setUdfTransformerMemoryBudgetInMB(float udfTransformerMemoryBudgetInMB) {
    this.udfTransformerMemoryBudgetInMB = udfTransformerMemoryBudgetInMB;
  }

  public float getUdfCollectorMemoryBudgetInMB() {
    return udfCollectorMemoryBudgetInMB;
  }

  public void setUdfCollectorMemoryBudgetInMB(float udfCollectorMemoryBudgetInMB) {
    this.udfCollectorMemoryBudgetInMB = udfCollectorMemoryBudgetInMB;
  }

  public int getUdfInitialByteArrayLengthForMemoryControl() {
    return udfInitialByteArrayLengthForMemoryControl;
  }

  public void setUdfInitialByteArrayLengthForMemoryControl(
      int udfInitialByteArrayLengthForMemoryControl) {
    this.udfInitialByteArrayLengthForMemoryControl = udfInitialByteArrayLengthForMemoryControl;
  }

  public int getConcurrentWritingTimePartition() {
    return concurrentWritingTimePartition;
  }

  public void setConcurrentWritingTimePartition(int concurrentWritingTimePartition) {
    this.concurrentWritingTimePartition = concurrentWritingTimePartition;
  }

  public int getDefaultFillInterval() {
    return defaultFillInterval;
  }

  public void setDefaultFillInterval(int defaultFillInterval) {
    this.defaultFillInterval = defaultFillInterval;
  }

  public boolean isEnablePartition() {
    return enablePartition;
  }

  public void setEnablePartition(boolean enablePartition) {
    this.enablePartition = enablePartition;
  }

  public long getPartitionInterval() {
    return partitionInterval;
  }

  public void setPartitionInterval(long partitionInterval) {
    this.partitionInterval = partitionInterval;
  }

  public long getTimePartitionIntervalForStorage() {
    return timePartitionIntervalForStorage;
  }

  public void setTimePartitionIntervalForStorage(long timePartitionIntervalForStorage) {
    this.timePartitionIntervalForStorage = timePartitionIntervalForStorage;
  }

  public long getTimePartitionIntervalForRouting() {
    return timePartitionIntervalForRouting;
  }

  public void setTimePartitionIntervalForRouting(long timePartitionIntervalForRouting) {
    this.timePartitionIntervalForRouting = timePartitionIntervalForRouting;
  }

  public TimeIndexLevel getTimeIndexLevel() {
    return timeIndexLevel;
  }

  public void setTimeIndexLevel(String timeIndexLevel) {
    this.timeIndexLevel = TimeIndexLevel.valueOf(timeIndexLevel);
  }

  void updatePath() {
    formulateFolders();
    confirmMultiDirStrategy();
  }

  /** if the folders are relative paths, add IOTDB_HOME as the path prefix */
  private void formulateFolders() {
    systemDir = addHomeDir(systemDir);
    schemaDir = addHomeDir(schemaDir);
    loadTsFileDir = addHomeDir(loadTsFileDir);
    tracingDir = addHomeDir(tracingDir);
    consensusDir = addHomeDir(consensusDir);
    dataRegionConsensusDir = addHomeDir(dataRegionConsensusDir);
    schemaRegionConsensusDir = addHomeDir(schemaRegionConsensusDir);
    indexRootFolder = addHomeDir(indexRootFolder);
    extDir = addHomeDir(extDir);
    udfDir = addHomeDir(udfDir);
    udfTemporaryLibDir = addHomeDir(udfTemporaryLibDir);
    triggerDir = addHomeDir(triggerDir);
    triggerTemporaryLibDir = addHomeDir(triggerTemporaryLibDir);
    mqttDir = addHomeDir(mqttDir);
    externalPropertiesLoaderDir = addHomeDir(externalPropertiesLoaderDir);
    externalLimiterDir = addHomeDir(externalLimiterDir);
    extPipeDir = addHomeDir(extPipeDir);

    if (TSFileDescriptor.getInstance().getConfig().getTSFileStorageFs().equals(FSType.HDFS)) {
      String hdfsDir = getHdfsDir();
      queryDir = hdfsDir + File.separatorChar + queryDir;
      for (int i = 0; i < dataDirs.length; i++) {
        dataDirs[i] = hdfsDir + File.separatorChar + dataDirs[i];
      }
    } else {
      queryDir = addHomeDir(queryDir);
      for (int i = 0; i < dataDirs.length; i++) {
        dataDirs[i] = addHomeDir(dataDirs[i]);
      }
    }
  }

  void reloadDataDirs(String[] dataDirs) throws LoadConfigurationException {
    // format data directories
    if (TSFileDescriptor.getInstance().getConfig().getTSFileStorageFs().equals(FSType.HDFS)) {
      String hdfsDir = getHdfsDir();
      for (int i = 0; i < dataDirs.length; i++) {
        dataDirs[i] = hdfsDir + File.separatorChar + dataDirs[i];
      }
    } else {
      for (int i = 0; i < dataDirs.length; i++) {
        dataDirs[i] = addHomeDir(dataDirs[i]);
      }
    }
    // make sure old data directories not removed
    HashSet<String> newDirs = new HashSet<>(Arrays.asList(dataDirs));
    for (String oldDir : this.dataDirs) {
      if (!newDirs.contains(oldDir)) {
        String msg =
            String.format("%s is removed from data_dirs parameter, please add it back.", oldDir);
        logger.error(msg);
        throw new LoadConfigurationException(msg);
      }
    }
    this.dataDirs = dataDirs;
    DirectoryManager.getInstance().updateFileFolders();
  }

  private String addHomeDir(String dir) {
    String homeDir = System.getProperty(IoTDBConstant.IOTDB_HOME, null);
    if (!new File(dir).isAbsolute() && homeDir != null && homeDir.length() > 0) {
      if (!homeDir.endsWith(File.separator)) {
        dir = homeDir + File.separatorChar + dir;
      } else {
        dir = homeDir + dir;
      }
    }
    return dir;
  }

  void confirmMultiDirStrategy() {
    if (getMultiDirStrategyClassName() == null) {
      multiDirStrategyClassName = DEFAULT_MULTI_DIR_STRATEGY;
    }
    if (!getMultiDirStrategyClassName().contains(TsFileConstant.PATH_SEPARATOR)) {
      multiDirStrategyClassName = MULTI_DIR_STRATEGY_PREFIX + multiDirStrategyClassName;
    }

    try {
      Class.forName(multiDirStrategyClassName);
    } catch (ClassNotFoundException e) {
      logger.warn(
          "Cannot find given directory strategy {}, using the default value",
          getMultiDirStrategyClassName(),
          e);
      setMultiDirStrategyClassName(MULTI_DIR_STRATEGY_PREFIX + DEFAULT_MULTI_DIR_STRATEGY);
    }
  }

  private String getHdfsDir() {
    String[] hdfsIps = TSFileDescriptor.getInstance().getConfig().getHdfsIp();
    String hdfsDir = "hdfs://";
    if (hdfsIps.length > 1) {
      hdfsDir += TSFileDescriptor.getInstance().getConfig().getDfsNameServices();
    } else {
      hdfsDir += hdfsIps[0] + ":" + TSFileDescriptor.getInstance().getConfig().getHdfsPort();
    }
    return hdfsDir;
  }

  public String[] getDataDirs() {
    return dataDirs;
  }

  public void setDataDirs(String[] dataDirs) {
    this.dataDirs = dataDirs;
  }

  public String getRpcAddress() {
    return rpcAddress;
  }

  public void setRpcAddress(String rpcAddress) {
    this.rpcAddress = rpcAddress;
  }

  public int getRpcPort() {
    return rpcPort;
  }

  public void setRpcPort(int rpcPort) {
    this.rpcPort = rpcPort;
  }

  public int getInfluxDBRpcPort() {
    return influxDBRpcPort;
  }

  public void setInfluxDBRpcPort(int influxDBRpcPort) {
    this.influxDBRpcPort = influxDBRpcPort;
  }

  public String getTimestampPrecision() {
    return timestampPrecision;
  }

  public void setTimestampPrecision(String timestampPrecision) {
    if (!("ms".equals(timestampPrecision)
        || "us".equals(timestampPrecision)
        || "ns".equals(timestampPrecision))) {
      logger.error(
          "Wrong timestamp precision, please set as: ms, us or ns ! Current is: "
              + timestampPrecision);
      System.exit(-1);
    }
    this.timestampPrecision = timestampPrecision;
  }

  public boolean isEnableDiscardOutOfOrderData() {
    return enableDiscardOutOfOrderData;
  }

  public void setEnableDiscardOutOfOrderData(boolean enableDiscardOutOfOrderData) {
    this.enableDiscardOutOfOrderData = enableDiscardOutOfOrderData;
  }

  public String getSystemDir() {
    return systemDir;
  }

  void setSystemDir(String systemDir) {
    this.systemDir = systemDir;
  }

  public String getLoadTsFileDir() {
    return loadTsFileDir;
  }

  public void setLoadTsFileDir(String loadTsFileDir) {
    this.loadTsFileDir = loadTsFileDir;
  }

  public String getSchemaDir() {
    return schemaDir;
  }

  public void setSchemaDir(String schemaDir) {
    this.schemaDir = schemaDir;
  }

  public String getTracingDir() {
    return tracingDir;
  }

  void setTracingDir(String tracingDir) {
    this.tracingDir = tracingDir;
  }

  public String getQueryDir() {
    return queryDir;
  }

  void setQueryDir(String queryDir) {
    this.queryDir = queryDir;
  }

  public String getConsensusDir() {
    return consensusDir;
  }

  public void setConsensusDir(String consensusDir) {
    this.consensusDir = consensusDir;
    setDataRegionConsensusDir(consensusDir + File.separator + "data_region");
    setSchemaRegionConsensusDir(consensusDir + File.separator + "schema_region");
  }

  public String getDataRegionConsensusDir() {
    return dataRegionConsensusDir;
  }

  public void setDataRegionConsensusDir(String dataRegionConsensusDir) {
    this.dataRegionConsensusDir = dataRegionConsensusDir;
  }

  public String getSchemaRegionConsensusDir() {
    return schemaRegionConsensusDir;
  }

  public void setSchemaRegionConsensusDir(String schemaRegionConsensusDir) {
    this.schemaRegionConsensusDir = schemaRegionConsensusDir;
  }

  public String getExtDir() {
    return extDir;
  }

  public void setExtDir(String extDir) {
    this.extDir = extDir;
  }

  public String getUdfDir() {
    return udfDir;
  }

  public void setUdfDir(String udfDir) {
    this.udfDir = udfDir;
  }

  public String getUdfTemporaryLibDir() {
    return udfTemporaryLibDir;
  }

  public String getTriggerDir() {
    return triggerDir;
  }

  public void setTriggerDir(String triggerDir) {
    this.triggerDir = triggerDir;
  }

  public String getTriggerTemporaryLibDir() {
    return triggerTemporaryLibDir;
  }

  public String getMqttDir() {
    return mqttDir;
  }

  public void setMqttDir(String mqttDir) {
    this.mqttDir = mqttDir;
  }

  public String getExternalPropertiesLoaderDir() {
    return externalPropertiesLoaderDir;
  }

  public void setExternalPropertiesLoaderDir(String externalPropertiesLoaderDir) {
    this.externalPropertiesLoaderDir = externalPropertiesLoaderDir;
  }

  public String getExternalLimiterDir() {
    return externalLimiterDir;
  }

  public void setExternalLimiterDir(String externalLimiterDir) {
    this.externalLimiterDir = externalLimiterDir;
  }

  public String getMultiDirStrategyClassName() {
    return multiDirStrategyClassName;
  }

  void setMultiDirStrategyClassName(String multiDirStrategyClassName) {
    this.multiDirStrategyClassName = multiDirStrategyClassName;
  }

  public void checkMultiDirStrategyClassName() {
    if (isClusterMode
        && !(multiDirStrategyClassName.equals(DEFAULT_MULTI_DIR_STRATEGY)
            || multiDirStrategyClassName.equals(
                MULTI_DIR_STRATEGY_PREFIX + DEFAULT_MULTI_DIR_STRATEGY))) {
      String msg =
          String.format(
              "Cannot set multi_dir_strategy to %s, because cluster mode only allows MaxDiskUsableSpaceFirstStrategy.",
              multiDirStrategyClassName);
      logger.error(msg);
      throw new RuntimeException(msg);
    }
  }

  public int getBatchSize() {
    return batchSize;
  }

  void setBatchSize(int batchSize) {
    this.batchSize = batchSize;
  }

  public int getMaxMemtableNumber() {
    return maxMemtableNumber;
  }

  public void setMaxMemtableNumber(int maxMemtableNumber) {
    this.maxMemtableNumber = maxMemtableNumber;
  }

  public int getConcurrentFlushThread() {
    return concurrentFlushThread;
  }

  void setConcurrentFlushThread(int concurrentFlushThread) {
    this.concurrentFlushThread = concurrentFlushThread;
  }

  public int getConcurrentQueryThread() {
    return concurrentQueryThread;
  }

  public void setConcurrentQueryThread(int concurrentQueryThread) {
    this.concurrentQueryThread = concurrentQueryThread;
  }

  public int getMaxAllowedConcurrentQueries() {
    return maxAllowedConcurrentQueries;
  }

  public void setMaxAllowedConcurrentQueries(int maxAllowedConcurrentQueries) {
    this.maxAllowedConcurrentQueries = maxAllowedConcurrentQueries;
  }

  public int getConcurrentSubRawQueryThread() {
    return concurrentSubRawQueryThread;
  }

  void setConcurrentSubRawQueryThread(int concurrentSubRawQueryThread) {
    this.concurrentSubRawQueryThread = concurrentSubRawQueryThread;
  }

  public long getMaxBytesPerQuery() {
    return allocateMemoryForDataExchange / concurrentQueryThread;
  }

  public int getRawQueryBlockingQueueCapacity() {
    return rawQueryBlockingQueueCapacity;
  }

  public void setRawQueryBlockingQueueCapacity(int rawQueryBlockingQueueCapacity) {
    this.rawQueryBlockingQueueCapacity = rawQueryBlockingQueueCapacity;
  }

  public int getConcurrentWindowEvaluationThread() {
    return concurrentWindowEvaluationThread;
  }

  public void setConcurrentWindowEvaluationThread(int concurrentWindowEvaluationThread) {
    this.concurrentWindowEvaluationThread = concurrentWindowEvaluationThread;
  }

  public int getMaxPendingWindowEvaluationTasks() {
    return maxPendingWindowEvaluationTasks;
  }

  public void setMaxPendingWindowEvaluationTasks(int maxPendingWindowEvaluationTasks) {
    this.maxPendingWindowEvaluationTasks = maxPendingWindowEvaluationTasks;
  }

  public long getSeqTsFileSize() {
    return seqTsFileSize;
  }

  public void setSeqTsFileSize(long seqTsFileSize) {
    this.seqTsFileSize = seqTsFileSize;
  }

  public long getUnSeqTsFileSize() {
    return unSeqTsFileSize;
  }

  public void setUnSeqTsFileSize(long unSeqTsFileSize) {
    this.unSeqTsFileSize = unSeqTsFileSize;
  }

  public int getRpcSelectorThreadNum() {
    return rpcSelectorThreadNum;
  }

  public void setRpcSelectorThreadNum(int rpcSelectorThreadNum) {
    this.rpcSelectorThreadNum = rpcSelectorThreadNum;
  }

  public int getRpcMinConcurrentClientNum() {
    return rpcMinConcurrentClientNum;
  }

  public void setRpcMinConcurrentClientNum(int rpcMinConcurrentClientNum) {
    this.rpcMinConcurrentClientNum = rpcMinConcurrentClientNum;
  }

  public int getRpcMaxConcurrentClientNum() {
    return rpcMaxConcurrentClientNum;
  }

  void setRpcMaxConcurrentClientNum(int rpcMaxConcurrentClientNum) {
    this.rpcMaxConcurrentClientNum = rpcMaxConcurrentClientNum;
  }

  public int getSchemaRegionDeviceNodeCacheSize() {
    return schemaRegionDeviceNodeCacheSize;
  }

  void setSchemaRegionDeviceNodeCacheSize(int schemaRegionDeviceNodeCacheSize) {
    this.schemaRegionDeviceNodeCacheSize = schemaRegionDeviceNodeCacheSize;
  }

  public int getmRemoteSchemaCacheSize() {
    return mRemoteSchemaCacheSize;
  }

  public void setmRemoteSchemaCacheSize(int mRemoteSchemaCacheSize) {
    this.mRemoteSchemaCacheSize = mRemoteSchemaCacheSize;
  }

  public int getMaxNumberOfSyncFileRetry() {
    return maxNumberOfSyncFileRetry;
  }

  public void setMaxNumberOfSyncFileRetry(int maxNumberOfSyncFileRetry) {
    this.maxNumberOfSyncFileRetry = maxNumberOfSyncFileRetry;
  }

  String getLanguageVersion() {
    return languageVersion;
  }

  void setLanguageVersion(String languageVersion) {
    this.languageVersion = languageVersion;
  }

  public String getIoTDBVersion() {
    return IoTDBConstant.VERSION;
  }

  public String getIoTDBMajorVersion() {
    return IoTDBConstant.MAJOR_VERSION;
  }

  public String getIoTDBMajorVersion(String version) {
    return "UNKNOWN".equals(version)
        ? "UNKNOWN"
        : version.split("\\.")[0] + "." + version.split("\\.")[1];
  }

  public String getIpWhiteList() {
    return ipWhiteList;
  }

  public void setIpWhiteList(String ipWhiteList) {
    this.ipWhiteList = ipWhiteList;
  }

  public long getCacheFileReaderClearPeriod() {
    return cacheFileReaderClearPeriod;
  }

  public void setCacheFileReaderClearPeriod(long cacheFileReaderClearPeriod) {
    this.cacheFileReaderClearPeriod = cacheFileReaderClearPeriod;
  }

  public long getQueryTimeoutThreshold() {
    return queryTimeoutThreshold;
  }

  public void setQueryTimeoutThreshold(long queryTimeoutThreshold) {
    this.queryTimeoutThreshold = queryTimeoutThreshold;
  }

  public int getSessionTimeoutThreshold() {
    return sessionTimeoutThreshold;
  }

  public void setSessionTimeoutThreshold(int sessionTimeoutThreshold) {
    this.sessionTimeoutThreshold = sessionTimeoutThreshold;
  }

  public String getRpcImplClassName() {
    return rpcImplClassName;
  }

  public String getInfluxDBImplClassName() {
    return influxdbImplClassName;
  }

  public void setRpcImplClassName(String rpcImplClassName) {
    this.rpcImplClassName = rpcImplClassName;
  }

  public WALMode getWalMode() {
    return walMode;
  }

  public void setWalMode(WALMode walMode) {
    this.walMode = walMode;
  }

  public int getMaxWalNodesNum() {
    return maxWalNodesNum;
  }

  void setMaxWalNodesNum(int maxWalNodesNum) {
    this.maxWalNodesNum = maxWalNodesNum;
  }

  public long getFsyncWalDelayInMs() {
    return fsyncWalDelayInMs;
  }

  void setFsyncWalDelayInMs(long fsyncWalDelayInMs) {
    this.fsyncWalDelayInMs = fsyncWalDelayInMs;
  }

  public int getWalBufferSize() {
    return walBufferSize;
  }

  public void setWalBufferSize(int walBufferSize) {
    this.walBufferSize = walBufferSize;
  }

  public int getWalBufferEntrySize() {
    return walBufferEntrySize;
  }

  void setWalBufferEntrySize(int walBufferEntrySize) {
    this.walBufferEntrySize = walBufferEntrySize;
  }

  public int getWalBufferQueueCapacity() {
    return walBufferQueueCapacity;
  }

  void setWalBufferQueueCapacity(int walBufferQueueCapacity) {
    this.walBufferQueueCapacity = walBufferQueueCapacity;
  }

  public long getWalFileSizeThresholdInByte() {
    return walFileSizeThresholdInByte;
  }

  void setWalFileSizeThresholdInByte(long walFileSizeThresholdInByte) {
    this.walFileSizeThresholdInByte = walFileSizeThresholdInByte;
  }

  public long getCheckpointFileSizeThresholdInByte() {
    return checkpointFileSizeThresholdInByte;
  }

  public void setCheckpointFileSizeThresholdInByte(long checkpointFileSizeThresholdInByte) {
    this.checkpointFileSizeThresholdInByte = checkpointFileSizeThresholdInByte;
  }

  public double getWalMinEffectiveInfoRatio() {
    return walMinEffectiveInfoRatio;
  }

  void setWalMinEffectiveInfoRatio(double walMinEffectiveInfoRatio) {
    this.walMinEffectiveInfoRatio = walMinEffectiveInfoRatio;
  }

  public long getWalMemTableSnapshotThreshold() {
    return walMemTableSnapshotThreshold;
  }

  void setWalMemTableSnapshotThreshold(long walMemTableSnapshotThreshold) {
    this.walMemTableSnapshotThreshold = walMemTableSnapshotThreshold;
  }

  public int getMaxWalMemTableSnapshotNum() {
    return maxWalMemTableSnapshotNum;
  }

  void setMaxWalMemTableSnapshotNum(int maxWalMemTableSnapshotNum) {
    this.maxWalMemTableSnapshotNum = maxWalMemTableSnapshotNum;
  }

  public long getDeleteWalFilesPeriodInMs() {
    return deleteWalFilesPeriodInMs;
  }

  void setDeleteWalFilesPeriodInMs(long deleteWalFilesPeriodInMs) {
    this.deleteWalFilesPeriodInMs = deleteWalFilesPeriodInMs;
  }

  public boolean isChunkBufferPoolEnable() {
    return chunkBufferPoolEnable;
  }

  void setChunkBufferPoolEnable(boolean chunkBufferPoolEnable) {
    this.chunkBufferPoolEnable = chunkBufferPoolEnable;
  }

  public long getMergeIntervalSec() {
    return mergeIntervalSec;
  }

  void setMergeIntervalSec(long mergeIntervalSec) {
    this.mergeIntervalSec = mergeIntervalSec;
  }

  public double getBufferedArraysMemoryProportion() {
    return bufferedArraysMemoryProportion;
  }

  public void setBufferedArraysMemoryProportion(double bufferedArraysMemoryProportion) {
    this.bufferedArraysMemoryProportion = bufferedArraysMemoryProportion;
  }

  public double getFlushProportion() {
    return flushProportion;
  }

  public void setFlushProportion(double flushProportion) {
    this.flushProportion = flushProportion;
  }

  public double getRejectProportion() {
    return rejectProportion;
  }

  public void setRejectProportion(double rejectProportion) {
    this.rejectProportion = rejectProportion;
  }

  public long getStorageGroupSizeReportThreshold() {
    return storageGroupSizeReportThreshold;
  }

  public void setStorageGroupSizeReportThreshold(long storageGroupSizeReportThreshold) {
    this.storageGroupSizeReportThreshold = storageGroupSizeReportThreshold;
  }

  public long getAllocateMemoryForStorageEngine() {
    return allocateMemoryForStorageEngine;
  }

  public void setAllocateMemoryForStorageEngine(long allocateMemoryForStorageEngine) {
    this.allocateMemoryForStorageEngine = allocateMemoryForStorageEngine;
  }

  public long getAllocateMemoryForSchema() {
    return allocateMemoryForSchema;
  }

  public void setAllocateMemoryForSchema(long allocateMemoryForSchema) {
    this.allocateMemoryForSchema = allocateMemoryForSchema;
  }

  public long getAllocateMemoryForRead() {
    return allocateMemoryForRead;
  }

  void setAllocateMemoryForRead(long allocateMemoryForRead) {
    this.allocateMemoryForRead = allocateMemoryForRead;
  }

  public long getAllocateMemoryForFree() {
    return Runtime.getRuntime().maxMemory()
        - allocateMemoryForStorageEngine
        - allocateMemoryForRead
        - allocateMemoryForSchema;
  }

  public boolean isEnableExternalSort() {
    return enableExternalSort;
  }

  void setEnableExternalSort(boolean enableExternalSort) {
    this.enableExternalSort = enableExternalSort;
  }

  public int getExternalSortThreshold() {
    return externalSortThreshold;
  }

  void setExternalSortThreshold(int externalSortThreshold) {
    this.externalSortThreshold = externalSortThreshold;
  }

  public boolean isEnablePartialInsert() {
    return enablePartialInsert;
  }

  public void setEnablePartialInsert(boolean enablePartialInsert) {
    this.enablePartialInsert = enablePartialInsert;
  }

  public int getConcurrentCompactionThread() {
    return concurrentCompactionThread;
  }

  public void setConcurrentCompactionThread(int concurrentCompactionThread) {
    this.concurrentCompactionThread = concurrentCompactionThread;
  }

  public int getContinuousQueryThreadNum() {
    return continuousQueryThreadNum;
  }

  public void setContinuousQueryThreadNum(int continuousQueryThreadNum) {
    this.continuousQueryThreadNum = continuousQueryThreadNum;
  }

  public int getMaxPendingContinuousQueryTasks() {
    return maxPendingContinuousQueryTasks;
  }

  public void setMaxPendingContinuousQueryTasks(int maxPendingContinuousQueryTasks) {
    this.maxPendingContinuousQueryTasks = maxPendingContinuousQueryTasks;
  }

  public long getContinuousQueryMinimumEveryInterval() {
    return continuousQueryMinimumEveryInterval;
  }

  public void setContinuousQueryMinimumEveryInterval(long minimumEveryInterval) {
    this.continuousQueryMinimumEveryInterval = minimumEveryInterval;
  }

  public int getCqlogBufferSize() {
    return cqlogBufferSize;
  }

  public void setCqlogBufferSize(int cqlogBufferSize) {
    this.cqlogBufferSize = cqlogBufferSize;
  }

  public void setSelectIntoInsertTabletPlanRowLimit(int selectIntoInsertTabletPlanRowLimit) {
    this.selectIntoInsertTabletPlanRowLimit = selectIntoInsertTabletPlanRowLimit;
  }

  public int getSelectIntoInsertTabletPlanRowLimit() {
    return selectIntoInsertTabletPlanRowLimit;
  }

  public int getInsertMultiTabletEnableMultithreadingColumnThreshold() {
    return insertMultiTabletEnableMultithreadingColumnThreshold;
  }

  public void setInsertMultiTabletEnableMultithreadingColumnThreshold(
      int insertMultiTabletEnableMultithreadingColumnThreshold) {
    this.insertMultiTabletEnableMultithreadingColumnThreshold =
        insertMultiTabletEnableMultithreadingColumnThreshold;
  }

  public int getCompactionWriteThroughputMbPerSec() {
    return compactionWriteThroughputMbPerSec;
  }

  public void setCompactionWriteThroughputMbPerSec(int compactionWriteThroughputMbPerSec) {
    this.compactionWriteThroughputMbPerSec = compactionWriteThroughputMbPerSec;
  }

  public boolean isEnableMemControl() {
    return enableMemControl;
  }

  public void setEnableMemControl(boolean enableMemControl) {
    this.enableMemControl = enableMemControl;
  }

  public long getMemtableSizeThreshold() {
    return memtableSizeThreshold;
  }

  public void setMemtableSizeThreshold(long memtableSizeThreshold) {
    this.memtableSizeThreshold = memtableSizeThreshold;
  }

  public boolean isEnableTimedFlushSeqMemtable() {
    return enableTimedFlushSeqMemtable;
  }

  public void setEnableTimedFlushSeqMemtable(boolean enableTimedFlushSeqMemtable) {
    this.enableTimedFlushSeqMemtable = enableTimedFlushSeqMemtable;
  }

  public long getSeqMemtableFlushInterval() {
    return seqMemtableFlushInterval;
  }

  public void setSeqMemtableFlushInterval(long seqMemtableFlushInterval) {
    this.seqMemtableFlushInterval = seqMemtableFlushInterval;
  }

  public long getSeqMemtableFlushCheckInterval() {
    return seqMemtableFlushCheckInterval;
  }

  public void setSeqMemtableFlushCheckInterval(long seqMemtableFlushCheckInterval) {
    this.seqMemtableFlushCheckInterval = seqMemtableFlushCheckInterval;
  }

  public boolean isEnableTimedFlushUnseqMemtable() {
    return enableTimedFlushUnseqMemtable;
  }

  public void setEnableTimedFlushUnseqMemtable(boolean enableTimedFlushUnseqMemtable) {
    this.enableTimedFlushUnseqMemtable = enableTimedFlushUnseqMemtable;
  }

  public long getUnseqMemtableFlushInterval() {
    return unseqMemtableFlushInterval;
  }

  public void setUnseqMemtableFlushInterval(long unseqMemtableFlushInterval) {
    this.unseqMemtableFlushInterval = unseqMemtableFlushInterval;
  }

  public long getUnseqMemtableFlushCheckInterval() {
    return unseqMemtableFlushCheckInterval;
  }

  public void setUnseqMemtableFlushCheckInterval(long unseqMemtableFlushCheckInterval) {
    this.unseqMemtableFlushCheckInterval = unseqMemtableFlushCheckInterval;
  }

  public TVListSortAlgorithm getTvListSortAlgorithm() {
    return tvListSortAlgorithm;
  }

  public void setTvListSortAlgorithm(TVListSortAlgorithm tvListSortAlgorithm) {
    this.tvListSortAlgorithm = tvListSortAlgorithm;
  }

  public int getAvgSeriesPointNumberThreshold() {
    return avgSeriesPointNumberThreshold;
  }

  public void setAvgSeriesPointNumberThreshold(int avgSeriesPointNumberThreshold) {
    this.avgSeriesPointNumberThreshold = avgSeriesPointNumberThreshold;
  }

  public long getMaxChunkRawSizeThreshold() {
    return maxChunkRawSizeThreshold;
  }

  public void setMaxChunkRawSizeThreshold(long maxChunkRawSizeThreshold) {
    this.maxChunkRawSizeThreshold = maxChunkRawSizeThreshold;
  }

  public long getCrossCompactionFileSelectionTimeBudget() {
    return crossCompactionFileSelectionTimeBudget;
  }

  void setCrossCompactionFileSelectionTimeBudget(long crossCompactionFileSelectionTimeBudget) {
    this.crossCompactionFileSelectionTimeBudget = crossCompactionFileSelectionTimeBudget;
  }

  public boolean isRpcThriftCompressionEnable() {
    return rpcThriftCompressionEnable;
  }

  public void setRpcThriftCompressionEnable(boolean rpcThriftCompressionEnable) {
    this.rpcThriftCompressionEnable = rpcThriftCompressionEnable;
  }

  public boolean isMetaDataCacheEnable() {
    return metaDataCacheEnable;
  }

  public void setMetaDataCacheEnable(boolean metaDataCacheEnable) {
    this.metaDataCacheEnable = metaDataCacheEnable;
  }

  public long getAllocateMemoryForBloomFilterCache() {
    return allocateMemoryForBloomFilterCache;
  }

  public void setAllocateMemoryForBloomFilterCache(long allocateMemoryForBloomFilterCache) {
    this.allocateMemoryForBloomFilterCache = allocateMemoryForBloomFilterCache;
  }

  public long getAllocateMemoryForTimeSeriesMetaDataCache() {
    return allocateMemoryForTimeSeriesMetaDataCache;
  }

  public void setAllocateMemoryForTimeSeriesMetaDataCache(
      long allocateMemoryForTimeSeriesMetaDataCache) {
    this.allocateMemoryForTimeSeriesMetaDataCache = allocateMemoryForTimeSeriesMetaDataCache;
  }

  public long getAllocateMemoryForChunkCache() {
    return allocateMemoryForChunkCache;
  }

  public void setAllocateMemoryForChunkCache(long allocateMemoryForChunkCache) {
    this.allocateMemoryForChunkCache = allocateMemoryForChunkCache;
  }

  public long getAllocateMemoryForCoordinator() {
    return allocateMemoryForCoordinator;
  }

  public void setAllocateMemoryForCoordinator(long allocateMemoryForCoordinator) {
    this.allocateMemoryForCoordinator = allocateMemoryForCoordinator;
  }

  public long getAllocateMemoryForOperators() {
    return allocateMemoryForOperators;
  }

  public void setAllocateMemoryForOperators(long allocateMemoryForOperators) {
    this.allocateMemoryForOperators = allocateMemoryForOperators;
  }

  public long getAllocateMemoryForDataExchange() {
    return allocateMemoryForDataExchange;
  }

  public void setAllocateMemoryForDataExchange(long allocateMemoryForDataExchange) {
    this.allocateMemoryForDataExchange = allocateMemoryForDataExchange;
  }

  public long getAllocateMemoryForTimeIndex() {
    return allocateMemoryForTimeIndex;
  }

  public void setAllocateMemoryForTimeIndex(long allocateMemoryForTimeIndex) {
    this.allocateMemoryForTimeIndex = allocateMemoryForTimeIndex;
  }

  public boolean isEnableQueryMemoryEstimation() {
    return enableQueryMemoryEstimation;
  }

  public void setEnableQueryMemoryEstimation(boolean enableQueryMemoryEstimation) {
    this.enableQueryMemoryEstimation = enableQueryMemoryEstimation;
  }

  public boolean isLastCacheEnabled() {
    return lastCacheEnable;
  }

  public void setEnableLastCache(boolean lastCacheEnable) {
    this.lastCacheEnable = lastCacheEnable;
  }

  public boolean isEnableWatermark() {
    return enableWatermark;
  }

  public void setEnableWatermark(boolean enableWatermark) {
    this.enableWatermark = enableWatermark;
  }

  public String getWatermarkSecretKey() {
    return watermarkSecretKey;
  }

  public void setWatermarkSecretKey(String watermarkSecretKey) {
    this.watermarkSecretKey = watermarkSecretKey;
  }

  public String getWatermarkBitString() {
    return watermarkBitString;
  }

  public void setWatermarkBitString(String watermarkBitString) {
    this.watermarkBitString = watermarkBitString;
  }

  String getWatermarkMethod() {
    return this.watermarkMethod;
  }

  public void setWatermarkMethod(String watermarkMethod) {
    this.watermarkMethod = watermarkMethod;
  }

  public String getWatermarkMethodName() {
    return watermarkMethod.split("\\(")[0];
  }

  public int getWatermarkParamMarkRate() {
    return Integer.parseInt(getWatermarkParamValue("embed_row_cycle", "5"));
  }

  public int getWatermarkParamMaxRightBit() {
    return Integer.parseInt(getWatermarkParamValue("embed_lsb_num", "5"));
  }

  private String getWatermarkParamValue(String key, String defaultValue) {
    String res = getWatermarkParamValue(key);
    if (res != null) {
      return res;
    }
    return defaultValue;
  }

  private String getWatermarkParamValue(String key) {
    String pattern = key + "=(\\w*)";
    Pattern r = Pattern.compile(pattern);
    Matcher m = r.matcher(watermarkMethod);
    if (m.find() && m.groupCount() > 0) {
      return m.group(1);
    }
    return null;
  }

  public boolean isAutoCreateSchemaEnabled() {
    return enableAutoCreateSchema;
  }

  public void setAutoCreateSchemaEnabled(boolean enableAutoCreateSchema) {
    this.enableAutoCreateSchema = enableAutoCreateSchema;
  }

  public TSDataType getBooleanStringInferType() {
    return booleanStringInferType;
  }

  public void setBooleanStringInferType(TSDataType booleanStringInferType) {
    this.booleanStringInferType = booleanStringInferType;
  }

  public TSDataType getIntegerStringInferType() {
    return integerStringInferType;
  }

  public void setIntegerStringInferType(TSDataType integerStringInferType) {
    this.integerStringInferType = integerStringInferType;
  }

  public void setLongStringInferType(TSDataType longStringInferType) {
    this.longStringInferType = longStringInferType;
  }

  public TSDataType getLongStringInferType() {
    return longStringInferType;
  }

  public TSDataType getFloatingStringInferType() {
    return floatingStringInferType;
  }

  public void setFloatingStringInferType(TSDataType floatingNumberStringInferType) {
    this.floatingStringInferType = floatingNumberStringInferType;
  }

  public TSDataType getNanStringInferType() {
    return nanStringInferType;
  }

  public void setNanStringInferType(TSDataType nanStringInferType) {
    if (nanStringInferType != TSDataType.DOUBLE
        && nanStringInferType != TSDataType.FLOAT
        && nanStringInferType != TSDataType.TEXT) {
      throw new IllegalArgumentException(
          "Config Property nan_string_infer_type can only be FLOAT, DOUBLE or TEXT but is "
              + nanStringInferType);
    }
    this.nanStringInferType = nanStringInferType;
  }

  public int getDefaultStorageGroupLevel() {
    return defaultStorageGroupLevel;
  }

  void setDefaultStorageGroupLevel(int defaultStorageGroupLevel) {
    this.defaultStorageGroupLevel = defaultStorageGroupLevel;
  }

  public TSEncoding getDefaultBooleanEncoding() {
    return defaultBooleanEncoding;
  }

  public void setDefaultBooleanEncoding(TSEncoding defaultBooleanEncoding) {
    this.defaultBooleanEncoding = defaultBooleanEncoding;
  }

  void setDefaultBooleanEncoding(String defaultBooleanEncoding) {
    this.defaultBooleanEncoding = TSEncoding.valueOf(defaultBooleanEncoding);
  }

  public TSEncoding getDefaultInt32Encoding() {
    return defaultInt32Encoding;
  }

  public void setDefaultInt32Encoding(TSEncoding defaultInt32Encoding) {
    this.defaultInt32Encoding = defaultInt32Encoding;
  }

  void setDefaultInt32Encoding(String defaultInt32Encoding) {
    this.defaultInt32Encoding = TSEncoding.valueOf(defaultInt32Encoding);
  }

  public TSEncoding getDefaultInt64Encoding() {
    return defaultInt64Encoding;
  }

  public void setDefaultInt64Encoding(TSEncoding defaultInt64Encoding) {
    this.defaultInt64Encoding = defaultInt64Encoding;
  }

  void setDefaultInt64Encoding(String defaultInt64Encoding) {
    this.defaultInt64Encoding = TSEncoding.valueOf(defaultInt64Encoding);
  }

  public TSEncoding getDefaultFloatEncoding() {
    return defaultFloatEncoding;
  }

  public void setDefaultFloatEncoding(TSEncoding defaultFloatEncoding) {
    this.defaultFloatEncoding = defaultFloatEncoding;
  }

  void setDefaultFloatEncoding(String defaultFloatEncoding) {
    this.defaultFloatEncoding = TSEncoding.valueOf(defaultFloatEncoding);
  }

  public TSEncoding getDefaultDoubleEncoding() {
    return defaultDoubleEncoding;
  }

  public void setDefaultDoubleEncoding(TSEncoding defaultDoubleEncoding) {
    this.defaultDoubleEncoding = defaultDoubleEncoding;
  }

  void setDefaultDoubleEncoding(String defaultDoubleEncoding) {
    this.defaultDoubleEncoding = TSEncoding.valueOf(defaultDoubleEncoding);
  }

  public TSEncoding getDefaultTextEncoding() {
    return defaultTextEncoding;
  }

  public void setDefaultTextEncoding(TSEncoding defaultTextEncoding) {
    this.defaultTextEncoding = defaultTextEncoding;
  }

  void setDefaultTextEncoding(String defaultTextEncoding) {
    this.defaultTextEncoding = TSEncoding.valueOf(defaultTextEncoding);
  }

  FSType getTsFileStorageFs() {
    return tsFileStorageFs;
  }

  void setTsFileStorageFs(String tsFileStorageFs) {
    this.tsFileStorageFs = FSType.valueOf(tsFileStorageFs);
  }

  String getCoreSitePath() {
    return coreSitePath;
  }

  void setCoreSitePath(String coreSitePath) {
    this.coreSitePath = coreSitePath;
  }

  String getHdfsSitePath() {
    return hdfsSitePath;
  }

  void setHdfsSitePath(String hdfsSitePath) {
    this.hdfsSitePath = hdfsSitePath;
  }

  public String[] getHdfsIp() {
    return hdfsIp.split(",");
  }

  String getRawHDFSIp() {
    return hdfsIp;
  }

  void setHdfsIp(String[] hdfsIp) {
    this.hdfsIp = String.join(",", hdfsIp);
  }

  String getHdfsPort() {
    return hdfsPort;
  }

  void setHdfsPort(String hdfsPort) {
    this.hdfsPort = hdfsPort;
  }

  public int getUpgradeThreadNum() {
    return upgradeThreadNum;
  }

  public int getSettleThreadNum() {
    return settleThreadNum;
  }

  void setUpgradeThreadNum(int upgradeThreadNum) {
    this.upgradeThreadNum = upgradeThreadNum;
  }

  String getDfsNameServices() {
    return dfsNameServices;
  }

  void setDfsNameServices(String dfsNameServices) {
    this.dfsNameServices = dfsNameServices;
  }

  public String[] getDfsHaNamenodes() {
    return dfsHaNamenodes.split(",");
  }

  String getRawDfsHaNamenodes() {
    return dfsHaNamenodes;
  }

  void setDfsHaNamenodes(String[] dfsHaNamenodes) {
    this.dfsHaNamenodes = String.join(",", dfsHaNamenodes);
  }

  boolean isDfsHaAutomaticFailoverEnabled() {
    return dfsHaAutomaticFailoverEnabled;
  }

  void setDfsHaAutomaticFailoverEnabled(boolean dfsHaAutomaticFailoverEnabled) {
    this.dfsHaAutomaticFailoverEnabled = dfsHaAutomaticFailoverEnabled;
  }

  String getDfsClientFailoverProxyProvider() {
    return dfsClientFailoverProxyProvider;
  }

  void setDfsClientFailoverProxyProvider(String dfsClientFailoverProxyProvider) {
    this.dfsClientFailoverProxyProvider = dfsClientFailoverProxyProvider;
  }

  boolean isUseKerberos() {
    return useKerberos;
  }

  void setUseKerberos(boolean useKerberos) {
    this.useKerberos = useKerberos;
  }

  String getKerberosKeytabFilePath() {
    return kerberosKeytabFilePath;
  }

  void setKerberosKeytabFilePath(String kerberosKeytabFilePath) {
    this.kerberosKeytabFilePath = kerberosKeytabFilePath;
  }

  String getKerberosPrincipal() {
    return kerberosPrincipal;
  }

  void setKerberosPrincipal(String kerberosPrincipal) {
    this.kerberosPrincipal = kerberosPrincipal;
  }

  public int getThriftServerAwaitTimeForStopService() {
    return thriftServerAwaitTimeForStopService;
  }

  public void setThriftServerAwaitTimeForStopService(int thriftServerAwaitTimeForStopService) {
    this.thriftServerAwaitTimeForStopService = thriftServerAwaitTimeForStopService;
  }

  public boolean isEnableMQTTService() {
    return enableMQTTService;
  }

  public void setEnableMQTTService(boolean enableMQTTService) {
    this.enableMQTTService = enableMQTTService;
  }

  public String getMqttHost() {
    return mqttHost;
  }

  public void setMqttHost(String mqttHost) {
    this.mqttHost = mqttHost;
  }

  public int getMqttPort() {
    return mqttPort;
  }

  public void setMqttPort(int mqttPort) {
    this.mqttPort = mqttPort;
  }

  public int getMqttHandlerPoolSize() {
    return mqttHandlerPoolSize;
  }

  public void setMqttHandlerPoolSize(int mqttHandlerPoolSize) {
    this.mqttHandlerPoolSize = mqttHandlerPoolSize;
  }

  public String getMqttPayloadFormatter() {
    return mqttPayloadFormatter;
  }

  public void setMqttPayloadFormatter(String mqttPayloadFormatter) {
    this.mqttPayloadFormatter = mqttPayloadFormatter;
  }

  public int getMqttMaxMessageSize() {
    return mqttMaxMessageSize;
  }

  public void setMqttMaxMessageSize(int mqttMaxMessageSize) {
    this.mqttMaxMessageSize = mqttMaxMessageSize;
  }

  public int getTagAttributeTotalSize() {
    return tagAttributeTotalSize;
  }

  public void setTagAttributeTotalSize(int tagAttributeTotalSize) {
    this.tagAttributeTotalSize = tagAttributeTotalSize;
  }

  public int getTagAttributeFlushInterval() {
    return tagAttributeFlushInterval;
  }

  public void setTagAttributeFlushInterval(int tagAttributeFlushInterval) {
    this.tagAttributeFlushInterval = tagAttributeFlushInterval;
  }

  public int getPrimitiveArraySize() {
    return primitiveArraySize;
  }

  public void setPrimitiveArraySize(int primitiveArraySize) {
    this.primitiveArraySize = primitiveArraySize;
  }

  public long getStartUpNanosecond() {
    return startUpNanosecond;
  }

  public int getThriftMaxFrameSize() {
    return thriftMaxFrameSize;
  }

  public void setThriftMaxFrameSize(int thriftMaxFrameSize) {
    this.thriftMaxFrameSize = thriftMaxFrameSize;
    RpcTransportFactory.setThriftMaxFrameSize(this.thriftMaxFrameSize);
  }

  public int getThriftDefaultBufferSize() {
    return thriftDefaultBufferSize;
  }

  public void setThriftDefaultBufferSize(int thriftDefaultBufferSize) {
    this.thriftDefaultBufferSize = thriftDefaultBufferSize;
    RpcTransportFactory.setDefaultBufferCapacity(this.thriftDefaultBufferSize);
  }

  public int getMaxQueryDeduplicatedPathNum() {
    return maxQueryDeduplicatedPathNum;
  }

  public void setMaxQueryDeduplicatedPathNum(int maxQueryDeduplicatedPathNum) {
    this.maxQueryDeduplicatedPathNum = maxQueryDeduplicatedPathNum;
  }

  public int getCheckPeriodWhenInsertBlocked() {
    return checkPeriodWhenInsertBlocked;
  }

  public void setCheckPeriodWhenInsertBlocked(int checkPeriodWhenInsertBlocked) {
    this.checkPeriodWhenInsertBlocked = checkPeriodWhenInsertBlocked;
  }

  public int getMaxWaitingTimeWhenInsertBlocked() {
    return maxWaitingTimeWhenInsertBlockedInMs;
  }

  public void setMaxWaitingTimeWhenInsertBlocked(int maxWaitingTimeWhenInsertBlocked) {
    this.maxWaitingTimeWhenInsertBlockedInMs = maxWaitingTimeWhenInsertBlocked;
  }

  public int getFrequencyIntervalInMinute() {
    return frequencyIntervalInMinute;
  }

  public void setFrequencyIntervalInMinute(int frequencyIntervalInMinute) {
    this.frequencyIntervalInMinute = frequencyIntervalInMinute;
  }

  public long getSlowQueryThreshold() {
    return slowQueryThreshold;
  }

  public void setSlowQueryThreshold(long slowQueryThreshold) {
    this.slowQueryThreshold = slowQueryThreshold;
  }

  public boolean isEnableIndex() {
    return enableIndex;
  }

  public void setEnableIndex(boolean enableIndex) {
    this.enableIndex = enableIndex;
  }

  void setConcurrentIndexBuildThread(int concurrentIndexBuildThread) {
    this.concurrentIndexBuildThread = concurrentIndexBuildThread;
  }

  public int getConcurrentIndexBuildThread() {
    return concurrentIndexBuildThread;
  }

  public String getIndexRootFolder() {
    return indexRootFolder;
  }

  public void setIndexRootFolder(String indexRootFolder) {
    this.indexRootFolder = indexRootFolder;
  }

  public int getDefaultIndexWindowRange() {
    return defaultIndexWindowRange;
  }

  public void setDefaultIndexWindowRange(int defaultIndexWindowRange) {
    this.defaultIndexWindowRange = defaultIndexWindowRange;
  }

  public int getDataRegionNum() {
    return dataRegionNum;
  }

  public void setDataRegionNum(int dataRegionNum) {
    this.dataRegionNum = dataRegionNum;
  }

  public long getRecoveryLogIntervalInMs() {
    return recoveryLogIntervalInMs;
  }

  public void setRecoveryLogIntervalInMs(long recoveryLogIntervalInMs) {
    this.recoveryLogIntervalInMs = recoveryLogIntervalInMs;
  }

  public boolean isRpcAdvancedCompressionEnable() {
    return rpcAdvancedCompressionEnable;
  }

  public void setRpcAdvancedCompressionEnable(boolean rpcAdvancedCompressionEnable) {
    this.rpcAdvancedCompressionEnable = rpcAdvancedCompressionEnable;
    RpcTransportFactory.setUseSnappy(this.rpcAdvancedCompressionEnable);
  }

  public int getMlogBufferSize() {
    return mlogBufferSize;
  }

  public void setMlogBufferSize(int mlogBufferSize) {
    this.mlogBufferSize = mlogBufferSize;
  }

  public long getSyncMlogPeriodInMs() {
    return syncMlogPeriodInMs;
  }

  public void setSyncMlogPeriodInMs(long syncMlogPeriodInMs) {
    this.syncMlogPeriodInMs = syncMlogPeriodInMs;
  }

  public int getTlogBufferSize() {
    return tlogBufferSize;
  }

  public void setTlogBufferSize(int tlogBufferSize) {
    this.tlogBufferSize = tlogBufferSize;
  }

  public boolean isEnableRpcService() {
    return enableRpcService;
  }

  public void setEnableRpcService(boolean enableRpcService) {
    this.enableRpcService = enableRpcService;
  }

  public boolean isEnableInfluxDBRpcService() {
    return enableInfluxDBRpcService;
  }

  public void setEnableInfluxDBRpcService(boolean enableInfluxDBRpcService) {
    this.enableInfluxDBRpcService = enableInfluxDBRpcService;
  }

  public int getIoTaskQueueSizeForFlushing() {
    return ioTaskQueueSizeForFlushing;
  }

  public void setIoTaskQueueSizeForFlushing(int ioTaskQueueSizeForFlushing) {
    this.ioTaskQueueSizeForFlushing = ioTaskQueueSizeForFlushing;
  }

  public boolean isEnableSeqSpaceCompaction() {
    return enableSeqSpaceCompaction;
  }

  public void setEnableSeqSpaceCompaction(boolean enableSeqSpaceCompaction) {
    this.enableSeqSpaceCompaction = enableSeqSpaceCompaction;
  }

  public boolean isEnableUnseqSpaceCompaction() {
    return enableUnseqSpaceCompaction;
  }

  public void setEnableUnseqSpaceCompaction(boolean enableUnseqSpaceCompaction) {
    this.enableUnseqSpaceCompaction = enableUnseqSpaceCompaction;
  }

  public boolean isEnableCrossSpaceCompaction() {
    return enableCrossSpaceCompaction;
  }

  public void setEnableCrossSpaceCompaction(boolean enableCrossSpaceCompaction) {
    this.enableCrossSpaceCompaction = enableCrossSpaceCompaction;
  }

  public InnerSequenceCompactionSelector getInnerSequenceCompactionSelector() {
    return innerSequenceCompactionSelector;
  }

  public void setInnerSequenceCompactionSelector(
      InnerSequenceCompactionSelector innerSequenceCompactionSelector) {
    this.innerSequenceCompactionSelector = innerSequenceCompactionSelector;
  }

  public InnerUnsequenceCompactionSelector getInnerUnsequenceCompactionSelector() {
    return innerUnsequenceCompactionSelector;
  }

  public void setInnerUnsequenceCompactionSelector(
      InnerUnsequenceCompactionSelector innerUnsequenceCompactionSelector) {
    this.innerUnsequenceCompactionSelector = innerUnsequenceCompactionSelector;
  }

  public InnerSeqCompactionPerformer getInnerSeqCompactionPerformer() {
    return innerSeqCompactionPerformer;
  }

  public void setInnerSeqCompactionPerformer(
      InnerSeqCompactionPerformer innerSeqCompactionPerformer) {
    this.innerSeqCompactionPerformer = innerSeqCompactionPerformer;
  }

  public InnerUnseqCompactionPerformer getInnerUnseqCompactionPerformer() {
    return innerUnseqCompactionPerformer;
  }

  public void setInnerUnseqCompactionPerformer(
      InnerUnseqCompactionPerformer innerUnseqCompactionPerformer) {
    this.innerUnseqCompactionPerformer = innerUnseqCompactionPerformer;
  }

  public CrossCompactionSelector getCrossCompactionSelector() {
    return crossCompactionSelector;
  }

  public void setCrossCompactionSelector(CrossCompactionSelector crossCompactionSelector) {
    this.crossCompactionSelector = crossCompactionSelector;
  }

  public CrossCompactionPerformer getCrossCompactionPerformer() {
    return crossCompactionPerformer;
  }

  public void setCrossCompactionPerformer(CrossCompactionPerformer crossCompactionPerformer) {
    this.crossCompactionPerformer = crossCompactionPerformer;
  }

  public CompactionPriority getCompactionPriority() {
    return compactionPriority;
  }

  public void setCompactionPriority(CompactionPriority compactionPriority) {
    this.compactionPriority = compactionPriority;
  }

  public long getTargetCompactionFileSize() {
    return targetCompactionFileSize;
  }

  public void setTargetCompactionFileSize(long targetCompactionFileSize) {
    this.targetCompactionFileSize = targetCompactionFileSize;
  }

  public long getTargetChunkSize() {
    return targetChunkSize;
  }

  public void setTargetChunkSize(long targetChunkSize) {
    this.targetChunkSize = targetChunkSize;
  }

  public long getChunkSizeLowerBoundInCompaction() {
    return chunkSizeLowerBoundInCompaction;
  }

  public void setChunkSizeLowerBoundInCompaction(long chunkSizeLowerBoundInCompaction) {
    this.chunkSizeLowerBoundInCompaction = chunkSizeLowerBoundInCompaction;
  }

  public long getTargetChunkPointNum() {
    return targetChunkPointNum;
  }

  public void setTargetChunkPointNum(long targetChunkPointNum) {
    this.targetChunkPointNum = targetChunkPointNum;
  }

  public long getChunkPointNumLowerBoundInCompaction() {
    return chunkPointNumLowerBoundInCompaction;
  }

  public void setChunkPointNumLowerBoundInCompaction(long chunkPointNumLowerBoundInCompaction) {
    this.chunkPointNumLowerBoundInCompaction = chunkPointNumLowerBoundInCompaction;
  }

  public long getCompactionAcquireWriteLockTimeout() {
    return compactionAcquireWriteLockTimeout;
  }

  public void setCompactionAcquireWriteLockTimeout(long compactionAcquireWriteLockTimeout) {
    this.compactionAcquireWriteLockTimeout = compactionAcquireWriteLockTimeout;
  }

  public long getCompactionScheduleIntervalInMs() {
    return compactionScheduleIntervalInMs;
  }

  public void setCompactionScheduleIntervalInMs(long compactionScheduleIntervalInMs) {
    this.compactionScheduleIntervalInMs = compactionScheduleIntervalInMs;
  }

  public int getMaxInnerCompactionCandidateFileNum() {
    return maxInnerCompactionCandidateFileNum;
  }

  public void setMaxInnerCompactionCandidateFileNum(int maxInnerCompactionCandidateFileNum) {
    this.maxInnerCompactionCandidateFileNum = maxInnerCompactionCandidateFileNum;
  }

  public int getMaxCrossCompactionCandidateFileNum() {
    return maxCrossCompactionCandidateFileNum;
  }

  public void setMaxCrossCompactionCandidateFileNum(int maxCrossCompactionCandidateFileNum) {
    this.maxCrossCompactionCandidateFileNum = maxCrossCompactionCandidateFileNum;
  }

  public long getMaxCrossCompactionCandidateFileSize() {
    return maxCrossCompactionCandidateFileSize;
  }

  public void setMaxCrossCompactionCandidateFileSize(long maxCrossCompactionCandidateFileSize) {
    this.maxCrossCompactionCandidateFileSize = maxCrossCompactionCandidateFileSize;
  }

  public long getCompactionSubmissionIntervalInMs() {
    return compactionSubmissionIntervalInMs;
  }

  public void setCompactionSubmissionIntervalInMs(long interval) {
    compactionSubmissionIntervalInMs = interval;
  }

  public int getSubCompactionTaskNum() {
    return subCompactionTaskNum;
  }

  public void setSubCompactionTaskNum(int subCompactionTaskNum) {
    this.subCompactionTaskNum = subCompactionTaskNum;
  }

  public String getDeviceIDTransformationMethod() {
    return deviceIDTransformationMethod;
  }

  public void setDeviceIDTransformationMethod(String deviceIDTransformationMethod) {
    this.deviceIDTransformationMethod = deviceIDTransformationMethod;
  }

  public boolean isEnableIDTable() {
    return enableIDTable;
  }

  public void setEnableIDTable(boolean enableIDTable) {
    this.enableIDTable = enableIDTable;
  }

  public boolean isEnableIDTableLogFile() {
    return enableIDTableLogFile;
  }

  public void setEnableIDTableLogFile(boolean enableIDTableLogFile) {
    this.enableIDTableLogFile = enableIDTableLogFile;
  }

  public String getSchemaEngineMode() {
    return schemaEngineMode;
  }

  public void setSchemaEngineMode(String schemaEngineMode) {
    this.schemaEngineMode = schemaEngineMode;
  }

  public int getCachedMNodeSizeInSchemaFileMode() {
    return cachedMNodeSizeInSchemaFileMode;
  }

  public void setCachedMNodeSizeInSchemaFileMode(int cachedMNodeSizeInSchemaFileMode) {
    this.cachedMNodeSizeInSchemaFileMode = cachedMNodeSizeInSchemaFileMode;
  }

  public short getMinimumSegmentInSchemaFile() {
    return minimumSegmentInSchemaFile;
  }

  public void setMinimumSegmentInSchemaFile(short minimumSegmentInSchemaFile) {
    this.minimumSegmentInSchemaFile = minimumSegmentInSchemaFile;
  }

  public int getPageCacheSizeInSchemaFile() {
    return pageCacheSizeInSchemaFile;
  }

  public void setPageCacheSizeInSchemaFile(int pageCacheSizeInSchemaFile) {
    this.pageCacheSizeInSchemaFile = pageCacheSizeInSchemaFile;
  }

  public String getInternalAddress() {
    return internalAddress;
  }

  public void setInternalAddress(String internalAddress) {
    this.internalAddress = internalAddress;
  }

  public int getInternalPort() {
    return internalPort;
  }

  public void setInternalPort(int internalPort) {
    this.internalPort = internalPort;
  }

  public int getDataRegionConsensusPort() {
    return dataRegionConsensusPort;
  }

  public void setDataRegionConsensusPort(int dataRegionConsensusPort) {
    this.dataRegionConsensusPort = dataRegionConsensusPort;
  }

  public int getSchemaRegionConsensusPort() {
    return schemaRegionConsensusPort;
  }

  public void setSchemaRegionConsensusPort(int schemaRegionConsensusPort) {
    this.schemaRegionConsensusPort = schemaRegionConsensusPort;
  }

  public List<TEndPoint> getTargetConfigNodeList() {
    return targetConfigNodeList;
  }

  public void setTargetConfigNodeList(List<TEndPoint> targetConfigNodeList) {
    this.targetConfigNodeList = targetConfigNodeList;
  }

  public long getJoinClusterTimeOutMs() {
    return joinClusterTimeOutMs;
  }

  public void setJoinClusterTimeOutMs(long joinClusterTimeOutMs) {
    this.joinClusterTimeOutMs = joinClusterTimeOutMs;
  }

  public String getDataRegionConsensusProtocolClass() {
    return dataRegionConsensusProtocolClass;
  }

  public void setDataRegionConsensusProtocolClass(String dataRegionConsensusProtocolClass) {
    this.dataRegionConsensusProtocolClass = dataRegionConsensusProtocolClass;
  }

  public String getSchemaRegionConsensusProtocolClass() {
    return schemaRegionConsensusProtocolClass;
  }

  public void setSchemaRegionConsensusProtocolClass(String schemaRegionConsensusProtocolClass) {
    this.schemaRegionConsensusProtocolClass = schemaRegionConsensusProtocolClass;
  }

  public String getSeriesPartitionExecutorClass() {
    return seriesPartitionExecutorClass;
  }

  public void setSeriesPartitionExecutorClass(String seriesPartitionExecutorClass) {
    this.seriesPartitionExecutorClass = seriesPartitionExecutorClass;
  }

  public int getSeriesPartitionSlotNum() {
    return seriesPartitionSlotNum;
  }

  public void setSeriesPartitionSlotNum(int seriesPartitionSlotNum) {
    this.seriesPartitionSlotNum = seriesPartitionSlotNum;
  }

  public int getMppDataExchangePort() {
    return mppDataExchangePort;
  }

  public void setMppDataExchangePort(int mppDataExchangePort) {
    this.mppDataExchangePort = mppDataExchangePort;
  }

  public int getMppDataExchangeCorePoolSize() {
    return mppDataExchangeCorePoolSize;
  }

  public void setMppDataExchangeCorePoolSize(int mppDataExchangeCorePoolSize) {
    this.mppDataExchangeCorePoolSize = mppDataExchangeCorePoolSize;
  }

  public int getMppDataExchangeMaxPoolSize() {
    return mppDataExchangeMaxPoolSize;
  }

  public void setMppDataExchangeMaxPoolSize(int mppDataExchangeMaxPoolSize) {
    this.mppDataExchangeMaxPoolSize = mppDataExchangeMaxPoolSize;
  }

  public int getMppDataExchangeKeepAliveTimeInMs() {
    return mppDataExchangeKeepAliveTimeInMs;
  }

  public void setMppDataExchangeKeepAliveTimeInMs(int mppDataExchangeKeepAliveTimeInMs) {
    this.mppDataExchangeKeepAliveTimeInMs = mppDataExchangeKeepAliveTimeInMs;
  }

  public int getConnectionTimeoutInMS() {
    return connectionTimeoutInMS;
  }

  public void setConnectionTimeoutInMS(int connectionTimeoutInMS) {
    this.connectionTimeoutInMS = connectionTimeoutInMS;
  }

  public int getMaxConnectionForInternalService() {
    return maxConnectionForInternalService;
  }

  public void setMaxConnectionForInternalService(int maxConnectionForInternalService) {
    this.maxConnectionForInternalService = maxConnectionForInternalService;
  }

  public int getCoreConnectionForInternalService() {
    return coreConnectionForInternalService;
  }

  public void setCoreConnectionForInternalService(int coreConnectionForInternalService) {
    this.coreConnectionForInternalService = coreConnectionForInternalService;
  }

  public int getSelectorNumOfClientManager() {
    return selectorNumOfClientManager;
  }

  public void setSelectorNumOfClientManager(int selectorNumOfClientManager) {
    this.selectorNumOfClientManager = selectorNumOfClientManager;
  }

  public boolean isMppMode() {
    return mppMode;
  }

  public void setMppMode(boolean mppMode) {
    this.mppMode = mppMode;
  }

  public boolean isClusterMode() {
    return isClusterMode;
  }

  public void setClusterMode(boolean isClusterMode) {
    this.isClusterMode = isClusterMode;
    checkMultiDirStrategyClassName();
  }

  public int getDataNodeId() {
    return dataNodeId;
  }

  public void setDataNodeId(int dataNodeId) {
    this.dataNodeId = dataNodeId;
  }

  public int getPartitionCacheSize() {
    return partitionCacheSize;
  }

  public String getExtPipeDir() {
    return extPipeDir;
  }

  public void setExtPipeDir(String extPipeDir) {
    this.extPipeDir = extPipeDir;
  }

  public void setPartitionCacheSize(int partitionCacheSize) {
    this.partitionCacheSize = partitionCacheSize;
  }

  public int getAuthorCacheSize() {
    return authorCacheSize;
  }

  public void setAuthorCacheSize(int authorCacheSize) {
    this.authorCacheSize = authorCacheSize;
  }

  public int getAuthorCacheExpireTime() {
    return authorCacheExpireTime;
  }

  public void setAuthorCacheExpireTime(int authorCacheExpireTime) {
    this.authorCacheExpireTime = authorCacheExpireTime;
  }

  public int getTriggerForwardMaxQueueNumber() {
    return triggerForwardMaxQueueNumber;
  }

  public void setTriggerForwardMaxQueueNumber(int triggerForwardMaxQueueNumber) {
    this.triggerForwardMaxQueueNumber = triggerForwardMaxQueueNumber;
  }

  public int getTriggerForwardMaxSizePerQueue() {
    return triggerForwardMaxSizePerQueue;
  }

  public void setTriggerForwardMaxSizePerQueue(int triggerForwardMaxSizePerQueue) {
    this.triggerForwardMaxSizePerQueue = triggerForwardMaxSizePerQueue;
  }

  public int getTriggerForwardBatchSize() {
    return triggerForwardBatchSize;
  }

  public void setTriggerForwardBatchSize(int triggerForwardBatchSize) {
    this.triggerForwardBatchSize = triggerForwardBatchSize;
  }

  public int getTriggerForwardHTTPPoolSize() {
    return triggerForwardHTTPPoolSize;
  }

  public void setTriggerForwardHTTPPoolSize(int triggerForwardHTTPPoolSize) {
    this.triggerForwardHTTPPoolSize = triggerForwardHTTPPoolSize;
  }

  public int getTriggerForwardHTTPPOOLMaxPerRoute() {
    return triggerForwardHTTPPOOLMaxPerRoute;
  }

  public void setTriggerForwardHTTPPOOLMaxPerRoute(int triggerForwardHTTPPOOLMaxPerRoute) {
    this.triggerForwardHTTPPOOLMaxPerRoute = triggerForwardHTTPPOOLMaxPerRoute;
  }

  public int getTriggerForwardMQTTPoolSize() {
    return triggerForwardMQTTPoolSize;
  }

  public void setTriggerForwardMQTTPoolSize(int triggerForwardMQTTPoolSize) {
    this.triggerForwardMQTTPoolSize = triggerForwardMQTTPoolSize;
  }

  public int getCoordinatorReadExecutorSize() {
    return coordinatorReadExecutorSize;
  }

  public void setCoordinatorReadExecutorSize(int coordinatorReadExecutorSize) {
    this.coordinatorReadExecutorSize = coordinatorReadExecutorSize;
  }

  public int getCoordinatorWriteExecutorSize() {
    return coordinatorWriteExecutorSize;
  }

  public void setCoordinatorWriteExecutorSize(int coordinatorWriteExecutorSize) {
    this.coordinatorWriteExecutorSize = coordinatorWriteExecutorSize;
  }

  public TEndPoint getAddressAndPort() {
    return new TEndPoint(rpcAddress, rpcPort);
  }

  boolean isDefaultSchemaMemoryConfig() {
    return isDefaultSchemaMemoryConfig;
  }

  void setDefaultSchemaMemoryConfig(boolean defaultSchemaMemoryConfig) {
    isDefaultSchemaMemoryConfig = defaultSchemaMemoryConfig;
  }

  public long getAllocateMemoryForSchemaRegion() {
    return allocateMemoryForSchemaRegion;
  }

  public void setAllocateMemoryForSchemaRegion(long allocateMemoryForSchemaRegion) {
    this.allocateMemoryForSchemaRegion = allocateMemoryForSchemaRegion;
  }

  public long getAllocateMemoryForSchemaCache() {
    return allocateMemoryForSchemaCache;
  }

  public void setAllocateMemoryForSchemaCache(long allocateMemoryForSchemaCache) {
    this.allocateMemoryForSchemaCache = allocateMemoryForSchemaCache;
  }

  public long getAllocateMemoryForPartitionCache() {
    return allocateMemoryForPartitionCache;
  }

  public void setAllocateMemoryForPartitionCache(long allocateMemoryForPartitionCache) {
    this.allocateMemoryForPartitionCache = allocateMemoryForPartitionCache;
  }

  public long getAllocateMemoryForLastCache() {
    return allocateMemoryForLastCache;
  }

  public void setAllocateMemoryForLastCache(long allocateMemoryForLastCache) {
    this.allocateMemoryForLastCache = allocateMemoryForLastCache;
  }

  public String getReadConsistencyLevel() {
    return readConsistencyLevel;
  }

  public void setReadConsistencyLevel(String readConsistencyLevel) {
    this.readConsistencyLevel = readConsistencyLevel;
  }

  public int getDriverTaskExecutionTimeSliceInMs() {
    return driverTaskExecutionTimeSliceInMs;
  }

  public void setDriverTaskExecutionTimeSliceInMs(int driverTaskExecutionTimeSliceInMs) {
    this.driverTaskExecutionTimeSliceInMs = driverTaskExecutionTimeSliceInMs;
  }

  public double getWriteProportion() {
    return writeProportion;
  }

  public void setWriteProportion(double writeProportion) {
    this.writeProportion = writeProportion;
  }

  public double getCompactionProportion() {
    return compactionProportion;
  }

  public void setCompactionProportion(double compactionProportion) {
    this.compactionProportion = compactionProportion;
  }

  public long getThrottleThreshold() {
    return throttleThreshold;
  }

  public void setThrottleThreshold(long throttleThreshold) {
    this.throttleThreshold = throttleThreshold;
  }

  public double getChunkMetadataSizeProportionInWrite() {
    return chunkMetadataSizeProportionInWrite;
  }

  public void setChunkMetadataSizeProportionInWrite(double chunkMetadataSizeProportionInWrite) {
    this.chunkMetadataSizeProportionInWrite = chunkMetadataSizeProportionInWrite;
  }

  public double getChunkMetadataSizeProportionInCompaction() {
    return chunkMetadataSizeProportionInCompaction;
  }

  public void setChunkMetadataSizeProportionInCompaction(
      double chunkMetadataSizeProportionInCompaction) {
    this.chunkMetadataSizeProportionInCompaction = chunkMetadataSizeProportionInCompaction;
  }

  public long getCacheWindowTimeInMs() {
    return cacheWindowTimeInMs;
  }

  public void setCacheWindowTimeInMs(long cacheWindowTimeInMs) {
    this.cacheWindowTimeInMs = cacheWindowTimeInMs;
  }

  public long getRatisConsensusLogAppenderBufferSizeMax() {
    return ratisConsensusLogAppenderBufferSizeMax;
  }

  public void setRatisConsensusLogAppenderBufferSizeMax(
      long ratisConsensusLogAppenderBufferSizeMax) {
    this.ratisConsensusLogAppenderBufferSizeMax = ratisConsensusLogAppenderBufferSizeMax;
  }

  public String getConfigMessage() {
    String configMessage = "";
    String configContent;
    String[] notShowArray = {
      "NODE_NAME_MATCHER",
      "PARTIAL_NODE_MATCHER",
      "STORAGE_GROUP_MATCHER",
      "STORAGE_GROUP_PATTERN",
      "NODE_MATCHER",
      "NODE_PATTERN"
    };
    List<String> notShowStrings = Arrays.asList(notShowArray);
    for (Field configField : IoTDBConfig.class.getDeclaredFields()) {
      try {
        String configFieldString = configField.getName();
        if (notShowStrings.contains(configFieldString)) {
          continue;
        }
        String configType = configField.getGenericType().getTypeName();
        if (configType.contains("java.lang.String[]")) {
          String[] configList = (String[]) configField.get(this);
          configContent = Arrays.asList(configList).toString();
        } else {
          configContent = configField.get(this).toString();
        }
        configMessage = configMessage + configField.getName() + "=" + configContent + "; ";
      } catch (Exception e) {
        e.printStackTrace();
      }
    }
    return configMessage;
  }

<<<<<<< HEAD
  public long getRewriteLockWaitTimeoutInMS() {
    return rewriteLockWaitTimeoutInMS;
  }

  public void setRewriteLockWaitTimeoutInMS(long rewriteLockWaitTimeoutInMS) {
    this.rewriteLockWaitTimeoutInMS = rewriteLockWaitTimeoutInMS;
  }

  public long getRewriteCandidateStatusWaitTimeoutInMs() {
    return rewriteCandidateStatusWaitTimeoutInMs;
  }

  public void setRewriteCandidateStatusWaitTimeoutInMs(long rewriteCandidateStatusWaitTimeoutInMs) {
    this.rewriteCandidateStatusWaitTimeoutInMs = rewriteCandidateStatusWaitTimeoutInMs;
=======
  public long getRatisConsensusSnapshotTriggerThreshold() {
    return ratisConsensusSnapshotTriggerThreshold;
  }

  public void setRatisConsensusSnapshotTriggerThreshold(
      long ratisConsensusSnapshotTriggerThreshold) {
    this.ratisConsensusSnapshotTriggerThreshold = ratisConsensusSnapshotTriggerThreshold;
  }

  public boolean isRatisConsensusLogUnsafeFlushEnable() {
    return ratisConsensusLogUnsafeFlushEnable;
  }

  public void setRatisConsensusLogUnsafeFlushEnable(boolean ratisConsensusLogUnsafeFlushEnable) {
    this.ratisConsensusLogUnsafeFlushEnable = ratisConsensusLogUnsafeFlushEnable;
  }

  public long getRatisConsensusLogSegmentSizeMax() {
    return ratisConsensusLogSegmentSizeMax;
  }

  public void setRatisConsensusLogSegmentSizeMax(long ratisConsensusLogSegmentSizeMax) {
    this.ratisConsensusLogSegmentSizeMax = ratisConsensusLogSegmentSizeMax;
  }

  public long getRatisConsensusGrpcFlowControlWindow() {
    return ratisConsensusGrpcFlowControlWindow;
  }

  public void setRatisConsensusGrpcFlowControlWindow(long ratisConsensusGrpcFlowControlWindow) {
    this.ratisConsensusGrpcFlowControlWindow = ratisConsensusGrpcFlowControlWindow;
  }

  public long getRatisConsensusLeaderElectionTimeoutMinMs() {
    return ratisConsensusLeaderElectionTimeoutMinMs;
  }

  public void setRatisConsensusLeaderElectionTimeoutMinMs(
      long ratisConsensusLeaderElectionTimeoutMinMs) {
    this.ratisConsensusLeaderElectionTimeoutMinMs = ratisConsensusLeaderElectionTimeoutMinMs;
  }

  public long getRatisConsensusLeaderElectionTimeoutMaxMs() {
    return RatisConsensusLeaderElectionTimeoutMaxMs;
  }

  public void setRatisConsensusLeaderElectionTimeoutMaxMs(
      long ratisConsensusLeaderElectionTimeoutMaxMs) {
    RatisConsensusLeaderElectionTimeoutMaxMs = ratisConsensusLeaderElectionTimeoutMaxMs;
>>>>>>> 09f3510c
  }
}<|MERGE_RESOLUTION|>--- conflicted
+++ resolved
@@ -3320,7 +3320,6 @@
     return configMessage;
   }
 
-<<<<<<< HEAD
   public long getRewriteLockWaitTimeoutInMS() {
     return rewriteLockWaitTimeoutInMS;
   }
@@ -3335,7 +3334,8 @@
 
   public void setRewriteCandidateStatusWaitTimeoutInMs(long rewriteCandidateStatusWaitTimeoutInMs) {
     this.rewriteCandidateStatusWaitTimeoutInMs = rewriteCandidateStatusWaitTimeoutInMs;
-=======
+  }
+
   public long getRatisConsensusSnapshotTriggerThreshold() {
     return ratisConsensusSnapshotTriggerThreshold;
   }
@@ -3385,6 +3385,5 @@
   public void setRatisConsensusLeaderElectionTimeoutMaxMs(
       long ratisConsensusLeaderElectionTimeoutMaxMs) {
     RatisConsensusLeaderElectionTimeoutMaxMs = ratisConsensusLeaderElectionTimeoutMaxMs;
->>>>>>> 09f3510c
   }
 }