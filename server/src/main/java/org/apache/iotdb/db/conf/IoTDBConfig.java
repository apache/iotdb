/*
 * Licensed to the Apache Software Foundation (ASF) under one
 * or more contributor license agreements.  See the NOTICE file
 * distributed with this work for additional information
 * regarding copyright ownership.  The ASF licenses this file
 * to you under the Apache License, Version 2.0 (the
 * "License"); you may not use this file except in compliance
 * with the License.  You may obtain a copy of the License at
 *
 *     http://www.apache.org/licenses/LICENSE-2.0
 *
 * Unless required by applicable law or agreed to in writing,
 * software distributed under the License is distributed on an
 * "AS IS" BASIS, WITHOUT WARRANTIES OR CONDITIONS OF ANY
 * KIND, either express or implied.  See the License for the
 * specific language governing permissions and limitations
 * under the License.
 */
package org.apache.iotdb.db.conf;

import org.apache.iotdb.common.rpc.thrift.TEndPoint;
import org.apache.iotdb.commons.cluster.NodeStatus;
import org.apache.iotdb.commons.conf.IoTDBConstant;
import org.apache.iotdb.consensus.ConsensusFactory;
import org.apache.iotdb.db.conf.directories.DirectoryManager;
import org.apache.iotdb.db.engine.compaction.constant.CompactionPriority;
import org.apache.iotdb.db.engine.compaction.constant.CrossCompactionPerformer;
import org.apache.iotdb.db.engine.compaction.constant.CrossCompactionSelector;
import org.apache.iotdb.db.engine.compaction.constant.InnerSeqCompactionPerformer;
import org.apache.iotdb.db.engine.compaction.constant.InnerSequenceCompactionSelector;
import org.apache.iotdb.db.engine.compaction.constant.InnerUnseqCompactionPerformer;
import org.apache.iotdb.db.engine.compaction.constant.InnerUnsequenceCompactionSelector;
import org.apache.iotdb.db.engine.storagegroup.timeindex.TimeIndexLevel;
import org.apache.iotdb.db.exception.LoadConfigurationException;
import org.apache.iotdb.db.metadata.LocalSchemaProcessor;
import org.apache.iotdb.db.service.thrift.impl.InfluxDBServiceImpl;
import org.apache.iotdb.db.service.thrift.impl.TSServiceImpl;
import org.apache.iotdb.db.wal.utils.WALMode;
import org.apache.iotdb.rpc.RpcTransportFactory;
import org.apache.iotdb.rpc.RpcUtils;
import org.apache.iotdb.tsfile.common.conf.TSFileDescriptor;
import org.apache.iotdb.tsfile.common.constant.TsFileConstant;
import org.apache.iotdb.tsfile.file.metadata.enums.TSDataType;
import org.apache.iotdb.tsfile.file.metadata.enums.TSEncoding;
import org.apache.iotdb.tsfile.fileSystem.FSType;

import org.slf4j.Logger;
import org.slf4j.LoggerFactory;

import java.io.File;
import java.lang.reflect.Field;
import java.util.Arrays;
import java.util.Collections;
import java.util.HashSet;
import java.util.List;
import java.util.concurrent.TimeUnit;
import java.util.regex.Matcher;
import java.util.regex.Pattern;

import static org.apache.iotdb.tsfile.common.constant.TsFileConstant.PATH_SEPARATOR;

public class IoTDBConfig {

  /* Names of Watermark methods */
  public static final String WATERMARK_GROUPED_LSB = "GroupBasedLSBMethod";
  public static final String CONFIG_NAME = "iotdb-datanode.properties";
  public static final String EXTERNAL_CONFIG_NAME = "iotdb-datanode-external.properties";
  private static final Logger logger = LoggerFactory.getLogger(IoTDBConfig.class);
  private static final String MULTI_DIR_STRATEGY_PREFIX =
      "org.apache.iotdb.db.conf.directories.strategy.";
  private static final String DEFAULT_MULTI_DIR_STRATEGY = "MaxDiskUsableSpaceFirstStrategy";

  private static final String STORAGE_GROUP_MATCHER = "([a-zA-Z0-9`_.\\-\\u2E80-\\u9FFF]+)";
  public static final Pattern STORAGE_GROUP_PATTERN = Pattern.compile(STORAGE_GROUP_MATCHER);

  // e.g., a31+/$%#&[]{}3e4, "a.b", 'a.b'
  private static final String NODE_NAME_MATCHER = "([^\n\t]+)";

  // e.g.,  .s1
  private static final String PARTIAL_NODE_MATCHER = "[" + PATH_SEPARATOR + "]" + NODE_NAME_MATCHER;

  private static final String NODE_MATCHER =
      "([" + PATH_SEPARATOR + "])?" + NODE_NAME_MATCHER + "(" + PARTIAL_NODE_MATCHER + ")*";

  public static final Pattern NODE_PATTERN = Pattern.compile(NODE_MATCHER);

  /** Shutdown system or set it to read-only mode when unrecoverable error occurs. */
  private boolean allowReadOnlyWhenErrorsOccur = true;

  /** Status of current system. */
  private volatile NodeStatus status = NodeStatus.Running;

  /** whether to enable the mqtt service. */
  private boolean enableMQTTService = false;

  /** the mqtt service binding host. */
  private String mqttHost = "0.0.0.0";

  /** the mqtt service binding port. */
  private int mqttPort = 1883;

  /** the handler pool size for handing the mqtt messages. */
  private int mqttHandlerPoolSize = 1;

  /** the mqtt message payload formatter. */
  private String mqttPayloadFormatter = "json";

  /** max mqtt message size. Unit: byte */
  private int mqttMaxMessageSize = 1048576;

  /** Rpc binding address. */
  private String rpcAddress = "0.0.0.0";

  /** whether to use thrift compression. */
  private boolean rpcThriftCompressionEnable = false;

  /** whether to use Snappy compression before sending data through the network */
  private boolean rpcAdvancedCompressionEnable = false;

  /** Port which the JDBC server listens to. */
  private int rpcPort = 6667;

  /** Port which the influxdb protocol server listens to. */
  private int influxDBRpcPort = 8086;

  /** Rpc Selector thread num */
  private int rpcSelectorThreadNum = 1;

  /** Min concurrent client number */
  private int rpcMinConcurrentClientNum = Runtime.getRuntime().availableProcessors();

  /** Max concurrent client number */
  private int rpcMaxConcurrentClientNum = 65535;

  /** Memory allocated for the write process */
  private long allocateMemoryForWrite = Runtime.getRuntime().maxMemory() * 4 / 10;

  /** Memory allocated for the read process */
  private long allocateMemoryForRead = Runtime.getRuntime().maxMemory() * 3 / 10;

  /** Memory allocated for the mtree */
  private long allocateMemoryForSchema = Runtime.getRuntime().maxMemory() / 10;

  private volatile int maxQueryDeduplicatedPathNum = 1000;

  /** Ratio of memory allocated for buffered arrays */
  private double bufferedArraysMemoryProportion = 0.6;

  /** Flush proportion for system */
  private double flushProportion = 0.4;

  /** Reject proportion for system */
  private double rejectProportion = 0.8;

  /** If storage group increased more than this threshold, report to system. Unit: byte */
  private long storageGroupSizeReportThreshold = 16 * 1024 * 1024L;

  /** When inserting rejected, waiting period to check system again. Unit: millisecond */
  private int checkPeriodWhenInsertBlocked = 50;

  /** When inserting rejected exceeds this, throw an exception. Unit: millisecond */
  private int maxWaitingTimeWhenInsertBlockedInMs = 10000;

  /** this variable set timestamp precision as millisecond, microsecond or nanosecond */
  private String timestampPrecision = "ms";

  // region Write Ahead Log Configuration
  /** Write mode of wal */
  private volatile WALMode walMode = WALMode.ASYNC;

  /** WAL directories */
  private String[] walDirs = {
    IoTDBConstant.DEFAULT_BASE_DIR + File.separator + IoTDBConstant.WAL_FOLDER_NAME
  };

  /** Max number of wal nodes, each node corresponds to one wal directory */
  private int maxWalNodesNum = 0;

  /** Duration a wal flush operation will wait before calling fsync. Unit: millisecond */
  private volatile long fsyncWalDelayInMs = 3;

  /** Buffer size of each wal node. Unit: byte */
  private int walBufferSize = 16 * 1024 * 1024;

  /** Buffer entry size of each wal buffer. Unit: byte */
  private int walBufferEntrySize = 16 * 1024;

  /** Blocking queue capacity of each wal buffer */
  private int walBufferQueueCapacity = 50;

  /** Size threshold of each wal file. Unit: byte */
  private volatile long walFileSizeThresholdInByte = 10 * 1024 * 1024;

  /** Size threshold of each checkpoint file. Unit: byte */
  private volatile long checkpointFileSizeThresholdInByte = 3 * 1024 * 1024;

  /** Minimum ratio of effective information in wal files */
  private volatile double walMinEffectiveInfoRatio = 0.1;

  /**
   * MemTable size threshold for triggering MemTable snapshot in wal. When a memTable's size exceeds
   * this, wal can flush this memtable to disk, otherwise wal will snapshot this memtable in wal.
   * Unit: byte
   */
  private volatile long walMemTableSnapshotThreshold = 8 * 1024 * 1024;

  /** MemTable's max snapshot number in wal file */
  private volatile int maxWalMemTableSnapshotNum = 1;

  /** The period when outdated wal files are periodically deleted. Unit: millisecond */
  private volatile long deleteWalFilesPeriodInMs = 20 * 1000;
  // endregion

  /**
   * Size of log buffer for every MetaData operation. If the size of a MetaData operation plan is
   * larger than this parameter, then the MetaData operation plan will be rejected by SchemaRegion.
   * Unit: byte
   */
  private int mlogBufferSize = 1024 * 1024;

  /**
   * The cycle when metadata log is periodically forced to be written to disk(in milliseconds) If
   * set this parameter to 0 it means call channel.force(true) after every each operation
   */
  private long syncMlogPeriodInMs = 100;

  /**
   * The size of log buffer for every trigger management operation plan. If the size of a trigger
   * management operation plan is larger than this parameter, the trigger management operation plan
   * will be rejected by TriggerManager. Unit: byte
   */
  private int tlogBufferSize = 1024 * 1024;

  /** System directory, including version file for each storage group and metadata */
  private String systemDir =
      IoTDBConstant.DEFAULT_BASE_DIR + File.separator + IoTDBConstant.SYSTEM_FOLDER_NAME;

  /** Schema directory, including storage set of values. */
  private String schemaDir =
      IoTDBConstant.DEFAULT_BASE_DIR
          + File.separator
          + IoTDBConstant.SYSTEM_FOLDER_NAME
          + File.separator
          + IoTDBConstant.SCHEMA_FOLDER_NAME;

  /** Performance tracing directory, stores performance tracing files */
  private String tracingDir =
      IoTDBConstant.DEFAULT_BASE_DIR + File.separator + IoTDBConstant.TRACING_FOLDER_NAME;

  /** Query directory, stores temporary files of query */
  private String queryDir =
      IoTDBConstant.DEFAULT_BASE_DIR + File.separator + IoTDBConstant.QUERY_FOLDER_NAME;

  /** External lib directory, stores user-uploaded JAR files */
  private String extDir = IoTDBConstant.EXT_FOLDER_NAME;

  /** External lib directory for UDF, stores user-uploaded JAR files */
  private String udfDir =
      IoTDBConstant.EXT_FOLDER_NAME + File.separator + IoTDBConstant.UDF_FOLDER_NAME;

  /** External temporary lib directory for storing downloaded JAR files */
  private String temporaryLibDir =
      IoTDBConstant.EXT_FOLDER_NAME + File.separator + IoTDBConstant.TMP_FOLDER_NAME;

  /** External lib directory for trigger, stores user-uploaded JAR files */
  private String triggerDir =
      IoTDBConstant.EXT_FOLDER_NAME + File.separator + IoTDBConstant.TRIGGER_FOLDER_NAME;

  /** External lib directory for ext Pipe plugins, stores user-defined JAR files */
  private String extPipeDir =
      IoTDBConstant.EXT_FOLDER_NAME + File.separator + IoTDBConstant.EXT_PIPE_FOLDER_NAME;

  /** External lib directory for MQTT, stores user-uploaded JAR files */
  private String mqttDir =
      IoTDBConstant.EXT_FOLDER_NAME + File.separator + IoTDBConstant.MQTT_FOLDER_NAME;

  /** External lib directory for properties loader, stores user-uploaded JAR files */
  private String externalPropertiesLoaderDir =
      IoTDBConstant.EXT_FOLDER_NAME
          + File.separator
          + IoTDBConstant.EXT_PROPERTIES_LOADER_FOLDER_NAME;

  /** External lib directory for limiter, stores user uploaded JAR files */
  private String externalLimiterDir =
      IoTDBConstant.EXT_FOLDER_NAME + File.separator + IoTDBConstant.EXT_LIMITER;

  /** Data directories. It can be settled as dataDirs = {"data1", "data2", "data3"}; */
  private String[] dataDirs = {
    IoTDBConstant.DEFAULT_BASE_DIR + File.separator + IoTDBConstant.DATA_FOLDER_NAME
  };

  /** Strategy of multiple directories. */
  private String multiDirStrategyClassName = null;

  /** Consensus directory. */
  private String consensusDir = IoTDBConstant.DEFAULT_BASE_DIR + File.separator + "consensus";

  private String dataRegionConsensusDir = consensusDir + File.separator + "data_region";

  private String schemaRegionConsensusDir = consensusDir + File.separator + "schema_region";

  /** Maximum MemTable number. Invalid when enableMemControl is true. */
  private int maxMemtableNumber = 0;

  /** The amount of data iterate each time in server */
  private int batchSize = 100000;

  /** How many threads can concurrently flush. When <= 0, use CPU core number. */
  private int concurrentFlushThread = Runtime.getRuntime().availableProcessors();

  /** How many threads can concurrently execute query statement. When <= 0, use CPU core number. */
  private int concurrentQueryThread = Runtime.getRuntime().availableProcessors();

  /** How many queries can be concurrently executed. When <= 0, use 1000. */
  private int maxAllowedConcurrentQueries = 1000;

  /**
   * How many threads can concurrently read data for raw data query. When <= 0, use CPU core number.
   */
  private int concurrentSubRawQueryThread = 8;

  /** Blocking queue size for read task in raw data query. */
  private int rawQueryBlockingQueueCapacity = 5;

  /** How many threads can concurrently evaluate windows. When <= 0, use CPU core number. */
  private int concurrentWindowEvaluationThread = Runtime.getRuntime().availableProcessors();

  /**
   * Max number of window evaluation tasks that can be pending for execution. When <= 0, the value
   * is 64 by default.
   */
  private int maxPendingWindowEvaluationTasks = 64;

  /** Is the write mem control for writing enable. */
  private boolean enableMemControl = true;

  /** Is the write ahead log enable. */
  private boolean enableIndex = false;

  /** How many threads can concurrently build index. When <= 0, use CPU core number. */
  private int concurrentIndexBuildThread = Runtime.getRuntime().availableProcessors();

  /**
   * the index framework adopts sliding window model to preprocess the original tv list in the
   * subsequence matching task.
   */
  private int defaultIndexWindowRange = 10;

  /** index directory. */
  private String indexRootFolder = "data" + File.separator + "index";

  /** When a unSequence TsFile's file size (in byte) exceed this, the TsFile is forced closed. */
  private long unSeqTsFileSize = 0L;

  /** When a sequence TsFile's file size (in byte) exceed this, the TsFile is forced closed. */
  private long seqTsFileSize = 0L;

  /** When a memTable's size (in byte) exceeds this, the memtable is flushed to disk. Unit: byte */
  private long memtableSizeThreshold = 1024 * 1024 * 1024L;

  /** Whether to timed flush sequence tsfiles' memtables. */
  private boolean enableTimedFlushSeqMemtable = false;

  /**
   * If a memTable's created time is older than current time minus this, the memtable will be
   * flushed to disk.(only check sequence tsfiles' memtables) Unit: ms
   */
  private long seqMemtableFlushInterval = 60 * 60 * 1000L;

  /** The interval to check whether sequence memtables need flushing. Unit: ms */
  private long seqMemtableFlushCheckInterval = 10 * 60 * 1000L;

  /** Whether to timed flush unsequence tsfiles' memtables. */
  private boolean enableTimedFlushUnseqMemtable = true;

  /**
   * If a memTable's created time is older than current time minus this, the memtable will be
   * flushed to disk.(only check unsequence tsfiles' memtables) Unit: ms
   */
  private long unseqMemtableFlushInterval = 60 * 60 * 1000L;

  /** The interval to check whether unsequence memtables need flushing. Unit: ms */
  private long unseqMemtableFlushCheckInterval = 10 * 60 * 1000L;

  /** When average series point number reaches this, flush the memtable to disk */
  private int avgSeriesPointNumberThreshold = 100000;

  /** Enable inner space compaction for sequence files */
  private boolean enableSeqSpaceCompaction = true;

  /** Enable inner space compaction for unsequence files */
  private boolean enableUnseqSpaceCompaction = true;

  /** Compact the unsequence files into the overlapped sequence files */
  private boolean enableCrossSpaceCompaction = true;

  /**
   * The strategy of inner space compaction task. There are just one inner space compaction strategy
   * SIZE_TIRED_COMPACTION:
   */
  private InnerSequenceCompactionSelector innerSequenceCompactionSelector =
      InnerSequenceCompactionSelector.SIZE_TIERED;

  private InnerSeqCompactionPerformer innerSeqCompactionPerformer =
      InnerSeqCompactionPerformer.READ_CHUNK;

  private InnerUnsequenceCompactionSelector innerUnsequenceCompactionSelector =
      InnerUnsequenceCompactionSelector.SIZE_TIERED;

  private InnerUnseqCompactionPerformer innerUnseqCompactionPerformer =
      InnerUnseqCompactionPerformer.READ_POINT;

  /**
   * The strategy of cross space compaction task. There are just one cross space compaction strategy
   * SIZE_TIRED_COMPACTION:
   */
  private CrossCompactionSelector crossCompactionSelector = CrossCompactionSelector.REWRITE;

  private CrossCompactionPerformer crossCompactionPerformer = CrossCompactionPerformer.READ_POINT;

  /**
   * The priority of compaction task execution. There are three priority strategy INNER_CROSS:
   * prioritize inner space compaction, reduce the number of files first CROSS INNER: prioritize
   * cross space compaction, eliminate the unsequence files first BALANCE: alternate two compaction
   * types
   */
  private CompactionPriority compactionPriority = CompactionPriority.BALANCE;

  /** The target tsfile size in compaction, 1 GB by default */
  private long targetCompactionFileSize = 1073741824L;

  /** The target chunk size in compaction. */
  private long targetChunkSize = 1048576L;

  /** The target chunk point num in compaction. */
  private long targetChunkPointNum = 100000L;

  /**
   * If the chunk size is lower than this threshold, it will be deserialized into points, default is
   * 1 KB
   */
  private long chunkSizeLowerBoundInCompaction = 1024L;

  /**
   * If the chunk point num is lower than this threshold, it will be deserialized into points,
   * default is 100
   */
  private long chunkPointNumLowerBoundInCompaction = 100;

  /**
   * If compaction thread cannot acquire the write lock within this timeout, the compaction task
   * will be abort.
   */
  private long compactionAcquireWriteLockTimeout = 60_000L;

  /** The max candidate file num in inner space compaction */
  private int maxInnerCompactionCandidateFileNum = 30;

  /** The max candidate file num in cross space compaction */
  private int maxCrossCompactionCandidateFileNum = 1000;

  /** The interval of compaction task schedulation in each virtual storage group. The unit is ms. */
  private long compactionScheduleIntervalInMs = 60_000L;

  /** The interval of compaction task submission from queue in CompactionTaskMananger */
  private long compactionSubmissionIntervalInMs = 60_000L;

  /**
   * The number of sub compaction threads to be set up to perform compaction. Currently only works
   * for nonAligned data in cross space compaction and unseq inner space compaction.
   */
  private int subCompactionTaskNum = 4;

  /** whether to cache meta data(ChunkMetaData and TsFileMetaData) or not. */
  private boolean metaDataCacheEnable = true;

  /** Memory allocated for bloomFilter cache in read process */
  private long allocateMemoryForBloomFilterCache = allocateMemoryForRead / 1001;

  /** Memory allocated for timeSeriesMetaData cache in read process */
  private long allocateMemoryForTimeSeriesMetaDataCache = allocateMemoryForRead * 200 / 1001;

  /** Memory allocated for chunk cache in read process */
  private long allocateMemoryForChunkCache = allocateMemoryForRead * 100 / 1001;

  /** Memory allocated for operators */
  private long allocateMemoryForCoordinator = allocateMemoryForRead * 50 / 1001;

  /** Memory allocated for operators */
  private long allocateMemoryForOperators = allocateMemoryForRead * 200 / 1001;

  /** Memory allocated for operators */
  private long allocateMemoryForDataExchange = allocateMemoryForRead * 200 / 1001;

  /** Memory allocated proportion for timeIndex */
  private long allocateMemoryForTimeIndex = allocateMemoryForRead * 200 / 1001;

  /**
   * If true, we will estimate each query's possible memory footprint before executing it and deny
   * it if its estimated memory exceeds current free memory
   */
  private boolean enableQueryMemoryEstimation = true;

  /** Whether to enable Last cache */
  private boolean lastCacheEnable = true;

  /** Set true to enable statistics monitor service, false to disable statistics service. */
  private boolean enableStatMonitor = false;

  /** Set true to enable writing monitor time series. */
  private boolean enableMonitorSeriesWrite = false;

  /** Cache size of {@code checkAndGetDataTypeCache} in {@link LocalSchemaProcessor}. */
  private int schemaRegionDeviceNodeCacheSize = 10000;

  /** Cache size of {@code checkAndGetDataTypeCache} in {@link LocalSchemaProcessor}. */
  private int mRemoteSchemaCacheSize = 100000;

  /** Is external sort enable. */
  private boolean enableExternalSort = true;

  /**
   * The threshold of items in external sort. If the number of chunks participating in sorting
   * exceeds this threshold, external sorting is enabled, otherwise memory sorting is used.
   */
  private int externalSortThreshold = 1000;

  /** White list for sync */
  private String ipWhiteList = "0.0.0.0/0";

  /** The maximum number of retries when the sender fails to synchronize files to the receiver. */
  private int maxNumberOfSyncFileRetry = 5;

  /**
   * Set the language version when loading file including error information, default value is "EN"
   */
  private String languageVersion = "EN";

  /** Examining period of cache file reader : 100 seconds. Unit: millisecond */
  private long cacheFileReaderClearPeriod = 100000;

  /** the max executing time of query in ms. Unit: millisecond */
  private long queryTimeoutThreshold = 60000;

  /** the max time to live of a session in ms. Unit: millisecond */
  private int sessionTimeoutThreshold = 0;

  /** Replace implementation class of JDBC service */
  private String rpcImplClassName = TSServiceImpl.class.getName();

  /** indicate whether current mode is mpp */
  private boolean mppMode = false;

  /** indicate whether current mode is cluster */
  private boolean isClusterMode = false;

  /**
   * the data node id for cluster mode, the default value -1 should be changed after join cluster
   */
  private int dataNodeId = -1;

  /** Replace implementation class of influxdb protocol service */
  private String influxdbImplClassName = InfluxDBServiceImpl.class.getName();

  /** whether use chunkBufferPool. */
  private boolean chunkBufferPoolEnable = false;

  /** Switch of watermark function */
  private boolean enableWatermark = false;

  /** Secret key for watermark */
  private String watermarkSecretKey = "IoTDB*2019@Beijing";

  /** Bit string of watermark */
  private String watermarkBitString = "100101110100";

  /** Watermark method and parameters */
  private String watermarkMethod = "GroupBasedLSBMethod(embed_row_cycle=2,embed_lsb_num=5)";

  /** Switch of creating schema automatically */
  private boolean enableAutoCreateSchema = true;

  /** register time series as which type when receiving boolean string "true" or "false" */
  private TSDataType booleanStringInferType = TSDataType.BOOLEAN;

  /** register time series as which type when receiving an integer string "67" */
  private TSDataType integerStringInferType = TSDataType.FLOAT;

  /**
   * register time series as which type when receiving an integer string and using float may lose
   * precision num > 2 ^ 24
   */
  private TSDataType longStringInferType = TSDataType.DOUBLE;

  /** register time series as which type when receiving a floating number string "6.7" */
  private TSDataType floatingStringInferType = TSDataType.FLOAT;

  /**
   * register time series as which type when receiving the Literal NaN. Values can be DOUBLE, FLOAT
   * or TEXT
   */
  private TSDataType nanStringInferType = TSDataType.DOUBLE;

  /** Storage group level when creating schema automatically is enabled */
  private int defaultStorageGroupLevel = 1;

  /** BOOLEAN encoding when creating schema automatically is enabled */
  private TSEncoding defaultBooleanEncoding = TSEncoding.RLE;

  /** INT32 encoding when creating schema automatically is enabled */
  private TSEncoding defaultInt32Encoding = TSEncoding.RLE;

  /** INT64 encoding when creating schema automatically is enabled */
  private TSEncoding defaultInt64Encoding = TSEncoding.RLE;

  /** FLOAT encoding when creating schema automatically is enabled */
  private TSEncoding defaultFloatEncoding = TSEncoding.GORILLA;

  /** DOUBLE encoding when creating schema automatically is enabled */
  private TSEncoding defaultDoubleEncoding = TSEncoding.GORILLA;

  /** TEXT encoding when creating schema automatically is enabled */
  private TSEncoding defaultTextEncoding = TSEncoding.PLAIN;

  /** How much memory (in byte) can be used by a single merge task. */
  private long crossCompactionMemoryBudget = (long) (Runtime.getRuntime().maxMemory() * 0.1);

  /** How many threads will be set up to perform upgrade tasks. */
  private int upgradeThreadNum = 1;

  /** How many threads will be set up to perform settle tasks. */
  private int settleThreadNum = 1;

  /**
   * If one merge file selection runs for more than this time, it will be ended and its current
   * selection will be used as final selection. When < 0, it means time is unbounded. Unit:
   * millisecond
   */
  private long crossCompactionFileSelectionTimeBudget = 30 * 1000L;

  /**
   * A global merge will be performed each such interval, that is, each storage group will be merged
   * (if proper merge candidates can be found). Unit: second.
   */
  private long mergeIntervalSec = 0L;

  /** The limit of compaction merge can reach per second */
  private int compactionWriteThroughputMbPerSec = 16;

  /**
   * How many thread will be set up to perform compaction, 10 by default. Set to 1 when less than or
   * equal to 0.
   */
  private int concurrentCompactionThread = 10;

  /*
   * How many thread will be set up to perform continuous queries. When <= 0, use max(1, CPU core number / 2).
   */
  private int continuousQueryThreadNum =
      Math.max(1, Runtime.getRuntime().availableProcessors() / 2);

  /*
   * Maximum number of continuous query tasks that can be pending for execution. When <= 0, the value is
   * 64 by default.
   */
  private int maxPendingContinuousQueryTasks = 64;

  /*
   * Minimum every interval to perform continuous query.
   * The every interval of continuous query instances should not be lower than this limit.
   */
  private long continuousQueryMinimumEveryInterval = 1000;

  /**
   * The size of log buffer for every CQ management operation plan. If the size of a CQ management
   * operation plan is larger than this parameter, the CQ management operation plan will be rejected
   * by CQManager. Unit: byte
   */
  private int cqlogBufferSize = 1024 * 1024;

  /**
   * The maximum number of rows can be processed in insert-tablet-plan when executing select-into
   * statements.
   */
  private int selectIntoInsertTabletPlanRowLimit = 10000;

  /**
   * When the insert plan column count reaches the specified threshold, which means that the plan is
   * relatively large. At this time, may be enabled multithreading. If the tablet is small, the time
   * of each insertion is short. If we enable multithreading, we also need to consider the switching
   * loss between threads, so we need to judge the size of the tablet.
   */
  private int insertMultiTabletEnableMultithreadingColumnThreshold = 10;

  /** Default TSfile storage is in local file system */
  private FSType tsFileStorageFs = FSType.LOCAL;

  /** Default core-site.xml file path is /etc/hadoop/conf/core-site.xml */
  private String coreSitePath = "/etc/hadoop/conf/core-site.xml";

  /** Default hdfs-site.xml file path is /etc/hadoop/conf/hdfs-site.xml */
  private String hdfsSitePath = "/etc/hadoop/conf/hdfs-site.xml";

  /** Default HDFS ip is localhost */
  private String hdfsIp = "localhost";

  /** Default HDFS port is 9000 */
  private String hdfsPort = "9000";

  /** Default DFS NameServices is hdfsnamespace */
  private String dfsNameServices = "hdfsnamespace";

  /** Default DFS HA name nodes are nn1 and nn2 */
  private String dfsHaNamenodes = "nn1,nn2";

  /** Default DFS HA automatic failover is enabled */
  private boolean dfsHaAutomaticFailoverEnabled = true;

  /**
   * Default DFS client failover proxy provider is
   * "org.apache.hadoop.hdfs.server.namenode.ha.ConfiguredFailoverProxyProvider"
   */
  private String dfsClientFailoverProxyProvider =
      "org.apache.hadoop.hdfs.server.namenode.ha.ConfiguredFailoverProxyProvider";

  /** whether use kerberos to authenticate hdfs */
  private boolean useKerberos = false;

  /** full path of kerberos keytab file */
  private String kerberosKeytabFilePath = "/path";

  /** kerberos principal */
  private String kerberosPrincipal = "your principal";

  /** the num of memtable in each storage group */
  private int concurrentWritingTimePartition = 1;

  /** the default fill interval in LinearFill and PreviousFill, -1 means infinite past time */
  private int defaultFillInterval = -1;

  /** The default value of primitive array size in array pool */
  private int primitiveArraySize = 32;

  /** whether enable data partition. If disabled, all data belongs to partition 0 */
  private boolean enablePartition = true;

  /**
   * Time range for partitioning data inside each storage group, the unit is second. Default time is
   * a day.
   */
  private long partitionInterval = 86400;

  /**
   * Level of TimeIndex, which records the start time and end time of TsFileResource. Currently,
   * DEVICE_TIME_INDEX and FILE_TIME_INDEX are supported, and could not be changed after first set.
   */
  private TimeIndexLevel timeIndexLevel = TimeIndexLevel.DEVICE_TIME_INDEX;

  // just for test
  // wait for 60 second by default.
  private int thriftServerAwaitTimeForStopService = 60;

  // max size for tag and attribute of one time series
  private int tagAttributeTotalSize = 700;

  // Interval num of tag and attribute records when force flushing to disk
  private int tagAttributeFlushInterval = 1000;

  // In one insert (one device, one timestamp, multiple measurements),
  // if enable partial insert, one measurement failure will not impact other measurements
  private boolean enablePartialInsert = true;

  /**
   * Used to estimate the memory usage of text fields in a UDF query. It is recommended to set this
   * value to be slightly larger than the average length of all text records.
   */
  private int udfInitialByteArrayLengthForMemoryControl = 48;

  /**
   * How much memory may be used in ONE UDF query (in MB).
   *
   * <p>The upper limit is 20% of allocated memory for read.
   *
   * <p>udfMemoryBudgetInMB = udfReaderMemoryBudgetInMB + udfTransformerMemoryBudgetInMB +
   * udfCollectorMemoryBudgetInMB
   */
  private float udfMemoryBudgetInMB = (float) Math.min(30.0f, 0.2 * allocateMemoryForRead);

  private float udfReaderMemoryBudgetInMB = (float) (1.0 / 3 * udfMemoryBudgetInMB);

  private float udfTransformerMemoryBudgetInMB = (float) (1.0 / 3 * udfMemoryBudgetInMB);

  private float udfCollectorMemoryBudgetInMB = (float) (1.0 / 3 * udfMemoryBudgetInMB);

  /** The cached record size (in MB) of each series in group by fill query */
  private float groupByFillCacheSizeInMB = (float) 1.0;

  // time in nanosecond precision when starting up
  private long startUpNanosecond = System.nanoTime();

  /** Unit: byte */
  private int thriftMaxFrameSize = 536870912;

  private int thriftDefaultBufferSize = RpcUtils.THRIFT_DEFAULT_BUF_CAPACITY;

  /** time interval in minute for calculating query frequency. Unit: minute */
  private int frequencyIntervalInMinute = 1;

  /** time cost(ms) threshold for slow query. Unit: millisecond */
  private long slowQueryThreshold = 5000;

  /**
   * whether enable the rpc service. This parameter has no a corresponding field in the
   * iotdb-datanode.properties
   */
  private boolean enableRpcService = true;

  /**
   * whether enable the influxdb rpc service. This parameter has no a corresponding field in the
   * iotdb-datanode.properties
   */
  private boolean enableInfluxDBRpcService = false;

  /** the size of ioTaskQueue */
  private int ioTaskQueueSizeForFlushing = 10;

  /** the number of data regions per user-defined storage group */
  private int dataRegionNum = 1;

  /** the interval to log recover progress of each vsg when starting iotdb */
  private long recoveryLogIntervalInMs = 5_000L;

  private boolean enableDiscardOutOfOrderData = false;

  /** the method to transform device path to device id, can be 'Plain' or 'SHA256' */
  private String deviceIDTransformationMethod = "Plain";

  /** whether to use id table. ATTENTION: id table is not compatible with alias */
  private boolean enableIDTable = false;

  /**
   * whether create mapping file of id table. This file can map device id in tsfile to device path
   */
  private boolean enableIDTableLogFile = false;

  /** whether to use persistent schema mode */
  private String schemaEngineMode = "Memory";

  /** the memory used for metadata cache when using persistent schema */
  private int cachedMNodeSizeInSchemaFileMode = -1;

  /** the minimum size (in bytes) of segment inside a schema file page */
  private short minimumSegmentInSchemaFile = 0;

  /** cache size for pages in one schema file */
  private int pageCacheSizeInSchemaFile = 1024;

  /** Internal address for data node */
  private String internalAddress = "127.0.0.1";

  /** Internal port for coordinator */
  private int internalPort = 9003;

  /** Internal port for dataRegion consensus protocol */
  private int dataRegionConsensusPort = 40010;

  /** Internal port for schemaRegion consensus protocol */
  private int schemaRegionConsensusPort = 50010;

  /** Ip and port of config nodes. */
  private List<TEndPoint> targetConfigNodeList =
      Collections.singletonList(new TEndPoint("127.0.0.1", 22277));

  /** The max time of data node waiting to join into the cluster */
  private long joinClusterTimeOutMs = TimeUnit.SECONDS.toMillis(5);

  /**
   * The consensus protocol class for data region. The Datanode should communicate with ConfigNode
   * on startup and set this variable so that the correct class name can be obtained later when the
   * data region consensus layer singleton is initialized
   */
  private String dataRegionConsensusProtocolClass = ConsensusFactory.RatisConsensus;

  /**
   * The consensus protocol class for schema region. The Datanode should communicate with ConfigNode
   * on startup and set this variable so that the correct class name can be obtained later when the
   * schema region consensus layer singleton is initialized
   */
  private String schemaRegionConsensusProtocolClass = ConsensusFactory.RatisConsensus;

  /**
   * The series partition executor class. The Datanode should communicate with ConfigNode on startup
   * and set this variable so that the correct class name can be obtained later when calculating the
   * series partition
   */
  private String seriesPartitionExecutorClass =
      "org.apache.iotdb.commons.partition.executor.hash.APHashExecutor";

  /** The number of series partitions in a storage group */
  private int seriesPartitionSlotNum = 10000;

  /** Port that mpp data exchange thrift service listen to. */
  private int mppDataExchangePort = 8777;

  /** Core pool size of mpp data exchange. */
  private int mppDataExchangeCorePoolSize = 10;

  /** Max pool size of mpp data exchange. */
  private int mppDataExchangeMaxPoolSize = 10;

  /** Thread keep alive time in ms of mpp data exchange. */
  private int mppDataExchangeKeepAliveTimeInMs = 1000;

  /** Thrift socket and connection timeout between data node and config node. */
  private int connectionTimeoutInMS = (int) TimeUnit.SECONDS.toMillis(20);

  /**
   * ClientManager will have so many selector threads (TAsyncClientManager) to distribute to its
   * clients.
   */
  private int selectorNumOfClientManager =
      Runtime.getRuntime().availableProcessors() / 4 > 0
          ? Runtime.getRuntime().availableProcessors() / 4
          : 1;

  /**
   * Cache size of partition cache in {@link
   * org.apache.iotdb.db.mpp.plan.analyze.ClusterPartitionFetcher}
   */
  private int partitionCacheSize = 1000;

  /** Cache size of user and role */
  private int authorCacheSize = 100;

  /** Cache expire time of user and role */
  private int authorCacheExpireTime = 30;

  /** Number of queues per forwarding trigger */
  private int triggerForwardMaxQueueNumber = 8;
  /** The length of one of the queues per forwarding trigger */
  private int triggerForwardMaxSizePerQueue = 2000;

  /** Trigger forwarding data size per batch */
  private int triggerForwardBatchSize = 50;

  /** Trigger HTTP forward pool size */
  private int triggerForwardHTTPPoolSize = 200;

  /** Trigger HTTP forward pool max connection for per route */
  private int triggerForwardHTTPPOOLMaxPerRoute = 20;

  /** Trigger MQTT forward pool size */
  private int triggerForwardMQTTPoolSize = 4;

  /** ThreadPool size for read operation in coordinator */
  private int coordinatorReadExecutorSize = 20;

  /** ThreadPool size for write operation in coordinator */
  private int coordinatorWriteExecutorSize = 50;

  /** Memory allocated for schemaRegion */
  private long allocateMemoryForSchemaRegion = allocateMemoryForSchema * 8 / 10;

  /** Memory allocated for SchemaCache */
  private long allocateMemoryForSchemaCache = allocateMemoryForSchema / 10;

  /** Memory allocated for PartitionCache */
  private long allocateMemoryForPartitionCache = 0;

  /** Memory allocated for LastCache */
  private long allocateMemoryForLastCache = allocateMemoryForSchema / 10;

  private String readConsistencyLevel = "strong";

  /** Maximum execution time of a DriverTask */
  /** Maximum execution time of a DriverTask */
  private int driverTaskExecutionTimeSliceInMs = 100;

  /** Maximum size of wal buffer used in MultiLeader consensus. Unit: byte */
  private long throttleThreshold = 50 * 1024 * 1024 * 1024L;

  IoTDBConfig() {}

  public float getUdfMemoryBudgetInMB() {
    return udfMemoryBudgetInMB;
  }

  public void setUdfMemoryBudgetInMB(float udfMemoryBudgetInMB) {
    this.udfMemoryBudgetInMB = udfMemoryBudgetInMB;
  }

  public float getGroupByFillCacheSizeInMB() {
    return groupByFillCacheSizeInMB;
  }

  public void setGroupByFillCacheSizeInMB(float groupByFillCacheSizeInMB) {
    this.groupByFillCacheSizeInMB = groupByFillCacheSizeInMB;
  }

  public float getUdfReaderMemoryBudgetInMB() {
    return udfReaderMemoryBudgetInMB;
  }

  public void setUdfReaderMemoryBudgetInMB(float udfReaderMemoryBudgetInMB) {
    this.udfReaderMemoryBudgetInMB = udfReaderMemoryBudgetInMB;
  }

  public float getUdfTransformerMemoryBudgetInMB() {
    return udfTransformerMemoryBudgetInMB;
  }

  public void setUdfTransformerMemoryBudgetInMB(float udfTransformerMemoryBudgetInMB) {
    this.udfTransformerMemoryBudgetInMB = udfTransformerMemoryBudgetInMB;
  }

  public float getUdfCollectorMemoryBudgetInMB() {
    return udfCollectorMemoryBudgetInMB;
  }

  public void setUdfCollectorMemoryBudgetInMB(float udfCollectorMemoryBudgetInMB) {
    this.udfCollectorMemoryBudgetInMB = udfCollectorMemoryBudgetInMB;
  }

  public int getUdfInitialByteArrayLengthForMemoryControl() {
    return udfInitialByteArrayLengthForMemoryControl;
  }

  public void setUdfInitialByteArrayLengthForMemoryControl(
      int udfInitialByteArrayLengthForMemoryControl) {
    this.udfInitialByteArrayLengthForMemoryControl = udfInitialByteArrayLengthForMemoryControl;
  }

  public int getConcurrentWritingTimePartition() {
    return concurrentWritingTimePartition;
  }

  public void setConcurrentWritingTimePartition(int concurrentWritingTimePartition) {
    this.concurrentWritingTimePartition = concurrentWritingTimePartition;
  }

  public int getDefaultFillInterval() {
    return defaultFillInterval;
  }

  public void setDefaultFillInterval(int defaultFillInterval) {
    this.defaultFillInterval = defaultFillInterval;
  }

  public boolean isEnablePartition() {
    return enablePartition;
  }

  public void setEnablePartition(boolean enablePartition) {
    this.enablePartition = enablePartition;
  }

  public long getPartitionInterval() {
    return partitionInterval;
  }

  public void setPartitionInterval(long partitionInterval) {
    this.partitionInterval = partitionInterval;
  }

  public TimeIndexLevel getTimeIndexLevel() {
    return timeIndexLevel;
  }

  public void setTimeIndexLevel(String timeIndexLevel) {
    this.timeIndexLevel = TimeIndexLevel.valueOf(timeIndexLevel);
  }

  void updatePath() {
    formulateFolders();
    confirmMultiDirStrategy();
  }

  /** if the folders are relative paths, add IOTDB_HOME as the path prefix */
  private void formulateFolders() {
    systemDir = addHomeDir(systemDir);
    schemaDir = addHomeDir(schemaDir);
    tracingDir = addHomeDir(tracingDir);
    consensusDir = addHomeDir(consensusDir);
    dataRegionConsensusDir = addHomeDir(dataRegionConsensusDir);
    schemaRegionConsensusDir = addHomeDir(schemaRegionConsensusDir);
    indexRootFolder = addHomeDir(indexRootFolder);
    extDir = addHomeDir(extDir);
    udfDir = addHomeDir(udfDir);
    temporaryLibDir = addHomeDir(temporaryLibDir);
    triggerDir = addHomeDir(triggerDir);
    mqttDir = addHomeDir(mqttDir);
    externalPropertiesLoaderDir = addHomeDir(externalPropertiesLoaderDir);
    externalLimiterDir = addHomeDir(externalLimiterDir);
    for (int i = 0; i < walDirs.length; i++) {
      walDirs[i] = addHomeDir(walDirs[i]);
    }
    extPipeDir = addHomeDir(extPipeDir);

    if (TSFileDescriptor.getInstance().getConfig().getTSFileStorageFs().equals(FSType.HDFS)) {
      String hdfsDir = getHdfsDir();
      queryDir = hdfsDir + File.separatorChar + queryDir;
      for (int i = 0; i < dataDirs.length; i++) {
        dataDirs[i] = hdfsDir + File.separatorChar + dataDirs[i];
      }
    } else {
      queryDir = addHomeDir(queryDir);
      for (int i = 0; i < dataDirs.length; i++) {
        dataDirs[i] = addHomeDir(dataDirs[i]);
      }
    }
  }

  void reloadDataDirs(String[] dataDirs) throws LoadConfigurationException {
    // format data directories
    if (TSFileDescriptor.getInstance().getConfig().getTSFileStorageFs().equals(FSType.HDFS)) {
      String hdfsDir = getHdfsDir();
      for (int i = 0; i < dataDirs.length; i++) {
        dataDirs[i] = hdfsDir + File.separatorChar + dataDirs[i];
      }
    } else {
      for (int i = 0; i < dataDirs.length; i++) {
        dataDirs[i] = addHomeDir(dataDirs[i]);
      }
    }
    // make sure old data directories not removed
    HashSet<String> newDirs = new HashSet<>(Arrays.asList(dataDirs));
    for (String oldDir : this.dataDirs) {
      if (!newDirs.contains(oldDir)) {
        String msg =
            String.format("%s is removed from data_dirs parameter, please add it back.", oldDir);
        logger.error(msg);
        throw new LoadConfigurationException(msg);
      }
    }
    this.dataDirs = dataDirs;
    DirectoryManager.getInstance().updateFileFolders();
  }

  private String addHomeDir(String dir) {
    String homeDir = System.getProperty(IoTDBConstant.IOTDB_HOME, null);
    if (!new File(dir).isAbsolute() && homeDir != null && homeDir.length() > 0) {
      if (!homeDir.endsWith(File.separator)) {
        dir = homeDir + File.separatorChar + dir;
      } else {
        dir = homeDir + dir;
      }
    }
    return dir;
  }

  void confirmMultiDirStrategy() {
    if (getMultiDirStrategyClassName() == null) {
      multiDirStrategyClassName = DEFAULT_MULTI_DIR_STRATEGY;
    }
    if (!getMultiDirStrategyClassName().contains(TsFileConstant.PATH_SEPARATOR)) {
      multiDirStrategyClassName = MULTI_DIR_STRATEGY_PREFIX + multiDirStrategyClassName;
    }

    try {
      Class.forName(multiDirStrategyClassName);
    } catch (ClassNotFoundException e) {
      logger.warn(
          "Cannot find given directory strategy {}, using the default value",
          getMultiDirStrategyClassName(),
          e);
      setMultiDirStrategyClassName(MULTI_DIR_STRATEGY_PREFIX + DEFAULT_MULTI_DIR_STRATEGY);
    }
  }

  private String getHdfsDir() {
    String[] hdfsIps = TSFileDescriptor.getInstance().getConfig().getHdfsIp();
    String hdfsDir = "hdfs://";
    if (hdfsIps.length > 1) {
      hdfsDir += TSFileDescriptor.getInstance().getConfig().getDfsNameServices();
    } else {
      hdfsDir += hdfsIps[0] + ":" + TSFileDescriptor.getInstance().getConfig().getHdfsPort();
    }
    return hdfsDir;
  }

  public String[] getDataDirs() {
    return dataDirs;
  }

  public void setDataDirs(String[] dataDirs) {
    this.dataDirs = dataDirs;
  }

  public String getRpcAddress() {
    return rpcAddress;
  }

  public void setRpcAddress(String rpcAddress) {
    this.rpcAddress = rpcAddress;
  }

  public int getRpcPort() {
    return rpcPort;
  }

  public void setRpcPort(int rpcPort) {
    this.rpcPort = rpcPort;
  }

  public int getInfluxDBRpcPort() {
    return influxDBRpcPort;
  }

  public void setInfluxDBRpcPort(int influxDBRpcPort) {
    this.influxDBRpcPort = influxDBRpcPort;
  }

  public String getTimestampPrecision() {
    return timestampPrecision;
  }

  public void setTimestampPrecision(String timestampPrecision) {
    if (!("ms".equals(timestampPrecision)
        || "us".equals(timestampPrecision)
        || "ns".equals(timestampPrecision))) {
      logger.error(
          "Wrong timestamp precision, please set as: ms, us or ns ! Current is: "
              + timestampPrecision);
      System.exit(-1);
    }
    this.timestampPrecision = timestampPrecision;
  }

  public boolean isEnableDiscardOutOfOrderData() {
    return enableDiscardOutOfOrderData;
  }

  public void setEnableDiscardOutOfOrderData(boolean enableDiscardOutOfOrderData) {
    this.enableDiscardOutOfOrderData = enableDiscardOutOfOrderData;
  }

  public String getSystemDir() {
    return systemDir;
  }

  void setSystemDir(String systemDir) {
    this.systemDir = systemDir;
  }

  public String getSchemaDir() {
    return schemaDir;
  }

  public void setSchemaDir(String schemaDir) {
    this.schemaDir = schemaDir;
  }

  public String getTracingDir() {
    return tracingDir;
  }

  void setTracingDir(String tracingDir) {
    this.tracingDir = tracingDir;
  }

  public String getQueryDir() {
    return queryDir;
  }

  void setQueryDir(String queryDir) {
    this.queryDir = queryDir;
  }

  public String getConsensusDir() {
    return consensusDir;
  }

  public void setConsensusDir(String consensusDir) {
    this.consensusDir = consensusDir;
    setDataRegionConsensusDir(consensusDir + File.separator + "data_region");
    setSchemaRegionConsensusDir(consensusDir + File.separator + "schema_region");
  }

  public String getDataRegionConsensusDir() {
    return dataRegionConsensusDir;
  }

  public void setDataRegionConsensusDir(String dataRegionConsensusDir) {
    this.dataRegionConsensusDir = dataRegionConsensusDir;
  }

  public String getSchemaRegionConsensusDir() {
    return schemaRegionConsensusDir;
  }

  public void setSchemaRegionConsensusDir(String schemaRegionConsensusDir) {
    this.schemaRegionConsensusDir = schemaRegionConsensusDir;
  }

  public String getExtDir() {
    return extDir;
  }

  public void setExtDir(String extDir) {
    this.extDir = extDir;
  }

  public String getUdfDir() {
    return udfDir;
  }

  public String getTemporaryLibDir() {
    return temporaryLibDir;
  }

  public void setUdfDir(String udfDir) {
    this.udfDir = udfDir;
  }

  public String getTriggerDir() {
    return triggerDir;
  }

  public void setTriggerDir(String triggerDir) {
    this.triggerDir = triggerDir;
  }

  public String getMqttDir() {
    return mqttDir;
  }

  public void setMqttDir(String mqttDir) {
    this.mqttDir = mqttDir;
  }

  public String getExternalPropertiesLoaderDir() {
    return externalPropertiesLoaderDir;
  }

  public void setExternalPropertiesLoaderDir(String externalPropertiesLoaderDir) {
    this.externalPropertiesLoaderDir = externalPropertiesLoaderDir;
  }

  public String getExternalLimiterDir() {
    return externalLimiterDir;
  }

  public void setExternalLimiterDir(String externalLimiterDir) {
    this.externalLimiterDir = externalLimiterDir;
  }

  public String getMultiDirStrategyClassName() {
    return multiDirStrategyClassName;
  }

  void setMultiDirStrategyClassName(String multiDirStrategyClassName) {
    this.multiDirStrategyClassName = multiDirStrategyClassName;
  }

  public int getBatchSize() {
    return batchSize;
  }

  void setBatchSize(int batchSize) {
    this.batchSize = batchSize;
  }

  public int getMaxMemtableNumber() {
    return maxMemtableNumber;
  }

  public void setMaxMemtableNumber(int maxMemtableNumber) {
    this.maxMemtableNumber = maxMemtableNumber;
  }

  public int getConcurrentFlushThread() {
    return concurrentFlushThread;
  }

  void setConcurrentFlushThread(int concurrentFlushThread) {
    this.concurrentFlushThread = concurrentFlushThread;
  }

  public int getConcurrentQueryThread() {
    return concurrentQueryThread;
  }

  public void setConcurrentQueryThread(int concurrentQueryThread) {
    this.concurrentQueryThread = concurrentQueryThread;
  }

  public int getMaxAllowedConcurrentQueries() {
    return maxAllowedConcurrentQueries;
  }

  public void setMaxAllowedConcurrentQueries(int maxAllowedConcurrentQueries) {
    this.maxAllowedConcurrentQueries = maxAllowedConcurrentQueries;
  }

  public int getConcurrentSubRawQueryThread() {
    return concurrentSubRawQueryThread;
  }

  void setConcurrentSubRawQueryThread(int concurrentSubRawQueryThread) {
    this.concurrentSubRawQueryThread = concurrentSubRawQueryThread;
  }

  public long getMaxBytesPerQuery() {
    return allocateMemoryForDataExchange / concurrentQueryThread;
  }

  public int getRawQueryBlockingQueueCapacity() {
    return rawQueryBlockingQueueCapacity;
  }

  public void setRawQueryBlockingQueueCapacity(int rawQueryBlockingQueueCapacity) {
    this.rawQueryBlockingQueueCapacity = rawQueryBlockingQueueCapacity;
  }

  public int getConcurrentWindowEvaluationThread() {
    return concurrentWindowEvaluationThread;
  }

  public void setConcurrentWindowEvaluationThread(int concurrentWindowEvaluationThread) {
    this.concurrentWindowEvaluationThread = concurrentWindowEvaluationThread;
  }

  public int getMaxPendingWindowEvaluationTasks() {
    return maxPendingWindowEvaluationTasks;
  }

  public void setMaxPendingWindowEvaluationTasks(int maxPendingWindowEvaluationTasks) {
    this.maxPendingWindowEvaluationTasks = maxPendingWindowEvaluationTasks;
  }

  public long getSeqTsFileSize() {
    return seqTsFileSize;
  }

  public void setSeqTsFileSize(long seqTsFileSize) {
    this.seqTsFileSize = seqTsFileSize;
  }

  public long getUnSeqTsFileSize() {
    return unSeqTsFileSize;
  }

  public void setUnSeqTsFileSize(long unSeqTsFileSize) {
    this.unSeqTsFileSize = unSeqTsFileSize;
  }

  public int getRpcSelectorThreadNum() {
    return rpcSelectorThreadNum;
  }

  public void setRpcSelectorThreadNum(int rpcSelectorThreadNum) {
    this.rpcSelectorThreadNum = rpcSelectorThreadNum;
  }

  public int getRpcMinConcurrentClientNum() {
    return rpcMinConcurrentClientNum;
  }

  public void setRpcMinConcurrentClientNum(int rpcMinConcurrentClientNum) {
    this.rpcMinConcurrentClientNum = rpcMinConcurrentClientNum;
  }

  public int getRpcMaxConcurrentClientNum() {
    return rpcMaxConcurrentClientNum;
  }

  void setRpcMaxConcurrentClientNum(int rpcMaxConcurrentClientNum) {
    this.rpcMaxConcurrentClientNum = rpcMaxConcurrentClientNum;
  }

  public int getSchemaRegionDeviceNodeCacheSize() {
    return schemaRegionDeviceNodeCacheSize;
  }

  void setSchemaRegionDeviceNodeCacheSize(int schemaRegionDeviceNodeCacheSize) {
    this.schemaRegionDeviceNodeCacheSize = schemaRegionDeviceNodeCacheSize;
  }

  public int getmRemoteSchemaCacheSize() {
    return mRemoteSchemaCacheSize;
  }

  public void setmRemoteSchemaCacheSize(int mRemoteSchemaCacheSize) {
    this.mRemoteSchemaCacheSize = mRemoteSchemaCacheSize;
  }

  public int getMaxNumberOfSyncFileRetry() {
    return maxNumberOfSyncFileRetry;
  }

  public void setMaxNumberOfSyncFileRetry(int maxNumberOfSyncFileRetry) {
    this.maxNumberOfSyncFileRetry = maxNumberOfSyncFileRetry;
  }

  String getLanguageVersion() {
    return languageVersion;
  }

  void setLanguageVersion(String languageVersion) {
    this.languageVersion = languageVersion;
  }

  public String getIoTDBVersion() {
    return IoTDBConstant.VERSION;
  }

  public String getIoTDBMajorVersion() {
    return IoTDBConstant.MAJOR_VERSION;
  }

  public String getIoTDBMajorVersion(String version) {
    return "UNKNOWN".equals(version)
        ? "UNKNOWN"
        : version.split("\\.")[0] + "." + version.split("\\.")[1];
  }

  public String getIpWhiteList() {
    return ipWhiteList;
  }

  public void setIpWhiteList(String ipWhiteList) {
    this.ipWhiteList = ipWhiteList;
  }

  public long getCacheFileReaderClearPeriod() {
    return cacheFileReaderClearPeriod;
  }

  public void setCacheFileReaderClearPeriod(long cacheFileReaderClearPeriod) {
    this.cacheFileReaderClearPeriod = cacheFileReaderClearPeriod;
  }

  public long getQueryTimeoutThreshold() {
    return queryTimeoutThreshold;
  }

  public void setQueryTimeoutThreshold(long queryTimeoutThreshold) {
    this.queryTimeoutThreshold = queryTimeoutThreshold;
  }

  public int getSessionTimeoutThreshold() {
    return sessionTimeoutThreshold;
  }

  public void setSessionTimeoutThreshold(int sessionTimeoutThreshold) {
    this.sessionTimeoutThreshold = sessionTimeoutThreshold;
  }

  boolean isAllowReadOnlyWhenErrorsOccur() {
    return allowReadOnlyWhenErrorsOccur;
  }

  void setAllowReadOnlyWhenErrorsOccur(boolean allowReadOnlyWhenErrorsOccur) {
    this.allowReadOnlyWhenErrorsOccur = allowReadOnlyWhenErrorsOccur;
  }

  public boolean isReadOnly() {
    return status == NodeStatus.ReadOnly
        || (status == NodeStatus.Error && allowReadOnlyWhenErrorsOccur);
  }

  public NodeStatus getNodeStatus() {
    return status;
  }

<<<<<<< HEAD
  public void setSystemStatus(NodeStatus newStatus) {
=======
  public void setNodeStatus(NodeStatus newStatus) {
>>>>>>> 37d6cfed
    if (newStatus == NodeStatus.ReadOnly) {
      logger.error(
          "Change system mode to read-only! Only query statements are permitted!",
          new RuntimeException("System mode is set to READ_ONLY"));
    } else if (newStatus == NodeStatus.Error) {
      if (allowReadOnlyWhenErrorsOccur) {
        logger.error(
            "Unrecoverable error occurs! Make system read-only when allow_read_only_when_errors_occur is true.",
            new RuntimeException("System mode is set to READ_ONLY"));
        newStatus = NodeStatus.ReadOnly;
      } else {
        logger.error(
            "Unrecoverable error occurs! Shutdown system directly when allow_read_only_when_errors_occur is false.",
            new RuntimeException("System mode is set to ERROR"));
        System.exit(-1);
      }
    } else {
      logger.info("Set system mode from {} to NORMAL.", status);
    }
    this.status = newStatus;
  }

  public String getRpcImplClassName() {
    return rpcImplClassName;
  }

  public String getInfluxDBImplClassName() {
    return influxdbImplClassName;
  }

  public void setRpcImplClassName(String rpcImplClassName) {
    this.rpcImplClassName = rpcImplClassName;
  }

  public WALMode getWalMode() {
    return walMode;
  }

  public void setWalMode(WALMode walMode) {
    this.walMode = walMode;
  }

  public String[] getWalDirs() {
    return walDirs;
  }

  public void setWalDirs(String[] walDirs) {
    this.walDirs = walDirs;
  }

  public int getMaxWalNodesNum() {
    return maxWalNodesNum;
  }

  void setMaxWalNodesNum(int maxWalNodesNum) {
    this.maxWalNodesNum = maxWalNodesNum;
  }

  public long getFsyncWalDelayInMs() {
    return fsyncWalDelayInMs;
  }

  void setFsyncWalDelayInMs(long fsyncWalDelayInMs) {
    this.fsyncWalDelayInMs = fsyncWalDelayInMs;
  }

  public int getWalBufferSize() {
    return walBufferSize;
  }

  public void setWalBufferSize(int walBufferSize) {
    this.walBufferSize = walBufferSize;
  }

  public int getWalBufferEntrySize() {
    return walBufferEntrySize;
  }

  void setWalBufferEntrySize(int walBufferEntrySize) {
    this.walBufferEntrySize = walBufferEntrySize;
  }

  public int getWalBufferQueueCapacity() {
    return walBufferQueueCapacity;
  }

  void setWalBufferQueueCapacity(int walBufferQueueCapacity) {
    this.walBufferQueueCapacity = walBufferQueueCapacity;
  }

  public long getWalFileSizeThresholdInByte() {
    return walFileSizeThresholdInByte;
  }

  void setWalFileSizeThresholdInByte(long walFileSizeThresholdInByte) {
    this.walFileSizeThresholdInByte = walFileSizeThresholdInByte;
  }

  public long getCheckpointFileSizeThresholdInByte() {
    return checkpointFileSizeThresholdInByte;
  }

  public void setCheckpointFileSizeThresholdInByte(long checkpointFileSizeThresholdInByte) {
    this.checkpointFileSizeThresholdInByte = checkpointFileSizeThresholdInByte;
  }

  public double getWalMinEffectiveInfoRatio() {
    return walMinEffectiveInfoRatio;
  }

  void setWalMinEffectiveInfoRatio(double walMinEffectiveInfoRatio) {
    this.walMinEffectiveInfoRatio = walMinEffectiveInfoRatio;
  }

  public long getWalMemTableSnapshotThreshold() {
    return walMemTableSnapshotThreshold;
  }

  void setWalMemTableSnapshotThreshold(long walMemTableSnapshotThreshold) {
    this.walMemTableSnapshotThreshold = walMemTableSnapshotThreshold;
  }

  public int getMaxWalMemTableSnapshotNum() {
    return maxWalMemTableSnapshotNum;
  }

  void setMaxWalMemTableSnapshotNum(int maxWalMemTableSnapshotNum) {
    this.maxWalMemTableSnapshotNum = maxWalMemTableSnapshotNum;
  }

  public long getDeleteWalFilesPeriodInMs() {
    return deleteWalFilesPeriodInMs;
  }

  void setDeleteWalFilesPeriodInMs(long deleteWalFilesPeriodInMs) {
    this.deleteWalFilesPeriodInMs = deleteWalFilesPeriodInMs;
  }

  public boolean isChunkBufferPoolEnable() {
    return chunkBufferPoolEnable;
  }

  void setChunkBufferPoolEnable(boolean chunkBufferPoolEnable) {
    this.chunkBufferPoolEnable = chunkBufferPoolEnable;
  }

  public long getCrossCompactionMemoryBudget() {
    return crossCompactionMemoryBudget;
  }

  public void setCrossCompactionMemoryBudget(long crossCompactionMemoryBudget) {
    this.crossCompactionMemoryBudget = crossCompactionMemoryBudget;
  }

  public long getMergeIntervalSec() {
    return mergeIntervalSec;
  }

  void setMergeIntervalSec(long mergeIntervalSec) {
    this.mergeIntervalSec = mergeIntervalSec;
  }

  public double getBufferedArraysMemoryProportion() {
    return bufferedArraysMemoryProportion;
  }

  public void setBufferedArraysMemoryProportion(double bufferedArraysMemoryProportion) {
    this.bufferedArraysMemoryProportion = bufferedArraysMemoryProportion;
  }

  public double getFlushProportion() {
    return flushProportion;
  }

  public void setFlushProportion(double flushProportion) {
    this.flushProportion = flushProportion;
  }

  public double getRejectProportion() {
    return rejectProportion;
  }

  public void setRejectProportion(double rejectProportion) {
    this.rejectProportion = rejectProportion;
  }

  public long getStorageGroupSizeReportThreshold() {
    return storageGroupSizeReportThreshold;
  }

  public void setStorageGroupSizeReportThreshold(long storageGroupSizeReportThreshold) {
    this.storageGroupSizeReportThreshold = storageGroupSizeReportThreshold;
  }

  public long getAllocateMemoryForWrite() {
    return allocateMemoryForWrite;
  }

  public void setAllocateMemoryForWrite(long allocateMemoryForWrite) {
    this.allocateMemoryForWrite = allocateMemoryForWrite;
  }

  public long getAllocateMemoryForSchema() {
    return allocateMemoryForSchema;
  }

  public void setAllocateMemoryForSchema(long allocateMemoryForSchema) {
    this.allocateMemoryForSchema = allocateMemoryForSchema;
  }

  public long getAllocateMemoryForRead() {
    return allocateMemoryForRead;
  }

  void setAllocateMemoryForRead(long allocateMemoryForRead) {
    this.allocateMemoryForRead = allocateMemoryForRead;
  }

  public boolean isEnableExternalSort() {
    return enableExternalSort;
  }

  void setEnableExternalSort(boolean enableExternalSort) {
    this.enableExternalSort = enableExternalSort;
  }

  public int getExternalSortThreshold() {
    return externalSortThreshold;
  }

  void setExternalSortThreshold(int externalSortThreshold) {
    this.externalSortThreshold = externalSortThreshold;
  }

  public boolean isEnablePartialInsert() {
    return enablePartialInsert;
  }

  public void setEnablePartialInsert(boolean enablePartialInsert) {
    this.enablePartialInsert = enablePartialInsert;
  }

  public int getConcurrentCompactionThread() {
    return concurrentCompactionThread;
  }

  public void setConcurrentCompactionThread(int concurrentCompactionThread) {
    this.concurrentCompactionThread = concurrentCompactionThread;
  }

  public int getContinuousQueryThreadNum() {
    return continuousQueryThreadNum;
  }

  public void setContinuousQueryThreadNum(int continuousQueryThreadNum) {
    this.continuousQueryThreadNum = continuousQueryThreadNum;
  }

  public int getMaxPendingContinuousQueryTasks() {
    return maxPendingContinuousQueryTasks;
  }

  public void setMaxPendingContinuousQueryTasks(int maxPendingContinuousQueryTasks) {
    this.maxPendingContinuousQueryTasks = maxPendingContinuousQueryTasks;
  }

  public long getContinuousQueryMinimumEveryInterval() {
    return continuousQueryMinimumEveryInterval;
  }

  public void setContinuousQueryMinimumEveryInterval(long minimumEveryInterval) {
    this.continuousQueryMinimumEveryInterval = minimumEveryInterval;
  }

  public int getCqlogBufferSize() {
    return cqlogBufferSize;
  }

  public void setCqlogBufferSize(int cqlogBufferSize) {
    this.cqlogBufferSize = cqlogBufferSize;
  }

  public void setSelectIntoInsertTabletPlanRowLimit(int selectIntoInsertTabletPlanRowLimit) {
    this.selectIntoInsertTabletPlanRowLimit = selectIntoInsertTabletPlanRowLimit;
  }

  public int getSelectIntoInsertTabletPlanRowLimit() {
    return selectIntoInsertTabletPlanRowLimit;
  }

  public int getInsertMultiTabletEnableMultithreadingColumnThreshold() {
    return insertMultiTabletEnableMultithreadingColumnThreshold;
  }

  public void setInsertMultiTabletEnableMultithreadingColumnThreshold(
      int insertMultiTabletEnableMultithreadingColumnThreshold) {
    this.insertMultiTabletEnableMultithreadingColumnThreshold =
        insertMultiTabletEnableMultithreadingColumnThreshold;
  }

  public int getCompactionWriteThroughputMbPerSec() {
    return compactionWriteThroughputMbPerSec;
  }

  public void setCompactionWriteThroughputMbPerSec(int compactionWriteThroughputMbPerSec) {
    this.compactionWriteThroughputMbPerSec = compactionWriteThroughputMbPerSec;
  }

  public boolean isEnableMemControl() {
    return enableMemControl;
  }

  public void setEnableMemControl(boolean enableMemControl) {
    this.enableMemControl = enableMemControl;
  }

  public long getMemtableSizeThreshold() {
    return memtableSizeThreshold;
  }

  public void setMemtableSizeThreshold(long memtableSizeThreshold) {
    this.memtableSizeThreshold = memtableSizeThreshold;
  }

  public boolean isEnableTimedFlushSeqMemtable() {
    return enableTimedFlushSeqMemtable;
  }

  public void setEnableTimedFlushSeqMemtable(boolean enableTimedFlushSeqMemtable) {
    this.enableTimedFlushSeqMemtable = enableTimedFlushSeqMemtable;
  }

  public long getSeqMemtableFlushInterval() {
    return seqMemtableFlushInterval;
  }

  public void setSeqMemtableFlushInterval(long seqMemtableFlushInterval) {
    this.seqMemtableFlushInterval = seqMemtableFlushInterval;
  }

  public long getSeqMemtableFlushCheckInterval() {
    return seqMemtableFlushCheckInterval;
  }

  public void setSeqMemtableFlushCheckInterval(long seqMemtableFlushCheckInterval) {
    this.seqMemtableFlushCheckInterval = seqMemtableFlushCheckInterval;
  }

  public boolean isEnableTimedFlushUnseqMemtable() {
    return enableTimedFlushUnseqMemtable;
  }

  public void setEnableTimedFlushUnseqMemtable(boolean enableTimedFlushUnseqMemtable) {
    this.enableTimedFlushUnseqMemtable = enableTimedFlushUnseqMemtable;
  }

  public long getUnseqMemtableFlushInterval() {
    return unseqMemtableFlushInterval;
  }

  public void setUnseqMemtableFlushInterval(long unseqMemtableFlushInterval) {
    this.unseqMemtableFlushInterval = unseqMemtableFlushInterval;
  }

  public long getUnseqMemtableFlushCheckInterval() {
    return unseqMemtableFlushCheckInterval;
  }

  public void setUnseqMemtableFlushCheckInterval(long unseqMemtableFlushCheckInterval) {
    this.unseqMemtableFlushCheckInterval = unseqMemtableFlushCheckInterval;
  }

  public int getAvgSeriesPointNumberThreshold() {
    return avgSeriesPointNumberThreshold;
  }

  public void setAvgSeriesPointNumberThreshold(int avgSeriesPointNumberThreshold) {
    this.avgSeriesPointNumberThreshold = avgSeriesPointNumberThreshold;
  }

  public long getCrossCompactionFileSelectionTimeBudget() {
    return crossCompactionFileSelectionTimeBudget;
  }

  void setCrossCompactionFileSelectionTimeBudget(long crossCompactionFileSelectionTimeBudget) {
    this.crossCompactionFileSelectionTimeBudget = crossCompactionFileSelectionTimeBudget;
  }

  public boolean isRpcThriftCompressionEnable() {
    return rpcThriftCompressionEnable;
  }

  public void setRpcThriftCompressionEnable(boolean rpcThriftCompressionEnable) {
    this.rpcThriftCompressionEnable = rpcThriftCompressionEnable;
  }

  public boolean isMetaDataCacheEnable() {
    return metaDataCacheEnable;
  }

  public void setMetaDataCacheEnable(boolean metaDataCacheEnable) {
    this.metaDataCacheEnable = metaDataCacheEnable;
  }

  public long getAllocateMemoryForBloomFilterCache() {
    return allocateMemoryForBloomFilterCache;
  }

  public void setAllocateMemoryForBloomFilterCache(long allocateMemoryForBloomFilterCache) {
    this.allocateMemoryForBloomFilterCache = allocateMemoryForBloomFilterCache;
  }

  public long getAllocateMemoryForTimeSeriesMetaDataCache() {
    return allocateMemoryForTimeSeriesMetaDataCache;
  }

  public void setAllocateMemoryForTimeSeriesMetaDataCache(
      long allocateMemoryForTimeSeriesMetaDataCache) {
    this.allocateMemoryForTimeSeriesMetaDataCache = allocateMemoryForTimeSeriesMetaDataCache;
  }

  public long getAllocateMemoryForChunkCache() {
    return allocateMemoryForChunkCache;
  }

  public void setAllocateMemoryForChunkCache(long allocateMemoryForChunkCache) {
    this.allocateMemoryForChunkCache = allocateMemoryForChunkCache;
  }

  public long getAllocateMemoryForCoordinator() {
    return allocateMemoryForCoordinator;
  }

  public void setAllocateMemoryForCoordinator(long allocateMemoryForCoordinator) {
    this.allocateMemoryForCoordinator = allocateMemoryForCoordinator;
  }

  public long getAllocateMemoryForOperators() {
    return allocateMemoryForOperators;
  }

  public void setAllocateMemoryForOperators(long allocateMemoryForOperators) {
    this.allocateMemoryForOperators = allocateMemoryForOperators;
  }

  public long getAllocateMemoryForDataExchange() {
    return allocateMemoryForDataExchange;
  }

  public void setAllocateMemoryForDataExchange(long allocateMemoryForDataExchange) {
    this.allocateMemoryForDataExchange = allocateMemoryForDataExchange;
  }

  public long getAllocateMemoryForTimeIndex() {
    return allocateMemoryForTimeIndex;
  }

  public void setAllocateMemoryForTimeIndex(long allocateMemoryForTimeIndex) {
    this.allocateMemoryForTimeIndex = allocateMemoryForTimeIndex;
  }

  public boolean isEnableQueryMemoryEstimation() {
    return enableQueryMemoryEstimation;
  }

  public void setEnableQueryMemoryEstimation(boolean enableQueryMemoryEstimation) {
    this.enableQueryMemoryEstimation = enableQueryMemoryEstimation;
  }

  public boolean isLastCacheEnabled() {
    return lastCacheEnable;
  }

  public void setEnableLastCache(boolean lastCacheEnable) {
    this.lastCacheEnable = lastCacheEnable;
  }

  public boolean isEnableWatermark() {
    return enableWatermark;
  }

  public void setEnableWatermark(boolean enableWatermark) {
    this.enableWatermark = enableWatermark;
  }

  public String getWatermarkSecretKey() {
    return watermarkSecretKey;
  }

  public void setWatermarkSecretKey(String watermarkSecretKey) {
    this.watermarkSecretKey = watermarkSecretKey;
  }

  public String getWatermarkBitString() {
    return watermarkBitString;
  }

  public void setWatermarkBitString(String watermarkBitString) {
    this.watermarkBitString = watermarkBitString;
  }

  String getWatermarkMethod() {
    return this.watermarkMethod;
  }

  public void setWatermarkMethod(String watermarkMethod) {
    this.watermarkMethod = watermarkMethod;
  }

  public String getWatermarkMethodName() {
    return watermarkMethod.split("\\(")[0];
  }

  public int getWatermarkParamMarkRate() {
    return Integer.parseInt(getWatermarkParamValue("embed_row_cycle", "5"));
  }

  public int getWatermarkParamMaxRightBit() {
    return Integer.parseInt(getWatermarkParamValue("embed_lsb_num", "5"));
  }

  private String getWatermarkParamValue(String key, String defaultValue) {
    String res = getWatermarkParamValue(key);
    if (res != null) {
      return res;
    }
    return defaultValue;
  }

  private String getWatermarkParamValue(String key) {
    String pattern = key + "=(\\w*)";
    Pattern r = Pattern.compile(pattern);
    Matcher m = r.matcher(watermarkMethod);
    if (m.find() && m.groupCount() > 0) {
      return m.group(1);
    }
    return null;
  }

  public boolean isAutoCreateSchemaEnabled() {
    return enableAutoCreateSchema;
  }

  public void setAutoCreateSchemaEnabled(boolean enableAutoCreateSchema) {
    this.enableAutoCreateSchema = enableAutoCreateSchema;
  }

  public TSDataType getBooleanStringInferType() {
    return booleanStringInferType;
  }

  public void setBooleanStringInferType(TSDataType booleanStringInferType) {
    this.booleanStringInferType = booleanStringInferType;
  }

  public TSDataType getIntegerStringInferType() {
    return integerStringInferType;
  }

  public void setIntegerStringInferType(TSDataType integerStringInferType) {
    this.integerStringInferType = integerStringInferType;
  }

  public void setLongStringInferType(TSDataType longStringInferType) {
    this.longStringInferType = longStringInferType;
  }

  public TSDataType getLongStringInferType() {
    return longStringInferType;
  }

  public TSDataType getFloatingStringInferType() {
    return floatingStringInferType;
  }

  public void setFloatingStringInferType(TSDataType floatingNumberStringInferType) {
    this.floatingStringInferType = floatingNumberStringInferType;
  }

  public TSDataType getNanStringInferType() {
    return nanStringInferType;
  }

  public void setNanStringInferType(TSDataType nanStringInferType) {
    if (nanStringInferType != TSDataType.DOUBLE
        && nanStringInferType != TSDataType.FLOAT
        && nanStringInferType != TSDataType.TEXT) {
      throw new IllegalArgumentException(
          "Config Property nan_string_infer_type can only be FLOAT, DOUBLE or TEXT but is "
              + nanStringInferType);
    }
    this.nanStringInferType = nanStringInferType;
  }

  public int getDefaultStorageGroupLevel() {
    return defaultStorageGroupLevel;
  }

  void setDefaultStorageGroupLevel(int defaultStorageGroupLevel) {
    this.defaultStorageGroupLevel = defaultStorageGroupLevel;
  }

  public TSEncoding getDefaultBooleanEncoding() {
    return defaultBooleanEncoding;
  }

  public void setDefaultBooleanEncoding(TSEncoding defaultBooleanEncoding) {
    this.defaultBooleanEncoding = defaultBooleanEncoding;
  }

  void setDefaultBooleanEncoding(String defaultBooleanEncoding) {
    this.defaultBooleanEncoding = TSEncoding.valueOf(defaultBooleanEncoding);
  }

  public TSEncoding getDefaultInt32Encoding() {
    return defaultInt32Encoding;
  }

  public void setDefaultInt32Encoding(TSEncoding defaultInt32Encoding) {
    this.defaultInt32Encoding = defaultInt32Encoding;
  }

  void setDefaultInt32Encoding(String defaultInt32Encoding) {
    this.defaultInt32Encoding = TSEncoding.valueOf(defaultInt32Encoding);
  }

  public TSEncoding getDefaultInt64Encoding() {
    return defaultInt64Encoding;
  }

  public void setDefaultInt64Encoding(TSEncoding defaultInt64Encoding) {
    this.defaultInt64Encoding = defaultInt64Encoding;
  }

  void setDefaultInt64Encoding(String defaultInt64Encoding) {
    this.defaultInt64Encoding = TSEncoding.valueOf(defaultInt64Encoding);
  }

  public TSEncoding getDefaultFloatEncoding() {
    return defaultFloatEncoding;
  }

  public void setDefaultFloatEncoding(TSEncoding defaultFloatEncoding) {
    this.defaultFloatEncoding = defaultFloatEncoding;
  }

  void setDefaultFloatEncoding(String defaultFloatEncoding) {
    this.defaultFloatEncoding = TSEncoding.valueOf(defaultFloatEncoding);
  }

  public TSEncoding getDefaultDoubleEncoding() {
    return defaultDoubleEncoding;
  }

  public void setDefaultDoubleEncoding(TSEncoding defaultDoubleEncoding) {
    this.defaultDoubleEncoding = defaultDoubleEncoding;
  }

  void setDefaultDoubleEncoding(String defaultDoubleEncoding) {
    this.defaultDoubleEncoding = TSEncoding.valueOf(defaultDoubleEncoding);
  }

  public TSEncoding getDefaultTextEncoding() {
    return defaultTextEncoding;
  }

  public void setDefaultTextEncoding(TSEncoding defaultTextEncoding) {
    this.defaultTextEncoding = defaultTextEncoding;
  }

  void setDefaultTextEncoding(String defaultTextEncoding) {
    this.defaultTextEncoding = TSEncoding.valueOf(defaultTextEncoding);
  }

  FSType getTsFileStorageFs() {
    return tsFileStorageFs;
  }

  void setTsFileStorageFs(String tsFileStorageFs) {
    this.tsFileStorageFs = FSType.valueOf(tsFileStorageFs);
  }

  String getCoreSitePath() {
    return coreSitePath;
  }

  void setCoreSitePath(String coreSitePath) {
    this.coreSitePath = coreSitePath;
  }

  String getHdfsSitePath() {
    return hdfsSitePath;
  }

  void setHdfsSitePath(String hdfsSitePath) {
    this.hdfsSitePath = hdfsSitePath;
  }

  public String[] getHdfsIp() {
    return hdfsIp.split(",");
  }

  String getRawHDFSIp() {
    return hdfsIp;
  }

  void setHdfsIp(String[] hdfsIp) {
    this.hdfsIp = String.join(",", hdfsIp);
  }

  String getHdfsPort() {
    return hdfsPort;
  }

  void setHdfsPort(String hdfsPort) {
    this.hdfsPort = hdfsPort;
  }

  public int getUpgradeThreadNum() {
    return upgradeThreadNum;
  }

  public int getSettleThreadNum() {
    return settleThreadNum;
  }

  void setUpgradeThreadNum(int upgradeThreadNum) {
    this.upgradeThreadNum = upgradeThreadNum;
  }

  String getDfsNameServices() {
    return dfsNameServices;
  }

  void setDfsNameServices(String dfsNameServices) {
    this.dfsNameServices = dfsNameServices;
  }

  public String[] getDfsHaNamenodes() {
    return dfsHaNamenodes.split(",");
  }

  String getRawDfsHaNamenodes() {
    return dfsHaNamenodes;
  }

  void setDfsHaNamenodes(String[] dfsHaNamenodes) {
    this.dfsHaNamenodes = String.join(",", dfsHaNamenodes);
  }

  boolean isDfsHaAutomaticFailoverEnabled() {
    return dfsHaAutomaticFailoverEnabled;
  }

  void setDfsHaAutomaticFailoverEnabled(boolean dfsHaAutomaticFailoverEnabled) {
    this.dfsHaAutomaticFailoverEnabled = dfsHaAutomaticFailoverEnabled;
  }

  String getDfsClientFailoverProxyProvider() {
    return dfsClientFailoverProxyProvider;
  }

  void setDfsClientFailoverProxyProvider(String dfsClientFailoverProxyProvider) {
    this.dfsClientFailoverProxyProvider = dfsClientFailoverProxyProvider;
  }

  boolean isUseKerberos() {
    return useKerberos;
  }

  void setUseKerberos(boolean useKerberos) {
    this.useKerberos = useKerberos;
  }

  String getKerberosKeytabFilePath() {
    return kerberosKeytabFilePath;
  }

  void setKerberosKeytabFilePath(String kerberosKeytabFilePath) {
    this.kerberosKeytabFilePath = kerberosKeytabFilePath;
  }

  String getKerberosPrincipal() {
    return kerberosPrincipal;
  }

  void setKerberosPrincipal(String kerberosPrincipal) {
    this.kerberosPrincipal = kerberosPrincipal;
  }

  public int getThriftServerAwaitTimeForStopService() {
    return thriftServerAwaitTimeForStopService;
  }

  public void setThriftServerAwaitTimeForStopService(int thriftServerAwaitTimeForStopService) {
    this.thriftServerAwaitTimeForStopService = thriftServerAwaitTimeForStopService;
  }

  public boolean isEnableMQTTService() {
    return enableMQTTService;
  }

  public void setEnableMQTTService(boolean enableMQTTService) {
    this.enableMQTTService = enableMQTTService;
  }

  public String getMqttHost() {
    return mqttHost;
  }

  public void setMqttHost(String mqttHost) {
    this.mqttHost = mqttHost;
  }

  public int getMqttPort() {
    return mqttPort;
  }

  public void setMqttPort(int mqttPort) {
    this.mqttPort = mqttPort;
  }

  public int getMqttHandlerPoolSize() {
    return mqttHandlerPoolSize;
  }

  public void setMqttHandlerPoolSize(int mqttHandlerPoolSize) {
    this.mqttHandlerPoolSize = mqttHandlerPoolSize;
  }

  public String getMqttPayloadFormatter() {
    return mqttPayloadFormatter;
  }

  public void setMqttPayloadFormatter(String mqttPayloadFormatter) {
    this.mqttPayloadFormatter = mqttPayloadFormatter;
  }

  public int getMqttMaxMessageSize() {
    return mqttMaxMessageSize;
  }

  public void setMqttMaxMessageSize(int mqttMaxMessageSize) {
    this.mqttMaxMessageSize = mqttMaxMessageSize;
  }

  public int getTagAttributeTotalSize() {
    return tagAttributeTotalSize;
  }

  public void setTagAttributeTotalSize(int tagAttributeTotalSize) {
    this.tagAttributeTotalSize = tagAttributeTotalSize;
  }

  public int getTagAttributeFlushInterval() {
    return tagAttributeFlushInterval;
  }

  public void setTagAttributeFlushInterval(int tagAttributeFlushInterval) {
    this.tagAttributeFlushInterval = tagAttributeFlushInterval;
  }

  public int getPrimitiveArraySize() {
    return primitiveArraySize;
  }

  public void setPrimitiveArraySize(int primitiveArraySize) {
    this.primitiveArraySize = primitiveArraySize;
  }

  public long getStartUpNanosecond() {
    return startUpNanosecond;
  }

  public int getThriftMaxFrameSize() {
    return thriftMaxFrameSize;
  }

  public void setThriftMaxFrameSize(int thriftMaxFrameSize) {
    this.thriftMaxFrameSize = thriftMaxFrameSize;
    RpcTransportFactory.setThriftMaxFrameSize(this.thriftMaxFrameSize);
  }

  public int getThriftDefaultBufferSize() {
    return thriftDefaultBufferSize;
  }

  public void setThriftDefaultBufferSize(int thriftDefaultBufferSize) {
    this.thriftDefaultBufferSize = thriftDefaultBufferSize;
    RpcTransportFactory.setDefaultBufferCapacity(this.thriftDefaultBufferSize);
  }

  public int getMaxQueryDeduplicatedPathNum() {
    return maxQueryDeduplicatedPathNum;
  }

  public void setMaxQueryDeduplicatedPathNum(int maxQueryDeduplicatedPathNum) {
    this.maxQueryDeduplicatedPathNum = maxQueryDeduplicatedPathNum;
  }

  public int getCheckPeriodWhenInsertBlocked() {
    return checkPeriodWhenInsertBlocked;
  }

  public void setCheckPeriodWhenInsertBlocked(int checkPeriodWhenInsertBlocked) {
    this.checkPeriodWhenInsertBlocked = checkPeriodWhenInsertBlocked;
  }

  public int getMaxWaitingTimeWhenInsertBlocked() {
    return maxWaitingTimeWhenInsertBlockedInMs;
  }

  public void setMaxWaitingTimeWhenInsertBlocked(int maxWaitingTimeWhenInsertBlocked) {
    this.maxWaitingTimeWhenInsertBlockedInMs = maxWaitingTimeWhenInsertBlocked;
  }

  public int getFrequencyIntervalInMinute() {
    return frequencyIntervalInMinute;
  }

  public void setFrequencyIntervalInMinute(int frequencyIntervalInMinute) {
    this.frequencyIntervalInMinute = frequencyIntervalInMinute;
  }

  public long getSlowQueryThreshold() {
    return slowQueryThreshold;
  }

  public void setSlowQueryThreshold(long slowQueryThreshold) {
    this.slowQueryThreshold = slowQueryThreshold;
  }

  public boolean isEnableIndex() {
    return enableIndex;
  }

  public void setEnableIndex(boolean enableIndex) {
    this.enableIndex = enableIndex;
  }

  void setConcurrentIndexBuildThread(int concurrentIndexBuildThread) {
    this.concurrentIndexBuildThread = concurrentIndexBuildThread;
  }

  public int getConcurrentIndexBuildThread() {
    return concurrentIndexBuildThread;
  }

  public String getIndexRootFolder() {
    return indexRootFolder;
  }

  public void setIndexRootFolder(String indexRootFolder) {
    this.indexRootFolder = indexRootFolder;
  }

  public int getDefaultIndexWindowRange() {
    return defaultIndexWindowRange;
  }

  public void setDefaultIndexWindowRange(int defaultIndexWindowRange) {
    this.defaultIndexWindowRange = defaultIndexWindowRange;
  }

  public int getDataRegionNum() {
    return dataRegionNum;
  }

  public void setDataRegionNum(int dataRegionNum) {
    this.dataRegionNum = dataRegionNum;
  }

  public long getRecoveryLogIntervalInMs() {
    return recoveryLogIntervalInMs;
  }

  public void setRecoveryLogIntervalInMs(long recoveryLogIntervalInMs) {
    this.recoveryLogIntervalInMs = recoveryLogIntervalInMs;
  }

  public boolean isRpcAdvancedCompressionEnable() {
    return rpcAdvancedCompressionEnable;
  }

  public void setRpcAdvancedCompressionEnable(boolean rpcAdvancedCompressionEnable) {
    this.rpcAdvancedCompressionEnable = rpcAdvancedCompressionEnable;
    RpcTransportFactory.setUseSnappy(this.rpcAdvancedCompressionEnable);
  }

  public int getMlogBufferSize() {
    return mlogBufferSize;
  }

  public void setMlogBufferSize(int mlogBufferSize) {
    this.mlogBufferSize = mlogBufferSize;
  }

  public long getSyncMlogPeriodInMs() {
    return syncMlogPeriodInMs;
  }

  public void setSyncMlogPeriodInMs(long syncMlogPeriodInMs) {
    this.syncMlogPeriodInMs = syncMlogPeriodInMs;
  }

  public int getTlogBufferSize() {
    return tlogBufferSize;
  }

  public void setTlogBufferSize(int tlogBufferSize) {
    this.tlogBufferSize = tlogBufferSize;
  }

  public boolean isEnableRpcService() {
    return enableRpcService;
  }

  public void setEnableRpcService(boolean enableRpcService) {
    this.enableRpcService = enableRpcService;
  }

  public boolean isEnableInfluxDBRpcService() {
    return enableInfluxDBRpcService;
  }

  public void setEnableInfluxDBRpcService(boolean enableInfluxDBRpcService) {
    this.enableInfluxDBRpcService = enableInfluxDBRpcService;
  }

  public int getIoTaskQueueSizeForFlushing() {
    return ioTaskQueueSizeForFlushing;
  }

  public void setIoTaskQueueSizeForFlushing(int ioTaskQueueSizeForFlushing) {
    this.ioTaskQueueSizeForFlushing = ioTaskQueueSizeForFlushing;
  }

  public boolean isEnableSeqSpaceCompaction() {
    return enableSeqSpaceCompaction;
  }

  public void setEnableSeqSpaceCompaction(boolean enableSeqSpaceCompaction) {
    this.enableSeqSpaceCompaction = enableSeqSpaceCompaction;
  }

  public boolean isEnableUnseqSpaceCompaction() {
    return enableUnseqSpaceCompaction;
  }

  public void setEnableUnseqSpaceCompaction(boolean enableUnseqSpaceCompaction) {
    this.enableUnseqSpaceCompaction = enableUnseqSpaceCompaction;
  }

  public boolean isEnableCrossSpaceCompaction() {
    return enableCrossSpaceCompaction;
  }

  public void setEnableCrossSpaceCompaction(boolean enableCrossSpaceCompaction) {
    this.enableCrossSpaceCompaction = enableCrossSpaceCompaction;
  }

  public InnerSequenceCompactionSelector getInnerSequenceCompactionSelector() {
    return innerSequenceCompactionSelector;
  }

  public void setInnerSequenceCompactionSelector(
      InnerSequenceCompactionSelector innerSequenceCompactionSelector) {
    this.innerSequenceCompactionSelector = innerSequenceCompactionSelector;
  }

  public InnerUnsequenceCompactionSelector getInnerUnsequenceCompactionSelector() {
    return innerUnsequenceCompactionSelector;
  }

  public void setInnerUnsequenceCompactionSelector(
      InnerUnsequenceCompactionSelector innerUnsequenceCompactionSelector) {
    this.innerUnsequenceCompactionSelector = innerUnsequenceCompactionSelector;
  }

  public InnerSeqCompactionPerformer getInnerSeqCompactionPerformer() {
    return innerSeqCompactionPerformer;
  }

  public void setInnerSeqCompactionPerformer(
      InnerSeqCompactionPerformer innerSeqCompactionPerformer) {
    this.innerSeqCompactionPerformer = innerSeqCompactionPerformer;
  }

  public InnerUnseqCompactionPerformer getInnerUnseqCompactionPerformer() {
    return innerUnseqCompactionPerformer;
  }

  public void setInnerUnseqCompactionPerformer(
      InnerUnseqCompactionPerformer innerUnseqCompactionPerformer) {
    this.innerUnseqCompactionPerformer = innerUnseqCompactionPerformer;
  }

  public CrossCompactionSelector getCrossCompactionSelector() {
    return crossCompactionSelector;
  }

  public void setCrossCompactionSelector(CrossCompactionSelector crossCompactionSelector) {
    this.crossCompactionSelector = crossCompactionSelector;
  }

  public CrossCompactionPerformer getCrossCompactionPerformer() {
    return crossCompactionPerformer;
  }

  public void setCrossCompactionPerformer(CrossCompactionPerformer crossCompactionPerformer) {
    this.crossCompactionPerformer = crossCompactionPerformer;
  }

  public CompactionPriority getCompactionPriority() {
    return compactionPriority;
  }

  public void setCompactionPriority(CompactionPriority compactionPriority) {
    this.compactionPriority = compactionPriority;
  }

  public long getTargetCompactionFileSize() {
    return targetCompactionFileSize;
  }

  public void setTargetCompactionFileSize(long targetCompactionFileSize) {
    this.targetCompactionFileSize = targetCompactionFileSize;
  }

  public long getTargetChunkSize() {
    return targetChunkSize;
  }

  public void setTargetChunkSize(long targetChunkSize) {
    this.targetChunkSize = targetChunkSize;
  }

  public long getChunkSizeLowerBoundInCompaction() {
    return chunkSizeLowerBoundInCompaction;
  }

  public void setChunkSizeLowerBoundInCompaction(long chunkSizeLowerBoundInCompaction) {
    this.chunkSizeLowerBoundInCompaction = chunkSizeLowerBoundInCompaction;
  }

  public long getTargetChunkPointNum() {
    return targetChunkPointNum;
  }

  public void setTargetChunkPointNum(long targetChunkPointNum) {
    this.targetChunkPointNum = targetChunkPointNum;
  }

  public long getChunkPointNumLowerBoundInCompaction() {
    return chunkPointNumLowerBoundInCompaction;
  }

  public void setChunkPointNumLowerBoundInCompaction(long chunkPointNumLowerBoundInCompaction) {
    this.chunkPointNumLowerBoundInCompaction = chunkPointNumLowerBoundInCompaction;
  }

  public long getCompactionAcquireWriteLockTimeout() {
    return compactionAcquireWriteLockTimeout;
  }

  public void setCompactionAcquireWriteLockTimeout(long compactionAcquireWriteLockTimeout) {
    this.compactionAcquireWriteLockTimeout = compactionAcquireWriteLockTimeout;
  }

  public long getCompactionScheduleIntervalInMs() {
    return compactionScheduleIntervalInMs;
  }

  public void setCompactionScheduleIntervalInMs(long compactionScheduleIntervalInMs) {
    this.compactionScheduleIntervalInMs = compactionScheduleIntervalInMs;
  }

  public int getMaxInnerCompactionCandidateFileNum() {
    return maxInnerCompactionCandidateFileNum;
  }

  public void setMaxInnerCompactionCandidateFileNum(int maxInnerCompactionCandidateFileNum) {
    this.maxInnerCompactionCandidateFileNum = maxInnerCompactionCandidateFileNum;
  }

  public int getMaxCrossCompactionCandidateFileNum() {
    return maxCrossCompactionCandidateFileNum;
  }

  public void setMaxCrossCompactionCandidateFileNum(int maxCrossCompactionCandidateFileNum) {
    this.maxCrossCompactionCandidateFileNum = maxCrossCompactionCandidateFileNum;
  }

  public long getCompactionSubmissionIntervalInMs() {
    return compactionSubmissionIntervalInMs;
  }

  public void setCompactionSubmissionIntervalInMs(long interval) {
    compactionSubmissionIntervalInMs = interval;
  }

  public int getSubCompactionTaskNum() {
    return subCompactionTaskNum;
  }

  public void setSubCompactionTaskNum(int subCompactionTaskNum) {
    this.subCompactionTaskNum = subCompactionTaskNum;
  }

  public String getDeviceIDTransformationMethod() {
    return deviceIDTransformationMethod;
  }

  public void setDeviceIDTransformationMethod(String deviceIDTransformationMethod) {
    this.deviceIDTransformationMethod = deviceIDTransformationMethod;
  }

  public boolean isEnableIDTable() {
    return enableIDTable;
  }

  public void setEnableIDTable(boolean enableIDTable) {
    this.enableIDTable = enableIDTable;
  }

  public boolean isEnableIDTableLogFile() {
    return enableIDTableLogFile;
  }

  public void setEnableIDTableLogFile(boolean enableIDTableLogFile) {
    this.enableIDTableLogFile = enableIDTableLogFile;
  }

  public String getSchemaEngineMode() {
    return schemaEngineMode;
  }

  public void setSchemaEngineMode(String schemaEngineMode) {
    this.schemaEngineMode = schemaEngineMode;
  }

  public int getCachedMNodeSizeInSchemaFileMode() {
    return cachedMNodeSizeInSchemaFileMode;
  }

  public void setCachedMNodeSizeInSchemaFileMode(int cachedMNodeSizeInSchemaFileMode) {
    this.cachedMNodeSizeInSchemaFileMode = cachedMNodeSizeInSchemaFileMode;
  }

  public short getMinimumSegmentInSchemaFile() {
    return minimumSegmentInSchemaFile;
  }

  public void setMinimumSegmentInSchemaFile(short minimumSegmentInSchemaFile) {
    this.minimumSegmentInSchemaFile = minimumSegmentInSchemaFile;
  }

  public int getPageCacheSizeInSchemaFile() {
    return pageCacheSizeInSchemaFile;
  }

  public void setPageCacheSizeInSchemaFile(int pageCacheSizeInSchemaFile) {
    this.pageCacheSizeInSchemaFile = pageCacheSizeInSchemaFile;
  }

  public String getInternalAddress() {
    return internalAddress;
  }

  public void setInternalAddress(String internalAddress) {
    this.internalAddress = internalAddress;
  }

  public int getInternalPort() {
    return internalPort;
  }

  public void setInternalPort(int internalPort) {
    this.internalPort = internalPort;
  }

  public int getDataRegionConsensusPort() {
    return dataRegionConsensusPort;
  }

  public void setDataRegionConsensusPort(int dataRegionConsensusPort) {
    this.dataRegionConsensusPort = dataRegionConsensusPort;
  }

  public int getSchemaRegionConsensusPort() {
    return schemaRegionConsensusPort;
  }

  public void setSchemaRegionConsensusPort(int schemaRegionConsensusPort) {
    this.schemaRegionConsensusPort = schemaRegionConsensusPort;
  }

  public List<TEndPoint> getTargetConfigNodeList() {
    return targetConfigNodeList;
  }

  public void setTargetConfigNodeList(List<TEndPoint> targetConfigNodeList) {
    this.targetConfigNodeList = targetConfigNodeList;
  }

  public long getJoinClusterTimeOutMs() {
    return joinClusterTimeOutMs;
  }

  public void setJoinClusterTimeOutMs(long joinClusterTimeOutMs) {
    this.joinClusterTimeOutMs = joinClusterTimeOutMs;
  }

  public String getDataRegionConsensusProtocolClass() {
    return dataRegionConsensusProtocolClass;
  }

  public void setDataRegionConsensusProtocolClass(String dataRegionConsensusProtocolClass) {
    this.dataRegionConsensusProtocolClass = dataRegionConsensusProtocolClass;
  }

  public String getSchemaRegionConsensusProtocolClass() {
    return schemaRegionConsensusProtocolClass;
  }

  public void setSchemaRegionConsensusProtocolClass(String schemaRegionConsensusProtocolClass) {
    this.schemaRegionConsensusProtocolClass = schemaRegionConsensusProtocolClass;
  }

  public String getSeriesPartitionExecutorClass() {
    return seriesPartitionExecutorClass;
  }

  public void setSeriesPartitionExecutorClass(String seriesPartitionExecutorClass) {
    this.seriesPartitionExecutorClass = seriesPartitionExecutorClass;
  }

  public int getSeriesPartitionSlotNum() {
    return seriesPartitionSlotNum;
  }

  public void setSeriesPartitionSlotNum(int seriesPartitionSlotNum) {
    this.seriesPartitionSlotNum = seriesPartitionSlotNum;
  }

  public int getMppDataExchangePort() {
    return mppDataExchangePort;
  }

  public void setMppDataExchangePort(int mppDataExchangePort) {
    this.mppDataExchangePort = mppDataExchangePort;
  }

  public int getMppDataExchangeCorePoolSize() {
    return mppDataExchangeCorePoolSize;
  }

  public void setMppDataExchangeCorePoolSize(int mppDataExchangeCorePoolSize) {
    this.mppDataExchangeCorePoolSize = mppDataExchangeCorePoolSize;
  }

  public int getMppDataExchangeMaxPoolSize() {
    return mppDataExchangeMaxPoolSize;
  }

  public void setMppDataExchangeMaxPoolSize(int mppDataExchangeMaxPoolSize) {
    this.mppDataExchangeMaxPoolSize = mppDataExchangeMaxPoolSize;
  }

  public int getMppDataExchangeKeepAliveTimeInMs() {
    return mppDataExchangeKeepAliveTimeInMs;
  }

  public void setMppDataExchangeKeepAliveTimeInMs(int mppDataExchangeKeepAliveTimeInMs) {
    this.mppDataExchangeKeepAliveTimeInMs = mppDataExchangeKeepAliveTimeInMs;
  }

  public int getConnectionTimeoutInMS() {
    return connectionTimeoutInMS;
  }

  public void setConnectionTimeoutInMS(int connectionTimeoutInMS) {
    this.connectionTimeoutInMS = connectionTimeoutInMS;
  }

  public int getSelectorNumOfClientManager() {
    return selectorNumOfClientManager;
  }

  public void setSelectorNumOfClientManager(int selectorNumOfClientManager) {
    this.selectorNumOfClientManager = selectorNumOfClientManager;
  }

  public boolean isMppMode() {
    return mppMode;
  }

  public void setMppMode(boolean mppMode) {
    this.mppMode = mppMode;
  }

  public boolean isClusterMode() {
    return isClusterMode;
  }

  public void setClusterMode(boolean isClusterMode) {
    this.isClusterMode = isClusterMode;
  }

  public int getDataNodeId() {
    return dataNodeId;
  }

  public void setDataNodeId(int dataNodeId) {
    this.dataNodeId = dataNodeId;
  }

  public int getPartitionCacheSize() {
    return partitionCacheSize;
  }

  public String getExtPipeDir() {
    return extPipeDir;
  }

  public void setExtPipeDir(String extPipeDir) {
    this.extPipeDir = extPipeDir;
  }

  public void setPartitionCacheSize(int partitionCacheSize) {
    this.partitionCacheSize = partitionCacheSize;
  }

  public int getAuthorCacheSize() {
    return authorCacheSize;
  }

  public void setAuthorCacheSize(int authorCacheSize) {
    this.authorCacheSize = authorCacheSize;
  }

  public int getAuthorCacheExpireTime() {
    return authorCacheExpireTime;
  }

  public void setAuthorCacheExpireTime(int authorCacheExpireTime) {
    this.authorCacheExpireTime = authorCacheExpireTime;
  }

  public int getTriggerForwardMaxQueueNumber() {
    return triggerForwardMaxQueueNumber;
  }

  public void setTriggerForwardMaxQueueNumber(int triggerForwardMaxQueueNumber) {
    this.triggerForwardMaxQueueNumber = triggerForwardMaxQueueNumber;
  }

  public int getTriggerForwardMaxSizePerQueue() {
    return triggerForwardMaxSizePerQueue;
  }

  public void setTriggerForwardMaxSizePerQueue(int triggerForwardMaxSizePerQueue) {
    this.triggerForwardMaxSizePerQueue = triggerForwardMaxSizePerQueue;
  }

  public int getTriggerForwardBatchSize() {
    return triggerForwardBatchSize;
  }

  public void setTriggerForwardBatchSize(int triggerForwardBatchSize) {
    this.triggerForwardBatchSize = triggerForwardBatchSize;
  }

  public int getTriggerForwardHTTPPoolSize() {
    return triggerForwardHTTPPoolSize;
  }

  public void setTriggerForwardHTTPPoolSize(int triggerForwardHTTPPoolSize) {
    this.triggerForwardHTTPPoolSize = triggerForwardHTTPPoolSize;
  }

  public int getTriggerForwardHTTPPOOLMaxPerRoute() {
    return triggerForwardHTTPPOOLMaxPerRoute;
  }

  public void setTriggerForwardHTTPPOOLMaxPerRoute(int triggerForwardHTTPPOOLMaxPerRoute) {
    this.triggerForwardHTTPPOOLMaxPerRoute = triggerForwardHTTPPOOLMaxPerRoute;
  }

  public int getTriggerForwardMQTTPoolSize() {
    return triggerForwardMQTTPoolSize;
  }

  public void setTriggerForwardMQTTPoolSize(int triggerForwardMQTTPoolSize) {
    this.triggerForwardMQTTPoolSize = triggerForwardMQTTPoolSize;
  }

  public int getCoordinatorReadExecutorSize() {
    return coordinatorReadExecutorSize;
  }

  public void setCoordinatorReadExecutorSize(int coordinatorReadExecutorSize) {
    this.coordinatorReadExecutorSize = coordinatorReadExecutorSize;
  }

  public int getCoordinatorWriteExecutorSize() {
    return coordinatorWriteExecutorSize;
  }

  public void setCoordinatorWriteExecutorSize(int coordinatorWriteExecutorSize) {
    this.coordinatorWriteExecutorSize = coordinatorWriteExecutorSize;
  }

  public TEndPoint getAddressAndPort() {
    return new TEndPoint(rpcAddress, rpcPort);
  }

  public long getAllocateMemoryForSchemaRegion() {
    return allocateMemoryForSchemaRegion;
  }

  public void setAllocateMemoryForSchemaRegion(long allocateMemoryForSchemaRegion) {
    this.allocateMemoryForSchemaRegion = allocateMemoryForSchemaRegion;
  }

  public long getAllocateMemoryForSchemaCache() {
    return allocateMemoryForSchemaCache;
  }

  public void setAllocateMemoryForSchemaCache(long allocateMemoryForSchemaCache) {
    this.allocateMemoryForSchemaCache = allocateMemoryForSchemaCache;
  }

  public long getAllocateMemoryForPartitionCache() {
    return allocateMemoryForPartitionCache;
  }

  public void setAllocateMemoryForPartitionCache(long allocateMemoryForPartitionCache) {
    this.allocateMemoryForPartitionCache = allocateMemoryForPartitionCache;
  }

  public long getAllocateMemoryForLastCache() {
    return allocateMemoryForLastCache;
  }

  public void setAllocateMemoryForLastCache(long allocateMemoryForLastCache) {
    this.allocateMemoryForLastCache = allocateMemoryForLastCache;
  }

  public String getReadConsistencyLevel() {
    return readConsistencyLevel;
  }

  public void setReadConsistencyLevel(String readConsistencyLevel) {
    this.readConsistencyLevel = readConsistencyLevel;
  }

  public int getDriverTaskExecutionTimeSliceInMs() {
    return driverTaskExecutionTimeSliceInMs;
  }

  public void setDriverTaskExecutionTimeSliceInMs(int driverTaskExecutionTimeSliceInMs) {
    this.driverTaskExecutionTimeSliceInMs = driverTaskExecutionTimeSliceInMs;
  }

  public long getThrottleThreshold() {
    return throttleThreshold;
  }

  public void setThrottleThreshold(long throttleThreshold) {
    this.throttleThreshold = throttleThreshold;
  }

  public String getConfigMessage() {
    String configMessage = "";
    String configContent;
    String[] notShowArray = {
      "NODE_NAME_MATCHER",
      "PARTIAL_NODE_MATCHER",
      "STORAGE_GROUP_MATCHER",
      "STORAGE_GROUP_PATTERN",
      "NODE_MATCHER",
      "NODE_PATTERN"
    };
    List<String> notShowStrings = Arrays.asList(notShowArray);
    for (Field configField : IoTDBConfig.class.getDeclaredFields()) {
      try {
        String configFieldString = configField.getName();
        if (notShowStrings.contains(configFieldString)) {
          continue;
        }
        String configType = configField.getGenericType().getTypeName();
        if (configType.contains("java.lang.String[]")) {
          String[] configList = (String[]) configField.get(this);
          configContent = Arrays.asList(configList).toString();
        } else {
          configContent = configField.get(this).toString();
        }
        configMessage = configMessage + configField.getName() + "=" + configContent + "; ";
      } catch (Exception e) {
        e.printStackTrace();
      }
    }
    return configMessage;
  }
}<|MERGE_RESOLUTION|>--- conflicted
+++ resolved
@@ -1563,11 +1563,7 @@
     return status;
   }
 
-<<<<<<< HEAD
-  public void setSystemStatus(NodeStatus newStatus) {
-=======
   public void setNodeStatus(NodeStatus newStatus) {
->>>>>>> 37d6cfed
     if (newStatus == NodeStatus.ReadOnly) {
       logger.error(
           "Change system mode to read-only! Only query statements are permitted!",
