/*
 * Licensed to the Apache Software Foundation (ASF) under one
 * or more contributor license agreements.  See the NOTICE file
 * distributed with this work for additional information
 * regarding copyright ownership.  The ASF licenses this file
 * to you under the Apache License, Version 2.0 (the
 * "License"); you may not use this file except in compliance
 * with the License.  You may obtain a copy of the License at
 *
 *     http://www.apache.org/licenses/LICENSE-2.0
 *
 * Unless required by applicable law or agreed to in writing,
 * software distributed under the License is distributed on an
 * "AS IS" BASIS, WITHOUT WARRANTIES OR CONDITIONS OF ANY
 * KIND, either express or implied.  See the License for the
 * specific language governing permissions and limitations
 * under the License.
 */
package org.apache.iotdb.db.conf;

import static org.apache.iotdb.tsfile.common.constant.TsFileConstant.PATH_SEPARATOR;

import java.io.File;
import java.util.regex.Matcher;
import java.util.regex.Pattern;
import org.apache.iotdb.db.conf.directories.DirectoryManager;
import org.apache.iotdb.db.engine.merge.selector.MergeFileStrategy;
import org.apache.iotdb.db.engine.compaction.CompactionStrategy;
import org.apache.iotdb.db.exception.LoadConfigurationException;
import org.apache.iotdb.db.metadata.MManager;
import org.apache.iotdb.db.service.TSServiceImpl;
import org.apache.iotdb.tsfile.common.conf.TSFileDescriptor;
import org.apache.iotdb.tsfile.common.constant.TsFileConstant;
import org.apache.iotdb.tsfile.file.metadata.enums.TSDataType;
import org.apache.iotdb.tsfile.file.metadata.enums.TSEncoding;
import org.apache.iotdb.tsfile.fileSystem.FSType;
import org.slf4j.Logger;
import org.slf4j.LoggerFactory;

public class IoTDBConfig {

  /* Names of Watermark methods */
  public static final String WATERMARK_GROUPED_LSB = "GroupBasedLSBMethod";
  static final String CONFIG_NAME = "iotdb-engine.properties";
  private static final Logger logger = LoggerFactory.getLogger(IoTDBConfig.class);
  private static final String MULTI_DIR_STRATEGY_PREFIX =
      "org.apache.iotdb.db.conf.directories.strategy.";
  private static final String DEFAULT_MULTI_DIR_STRATEGY = "MaxDiskUsableSpaceFirstStrategy";

  // e.g., a31+/$%#&[]{}3e4
  private static final String ID_MATCHER = "([a-zA-Z0-9/@#$%&{}\\[\\]\\-+\\u2E80-\\u9FFF_]+)";

  private static final String STORAGE_GROUP_MATCHER = "([a-zA-Z0-9_.\\u2E80-\\u9FFF]+)";

  // e.g.,  .s1
  private static final String PARTIAL_NODE_MATCHER = "[" + PATH_SEPARATOR + "]" + ID_MATCHER;

  // for path like: root.sg1.d1."1.2.3", root.sg.d1."1.2.3"
  private static final String NODE_MATCHER =
      "[" + PATH_SEPARATOR + "]([\"])?" + ID_MATCHER + "(" + PARTIAL_NODE_MATCHER + ")*([\"])?";

  public static final Pattern STORAGE_GROUP_PATTERN = Pattern.compile(STORAGE_GROUP_MATCHER);

  /**
   * Port which the metrics service listens to.
   */
  private int metricsPort = 8181;

  private boolean enableMetricService = false;

  /**
   * whether to enable the mqtt service.
   */
  private boolean enableMQTTService = false;

  /**
   * the mqtt service binding host.
   */
  private String mqttHost = "0.0.0.0";

  /**
   * the mqtt service binding port.
   */
  private int mqttPort = 1883;

  /**
   * the handler pool size for handing the mqtt messages.
   */
  private int mqttHandlerPoolSize = 1;

  /**
   * the mqtt message payload formatter.
   */
  private String mqttPayloadFormatter = "json";

  /**
   * max mqtt message size
   */
  private int mqttMaxMessageSize = 1048576;


  /**
   * Rpc binding address.
   */
  private String rpcAddress = "0.0.0.0";

  /**
   * whether to use thrift compression.
   */
  private boolean rpcThriftCompressionEnable = false;

  /**
   * Port which the JDBC server listens to.
   */
  private int rpcPort = 6667;

  /**
   * Max concurrent client number
   */
  private int rpcMaxConcurrentClientNum = 65535;

  /**
   * Memory allocated for the write process
   */
  private long allocateMemoryForWrite = Runtime.getRuntime().maxMemory() * 4 / 10;

  /**
   * Memory allocated for the read process
   */
  private long allocateMemoryForRead = Runtime.getRuntime().maxMemory() * 3 / 10;

  /**
   * Memory allocated for the mtree
   */
  private long allocateMemoryForSchema = Runtime.getRuntime().maxMemory() * 1 / 10;

  /**
   * Memory allocated for the read process besides cache
   */
  private long allocateMemoryForReadWithoutCache = Runtime.getRuntime().maxMemory() * 9 / 100;

  private volatile int maxQueryDeduplicatedPathNum = 1000;

  /**
   * Ratio of memory allocated for buffered arrays
   */
  private double bufferedArraysMemoryProportion = 0.6;

  /**
   * Flush proportion for system
   */
  private double flushProportion = 0.4;

  /**
   * Reject proportion for system
   */
  private double rejectProportion = 0.8;

  /**
   * If storage group increased more than this threshold, report to system.
   */
  private long storageGroupSizeReportThreshold = 16 * 1024 * 1024L;

  /**
   * When inserting rejected, waiting this time to check system again
   */
  private int waitingTimeWhenInsertBlockedInMs = 0;

  /**
   * When inserting rejected exceeds this, throw an exception
   */
  private int maxWaitingTimeWhenInsertBlockedInMs = 0; 
  /**
   * Is the write ahead log enable.
   */
  private boolean enableWal = true;

  private volatile boolean readOnly = false;

  private boolean enableDiscardOutOfOrderData = false;

  /**
   * When a certain amount of write ahead logs is reached, they will be flushed to the disk. It is
   * possible to lose at most flush_wal_threshold operations.
   */
  private int flushWalThreshold = 10000;

  /**
   * this variable set timestamp precision as millisecond, microsecond or nanosecond
   */
  private String timestampPrecision = "ms";

  /**
   * The cycle when write ahead log is periodically forced to be written to disk(in milliseconds) If
   * set this parameter to 0 it means call outputStream.force(true) after every each insert
   */
  private long forceWalPeriodInMs = 100;

  /**
   * Size of log buffer in each log node(in byte). If WAL is enabled and the size of a insert plan
   * is smaller than this parameter, then the insert plan will be rejected by WAL.
   */
  private int walBufferSize = 16 * 1024 * 1024;

  private int estimatedSeriesSize = 300;

  /**
   * default base dir, stores all IoTDB runtime files
   */
  private static final String DEFAULT_BASE_DIR = "data";

  /**
   * System directory, including version file for each storage group and metadata
   */
  private String systemDir = DEFAULT_BASE_DIR + File.separator + IoTDBConstant.SYSTEM_FOLDER_NAME;

  /**
   * Schema directory, including storage set of values.
   */
  private String schemaDir = DEFAULT_BASE_DIR + File.separator + IoTDBConstant.SYSTEM_FOLDER_NAME
      + File.separator + IoTDBConstant.SCHEMA_FOLDER_NAME;

  /**
   * Sync directory, including the lock file, uuid file, device owner map
   */
  private String syncDir = DEFAULT_BASE_DIR + File.separator + IoTDBConstant.SYSTEM_FOLDER_NAME
      + File.separator + IoTDBConstant.SYNC_FOLDER_NAME;

  /**
   * Performance tracing directory, stores performance tracing files
   */
  private String tracingDir = DEFAULT_BASE_DIR + File.separator + IoTDBConstant.TRACING_FOLDER_NAME;

  /**
   * Query directory, stores temporary files of query
   */
  private String queryDir = DEFAULT_BASE_DIR + File.separator + IoTDBConstant.QUERY_FOLDER_NAME;

  /**
   * Data directory of data. It can be settled as dataDirs = {"data1", "data2", "data3"};
   */
  private String[] dataDirs = {"data" + File.separator + "data"};

  /**
   * Strategy of multiple directories.
   */
  private String multiDirStrategyClassName = null;

  /**
   * Wal directory.
   */
  private String walDir = DEFAULT_BASE_DIR + File.separator + "wal";

  /**
   * The amount of data iterate each time in server
   */
  private int batchSize = 100000;

  /**
   * How many threads can concurrently flush. When <= 0, use CPU core number.
   */
  private int concurrentFlushThread = Runtime.getRuntime().availableProcessors();

  /**
   * How many threads can concurrently query. When <= 0, use CPU core number.
   */
  private int concurrentQueryThread = Runtime.getRuntime().availableProcessors();

  /**
   * Is the write mem control for writing enable.
   */
  private boolean enableMemControl = true;

  /**
   * Is the write ahead log enable.
   */
  private boolean enableIndex = false;

  /**
   * How many threads can concurrently build index. When <= 0, use CPU core number.
   */
  private int concurrentIndexBuildThread = Runtime.getRuntime().availableProcessors();

  /**
   * If we enable the memory-control mechanism during index building , {@code indexBufferSize}
   * refers to the byte-size of memory buffer threshold. For each index processor, all indexes in
   * one {@linkplain org.apache.iotdb.db.index.IndexFileProcessor IndexFileProcessor} share a total
   * common buffer size. With the memory-control mechanism, the occupied memory of all raw data and
   * index structures will be counted. If the memory buffer size reaches this threshold, the indexes
   * will be flushed to the disk file. As a result, data in one series may be divided into more than
   * one part and indexed separately.
   */
  private long indexBufferSize = 128 * 1024 * 1024L;

  /**
   * the index framework adopts sliding window model to preprocess the original tv list in the
   * subsequence matching task.
   */
  private int defaultIndexWindowRange = 10;

  /**
   * index directory.
   */
  private String indexRootFolder = "data" + File.separator + "index";

  /**
   * When a TsFile's file size (in byte) exceed this, the TsFile is forced closed.
   */
  private long tsFileSizeThreshold = 1L;

  /**
   * When a memTable's size (in byte) exceeds this, the memtable is flushed to disk.
   */
  private long memtableSizeThreshold = 1024 * 1024 * 1024L;

  /**
   * When average series point number reaches this, flush the memtable to disk
   */
  private int avgSeriesPointNumberThreshold = 100000;

  /**
   * Work when tsfile_manage_strategy is level_strategy. When merge point number reaches this, merge
   * the files to the last level.
   * During a merge, if a chunk with less number of chunks than this parameter, the chunk will be
   * merged with its succeeding chunks even if it is not overflowed, until the merged chunks reach
   * this threshold and the new chunk will be flushed.
   */
  private int mergeChunkPointNumberThreshold = 100000;

  /**
   * Works when the compaction_strategy is LEVEL_COMPACTION.
   * When point number of a page reaches this, use "append merge" instead of "deserialize merge".
   */
  private int mergePagePointNumberThreshold = 100;

  /**
   * LEVEL_COMPACTION, NO_COMPACTION
   */
  private CompactionStrategy compactionStrategy = CompactionStrategy.LEVEL_COMPACTION;

  /**
   * Works when the compaction_strategy is LEVEL_COMPACTION.
   * Whether to merge unseq files into seq files or not.
   */
  private boolean enableUnseqCompaction = true;

  /**
   * Works when the compaction_strategy is LEVEL_COMPACTION.
   * The max seq file num of each level.
   * When the num of files in one level exceeds this,
   * the files in this level will merge to one and put to upper level.
   */
  private int seqFileNumInEachLevel = 6;

  /**
   * Works when the compaction_strategy is LEVEL_COMPACTION.
   * The max num of seq level.
   */
  private int seqLevelNum = 3;

  /**
   * Works when compaction_strategy is LEVEL_COMPACTION.
   * The max ujseq file num of each level.
   * When the num of files in one level exceeds this,
   * the files in this level will merge to one and put to upper level.
   */
  private int unseqFileNumInEachLevel = 10;

  /**
   * Works when the compaction_strategy is LEVEL_COMPACTION.
   * The max num of unseq level.
   */
  private int unseqLevelNum = 1;

  /**
   * whether to cache meta data(ChunkMetaData and TsFileMetaData) or not.
   */
  private boolean metaDataCacheEnable = true;

  /**
   * Memory allocated for timeSeriesMetaData cache in read process
   */
  private long allocateMemoryForTimeSeriesMetaDataCache = allocateMemoryForRead / 10;

  /**
   * Memory allocated for chunkMetaData cache in read process
   */
  private long allocateMemoryForChunkMetaDataCache = allocateMemoryForRead / 10;

  /**
   * Memory allocated for chunk cache in read process
   */
  private long allocateMemoryForChunkCache = allocateMemoryForRead / 10;

  /**
   * Whether to enable Last cache
   */
  private boolean lastCacheEnable = true;

  /**
   * The statMonitor writes statistics info into IoTDB every backLoopPeriodSec secs. The default
   * value is 5s.
   */
  private int backLoopPeriodSec = 5;
  /**
   * Set true to enable statistics monitor service, false to disable statistics service.
   */
  private boolean enableStatMonitor = false;
  /**
   * Set the time interval when StatMonitor performs delete detection. The default value is 600s.
   */
  private int statMonitorDetectFreqSec = 60 * 10;
  /**
   * Set the maximum time to keep monitor statistics information in IoTDB. The default value is
   * 600s.
   */
  private int statMonitorRetainIntervalSec = 60 * 10;

  /**
   * Cache size of {@code checkAndGetDataTypeCache} in {@link MManager}.
   */
  private int mManagerCacheSize = 300000;

  /**
   * Cache size of {@code checkAndGetDataTypeCache} in {@link MManager}.
   */
  private int mRemoteSchemaCacheSize = 100000;

  /**
   * Is external sort enable.
   */
  private boolean enableExternalSort = true;

  /**
   * The threshold of items in external sort. If the number of chunks participating in sorting
   * exceeds this threshold, external sorting is enabled, otherwise memory sorting is used.
   */
  private int externalSortThreshold = 1000;

  /**
   * Is this IoTDB instance a receiver of sync or not.
   */
  private boolean isSyncEnable = false;
  /**
   * If this IoTDB instance is a receiver of sync, set the server port.
   */
  private int syncServerPort = 5555;
  /**
   * Set the language version when loading file including error information, default value is "EN"
   */
  private String languageVersion = "EN";

  private String ipWhiteList = "0.0.0.0/0";
  /**
   * Examining period of cache file reader : 100 seconds.
   */
  private long cacheFileReaderClearPeriod = 100000;

  /**
   * Replace implementation class of JDBC service
   */
  private String rpcImplClassName = TSServiceImpl.class.getName();

  /**
   * Is stat performance of sub-module enable.
   */
  private boolean enablePerformanceStat = false;

  /**
   * Is performance tracing enable.
   */
  private boolean enablePerformanceTracing = false;

  /**
   * The display of stat performance interval in ms.
   */
  private long performanceStatDisplayInterval = 60000;

  /**
   * The memory used for stat performance.
   */
  private int performanceStatMemoryInKB = 20;
  /**
   * whether use chunkBufferPool.
   */
  private boolean chunkBufferPoolEnable = false;

  /**
   * Switch of watermark function
   */
  private boolean enableWatermark = false;

  /**
   * Secret key for watermark
   */
  private String watermarkSecretKey = "IoTDB*2019@Beijing";

  /**
   * Bit string of watermark
   */
  private String watermarkBitString = "100101110100";

  /**
   * Watermark method and parameters
   */
  private String watermarkMethod = "GroupBasedLSBMethod(embed_row_cycle=2,embed_lsb_num=5)";

  /**
   * Switch of creating schema automatically
   */
  private boolean enableAutoCreateSchema = true;

  /**
   * register time series as which type when receiving boolean string "true" or "false"
   */
  private TSDataType booleanStringInferType = TSDataType.BOOLEAN;

  /**
   * register time series as which type when receiving an integer string "67"
   */
  private TSDataType integerStringInferType = TSDataType.FLOAT;

  /**
   * register time series as which type when receiving an integer string and using float may lose precision
   * num > 2 ^ 24
   */
  private TSDataType longStringInferType = TSDataType.DOUBLE;

  /**
   * register time series as which type when receiving a floating number string "6.7"
   */
  private TSDataType floatingStringInferType = TSDataType.FLOAT;

  /**
   * register time series as which type when receiving the Literal NaN. Values can be DOUBLE, FLOAT
   * or TEXT
   */
  private TSDataType nanStringInferType = TSDataType.DOUBLE;

  /**
   * Storage group level when creating schema automatically is enabled
   */
  private int defaultStorageGroupLevel = 1;

  /**
   * BOOLEAN encoding when creating schema automatically is enabled
   */
  private TSEncoding defaultBooleanEncoding = TSEncoding.RLE;

  /**
   * INT32 encoding when creating schema automatically is enabled
   */
  private TSEncoding defaultInt32Encoding = TSEncoding.RLE;

  /**
   * INT64 encoding when creating schema automatically is enabled
   */
  private TSEncoding defaultInt64Encoding = TSEncoding.RLE;

  /**
   * FLOAT encoding when creating schema automatically is enabled
   */
  private TSEncoding defaultFloatEncoding = TSEncoding.GORILLA;

  /**
   * DOUBLE encoding when creating schema automatically is enabled
   */
  private TSEncoding defaultDoubleEncoding = TSEncoding.GORILLA;

  /**
   * TEXT encoding when creating schema automatically is enabled
   */
  private TSEncoding defaultTextEncoding = TSEncoding.PLAIN;

  /**
   * How much memory (in byte) can be used by a single merge task.
   */
  private long mergeMemoryBudget = (long) (Runtime.getRuntime().maxMemory() * 0.1);

  /**
   * How many threads will be set up to perform upgrade tasks.
   */
  private int upgradeThreadNum = 1;

  /**
   * How many threads will be set up to perform main merge tasks.
   */
  private int mergeThreadNum = 1;

  /**
   * How many threads will be set up to perform unseq merge chunk sub-tasks.
   */
  private int mergeChunkSubThreadNum = 4;

  /**
   * If one merge file selection runs for more than this time, it will be ended and its current
   * selection will be used as final selection. Unit: millis. When < 0, it means time is unbounded.
   */
  private long mergeFileSelectionTimeBudget = 30 * 1000L;

  /**
   * When set to true, if some crashed merges are detected during system rebooting, such merges will
   * be continued, otherwise, the unfinished parts of such merges will not be continued while the
   * finished parts still remain as they are.
   */
  private boolean continueMergeAfterReboot = false;

  /**
   * A global merge will be performed each such interval, that is, each storage group will be merged
   * (if proper merge candidates can be found). Unit: second.
   */
  private long mergeIntervalSec = 0L;

  /**
   * When set to true, all unseq merges becomes full merge (the whole SeqFiles are re-written despite how
   * much they are overflowed). This may increase merge overhead depending on how much the SeqFiles
   * are overflowed.
   */
  private boolean forceFullMerge = false;

  /**
   * The limit of compaction merge can reach per second
   */
  private int mergeWriteThroughputMbPerSec = 8;

  /**
   * How many thread will be set up to perform compaction, 10 by default. Set to 1 when less
   * than or equal to 0.
   */
  private int compactionThreadNum = 10;

  private MergeFileStrategy mergeFileStrategy = MergeFileStrategy.MAX_SERIES_NUM;

  /**
   * Default system file storage is in local file system (unsupported)
   */
  private FSType systemFileStorageFs = FSType.LOCAL;

  /**
   * Default TSfile storage is in local file system
   */
  private FSType tsFileStorageFs = FSType.LOCAL;

  /**
   * Default core-site.xml file path is /etc/hadoop/conf/core-site.xml
   */
  private String coreSitePath = "/etc/hadoop/conf/core-site.xml";

  /**
   * Default hdfs-site.xml file path is /etc/hadoop/conf/hdfs-site.xml
   */
  private String hdfsSitePath = "/etc/hadoop/conf/hdfs-site.xml";

  /**
   * Default HDFS ip is localhost
   */
  private String hdfsIp = "localhost";

  /**
   * Default HDFS port is 9000
   */
  private String hdfsPort = "9000";

  /**
   * Default DFS NameServices is hdfsnamespace
   */
  private String dfsNameServices = "hdfsnamespace";

  /**
   * Default DFS HA name nodes are nn1 and nn2
   */
  private String dfsHaNamenodes = "nn1,nn2";

  /**
   * Default DFS HA automatic failover is enabled
   */
  private boolean dfsHaAutomaticFailoverEnabled = true;

  /**
   * Default DFS client failover proxy provider is "org.apache.hadoop.hdfs.server.namenode.ha.ConfiguredFailoverProxyProvider"
   */
  private String dfsClientFailoverProxyProvider = "org.apache.hadoop.hdfs.server.namenode.ha.ConfiguredFailoverProxyProvider";

  /**
   * whether use kerberos to authenticate hdfs
   */
  private boolean useKerberos = false;

  /**
   * full path of kerberos keytab file
   */
  private String kerberosKeytabFilePath = "/path";

  /**
   * kerberos principal
   */
  private String kerberosPrincipal = "principal";

  /**
   * the num of memtable in each storage group
   */
  private int concurrentWritingTimePartition = 1;

  /**
   * the default fill interval in LinearFill and PreviousFill, -1 means infinite past time
   */
  private int defaultFillInterval = -1;

  /**
   * default TTL for storage groups that are not set TTL by statements, in ms Notice: if this
   * property is changed, previous created storage group which are not set TTL will also be
   * affected.
   */
  private long defaultTTL = Long.MAX_VALUE;

  /**
   * The default value of primitive array size in array pool
   */
  private int primitiveArraySize = 128;

  /**
   * whether enable data partition. If disabled, all data belongs to partition 0
   */
  private boolean enablePartition = false;

  /**
   * whether enable MTree snapshot
   */
  private boolean enableMTreeSnapshot = false;

  /**
   * Interval line number of mlog.txt when creating a checkpoint and saving snapshot of mtree
   */
  private int mtreeSnapshotInterval = 100000;

  /**
   * Threshold interval time of MTree modification. If the last modification time is less than this
   * threshold, MTree snapshot will not be created. Unit: second. Default: 1 hour(3600 seconds)
   */
  private int mtreeSnapshotThresholdTime = 3600;

  /**
   * Time range for partitioning data inside each storage group, the unit is second
   */
  private long partitionInterval = 604800;

  //just for test
  //wait for 60 second by default.
  private int thriftServerAwaitTimeForStopService = 60;

  private int queryCacheSizeInMetric = 50;

  // max size for tag and attribute of one time series
  private int tagAttributeTotalSize = 700;

  // In one insert (one device, one timestamp, multiple measurements),
  // if enable partial insert, one measurement failure will not impact other measurements
  private boolean enablePartialInsert = true;

  // Open ID Secret
  private String openIdProviderUrl = null;

  // the authorizer provider class which extends BasicAuthorizer
  private String authorizerProvider = "org.apache.iotdb.db.auth.authorizer.LocalFileAuthorizer";

  // time in nanosecond precision when starting up
  private long startUpNanosecond = System.nanoTime();

<<<<<<< HEAD
  // enable new indexer
  private boolean enableFileTimeIndexer = false;
  private int fileTimeIndexerType = 0;
=======
  /**
   * thrift max frame size, the default is 15MB, we change it to 64MB
   */
  private int thriftMaxFrameSize = 67108864;

  /**
   * thrift init buffer size, the default is 1KB.
   */
  private int thriftInitBufferSize = 1024;

  /**
   * time interval in minute for calculating query frequency
   */
  private int frequencyIntervalInMinute = 1;

  /**
   * time cost(ms) threshold for slow query
   */
  private long slowQueryThreshold = 5000;

  /**
   * if the debug_state is true, we will print more details about the process of query
   */
  private boolean debugState = false;
>>>>>>> 157be8f2

  public IoTDBConfig() {
    // empty constructor
  }

  public int getConcurrentWritingTimePartition() {
    return concurrentWritingTimePartition;
  }

  void setConcurrentWritingTimePartition(int concurrentWritingTimePartition) {
    this.concurrentWritingTimePartition = concurrentWritingTimePartition;
  }

  public int getDefaultFillInterval() {
    return defaultFillInterval;
  }

  public void setDefaultFillInterval(int defaultFillInterval) {
    this.defaultFillInterval = defaultFillInterval;
  }

  public boolean isEnablePartition() {
    return enablePartition;
  }

  public void setEnablePartition(boolean enablePartition) {
    this.enablePartition = enablePartition;
  }

  public boolean isEnableMTreeSnapshot() {
    return enableMTreeSnapshot;
  }

  public void setEnableMTreeSnapshot(boolean enableMTreeSnapshot) {
    this.enableMTreeSnapshot = enableMTreeSnapshot;
  }

  public int getMtreeSnapshotInterval() {
    return mtreeSnapshotInterval;
  }

  public void setMtreeSnapshotInterval(int mtreeSnapshotInterval) {
    this.mtreeSnapshotInterval = mtreeSnapshotInterval;
  }

  public int getMtreeSnapshotThresholdTime() {
    return mtreeSnapshotThresholdTime;
  }

  public void setMtreeSnapshotThresholdTime(int mtreeSnapshotThresholdTime) {
    this.mtreeSnapshotThresholdTime = mtreeSnapshotThresholdTime;
  }

  public long getPartitionInterval() {
    return partitionInterval;
  }

  public void setPartitionInterval(long partitionInterval) {
    this.partitionInterval = partitionInterval;
  }

  void updatePath() {
    formulateFolders();
    confirmMultiDirStrategy();
  }

  /**
   * if the folders are relative paths, add IOTDB_HOME as the path prefix
   */
  private void formulateFolders() {
    systemDir = addHomeDir(systemDir);
    schemaDir = addHomeDir(schemaDir);
    syncDir = addHomeDir(syncDir);
    tracingDir = addHomeDir(tracingDir);
    walDir = addHomeDir(walDir);
    indexRootFolder = addHomeDir(indexRootFolder);

    if (TSFileDescriptor.getInstance().getConfig().getTSFileStorageFs().equals(FSType.HDFS)) {
      String hdfsDir = getHdfsDir();
      queryDir = hdfsDir + File.separatorChar + queryDir;
      for (int i = 0; i < dataDirs.length; i++) {
        dataDirs[i] = hdfsDir + File.separatorChar + dataDirs[i];
      }
    } else {
      queryDir = addHomeDir(queryDir);
      for (int i = 0; i < dataDirs.length; i++) {
        dataDirs[i] = addHomeDir(dataDirs[i]);
      }
    }
  }

  void reloadDataDirs(String[] dataDirs) throws LoadConfigurationException {
    if (TSFileDescriptor.getInstance().getConfig().getTSFileStorageFs().equals(FSType.HDFS)) {
      String hdfsDir = getHdfsDir();
      for (int i = 0; i < dataDirs.length; i++) {
        dataDirs[i] = hdfsDir + File.separatorChar + dataDirs[i];
      }
    } else {
      for (int i = 0; i < dataDirs.length; i++) {
        dataDirs[i] = addHomeDir(dataDirs[i]);
      }
    }
    this.dataDirs = dataDirs;
    DirectoryManager.getInstance().updateFileFolders();
  }

  private String addHomeDir(String dir) {
    String homeDir = System.getProperty(IoTDBConstant.IOTDB_HOME, null);
    if (!new File(dir).isAbsolute() && homeDir != null && homeDir.length() > 0) {
      if (!homeDir.endsWith(File.separator)) {
        dir = homeDir + File.separatorChar + dir;
      } else {
        dir = homeDir + dir;
      }
    }
    return dir;
  }

  private void confirmMultiDirStrategy() {
    if (getMultiDirStrategyClassName() == null) {
      multiDirStrategyClassName = DEFAULT_MULTI_DIR_STRATEGY;
    }
    if (!getMultiDirStrategyClassName().contains(TsFileConstant.PATH_SEPARATOR)) {
      multiDirStrategyClassName = MULTI_DIR_STRATEGY_PREFIX + multiDirStrategyClassName;
    }

    try {
      Class.forName(multiDirStrategyClassName);
    } catch (ClassNotFoundException e) {
      logger.warn("Cannot find given directory strategy {}, using the default value",
          getMultiDirStrategyClassName(), e);
      setMultiDirStrategyClassName(MULTI_DIR_STRATEGY_PREFIX + DEFAULT_MULTI_DIR_STRATEGY);
    }
  }

  private String getHdfsDir() {
    String[] hdfsIps = TSFileDescriptor.getInstance().getConfig().getHdfsIp();
    String hdfsDir = "hdfs://";
    if (hdfsIps.length > 1) {
      hdfsDir += TSFileDescriptor.getInstance().getConfig().getDfsNameServices();
    } else {
      hdfsDir += hdfsIps[0] + ":" + TSFileDescriptor.getInstance().getConfig().getHdfsPort();
    }
    return hdfsDir;
  }

  public String[] getDataDirs() {
    return dataDirs;
  }

  public int getMetricsPort() {
    return metricsPort;
  }

  void setMetricsPort(int metricsPort) {
    this.metricsPort = metricsPort;
  }

  public boolean isEnableMetricService() {
    return enableMetricService;
  }

  public void setEnableMetricService(boolean enableMetricService) {
    this.enableMetricService = enableMetricService;
  }

  void setDataDirs(String[] dataDirs) {
    this.dataDirs = dataDirs;
  }

  public String getRpcAddress() {
    return rpcAddress;
  }

  void setRpcAddress(String rpcAddress) {
    this.rpcAddress = rpcAddress;
  }

  public int getRpcPort() {
    return rpcPort;
  }

  void setRpcPort(int rpcPort) {
    this.rpcPort = rpcPort;
  }

  public String getTimestampPrecision() {
    return timestampPrecision;
  }

  public void setTimestampPrecision(String timestampPrecision) {
    if (!(timestampPrecision.equals("ms") || timestampPrecision.equals("us")
        || timestampPrecision.equals("ns"))) {
      logger.error("Wrong timestamp precision, please set as: ms, us or ns ! Current is: "
          + timestampPrecision);
      System.exit(-1);
    }
    this.timestampPrecision = timestampPrecision;
  }

  public boolean isEnableWal() {
    return enableWal;
  }

  public void setEnableWal(boolean enableWal) {
    this.enableWal = enableWal;
  }

  public boolean isEnableDiscardOutOfOrderData() {
    return enableDiscardOutOfOrderData;
  }

  public void setEnableDiscardOutOfOrderData(boolean enableDiscardOutOfOrderData) {
    this.enableDiscardOutOfOrderData = enableDiscardOutOfOrderData;
  }

  public int getFlushWalThreshold() {
    return flushWalThreshold;
  }

  public void setFlushWalThreshold(int flushWalThreshold) {
    this.flushWalThreshold = flushWalThreshold;
  }

  public long getForceWalPeriodInMs() {
    return forceWalPeriodInMs;
  }

  public void setForceWalPeriodInMs(long forceWalPeriodInMs) {
    this.forceWalPeriodInMs = forceWalPeriodInMs;
  }

  public String getSystemDir() {
    return systemDir;
  }

  void setSystemDir(String systemDir) {
    this.systemDir = systemDir;
  }

  public String getSchemaDir() {
    return schemaDir;
  }

  void setSchemaDir(String schemaDir) {
    this.schemaDir = schemaDir;
  }

  public String getSyncDir() {
    return syncDir;
  }

  void setSyncDir(String syncDir) {
    this.syncDir = syncDir;
  }

  public String getTracingDir() {
    return tracingDir;
  }

  void setTracingDir(String tracingDir) {
    this.tracingDir = tracingDir;
  }

  public String getQueryDir() {
    return queryDir;
  }

  void setQueryDir(String queryDir) {
    this.queryDir = queryDir;
  }

  public String getWalDir() {
    return walDir;
  }

  void setWalDir(String walDir) {
    this.walDir = walDir;
  }

  public String getMultiDirStrategyClassName() {
    return multiDirStrategyClassName;
  }

  void setMultiDirStrategyClassName(String multiDirStrategyClassName) {
    this.multiDirStrategyClassName = multiDirStrategyClassName;
  }

  public int getBatchSize() {
    return batchSize;
  }

  void setBatchSize(int batchSize) {
    this.batchSize = batchSize;
  }

  public int getConcurrentFlushThread() {
    return concurrentFlushThread;
  }

  void setConcurrentFlushThread(int concurrentFlushThread) {
    this.concurrentFlushThread = concurrentFlushThread;
  }

  public int getConcurrentQueryThread() {
    return concurrentQueryThread;
  }

  void setConcurrentQueryThread(int concurrentQueryThread) {
    this.concurrentQueryThread = concurrentQueryThread;
  }

  public long getTsFileSizeThreshold() {
    return tsFileSizeThreshold;
  }

  public void setTsFileSizeThreshold(long tsFileSizeThreshold) {
    this.tsFileSizeThreshold = tsFileSizeThreshold;
  }

  public int getBackLoopPeriodSec() {
    return backLoopPeriodSec;
  }

  void setBackLoopPeriodSec(int backLoopPeriodSec) {
    this.backLoopPeriodSec = backLoopPeriodSec;
  }

  public boolean isEnableStatMonitor() {
    return enableStatMonitor;
  }

  public void setEnableStatMonitor(boolean enableStatMonitor) {
    this.enableStatMonitor = enableStatMonitor;
  }

  public int getRpcMaxConcurrentClientNum() {
    return rpcMaxConcurrentClientNum;
  }

  void setRpcMaxConcurrentClientNum(int rpcMaxConcurrentClientNum) {
    this.rpcMaxConcurrentClientNum = rpcMaxConcurrentClientNum;
  }

  public int getStatMonitorDetectFreqSec() {
    return statMonitorDetectFreqSec;
  }

  void setStatMonitorDetectFreqSec(int statMonitorDetectFreqSec) {
    this.statMonitorDetectFreqSec = statMonitorDetectFreqSec;
  }

  public int getStatMonitorRetainIntervalSec() {
    return statMonitorRetainIntervalSec;
  }

  void setStatMonitorRetainIntervalSec(int statMonitorRetainIntervalSec) {
    this.statMonitorRetainIntervalSec = statMonitorRetainIntervalSec;
  }

  public int getmManagerCacheSize() {
    return mManagerCacheSize;
  }

  void setmManagerCacheSize(int mManagerCacheSize) {
    this.mManagerCacheSize = mManagerCacheSize;
  }

  public int getmRemoteSchemaCacheSize() {
    return mRemoteSchemaCacheSize;
  }

  public void setmRemoteSchemaCacheSize(int mRemoteSchemaCacheSize) {
    this.mRemoteSchemaCacheSize = mRemoteSchemaCacheSize;
  }

  public boolean isSyncEnable() {
    return isSyncEnable;
  }

  public void setSyncEnable(boolean syncEnable) {
    isSyncEnable = syncEnable;
  }

  public int getSyncServerPort() {
    return syncServerPort;
  }

  void setSyncServerPort(int syncServerPort) {
    this.syncServerPort = syncServerPort;
  }

  String getLanguageVersion() {
    return languageVersion;
  }

  void setLanguageVersion(String languageVersion) {
    this.languageVersion = languageVersion;
  }

  public String getIpWhiteList() {
    return ipWhiteList;
  }

  public void setIpWhiteList(String ipWhiteList) {
    this.ipWhiteList = ipWhiteList;
  }

  public long getCacheFileReaderClearPeriod() {
    return cacheFileReaderClearPeriod;
  }

  public void setCacheFileReaderClearPeriod(long cacheFileReaderClearPeriod) {
    this.cacheFileReaderClearPeriod = cacheFileReaderClearPeriod;
  }

  public boolean isReadOnly() {
    return readOnly;
  }

  public void setReadOnly(boolean readOnly) {
    this.readOnly = readOnly;
  }

  public String getRpcImplClassName() {
    return rpcImplClassName;
  }

  public void setRpcImplClassName(String rpcImplClassName) {
    this.rpcImplClassName = rpcImplClassName;
  }

  public int getWalBufferSize() {
    return walBufferSize;
  }

  public void setWalBufferSize(int walBufferSize) {
    this.walBufferSize = walBufferSize;
  }

  public int getEstimatedSeriesSize() {
    return estimatedSeriesSize;
  }

  public void setEstimatedSeriesSize(int estimatedSeriesSize) {
    this.estimatedSeriesSize = estimatedSeriesSize;
  }
  
  public boolean isChunkBufferPoolEnable() {
    return chunkBufferPoolEnable;
  }

  void setChunkBufferPoolEnable(boolean chunkBufferPoolEnable) {
    this.chunkBufferPoolEnable = chunkBufferPoolEnable;
  }

  public long getMergeMemoryBudget() {
    return mergeMemoryBudget;
  }

  void setMergeMemoryBudget(long mergeMemoryBudget) {
    this.mergeMemoryBudget = mergeMemoryBudget;
  }

  public int getMergeThreadNum() {
    return mergeThreadNum;
  }

  void setMergeThreadNum(int mergeThreadNum) {
    this.mergeThreadNum = mergeThreadNum;
  }

  public boolean isContinueMergeAfterReboot() {
    return continueMergeAfterReboot;
  }

  void setContinueMergeAfterReboot(boolean continueMergeAfterReboot) {
    this.continueMergeAfterReboot = continueMergeAfterReboot;
  }

  public long getMergeIntervalSec() {
    return mergeIntervalSec;
  }

  void setMergeIntervalSec(long mergeIntervalSec) {
    this.mergeIntervalSec = mergeIntervalSec;
  }

  public double getBufferedArraysMemoryProportion() {
    return bufferedArraysMemoryProportion;
  }

  public void setBufferedArraysMemoryProportion(double bufferedArraysMemoryProportion) {
    this.bufferedArraysMemoryProportion = bufferedArraysMemoryProportion;
  }

  public double getFlushProportion() {
    return flushProportion;
  }

  public void setFlushProportion(double flushProportion) {
    this.flushProportion = flushProportion;
  }

  public double getRejectProportion() {
    return rejectProportion;
  }

  public void setRejectProportion(double rejectProportion) {
    this.rejectProportion = rejectProportion;
  }

  public long getStorageGroupSizeReportThreshold() {
    return storageGroupSizeReportThreshold;
  }

  public void setStorageGroupSizeReportThreshold(long storageGroupSizeReportThreshold) {
    this.storageGroupSizeReportThreshold = storageGroupSizeReportThreshold;
  }

  public long getAllocateMemoryForWrite() {
    return allocateMemoryForWrite;
  }

  public void setAllocateMemoryForWrite(long allocateMemoryForWrite) {
    this.allocateMemoryForWrite = allocateMemoryForWrite;
  }

  public long getAllocateMemoryForSchema() {
    return allocateMemoryForSchema;
  }

  void setAllocateMemoryForSchema(long allocateMemoryForSchema) {
    this.allocateMemoryForSchema = allocateMemoryForSchema;
  }

  long getAllocateMemoryForRead() {
    return allocateMemoryForRead;
  }

  void setAllocateMemoryForRead(long allocateMemoryForRead) {
    this.allocateMemoryForRead = allocateMemoryForRead;
  }

  public long getAllocateMemoryForReadWithoutCache() {
    return allocateMemoryForReadWithoutCache;
  }

  public void setAllocateMemoryForReadWithoutCache(long allocateMemoryForReadWithoutCache) {
    this.allocateMemoryForReadWithoutCache = allocateMemoryForReadWithoutCache;
  }

  public boolean isEnableExternalSort() {
    return enableExternalSort;
  }

  void setEnableExternalSort(boolean enableExternalSort) {
    this.enableExternalSort = enableExternalSort;
  }

  public int getExternalSortThreshold() {
    return externalSortThreshold;
  }

  void setExternalSortThreshold(int externalSortThreshold) {
    this.externalSortThreshold = externalSortThreshold;
  }

  public boolean isEnablePerformanceStat() {
    return enablePerformanceStat;
  }

  public void setEnablePerformanceStat(boolean enablePerformanceStat) {
    this.enablePerformanceStat = enablePerformanceStat;
  }

  public boolean isEnablePerformanceTracing() {
    return enablePerformanceTracing;
  }

  public void setEnablePerformanceTracing(boolean enablePerformanceTracing) {
    this.enablePerformanceTracing = enablePerformanceTracing;
  }

  public long getPerformanceStatDisplayInterval() {
    return performanceStatDisplayInterval;
  }

  void setPerformanceStatDisplayInterval(long performanceStatDisplayInterval) {
    this.performanceStatDisplayInterval = performanceStatDisplayInterval;
  }

  public int getPerformanceStatMemoryInKB() {
    return performanceStatMemoryInKB;
  }

  void setPerformanceStatMemoryInKB(int performanceStatMemoryInKB) {
    this.performanceStatMemoryInKB = performanceStatMemoryInKB;
  }

  public boolean isEnablePartialInsert() {
    return enablePartialInsert;
  }

  public void setEnablePartialInsert(boolean enablePartialInsert) {
    this.enablePartialInsert = enablePartialInsert;
  }

  public boolean isForceFullMerge() {
    return forceFullMerge;
  }

  void setForceFullMerge(boolean forceFullMerge) {
    this.forceFullMerge = forceFullMerge;
  }

  public int getCompactionThreadNum() {
    return compactionThreadNum;
  }

  public void setCompactionThreadNum(int compactionThreadNum) {
    this.compactionThreadNum = compactionThreadNum;
  }

  public int getMergeWriteThroughputMbPerSec() {
    return mergeWriteThroughputMbPerSec;
  }

  public void setMergeWriteThroughputMbPerSec(int mergeWriteThroughputMbPerSec) {
    this.mergeWriteThroughputMbPerSec = mergeWriteThroughputMbPerSec;
  }

  public boolean isEnableMemControl() {
    return enableMemControl;
  }

  public void setEnableMemControl(boolean enableMemControl) {
    this.enableMemControl = enableMemControl;
  }

  public long getMemtableSizeThreshold() {
    return memtableSizeThreshold;
  }

  public void setMemtableSizeThreshold(long memtableSizeThreshold) {
    this.memtableSizeThreshold = memtableSizeThreshold;
  }

  public int getAvgSeriesPointNumberThreshold() {
    return avgSeriesPointNumberThreshold;
  }

  public void setAvgSeriesPointNumberThreshold(int avgSeriesPointNumberThreshold) {
    this.avgSeriesPointNumberThreshold = avgSeriesPointNumberThreshold;
  }

  public int getMergeChunkPointNumberThreshold() {
    return mergeChunkPointNumberThreshold;
  }

  public void setMergeChunkPointNumberThreshold(int mergeChunkPointNumberThreshold) {
    this.mergeChunkPointNumberThreshold = mergeChunkPointNumberThreshold;
  }

  public int getMergePagePointNumberThreshold() {
    return mergePagePointNumberThreshold;
  }

  public void setMergePagePointNumberThreshold(int mergePagePointNumberThreshold) {
    this.mergePagePointNumberThreshold = mergePagePointNumberThreshold;
  }

  public MergeFileStrategy getMergeFileStrategy() {
    return mergeFileStrategy;
  }

  public void setMergeFileStrategy(
      MergeFileStrategy mergeFileStrategy) {
    this.mergeFileStrategy = mergeFileStrategy;
  }


  public CompactionStrategy getCompactionStrategy() {
    return compactionStrategy;
  }

  public void setCompactionStrategy(
      CompactionStrategy compactionStrategy) {
    this.compactionStrategy = compactionStrategy;
  }

  public boolean isEnableUnseqCompaction() {
    return enableUnseqCompaction;
  }

  public void setEnableUnseqCompaction(boolean enableUnseqCompaction) {
    this.enableUnseqCompaction = enableUnseqCompaction;
  }

  public int getSeqFileNumInEachLevel() {
    return seqFileNumInEachLevel;
  }

  public void setSeqFileNumInEachLevel(int seqFileNumInEachLevel) {
    this.seqFileNumInEachLevel = seqFileNumInEachLevel;
  }

  public int getSeqLevelNum() {
    return seqLevelNum;
  }

  public void setSeqLevelNum(int seqLevelNum) {
    this.seqLevelNum = seqLevelNum;
  }

  public int getUnseqFileNumInEachLevel() {
    return unseqFileNumInEachLevel;
  }

  public void setUnseqFileNumInEachLevel(int unseqFileNumInEachLevel) {
    this.unseqFileNumInEachLevel = unseqFileNumInEachLevel;
  }

  public int getUnseqLevelNum() {
    return unseqLevelNum;
  }

  public void setUnseqLevelNum(int unseqLevelNum) {
    this.unseqLevelNum = unseqLevelNum;
  }

  public int getMergeChunkSubThreadNum() {
    return mergeChunkSubThreadNum;
  }

  void setMergeChunkSubThreadNum(int mergeChunkSubThreadNum) {
    this.mergeChunkSubThreadNum = mergeChunkSubThreadNum;
  }

  public long getMergeFileSelectionTimeBudget() {
    return mergeFileSelectionTimeBudget;
  }

  void setMergeFileSelectionTimeBudget(long mergeFileSelectionTimeBudget) {
    this.mergeFileSelectionTimeBudget = mergeFileSelectionTimeBudget;
  }

  public boolean isRpcThriftCompressionEnable() {
    return rpcThriftCompressionEnable;
  }

  void setRpcThriftCompressionEnable(boolean rpcThriftCompressionEnable) {
    this.rpcThriftCompressionEnable = rpcThriftCompressionEnable;
  }

  public boolean isMetaDataCacheEnable() {
    return metaDataCacheEnable;
  }

  public void setMetaDataCacheEnable(boolean metaDataCacheEnable) {
    this.metaDataCacheEnable = metaDataCacheEnable;
  }

  public long getAllocateMemoryForTimeSeriesMetaDataCache() {
    return allocateMemoryForTimeSeriesMetaDataCache;
  }

  public void setAllocateMemoryForTimeSeriesMetaDataCache(
      long allocateMemoryForTimeSeriesMetaDataCache) {
    this.allocateMemoryForTimeSeriesMetaDataCache = allocateMemoryForTimeSeriesMetaDataCache;
  }

  public long getAllocateMemoryForChunkMetaDataCache() {
    return allocateMemoryForChunkMetaDataCache;
  }

  public void setAllocateMemoryForChunkMetaDataCache(long allocateMemoryForChunkMetaDataCache) {
    this.allocateMemoryForChunkMetaDataCache = allocateMemoryForChunkMetaDataCache;
  }

  public long getAllocateMemoryForChunkCache() {
    return allocateMemoryForChunkCache;
  }

  public void setAllocateMemoryForChunkCache(long allocateMemoryForChunkCache) {
    this.allocateMemoryForChunkCache = allocateMemoryForChunkCache;
  }

  public boolean isLastCacheEnabled() {
    return lastCacheEnable;
  }

  public void setEnableLastCache(boolean lastCacheEnable) {
    this.lastCacheEnable = lastCacheEnable;
  }

  public boolean isEnableWatermark() {
    return enableWatermark;
  }

  public void setEnableWatermark(boolean enableWatermark) {
    this.enableWatermark = enableWatermark;
  }

  public String getWatermarkSecretKey() {
    return watermarkSecretKey;
  }

  public void setWatermarkSecretKey(String watermarkSecretKey) {
    this.watermarkSecretKey = watermarkSecretKey;
  }

  public String getWatermarkBitString() {
    return watermarkBitString;
  }

  public void setWatermarkBitString(String watermarkBitString) {
    this.watermarkBitString = watermarkBitString;
  }

  String getWatermarkMethod() {
    return this.watermarkMethod;
  }

  public void setWatermarkMethod(String watermarkMethod) {
    this.watermarkMethod = watermarkMethod;
  }

  public String getWatermarkMethodName() {
    return watermarkMethod.split("\\(")[0];
  }

  public int getWatermarkParamMarkRate() {
    return Integer.parseInt(getWatermarkParamValue("embed_row_cycle", "5"));
  }

  public int getWatermarkParamMaxRightBit() {
    return Integer.parseInt(getWatermarkParamValue("embed_lsb_num", "5"));
  }

  private String getWatermarkParamValue(String key, String defaultValue) {
    String res = getWatermarkParamValue(key);
    if (res != null) {
      return res;
    }
    return defaultValue;
  }

  private String getWatermarkParamValue(String key) {
    String pattern = key + "=(\\w*)";
    Pattern r = Pattern.compile(pattern);
    Matcher m = r.matcher(watermarkMethod);
    if (m.find() && m.groupCount() > 0) {
      return m.group(1);
    }
    return null;
  }

  public boolean isAutoCreateSchemaEnabled() {
    return enableAutoCreateSchema;
  }

  public void setAutoCreateSchemaEnabled(boolean enableAutoCreateSchema) {
    this.enableAutoCreateSchema = enableAutoCreateSchema;
  }

  public TSDataType getBooleanStringInferType() {
    return booleanStringInferType;
  }

  public void setBooleanStringInferType(
      TSDataType booleanStringInferType) {
    this.booleanStringInferType = booleanStringInferType;
  }

  public TSDataType getIntegerStringInferType() {
    return integerStringInferType;
  }

  public void setIntegerStringInferType(
      TSDataType integerStringInferType) {
    this.integerStringInferType = integerStringInferType;
  }

  public void setLongStringInferType(
      TSDataType longStringInferType) {
    this.longStringInferType = longStringInferType;
  }

  public TSDataType getLongStringInferType() {
    return longStringInferType;
  }

  public TSDataType getFloatingStringInferType() {
    return floatingStringInferType;
  }

  public void setFloatingStringInferType(
      TSDataType floatingNumberStringInferType) {
    this.floatingStringInferType = floatingNumberStringInferType;
  }

  public TSDataType getNanStringInferType() {
    return nanStringInferType;
  }

  public void setNanStringInferType(TSDataType nanStringInferType) {
    if (nanStringInferType != TSDataType.DOUBLE &&
        nanStringInferType != TSDataType.FLOAT &&
        nanStringInferType != TSDataType.TEXT) {
      throw new IllegalArgumentException(
          "Config Property nan_string_infer_type can only be FLOAT, DOUBLE or TEXT but is "
              + nanStringInferType);
    }
    this.nanStringInferType = nanStringInferType;
  }

  public int getDefaultStorageGroupLevel() {
    return defaultStorageGroupLevel;
  }

  void setDefaultStorageGroupLevel(int defaultStorageGroupLevel) {
    this.defaultStorageGroupLevel = defaultStorageGroupLevel;
  }

  public TSEncoding getDefaultBooleanEncoding() {
    return defaultBooleanEncoding;
  }

  public void setDefaultBooleanEncoding(TSEncoding defaultBooleanEncoding) {
    this.defaultBooleanEncoding = defaultBooleanEncoding;
  }

  void setDefaultBooleanEncoding(String defaultBooleanEncoding) {
    this.defaultBooleanEncoding = TSEncoding.valueOf(defaultBooleanEncoding);
  }

  public TSEncoding getDefaultInt32Encoding() {
    return defaultInt32Encoding;
  }

  public void setDefaultInt32Encoding(TSEncoding defaultInt32Encoding) {
    this.defaultInt32Encoding = defaultInt32Encoding;
  }

  void setDefaultInt32Encoding(String defaultInt32Encoding) {
    this.defaultInt32Encoding = TSEncoding.valueOf(defaultInt32Encoding);
  }

  public TSEncoding getDefaultInt64Encoding() {
    return defaultInt64Encoding;
  }

  public void setDefaultInt64Encoding(TSEncoding defaultInt64Encoding) {
    this.defaultInt64Encoding = defaultInt64Encoding;
  }

  void setDefaultInt64Encoding(String defaultInt64Encoding) {
    this.defaultInt64Encoding = TSEncoding.valueOf(defaultInt64Encoding);
  }

  public TSEncoding getDefaultFloatEncoding() {
    return defaultFloatEncoding;
  }

  public void setDefaultFloatEncoding(TSEncoding defaultFloatEncoding) {
    this.defaultFloatEncoding = defaultFloatEncoding;
  }

  void setDefaultFloatEncoding(String defaultFloatEncoding) {
    this.defaultFloatEncoding = TSEncoding.valueOf(defaultFloatEncoding);
  }

  public TSEncoding getDefaultDoubleEncoding() {
    return defaultDoubleEncoding;
  }

  public void setDefaultDoubleEncoding(TSEncoding defaultDoubleEncoding) {
    this.defaultDoubleEncoding = defaultDoubleEncoding;
  }

  void setDefaultDoubleEncoding(String defaultDoubleEncoding) {
    this.defaultDoubleEncoding = TSEncoding.valueOf(defaultDoubleEncoding);
  }

  public TSEncoding getDefaultTextEncoding() {
    return defaultTextEncoding;
  }

  public void setDefaultTextEncoding(TSEncoding defaultTextEncoding) {
    this.defaultTextEncoding = defaultTextEncoding;
  }

  void setDefaultTextEncoding(String defaultTextEncoding) {
    this.defaultTextEncoding = TSEncoding.valueOf(defaultTextEncoding);
  }

  public FSType getSystemFileStorageFs() {
    return systemFileStorageFs;
  }

  public void setSystemFileStorageFs(String systemFileStorageFs) {
    this.systemFileStorageFs = FSType.valueOf(systemFileStorageFs);
  }

  FSType getTsFileStorageFs() {
    return tsFileStorageFs;
  }

  void setTsFileStorageFs(String tsFileStorageFs) {
    this.tsFileStorageFs = FSType.valueOf(tsFileStorageFs);
  }

  String getCoreSitePath() {
    return coreSitePath;
  }

  void setCoreSitePath(String coreSitePath) {
    this.coreSitePath = coreSitePath;
  }

  String getHdfsSitePath() {
    return hdfsSitePath;
  }

  void setHdfsSitePath(String hdfsSitePath) {
    this.hdfsSitePath = hdfsSitePath;
  }

  public String[] getHdfsIp() {
    return hdfsIp.split(",");
  }

  String getRawHDFSIp() {
    return hdfsIp;
  }

  void setHdfsIp(String[] hdfsIp) {
    this.hdfsIp = String.join(",", hdfsIp);
  }

  String getHdfsPort() {
    return hdfsPort;
  }

  void setHdfsPort(String hdfsPort) {
    this.hdfsPort = hdfsPort;
  }

  public int getUpgradeThreadNum() {
    return upgradeThreadNum;
  }

  void setUpgradeThreadNum(int upgradeThreadNum) {
    this.upgradeThreadNum = upgradeThreadNum;
  }

  String getDfsNameServices() {
    return dfsNameServices;
  }

  void setDfsNameServices(String dfsNameServices) {
    this.dfsNameServices = dfsNameServices;
  }

  public String[] getDfsHaNamenodes() {
    return dfsHaNamenodes.split(",");
  }

  String getRawDfsHaNamenodes() {
    return dfsHaNamenodes;
  }

  void setDfsHaNamenodes(String[] dfsHaNamenodes) {
    this.dfsHaNamenodes = String.join(",", dfsHaNamenodes);
  }

  boolean isDfsHaAutomaticFailoverEnabled() {
    return dfsHaAutomaticFailoverEnabled;
  }

  void setDfsHaAutomaticFailoverEnabled(boolean dfsHaAutomaticFailoverEnabled) {
    this.dfsHaAutomaticFailoverEnabled = dfsHaAutomaticFailoverEnabled;
  }

  String getDfsClientFailoverProxyProvider() {
    return dfsClientFailoverProxyProvider;
  }

  void setDfsClientFailoverProxyProvider(String dfsClientFailoverProxyProvider) {
    this.dfsClientFailoverProxyProvider = dfsClientFailoverProxyProvider;
  }

  boolean isUseKerberos() {
    return useKerberos;
  }

  void setUseKerberos(boolean useKerberos) {
    this.useKerberos = useKerberos;
  }

  String getKerberosKeytabFilePath() {
    return kerberosKeytabFilePath;
  }

  void setKerberosKeytabFilePath(String kerberosKeytabFilePath) {
    this.kerberosKeytabFilePath = kerberosKeytabFilePath;
  }

  String getKerberosPrincipal() {
    return kerberosPrincipal;
  }

  void setKerberosPrincipal(String kerberosPrincipal) {
    this.kerberosPrincipal = kerberosPrincipal;
  }

  public long getDefaultTTL() {
    return defaultTTL;
  }

  public void setDefaultTTL(long defaultTTL) {
    this.defaultTTL = defaultTTL;
  }

  public int getThriftServerAwaitTimeForStopService() {
    return thriftServerAwaitTimeForStopService;
  }

  public void setThriftServerAwaitTimeForStopService(int thriftServerAwaitTimeForStopService) {
    this.thriftServerAwaitTimeForStopService = thriftServerAwaitTimeForStopService;
  }

  public int getQueryCacheSizeInMetric() {
    return queryCacheSizeInMetric;
  }

  public void setQueryCacheSizeInMetric(int queryCacheSizeInMetric) {
    this.queryCacheSizeInMetric = queryCacheSizeInMetric;
  }

  public boolean isEnableMQTTService() {
    return enableMQTTService;
  }

  public void setEnableMQTTService(boolean enableMQTTService) {
    this.enableMQTTService = enableMQTTService;
  }

  public String getMqttHost() {
    return mqttHost;
  }

  public void setMqttHost(String mqttHost) {
    this.mqttHost = mqttHost;
  }

  public int getMqttPort() {
    return mqttPort;
  }

  public void setMqttPort(int mqttPort) {
    this.mqttPort = mqttPort;
  }

  public int getMqttHandlerPoolSize() {
    return mqttHandlerPoolSize;
  }

  public void setMqttHandlerPoolSize(int mqttHandlerPoolSize) {
    this.mqttHandlerPoolSize = mqttHandlerPoolSize;
  }

  public String getMqttPayloadFormatter() {
    return mqttPayloadFormatter;
  }

  public void setMqttPayloadFormatter(String mqttPayloadFormatter) {
    this.mqttPayloadFormatter = mqttPayloadFormatter;
  }

  public int getMqttMaxMessageSize() {
    return mqttMaxMessageSize;
  }

  public void setMqttMaxMessageSize(int mqttMaxMessageSize) {
    this.mqttMaxMessageSize = mqttMaxMessageSize;
  }

  public int getTagAttributeTotalSize() {
    return tagAttributeTotalSize;
  }

  public void setTagAttributeTotalSize(int tagAttributeTotalSize) {
    this.tagAttributeTotalSize = tagAttributeTotalSize;
  }

  public int getPrimitiveArraySize() {
    return primitiveArraySize;
  }

  public void setPrimitiveArraySize(int primitiveArraySize) {
    this.primitiveArraySize = primitiveArraySize;
  }

  public String getOpenIdProviderUrl() {
    return openIdProviderUrl;
  }

  public void setOpenIdProviderUrl(String openIdProviderUrl) {
    this.openIdProviderUrl = openIdProviderUrl;
  }

  public String getAuthorizerProvider() {
    return authorizerProvider;
  }

  public void setAuthorizerProvider(String authorizerProvider) {
    this.authorizerProvider = authorizerProvider;
  }

  public long getStartUpNanosecond() {
    return startUpNanosecond;
  }

<<<<<<< HEAD
  public boolean isEnableFileTimeIndexer() {
    return enableFileTimeIndexer;
  }

  public void setEnableFileTimeIndexer(boolean enableFileTimeIndexer) {
    this.enableFileTimeIndexer = enableFileTimeIndexer;
  }

  public int getFileTimeIndexerType() {
    return fileTimeIndexerType;
  }

  public void setFileTimeIndexerType(int fileTimeIndexerType) {
    this.fileTimeIndexerType = fileTimeIndexerType;
=======
  public int getThriftMaxFrameSize() {
    return thriftMaxFrameSize;
  }

  public void setThriftMaxFrameSize(int thriftMaxFrameSize) {
    this.thriftMaxFrameSize = thriftMaxFrameSize;
  }

  public int getThriftInitBufferSize() {
    return thriftInitBufferSize;
  }

  public void setThriftInitBufferSize(int thriftInitBufferSize) {
    this.thriftInitBufferSize = thriftInitBufferSize;
  }

  public int getMaxQueryDeduplicatedPathNum() {
    return maxQueryDeduplicatedPathNum;
  }

  public void setMaxQueryDeduplicatedPathNum(int maxQueryDeduplicatedPathNum) {
    this.maxQueryDeduplicatedPathNum = maxQueryDeduplicatedPathNum;
  }

  public int getWaitingTimeWhenInsertBlocked() {
    return waitingTimeWhenInsertBlockedInMs;
  }

  public void setWaitingTimeWhenInsertBlocked(int waitingTimeWhenInsertBlocked) {
    this.waitingTimeWhenInsertBlockedInMs = waitingTimeWhenInsertBlocked;
  }

  public int getMaxWaitingTimeWhenInsertBlocked() {
    return maxWaitingTimeWhenInsertBlockedInMs;
  }

  public void setMaxWaitingTimeWhenInsertBlocked(int maxWaitingTimeWhenInsertBlocked) {
    this.maxWaitingTimeWhenInsertBlockedInMs = maxWaitingTimeWhenInsertBlocked;
  }

  public int getFrequencyIntervalInMinute() {
    return frequencyIntervalInMinute;
  }

  public void setFrequencyIntervalInMinute(int frequencyIntervalInMinute) {
    this.frequencyIntervalInMinute = frequencyIntervalInMinute;
  }

  public long getSlowQueryThreshold() {
    return slowQueryThreshold;
  }

  public void setSlowQueryThreshold(long slowQueryThreshold) {
    this.slowQueryThreshold = slowQueryThreshold;
  }

  public boolean isDebugOn() {
    return debugState;
  }

  public void setDebugState(boolean debugState) {
    this.debugState = debugState;
  }

  public boolean isEnableIndex() {
    return enableIndex;
  }

  public void setEnableIndex(boolean enableIndex) {
    this.enableIndex = enableIndex;
  }

  void setConcurrentIndexBuildThread(int concurrentIndexBuildThread) {
    this.concurrentIndexBuildThread = concurrentIndexBuildThread;
  }

  public int getConcurrentIndexBuildThread() {
    return concurrentIndexBuildThread;
  }

  public long getIndexBufferSize() {
    return indexBufferSize;
  }

  public void setIndexBufferSize(long indexBufferSize) {
    this.indexBufferSize = indexBufferSize;
  }

  public String getIndexRootFolder() {
    return indexRootFolder;
  }

  public void setIndexRootFolder(String indexRootFolder) {
    this.indexRootFolder = indexRootFolder;
  }

  public int getDefaultIndexWindowRange() {
    return defaultIndexWindowRange;
  }

  public void setDefaultIndexWindowRange(int defaultIndexWindowRange) {
    this.defaultIndexWindowRange = defaultIndexWindowRange;
>>>>>>> 157be8f2
  }
}<|MERGE_RESOLUTION|>--- conflicted
+++ resolved
@@ -766,11 +766,11 @@
   // time in nanosecond precision when starting up
   private long startUpNanosecond = System.nanoTime();
 
-<<<<<<< HEAD
   // enable new indexer
   private boolean enableFileTimeIndexer = false;
+  
   private int fileTimeIndexerType = 0;
-=======
+
   /**
    * thrift max frame size, the default is 15MB, we change it to 64MB
    */
@@ -795,7 +795,6 @@
    * if the debug_state is true, we will print more details about the process of query
    */
   private boolean debugState = false;
->>>>>>> 157be8f2
 
   public IoTDBConfig() {
     // empty constructor
@@ -2021,7 +2020,7 @@
     return startUpNanosecond;
   }
 
-<<<<<<< HEAD
+
   public boolean isEnableFileTimeIndexer() {
     return enableFileTimeIndexer;
   }
@@ -2036,7 +2035,7 @@
 
   public void setFileTimeIndexerType(int fileTimeIndexerType) {
     this.fileTimeIndexerType = fileTimeIndexerType;
-=======
+
   public int getThriftMaxFrameSize() {
     return thriftMaxFrameSize;
   }
@@ -2139,6 +2138,5 @@
 
   public void setDefaultIndexWindowRange(int defaultIndexWindowRange) {
     this.defaultIndexWindowRange = defaultIndexWindowRange;
->>>>>>> 157be8f2
   }
 }