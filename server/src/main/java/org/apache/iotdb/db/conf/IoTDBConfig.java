/*
 * Licensed to the Apache Software Foundation (ASF) under one
 * or more contributor license agreements.  See the NOTICE file
 * distributed with this work for additional information
 * regarding copyright ownership.  The ASF licenses this file
 * to you under the Apache License, Version 2.0 (the
 * "License"); you may not use this file except in compliance
 * with the License.  You may obtain a copy of the License at
 *
 *     http://www.apache.org/licenses/LICENSE-2.0
 *
 * Unless required by applicable law or agreed to in writing,
 * software distributed under the License is distributed on an
 * "AS IS" BASIS, WITHOUT WARRANTIES OR CONDITIONS OF ANY
 * KIND, either express or implied.  See the License for the
 * specific language governing permissions and limitations
 * under the License.
 */
package org.apache.iotdb.db.conf;

import static org.apache.iotdb.tsfile.common.constant.TsFileConstant.PATH_SEPARATOR;

import java.io.File;
import java.util.regex.Matcher;
import java.util.regex.Pattern;
import org.apache.iotdb.db.conf.directories.DirectoryManager;
import org.apache.iotdb.db.engine.compaction.CompactionStrategy;
import org.apache.iotdb.db.engine.merge.selector.MergeFileStrategy;
import org.apache.iotdb.db.exception.LoadConfigurationException;
import org.apache.iotdb.db.metadata.MManager;
import org.apache.iotdb.db.service.TSServiceImpl;
import org.apache.iotdb.tsfile.common.conf.TSFileDescriptor;
import org.apache.iotdb.tsfile.common.constant.TsFileConstant;
import org.apache.iotdb.tsfile.file.metadata.enums.TSDataType;
import org.apache.iotdb.tsfile.file.metadata.enums.TSEncoding;
import org.apache.iotdb.tsfile.fileSystem.FSType;
import org.slf4j.Logger;
import org.slf4j.LoggerFactory;

public class IoTDBConfig {

  /* Names of Watermark methods */
  public static final String WATERMARK_GROUPED_LSB = "GroupBasedLSBMethod";
  static final String CONFIG_NAME = "iotdb-engine.properties";
  private static final Logger logger = LoggerFactory.getLogger(IoTDBConfig.class);
  private static final String MULTI_DIR_STRATEGY_PREFIX =
      "org.apache.iotdb.db.conf.directories.strategy.";
  private static final String DEFAULT_MULTI_DIR_STRATEGY = "MaxDiskUsableSpaceFirstStrategy";

  // e.g., a31+/$%#&[]{}3e4
  private static final String ID_MATCHER = "([a-zA-Z0-9/@#$%&{}\\[\\]\\-+\\u2E80-\\u9FFF_]+)";

  private static final String STORAGE_GROUP_MATCHER = "([a-zA-Z0-9_.\\u2E80-\\u9FFF]+)";

  // e.g.,  .s1
  private static final String PARTIAL_NODE_MATCHER = "[" + PATH_SEPARATOR + "]" + ID_MATCHER;

  // for path like: root.sg1.d1."1.2.3", root.sg.d1."1.2.3"
  private static final String NODE_MATCHER =
      "[" + PATH_SEPARATOR + "]([\"])?" + ID_MATCHER + "(" + PARTIAL_NODE_MATCHER + ")*([\"])?";

  public static final Pattern STORAGE_GROUP_PATTERN = Pattern.compile(STORAGE_GROUP_MATCHER);

  /** Port which the metrics service listens to. */
  private int metricsPort = 8181;

  private boolean enableMetricService = false;

  /** whether to enable the mqtt service. */
  private boolean enableMQTTService = false;

  /** the mqtt service binding host. */
  private String mqttHost = "0.0.0.0";

  /** the mqtt service binding port. */
  private int mqttPort = 1883;

  /** the handler pool size for handing the mqtt messages. */
  private int mqttHandlerPoolSize = 1;

  /** the mqtt message payload formatter. */
  private String mqttPayloadFormatter = "json";

  /** max mqtt message size */
  private int mqttMaxMessageSize = 1048576;

  /** Rpc binding address. */
  private String rpcAddress = "0.0.0.0";

  /** whether to use thrift compression. */
  private boolean rpcThriftCompressionEnable = false;

  /** Port which the JDBC server listens to. */
  private int rpcPort = 6667;

  /** Max concurrent client number */
  private int rpcMaxConcurrentClientNum = 65535;

  /** Memory allocated for the write process */
  private long allocateMemoryForWrite = Runtime.getRuntime().maxMemory() * 4 / 10;

  /** Memory allocated for the read process */
  private long allocateMemoryForRead = Runtime.getRuntime().maxMemory() * 3 / 10;

  /** Memory allocated for the mtree */
  private long allocateMemoryForSchema = Runtime.getRuntime().maxMemory() * 1 / 10;

  /** Memory allocated for the read process besides cache */
  private long allocateMemoryForReadWithoutCache = Runtime.getRuntime().maxMemory() * 9 / 100;

  private volatile int maxQueryDeduplicatedPathNum = 1000;

  /** Ratio of memory allocated for buffered arrays */
  private double bufferedArraysMemoryProportion = 0.6;

  /** Flush proportion for system */
  private double flushProportion = 0.4;

  /** Reject proportion for system */
  private double rejectProportion = 0.8;

  /** If storage group increased more than this threshold, report to system. */
  private long storageGroupSizeReportThreshold = 16 * 1024 * 1024L;

  /** When inserting rejected, waiting period to check system again */
  private int checkPeriodWhenInsertBlocked = 50;

  /** When inserting rejected exceeds this, throw an exception */
  private int maxWaitingTimeWhenInsertBlockedInMs = 10000;
  /** Is the write ahead log enable. */
  private boolean enableWal = true;

  private volatile boolean readOnly = false;

  private boolean enableDiscardOutOfOrderData = false;

  /**
   * When a certain amount of write ahead logs is reached, they will be flushed to the disk. It is
   * possible to lose at most flush_wal_threshold operations.
   */
  private int flushWalThreshold = 10000;

  /** this variable set timestamp precision as millisecond, microsecond or nanosecond */
  private String timestampPrecision = "ms";

  /**
   * The cycle when write ahead log is periodically forced to be written to disk(in milliseconds) If
   * set this parameter to 0 it means call outputStream.force(true) after every each insert
   */
  private long forceWalPeriodInMs = 100;

  /**
   * Size of log buffer in each log node(in byte). If WAL is enabled and the size of a insert plan
   * is smaller than this parameter, then the insert plan will be rejected by WAL.
   */
  private int walBufferSize = 16 * 1024 * 1024;

  private int estimatedSeriesSize = 300;

  /** default base dir, stores all IoTDB runtime files */
  private static final String DEFAULT_BASE_DIR = "data";

  /** System directory, including version file for each storage group and metadata */
  private String systemDir = DEFAULT_BASE_DIR + File.separator + IoTDBConstant.SYSTEM_FOLDER_NAME;

  /** Schema directory, including storage set of values. */
  private String schemaDir =
      DEFAULT_BASE_DIR
          + File.separator
          + IoTDBConstant.SYSTEM_FOLDER_NAME
          + File.separator
          + IoTDBConstant.SCHEMA_FOLDER_NAME;

  /** Sync directory, including the lock file, uuid file, device owner map */
  private String syncDir =
      DEFAULT_BASE_DIR
          + File.separator
          + IoTDBConstant.SYSTEM_FOLDER_NAME
          + File.separator
          + IoTDBConstant.SYNC_FOLDER_NAME;

  /** Performance tracing directory, stores performance tracing files */
  private String tracingDir = DEFAULT_BASE_DIR + File.separator + IoTDBConstant.TRACING_FOLDER_NAME;

  /** Query directory, stores temporary files of query */
  private String queryDir = DEFAULT_BASE_DIR + File.separator + IoTDBConstant.QUERY_FOLDER_NAME;

  /** Data directory of data. It can be settled as dataDirs = {"data1", "data2", "data3"}; */
  private String[] dataDirs = {"data" + File.separator + "data"};

  /** Strategy of multiple directories. */
  private String multiDirStrategyClassName = null;

  /** Wal directory. */
  private String walDir = DEFAULT_BASE_DIR + File.separator + "wal";

  /** Maximum MemTable number. Invalid when enableMemControl is true. */
  private int maxMemtableNumber = 0;

  /** The amount of data iterate each time in server */
  private int batchSize = 100000;

  /** How many threads can concurrently flush. When <= 0, use CPU core number. */
  private int concurrentFlushThread = Runtime.getRuntime().availableProcessors();

  /** How many threads can concurrently query. When <= 0, use CPU core number. */
  private int concurrentQueryThread = Runtime.getRuntime().availableProcessors();

  /** Is the write mem control for writing enable. */
  private boolean enableMemControl = true;

  /** When a TsFile's file size (in byte) exceed this, the TsFile is forced closed. */
  private long tsFileSizeThreshold = 1L;

  /** When a memTable's size (in byte) exceeds this, the memtable is flushed to disk. */
  private long memtableSizeThreshold = 256 * 1024 * 1024L;

  /** When average series point number reaches this, flush the memtable to disk */
  private int avgSeriesPointNumberThreshold = 10000;

  /**
   * Work when tsfile_manage_strategy is level_strategy. When merge point number reaches this, merge
   * the files to the last level. During a merge, if a chunk with less number of chunks than this
   * parameter, the chunk will be merged with its succeeding chunks even if it is not overflowed,
   * until the merged chunks reach this threshold and the new chunk will be flushed.
   */
  private int mergeChunkPointNumberThreshold = 100000;

  /**
   * Works when the compaction_strategy is LEVEL_COMPACTION. When point number of a page reaches
   * this, use "append merge" instead of "deserialize merge".
   */
  private int mergePagePointNumberThreshold = 100;

  /** LEVEL_COMPACTION, NO_COMPACTION */
  private CompactionStrategy compactionStrategy = CompactionStrategy.LEVEL_COMPACTION;

  /**
   * Works when the compaction_strategy is LEVEL_COMPACTION. Whether to merge unseq files into seq
   * files or not.
   */
  private boolean enableUnseqCompaction = true;

  /**
<<<<<<< HEAD
=======
   * Works when the compaction_strategy is LEVEL_COMPACTION. Whether to start next compaction task
   * automatically after finish one compaction task
   */
  private boolean enableContinuousCompaction = true;

  /**
>>>>>>> fa22e770
   * Works when the compaction_strategy is LEVEL_COMPACTION. The max seq file num of each level.
   * When the num of files in one level exceeds this, the files in this level will merge to one and
   * put to upper level.
   */
  private int seqFileNumInEachLevel = 6;

  /** Works when the compaction_strategy is LEVEL_COMPACTION. The max num of seq level. */
  private int seqLevelNum = 3;

  /**
   * Works when compaction_strategy is LEVEL_COMPACTION. The max ujseq file num of each level. When
   * the num of files in one level exceeds this, the files in this level will merge to one and put
   * to upper level.
   */
  private int unseqFileNumInEachLevel = 10;

  /** Works when the compaction_strategy is LEVEL_COMPACTION. The max num of unseq level. */
  private int unseqLevelNum = 1;

<<<<<<< HEAD
=======
  /**
   * Works when compaction_strategy is LEVEL_COMPACTION. The max open file num in each unseq
   * compaction task. We use the unseq file num as the open file num # This parameters have to be
   * much smaller than the permitted max open file num of each process controlled by operator
   * system(65535 in most system).
   */
  private int maxOpenFileNumInEachUnseqCompaction = 2000;

>>>>>>> fa22e770
  /** whether to cache meta data(ChunkMetaData and TsFileMetaData) or not. */
  private boolean metaDataCacheEnable = true;

  /** Memory allocated for timeSeriesMetaData cache in read process */
  private long allocateMemoryForTimeSeriesMetaDataCache = allocateMemoryForRead / 10;

  /** Memory allocated for chunkMetaData cache in read process */
  private long allocateMemoryForChunkMetaDataCache = allocateMemoryForRead / 10;

  /** Memory allocated for chunk cache in read process */
  private long allocateMemoryForChunkCache = allocateMemoryForRead / 10;

  /** Whether to enable Last cache */
  private boolean lastCacheEnable = true;

  /**
   * The statMonitor writes statistics info into IoTDB every backLoopPeriodSec secs. The default
   * value is 5s.
   */
  private int backLoopPeriodSec = 5;
  /** Set true to enable statistics monitor service, false to disable statistics service. */
  private boolean enableStatMonitor = false;
  /**
   * Set the time interval when StatMonitor performs delete detection. The default value is 600s.
   */
  private int statMonitorDetectFreqSec = 60 * 10;
  /**
   * Set the maximum time to keep monitor statistics information in IoTDB. The default value is
   * 600s.
   */
  private int statMonitorRetainIntervalSec = 60 * 10;

  /** Cache size of {@code checkAndGetDataTypeCache} in {@link MManager}. */
  private int mManagerCacheSize = 300000;

  /** Cache size of {@code checkAndGetDataTypeCache} in {@link MManager}. */
  private int mRemoteSchemaCacheSize = 100000;

  /** Is external sort enable. */
  private boolean enableExternalSort = true;

  /**
   * The threshold of items in external sort. If the number of chunks participating in sorting
   * exceeds this threshold, external sorting is enabled, otherwise memory sorting is used.
   */
  private int externalSortThreshold = 1000;

  /** Is this IoTDB instance a receiver of sync or not. */
  private boolean isSyncEnable = false;
  /** If this IoTDB instance is a receiver of sync, set the server port. */
  private int syncServerPort = 5555;
  /**
   * Set the language version when loading file including error information, default value is "EN"
   */
  private String languageVersion = "EN";

  private String ipWhiteList = "0.0.0.0/0";
  /** Examining period of cache file reader : 100 seconds. */
  private long cacheFileReaderClearPeriod = 100000;

  /** Replace implementation class of JDBC service */
  private String rpcImplClassName = TSServiceImpl.class.getName();

  /** Is stat performance of sub-module enable. */
  private boolean enablePerformanceStat = false;

  /** Is performance tracing enable. */
  private boolean enablePerformanceTracing = false;

  /** The display of stat performance interval in ms. */
  private long performanceStatDisplayInterval = 60000;

  /** The memory used for stat performance. */
  private int performanceStatMemoryInKB = 20;
  /** whether use chunkBufferPool. */
  private boolean chunkBufferPoolEnable = false;

  /** Switch of watermark function */
  private boolean enableWatermark = false;

  /** Secret key for watermark */
  private String watermarkSecretKey = "IoTDB*2019@Beijing";

  /** Bit string of watermark */
  private String watermarkBitString = "100101110100";

  /** Watermark method and parameters */
  private String watermarkMethod = "GroupBasedLSBMethod(embed_row_cycle=2,embed_lsb_num=5)";

  /** Switch of creating schema automatically */
  private boolean enableAutoCreateSchema = true;

  /** register time series as which type when receiving boolean string "true" or "false" */
  private TSDataType booleanStringInferType = TSDataType.BOOLEAN;

  /** register time series as which type when receiving an integer string "67" */
  private TSDataType integerStringInferType = TSDataType.FLOAT;

  /**
   * register time series as which type when receiving an integer string and using float may lose
   * precision num > 2 ^ 24
   */
  private TSDataType longStringInferType = TSDataType.DOUBLE;

  /** register time series as which type when receiving a floating number string "6.7" */
  private TSDataType floatingStringInferType = TSDataType.FLOAT;

  /**
   * register time series as which type when receiving the Literal NaN. Values can be DOUBLE, FLOAT
   * or TEXT
   */
  private TSDataType nanStringInferType = TSDataType.DOUBLE;

  /** Storage group level when creating schema automatically is enabled */
  private int defaultStorageGroupLevel = 1;

  /** BOOLEAN encoding when creating schema automatically is enabled */
  private TSEncoding defaultBooleanEncoding = TSEncoding.RLE;

  /** INT32 encoding when creating schema automatically is enabled */
  private TSEncoding defaultInt32Encoding = TSEncoding.RLE;

  /** INT64 encoding when creating schema automatically is enabled */
  private TSEncoding defaultInt64Encoding = TSEncoding.RLE;

  /** FLOAT encoding when creating schema automatically is enabled */
  private TSEncoding defaultFloatEncoding = TSEncoding.GORILLA;

  /** DOUBLE encoding when creating schema automatically is enabled */
  private TSEncoding defaultDoubleEncoding = TSEncoding.GORILLA;

  /** TEXT encoding when creating schema automatically is enabled */
  private TSEncoding defaultTextEncoding = TSEncoding.PLAIN;

  /** How much memory (in byte) can be used by a single merge task. */
  private long mergeMemoryBudget = (long) (Runtime.getRuntime().maxMemory() * 0.1);

  /** How many threads will be set up to perform upgrade tasks. */
  private int upgradeThreadNum = 1;

  /** How many threads will be set up to perform main merge tasks. */
  private int mergeThreadNum = 1;

  /** How many threads will be set up to perform unseq merge chunk sub-tasks. */
  private int mergeChunkSubThreadNum = 4;

  /**
   * If one merge file selection runs for more than this time, it will be ended and its current
   * selection will be used as final selection. Unit: millis. When < 0, it means time is unbounded.
   */
  private long mergeFileSelectionTimeBudget = 30 * 1000L;

  /**
   * When set to true, if some crashed merges are detected during system rebooting, such merges will
   * be continued, otherwise, the unfinished parts of such merges will not be continued while the
   * finished parts still remain as they are.
   */
  private boolean continueMergeAfterReboot = false;

  /**
   * A global merge will be performed each such interval, that is, each storage group will be merged
   * (if proper merge candidates can be found). Unit: second.
   */
  private long mergeIntervalSec = 0L;

  /**
   * When set to true, all unseq merges becomes full merge (the whole SeqFiles are re-written
   * despite how much they are overflowed). This may increase merge overhead depending on how much
   * the SeqFiles are overflowed.
   */
  private boolean forceFullMerge = false;

  /** The limit of compaction merge can reach per second */
  private int mergeWriteThroughputMbPerSec = 8;

  /**
   * How many thread will be set up to perform compaction, 10 by default. Set to 1 when less than or
   * equal to 0.
   */
  private int compactionThreadNum = 10;

  private MergeFileStrategy mergeFileStrategy = MergeFileStrategy.MAX_SERIES_NUM;

  /** Default system file storage is in local file system (unsupported) */
  private FSType systemFileStorageFs = FSType.LOCAL;

  /** Default TSfile storage is in local file system */
  private FSType tsFileStorageFs = FSType.LOCAL;

  /** Default core-site.xml file path is /etc/hadoop/conf/core-site.xml */
  private String coreSitePath = "/etc/hadoop/conf/core-site.xml";

  /** Default hdfs-site.xml file path is /etc/hadoop/conf/hdfs-site.xml */
  private String hdfsSitePath = "/etc/hadoop/conf/hdfs-site.xml";

  /** Default HDFS ip is localhost */
  private String hdfsIp = "localhost";

  /** Default HDFS port is 9000 */
  private String hdfsPort = "9000";

  /** Default DFS NameServices is hdfsnamespace */
  private String dfsNameServices = "hdfsnamespace";

  /** Default DFS HA name nodes are nn1 and nn2 */
  private String dfsHaNamenodes = "nn1,nn2";

  /** Default DFS HA automatic failover is enabled */
  private boolean dfsHaAutomaticFailoverEnabled = true;

  /**
   * Default DFS client failover proxy provider is
   * "org.apache.hadoop.hdfs.server.namenode.ha.ConfiguredFailoverProxyProvider"
   */
  private String dfsClientFailoverProxyProvider =
      "org.apache.hadoop.hdfs.server.namenode.ha.ConfiguredFailoverProxyProvider";

  /** whether use kerberos to authenticate hdfs */
  private boolean useKerberos = false;

  /** full path of kerberos keytab file */
  private String kerberosKeytabFilePath = "/path";

  /** kerberos principal */
  private String kerberosPrincipal = "principal";

  /**
   * the num of memtable in each storage group This is disabled after 0.11.4 we use memory control
   * module to control concurrent writing time partition
   */
  private int concurrentWritingTimePartition = 1;

  /** the default fill interval in LinearFill and PreviousFill, -1 means infinite past time */
  private int defaultFillInterval = -1;

  /**
   * default TTL for storage groups that are not set TTL by statements, in ms Notice: if this
   * property is changed, previous created storage group which are not set TTL will also be
   * affected.
   */
  private long defaultTTL = Long.MAX_VALUE;

  /** The default value of primitive array size in array pool */
  private int primitiveArraySize = 128;

  /** whether enable data partition. If disabled, all data belongs to partition 0 */
  private boolean enablePartition = false;

  /** whether enable MTree snapshot */
  private boolean enableMTreeSnapshot = false;

  /** Interval line number of mlog.txt when creating a checkpoint and saving snapshot of mtree */
  private int mtreeSnapshotInterval = 100000;

  /**
   * Threshold interval time of MTree modification. If the last modification time is less than this
   * threshold, MTree snapshot will not be created. Unit: second. Default: 1 hour(3600 seconds)
   */
  private int mtreeSnapshotThresholdTime = 3600;

  /** Time range for partitioning data inside each storage group, the unit is second */
  private long partitionInterval = 604800;

  // just for test
  // wait for 60 second by default.
  private int thriftServerAwaitTimeForStopService = 60;

  private int queryCacheSizeInMetric = 50;

  // max size for tag and attribute of one time series
  private int tagAttributeTotalSize = 700;

  // In one insert (one device, one timestamp, multiple measurements),
  // if enable partial insert, one measurement failure will not impact other measurements
  private boolean enablePartialInsert = true;

  // Open ID Secret
  private String openIdProviderUrl = null;

  // the authorizer provider class which extends BasicAuthorizer
  private String authorizerProvider = "org.apache.iotdb.db.auth.authorizer.LocalFileAuthorizer";

  // time in nanosecond precision when starting up
  private long startUpNanosecond = System.nanoTime();

  /** thrift max frame size, the default is 16384000 bytes, we change it to 64MB */
  private int thriftMaxFrameSize = 67108864;

  /** thrift init buffer size, the default is 1KB. */
  private int thriftInitBufferSize = 1024;

  /** time interval in minute for calculating query frequency */
  private int frequencyIntervalInMinute = 1;

  /** time cost(ms) threshold for slow query */
  private long slowQueryThreshold = 5000;

  /** if the debug_state is true, we will print more details about the process of query */
  private boolean debugState = false;

  /** the size of ioTaskQueue */
  private int ioTaskQueueSizeForFlushing = Integer.MAX_VALUE;

  /** the size of encodingTaskQueue */
  private int encodingTaskQueueSizeForFlushing = Integer.MAX_VALUE;

  public IoTDBConfig() {
    // empty constructor
  }

  public int getConcurrentWritingTimePartition() {
    return concurrentWritingTimePartition;
  }

  void setConcurrentWritingTimePartition(int concurrentWritingTimePartition) {
    this.concurrentWritingTimePartition = concurrentWritingTimePartition;
  }

  public int getDefaultFillInterval() {
    return defaultFillInterval;
  }

  public void setDefaultFillInterval(int defaultFillInterval) {
    this.defaultFillInterval = defaultFillInterval;
  }

  public boolean isEnablePartition() {
    return enablePartition;
  }

  public void setEnablePartition(boolean enablePartition) {
    this.enablePartition = enablePartition;
  }

  public boolean isEnableMTreeSnapshot() {
    return enableMTreeSnapshot;
  }

  public void setEnableMTreeSnapshot(boolean enableMTreeSnapshot) {
    this.enableMTreeSnapshot = enableMTreeSnapshot;
  }

  public int getMtreeSnapshotInterval() {
    return mtreeSnapshotInterval;
  }

  public void setMtreeSnapshotInterval(int mtreeSnapshotInterval) {
    this.mtreeSnapshotInterval = mtreeSnapshotInterval;
  }

  public int getMtreeSnapshotThresholdTime() {
    return mtreeSnapshotThresholdTime;
  }

  public void setMtreeSnapshotThresholdTime(int mtreeSnapshotThresholdTime) {
    this.mtreeSnapshotThresholdTime = mtreeSnapshotThresholdTime;
  }

  public long getPartitionInterval() {
    return partitionInterval;
  }

  public void setPartitionInterval(long partitionInterval) {
    this.partitionInterval = partitionInterval;
  }

  void updatePath() {
    formulateFolders();
    confirmMultiDirStrategy();
  }

  /** if the folders are relative paths, add IOTDB_HOME as the path prefix */
  private void formulateFolders() {
    systemDir = addHomeDir(systemDir);
    schemaDir = addHomeDir(schemaDir);
    syncDir = addHomeDir(syncDir);
    tracingDir = addHomeDir(tracingDir);
    walDir = addHomeDir(walDir);

    if (TSFileDescriptor.getInstance().getConfig().getTSFileStorageFs().equals(FSType.HDFS)) {
      String hdfsDir = getHdfsDir();
      queryDir = hdfsDir + File.separatorChar + queryDir;
      for (int i = 0; i < dataDirs.length; i++) {
        dataDirs[i] = hdfsDir + File.separatorChar + dataDirs[i];
      }
    } else {
      queryDir = addHomeDir(queryDir);
      for (int i = 0; i < dataDirs.length; i++) {
        dataDirs[i] = addHomeDir(dataDirs[i]);
      }
    }
  }

  void reloadDataDirs(String[] dataDirs) throws LoadConfigurationException {
    if (TSFileDescriptor.getInstance().getConfig().getTSFileStorageFs().equals(FSType.HDFS)) {
      String hdfsDir = getHdfsDir();
      for (int i = 0; i < dataDirs.length; i++) {
        dataDirs[i] = hdfsDir + File.separatorChar + dataDirs[i];
      }
    } else {
      for (int i = 0; i < dataDirs.length; i++) {
        dataDirs[i] = addHomeDir(dataDirs[i]);
      }
    }
    this.dataDirs = dataDirs;
    DirectoryManager.getInstance().updateFileFolders();
  }

  private String addHomeDir(String dir) {
    String homeDir = System.getProperty(IoTDBConstant.IOTDB_HOME, null);
    if (!new File(dir).isAbsolute() && homeDir != null && homeDir.length() > 0) {
      if (!homeDir.endsWith(File.separator)) {
        dir = homeDir + File.separatorChar + dir;
      } else {
        dir = homeDir + dir;
      }
    }
    return dir;
  }

  private void confirmMultiDirStrategy() {
    if (getMultiDirStrategyClassName() == null) {
      multiDirStrategyClassName = DEFAULT_MULTI_DIR_STRATEGY;
    }
    if (!getMultiDirStrategyClassName().contains(TsFileConstant.PATH_SEPARATOR)) {
      multiDirStrategyClassName = MULTI_DIR_STRATEGY_PREFIX + multiDirStrategyClassName;
    }

    try {
      Class.forName(multiDirStrategyClassName);
    } catch (ClassNotFoundException e) {
      logger.warn(
          "Cannot find given directory strategy {}, using the default value",
          getMultiDirStrategyClassName(),
          e);
      setMultiDirStrategyClassName(MULTI_DIR_STRATEGY_PREFIX + DEFAULT_MULTI_DIR_STRATEGY);
    }
  }

  private String getHdfsDir() {
    String[] hdfsIps = TSFileDescriptor.getInstance().getConfig().getHdfsIp();
    String hdfsDir = "hdfs://";
    if (hdfsIps.length > 1) {
      hdfsDir += TSFileDescriptor.getInstance().getConfig().getDfsNameServices();
    } else {
      hdfsDir += hdfsIps[0] + ":" + TSFileDescriptor.getInstance().getConfig().getHdfsPort();
    }
    return hdfsDir;
  }

  public String[] getDataDirs() {
    return dataDirs;
  }

  public int getMetricsPort() {
    return metricsPort;
  }

  void setMetricsPort(int metricsPort) {
    this.metricsPort = metricsPort;
  }

  public boolean isEnableMetricService() {
    return enableMetricService;
  }

  public void setEnableMetricService(boolean enableMetricService) {
    this.enableMetricService = enableMetricService;
  }

  void setDataDirs(String[] dataDirs) {
    this.dataDirs = dataDirs;
  }

  public String getRpcAddress() {
    return rpcAddress;
  }

  void setRpcAddress(String rpcAddress) {
    this.rpcAddress = rpcAddress;
  }

  public int getRpcPort() {
    return rpcPort;
  }

  void setRpcPort(int rpcPort) {
    this.rpcPort = rpcPort;
  }

  public String getTimestampPrecision() {
    return timestampPrecision;
  }

  public void setTimestampPrecision(String timestampPrecision) {
    if (!(timestampPrecision.equals("ms")
        || timestampPrecision.equals("us")
        || timestampPrecision.equals("ns"))) {
      logger.error(
          "Wrong timestamp precision, please set as: ms, us or ns ! Current is: "
              + timestampPrecision);
      System.exit(-1);
    }
    this.timestampPrecision = timestampPrecision;
  }

  public boolean isEnableWal() {
    return enableWal;
  }

  public void setEnableWal(boolean enableWal) {
    this.enableWal = enableWal;
  }

  public boolean isEnableDiscardOutOfOrderData() {
    return enableDiscardOutOfOrderData;
  }

  public void setEnableDiscardOutOfOrderData(boolean enableDiscardOutOfOrderData) {
    this.enableDiscardOutOfOrderData = enableDiscardOutOfOrderData;
  }

  public int getFlushWalThreshold() {
    return flushWalThreshold;
  }

  public void setFlushWalThreshold(int flushWalThreshold) {
    this.flushWalThreshold = flushWalThreshold;
  }

  public long getForceWalPeriodInMs() {
    return forceWalPeriodInMs;
  }

  public void setForceWalPeriodInMs(long forceWalPeriodInMs) {
    this.forceWalPeriodInMs = forceWalPeriodInMs;
  }

  public String getSystemDir() {
    return systemDir;
  }

  void setSystemDir(String systemDir) {
    this.systemDir = systemDir;
  }

  public String getSchemaDir() {
    return schemaDir;
  }

  void setSchemaDir(String schemaDir) {
    this.schemaDir = schemaDir;
  }

  public String getSyncDir() {
    return syncDir;
  }

  void setSyncDir(String syncDir) {
    this.syncDir = syncDir;
  }

  public String getTracingDir() {
    return tracingDir;
  }

  void setTracingDir(String tracingDir) {
    this.tracingDir = tracingDir;
  }

  public String getQueryDir() {
    return queryDir;
  }

  void setQueryDir(String queryDir) {
    this.queryDir = queryDir;
  }

  public String getWalDir() {
    return walDir;
  }

  void setWalDir(String walDir) {
    this.walDir = walDir;
  }

  public String getMultiDirStrategyClassName() {
    return multiDirStrategyClassName;
  }

  void setMultiDirStrategyClassName(String multiDirStrategyClassName) {
    this.multiDirStrategyClassName = multiDirStrategyClassName;
  }

  public int getBatchSize() {
    return batchSize;
  }

  void setBatchSize(int batchSize) {
    this.batchSize = batchSize;
  }

  public int getMaxMemtableNumber() {
    return maxMemtableNumber;
  }

  public void setMaxMemtableNumber(int maxMemtableNumber) {
    this.maxMemtableNumber = maxMemtableNumber;
  }

  public int getConcurrentFlushThread() {
    return concurrentFlushThread;
  }

  void setConcurrentFlushThread(int concurrentFlushThread) {
    this.concurrentFlushThread = concurrentFlushThread;
  }

  public int getConcurrentQueryThread() {
    return concurrentQueryThread;
  }

  void setConcurrentQueryThread(int concurrentQueryThread) {
    this.concurrentQueryThread = concurrentQueryThread;
  }

  public long getTsFileSizeThreshold() {
    return tsFileSizeThreshold;
  }

  public void setTsFileSizeThreshold(long tsFileSizeThreshold) {
    this.tsFileSizeThreshold = tsFileSizeThreshold;
  }

  public int getBackLoopPeriodSec() {
    return backLoopPeriodSec;
  }

  void setBackLoopPeriodSec(int backLoopPeriodSec) {
    this.backLoopPeriodSec = backLoopPeriodSec;
  }

  public boolean isEnableStatMonitor() {
    return enableStatMonitor;
  }

  public void setEnableStatMonitor(boolean enableStatMonitor) {
    this.enableStatMonitor = enableStatMonitor;
  }

  public int getRpcMaxConcurrentClientNum() {
    return rpcMaxConcurrentClientNum;
  }

  void setRpcMaxConcurrentClientNum(int rpcMaxConcurrentClientNum) {
    this.rpcMaxConcurrentClientNum = rpcMaxConcurrentClientNum;
  }

  public int getStatMonitorDetectFreqSec() {
    return statMonitorDetectFreqSec;
  }

  void setStatMonitorDetectFreqSec(int statMonitorDetectFreqSec) {
    this.statMonitorDetectFreqSec = statMonitorDetectFreqSec;
  }

  public int getStatMonitorRetainIntervalSec() {
    return statMonitorRetainIntervalSec;
  }

  void setStatMonitorRetainIntervalSec(int statMonitorRetainIntervalSec) {
    this.statMonitorRetainIntervalSec = statMonitorRetainIntervalSec;
  }

  public int getmManagerCacheSize() {
    return mManagerCacheSize;
  }

  void setmManagerCacheSize(int mManagerCacheSize) {
    this.mManagerCacheSize = mManagerCacheSize;
  }

  public int getmRemoteSchemaCacheSize() {
    return mRemoteSchemaCacheSize;
  }

  public void setmRemoteSchemaCacheSize(int mRemoteSchemaCacheSize) {
    this.mRemoteSchemaCacheSize = mRemoteSchemaCacheSize;
  }

  public boolean isSyncEnable() {
    return isSyncEnable;
  }

  public void setSyncEnable(boolean syncEnable) {
    isSyncEnable = syncEnable;
  }

  public int getSyncServerPort() {
    return syncServerPort;
  }

  void setSyncServerPort(int syncServerPort) {
    this.syncServerPort = syncServerPort;
  }

  String getLanguageVersion() {
    return languageVersion;
  }

  void setLanguageVersion(String languageVersion) {
    this.languageVersion = languageVersion;
  }

  public String getIpWhiteList() {
    return ipWhiteList;
  }

  public void setIpWhiteList(String ipWhiteList) {
    this.ipWhiteList = ipWhiteList;
  }

  public long getCacheFileReaderClearPeriod() {
    return cacheFileReaderClearPeriod;
  }

  public void setCacheFileReaderClearPeriod(long cacheFileReaderClearPeriod) {
    this.cacheFileReaderClearPeriod = cacheFileReaderClearPeriod;
  }

  public boolean isReadOnly() {
    return readOnly;
  }

  public void setReadOnly(boolean readOnly) {
    this.readOnly = readOnly;
  }

  public String getRpcImplClassName() {
    return rpcImplClassName;
  }

  public void setRpcImplClassName(String rpcImplClassName) {
    this.rpcImplClassName = rpcImplClassName;
  }

  public int getWalBufferSize() {
    return walBufferSize;
  }

  public void setWalBufferSize(int walBufferSize) {
    this.walBufferSize = walBufferSize;
  }

  public int getEstimatedSeriesSize() {
    return estimatedSeriesSize;
  }

  public void setEstimatedSeriesSize(int estimatedSeriesSize) {
    this.estimatedSeriesSize = estimatedSeriesSize;
  }

  public boolean isChunkBufferPoolEnable() {
    return chunkBufferPoolEnable;
  }

  void setChunkBufferPoolEnable(boolean chunkBufferPoolEnable) {
    this.chunkBufferPoolEnable = chunkBufferPoolEnable;
  }

  public long getMergeMemoryBudget() {
    return mergeMemoryBudget;
  }

  void setMergeMemoryBudget(long mergeMemoryBudget) {
    this.mergeMemoryBudget = mergeMemoryBudget;
  }

  public int getMergeThreadNum() {
    return mergeThreadNum;
  }

  void setMergeThreadNum(int mergeThreadNum) {
    this.mergeThreadNum = mergeThreadNum;
  }

  public boolean isContinueMergeAfterReboot() {
    return continueMergeAfterReboot;
  }

  void setContinueMergeAfterReboot(boolean continueMergeAfterReboot) {
    this.continueMergeAfterReboot = continueMergeAfterReboot;
  }

  public long getMergeIntervalSec() {
    return mergeIntervalSec;
  }

  void setMergeIntervalSec(long mergeIntervalSec) {
    this.mergeIntervalSec = mergeIntervalSec;
  }

  public double getBufferedArraysMemoryProportion() {
    return bufferedArraysMemoryProportion;
  }

  public void setBufferedArraysMemoryProportion(double bufferedArraysMemoryProportion) {
    this.bufferedArraysMemoryProportion = bufferedArraysMemoryProportion;
  }

  public double getFlushProportion() {
    return flushProportion;
  }

  public void setFlushProportion(double flushProportion) {
    this.flushProportion = flushProportion;
  }

  public double getRejectProportion() {
    return rejectProportion;
  }

  public void setRejectProportion(double rejectProportion) {
    this.rejectProportion = rejectProportion;
  }

  public long getStorageGroupSizeReportThreshold() {
    return storageGroupSizeReportThreshold;
  }

  public void setStorageGroupSizeReportThreshold(long storageGroupSizeReportThreshold) {
    this.storageGroupSizeReportThreshold = storageGroupSizeReportThreshold;
  }

  public long getAllocateMemoryForWrite() {
    return allocateMemoryForWrite;
  }

  public void setAllocateMemoryForWrite(long allocateMemoryForWrite) {
    this.allocateMemoryForWrite = allocateMemoryForWrite;
  }

  public long getAllocateMemoryForSchema() {
    return allocateMemoryForSchema;
  }

  void setAllocateMemoryForSchema(long allocateMemoryForSchema) {
    this.allocateMemoryForSchema = allocateMemoryForSchema;
  }

  long getAllocateMemoryForRead() {
    return allocateMemoryForRead;
  }

  void setAllocateMemoryForRead(long allocateMemoryForRead) {
    this.allocateMemoryForRead = allocateMemoryForRead;
  }

  public long getAllocateMemoryForReadWithoutCache() {
    return allocateMemoryForReadWithoutCache;
  }

  public void setAllocateMemoryForReadWithoutCache(long allocateMemoryForReadWithoutCache) {
    this.allocateMemoryForReadWithoutCache = allocateMemoryForReadWithoutCache;
  }

  public boolean isEnableExternalSort() {
    return enableExternalSort;
  }

  void setEnableExternalSort(boolean enableExternalSort) {
    this.enableExternalSort = enableExternalSort;
  }

  public int getExternalSortThreshold() {
    return externalSortThreshold;
  }

  void setExternalSortThreshold(int externalSortThreshold) {
    this.externalSortThreshold = externalSortThreshold;
  }

  public boolean isEnablePerformanceStat() {
    return enablePerformanceStat;
  }

  public void setEnablePerformanceStat(boolean enablePerformanceStat) {
    this.enablePerformanceStat = enablePerformanceStat;
  }

  public boolean isEnablePerformanceTracing() {
    return enablePerformanceTracing;
  }

  public void setEnablePerformanceTracing(boolean enablePerformanceTracing) {
    this.enablePerformanceTracing = enablePerformanceTracing;
  }

  public long getPerformanceStatDisplayInterval() {
    return performanceStatDisplayInterval;
  }

  void setPerformanceStatDisplayInterval(long performanceStatDisplayInterval) {
    this.performanceStatDisplayInterval = performanceStatDisplayInterval;
  }

  public int getPerformanceStatMemoryInKB() {
    return performanceStatMemoryInKB;
  }

  void setPerformanceStatMemoryInKB(int performanceStatMemoryInKB) {
    this.performanceStatMemoryInKB = performanceStatMemoryInKB;
  }

  public boolean isEnablePartialInsert() {
    return enablePartialInsert;
  }

  public void setEnablePartialInsert(boolean enablePartialInsert) {
    this.enablePartialInsert = enablePartialInsert;
  }

  public boolean isForceFullMerge() {
    return forceFullMerge;
  }

  void setForceFullMerge(boolean forceFullMerge) {
    this.forceFullMerge = forceFullMerge;
  }

  public int getCompactionThreadNum() {
    return compactionThreadNum;
  }

  public void setCompactionThreadNum(int compactionThreadNum) {
    this.compactionThreadNum = compactionThreadNum;
  }

  public int getMergeWriteThroughputMbPerSec() {
    return mergeWriteThroughputMbPerSec;
  }

  public void setMergeWriteThroughputMbPerSec(int mergeWriteThroughputMbPerSec) {
    this.mergeWriteThroughputMbPerSec = mergeWriteThroughputMbPerSec;
  }

  public boolean isEnableMemControl() {
    return enableMemControl;
  }

  public void setEnableMemControl(boolean enableMemControl) {
    this.enableMemControl = enableMemControl;
  }

  public long getMemtableSizeThreshold() {
    return memtableSizeThreshold;
  }

  public void setMemtableSizeThreshold(long memtableSizeThreshold) {
    this.memtableSizeThreshold = memtableSizeThreshold;
  }

  public int getAvgSeriesPointNumberThreshold() {
    return avgSeriesPointNumberThreshold;
  }

  public void setAvgSeriesPointNumberThreshold(int avgSeriesPointNumberThreshold) {
    this.avgSeriesPointNumberThreshold = avgSeriesPointNumberThreshold;
  }

  public int getMergeChunkPointNumberThreshold() {
    return mergeChunkPointNumberThreshold;
  }

  public void setMergeChunkPointNumberThreshold(int mergeChunkPointNumberThreshold) {
    this.mergeChunkPointNumberThreshold = mergeChunkPointNumberThreshold;
  }

  public int getMergePagePointNumberThreshold() {
    return mergePagePointNumberThreshold;
  }

  public void setMergePagePointNumberThreshold(int mergePagePointNumberThreshold) {
    this.mergePagePointNumberThreshold = mergePagePointNumberThreshold;
  }

  public MergeFileStrategy getMergeFileStrategy() {
    return mergeFileStrategy;
  }

  public void setMergeFileStrategy(MergeFileStrategy mergeFileStrategy) {
    this.mergeFileStrategy = mergeFileStrategy;
  }

  public CompactionStrategy getCompactionStrategy() {
    return compactionStrategy;
  }

  public void setCompactionStrategy(CompactionStrategy compactionStrategy) {
    this.compactionStrategy = compactionStrategy;
  }

  public boolean isEnableUnseqCompaction() {
    return enableUnseqCompaction;
  }

  public void setEnableUnseqCompaction(boolean enableUnseqCompaction) {
    this.enableUnseqCompaction = enableUnseqCompaction;
  }

  public boolean isEnableContinuousCompaction() {
    return enableContinuousCompaction;
  }

  public void setEnableContinuousCompaction(boolean enableContinuousCompaction) {
    this.enableContinuousCompaction = enableContinuousCompaction;
  }

  public int getSeqFileNumInEachLevel() {
    return seqFileNumInEachLevel;
  }

  public void setSeqFileNumInEachLevel(int seqFileNumInEachLevel) {
    this.seqFileNumInEachLevel = seqFileNumInEachLevel;
  }

  public int getSeqLevelNum() {
    return seqLevelNum;
  }

  public void setSeqLevelNum(int seqLevelNum) {
    this.seqLevelNum = seqLevelNum;
  }

  public int getUnseqFileNumInEachLevel() {
    return unseqFileNumInEachLevel;
  }

  public void setUnseqFileNumInEachLevel(int unseqFileNumInEachLevel) {
    this.unseqFileNumInEachLevel = unseqFileNumInEachLevel;
  }

  public int getUnseqLevelNum() {
    return unseqLevelNum;
  }

  public void setUnseqLevelNum(int unseqLevelNum) {
    this.unseqLevelNum = unseqLevelNum;
  }

  public int getMaxOpenFileNumInEachUnseqCompaction() {
    return maxOpenFileNumInEachUnseqCompaction;
  }

  public void setMaxOpenFileNumInEachUnseqCompaction(int maxOpenFileNumInEachUnseqCompaction) {
    this.maxOpenFileNumInEachUnseqCompaction = maxOpenFileNumInEachUnseqCompaction;
  }

  public int getMergeChunkSubThreadNum() {
    return mergeChunkSubThreadNum;
  }

  void setMergeChunkSubThreadNum(int mergeChunkSubThreadNum) {
    this.mergeChunkSubThreadNum = mergeChunkSubThreadNum;
  }

  public long getMergeFileSelectionTimeBudget() {
    return mergeFileSelectionTimeBudget;
  }

  void setMergeFileSelectionTimeBudget(long mergeFileSelectionTimeBudget) {
    this.mergeFileSelectionTimeBudget = mergeFileSelectionTimeBudget;
  }

  public boolean isRpcThriftCompressionEnable() {
    return rpcThriftCompressionEnable;
  }

  void setRpcThriftCompressionEnable(boolean rpcThriftCompressionEnable) {
    this.rpcThriftCompressionEnable = rpcThriftCompressionEnable;
  }

  public boolean isMetaDataCacheEnable() {
    return metaDataCacheEnable;
  }

  public void setMetaDataCacheEnable(boolean metaDataCacheEnable) {
    this.metaDataCacheEnable = metaDataCacheEnable;
  }

  public long getAllocateMemoryForTimeSeriesMetaDataCache() {
    return allocateMemoryForTimeSeriesMetaDataCache;
  }

  public void setAllocateMemoryForTimeSeriesMetaDataCache(
      long allocateMemoryForTimeSeriesMetaDataCache) {
    this.allocateMemoryForTimeSeriesMetaDataCache = allocateMemoryForTimeSeriesMetaDataCache;
  }

  public long getAllocateMemoryForChunkMetaDataCache() {
    return allocateMemoryForChunkMetaDataCache;
  }

  public void setAllocateMemoryForChunkMetaDataCache(long allocateMemoryForChunkMetaDataCache) {
    this.allocateMemoryForChunkMetaDataCache = allocateMemoryForChunkMetaDataCache;
  }

  public long getAllocateMemoryForChunkCache() {
    return allocateMemoryForChunkCache;
  }

  public void setAllocateMemoryForChunkCache(long allocateMemoryForChunkCache) {
    this.allocateMemoryForChunkCache = allocateMemoryForChunkCache;
  }

  public boolean isLastCacheEnabled() {
    return lastCacheEnable;
  }

  public void setEnableLastCache(boolean lastCacheEnable) {
    this.lastCacheEnable = lastCacheEnable;
  }

  public boolean isEnableWatermark() {
    return enableWatermark;
  }

  public void setEnableWatermark(boolean enableWatermark) {
    this.enableWatermark = enableWatermark;
  }

  public String getWatermarkSecretKey() {
    return watermarkSecretKey;
  }

  public void setWatermarkSecretKey(String watermarkSecretKey) {
    this.watermarkSecretKey = watermarkSecretKey;
  }

  public String getWatermarkBitString() {
    return watermarkBitString;
  }

  public void setWatermarkBitString(String watermarkBitString) {
    this.watermarkBitString = watermarkBitString;
  }

  String getWatermarkMethod() {
    return this.watermarkMethod;
  }

  public void setWatermarkMethod(String watermarkMethod) {
    this.watermarkMethod = watermarkMethod;
  }

  public String getWatermarkMethodName() {
    return watermarkMethod.split("\\(")[0];
  }

  public int getWatermarkParamMarkRate() {
    return Integer.parseInt(getWatermarkParamValue("embed_row_cycle", "5"));
  }

  public int getWatermarkParamMaxRightBit() {
    return Integer.parseInt(getWatermarkParamValue("embed_lsb_num", "5"));
  }

  private String getWatermarkParamValue(String key, String defaultValue) {
    String res = getWatermarkParamValue(key);
    if (res != null) {
      return res;
    }
    return defaultValue;
  }

  private String getWatermarkParamValue(String key) {
    String pattern = key + "=(\\w*)";
    Pattern r = Pattern.compile(pattern);
    Matcher m = r.matcher(watermarkMethod);
    if (m.find() && m.groupCount() > 0) {
      return m.group(1);
    }
    return null;
  }

  public boolean isAutoCreateSchemaEnabled() {
    return enableAutoCreateSchema;
  }

  public void setAutoCreateSchemaEnabled(boolean enableAutoCreateSchema) {
    this.enableAutoCreateSchema = enableAutoCreateSchema;
  }

  public TSDataType getBooleanStringInferType() {
    return booleanStringInferType;
  }

  public void setBooleanStringInferType(TSDataType booleanStringInferType) {
    this.booleanStringInferType = booleanStringInferType;
  }

  public TSDataType getIntegerStringInferType() {
    return integerStringInferType;
  }

  public void setIntegerStringInferType(TSDataType integerStringInferType) {
    this.integerStringInferType = integerStringInferType;
  }

  public void setLongStringInferType(TSDataType longStringInferType) {
    this.longStringInferType = longStringInferType;
  }

  public TSDataType getLongStringInferType() {
    return longStringInferType;
  }

  public TSDataType getFloatingStringInferType() {
    return floatingStringInferType;
  }

  public void setFloatingStringInferType(TSDataType floatingNumberStringInferType) {
    this.floatingStringInferType = floatingNumberStringInferType;
  }

  public TSDataType getNanStringInferType() {
    return nanStringInferType;
  }

  public void setNanStringInferType(TSDataType nanStringInferType) {
    if (nanStringInferType != TSDataType.DOUBLE
        && nanStringInferType != TSDataType.FLOAT
        && nanStringInferType != TSDataType.TEXT) {
      throw new IllegalArgumentException(
          "Config Property nan_string_infer_type can only be FLOAT, DOUBLE or TEXT but is "
              + nanStringInferType);
    }
    this.nanStringInferType = nanStringInferType;
  }

  public int getDefaultStorageGroupLevel() {
    return defaultStorageGroupLevel;
  }

  void setDefaultStorageGroupLevel(int defaultStorageGroupLevel) {
    this.defaultStorageGroupLevel = defaultStorageGroupLevel;
  }

  public TSEncoding getDefaultBooleanEncoding() {
    return defaultBooleanEncoding;
  }

  public void setDefaultBooleanEncoding(TSEncoding defaultBooleanEncoding) {
    this.defaultBooleanEncoding = defaultBooleanEncoding;
  }

  void setDefaultBooleanEncoding(String defaultBooleanEncoding) {
    this.defaultBooleanEncoding = TSEncoding.valueOf(defaultBooleanEncoding);
  }

  public TSEncoding getDefaultInt32Encoding() {
    return defaultInt32Encoding;
  }

  public void setDefaultInt32Encoding(TSEncoding defaultInt32Encoding) {
    this.defaultInt32Encoding = defaultInt32Encoding;
  }

  void setDefaultInt32Encoding(String defaultInt32Encoding) {
    this.defaultInt32Encoding = TSEncoding.valueOf(defaultInt32Encoding);
  }

  public TSEncoding getDefaultInt64Encoding() {
    return defaultInt64Encoding;
  }

  public void setDefaultInt64Encoding(TSEncoding defaultInt64Encoding) {
    this.defaultInt64Encoding = defaultInt64Encoding;
  }

  void setDefaultInt64Encoding(String defaultInt64Encoding) {
    this.defaultInt64Encoding = TSEncoding.valueOf(defaultInt64Encoding);
  }

  public TSEncoding getDefaultFloatEncoding() {
    return defaultFloatEncoding;
  }

  public void setDefaultFloatEncoding(TSEncoding defaultFloatEncoding) {
    this.defaultFloatEncoding = defaultFloatEncoding;
  }

  void setDefaultFloatEncoding(String defaultFloatEncoding) {
    this.defaultFloatEncoding = TSEncoding.valueOf(defaultFloatEncoding);
  }

  public TSEncoding getDefaultDoubleEncoding() {
    return defaultDoubleEncoding;
  }

  public void setDefaultDoubleEncoding(TSEncoding defaultDoubleEncoding) {
    this.defaultDoubleEncoding = defaultDoubleEncoding;
  }

  void setDefaultDoubleEncoding(String defaultDoubleEncoding) {
    this.defaultDoubleEncoding = TSEncoding.valueOf(defaultDoubleEncoding);
  }

  public TSEncoding getDefaultTextEncoding() {
    return defaultTextEncoding;
  }

  public void setDefaultTextEncoding(TSEncoding defaultTextEncoding) {
    this.defaultTextEncoding = defaultTextEncoding;
  }

  void setDefaultTextEncoding(String defaultTextEncoding) {
    this.defaultTextEncoding = TSEncoding.valueOf(defaultTextEncoding);
  }

  public FSType getSystemFileStorageFs() {
    return systemFileStorageFs;
  }

  public void setSystemFileStorageFs(String systemFileStorageFs) {
    this.systemFileStorageFs = FSType.valueOf(systemFileStorageFs);
  }

  FSType getTsFileStorageFs() {
    return tsFileStorageFs;
  }

  void setTsFileStorageFs(String tsFileStorageFs) {
    this.tsFileStorageFs = FSType.valueOf(tsFileStorageFs);
  }

  String getCoreSitePath() {
    return coreSitePath;
  }

  void setCoreSitePath(String coreSitePath) {
    this.coreSitePath = coreSitePath;
  }

  String getHdfsSitePath() {
    return hdfsSitePath;
  }

  void setHdfsSitePath(String hdfsSitePath) {
    this.hdfsSitePath = hdfsSitePath;
  }

  public String[] getHdfsIp() {
    return hdfsIp.split(",");
  }

  String getRawHDFSIp() {
    return hdfsIp;
  }

  void setHdfsIp(String[] hdfsIp) {
    this.hdfsIp = String.join(",", hdfsIp);
  }

  String getHdfsPort() {
    return hdfsPort;
  }

  void setHdfsPort(String hdfsPort) {
    this.hdfsPort = hdfsPort;
  }

  public int getUpgradeThreadNum() {
    return upgradeThreadNum;
  }

  void setUpgradeThreadNum(int upgradeThreadNum) {
    this.upgradeThreadNum = upgradeThreadNum;
  }

  String getDfsNameServices() {
    return dfsNameServices;
  }

  void setDfsNameServices(String dfsNameServices) {
    this.dfsNameServices = dfsNameServices;
  }

  public String[] getDfsHaNamenodes() {
    return dfsHaNamenodes.split(",");
  }

  String getRawDfsHaNamenodes() {
    return dfsHaNamenodes;
  }

  void setDfsHaNamenodes(String[] dfsHaNamenodes) {
    this.dfsHaNamenodes = String.join(",", dfsHaNamenodes);
  }

  boolean isDfsHaAutomaticFailoverEnabled() {
    return dfsHaAutomaticFailoverEnabled;
  }

  void setDfsHaAutomaticFailoverEnabled(boolean dfsHaAutomaticFailoverEnabled) {
    this.dfsHaAutomaticFailoverEnabled = dfsHaAutomaticFailoverEnabled;
  }

  String getDfsClientFailoverProxyProvider() {
    return dfsClientFailoverProxyProvider;
  }

  void setDfsClientFailoverProxyProvider(String dfsClientFailoverProxyProvider) {
    this.dfsClientFailoverProxyProvider = dfsClientFailoverProxyProvider;
  }

  boolean isUseKerberos() {
    return useKerberos;
  }

  void setUseKerberos(boolean useKerberos) {
    this.useKerberos = useKerberos;
  }

  String getKerberosKeytabFilePath() {
    return kerberosKeytabFilePath;
  }

  void setKerberosKeytabFilePath(String kerberosKeytabFilePath) {
    this.kerberosKeytabFilePath = kerberosKeytabFilePath;
  }

  String getKerberosPrincipal() {
    return kerberosPrincipal;
  }

  void setKerberosPrincipal(String kerberosPrincipal) {
    this.kerberosPrincipal = kerberosPrincipal;
  }

  public long getDefaultTTL() {
    return defaultTTL;
  }

  public void setDefaultTTL(long defaultTTL) {
    this.defaultTTL = defaultTTL;
  }

  public int getThriftServerAwaitTimeForStopService() {
    return thriftServerAwaitTimeForStopService;
  }

  public void setThriftServerAwaitTimeForStopService(int thriftServerAwaitTimeForStopService) {
    this.thriftServerAwaitTimeForStopService = thriftServerAwaitTimeForStopService;
  }

  public int getQueryCacheSizeInMetric() {
    return queryCacheSizeInMetric;
  }

  public void setQueryCacheSizeInMetric(int queryCacheSizeInMetric) {
    this.queryCacheSizeInMetric = queryCacheSizeInMetric;
  }

  public boolean isEnableMQTTService() {
    return enableMQTTService;
  }

  public void setEnableMQTTService(boolean enableMQTTService) {
    this.enableMQTTService = enableMQTTService;
  }

  public String getMqttHost() {
    return mqttHost;
  }

  public void setMqttHost(String mqttHost) {
    this.mqttHost = mqttHost;
  }

  public int getMqttPort() {
    return mqttPort;
  }

  public void setMqttPort(int mqttPort) {
    this.mqttPort = mqttPort;
  }

  public int getMqttHandlerPoolSize() {
    return mqttHandlerPoolSize;
  }

  public void setMqttHandlerPoolSize(int mqttHandlerPoolSize) {
    this.mqttHandlerPoolSize = mqttHandlerPoolSize;
  }

  public String getMqttPayloadFormatter() {
    return mqttPayloadFormatter;
  }

  public void setMqttPayloadFormatter(String mqttPayloadFormatter) {
    this.mqttPayloadFormatter = mqttPayloadFormatter;
  }

  public int getMqttMaxMessageSize() {
    return mqttMaxMessageSize;
  }

  public void setMqttMaxMessageSize(int mqttMaxMessageSize) {
    this.mqttMaxMessageSize = mqttMaxMessageSize;
  }

  public int getTagAttributeTotalSize() {
    return tagAttributeTotalSize;
  }

  public void setTagAttributeTotalSize(int tagAttributeTotalSize) {
    this.tagAttributeTotalSize = tagAttributeTotalSize;
  }

  public int getPrimitiveArraySize() {
    return primitiveArraySize;
  }

  public void setPrimitiveArraySize(int primitiveArraySize) {
    this.primitiveArraySize = primitiveArraySize;
  }

  public String getOpenIdProviderUrl() {
    return openIdProviderUrl;
  }

  public void setOpenIdProviderUrl(String openIdProviderUrl) {
    this.openIdProviderUrl = openIdProviderUrl;
  }

  public String getAuthorizerProvider() {
    return authorizerProvider;
  }

  public void setAuthorizerProvider(String authorizerProvider) {
    this.authorizerProvider = authorizerProvider;
  }

  public long getStartUpNanosecond() {
    return startUpNanosecond;
  }

  public int getThriftMaxFrameSize() {
    return thriftMaxFrameSize;
  }

  public void setThriftMaxFrameSize(int thriftMaxFrameSize) {
    this.thriftMaxFrameSize = thriftMaxFrameSize;
  }

  public int getThriftInitBufferSize() {
    return thriftInitBufferSize;
  }

  public void setThriftInitBufferSize(int thriftInitBufferSize) {
    this.thriftInitBufferSize = thriftInitBufferSize;
  }

  public int getMaxQueryDeduplicatedPathNum() {
    return maxQueryDeduplicatedPathNum;
  }

  public void setMaxQueryDeduplicatedPathNum(int maxQueryDeduplicatedPathNum) {
    this.maxQueryDeduplicatedPathNum = maxQueryDeduplicatedPathNum;
  }

  public int getCheckPeriodWhenInsertBlocked() {
    return checkPeriodWhenInsertBlocked;
  }

  public void setCheckPeriodWhenInsertBlocked(int checkPeriodWhenInsertBlocked) {
    this.checkPeriodWhenInsertBlocked = checkPeriodWhenInsertBlocked;
  }

  public int getMaxWaitingTimeWhenInsertBlocked() {
    return maxWaitingTimeWhenInsertBlockedInMs;
  }

  public void setMaxWaitingTimeWhenInsertBlocked(int maxWaitingTimeWhenInsertBlocked) {
    this.maxWaitingTimeWhenInsertBlockedInMs = maxWaitingTimeWhenInsertBlocked;
  }

  public int getFrequencyIntervalInMinute() {
    return frequencyIntervalInMinute;
  }

  public void setFrequencyIntervalInMinute(int frequencyIntervalInMinute) {
    this.frequencyIntervalInMinute = frequencyIntervalInMinute;
  }

  public long getSlowQueryThreshold() {
    return slowQueryThreshold;
  }

  public void setSlowQueryThreshold(long slowQueryThreshold) {
    this.slowQueryThreshold = slowQueryThreshold;
  }

  public boolean isDebugOn() {
    return debugState;
  }

  public void setDebugState(boolean debugState) {
    this.debugState = debugState;
  }

  public int getEncodingTaskQueueSizeForFlushing() {
    return encodingTaskQueueSizeForFlushing;
  }

  public void setEncodingTaskQueueSizeForFlushing(int encodingTaskQueueSizeForFlushing) {
    this.encodingTaskQueueSizeForFlushing = encodingTaskQueueSizeForFlushing;
  }

  public int getIoTaskQueueSizeForFlushing() {
    return ioTaskQueueSizeForFlushing;
  }

  public void setIoTaskQueueSizeForFlushing(int ioTaskQueueSizeForFlushing) {
    this.ioTaskQueueSizeForFlushing = ioTaskQueueSizeForFlushing;
  }
}<|MERGE_RESOLUTION|>--- conflicted
+++ resolved
@@ -242,15 +242,12 @@
   private boolean enableUnseqCompaction = true;
 
   /**
-<<<<<<< HEAD
-=======
    * Works when the compaction_strategy is LEVEL_COMPACTION. Whether to start next compaction task
    * automatically after finish one compaction task
    */
   private boolean enableContinuousCompaction = true;
 
   /**
->>>>>>> fa22e770
    * Works when the compaction_strategy is LEVEL_COMPACTION. The max seq file num of each level.
    * When the num of files in one level exceeds this, the files in this level will merge to one and
    * put to upper level.
@@ -270,8 +267,6 @@
   /** Works when the compaction_strategy is LEVEL_COMPACTION. The max num of unseq level. */
   private int unseqLevelNum = 1;
 
-<<<<<<< HEAD
-=======
   /**
    * Works when compaction_strategy is LEVEL_COMPACTION. The max open file num in each unseq
    * compaction task. We use the unseq file num as the open file num # This parameters have to be
@@ -280,7 +275,6 @@
    */
   private int maxOpenFileNumInEachUnseqCompaction = 2000;
 
->>>>>>> fa22e770
   /** whether to cache meta data(ChunkMetaData and TsFileMetaData) or not. */
   private boolean metaDataCacheEnable = true;
 
