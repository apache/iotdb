/*
 * Licensed to the Apache Software Foundation (ASF) under one
 * or more contributor license agreements.  See the NOTICE file
 * distributed with this work for additional information
 * regarding copyright ownership.  The ASF licenses this file
 * to you under the Apache License, Version 2.0 (the
 * "License"); you may not use this file except in compliance
 * with the License.  You may obtain a copy of the License at
 *
 *     http://www.apache.org/licenses/LICENSE-2.0
 *
 * Unless required by applicable law or agreed to in writing,
 * software distributed under the License is distributed on an
 * "AS IS" BASIS, WITHOUT WARRANTIES OR CONDITIONS OF ANY
 * KIND, either express or implied.  See the License for the
 * specific language governing permissions and limitations
 * under the License.
 */
package org.apache.iotdb.db.conf;

import org.apache.iotdb.common.rpc.thrift.TEndPoint;
import org.apache.iotdb.commons.client.property.ClientPoolProperty.DefaultProperty;
import org.apache.iotdb.commons.conf.IoTDBConstant;
import org.apache.iotdb.commons.utils.FileUtils;
import org.apache.iotdb.commons.utils.TestOnly;
import org.apache.iotdb.consensus.ConsensusFactory;
import org.apache.iotdb.db.audit.AuditLogOperation;
import org.apache.iotdb.db.audit.AuditLogStorage;
import org.apache.iotdb.db.engine.compaction.constant.CompactionValidationLevel;
import org.apache.iotdb.db.engine.compaction.execute.performer.constant.CrossCompactionPerformer;
import org.apache.iotdb.db.engine.compaction.execute.performer.constant.InnerSeqCompactionPerformer;
import org.apache.iotdb.db.engine.compaction.execute.performer.constant.InnerUnseqCompactionPerformer;
import org.apache.iotdb.db.engine.compaction.schedule.constant.CompactionPriority;
import org.apache.iotdb.db.engine.compaction.selector.constant.CrossCompactionSelector;
import org.apache.iotdb.db.engine.compaction.selector.constant.InnerSequenceCompactionSelector;
import org.apache.iotdb.db.engine.compaction.selector.constant.InnerUnsequenceCompactionSelector;
import org.apache.iotdb.db.engine.storagegroup.timeindex.TimeIndexLevel;
import org.apache.iotdb.db.exception.LoadConfigurationException;
import org.apache.iotdb.db.service.thrift.impl.ClientRPCServiceImpl;
import org.apache.iotdb.db.service.thrift.impl.NewInfluxDBServiceImpl;
import org.apache.iotdb.db.utils.datastructure.TVListSortAlgorithm;
import org.apache.iotdb.db.wal.utils.WALMode;
import org.apache.iotdb.rpc.RpcTransportFactory;
import org.apache.iotdb.rpc.RpcUtils;
import org.apache.iotdb.tsfile.common.conf.TSFileDescriptor;
import org.apache.iotdb.tsfile.common.constant.TsFileConstant;
import org.apache.iotdb.tsfile.file.metadata.enums.TSDataType;
import org.apache.iotdb.tsfile.file.metadata.enums.TSEncoding;
import org.apache.iotdb.tsfile.fileSystem.FSType;
import org.apache.iotdb.tsfile.utils.FSUtils;

import org.slf4j.Logger;
import org.slf4j.LoggerFactory;

import java.io.File;
import java.io.IOException;
import java.lang.reflect.Field;
import java.util.Arrays;
import java.util.Collections;
import java.util.HashSet;
import java.util.List;
import java.util.Properties;
import java.util.concurrent.TimeUnit;
import java.util.regex.Pattern;

import static org.apache.iotdb.commons.conf.IoTDBConstant.OBJECT_STORAGE_DIR;
import static org.apache.iotdb.tsfile.common.constant.TsFileConstant.PATH_SEPARATOR;

public class IoTDBConfig {

  /* Names of Watermark methods */
  public static final String WATERMARK_GROUPED_LSB = "GroupBasedLSBMethod";
  public static final String CONFIG_NAME = "iotdb-datanode.properties";
  private static final Logger logger = LoggerFactory.getLogger(IoTDBConfig.class);
  private static final String MULTI_DIR_STRATEGY_PREFIX =
      "org.apache.iotdb.db.conf.directories.strategy.";
  private static final String[] CLUSTER_ALLOWED_MULTI_DIR_STRATEGIES =
      new String[] {"SequenceStrategy", "MaxDiskUsableSpaceFirstStrategy"};
  private static final String DEFAULT_MULTI_DIR_STRATEGY = "SequenceStrategy";

  private static final String STORAGE_GROUP_MATCHER = "([a-zA-Z0-9`_.\\-\\u2E80-\\u9FFF]+)";
  public static final Pattern STORAGE_GROUP_PATTERN = Pattern.compile(STORAGE_GROUP_MATCHER);

  // e.g., a31+/$%#&[]{}3e4, "a.b", 'a.b'
  private static final String NODE_NAME_MATCHER = "([^\n\t]+)";

  // e.g.,  .s1
  private static final String PARTIAL_NODE_MATCHER = "[" + PATH_SEPARATOR + "]" + NODE_NAME_MATCHER;

  private static final String NODE_MATCHER =
      "([" + PATH_SEPARATOR + "])?" + NODE_NAME_MATCHER + "(" + PARTIAL_NODE_MATCHER + ")*";

  public static final Pattern NODE_PATTERN = Pattern.compile(NODE_MATCHER);

  /** whether to enable the mqtt service. */
  private boolean enableMQTTService = false;

  /** the mqtt service binding host. */
  private String mqttHost = "127.0.0.1";

  /** the mqtt service binding port. */
  private int mqttPort = 1883;

  /** the handler pool size for handing the mqtt messages. */
  private int mqttHandlerPoolSize = 1;

  /** the mqtt message payload formatter. */
  private String mqttPayloadFormatter = "json";

  /** max mqtt message size. Unit: byte */
  private int mqttMaxMessageSize = 1048576;

  /** Rpc binding address. */
  private String rpcAddress = "0.0.0.0";

  /** whether to use thrift compression. */
  private boolean rpcThriftCompressionEnable = false;

  /** whether to use Snappy compression before sending data through the network */
  private boolean rpcAdvancedCompressionEnable = false;

  /** Port which the JDBC server listens to. */
  private int rpcPort = 6667;

  /** Rpc Selector thread num */
  private int rpcSelectorThreadCount = 1;

  /** Min concurrent client number */
  private int rpcMinConcurrentClientNum = Runtime.getRuntime().availableProcessors();

  /** Max concurrent client number */
  private int rpcMaxConcurrentClientNum = 65535;

  /** Memory allocated for the write process */
  private long allocateMemoryForStorageEngine = Runtime.getRuntime().maxMemory() * 3 / 10;

  /** Memory allocated for the read process */
  private long allocateMemoryForRead = Runtime.getRuntime().maxMemory() * 3 / 10;

  /** Memory allocated for the mtree */
  private long allocateMemoryForSchema = Runtime.getRuntime().maxMemory() / 10;

  /** Memory allocated for the consensus layer */
  private long allocateMemoryForConsensus = Runtime.getRuntime().maxMemory() / 10;

  /** Ratio of memory allocated for buffered arrays */
  private double bufferedArraysMemoryProportion = 0.6;

  /** Flush proportion for system */
  private double flushProportion = 0.4;

  /** Reject proportion for system */
  private double rejectProportion = 0.8;

  /** The proportion of write memory for memtable */
  private double writeProportionForMemtable = 0.76;

  /** The proportion of write memory for compaction */
  private double compactionProportion = 0.2;

  /** The proportion of write memory for loading TsFile */
  private double loadTsFileProportion = 0.125;

  private final int maxLoadingDeviceNumber = 10000;

  /**
   * If memory cost of data region increased more than proportion of {@linkplain
   * IoTDBConfig#getAllocateMemoryForStorageEngine()}*{@linkplain
   * IoTDBConfig#getWriteProportionForMemtable()}, report to system.
   */
  private double writeMemoryVariationReportProportion = 0.001;

  /** When inserting rejected, waiting period to check system again. Unit: millisecond */
  private int checkPeriodWhenInsertBlocked = 50;

  /** When inserting rejected exceeds this, throw an exception. Unit: millisecond */
  private int maxWaitingTimeWhenInsertBlockedInMs = 10000;

  // region Write Ahead Log Configuration
  /** Write mode of wal */
  private volatile WALMode walMode = WALMode.ASYNC;

  /** Max number of wal nodes, each node corresponds to one wal directory */
  private int maxWalNodesNum = 0;

  /**
   * Duration a wal flush operation will wait before calling fsync in the async mode. Unit:
   * millisecond
   */
  private volatile long walAsyncModeFsyncDelayInMs = 1_000;

  /**
   * Duration a wal flush operation will wait before calling fsync in the sync mode. Unit:
   * millisecond
   */
  private volatile long walSyncModeFsyncDelayInMs = 3;

  /** Buffer size of each wal node. Unit: byte */
  private int walBufferSize = 32 * 1024 * 1024;

  /** Blocking queue capacity of each wal buffer */
  private int walBufferQueueCapacity = 500;

  /** Size threshold of each wal file. Unit: byte */
  private volatile long walFileSizeThresholdInByte = 30 * 1024 * 1024L;

  /** Size threshold of each checkpoint file. Unit: byte */
  private volatile long checkpointFileSizeThresholdInByte = 3 * 1024 * 1024L;

  /** Minimum ratio of effective information in wal files */
  private volatile double walMinEffectiveInfoRatio = 0.1;

  /**
   * MemTable size threshold for triggering MemTable snapshot in wal. When a memTable's size exceeds
   * this, wal can flush this memtable to disk, otherwise wal will snapshot this memtable in wal.
   * Unit: byte
   */
  private volatile long walMemTableSnapshotThreshold = 8 * 1024 * 1024L;

  /** MemTable's max snapshot number in wal file */
  private volatile int maxWalMemTableSnapshotNum = 1;

  /** The period when outdated wal files are periodically deleted. Unit: millisecond */
  private volatile long deleteWalFilesPeriodInMs = 20 * 1000L;
  // endregion

  /**
   * Size of log buffer for every MetaData operation. If the size of a MetaData operation plan is
   * larger than this parameter, then the MetaData operation plan will be rejected by SchemaRegion.
   * Unit: byte
   */
  private int mlogBufferSize = 1024 * 1024;

  /**
   * The cycle when metadata log is periodically forced to be written to disk(in milliseconds) If
   * set this parameter to 0 it means call channel.force(true) after every each operation
   */
  private long syncMlogPeriodInMs = 100;

  /**
   * The size of log buffer for every trigger management operation plan. If the size of a trigger
   * management operation plan is larger than this parameter, the trigger management operation plan
   * will be rejected by TriggerManager. Unit: byte
   */
  private int tlogBufferSize = 1024 * 1024;

  /** System directory, including version file for each database and metadata */
  private String systemDir =
      IoTDBConstant.DEFAULT_BASE_DIR + File.separator + IoTDBConstant.SYSTEM_FOLDER_NAME;

  /** Schema directory, including storage set of values. */
  private String schemaDir =
      IoTDBConstant.DEFAULT_BASE_DIR
          + File.separator
          + IoTDBConstant.SYSTEM_FOLDER_NAME
          + File.separator
          + IoTDBConstant.SCHEMA_FOLDER_NAME;

  /** Query directory, stores temporary files of query */
  private String queryDir =
      IoTDBConstant.DEFAULT_BASE_DIR + File.separator + IoTDBConstant.QUERY_FOLDER_NAME;

  /** External lib directory, stores user-uploaded JAR files */
  private String extDir = IoTDBConstant.EXT_FOLDER_NAME;

  /** External lib directory for UDF, stores user-uploaded JAR files */
  private String udfDir =
      IoTDBConstant.EXT_FOLDER_NAME + File.separator + IoTDBConstant.UDF_FOLDER_NAME;

  /** External temporary lib directory for storing downloaded udf JAR files */
  private String udfTemporaryLibDir = udfDir + File.separator + IoTDBConstant.TMP_FOLDER_NAME;

  /** External lib directory for trigger, stores user-uploaded JAR files */
  private String triggerDir =
      IoTDBConstant.EXT_FOLDER_NAME + File.separator + IoTDBConstant.TRIGGER_FOLDER_NAME;

  /** External temporary lib directory for storing downloaded trigger JAR files */
  private String triggerTemporaryLibDir =
      triggerDir + File.separator + IoTDBConstant.TMP_FOLDER_NAME;

  /** External lib directory for Pipe Plugin, stores user-defined JAR files */
  private String pipeDir =
      IoTDBConstant.EXT_FOLDER_NAME + File.separator + IoTDBConstant.PIPE_FOLDER_NAME;

  /** External temporary lib directory for storing downloaded pipe plugin JAR files */
  private String pipeTemporaryLibDir = pipeDir + File.separator + IoTDBConstant.TMP_FOLDER_NAME;

  /** External lib directory for ext Pipe plugins, stores user-defined JAR files */
  private String extPipeDir =
      IoTDBConstant.EXT_FOLDER_NAME + File.separator + IoTDBConstant.EXT_PIPE_FOLDER_NAME;

  /** External lib directory for MQTT, stores user-uploaded JAR files */
  private String mqttDir =
      IoTDBConstant.EXT_FOLDER_NAME + File.separator + IoTDBConstant.MQTT_FOLDER_NAME;

  /** Tiered data directories. It can be settled as dataDirs = {{"data1"}, {"data2", "data3"}}; */
  private String[][] tierDataDirs = {
    {IoTDBConstant.DEFAULT_BASE_DIR + File.separator + IoTDBConstant.DATA_FOLDER_NAME}
  };

  private String loadTsFileDir =
      tierDataDirs[0][0] + File.separator + IoTDBConstant.LOAD_TSFILE_FOLDER_NAME;

  /** Strategy of multiple directories. */
  private String multiDirStrategyClassName = null;

  private String ratisDataRegionSnapshotDir =
      IoTDBConstant.DEFAULT_BASE_DIR
          + File.separator
          + IoTDBConstant.DATA_FOLDER_NAME
          + File.separator
          + IoTDBConstant.SNAPSHOT_FOLDER_NAME;

  /** Consensus directory. */
  private String consensusDir = IoTDBConstant.DEFAULT_BASE_DIR + File.separator + "consensus";

  private String dataRegionConsensusDir = consensusDir + File.separator + "data_region";

  private String schemaRegionConsensusDir = consensusDir + File.separator + "schema_region";

  /** temp result directory for sortOperator */
  private String sortTmpDir =
      IoTDBConstant.DEFAULT_BASE_DIR + File.separator + IoTDBConstant.TMP_FOLDER_NAME;

  /** Maximum MemTable number. Invalid when enableMemControl is true. */
  private int maxMemtableNumber = 0;

  /** The amount of data iterate each time in server */
  private int batchSize = 100000;

  /** How many threads can concurrently flush. When <= 0, use CPU core number. */
  private int flushThreadCount = Runtime.getRuntime().availableProcessors();

  /** How many threads can concurrently execute query statement. When <= 0, use CPU core number. */
  private int queryThreadCount = Runtime.getRuntime().availableProcessors();

  private int degreeOfParallelism = Math.max(1, Runtime.getRuntime().availableProcessors() / 2);

  private int modeMapSizeThreshold = 10000;

  /** How many queries can be concurrently executed. When <= 0, use 1000. */
  private int maxAllowedConcurrentQueries = 1000;

  /** How many threads can concurrently evaluate windows. When <= 0, use CPU core number. */
  private int windowEvaluationThreadCount = Runtime.getRuntime().availableProcessors();

  /**
   * Max number of window evaluation tasks that can be pending for execution. When <= 0, the value
   * is 64 by default.
   */
  private int maxPendingWindowEvaluationTasks = 64;

  /** Is the write mem control for writing enable. */
  private boolean enableMemControl = true;

  /** Is the write ahead log enable. */
  private boolean enableIndex = false;

  /** How many threads can concurrently build index. When <= 0, use CPU core number. */
  private int concurrentIndexBuildThread = Runtime.getRuntime().availableProcessors();

  /**
   * the index framework adopts sliding window model to preprocess the original tv list in the
   * subsequence matching task.
   */
  private int defaultIndexWindowRange = 10;

  /** index directory. */
  private String indexRootFolder = "data" + File.separator + "index";

  /** When a unSequence TsFile's file size (in byte) exceed this, the TsFile is forced closed. */
  private long unSeqTsFileSize = 0L;

  /** When a sequence TsFile's file size (in byte) exceed this, the TsFile is forced closed. */
  private long seqTsFileSize = 0L;

  /** When a memTable's size (in byte) exceeds this, the memtable is flushed to disk. Unit: byte */
  private long memtableSizeThreshold = 1024 * 1024 * 1024L;

  /** Whether to timed flush sequence tsfiles' memtables. */
  private boolean enableTimedFlushSeqMemtable = true;

  /**
   * If a memTable's created time is older than current time minus this, the memtable will be
   * flushed to disk.(only check sequence tsfiles' memtables) Unit: ms
   */
  private long seqMemtableFlushInterval = 3 * 60 * 60 * 1000L;

  /** The interval to check whether sequence memtables need flushing. Unit: ms */
  private long seqMemtableFlushCheckInterval = 10 * 60 * 1000L;

  /** Whether to timed flush unsequence tsfiles' memtables. */
  private boolean enableTimedFlushUnseqMemtable = true;

  /**
   * If a memTable's created time is older than current time minus this, the memtable will be
   * flushed to disk.(only check unsequence tsfiles' memtables) Unit: ms
   */
  private long unseqMemtableFlushInterval = 3 * 60 * 60 * 1000L;

  /** The interval to check whether unsequence memtables need flushing. Unit: ms */
  private long unseqMemtableFlushCheckInterval = 10 * 60 * 1000L;

  /** The sort algorithm used in TVList */
  private TVListSortAlgorithm tvListSortAlgorithm = TVListSortAlgorithm.TIM;

  /** When average series point number reaches this, flush the memtable to disk */
  private int avgSeriesPointNumberThreshold = 100000;

  /** Enable inner space compaction for sequence files */
  private boolean enableSeqSpaceCompaction = true;

  /** Enable inner space compaction for unsequence files */
  private boolean enableUnseqSpaceCompaction = true;

  /** Compact the unsequence files into the overlapped sequence files */
  private boolean enableCrossSpaceCompaction = true;

  /** Enable the service for MLNode */
  private boolean enableMLNodeService = false;

  /** The buffer for sort operation */
  private long sortBufferSize = 1024 * 1024L;

  /**
   * The strategy of inner space compaction task. There are just one inner space compaction strategy
   * SIZE_TIRED_COMPACTION:
   */
  private InnerSequenceCompactionSelector innerSequenceCompactionSelector =
      InnerSequenceCompactionSelector.SIZE_TIERED;

  private InnerSeqCompactionPerformer innerSeqCompactionPerformer =
      InnerSeqCompactionPerformer.READ_CHUNK;

  private InnerUnsequenceCompactionSelector innerUnsequenceCompactionSelector =
      InnerUnsequenceCompactionSelector.SIZE_TIERED;

  private InnerUnseqCompactionPerformer innerUnseqCompactionPerformer =
      InnerUnseqCompactionPerformer.FAST;

  /**
   * The strategy of cross space compaction task. There are just one cross space compaction strategy
   * SIZE_TIRED_COMPACTION:
   */
  private CrossCompactionSelector crossCompactionSelector = CrossCompactionSelector.REWRITE;

  private CrossCompactionPerformer crossCompactionPerformer = CrossCompactionPerformer.FAST;

  /**
   * The priority of compaction task execution. There are three priority strategy INNER_CROSS:
   * prioritize inner space compaction, reduce the number of files first CROSS INNER: prioritize
   * cross space compaction, eliminate the unsequence files first BALANCE: alternate two compaction
   * types
   */
  private CompactionPriority compactionPriority = CompactionPriority.BALANCE;

  /**
   * Enable compaction memory control or not. If true and estimated memory size of one compaction
   * task exceeds the threshold, system will block the compaction. It only works for cross space
   * compaction currently.
   */
  private boolean enableCompactionMemControl = true;

  private double chunkMetadataSizeProportion = 0.1;

  /** The target tsfile size in compaction, 2 GB by default */
  private long targetCompactionFileSize = 2147483648L;

  /** The target chunk size in compaction. */
  private long targetChunkSize = 1048576L;

  /** The target chunk point num in compaction. */
  private long targetChunkPointNum = 100000L;

  /**
   * If the chunk size is lower than this threshold, it will be deserialized into points, default is
   * 10 KB
   */
  private long chunkSizeLowerBoundInCompaction = 10240L;

  /**
   * If the chunk point num is lower than this threshold, it will be deserialized into points,
   * default is 1000
   */
  private long chunkPointNumLowerBoundInCompaction = 1000;

  /**
   * If compaction thread cannot acquire the write lock within this timeout, the compaction task
   * will be abort.
   */
  private long compactionAcquireWriteLockTimeout = 60_000L;

  /** The max candidate file num in one inner space compaction task */
  private int fileLimitPerInnerTask = 30;

  /** The max candidate file num in one cross space compaction task */
  private int fileLimitPerCrossTask = 500;

  /** The max candidate file num in cross space compaction */
  private int totalFileLimitForCrossTask = 5000;

  /** The max total size of candidate files in one cross space compaction task */
  private long maxCrossCompactionCandidateFileSize = 1024 * 1024 * 1024 * 5L;

  /**
   * Only the unseq files whose level of inner space compaction reaches this value can be selected
   * to participate in the cross space compaction.
   */
  private int minCrossCompactionUnseqFileLevel = 1;

  /** The interval of compaction task schedulation in each virtual database. The unit is ms. */
  private long compactionScheduleIntervalInMs = 60_000L;

  /** The interval of compaction task submission from queue in CompactionTaskMananger */
  private long compactionSubmissionIntervalInMs = 60_000L;

  /**
   * The number of sub compaction threads to be set up to perform compaction. Currently only works
   * for nonAligned data in cross space compaction and unseq inner space compaction.
   */
  private int subCompactionTaskNum = 4;

  private CompactionValidationLevel compactionValidationLevel = CompactionValidationLevel.NONE;

  /** The size of candidate compaction task queue. */
  private int candidateCompactionTaskQueueSize = 50;

  /** whether to cache meta data(ChunkMetaData and TsFileMetaData) or not. */
  private boolean metaDataCacheEnable = true;

  /** Memory allocated for bloomFilter cache in read process */
  private long allocateMemoryForBloomFilterCache = allocateMemoryForRead / 1001;

  /** Memory allocated for timeSeriesMetaData cache in read process */
  private long allocateMemoryForTimeSeriesMetaDataCache = allocateMemoryForRead * 200 / 1001;

  /** Memory allocated for chunk cache in read process */
  private long allocateMemoryForChunkCache = allocateMemoryForRead * 100 / 1001;

  /** Memory allocated for operators */
  private long allocateMemoryForCoordinator = allocateMemoryForRead * 50 / 1001;

  /** Memory allocated for operators */
  private long allocateMemoryForOperators = allocateMemoryForRead * 200 / 1001;

  /** Memory allocated for operators */
  private long allocateMemoryForDataExchange = allocateMemoryForRead * 200 / 1001;

  /** Max bytes of each FragmentInstance for DataExchange */
  private long maxBytesPerFragmentInstance = allocateMemoryForDataExchange / queryThreadCount;

  /** Memory allocated proportion for timeIndex */
  private long allocateMemoryForTimeIndex = allocateMemoryForRead * 200 / 1001;

  /** Memory allocated proportion for time partition info */
  private long allocateMemoryForTimePartitionInfo = allocateMemoryForStorageEngine * 8 / 10 / 20;

  /** Memory allocated proportion for wal pipe cache */
  private long allocateMemoryForWALPipeCache = allocateMemoryForConsensus / 10;

  /**
   * If true, we will estimate each query's possible memory footprint before executing it and deny
   * it if its estimated memory exceeds current free memory
   */
  private boolean enableQueryMemoryEstimation = true;

  /** Cache size of {@code checkAndGetDataTypeCache}. */
  private int mRemoteSchemaCacheSize = 100000;

  /** White list for sync */
  private String ipWhiteList = "127.0.0.1/32";

  /** The maximum number of retries when the sender fails to synchronize files to the receiver. */
  private int maxNumberOfSyncFileRetry = 5;

  /**
   * Set the language version when loading file including error information, default value is "EN"
   */
  private String languageVersion = "EN";

  /** Examining period of cache file reader : 100 seconds. Unit: millisecond */
  private long cacheFileReaderClearPeriod = 100000;

  /** the max executing time of query in ms. Unit: millisecond */
  private long queryTimeoutThreshold = 60000;

  /** the max time to live of a session in ms. Unit: millisecond */
  private int sessionTimeoutThreshold = 0;

  /** Replace implementation class of JDBC service */
  private String rpcImplClassName = ClientRPCServiceImpl.class.getName();

  /** indicate whether current mode is cluster */
  private boolean isClusterMode = false;

  /**
   * The cluster name that this DataNode joined in the cluster mode. The default value
   * "defaultCluster" will be changed after join cluster
   */
  private String clusterName = "defaultCluster";

  /**
   * The DataNodeId of this DataNode for cluster mode. The default value -1 will be changed after
   * join cluster
   */
  private int dataNodeId = -1;

  /** Replace implementation class of influxdb protocol service */
  private String influxdbImplClassName = NewInfluxDBServiceImpl.class.getName();

  /** whether use chunkBufferPool. */
  private boolean chunkBufferPoolEnable = false;

  /** Switch of creating schema automatically */
  private boolean enableAutoCreateSchema = true;

  /** register time series as which type when receiving boolean string "true" or "false" */
  private TSDataType booleanStringInferType = TSDataType.BOOLEAN;

  /** register time series as which type when receiving an integer string "67" */
  private TSDataType integerStringInferType = TSDataType.FLOAT;

  /**
   * register time series as which type when receiving an integer string and using float may lose
   * precision num > 2 ^ 24
   */
  private TSDataType longStringInferType = TSDataType.DOUBLE;

  /** register time series as which type when receiving a floating number string "6.7" */
  private TSDataType floatingStringInferType = TSDataType.FLOAT;

  /**
   * register time series as which type when receiving the Literal NaN. Values can be DOUBLE, FLOAT
   * or TEXT
   */
  private TSDataType nanStringInferType = TSDataType.DOUBLE;

  /** Database level when creating schema automatically is enabled */
  private int defaultStorageGroupLevel = 1;

  /** BOOLEAN encoding when creating schema automatically is enabled */
  private TSEncoding defaultBooleanEncoding = TSEncoding.RLE;

  /** INT32 encoding when creating schema automatically is enabled */
  private TSEncoding defaultInt32Encoding = TSEncoding.RLE;

  /** INT64 encoding when creating schema automatically is enabled */
  private TSEncoding defaultInt64Encoding = TSEncoding.RLE;

  /** FLOAT encoding when creating schema automatically is enabled */
  private TSEncoding defaultFloatEncoding = TSEncoding.GORILLA;

  /** DOUBLE encoding when creating schema automatically is enabled */
  private TSEncoding defaultDoubleEncoding = TSEncoding.GORILLA;

  /** TEXT encoding when creating schema automatically is enabled */
  private TSEncoding defaultTextEncoding = TSEncoding.PLAIN;

  /** How many threads will be set up to perform upgrade tasks. */
  private int upgradeThreadCount = 1;

  /** How many threads will be set up to perform settle tasks. */
  private int settleThreadNum = 1;

  /**
   * If one merge file selection runs for more than this time, it will be ended and its current
   * selection will be used as final selection. When < 0, it means time is unbounded. Unit:
   * millisecond
   */
  private long crossCompactionFileSelectionTimeBudget = 30 * 1000L;

  /**
   * A global merge will be performed each such interval, that is, each database will be merged (if
   * proper merge candidates can be found). Unit: second.
   */
  private long mergeIntervalSec = 0L;

  /** The limit of compaction merge can reach per second */
  private int compactionWriteThroughputMbPerSec = 16;

  /**
   * How many thread will be set up to perform compaction, 10 by default. Set to 1 when less than or
   * equal to 0.
   */
  private int compactionThreadCount = 10;

  /*
   * How many thread will be set up to perform continuous queries. When <= 0, use max(1, CPU core number / 2).
   */
  private int continuousQueryThreadNum =
      Math.max(1, Runtime.getRuntime().availableProcessors() / 2);

  /*
   * Minimum every interval to perform continuous query.
   * The every interval of continuous query instances should not be lower than this limit.
   */
  private long continuousQueryMinimumEveryInterval = 1000;

  /** How much memory may be used in ONE SELECT INTO operation (in Byte). */
  private long intoOperationBufferSizeInByte = 100 * 1024 * 1024L;

  /**
   * The maximum number of rows can be processed in insert-tablet-plan when executing select-into
   * statements.
   */
  private int selectIntoInsertTabletPlanRowLimit = 10000;

  /** The number of threads in the thread pool that execute insert-tablet tasks. */
  private int intoOperationExecutionThreadCount = 2;

  /** Default TSfile storage is in local file system */
  private FSType tsFileStorageFs = FSType.LOCAL;

  /** Enable hdfs or not */
  private boolean enableHDFS = false;

  /** Default core-site.xml file path is /etc/hadoop/conf/core-site.xml */
  private String coreSitePath = "/etc/hadoop/conf/core-site.xml";

  /** Default hdfs-site.xml file path is /etc/hadoop/conf/hdfs-site.xml */
  private String hdfsSitePath = "/etc/hadoop/conf/hdfs-site.xml";

  /** Default HDFS ip is localhost */
  private String hdfsIp = "localhost";

  /** Default HDFS port is 9000 */
  private String hdfsPort = "9000";

  /** Default DFS NameServices is hdfsnamespace */
  private String dfsNameServices = "hdfsnamespace";

  /** Default DFS HA name nodes are nn1 and nn2 */
  private String dfsHaNamenodes = "nn1,nn2";

  /** Default DFS HA automatic failover is enabled */
  private boolean dfsHaAutomaticFailoverEnabled = true;

  /**
   * Default DFS client failover proxy provider is
   * "org.apache.hadoop.hdfs.server.namenode.ha.ConfiguredFailoverProxyProvider"
   */
  private String dfsClientFailoverProxyProvider =
      "org.apache.hadoop.hdfs.server.namenode.ha.ConfiguredFailoverProxyProvider";

  /** whether use kerberos to authenticate hdfs */
  private boolean useKerberos = false;

  /** full path of kerberos keytab file */
  private String kerberosKeytabFilePath = "/path";

  /** kerberos principal */
  private String kerberosPrincipal = "your principal";

  /** the num of memtable in each database */
  private int concurrentWritingTimePartition = 1;

  /** the default fill interval in LinearFill and PreviousFill, -1 means infinite past time */
  private int defaultFillInterval = -1;

  /** The default value of primitive array size in array pool */
  private int primitiveArraySize = 64;

  /**
   * Level of TimeIndex, which records the start time and end time of TsFileResource. Currently,
   * DEVICE_TIME_INDEX and FILE_TIME_INDEX are supported, and could not be changed after first set.
   */
  private TimeIndexLevel timeIndexLevel = TimeIndexLevel.DEVICE_TIME_INDEX;

  // just for test
  // wait for 60 second by default.
  private int thriftServerAwaitTimeForStopService = 60;

  // Interval num of tag and attribute records when force flushing to disk
  private int tagAttributeFlushInterval = 1000;

  // In one insert (one device, one timestamp, multiple measurements),
  // if enable partial insert, one measurement failure will not impact other measurements
  private boolean enablePartialInsert = true;

  private boolean enable13DataInsertAdapt = false;

  /**
   * Used to estimate the memory usage of text fields in a UDF query. It is recommended to set this
   * value to be slightly larger than the average length of all text records.
   */
  private int udfInitialByteArrayLengthForMemoryControl = 48;

  /**
   * How much memory may be used in ONE UDF query (in MB).
   *
   * <p>The upper limit is 20% of allocated memory for read.
   *
   * <p>udfMemoryBudgetInMB = udfReaderMemoryBudgetInMB + udfTransformerMemoryBudgetInMB +
   * udfCollectorMemoryBudgetInMB
   */
  private float udfMemoryBudgetInMB = (float) Math.min(30.0f, 0.2 * allocateMemoryForRead);

  private float udfReaderMemoryBudgetInMB = (float) (1.0 / 3 * udfMemoryBudgetInMB);

  private float udfTransformerMemoryBudgetInMB = (float) (1.0 / 3 * udfMemoryBudgetInMB);

  private float udfCollectorMemoryBudgetInMB = (float) (1.0 / 3 * udfMemoryBudgetInMB);

  // time in nanosecond precision when starting up
  private long startUpNanosecond = System.nanoTime();

  /** Unit: byte */
  private int thriftMaxFrameSize = 536870912;

  private int thriftDefaultBufferSize = RpcUtils.THRIFT_DEFAULT_BUF_CAPACITY;

  /** time interval in minute for calculating query frequency. Unit: minute */
  private int frequencyIntervalInMinute = 1;

  /** time cost(ms) threshold for slow query. Unit: millisecond */
  private long slowQueryThreshold = 30000;

  private int patternMatchingThreshold = 1000000;

  /**
   * whether enable the rpc service. This parameter has no a corresponding field in the
   * iotdb-common.properties
   */
  private boolean enableRpcService = true;

  /** the size of ioTaskQueue */
  private int ioTaskQueueSizeForFlushing = 10;

  /** the number of data regions per user-defined database */
  private int dataRegionNum = 1;

  /** the interval to log recover progress of each vsg when starting iotdb */
  private long recoveryLogIntervalInMs = 5_000L;

  private boolean enableDiscardOutOfOrderData = false;

  /** the method to transform device path to device id, can be 'Plain' or 'SHA256' */
  private String deviceIDTransformationMethod = "Plain";

  /** whether to use id table. ATTENTION: id table is not compatible with alias */
  private boolean enableIDTable = false;

  /**
   * whether create mapping file of id table. This file can map device id in tsfile to device path
   */
  private boolean enableIDTableLogFile = false;

  /** the memory used for metadata cache when using persistent schema */
  private int cachedMNodeSizeInSchemaFileMode = -1;

  /** the minimum size (in bytes) of segment inside a schema file page */
  private short minimumSegmentInSchemaFile = 0;

  /** cache size for pages in one schema file */
  private int pageCacheSizeInSchemaFile = 1024;

  /** maximum number of logged pages before log erased */
  private int schemaFileLogSize = 16384;

  /**
   * Maximum number of measurement in one create timeseries plan node. If the number of measurement
   * in user request exceeds this limit, the request will be split.
   */
  private int maxMeasurementNumOfInternalRequest = 10000;

  /** Internal address for data node */
  private String internalAddress = "127.0.0.1";

  /** Internal port for coordinator */
  private int internalPort = 10730;

  /** Port for MLNode */
  private int mlNodePort = 10780;

  /** Internal port for dataRegion consensus protocol */
  private int dataRegionConsensusPort = 10760;

  /** Internal port for schemaRegion consensus protocol */
  private int schemaRegionConsensusPort = 10750;

  /** Ip and port of config nodes. */
  private List<TEndPoint> targetConfigNodeList =
      Collections.singletonList(new TEndPoint("127.0.0.1", 10710));

  /** The time of data node waiting for the next retry to join into the cluster */
  private long joinClusterRetryIntervalMs = TimeUnit.SECONDS.toMillis(5);

  /**
   * The consensus protocol class for data region. The Datanode should communicate with ConfigNode
   * on startup and set this variable so that the correct class name can be obtained later when the
   * data region consensus layer singleton is initialized
   */
  private String dataRegionConsensusProtocolClass = ConsensusFactory.RATIS_CONSENSUS;

  /**
   * The consensus protocol class for schema region. The Datanode should communicate with ConfigNode
   * on startup and set this variable so that the correct class name can be obtained later when the
   * schema region consensus layer singleton is initialized
   */
  private String schemaRegionConsensusProtocolClass = ConsensusFactory.RATIS_CONSENSUS;

  /**
   * The series partition executor class. The Datanode should communicate with ConfigNode on startup
   * and set this variable so that the correct class name can be obtained later when calculating the
   * series partition
   */
  private String seriesPartitionExecutorClass =
      "org.apache.iotdb.commons.partition.executor.hash.BKDRHashExecutor";

  /** The number of series partitions in a database */
  private int seriesPartitionSlotNum = 10000;

  /** Port that mpp data exchange thrift service listen to. */
  private int mppDataExchangePort = 10740;

  /** Core pool size of mpp data exchange. */
  private int mppDataExchangeCorePoolSize = 10;

  /** Max pool size of mpp data exchange. */
  private int mppDataExchangeMaxPoolSize = 10;

  /** Thread keep alive time in ms of mpp data exchange. */
  private int mppDataExchangeKeepAliveTimeInMs = 1000;

  /** Thrift socket and connection timeout between data node and config node. */
  private int connectionTimeoutInMS = (int) TimeUnit.SECONDS.toMillis(20);

  /**
   * ClientManager will have so many selector threads (TAsyncClientManager) to distribute to its
   * clients.
   */
  private int selectorNumOfClientManager =
      Runtime.getRuntime().availableProcessors() / 4 > 0
          ? Runtime.getRuntime().availableProcessors() / 4
          : 1;

  /**
   * The maximum number of clients that can be idle for a node in a clientManager. When the number
   * of idle clients on a node exceeds this number, newly returned clients will be released
   */
  private int coreClientNumForEachNode = DefaultProperty.CORE_CLIENT_NUM_FOR_EACH_NODE;

  /**
   * The maximum number of clients that can be allocated for a node in a clientManager. When the
   * number of the client to a single node exceeds this number, the thread for applying for a client
   * will be blocked for a while, then ClientManager will throw ClientManagerException if there are
   * no clients after the block time.
   */
  private int maxClientNumForEachNode = DefaultProperty.MAX_CLIENT_NUM_FOR_EACH_NODE;

  /**
   * Cache size of partition cache in {@link
   * org.apache.iotdb.db.mpp.plan.analyze.ClusterPartitionFetcher}
   */
  private int partitionCacheSize = 1000;

  private int devicePathCacheSize = 500_000;

  /** Cache size of user and role */
  private int authorCacheSize = 100;

  /** Cache expire time of user and role */
  private int authorCacheExpireTime = 30;

  /** Number of queues per forwarding trigger */
  private int triggerForwardMaxQueueNumber = 8;
  /** The length of one of the queues per forwarding trigger */
  private int triggerForwardMaxSizePerQueue = 2000;

  /** Trigger forwarding data size per batch */
  private int triggerForwardBatchSize = 50;

  /** Trigger HTTP forward pool size */
  private int triggerForwardHTTPPoolSize = 200;

  /** Trigger HTTP forward pool max connection for per route */
  private int triggerForwardHTTPPOOLMaxPerRoute = 20;

  /** Trigger MQTT forward pool size */
  private int triggerForwardMQTTPoolSize = 4;

  /** How many times will we retry to find an instance of stateful trigger */
  private int retryNumToFindStatefulTrigger = 3;

  /** ThreadPool size for read operation in coordinator */
  private int coordinatorReadExecutorSize = 20;

  /** ThreadPool size for write operation in coordinator */
  private int coordinatorWriteExecutorSize = 50;

  private int[] schemaMemoryProportion = new int[] {5, 4, 1};

  /** Memory allocated for schemaRegion */
  private long allocateMemoryForSchemaRegion = allocateMemoryForSchema * 5 / 10;

  /** Memory allocated for SchemaCache */
  private long allocateMemoryForSchemaCache = allocateMemoryForSchema * 4 / 10;

  /** Memory allocated for PartitionCache */
  private long allocateMemoryForPartitionCache = allocateMemoryForSchema / 10;

  /** Policy of DataNodeSchemaCache eviction */
  private String dataNodeSchemaCacheEvictionPolicy = "FIFO";

  private String readConsistencyLevel = "strong";

  /** Maximum execution time of a DriverTask */
  private int driverTaskExecutionTimeSliceInMs = 100;

  /** Maximum size of wal buffer used in IoTConsensus. Unit: byte */
  private long throttleThreshold = 50 * 1024 * 1024 * 1024L;

  /** Maximum wait time of write cache in IoTConsensus. Unit: ms */
  private long cacheWindowTimeInMs = 10 * 1000L;

  private long dataRatisConsensusLogAppenderBufferSizeMax = 16 * 1024 * 1024L;
  private long schemaRatisConsensusLogAppenderBufferSizeMax = 16 * 1024 * 1024L;

  private long dataRatisConsensusSnapshotTriggerThreshold = 400000L;
  private long schemaRatisConsensusSnapshotTriggerThreshold = 400000L;

  private boolean dataRatisConsensusLogUnsafeFlushEnable = false;
  private boolean schemaRatisConsensusLogUnsafeFlushEnable = false;

  private int dataRatisConsensusLogForceSyncNum = 128;

  private long dataRatisConsensusLogSegmentSizeMax = 24 * 1024 * 1024L;
  private long schemaRatisConsensusLogSegmentSizeMax = 24 * 1024 * 1024L;

  private long dataRatisConsensusGrpcFlowControlWindow = 4 * 1024 * 1024L;
  private long schemaRatisConsensusGrpcFlowControlWindow = 4 * 1024 * 1024L;

  private int dataRatisConsensusGrpcLeaderOutstandingAppendsMax = 128;

  private long dataRatisConsensusLeaderElectionTimeoutMinMs = 2000L;
  private long schemaRatisConsensusLeaderElectionTimeoutMinMs = 2000L;

  private long dataRatisConsensusLeaderElectionTimeoutMaxMs = 4000L;
  private long schemaRatisConsensusLeaderElectionTimeoutMaxMs = 4000L;

  /** CQ related */
  private long cqMinEveryIntervalInMs = 1_000;

  private long dataRatisConsensusRequestTimeoutMs = 10000L;
  private long schemaRatisConsensusRequestTimeoutMs = 10000L;

  private int dataRatisConsensusMaxRetryAttempts = 10;
  private int schemaRatisConsensusMaxRetryAttempts = 10;
  private long dataRatisConsensusInitialSleepTimeMs = 100L;
  private long schemaRatisConsensusInitialSleepTimeMs = 100L;
  private long dataRatisConsensusMaxSleepTimeMs = 10000L;
  private long schemaRatisConsensusMaxSleepTimeMs = 10000L;

  private long dataRatisConsensusPreserveWhenPurge = 1000L;
  private long schemaRatisConsensusPreserveWhenPurge = 1000L;

  private long ratisFirstElectionTimeoutMinMs = 50L;
  private long ratisFirstElectionTimeoutMaxMs = 150L;

  private long dataRatisLogMax = 20L * 1024 * 1024 * 1024; // 20G
  private long schemaRatisLogMax = 2L * 1024 * 1024 * 1024; // 2G

  /** whether to enable the audit log * */
  private boolean enableAuditLog = false;

  /** This configuration parameter sets the level at which the time series limit is applied.* */
  private String clusterSchemaLimitLevel = "timeseries";

  /** This configuration parameter sets the maximum number of schema allowed in the cluster.* */
  private long clusterSchemaLimitThreshold = -1;

  /** Output location of audit logs * */
  private List<AuditLogStorage> auditLogStorage =
      Arrays.asList(AuditLogStorage.IOTDB, AuditLogStorage.LOGGER);

  /** Indicates the category collection of audit logs * */
  private List<AuditLogOperation> auditLogOperation =
      Arrays.asList(AuditLogOperation.DML, AuditLogOperation.DDL, AuditLogOperation.QUERY);

  /** whether the local write api records audit logs * */
  private boolean enableAuditLogForNativeInsertApi = true;

  // customizedProperties, this should be empty by default.
  private Properties customizedProperties = new Properties();

  // IoTConsensus Config
  private int maxLogEntriesNumPerBatch = 1024;
  private int maxSizePerBatch = 16 * 1024 * 1024;
  private int maxPendingBatchesNum = 12;
  private double maxMemoryRatioForQueue = 0.6;

  /** Pipe related */
  private String pipeReceiveFileDir = systemDir + File.separator + "pipe";

  /** Resource control */
  private boolean quotaEnable = false;

  /**
   * 1. FixedIntervalRateLimiter : With this limiter resources will be refilled only after a fixed
   * interval of time. 2. AverageIntervalRateLimiter : This limiter will refill resources at every
   * TimeUnit/resources interval.
   */
  private String RateLimiterType = "FixedIntervalRateLimiter";

  IoTDBConfig() {}

  public int getMaxLogEntriesNumPerBatch() {
    return maxLogEntriesNumPerBatch;
  }

  public int getMaxSizePerBatch() {
    return maxSizePerBatch;
  }

  public int getMaxPendingBatchesNum() {
    return maxPendingBatchesNum;
  }

  public double getMaxMemoryRatioForQueue() {
    return maxMemoryRatioForQueue;
  }

  public void setMaxLogEntriesNumPerBatch(int maxLogEntriesNumPerBatch) {
    this.maxLogEntriesNumPerBatch = maxLogEntriesNumPerBatch;
  }

  public void setMaxSizePerBatch(int maxSizePerBatch) {
    this.maxSizePerBatch = maxSizePerBatch;
  }

  public void setMaxPendingBatchesNum(int maxPendingBatchesNum) {
    this.maxPendingBatchesNum = maxPendingBatchesNum;
  }

  public void setMaxMemoryRatioForQueue(double maxMemoryRatioForQueue) {
    this.maxMemoryRatioForQueue = maxMemoryRatioForQueue;
  }

  public float getUdfMemoryBudgetInMB() {
    return udfMemoryBudgetInMB;
  }

  public void setUdfMemoryBudgetInMB(float udfMemoryBudgetInMB) {
    this.udfMemoryBudgetInMB = udfMemoryBudgetInMB;
  }

  public float getUdfReaderMemoryBudgetInMB() {
    return udfReaderMemoryBudgetInMB;
  }

  public void setUdfReaderMemoryBudgetInMB(float udfReaderMemoryBudgetInMB) {
    this.udfReaderMemoryBudgetInMB = udfReaderMemoryBudgetInMB;
  }

  public float getUdfTransformerMemoryBudgetInMB() {
    return udfTransformerMemoryBudgetInMB;
  }

  public void setUdfTransformerMemoryBudgetInMB(float udfTransformerMemoryBudgetInMB) {
    this.udfTransformerMemoryBudgetInMB = udfTransformerMemoryBudgetInMB;
  }

  public float getUdfCollectorMemoryBudgetInMB() {
    return udfCollectorMemoryBudgetInMB;
  }

  public void setUdfCollectorMemoryBudgetInMB(float udfCollectorMemoryBudgetInMB) {
    this.udfCollectorMemoryBudgetInMB = udfCollectorMemoryBudgetInMB;
  }

  public int getUdfInitialByteArrayLengthForMemoryControl() {
    return udfInitialByteArrayLengthForMemoryControl;
  }

  public void setUdfInitialByteArrayLengthForMemoryControl(
      int udfInitialByteArrayLengthForMemoryControl) {
    this.udfInitialByteArrayLengthForMemoryControl = udfInitialByteArrayLengthForMemoryControl;
  }

  public int getConcurrentWritingTimePartition() {
    return concurrentWritingTimePartition;
  }

  public void setConcurrentWritingTimePartition(int concurrentWritingTimePartition) {
    this.concurrentWritingTimePartition = concurrentWritingTimePartition;
  }

  public int getDefaultFillInterval() {
    return defaultFillInterval;
  }

  public void setDefaultFillInterval(int defaultFillInterval) {
    this.defaultFillInterval = defaultFillInterval;
  }

  public TimeIndexLevel getTimeIndexLevel() {
    return timeIndexLevel;
  }

  public void setTimeIndexLevel(String timeIndexLevel) {
    this.timeIndexLevel = TimeIndexLevel.valueOf(timeIndexLevel);
  }

  public void updatePath() {
    formulateFolders();
    confirmMultiDirStrategy();
  }

  /** if the folders are relative paths, add IOTDB_DATA_HOME as the path prefix */
  private void formulateFolders() {
    systemDir = addDataHomeDir(systemDir);
    schemaDir = addDataHomeDir(schemaDir);
    loadTsFileDir = addDataHomeDir(loadTsFileDir);
    consensusDir = addDataHomeDir(consensusDir);
    dataRegionConsensusDir = addDataHomeDir(dataRegionConsensusDir);
    ratisDataRegionSnapshotDir = addDataHomeDir(ratisDataRegionSnapshotDir);
    schemaRegionConsensusDir = addDataHomeDir(schemaRegionConsensusDir);
    indexRootFolder = addDataHomeDir(indexRootFolder);
    extDir = addDataHomeDir(extDir);
    udfDir = addDataHomeDir(udfDir);
    udfTemporaryLibDir = addDataHomeDir(udfTemporaryLibDir);
    triggerDir = addDataHomeDir(triggerDir);
    triggerTemporaryLibDir = addDataHomeDir(triggerTemporaryLibDir);
    pipeDir = addDataHomeDir(pipeDir);
    pipeTemporaryLibDir = addDataHomeDir(pipeTemporaryLibDir);
    pipeReceiveFileDir = addDataHomeDir(pipeReceiveFileDir);
    mqttDir = addDataHomeDir(mqttDir);
    extPipeDir = addDataHomeDir(extPipeDir);
    queryDir = addDataHomeDir(queryDir);
    formulateDataDirs(tierDataDirs);
  }

  private void formulateDataDirs(String[][] tierDataDirs) {
    for (int i = 0; i < tierDataDirs.length; i++) {
      for (int j = 0; j < tierDataDirs[i].length; j++) {
        if (tierDataDirs[i][j].equals(OBJECT_STORAGE_DIR)) {
          // Notice: dataNodeId hasn't been initialized
          tierDataDirs[i][j] = FSUtils.getOSDefaultPath(getObjectStorageBucket(), dataNodeId);
        }
        switch (FSUtils.getFSType(tierDataDirs[i][j])) {
          case HDFS:
            tierDataDirs[i][j] = getHdfsDir() + File.separatorChar + tierDataDirs[i][j];
            break;
          case LOCAL:
            tierDataDirs[i][j] = addDataHomeDir(tierDataDirs[i][j]);
            break;
          case OBJECT_STORAGE:
            tierDataDirs[i][j] = FSUtils.getOSDefaultPath(getObjectStorageBucket(), dataNodeId);
            break;
          default:
            break;
        }
      }
    }
  }

  void reloadDataDirs(String[][] tierDataDirs) throws LoadConfigurationException {
    // format data directories
    formulateDataDirs(tierDataDirs);
    // make sure old data directories not removed
    for (int i = 0; i < this.tierDataDirs.length; ++i) {
      HashSet<String> newDirs = new HashSet<>(Arrays.asList(tierDataDirs[i]));
      for (String oldDir : this.tierDataDirs[i]) {
        if (!newDirs.contains(oldDir)) {
          String msg =
              String.format("%s is removed from data_dirs parameter, please add it back.", oldDir);
          logger.error(msg);
          throw new LoadConfigurationException(msg);
        }
      }
    }
    this.tierDataDirs = tierDataDirs;
  }

  // if IOTDB_DATA_HOME is not set, then we keep dataHomeDir prefix being the same with IOTDB_HOME
  // In this way, we can keep consistent with v0.13.0~2.
  private String addDataHomeDir(String dir) {
    String dataHomeDir = System.getProperty(IoTDBConstant.IOTDB_DATA_HOME, null);
    if (dataHomeDir == null) {
      dataHomeDir = System.getProperty(IoTDBConstant.IOTDB_HOME, null);
    }
    if (dataHomeDir == null) {
      return dir;
    }

    File dataHomeFile = new File(dataHomeDir);
    try {
      dataHomeDir = dataHomeFile.getCanonicalPath();
    } catch (IOException e) {
      logger.error("Fail to get canonical path of {}", dataHomeFile, e);
    }
    return FileUtils.addPrefix2FilePath(dataHomeDir, dir);
  }

  void confirmMultiDirStrategy() {
    if (getMultiDirStrategyClassName() == null) {
      multiDirStrategyClassName = DEFAULT_MULTI_DIR_STRATEGY;
    }
    if (!getMultiDirStrategyClassName().contains(TsFileConstant.PATH_SEPARATOR)) {
      multiDirStrategyClassName = MULTI_DIR_STRATEGY_PREFIX + multiDirStrategyClassName;
    }

    try {
      Class.forName(multiDirStrategyClassName);
    } catch (ClassNotFoundException e) {
      logger.warn(
          "Cannot find given directory strategy {}, using the default value",
          getMultiDirStrategyClassName(),
          e);
      setMultiDirStrategyClassName(MULTI_DIR_STRATEGY_PREFIX + DEFAULT_MULTI_DIR_STRATEGY);
    }
  }

  private String getHdfsDir() {
    String[] hdfsIps = TSFileDescriptor.getInstance().getConfig().getHdfsIp();
    String hdfsDir = "hdfs://";
    if (hdfsIps.length > 1) {
      hdfsDir += TSFileDescriptor.getInstance().getConfig().getDfsNameServices();
    } else {
      hdfsDir += hdfsIps[0] + ":" + TSFileDescriptor.getInstance().getConfig().getHdfsPort();
    }
    return hdfsDir;
  }

  public String[] getDataDirs() {
    return Arrays.stream(tierDataDirs).flatMap(Arrays::stream).toArray(String[]::new);
  }

  public String[] getLocalDataDirs() {
    return Arrays.stream(tierDataDirs)
        .flatMap(Arrays::stream)
        .filter(FSUtils::isLocal)
        .toArray(String[]::new);
  }

  public String[][] getTierDataDirs() {
    return tierDataDirs;
  }

  public void setTierDataDirs(String[][] tierDataDirs) {
    formulateDataDirs(tierDataDirs);
    this.tierDataDirs = tierDataDirs;
    // TODO(szywilliam): rewrite the logic here when ratis supports complete snapshot semantic
    setRatisDataRegionSnapshotDir(
        tierDataDirs[0][0] + File.separator + IoTDBConstant.SNAPSHOT_FOLDER_NAME);
    setLoadTsFileDir(tierDataDirs[0][0] + File.separator + IoTDBConstant.LOAD_TSFILE_FOLDER_NAME);
  }

  public String getRpcAddress() {
    return rpcAddress;
  }

  public void setRpcAddress(String rpcAddress) {
    this.rpcAddress = rpcAddress;
  }

  public int getRpcPort() {
    return rpcPort;
  }

  public void setRpcPort(int rpcPort) {
    this.rpcPort = rpcPort;
  }

  public boolean isEnableDiscardOutOfOrderData() {
    return enableDiscardOutOfOrderData;
  }

  public void setEnableDiscardOutOfOrderData(boolean enableDiscardOutOfOrderData) {
    this.enableDiscardOutOfOrderData = enableDiscardOutOfOrderData;
  }

  public String getSystemDir() {
    return systemDir;
  }

  void setSystemDir(String systemDir) {
    this.systemDir = systemDir;
  }

  public String getLoadTsFileDir() {
    return loadTsFileDir;
  }

  public void setLoadTsFileDir(String loadTsFileDir) {
    this.loadTsFileDir = loadTsFileDir;
  }

  public String getSchemaDir() {
    return schemaDir;
  }

  public void setSchemaDir(String schemaDir) {
    this.schemaDir = schemaDir;
  }

  public String getQueryDir() {
    return queryDir;
  }

  void setQueryDir(String queryDir) {
    this.queryDir = queryDir;
  }

  public String getRatisDataRegionSnapshotDir() {
    return ratisDataRegionSnapshotDir;
  }

  public void setRatisDataRegionSnapshotDir(String ratisDataRegionSnapshotDir) {
    this.ratisDataRegionSnapshotDir = ratisDataRegionSnapshotDir;
  }

  public String getConsensusDir() {
    return consensusDir;
  }

  public void setConsensusDir(String consensusDir) {
    this.consensusDir = consensusDir;
    setDataRegionConsensusDir(consensusDir + File.separator + "data_region");
    setSchemaRegionConsensusDir(consensusDir + File.separator + "schema_region");
  }

  public String getDataRegionConsensusDir() {
    return dataRegionConsensusDir;
  }

  public void setDataRegionConsensusDir(String dataRegionConsensusDir) {
    this.dataRegionConsensusDir = dataRegionConsensusDir;
  }

  public String getSchemaRegionConsensusDir() {
    return schemaRegionConsensusDir;
  }

  public void setSchemaRegionConsensusDir(String schemaRegionConsensusDir) {
    this.schemaRegionConsensusDir = schemaRegionConsensusDir;
  }

  public String getExtDir() {
    return extDir;
  }

  public void setExtDir(String extDir) {
    this.extDir = extDir;
  }

  public String getUdfDir() {
    return udfDir;
  }

  public void setUdfDir(String udfDir) {
    this.udfDir = udfDir;
    updateUdfTemporaryLibDir();
  }

  public String getUdfTemporaryLibDir() {
    return udfTemporaryLibDir;
  }

  public void updateUdfTemporaryLibDir() {
    this.udfTemporaryLibDir = udfDir + File.separator + IoTDBConstant.TMP_FOLDER_NAME;
  }

  public String getTriggerDir() {
    return triggerDir;
  }

  public void setTriggerDir(String triggerDir) {
    this.triggerDir = triggerDir;
    updateTriggerTemporaryLibDir();
  }

  public String getTriggerTemporaryLibDir() {
    return triggerTemporaryLibDir;
  }

  public void updateTriggerTemporaryLibDir() {
    this.triggerTemporaryLibDir = triggerDir + File.separator + IoTDBConstant.TMP_FOLDER_NAME;
  }

  public String getPipeLibDir() {
    return pipeDir;
  }

  public void setPipeLibDir(String pipeDir) {
    this.pipeDir = pipeDir;
    updatePipeTemporaryLibDir();
  }

  public String getPipeTemporaryLibDir() {
    return pipeTemporaryLibDir;
  }

  public void updatePipeTemporaryLibDir() {
    this.pipeTemporaryLibDir = pipeDir + File.separator + IoTDBConstant.TMP_FOLDER_NAME;
  }

  public String getMqttDir() {
    return mqttDir;
  }

  public void setMqttDir(String mqttDir) {
    this.mqttDir = mqttDir;
  }

  public String getMultiDirStrategyClassName() {
    return multiDirStrategyClassName;
  }

  void setMultiDirStrategyClassName(String multiDirStrategyClassName) {
    this.multiDirStrategyClassName = multiDirStrategyClassName;
  }

  public void checkMultiDirStrategyClassName() {
    if (isClusterMode) {
      for (String multiDirStrategy : CLUSTER_ALLOWED_MULTI_DIR_STRATEGIES) {
        // If the multiDirStrategyClassName is one of cluster allowed strategy, the check is passed.
        if (multiDirStrategyClassName.equals(multiDirStrategy)
            || multiDirStrategyClassName.equals(MULTI_DIR_STRATEGY_PREFIX + multiDirStrategy)) {
          return;
        }
      }
      String msg =
          String.format(
              "Cannot set multi_dir_strategy to %s, because cluster mode only allows %s.",
              multiDirStrategyClassName, Arrays.toString(CLUSTER_ALLOWED_MULTI_DIR_STRATEGIES));
      logger.error(msg);
      throw new RuntimeException(msg);
    }
  }

  public int getBatchSize() {
    return batchSize;
  }

  void setBatchSize(int batchSize) {
    this.batchSize = batchSize;
  }

  public int getMaxMemtableNumber() {
    return maxMemtableNumber;
  }

  public void setMaxMemtableNumber(int maxMemtableNumber) {
    this.maxMemtableNumber = maxMemtableNumber;
  }

  public int getFlushThreadCount() {
    return flushThreadCount;
  }

  void setFlushThreadCount(int flushThreadCount) {
    this.flushThreadCount = flushThreadCount;
  }

  public int getQueryThreadCount() {
    return queryThreadCount;
  }

  public void setQueryThreadCount(int queryThreadCount) {
    this.queryThreadCount = queryThreadCount;
  }

  public void setDegreeOfParallelism(int degreeOfParallelism) {
    if (degreeOfParallelism > 0) {
      this.degreeOfParallelism = degreeOfParallelism;
    }
  }

  public int getDegreeOfParallelism() {
    return degreeOfParallelism;
  }

  public int getMaxAllowedConcurrentQueries() {
    return maxAllowedConcurrentQueries;
  }

  public void setMaxAllowedConcurrentQueries(int maxAllowedConcurrentQueries) {
    this.maxAllowedConcurrentQueries = maxAllowedConcurrentQueries;
  }

  public long getMaxBytesPerFragmentInstance() {
    return maxBytesPerFragmentInstance;
  }

  @TestOnly
  public void setMaxBytesPerFragmentInstance(long maxBytesPerFragmentInstance) {
    this.maxBytesPerFragmentInstance = maxBytesPerFragmentInstance;
  }

  public int getWindowEvaluationThreadCount() {
    return windowEvaluationThreadCount;
  }

  public void setWindowEvaluationThreadCount(int windowEvaluationThreadCount) {
    this.windowEvaluationThreadCount = windowEvaluationThreadCount;
  }

  public int getMaxPendingWindowEvaluationTasks() {
    return maxPendingWindowEvaluationTasks;
  }

  public void setMaxPendingWindowEvaluationTasks(int maxPendingWindowEvaluationTasks) {
    this.maxPendingWindowEvaluationTasks = maxPendingWindowEvaluationTasks;
  }

  public long getSeqTsFileSize() {
    return seqTsFileSize;
  }

  public void setSeqTsFileSize(long seqTsFileSize) {
    this.seqTsFileSize = seqTsFileSize;
  }

  public long getUnSeqTsFileSize() {
    return unSeqTsFileSize;
  }

  public void setUnSeqTsFileSize(long unSeqTsFileSize) {
    this.unSeqTsFileSize = unSeqTsFileSize;
  }

  public int getRpcSelectorThreadCount() {
    return rpcSelectorThreadCount;
  }

  public void setRpcSelectorThreadCount(int rpcSelectorThreadCount) {
    this.rpcSelectorThreadCount = rpcSelectorThreadCount;
  }

  public int getRpcMinConcurrentClientNum() {
    return rpcMinConcurrentClientNum;
  }

  public void setRpcMinConcurrentClientNum(int rpcMinConcurrentClientNum) {
    this.rpcMinConcurrentClientNum = rpcMinConcurrentClientNum;
  }

  public int getRpcMaxConcurrentClientNum() {
    return rpcMaxConcurrentClientNum;
  }

  void setRpcMaxConcurrentClientNum(int rpcMaxConcurrentClientNum) {
    this.rpcMaxConcurrentClientNum = rpcMaxConcurrentClientNum;
  }

  public int getmRemoteSchemaCacheSize() {
    return mRemoteSchemaCacheSize;
  }

  public void setmRemoteSchemaCacheSize(int mRemoteSchemaCacheSize) {
    this.mRemoteSchemaCacheSize = mRemoteSchemaCacheSize;
  }

  public int getMaxNumberOfSyncFileRetry() {
    return maxNumberOfSyncFileRetry;
  }

  public void setMaxNumberOfSyncFileRetry(int maxNumberOfSyncFileRetry) {
    this.maxNumberOfSyncFileRetry = maxNumberOfSyncFileRetry;
  }

  String getLanguageVersion() {
    return languageVersion;
  }

  void setLanguageVersion(String languageVersion) {
    this.languageVersion = languageVersion;
  }

  public String getIoTDBVersion() {
    return IoTDBConstant.VERSION;
  }

  public String getIoTDBMajorVersion() {
    return IoTDBConstant.MAJOR_VERSION;
  }

  public String getIoTDBMajorVersion(String version) {
    return "UNKNOWN".equals(version)
        ? "UNKNOWN"
        : version.split("\\.")[0] + "." + version.split("\\.")[1];
  }

  public String getIpWhiteList() {
    return ipWhiteList;
  }

  public void setIpWhiteList(String ipWhiteList) {
    this.ipWhiteList = ipWhiteList;
  }

  public long getCacheFileReaderClearPeriod() {
    return cacheFileReaderClearPeriod;
  }

  public void setCacheFileReaderClearPeriod(long cacheFileReaderClearPeriod) {
    this.cacheFileReaderClearPeriod = cacheFileReaderClearPeriod;
  }

  public long getQueryTimeoutThreshold() {
    return queryTimeoutThreshold;
  }

  public void setQueryTimeoutThreshold(long queryTimeoutThreshold) {
    this.queryTimeoutThreshold = queryTimeoutThreshold;
  }

  public int getSessionTimeoutThreshold() {
    return sessionTimeoutThreshold;
  }

  public void setSessionTimeoutThreshold(int sessionTimeoutThreshold) {
    this.sessionTimeoutThreshold = sessionTimeoutThreshold;
  }

  public String getRpcImplClassName() {
    return rpcImplClassName;
  }

  public String getInfluxDBImplClassName() {
    return influxdbImplClassName;
  }

  public void setRpcImplClassName(String rpcImplClassName) {
    this.rpcImplClassName = rpcImplClassName;
  }

  public WALMode getWalMode() {
    return walMode;
  }

  public void setWalMode(WALMode walMode) {
    this.walMode = walMode;
  }

  public int getMaxWalNodesNum() {
    return maxWalNodesNum;
  }

  void setMaxWalNodesNum(int maxWalNodesNum) {
    this.maxWalNodesNum = maxWalNodesNum;
  }

  public long getWalAsyncModeFsyncDelayInMs() {
    return walAsyncModeFsyncDelayInMs;
  }

  void setWalAsyncModeFsyncDelayInMs(long walAsyncModeFsyncDelayInMs) {
    this.walAsyncModeFsyncDelayInMs = walAsyncModeFsyncDelayInMs;
  }

  public long getWalSyncModeFsyncDelayInMs() {
    return walSyncModeFsyncDelayInMs;
  }

  public void setWalSyncModeFsyncDelayInMs(long walSyncModeFsyncDelayInMs) {
    this.walSyncModeFsyncDelayInMs = walSyncModeFsyncDelayInMs;
  }

  public int getWalBufferSize() {
    return walBufferSize;
  }

  public void setWalBufferSize(int walBufferSize) {
    this.walBufferSize = walBufferSize;
  }

  public int getWalBufferQueueCapacity() {
    return walBufferQueueCapacity;
  }

  void setWalBufferQueueCapacity(int walBufferQueueCapacity) {
    this.walBufferQueueCapacity = walBufferQueueCapacity;
  }

  public long getWalFileSizeThresholdInByte() {
    return walFileSizeThresholdInByte;
  }

  void setWalFileSizeThresholdInByte(long walFileSizeThresholdInByte) {
    this.walFileSizeThresholdInByte = walFileSizeThresholdInByte;
  }

  public long getCheckpointFileSizeThresholdInByte() {
    return checkpointFileSizeThresholdInByte;
  }

  public void setCheckpointFileSizeThresholdInByte(long checkpointFileSizeThresholdInByte) {
    this.checkpointFileSizeThresholdInByte = checkpointFileSizeThresholdInByte;
  }

  public double getWalMinEffectiveInfoRatio() {
    return walMinEffectiveInfoRatio;
  }

  void setWalMinEffectiveInfoRatio(double walMinEffectiveInfoRatio) {
    this.walMinEffectiveInfoRatio = walMinEffectiveInfoRatio;
  }

  public long getWalMemTableSnapshotThreshold() {
    return walMemTableSnapshotThreshold;
  }

  void setWalMemTableSnapshotThreshold(long walMemTableSnapshotThreshold) {
    this.walMemTableSnapshotThreshold = walMemTableSnapshotThreshold;
  }

  public int getMaxWalMemTableSnapshotNum() {
    return maxWalMemTableSnapshotNum;
  }

  void setMaxWalMemTableSnapshotNum(int maxWalMemTableSnapshotNum) {
    this.maxWalMemTableSnapshotNum = maxWalMemTableSnapshotNum;
  }

  public long getDeleteWalFilesPeriodInMs() {
    return deleteWalFilesPeriodInMs;
  }

  void setDeleteWalFilesPeriodInMs(long deleteWalFilesPeriodInMs) {
    this.deleteWalFilesPeriodInMs = deleteWalFilesPeriodInMs;
  }

  public boolean isChunkBufferPoolEnable() {
    return chunkBufferPoolEnable;
  }

  void setChunkBufferPoolEnable(boolean chunkBufferPoolEnable) {
    this.chunkBufferPoolEnable = chunkBufferPoolEnable;
  }

  public long getMergeIntervalSec() {
    return mergeIntervalSec;
  }

  void setMergeIntervalSec(long mergeIntervalSec) {
    this.mergeIntervalSec = mergeIntervalSec;
  }

  public double getBufferedArraysMemoryProportion() {
    return bufferedArraysMemoryProportion;
  }

  public void setBufferedArraysMemoryProportion(double bufferedArraysMemoryProportion) {
    this.bufferedArraysMemoryProportion = bufferedArraysMemoryProportion;
  }

  public double getFlushProportion() {
    return flushProportion;
  }

  public void setFlushProportion(double flushProportion) {
    this.flushProportion = flushProportion;
  }

  public double getRejectProportion() {
    return rejectProportion;
  }

  public void setRejectProportion(double rejectProportion) {
    this.rejectProportion = rejectProportion;
  }

  public double getWriteMemoryVariationReportProportion() {
    return writeMemoryVariationReportProportion;
  }

  public void setWriteMemoryVariationReportProportion(double writeMemoryVariationReportProportion) {
    this.writeMemoryVariationReportProportion = writeMemoryVariationReportProportion;
  }

  public long getAllocateMemoryForStorageEngine() {
    return allocateMemoryForStorageEngine;
  }

  public void setAllocateMemoryForStorageEngine(long allocateMemoryForStorageEngine) {
    this.allocateMemoryForStorageEngine = allocateMemoryForStorageEngine;
  }

  public long getAllocateMemoryForSchema() {
    return allocateMemoryForSchema;
  }

  public void setAllocateMemoryForSchema(long allocateMemoryForSchema) {
    this.allocateMemoryForSchema = allocateMemoryForSchema;

    this.allocateMemoryForSchemaRegion = allocateMemoryForSchema * 5 / 10;
    this.allocateMemoryForSchemaCache = allocateMemoryForSchema * 4 / 10;
    this.allocateMemoryForPartitionCache = allocateMemoryForSchema / 10;
  }

  public long getAllocateMemoryForConsensus() {
    return allocateMemoryForConsensus;
  }

  public void setAllocateMemoryForConsensus(long allocateMemoryForConsensus) {
    this.allocateMemoryForConsensus = allocateMemoryForConsensus;
    this.allocateMemoryForWALPipeCache = allocateMemoryForConsensus / 10;
  }

  public long getAllocateMemoryForRead() {
    return allocateMemoryForRead;
  }

  void setAllocateMemoryForRead(long allocateMemoryForRead) {
    this.allocateMemoryForRead = allocateMemoryForRead;

    this.allocateMemoryForBloomFilterCache = allocateMemoryForRead / 1001;
    this.allocateMemoryForTimeSeriesMetaDataCache = allocateMemoryForRead * 200 / 1001;
    this.allocateMemoryForChunkCache = allocateMemoryForRead * 100 / 1001;
    this.allocateMemoryForCoordinator = allocateMemoryForRead * 50 / 1001;
    this.allocateMemoryForOperators = allocateMemoryForRead * 200 / 1001;
    this.allocateMemoryForDataExchange = allocateMemoryForRead * 200 / 1001;
    this.allocateMemoryForTimeIndex = allocateMemoryForRead * 200 / 1001;
  }

  public long getAllocateMemoryForFree() {
    return Runtime.getRuntime().maxMemory()
        - allocateMemoryForStorageEngine
        - allocateMemoryForRead
        - allocateMemoryForSchema;
  }

  public boolean isEnablePartialInsert() {
    return enablePartialInsert;
  }

  public void setEnablePartialInsert(boolean enablePartialInsert) {
    this.enablePartialInsert = enablePartialInsert;
  }

  public boolean isEnable13DataInsertAdapt() {
    return enable13DataInsertAdapt;
  }

  public void setEnable13DataInsertAdapt(boolean enable13DataInsertAdapt) {
    this.enable13DataInsertAdapt = enable13DataInsertAdapt;
  }

  public int getCompactionThreadCount() {
    return compactionThreadCount;
  }

  public void setCompactionThreadCount(int compactionThreadCount) {
    this.compactionThreadCount = compactionThreadCount;
  }

  public int getContinuousQueryThreadNum() {
    return continuousQueryThreadNum;
  }

  public void setContinuousQueryThreadNum(int continuousQueryThreadNum) {
    this.continuousQueryThreadNum = continuousQueryThreadNum;
  }

  public long getContinuousQueryMinimumEveryInterval() {
    return continuousQueryMinimumEveryInterval;
  }

  public void setContinuousQueryMinimumEveryInterval(long minimumEveryInterval) {
    this.continuousQueryMinimumEveryInterval = minimumEveryInterval;
  }

  public long getIntoOperationBufferSizeInByte() {
    return intoOperationBufferSizeInByte;
  }

  public void setIntoOperationBufferSizeInByte(long intoOperationBufferSizeInByte) {
    this.intoOperationBufferSizeInByte = intoOperationBufferSizeInByte;
  }

  public int getSelectIntoInsertTabletPlanRowLimit() {
    return selectIntoInsertTabletPlanRowLimit;
  }

  public void setSelectIntoInsertTabletPlanRowLimit(int selectIntoInsertTabletPlanRowLimit) {
    this.selectIntoInsertTabletPlanRowLimit = selectIntoInsertTabletPlanRowLimit;
  }

  public int getIntoOperationExecutionThreadCount() {
    return intoOperationExecutionThreadCount;
  }

  public void setIntoOperationExecutionThreadCount(int intoOperationExecutionThreadCount) {
    this.intoOperationExecutionThreadCount = intoOperationExecutionThreadCount;
  }

  public int getCompactionWriteThroughputMbPerSec() {
    return compactionWriteThroughputMbPerSec;
  }

  public void setCompactionWriteThroughputMbPerSec(int compactionWriteThroughputMbPerSec) {
    this.compactionWriteThroughputMbPerSec = compactionWriteThroughputMbPerSec;
  }

  public boolean isEnableMemControl() {
    return enableMemControl;
  }

  public void setEnableMemControl(boolean enableMemControl) {
    this.enableMemControl = enableMemControl;
  }

  public long getMemtableSizeThreshold() {
    return memtableSizeThreshold;
  }

  public void setMemtableSizeThreshold(long memtableSizeThreshold) {
    this.memtableSizeThreshold = memtableSizeThreshold;
  }

  public boolean isEnableTimedFlushSeqMemtable() {
    return enableTimedFlushSeqMemtable;
  }

  public void setEnableTimedFlushSeqMemtable(boolean enableTimedFlushSeqMemtable) {
    this.enableTimedFlushSeqMemtable = enableTimedFlushSeqMemtable;
  }

  public long getSeqMemtableFlushInterval() {
    return seqMemtableFlushInterval;
  }

  public void setSeqMemtableFlushInterval(long seqMemtableFlushInterval) {
    this.seqMemtableFlushInterval = seqMemtableFlushInterval;
  }

  public long getSeqMemtableFlushCheckInterval() {
    return seqMemtableFlushCheckInterval;
  }

  public void setSeqMemtableFlushCheckInterval(long seqMemtableFlushCheckInterval) {
    this.seqMemtableFlushCheckInterval = seqMemtableFlushCheckInterval;
  }

  public boolean isEnableTimedFlushUnseqMemtable() {
    return enableTimedFlushUnseqMemtable;
  }

  public void setEnableTimedFlushUnseqMemtable(boolean enableTimedFlushUnseqMemtable) {
    this.enableTimedFlushUnseqMemtable = enableTimedFlushUnseqMemtable;
  }

  public long getUnseqMemtableFlushInterval() {
    return unseqMemtableFlushInterval;
  }

  public void setUnseqMemtableFlushInterval(long unseqMemtableFlushInterval) {
    this.unseqMemtableFlushInterval = unseqMemtableFlushInterval;
  }

  public long getUnseqMemtableFlushCheckInterval() {
    return unseqMemtableFlushCheckInterval;
  }

  public void setUnseqMemtableFlushCheckInterval(long unseqMemtableFlushCheckInterval) {
    this.unseqMemtableFlushCheckInterval = unseqMemtableFlushCheckInterval;
  }

  public TVListSortAlgorithm getTvListSortAlgorithm() {
    return tvListSortAlgorithm;
  }

  public void setTvListSortAlgorithm(TVListSortAlgorithm tvListSortAlgorithm) {
    this.tvListSortAlgorithm = tvListSortAlgorithm;
  }

  public int getAvgSeriesPointNumberThreshold() {
    return avgSeriesPointNumberThreshold;
  }

  public void setAvgSeriesPointNumberThreshold(int avgSeriesPointNumberThreshold) {
    this.avgSeriesPointNumberThreshold = avgSeriesPointNumberThreshold;
  }

  public long getCrossCompactionFileSelectionTimeBudget() {
    return crossCompactionFileSelectionTimeBudget;
  }

  void setCrossCompactionFileSelectionTimeBudget(long crossCompactionFileSelectionTimeBudget) {
    this.crossCompactionFileSelectionTimeBudget = crossCompactionFileSelectionTimeBudget;
  }

  public boolean isRpcThriftCompressionEnable() {
    return rpcThriftCompressionEnable;
  }

  public void setRpcThriftCompressionEnable(boolean rpcThriftCompressionEnable) {
    this.rpcThriftCompressionEnable = rpcThriftCompressionEnable;
  }

  public boolean isMetaDataCacheEnable() {
    return metaDataCacheEnable;
  }

  public void setMetaDataCacheEnable(boolean metaDataCacheEnable) {
    this.metaDataCacheEnable = metaDataCacheEnable;
  }

  public long getAllocateMemoryForBloomFilterCache() {
    return allocateMemoryForBloomFilterCache;
  }

  public void setAllocateMemoryForBloomFilterCache(long allocateMemoryForBloomFilterCache) {
    this.allocateMemoryForBloomFilterCache = allocateMemoryForBloomFilterCache;
  }

  public long getAllocateMemoryForTimeSeriesMetaDataCache() {
    return allocateMemoryForTimeSeriesMetaDataCache;
  }

  public void setAllocateMemoryForTimeSeriesMetaDataCache(
      long allocateMemoryForTimeSeriesMetaDataCache) {
    this.allocateMemoryForTimeSeriesMetaDataCache = allocateMemoryForTimeSeriesMetaDataCache;
  }

  public long getAllocateMemoryForChunkCache() {
    return allocateMemoryForChunkCache;
  }

  public void setAllocateMemoryForChunkCache(long allocateMemoryForChunkCache) {
    this.allocateMemoryForChunkCache = allocateMemoryForChunkCache;
  }

  public long getAllocateMemoryForCoordinator() {
    return allocateMemoryForCoordinator;
  }

  public void setAllocateMemoryForCoordinator(long allocateMemoryForCoordinator) {
    this.allocateMemoryForCoordinator = allocateMemoryForCoordinator;
  }

  public long getAllocateMemoryForOperators() {
    return allocateMemoryForOperators;
  }

  public void setAllocateMemoryForOperators(long allocateMemoryForOperators) {
    this.allocateMemoryForOperators = allocateMemoryForOperators;
  }

  public long getAllocateMemoryForDataExchange() {
    return allocateMemoryForDataExchange;
  }

  public void setAllocateMemoryForDataExchange(long allocateMemoryForDataExchange) {
    this.allocateMemoryForDataExchange = allocateMemoryForDataExchange;
  }

  public long getAllocateMemoryForTimeIndex() {
    return allocateMemoryForTimeIndex;
  }

  public void setAllocateMemoryForTimeIndex(long allocateMemoryForTimeIndex) {
    this.allocateMemoryForTimeIndex = allocateMemoryForTimeIndex;
  }

  public long getAllocateMemoryForTimePartitionInfo() {
    return allocateMemoryForTimePartitionInfo;
  }

  public void setAllocateMemoryForTimePartitionInfo(long allocateMemoryForTimePartitionInfo) {
    this.allocateMemoryForTimePartitionInfo = allocateMemoryForTimePartitionInfo;
  }

  public long getAllocateMemoryForWALPipeCache() {
    return allocateMemoryForWALPipeCache;
  }

  public void setAllocateMemoryForWALPipeCache(long allocateMemoryForWALPipeCache) {
    this.allocateMemoryForWALPipeCache = allocateMemoryForWALPipeCache;
  }

  public boolean isEnableQueryMemoryEstimation() {
    return enableQueryMemoryEstimation;
  }

  public void setEnableQueryMemoryEstimation(boolean enableQueryMemoryEstimation) {
    this.enableQueryMemoryEstimation = enableQueryMemoryEstimation;
  }

<<<<<<< HEAD
  public boolean isEnableWatermark() {
    return enableWatermark;
  }

  public void setEnableWatermark(boolean enableWatermark) {
    this.enableWatermark = enableWatermark;
  }

  public String getWatermarkSecretKey() {
    return watermarkSecretKey;
  }

  public void setWatermarkSecretKey(String watermarkSecretKey) {
    this.watermarkSecretKey = watermarkSecretKey;
  }

  public String getWatermarkBitString() {
    return watermarkBitString;
  }

  public void setWatermarkBitString(String watermarkBitString) {
    this.watermarkBitString = watermarkBitString;
  }

  public String getWatermarkMethod() {
    return this.watermarkMethod;
  }

  public void setWatermarkMethod(String watermarkMethod) {
    this.watermarkMethod = watermarkMethod;
  }

  public String getWatermarkMethodName() {
    return watermarkMethod.split("\\(")[0];
  }

  public int getWatermarkParamMarkRate() {
    return Integer.parseInt(getWatermarkParamValue("embed_row_cycle", "5"));
  }

  public int getWatermarkParamMaxRightBit() {
    return Integer.parseInt(getWatermarkParamValue("embed_lsb_num", "5"));
  }

  private String getWatermarkParamValue(String key, String defaultValue) {
    String res = getWatermarkParamValue(key);
    if (res != null) {
      return res;
    }
    return defaultValue;
  }

  private String getWatermarkParamValue(String key) {
    String pattern = key + "=(\\w*)";
    Pattern r = Pattern.compile(pattern);
    Matcher m = r.matcher(watermarkMethod);
    if (m.find() && m.groupCount() > 0) {
      return m.group(1);
    }
    return null;
=======
  public boolean isLastCacheEnabled() {
    return lastCacheEnable;
  }

  public void setEnableLastCache(boolean lastCacheEnable) {
    this.lastCacheEnable = lastCacheEnable;
>>>>>>> bff402b9
  }

  public boolean isAutoCreateSchemaEnabled() {
    return enableAutoCreateSchema;
  }

  public void setAutoCreateSchemaEnabled(boolean enableAutoCreateSchema) {
    this.enableAutoCreateSchema = enableAutoCreateSchema;
  }

  public TSDataType getBooleanStringInferType() {
    return booleanStringInferType;
  }

  public void setBooleanStringInferType(TSDataType booleanStringInferType) {
    this.booleanStringInferType = booleanStringInferType;
  }

  public TSDataType getIntegerStringInferType() {
    return integerStringInferType;
  }

  public void setIntegerStringInferType(TSDataType integerStringInferType) {
    this.integerStringInferType = integerStringInferType;
  }

  public void setLongStringInferType(TSDataType longStringInferType) {
    this.longStringInferType = longStringInferType;
  }

  public TSDataType getLongStringInferType() {
    return longStringInferType;
  }

  public TSDataType getFloatingStringInferType() {
    return floatingStringInferType;
  }

  public void setFloatingStringInferType(TSDataType floatingNumberStringInferType) {
    this.floatingStringInferType = floatingNumberStringInferType;
  }

  public TSDataType getNanStringInferType() {
    return nanStringInferType;
  }

  public void setNanStringInferType(TSDataType nanStringInferType) {
    if (nanStringInferType != TSDataType.DOUBLE
        && nanStringInferType != TSDataType.FLOAT
        && nanStringInferType != TSDataType.TEXT) {
      throw new IllegalArgumentException(
          "Config Property nan_string_infer_type can only be FLOAT, DOUBLE or TEXT but is "
              + nanStringInferType);
    }
    this.nanStringInferType = nanStringInferType;
  }

  public int getDefaultStorageGroupLevel() {
    return defaultStorageGroupLevel;
  }

  void setDefaultStorageGroupLevel(int defaultStorageGroupLevel) {
    this.defaultStorageGroupLevel = defaultStorageGroupLevel;
  }

  public TSEncoding getDefaultBooleanEncoding() {
    return defaultBooleanEncoding;
  }

  public void setDefaultBooleanEncoding(TSEncoding defaultBooleanEncoding) {
    this.defaultBooleanEncoding = defaultBooleanEncoding;
  }

  void setDefaultBooleanEncoding(String defaultBooleanEncoding) {
    this.defaultBooleanEncoding = TSEncoding.valueOf(defaultBooleanEncoding);
  }

  public TSEncoding getDefaultInt32Encoding() {
    return defaultInt32Encoding;
  }

  public void setDefaultInt32Encoding(TSEncoding defaultInt32Encoding) {
    this.defaultInt32Encoding = defaultInt32Encoding;
  }

  void setDefaultInt32Encoding(String defaultInt32Encoding) {
    this.defaultInt32Encoding = TSEncoding.valueOf(defaultInt32Encoding);
  }

  public TSEncoding getDefaultInt64Encoding() {
    return defaultInt64Encoding;
  }

  public void setDefaultInt64Encoding(TSEncoding defaultInt64Encoding) {
    this.defaultInt64Encoding = defaultInt64Encoding;
  }

  void setDefaultInt64Encoding(String defaultInt64Encoding) {
    this.defaultInt64Encoding = TSEncoding.valueOf(defaultInt64Encoding);
  }

  public TSEncoding getDefaultFloatEncoding() {
    return defaultFloatEncoding;
  }

  public void setDefaultFloatEncoding(TSEncoding defaultFloatEncoding) {
    this.defaultFloatEncoding = defaultFloatEncoding;
  }

  void setDefaultFloatEncoding(String defaultFloatEncoding) {
    this.defaultFloatEncoding = TSEncoding.valueOf(defaultFloatEncoding);
  }

  public TSEncoding getDefaultDoubleEncoding() {
    return defaultDoubleEncoding;
  }

  public void setDefaultDoubleEncoding(TSEncoding defaultDoubleEncoding) {
    this.defaultDoubleEncoding = defaultDoubleEncoding;
  }

  void setDefaultDoubleEncoding(String defaultDoubleEncoding) {
    this.defaultDoubleEncoding = TSEncoding.valueOf(defaultDoubleEncoding);
  }

  public TSEncoding getDefaultTextEncoding() {
    return defaultTextEncoding;
  }

  public void setDefaultTextEncoding(TSEncoding defaultTextEncoding) {
    this.defaultTextEncoding = defaultTextEncoding;
  }

  void setDefaultTextEncoding(String defaultTextEncoding) {
    this.defaultTextEncoding = TSEncoding.valueOf(defaultTextEncoding);
  }

  FSType getTsFileStorageFs() {
    return tsFileStorageFs;
  }

  void setTsFileStorageFs(String tsFileStorageFs) {
    this.tsFileStorageFs = FSType.valueOf(tsFileStorageFs);
  }

  public boolean isEnableHDFS() {
    return enableHDFS;
  }

  public void setEnableHDFS(boolean enableHDFS) {
    this.enableHDFS = enableHDFS;
  }

  String getCoreSitePath() {
    return coreSitePath;
  }

  void setCoreSitePath(String coreSitePath) {
    this.coreSitePath = coreSitePath;
  }

  String getHdfsSitePath() {
    return hdfsSitePath;
  }

  void setHdfsSitePath(String hdfsSitePath) {
    this.hdfsSitePath = hdfsSitePath;
  }

  public String[] getHdfsIp() {
    return hdfsIp.split(",");
  }

  String getRawHDFSIp() {
    return hdfsIp;
  }

  void setHdfsIp(String[] hdfsIp) {
    this.hdfsIp = String.join(",", hdfsIp);
  }

  String getHdfsPort() {
    return hdfsPort;
  }

  void setHdfsPort(String hdfsPort) {
    this.hdfsPort = hdfsPort;
  }

  public int getUpgradeThreadCount() {
    return upgradeThreadCount;
  }

  public int getSettleThreadNum() {
    return settleThreadNum;
  }

  void setUpgradeThreadCount(int upgradeThreadCount) {
    this.upgradeThreadCount = upgradeThreadCount;
  }

  String getDfsNameServices() {
    return dfsNameServices;
  }

  void setDfsNameServices(String dfsNameServices) {
    this.dfsNameServices = dfsNameServices;
  }

  public String[] getDfsHaNamenodes() {
    return dfsHaNamenodes.split(",");
  }

  String getRawDfsHaNamenodes() {
    return dfsHaNamenodes;
  }

  void setDfsHaNamenodes(String[] dfsHaNamenodes) {
    this.dfsHaNamenodes = String.join(",", dfsHaNamenodes);
  }

  boolean isDfsHaAutomaticFailoverEnabled() {
    return dfsHaAutomaticFailoverEnabled;
  }

  void setDfsHaAutomaticFailoverEnabled(boolean dfsHaAutomaticFailoverEnabled) {
    this.dfsHaAutomaticFailoverEnabled = dfsHaAutomaticFailoverEnabled;
  }

  String getDfsClientFailoverProxyProvider() {
    return dfsClientFailoverProxyProvider;
  }

  void setDfsClientFailoverProxyProvider(String dfsClientFailoverProxyProvider) {
    this.dfsClientFailoverProxyProvider = dfsClientFailoverProxyProvider;
  }

  boolean isUseKerberos() {
    return useKerberos;
  }

  void setUseKerberos(boolean useKerberos) {
    this.useKerberos = useKerberos;
  }

  String getKerberosKeytabFilePath() {
    return kerberosKeytabFilePath;
  }

  void setKerberosKeytabFilePath(String kerberosKeytabFilePath) {
    this.kerberosKeytabFilePath = kerberosKeytabFilePath;
  }

  String getKerberosPrincipal() {
    return kerberosPrincipal;
  }

  void setKerberosPrincipal(String kerberosPrincipal) {
    this.kerberosPrincipal = kerberosPrincipal;
  }

  public int getThriftServerAwaitTimeForStopService() {
    return thriftServerAwaitTimeForStopService;
  }

  public void setThriftServerAwaitTimeForStopService(int thriftServerAwaitTimeForStopService) {
    this.thriftServerAwaitTimeForStopService = thriftServerAwaitTimeForStopService;
  }

  public boolean isEnableMQTTService() {
    return enableMQTTService;
  }

  public void setEnableMQTTService(boolean enableMQTTService) {
    this.enableMQTTService = enableMQTTService;
  }

  public String getMqttHost() {
    return mqttHost;
  }

  public void setMqttHost(String mqttHost) {
    this.mqttHost = mqttHost;
  }

  public int getMqttPort() {
    return mqttPort;
  }

  public void setMqttPort(int mqttPort) {
    this.mqttPort = mqttPort;
  }

  public int getMqttHandlerPoolSize() {
    return mqttHandlerPoolSize;
  }

  public void setMqttHandlerPoolSize(int mqttHandlerPoolSize) {
    this.mqttHandlerPoolSize = mqttHandlerPoolSize;
  }

  public String getMqttPayloadFormatter() {
    return mqttPayloadFormatter;
  }

  public void setMqttPayloadFormatter(String mqttPayloadFormatter) {
    this.mqttPayloadFormatter = mqttPayloadFormatter;
  }

  public int getMqttMaxMessageSize() {
    return mqttMaxMessageSize;
  }

  public void setMqttMaxMessageSize(int mqttMaxMessageSize) {
    this.mqttMaxMessageSize = mqttMaxMessageSize;
  }

  public int getTagAttributeFlushInterval() {
    return tagAttributeFlushInterval;
  }

  public void setTagAttributeFlushInterval(int tagAttributeFlushInterval) {
    this.tagAttributeFlushInterval = tagAttributeFlushInterval;
  }

  public int getPrimitiveArraySize() {
    return primitiveArraySize;
  }

  public void setPrimitiveArraySize(int primitiveArraySize) {
    this.primitiveArraySize = primitiveArraySize;
  }

  public long getStartUpNanosecond() {
    return startUpNanosecond;
  }

  public int getThriftMaxFrameSize() {
    return thriftMaxFrameSize;
  }

  public void setThriftMaxFrameSize(int thriftMaxFrameSize) {
    this.thriftMaxFrameSize = thriftMaxFrameSize;
    RpcTransportFactory.setThriftMaxFrameSize(this.thriftMaxFrameSize);
  }

  public int getThriftDefaultBufferSize() {
    return thriftDefaultBufferSize;
  }

  public void setThriftDefaultBufferSize(int thriftDefaultBufferSize) {
    this.thriftDefaultBufferSize = thriftDefaultBufferSize;
    RpcTransportFactory.setDefaultBufferCapacity(this.thriftDefaultBufferSize);
  }

  public int getCheckPeriodWhenInsertBlocked() {
    return checkPeriodWhenInsertBlocked;
  }

  public void setCheckPeriodWhenInsertBlocked(int checkPeriodWhenInsertBlocked) {
    this.checkPeriodWhenInsertBlocked = checkPeriodWhenInsertBlocked;
  }

  public int getMaxWaitingTimeWhenInsertBlocked() {
    return maxWaitingTimeWhenInsertBlockedInMs;
  }

  public void setMaxWaitingTimeWhenInsertBlocked(int maxWaitingTimeWhenInsertBlocked) {
    this.maxWaitingTimeWhenInsertBlockedInMs = maxWaitingTimeWhenInsertBlocked;
  }

  public int getFrequencyIntervalInMinute() {
    return frequencyIntervalInMinute;
  }

  public void setFrequencyIntervalInMinute(int frequencyIntervalInMinute) {
    this.frequencyIntervalInMinute = frequencyIntervalInMinute;
  }

  public long getSlowQueryThreshold() {
    return slowQueryThreshold;
  }

  public void setSlowQueryThreshold(long slowQueryThreshold) {
    this.slowQueryThreshold = slowQueryThreshold;
  }

  public boolean isEnableIndex() {
    return enableIndex;
  }

  public void setEnableIndex(boolean enableIndex) {
    this.enableIndex = enableIndex;
  }

  void setConcurrentIndexBuildThread(int concurrentIndexBuildThread) {
    this.concurrentIndexBuildThread = concurrentIndexBuildThread;
  }

  public int getConcurrentIndexBuildThread() {
    return concurrentIndexBuildThread;
  }

  public String getIndexRootFolder() {
    return indexRootFolder;
  }

  public void setIndexRootFolder(String indexRootFolder) {
    this.indexRootFolder = indexRootFolder;
  }

  public int getDefaultIndexWindowRange() {
    return defaultIndexWindowRange;
  }

  public void setDefaultIndexWindowRange(int defaultIndexWindowRange) {
    this.defaultIndexWindowRange = defaultIndexWindowRange;
  }

  public int getDataRegionNum() {
    return dataRegionNum;
  }

  public void setDataRegionNum(int dataRegionNum) {
    this.dataRegionNum = dataRegionNum;
  }

  public long getRecoveryLogIntervalInMs() {
    return recoveryLogIntervalInMs;
  }

  public void setRecoveryLogIntervalInMs(long recoveryLogIntervalInMs) {
    this.recoveryLogIntervalInMs = recoveryLogIntervalInMs;
  }

  public boolean isRpcAdvancedCompressionEnable() {
    return rpcAdvancedCompressionEnable;
  }

  public void setRpcAdvancedCompressionEnable(boolean rpcAdvancedCompressionEnable) {
    this.rpcAdvancedCompressionEnable = rpcAdvancedCompressionEnable;
    RpcTransportFactory.setUseSnappy(this.rpcAdvancedCompressionEnable);
  }

  public int getMlogBufferSize() {
    return mlogBufferSize;
  }

  public void setMlogBufferSize(int mlogBufferSize) {
    this.mlogBufferSize = mlogBufferSize;
  }

  public long getSyncMlogPeriodInMs() {
    return syncMlogPeriodInMs;
  }

  public void setSyncMlogPeriodInMs(long syncMlogPeriodInMs) {
    this.syncMlogPeriodInMs = syncMlogPeriodInMs;
  }

  public int getTlogBufferSize() {
    return tlogBufferSize;
  }

  public void setTlogBufferSize(int tlogBufferSize) {
    this.tlogBufferSize = tlogBufferSize;
  }

  public boolean isEnableRpcService() {
    return enableRpcService;
  }

  public void setEnableRpcService(boolean enableRpcService) {
    this.enableRpcService = enableRpcService;
  }

  public int getIoTaskQueueSizeForFlushing() {
    return ioTaskQueueSizeForFlushing;
  }

  public void setIoTaskQueueSizeForFlushing(int ioTaskQueueSizeForFlushing) {
    this.ioTaskQueueSizeForFlushing = ioTaskQueueSizeForFlushing;
  }

  public boolean isEnableSeqSpaceCompaction() {
    return enableSeqSpaceCompaction;
  }

  public void setEnableSeqSpaceCompaction(boolean enableSeqSpaceCompaction) {
    this.enableSeqSpaceCompaction = enableSeqSpaceCompaction;
  }

  public boolean isEnableUnseqSpaceCompaction() {
    return enableUnseqSpaceCompaction;
  }

  public void setEnableUnseqSpaceCompaction(boolean enableUnseqSpaceCompaction) {
    this.enableUnseqSpaceCompaction = enableUnseqSpaceCompaction;
  }

  public boolean isEnableCrossSpaceCompaction() {
    return enableCrossSpaceCompaction;
  }

  public void setEnableCrossSpaceCompaction(boolean enableCrossSpaceCompaction) {
    this.enableCrossSpaceCompaction = enableCrossSpaceCompaction;
  }

  public boolean isEnableMLNodeService() {
    return enableMLNodeService;
  }

  public void setEnableMLNodeService(boolean enableMLNodeService) {
    this.enableMLNodeService = enableMLNodeService;
  }

  public InnerSequenceCompactionSelector getInnerSequenceCompactionSelector() {
    return innerSequenceCompactionSelector;
  }

  public void setInnerSequenceCompactionSelector(
      InnerSequenceCompactionSelector innerSequenceCompactionSelector) {
    this.innerSequenceCompactionSelector = innerSequenceCompactionSelector;
  }

  public InnerUnsequenceCompactionSelector getInnerUnsequenceCompactionSelector() {
    return innerUnsequenceCompactionSelector;
  }

  public void setInnerUnsequenceCompactionSelector(
      InnerUnsequenceCompactionSelector innerUnsequenceCompactionSelector) {
    this.innerUnsequenceCompactionSelector = innerUnsequenceCompactionSelector;
  }

  public InnerSeqCompactionPerformer getInnerSeqCompactionPerformer() {
    return innerSeqCompactionPerformer;
  }

  public void setInnerSeqCompactionPerformer(
      InnerSeqCompactionPerformer innerSeqCompactionPerformer) {
    this.innerSeqCompactionPerformer = innerSeqCompactionPerformer;
  }

  public InnerUnseqCompactionPerformer getInnerUnseqCompactionPerformer() {
    return innerUnseqCompactionPerformer;
  }

  public void setInnerUnseqCompactionPerformer(
      InnerUnseqCompactionPerformer innerUnseqCompactionPerformer) {
    this.innerUnseqCompactionPerformer = innerUnseqCompactionPerformer;
  }

  public CrossCompactionSelector getCrossCompactionSelector() {
    return crossCompactionSelector;
  }

  public void setCrossCompactionSelector(CrossCompactionSelector crossCompactionSelector) {
    this.crossCompactionSelector = crossCompactionSelector;
  }

  public CrossCompactionPerformer getCrossCompactionPerformer() {
    return crossCompactionPerformer;
  }

  public void setCrossCompactionPerformer(CrossCompactionPerformer crossCompactionPerformer) {
    this.crossCompactionPerformer = crossCompactionPerformer;
  }

  public CompactionPriority getCompactionPriority() {
    return compactionPriority;
  }

  public void setCompactionPriority(CompactionPriority compactionPriority) {
    this.compactionPriority = compactionPriority;
  }

  public boolean isEnableCompactionMemControl() {
    return enableCompactionMemControl;
  }

  public void setEnableCompactionMemControl(boolean enableCompactionMemControl) {
    this.enableCompactionMemControl = enableCompactionMemControl;
  }

  public long getTargetCompactionFileSize() {
    return targetCompactionFileSize;
  }

  public void setTargetCompactionFileSize(long targetCompactionFileSize) {
    this.targetCompactionFileSize = targetCompactionFileSize;
  }

  public long getTargetChunkSize() {
    return targetChunkSize;
  }

  public void setTargetChunkSize(long targetChunkSize) {
    this.targetChunkSize = targetChunkSize;
  }

  public long getChunkSizeLowerBoundInCompaction() {
    return chunkSizeLowerBoundInCompaction;
  }

  public void setChunkSizeLowerBoundInCompaction(long chunkSizeLowerBoundInCompaction) {
    this.chunkSizeLowerBoundInCompaction = chunkSizeLowerBoundInCompaction;
  }

  public long getTargetChunkPointNum() {
    return targetChunkPointNum;
  }

  public void setTargetChunkPointNum(long targetChunkPointNum) {
    this.targetChunkPointNum = targetChunkPointNum;
  }

  public long getChunkPointNumLowerBoundInCompaction() {
    return chunkPointNumLowerBoundInCompaction;
  }

  public void setChunkPointNumLowerBoundInCompaction(long chunkPointNumLowerBoundInCompaction) {
    this.chunkPointNumLowerBoundInCompaction = chunkPointNumLowerBoundInCompaction;
  }

  public long getCompactionAcquireWriteLockTimeout() {
    return compactionAcquireWriteLockTimeout;
  }

  public void setCompactionAcquireWriteLockTimeout(long compactionAcquireWriteLockTimeout) {
    this.compactionAcquireWriteLockTimeout = compactionAcquireWriteLockTimeout;
  }

  public long getCompactionScheduleIntervalInMs() {
    return compactionScheduleIntervalInMs;
  }

  public void setCompactionScheduleIntervalInMs(long compactionScheduleIntervalInMs) {
    this.compactionScheduleIntervalInMs = compactionScheduleIntervalInMs;
  }

  public int getFileLimitPerInnerTask() {
    return fileLimitPerInnerTask;
  }

  public void setFileLimitPerInnerTask(int fileLimitPerInnerTask) {
    this.fileLimitPerInnerTask = fileLimitPerInnerTask;
  }

  public int getFileLimitPerCrossTask() {
    return fileLimitPerCrossTask;
  }

  public int getTotalFileLimitForCrossTask() {
    return totalFileLimitForCrossTask;
  }

  public void setFileLimitPerCrossTask(int fileLimitPerCrossTask) {
    this.fileLimitPerCrossTask = fileLimitPerCrossTask;
  }

  public long getMaxCrossCompactionCandidateFileSize() {
    return maxCrossCompactionCandidateFileSize;
  }

  public void setMaxCrossCompactionCandidateFileSize(long maxCrossCompactionCandidateFileSize) {
    this.maxCrossCompactionCandidateFileSize = maxCrossCompactionCandidateFileSize;
  }

  public int getMinCrossCompactionUnseqFileLevel() {
    return minCrossCompactionUnseqFileLevel;
  }

  public void setMinCrossCompactionUnseqFileLevel(int minCrossCompactionUnseqFileLevel) {
    this.minCrossCompactionUnseqFileLevel = minCrossCompactionUnseqFileLevel;
  }

  public long getCompactionSubmissionIntervalInMs() {
    return compactionSubmissionIntervalInMs;
  }

  public void setCompactionSubmissionIntervalInMs(long interval) {
    compactionSubmissionIntervalInMs = interval;
  }

  public int getSubCompactionTaskNum() {
    return subCompactionTaskNum;
  }

  public void setSubCompactionTaskNum(int subCompactionTaskNum) {
    this.subCompactionTaskNum = subCompactionTaskNum;
  }

  public String getDeviceIDTransformationMethod() {
    return deviceIDTransformationMethod;
  }

  public void setDeviceIDTransformationMethod(String deviceIDTransformationMethod) {
    this.deviceIDTransformationMethod = deviceIDTransformationMethod;
  }

  public boolean isEnableIDTable() {
    return enableIDTable;
  }

  public void setEnableIDTable(boolean enableIDTable) {
    this.enableIDTable = enableIDTable;
  }

  public boolean isEnableIDTableLogFile() {
    return enableIDTableLogFile;
  }

  public void setEnableIDTableLogFile(boolean enableIDTableLogFile) {
    this.enableIDTableLogFile = enableIDTableLogFile;
  }

  public int getCachedMNodeSizeInSchemaFileMode() {
    return cachedMNodeSizeInSchemaFileMode;
  }

  @TestOnly
  public void setCachedMNodeSizeInSchemaFileMode(int cachedMNodeSizeInSchemaFileMode) {
    this.cachedMNodeSizeInSchemaFileMode = cachedMNodeSizeInSchemaFileMode;
  }

  public short getMinimumSegmentInSchemaFile() {
    return minimumSegmentInSchemaFile;
  }

  public void setMinimumSegmentInSchemaFile(short minimumSegmentInSchemaFile) {
    this.minimumSegmentInSchemaFile = minimumSegmentInSchemaFile;
  }

  public int getPageCacheSizeInSchemaFile() {
    return pageCacheSizeInSchemaFile;
  }

  public void setPageCacheSizeInSchemaFile(int pageCacheSizeInSchemaFile) {
    this.pageCacheSizeInSchemaFile = pageCacheSizeInSchemaFile;
  }

  public int getSchemaFileLogSize() {
    return schemaFileLogSize;
  }

  public void setSchemaFileLogSize(int schemaFileLogSize) {
    this.schemaFileLogSize = schemaFileLogSize;
  }

  public int getMaxMeasurementNumOfInternalRequest() {
    return maxMeasurementNumOfInternalRequest;
  }

  public void setMaxMeasurementNumOfInternalRequest(int maxMeasurementNumOfInternalRequest) {
    this.maxMeasurementNumOfInternalRequest = maxMeasurementNumOfInternalRequest;
  }

  public String getInternalAddress() {
    return internalAddress;
  }

  public void setInternalAddress(String internalAddress) {
    this.internalAddress = internalAddress;
  }

  public int getInternalPort() {
    return internalPort;
  }

  public void setInternalPort(int internalPort) {
    this.internalPort = internalPort;
  }

  public int getMLNodePort() {
    return mlNodePort;
  }

  public void setMLNodePort(int mlNodePort) {
    this.mlNodePort = mlNodePort;
  }

  public int getDataRegionConsensusPort() {
    return dataRegionConsensusPort;
  }

  public void setDataRegionConsensusPort(int dataRegionConsensusPort) {
    this.dataRegionConsensusPort = dataRegionConsensusPort;
  }

  public int getSchemaRegionConsensusPort() {
    return schemaRegionConsensusPort;
  }

  public void setSchemaRegionConsensusPort(int schemaRegionConsensusPort) {
    this.schemaRegionConsensusPort = schemaRegionConsensusPort;
  }

  public List<TEndPoint> getTargetConfigNodeList() {
    return targetConfigNodeList;
  }

  public void setTargetConfigNodeList(List<TEndPoint> targetConfigNodeList) {
    this.targetConfigNodeList = targetConfigNodeList;
  }

  public long getJoinClusterRetryIntervalMs() {
    return joinClusterRetryIntervalMs;
  }

  public void setJoinClusterRetryIntervalMs(long joinClusterRetryIntervalMs) {
    this.joinClusterRetryIntervalMs = joinClusterRetryIntervalMs;
  }

  public String getDataRegionConsensusProtocolClass() {
    return dataRegionConsensusProtocolClass;
  }

  public void setDataRegionConsensusProtocolClass(String dataRegionConsensusProtocolClass) {
    this.dataRegionConsensusProtocolClass = dataRegionConsensusProtocolClass;
  }

  public String getSchemaRegionConsensusProtocolClass() {
    return schemaRegionConsensusProtocolClass;
  }

  public void setSchemaRegionConsensusProtocolClass(String schemaRegionConsensusProtocolClass) {
    this.schemaRegionConsensusProtocolClass = schemaRegionConsensusProtocolClass;
  }

  public String getSeriesPartitionExecutorClass() {
    return seriesPartitionExecutorClass;
  }

  public void setSeriesPartitionExecutorClass(String seriesPartitionExecutorClass) {
    this.seriesPartitionExecutorClass = seriesPartitionExecutorClass;
  }

  public int getSeriesPartitionSlotNum() {
    return seriesPartitionSlotNum;
  }

  public void setSeriesPartitionSlotNum(int seriesPartitionSlotNum) {
    this.seriesPartitionSlotNum = seriesPartitionSlotNum;
  }

  public int getMppDataExchangePort() {
    return mppDataExchangePort;
  }

  public void setMppDataExchangePort(int mppDataExchangePort) {
    this.mppDataExchangePort = mppDataExchangePort;
  }

  public int getMppDataExchangeCorePoolSize() {
    return mppDataExchangeCorePoolSize;
  }

  public void setMppDataExchangeCorePoolSize(int mppDataExchangeCorePoolSize) {
    this.mppDataExchangeCorePoolSize = mppDataExchangeCorePoolSize;
  }

  public int getMppDataExchangeMaxPoolSize() {
    return mppDataExchangeMaxPoolSize;
  }

  public void setMppDataExchangeMaxPoolSize(int mppDataExchangeMaxPoolSize) {
    this.mppDataExchangeMaxPoolSize = mppDataExchangeMaxPoolSize;
  }

  public int getMppDataExchangeKeepAliveTimeInMs() {
    return mppDataExchangeKeepAliveTimeInMs;
  }

  public void setMppDataExchangeKeepAliveTimeInMs(int mppDataExchangeKeepAliveTimeInMs) {
    this.mppDataExchangeKeepAliveTimeInMs = mppDataExchangeKeepAliveTimeInMs;
  }

  public int getConnectionTimeoutInMS() {
    return connectionTimeoutInMS;
  }

  public void setConnectionTimeoutInMS(int connectionTimeoutInMS) {
    this.connectionTimeoutInMS = connectionTimeoutInMS;
  }

  public int getMaxClientNumForEachNode() {
    return maxClientNumForEachNode;
  }

  public void setMaxClientNumForEachNode(int maxClientNumForEachNode) {
    this.maxClientNumForEachNode = maxClientNumForEachNode;
  }

  public int getCoreClientNumForEachNode() {
    return coreClientNumForEachNode;
  }

  public void setCoreClientNumForEachNode(int coreClientNumForEachNode) {
    this.coreClientNumForEachNode = coreClientNumForEachNode;
  }

  public int getSelectorNumOfClientManager() {
    return selectorNumOfClientManager;
  }

  public void setSelectorNumOfClientManager(int selectorNumOfClientManager) {
    this.selectorNumOfClientManager = selectorNumOfClientManager;
  }

  public boolean isClusterMode() {
    return isClusterMode;
  }

  public void setClusterMode(boolean isClusterMode) {
    this.isClusterMode = isClusterMode;
    checkMultiDirStrategyClassName();
  }

  public String getClusterName() {
    return clusterName;
  }

  public void setClusterName(String clusterName) {
    this.clusterName = clusterName;
  }

  public int getDataNodeId() {
    return dataNodeId;
  }

  public void setDataNodeId(int dataNodeId) {
    this.dataNodeId = dataNodeId;
  }

  public int getPartitionCacheSize() {
    return partitionCacheSize;
  }

  public String getExtPipeDir() {
    return extPipeDir;
  }

  public void setExtPipeDir(String extPipeDir) {
    this.extPipeDir = extPipeDir;
  }

  public void setPartitionCacheSize(int partitionCacheSize) {
    this.partitionCacheSize = partitionCacheSize;
  }

  public int getDevicePathCacheSize() {
    return devicePathCacheSize;
  }

  public void setDevicePathCacheSize(int devicePathCacheSize) {
    this.devicePathCacheSize = devicePathCacheSize;
  }

  public int getAuthorCacheSize() {
    return authorCacheSize;
  }

  public void setAuthorCacheSize(int authorCacheSize) {
    this.authorCacheSize = authorCacheSize;
  }

  public int getAuthorCacheExpireTime() {
    return authorCacheExpireTime;
  }

  public void setAuthorCacheExpireTime(int authorCacheExpireTime) {
    this.authorCacheExpireTime = authorCacheExpireTime;
  }

  public int getTriggerForwardMaxQueueNumber() {
    return triggerForwardMaxQueueNumber;
  }

  public void setTriggerForwardMaxQueueNumber(int triggerForwardMaxQueueNumber) {
    this.triggerForwardMaxQueueNumber = triggerForwardMaxQueueNumber;
  }

  public int getTriggerForwardMaxSizePerQueue() {
    return triggerForwardMaxSizePerQueue;
  }

  public void setTriggerForwardMaxSizePerQueue(int triggerForwardMaxSizePerQueue) {
    this.triggerForwardMaxSizePerQueue = triggerForwardMaxSizePerQueue;
  }

  public int getTriggerForwardBatchSize() {
    return triggerForwardBatchSize;
  }

  public void setTriggerForwardBatchSize(int triggerForwardBatchSize) {
    this.triggerForwardBatchSize = triggerForwardBatchSize;
  }

  public int getTriggerForwardHTTPPoolSize() {
    return triggerForwardHTTPPoolSize;
  }

  public void setTriggerForwardHTTPPoolSize(int triggerForwardHTTPPoolSize) {
    this.triggerForwardHTTPPoolSize = triggerForwardHTTPPoolSize;
  }

  public int getTriggerForwardHTTPPOOLMaxPerRoute() {
    return triggerForwardHTTPPOOLMaxPerRoute;
  }

  public void setTriggerForwardHTTPPOOLMaxPerRoute(int triggerForwardHTTPPOOLMaxPerRoute) {
    this.triggerForwardHTTPPOOLMaxPerRoute = triggerForwardHTTPPOOLMaxPerRoute;
  }

  public int getTriggerForwardMQTTPoolSize() {
    return triggerForwardMQTTPoolSize;
  }

  public void setTriggerForwardMQTTPoolSize(int triggerForwardMQTTPoolSize) {
    this.triggerForwardMQTTPoolSize = triggerForwardMQTTPoolSize;
  }

  public int getRetryNumToFindStatefulTrigger() {
    return retryNumToFindStatefulTrigger;
  }

  public void setRetryNumToFindStatefulTrigger(int retryNumToFindStatefulTrigger) {
    this.retryNumToFindStatefulTrigger = retryNumToFindStatefulTrigger;
  }

  public int getCoordinatorReadExecutorSize() {
    return coordinatorReadExecutorSize;
  }

  public void setCoordinatorReadExecutorSize(int coordinatorReadExecutorSize) {
    this.coordinatorReadExecutorSize = coordinatorReadExecutorSize;
  }

  public int getCoordinatorWriteExecutorSize() {
    return coordinatorWriteExecutorSize;
  }

  public void setCoordinatorWriteExecutorSize(int coordinatorWriteExecutorSize) {
    this.coordinatorWriteExecutorSize = coordinatorWriteExecutorSize;
  }

  public TEndPoint getAddressAndPort() {
    return new TEndPoint(rpcAddress, rpcPort);
  }

  public int[] getSchemaMemoryProportion() {
    return schemaMemoryProportion;
  }

  public void setSchemaMemoryProportion(int[] schemaMemoryProportion) {
    this.schemaMemoryProportion = schemaMemoryProportion;
  }

  public long getAllocateMemoryForSchemaRegion() {
    return allocateMemoryForSchemaRegion;
  }

  public void setAllocateMemoryForSchemaRegion(long allocateMemoryForSchemaRegion) {
    this.allocateMemoryForSchemaRegion = allocateMemoryForSchemaRegion;
  }

  public long getAllocateMemoryForSchemaCache() {
    return allocateMemoryForSchemaCache;
  }

  public void setAllocateMemoryForSchemaCache(long allocateMemoryForSchemaCache) {
    this.allocateMemoryForSchemaCache = allocateMemoryForSchemaCache;
  }

  public long getAllocateMemoryForPartitionCache() {
    return allocateMemoryForPartitionCache;
  }

  public void setAllocateMemoryForPartitionCache(long allocateMemoryForPartitionCache) {
    this.allocateMemoryForPartitionCache = allocateMemoryForPartitionCache;
  }

  public String getDataNodeSchemaCacheEvictionPolicy() {
    return dataNodeSchemaCacheEvictionPolicy;
  }

  public void setDataNodeSchemaCacheEvictionPolicy(String dataNodeSchemaCacheEvictionPolicy) {
    this.dataNodeSchemaCacheEvictionPolicy = dataNodeSchemaCacheEvictionPolicy;
  }

  public String getReadConsistencyLevel() {
    return readConsistencyLevel;
  }

  public void setReadConsistencyLevel(String readConsistencyLevel) {
    this.readConsistencyLevel = readConsistencyLevel;
  }

  public int getDriverTaskExecutionTimeSliceInMs() {
    return driverTaskExecutionTimeSliceInMs;
  }

  public void setDriverTaskExecutionTimeSliceInMs(int driverTaskExecutionTimeSliceInMs) {
    this.driverTaskExecutionTimeSliceInMs = driverTaskExecutionTimeSliceInMs;
  }

  public double getWriteProportionForMemtable() {
    return writeProportionForMemtable;
  }

  public void setWriteProportionForMemtable(double writeProportionForMemtable) {
    this.writeProportionForMemtable = writeProportionForMemtable;
  }

  public double getCompactionProportion() {
    return compactionProportion;
  }

  public double getLoadTsFileProportion() {
    return loadTsFileProportion;
  }

  public int getMaxLoadingDeviceNumber() {
    return maxLoadingDeviceNumber;
  }

  public static String getEnvironmentVariables() {
    return "\n\t"
        + IoTDBConstant.IOTDB_HOME
        + "="
        + System.getProperty(IoTDBConstant.IOTDB_HOME, "null")
        + ";"
        + "\n\t"
        + IoTDBConstant.IOTDB_CONF
        + "="
        + System.getProperty(IoTDBConstant.IOTDB_CONF, "null")
        + ";"
        + "\n\t"
        + IoTDBConstant.IOTDB_DATA_HOME
        + "="
        + System.getProperty(IoTDBConstant.IOTDB_DATA_HOME, "null")
        + ";";
  }

  public void setCompactionProportion(double compactionProportion) {
    this.compactionProportion = compactionProportion;
  }

  public long getThrottleThreshold() {
    return throttleThreshold;
  }

  public void setThrottleThreshold(long throttleThreshold) {
    this.throttleThreshold = throttleThreshold;
  }

  public double getChunkMetadataSizeProportion() {
    return chunkMetadataSizeProportion;
  }

  public void setChunkMetadataSizeProportion(double chunkMetadataSizeProportion) {
    this.chunkMetadataSizeProportion = chunkMetadataSizeProportion;
  }

  public long getCacheWindowTimeInMs() {
    return cacheWindowTimeInMs;
  }

  public void setCacheWindowTimeInMs(long cacheWindowTimeInMs) {
    this.cacheWindowTimeInMs = cacheWindowTimeInMs;
  }

  public long getDataRatisConsensusLogAppenderBufferSizeMax() {
    return dataRatisConsensusLogAppenderBufferSizeMax;
  }

  public void setDataRatisConsensusLogAppenderBufferSizeMax(
      long dataRatisConsensusLogAppenderBufferSizeMax) {
    this.dataRatisConsensusLogAppenderBufferSizeMax = dataRatisConsensusLogAppenderBufferSizeMax;
  }

  public String getConfigMessage() {
    StringBuilder configMessage = new StringBuilder();
    String configContent;
    String[] notShowArray = {
      "NODE_NAME_MATCHER",
      "PARTIAL_NODE_MATCHER",
      "STORAGE_GROUP_MATCHER",
      "STORAGE_GROUP_PATTERN",
      "NODE_MATCHER",
      "NODE_PATTERN"
    };
    List<String> notShowStrings = Arrays.asList(notShowArray);
    for (Field configField : IoTDBConfig.class.getDeclaredFields()) {
      try {
        String configFieldString = configField.getName();
        if (notShowStrings.contains(configFieldString)) {
          continue;
        }
        String configType = configField.getGenericType().getTypeName();
        if (configType.contains("java.lang.String[][]")) {
          String[][] configList = (String[][]) configField.get(this);
          StringBuilder builder = new StringBuilder();
          for (String[] strings : configList) {
            builder.append(Arrays.asList(strings)).append(";");
          }
          configContent = builder.toString();
        } else if (configType.contains("java.lang.String[]")) {
          String[] configList = (String[]) configField.get(this);
          configContent = Arrays.asList(configList).toString();
        } else {
          configContent = configField.get(this).toString();
        }
        configMessage
            .append("\n\t")
            .append(configField.getName())
            .append("=")
            .append(configContent)
            .append(";");
      } catch (Exception e) {
        e.printStackTrace();
      }
    }
    return configMessage.toString();
  }

  public long getDataRatisConsensusSnapshotTriggerThreshold() {
    return dataRatisConsensusSnapshotTriggerThreshold;
  }

  public void setDataRatisConsensusSnapshotTriggerThreshold(
      long dataRatisConsensusSnapshotTriggerThreshold) {
    this.dataRatisConsensusSnapshotTriggerThreshold = dataRatisConsensusSnapshotTriggerThreshold;
  }

  public boolean isDataRatisConsensusLogUnsafeFlushEnable() {
    return dataRatisConsensusLogUnsafeFlushEnable;
  }

  public void setDataRatisConsensusLogUnsafeFlushEnable(
      boolean dataRatisConsensusLogUnsafeFlushEnable) {
    this.dataRatisConsensusLogUnsafeFlushEnable = dataRatisConsensusLogUnsafeFlushEnable;
  }

  public int getDataRatisConsensusLogForceSyncNum() {
    return dataRatisConsensusLogForceSyncNum;
  }

  public void setDataRatisConsensusLogForceSyncNum(int dataRatisConsensusLogForceSyncNum) {
    this.dataRatisConsensusLogForceSyncNum = dataRatisConsensusLogForceSyncNum;
  }

  public long getDataRatisConsensusLogSegmentSizeMax() {
    return dataRatisConsensusLogSegmentSizeMax;
  }

  public void setDataRatisConsensusLogSegmentSizeMax(long dataRatisConsensusLogSegmentSizeMax) {
    this.dataRatisConsensusLogSegmentSizeMax = dataRatisConsensusLogSegmentSizeMax;
  }

  public long getDataRatisConsensusGrpcFlowControlWindow() {
    return dataRatisConsensusGrpcFlowControlWindow;
  }

  public void setDataRatisConsensusGrpcFlowControlWindow(
      long dataRatisConsensusGrpcFlowControlWindow) {
    this.dataRatisConsensusGrpcFlowControlWindow = dataRatisConsensusGrpcFlowControlWindow;
  }

  public int getDataRatisConsensusGrpcLeaderOutstandingAppendsMax() {
    return dataRatisConsensusGrpcLeaderOutstandingAppendsMax;
  }

  public void setDataRatisConsensusGrpcLeaderOutstandingAppendsMax(
      int dataRatisConsensusGrpcLeaderOutstandingAppendsMax) {
    this.dataRatisConsensusGrpcLeaderOutstandingAppendsMax =
        dataRatisConsensusGrpcLeaderOutstandingAppendsMax;
  }

  public long getDataRatisConsensusLeaderElectionTimeoutMinMs() {
    return dataRatisConsensusLeaderElectionTimeoutMinMs;
  }

  public void setDataRatisConsensusLeaderElectionTimeoutMinMs(
      long dataRatisConsensusLeaderElectionTimeoutMinMs) {
    this.dataRatisConsensusLeaderElectionTimeoutMinMs =
        dataRatisConsensusLeaderElectionTimeoutMinMs;
  }

  public long getDataRatisConsensusLeaderElectionTimeoutMaxMs() {
    return dataRatisConsensusLeaderElectionTimeoutMaxMs;
  }

  public void setDataRatisConsensusLeaderElectionTimeoutMaxMs(
      long dataRatisConsensusLeaderElectionTimeoutMaxMs) {
    this.dataRatisConsensusLeaderElectionTimeoutMaxMs =
        dataRatisConsensusLeaderElectionTimeoutMaxMs;
  }

  public long getSchemaRatisConsensusLogAppenderBufferSizeMax() {
    return schemaRatisConsensusLogAppenderBufferSizeMax;
  }

  public void setSchemaRatisConsensusLogAppenderBufferSizeMax(
      long schemaRatisConsensusLogAppenderBufferSizeMax) {
    this.schemaRatisConsensusLogAppenderBufferSizeMax =
        schemaRatisConsensusLogAppenderBufferSizeMax;
  }

  public long getSchemaRatisConsensusSnapshotTriggerThreshold() {
    return schemaRatisConsensusSnapshotTriggerThreshold;
  }

  public void setSchemaRatisConsensusSnapshotTriggerThreshold(
      long schemaRatisConsensusSnapshotTriggerThreshold) {
    this.schemaRatisConsensusSnapshotTriggerThreshold =
        schemaRatisConsensusSnapshotTriggerThreshold;
  }

  public boolean isSchemaRatisConsensusLogUnsafeFlushEnable() {
    return schemaRatisConsensusLogUnsafeFlushEnable;
  }

  public void setSchemaRatisConsensusLogUnsafeFlushEnable(
      boolean schemaRatisConsensusLogUnsafeFlushEnable) {
    this.schemaRatisConsensusLogUnsafeFlushEnable = schemaRatisConsensusLogUnsafeFlushEnable;
  }

  public long getSchemaRatisConsensusLogSegmentSizeMax() {
    return schemaRatisConsensusLogSegmentSizeMax;
  }

  public void setSchemaRatisConsensusLogSegmentSizeMax(long schemaRatisConsensusLogSegmentSizeMax) {
    this.schemaRatisConsensusLogSegmentSizeMax = schemaRatisConsensusLogSegmentSizeMax;
  }

  public long getSchemaRatisConsensusGrpcFlowControlWindow() {
    return schemaRatisConsensusGrpcFlowControlWindow;
  }

  public void setSchemaRatisConsensusGrpcFlowControlWindow(
      long schemaRatisConsensusGrpcFlowControlWindow) {
    this.schemaRatisConsensusGrpcFlowControlWindow = schemaRatisConsensusGrpcFlowControlWindow;
  }

  public long getSchemaRatisConsensusLeaderElectionTimeoutMinMs() {
    return schemaRatisConsensusLeaderElectionTimeoutMinMs;
  }

  public void setSchemaRatisConsensusLeaderElectionTimeoutMinMs(
      long schemaRatisConsensusLeaderElectionTimeoutMinMs) {
    this.schemaRatisConsensusLeaderElectionTimeoutMinMs =
        schemaRatisConsensusLeaderElectionTimeoutMinMs;
  }

  public long getSchemaRatisConsensusLeaderElectionTimeoutMaxMs() {
    return schemaRatisConsensusLeaderElectionTimeoutMaxMs;
  }

  public void setSchemaRatisConsensusLeaderElectionTimeoutMaxMs(
      long schemaRatisConsensusLeaderElectionTimeoutMaxMs) {
    this.schemaRatisConsensusLeaderElectionTimeoutMaxMs =
        schemaRatisConsensusLeaderElectionTimeoutMaxMs;
  }

  public long getCqMinEveryIntervalInMs() {
    return cqMinEveryIntervalInMs;
  }

  public void setCqMinEveryIntervalInMs(long cqMinEveryIntervalInMs) {
    this.cqMinEveryIntervalInMs = cqMinEveryIntervalInMs;
  }

  public double getUsableCompactionMemoryProportion() {
    return 1.0d - chunkMetadataSizeProportion;
  }

  public int getPatternMatchingThreshold() {
    return patternMatchingThreshold;
  }

  public void setPatternMatchingThreshold(int patternMatchingThreshold) {
    this.patternMatchingThreshold = patternMatchingThreshold;
  }

  public long getDataRatisConsensusRequestTimeoutMs() {
    return dataRatisConsensusRequestTimeoutMs;
  }

  public void setDataRatisConsensusRequestTimeoutMs(long dataRatisConsensusRequestTimeoutMs) {
    this.dataRatisConsensusRequestTimeoutMs = dataRatisConsensusRequestTimeoutMs;
  }

  public long getSchemaRatisConsensusRequestTimeoutMs() {
    return schemaRatisConsensusRequestTimeoutMs;
  }

  public void setSchemaRatisConsensusRequestTimeoutMs(long schemaRatisConsensusRequestTimeoutMs) {
    this.schemaRatisConsensusRequestTimeoutMs = schemaRatisConsensusRequestTimeoutMs;
  }

  public int getDataRatisConsensusMaxRetryAttempts() {
    return dataRatisConsensusMaxRetryAttempts;
  }

  public void setDataRatisConsensusMaxRetryAttempts(int dataRatisConsensusMaxRetryAttempts) {
    this.dataRatisConsensusMaxRetryAttempts = dataRatisConsensusMaxRetryAttempts;
  }

  public int getSchemaRatisConsensusMaxRetryAttempts() {
    return schemaRatisConsensusMaxRetryAttempts;
  }

  public void setSchemaRatisConsensusMaxRetryAttempts(int schemaRatisConsensusMaxRetryAttempts) {
    this.schemaRatisConsensusMaxRetryAttempts = schemaRatisConsensusMaxRetryAttempts;
  }

  public long getDataRatisConsensusInitialSleepTimeMs() {
    return dataRatisConsensusInitialSleepTimeMs;
  }

  public void setDataRatisConsensusInitialSleepTimeMs(long dataRatisConsensusInitialSleepTimeMs) {
    this.dataRatisConsensusInitialSleepTimeMs = dataRatisConsensusInitialSleepTimeMs;
  }

  public long getSchemaRatisConsensusInitialSleepTimeMs() {
    return schemaRatisConsensusInitialSleepTimeMs;
  }

  public void setSchemaRatisConsensusInitialSleepTimeMs(
      long schemaRatisConsensusInitialSleepTimeMs) {
    this.schemaRatisConsensusInitialSleepTimeMs = schemaRatisConsensusInitialSleepTimeMs;
  }

  public long getDataRatisConsensusMaxSleepTimeMs() {
    return dataRatisConsensusMaxSleepTimeMs;
  }

  public void setDataRatisConsensusMaxSleepTimeMs(long dataRatisConsensusMaxSleepTimeMs) {
    this.dataRatisConsensusMaxSleepTimeMs = dataRatisConsensusMaxSleepTimeMs;
  }

  public long getSchemaRatisConsensusMaxSleepTimeMs() {
    return schemaRatisConsensusMaxSleepTimeMs;
  }

  public void setSchemaRatisConsensusMaxSleepTimeMs(long schemaRatisConsensusMaxSleepTimeMs) {
    this.schemaRatisConsensusMaxSleepTimeMs = schemaRatisConsensusMaxSleepTimeMs;
  }

  public Properties getCustomizedProperties() {
    return customizedProperties;
  }

  public void setCustomizedProperties(Properties customizedProperties) {
    this.customizedProperties = customizedProperties;
  }

  public long getDataRatisConsensusPreserveWhenPurge() {
    return dataRatisConsensusPreserveWhenPurge;
  }

  public void setDataRatisConsensusPreserveWhenPurge(long dataRatisConsensusPreserveWhenPurge) {
    this.dataRatisConsensusPreserveWhenPurge = dataRatisConsensusPreserveWhenPurge;
  }

  public long getSchemaRatisConsensusPreserveWhenPurge() {
    return schemaRatisConsensusPreserveWhenPurge;
  }

  public void setSchemaRatisConsensusPreserveWhenPurge(long schemaRatisConsensusPreserveWhenPurge) {
    this.schemaRatisConsensusPreserveWhenPurge = schemaRatisConsensusPreserveWhenPurge;
  }

  public long getRatisFirstElectionTimeoutMinMs() {
    return ratisFirstElectionTimeoutMinMs;
  }

  public void setRatisFirstElectionTimeoutMinMs(long ratisFirstElectionTimeoutMinMs) {
    this.ratisFirstElectionTimeoutMinMs = ratisFirstElectionTimeoutMinMs;
  }

  public long getRatisFirstElectionTimeoutMaxMs() {
    return ratisFirstElectionTimeoutMaxMs;
  }

  public void setRatisFirstElectionTimeoutMaxMs(long ratisFirstElectionTimeoutMaxMs) {
    this.ratisFirstElectionTimeoutMaxMs = ratisFirstElectionTimeoutMaxMs;
  }

  public long getDataRatisLogMax() {
    return dataRatisLogMax;
  }

  public void setDataRatisLogMax(long dataRatisLogMax) {
    this.dataRatisLogMax = dataRatisLogMax;
  }

  public long getSchemaRatisLogMax() {
    return schemaRatisLogMax;
  }

  public void setSchemaRatisLogMax(long schemaRatisLogMax) {
    this.schemaRatisLogMax = schemaRatisLogMax;
  }

  public CompactionValidationLevel getCompactionValidationLevel() {
    return this.compactionValidationLevel;
  }

  public void setCompactionValidationLevel(CompactionValidationLevel level) {
    this.compactionValidationLevel = level;
  }

  public int getCandidateCompactionTaskQueueSize() {
    return candidateCompactionTaskQueueSize;
  }

  public void setCandidateCompactionTaskQueueSize(int candidateCompactionTaskQueueSize) {
    this.candidateCompactionTaskQueueSize = candidateCompactionTaskQueueSize;
  }

  public boolean isEnableAuditLog() {
    return enableAuditLog;
  }

  public void setEnableAuditLog(boolean enableAuditLog) {
    this.enableAuditLog = enableAuditLog;
  }

  public List<AuditLogStorage> getAuditLogStorage() {
    return auditLogStorage;
  }

  public void setAuditLogStorage(List<AuditLogStorage> auditLogStorage) {
    this.auditLogStorage = auditLogStorage;
  }

  public List<AuditLogOperation> getAuditLogOperation() {
    return auditLogOperation;
  }

  public void setAuditLogOperation(List<AuditLogOperation> auditLogOperation) {
    this.auditLogOperation = auditLogOperation;
  }

  public boolean isEnableAuditLogForNativeInsertApi() {
    return enableAuditLogForNativeInsertApi;
  }

  public void setEnableAuditLogForNativeInsertApi(boolean enableAuditLogForNativeInsertApi) {
    this.enableAuditLogForNativeInsertApi = enableAuditLogForNativeInsertApi;
  }

  public void setModeMapSizeThreshold(int modeMapSizeThreshold) {
    this.modeMapSizeThreshold = modeMapSizeThreshold;
  }

  public int getModeMapSizeThreshold() {
    return modeMapSizeThreshold;
  }

  public void setPipeReceiverFileDir(String pipeReceiveFileDir) {
    this.pipeReceiveFileDir = pipeReceiveFileDir;
  }

  public String getPipeReceiverFileDir() {
    return pipeReceiveFileDir;
  }

  public boolean isQuotaEnable() {
    return quotaEnable;
  }

  public void setQuotaEnable(boolean quotaEnable) {
    this.quotaEnable = quotaEnable;
  }

  public String getRateLimiterType() {
    return RateLimiterType;
  }

  public void setRateLimiterType(String rateLimiterType) {
    RateLimiterType = rateLimiterType;
  }

  public void setSortBufferSize(long sortBufferSize) {
    this.sortBufferSize = sortBufferSize;
  }

  public long getSortBufferSize() {
    return sortBufferSize;
  }

  public void setSortTmpDir(String sortTmpDir) {
    this.sortTmpDir = sortTmpDir;
  }

  public String getSortTmpDir() {
    return sortTmpDir;
  }

  public String getClusterSchemaLimitLevel() {
    return clusterSchemaLimitLevel;
  }

  public void setClusterSchemaLimitLevel(String clusterSchemaLimitLevel) {
    this.clusterSchemaLimitLevel = clusterSchemaLimitLevel;
  }

  public long getClusterSchemaLimitThreshold() {
    return clusterSchemaLimitThreshold;
  }

  public void setClusterSchemaLimitThreshold(long clusterSchemaLimitThreshold) {
    this.clusterSchemaLimitThreshold = clusterSchemaLimitThreshold;
  }

  public String getObjectStorageBucket() {
    throw new UnsupportedOperationException("object storage is not supported yet");
  }
}<|MERGE_RESOLUTION|>--- conflicted
+++ resolved
@@ -2177,77 +2177,6 @@
 
   public void setEnableQueryMemoryEstimation(boolean enableQueryMemoryEstimation) {
     this.enableQueryMemoryEstimation = enableQueryMemoryEstimation;
-  }
-
-<<<<<<< HEAD
-  public boolean isEnableWatermark() {
-    return enableWatermark;
-  }
-
-  public void setEnableWatermark(boolean enableWatermark) {
-    this.enableWatermark = enableWatermark;
-  }
-
-  public String getWatermarkSecretKey() {
-    return watermarkSecretKey;
-  }
-
-  public void setWatermarkSecretKey(String watermarkSecretKey) {
-    this.watermarkSecretKey = watermarkSecretKey;
-  }
-
-  public String getWatermarkBitString() {
-    return watermarkBitString;
-  }
-
-  public void setWatermarkBitString(String watermarkBitString) {
-    this.watermarkBitString = watermarkBitString;
-  }
-
-  public String getWatermarkMethod() {
-    return this.watermarkMethod;
-  }
-
-  public void setWatermarkMethod(String watermarkMethod) {
-    this.watermarkMethod = watermarkMethod;
-  }
-
-  public String getWatermarkMethodName() {
-    return watermarkMethod.split("\\(")[0];
-  }
-
-  public int getWatermarkParamMarkRate() {
-    return Integer.parseInt(getWatermarkParamValue("embed_row_cycle", "5"));
-  }
-
-  public int getWatermarkParamMaxRightBit() {
-    return Integer.parseInt(getWatermarkParamValue("embed_lsb_num", "5"));
-  }
-
-  private String getWatermarkParamValue(String key, String defaultValue) {
-    String res = getWatermarkParamValue(key);
-    if (res != null) {
-      return res;
-    }
-    return defaultValue;
-  }
-
-  private String getWatermarkParamValue(String key) {
-    String pattern = key + "=(\\w*)";
-    Pattern r = Pattern.compile(pattern);
-    Matcher m = r.matcher(watermarkMethod);
-    if (m.find() && m.groupCount() > 0) {
-      return m.group(1);
-    }
-    return null;
-=======
-  public boolean isLastCacheEnabled() {
-    return lastCacheEnable;
-  }
-
-  public void setEnableLastCache(boolean lastCacheEnable) {
-    this.lastCacheEnable = lastCacheEnable;
->>>>>>> bff402b9
   }
 
   public boolean isAutoCreateSchemaEnabled() {
