--- conflicted
+++ resolved
@@ -3909,7 +3909,6 @@
     return sortTmpDir;
   }
 
-<<<<<<< HEAD
   public int getMigrateThreadCount() {
     return migrateThreadCount;
   }
@@ -3936,7 +3935,8 @@
 
   public String getObjectStorageAccessSecret() {
     return objectStorageAccessSecret;
-=======
+  }
+
   public String getClusterSchemaLimitLevel() {
     return clusterSchemaLimitLevel;
   }
@@ -3951,6 +3951,5 @@
 
   public void setClusterSchemaLimitThreshold(long clusterSchemaLimitThreshold) {
     this.clusterSchemaLimitThreshold = clusterSchemaLimitThreshold;
->>>>>>> f8516ed3
   }
 }