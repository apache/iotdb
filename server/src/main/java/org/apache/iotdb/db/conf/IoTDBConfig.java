/*
 * Licensed to the Apache Software Foundation (ASF) under one
 * or more contributor license agreements.  See the NOTICE file
 * distributed with this work for additional information
 * regarding copyright ownership.  The ASF licenses this file
 * to you under the Apache License, Version 2.0 (the
 * "License"); you may not use this file except in compliance
 * with the License.  You may obtain a copy of the License at
 *
 *     http://www.apache.org/licenses/LICENSE-2.0
 *
 * Unless required by applicable law or agreed to in writing,
 * software distributed under the License is distributed on an
 * "AS IS" BASIS, WITHOUT WARRANTIES OR CONDITIONS OF ANY
 * KIND, either express or implied.  See the License for the
 * specific language governing permissions and limitations
 * under the License.
 */
package org.apache.iotdb.db.conf;

import org.apache.iotdb.commons.conf.IoTDBConstant;
import org.apache.iotdb.db.conf.directories.DirectoryManager;
import org.apache.iotdb.db.engine.compaction.constant.CompactionPriority;
import org.apache.iotdb.db.engine.compaction.cross.CrossCompactionStrategy;
import org.apache.iotdb.db.engine.compaction.inner.InnerCompactionStrategy;
import org.apache.iotdb.db.engine.storagegroup.timeindex.TimeIndexLevel;
import org.apache.iotdb.db.exception.LoadConfigurationException;
import org.apache.iotdb.db.metadata.LocalSchemaProcessor;
import org.apache.iotdb.db.service.thrift.impl.InfluxDBServiceImpl;
import org.apache.iotdb.db.service.thrift.impl.TSServiceImpl;
import org.apache.iotdb.rpc.RpcTransportFactory;
import org.apache.iotdb.rpc.RpcUtils;
import org.apache.iotdb.tsfile.common.conf.TSFileDescriptor;
import org.apache.iotdb.tsfile.common.constant.TsFileConstant;
import org.apache.iotdb.tsfile.file.metadata.enums.TSDataType;
import org.apache.iotdb.tsfile.file.metadata.enums.TSEncoding;
import org.apache.iotdb.tsfile.fileSystem.FSType;

import org.slf4j.Logger;
import org.slf4j.LoggerFactory;

import java.io.File;
import java.net.InetAddress;
import java.net.UnknownHostException;
import java.util.ArrayList;
import java.util.List;
import java.util.concurrent.TimeUnit;
import java.util.regex.Matcher;
import java.util.regex.Pattern;

import static org.apache.iotdb.tsfile.common.constant.TsFileConstant.PATH_SEPARATOR;

public class IoTDBConfig {

  /* Names of Watermark methods */
  public static final String WATERMARK_GROUPED_LSB = "GroupBasedLSBMethod";
  static final String CONFIG_NAME = "iotdb-engine.properties";
  private static final Logger logger = LoggerFactory.getLogger(IoTDBConfig.class);
  private static final String MULTI_DIR_STRATEGY_PREFIX =
      "org.apache.iotdb.db.conf.directories.strategy.";
  private static final String DEFAULT_MULTI_DIR_STRATEGY = "MaxDiskUsableSpaceFirstStrategy";

  private static final String STORAGE_GROUP_MATCHER = "([a-zA-Z0-9_.\\-\\u2E80-\\u9FFF]+)";
  public static final Pattern STORAGE_GROUP_PATTERN = Pattern.compile(STORAGE_GROUP_MATCHER);

  // e.g., a31+/$%#&[]{}3e4, "a.b", 'a.b'
  private static final String NODE_NAME_MATCHER = "([^\n\t]+)";

  // e.g.,  .s1
  private static final String PARTIAL_NODE_MATCHER = "[" + PATH_SEPARATOR + "]" + NODE_NAME_MATCHER;

  private static final String NODE_MATCHER =
      "([" + PATH_SEPARATOR + "])?" + NODE_NAME_MATCHER + "(" + PARTIAL_NODE_MATCHER + ")*";

  public static final Pattern NODE_PATTERN = Pattern.compile(NODE_MATCHER);

  /** whether to enable the mqtt service. */
  private boolean enableMQTTService = false;

  /** the mqtt service binding host. */
  private String mqttHost = "0.0.0.0";

  /** the mqtt service binding port. */
  private int mqttPort = 1883;

  /** the handler pool size for handing the mqtt messages. */
  private int mqttHandlerPoolSize = 1;

  /** the mqtt message payload formatter. */
  private String mqttPayloadFormatter = "json";

  /** max mqtt message size. Unit: byte */
  private int mqttMaxMessageSize = 1048576;

  /** Rpc binding address. */
  private String rpcAddress = "0.0.0.0";

  /** whether to use thrift compression. */
  private boolean rpcThriftCompressionEnable = false;

  /** whether to use Snappy compression before sending data through the network */
  private boolean rpcAdvancedCompressionEnable = false;

  /** Port which the JDBC server listens to. */
  private int rpcPort = 6667;

  /** Port which the influxdb protocol server listens to. */
  private int influxDBRpcPort = 8086;

  /** Max concurrent client number */
  private int rpcMaxConcurrentClientNum = 65535;

  /** Memory allocated for the write process */
  private long allocateMemoryForWrite = Runtime.getRuntime().maxMemory() * 4 / 10;

  /** Memory allocated for the read process */
  private long allocateMemoryForRead = Runtime.getRuntime().maxMemory() * 3 / 10;

  /** Memory allocated for the mtree */
  private long allocateMemoryForSchema = Runtime.getRuntime().maxMemory() * 1 / 10;

  /** Memory allocated for the read process besides cache */
  private long allocateMemoryForReadWithoutCache = allocateMemoryForRead * 300 / 1001;

  private volatile int maxQueryDeduplicatedPathNum = 1000;

  /** Ratio of memory allocated for buffered arrays */
  private double bufferedArraysMemoryProportion = 0.6;

  /** Memory allocated proportion for timeIndex */
  private double timeIndexMemoryProportion = 0.2;

  /** Flush proportion for system */
  private double flushProportion = 0.4;

  /** Reject proportion for system */
  private double rejectProportion = 0.8;

  /** If storage group increased more than this threshold, report to system. Unit: byte */
  private long storageGroupSizeReportThreshold = 16 * 1024 * 1024L;

  /** When inserting rejected, waiting period to check system again. Unit: millisecond */
  private int checkPeriodWhenInsertBlocked = 50;

  /** When inserting rejected exceeds this, throw an exception. Unit: millisecond */
  private int maxWaitingTimeWhenInsertBlockedInMs = 10000;
  /** Is the write ahead log enable. */
  private boolean enableWal = true;

  private volatile boolean readOnly = false;

  private boolean enableDiscardOutOfOrderData = false;

  /**
   * When a certain amount of write ahead logs is reached, they will be flushed to the disk. It is
   * possible to lose at most flush_wal_threshold operations.
   */
  private int flushWalThreshold = 10000;

  /** this variable set timestamp precision as millisecond, microsecond or nanosecond */
  private String timestampPrecision = "ms";

  /**
   * The cycle when write ahead log is periodically forced to be written to disk(in milliseconds) If
   * set this parameter to 0 it means call channel.force(true) after every each insert. Unit:
   * millisecond
   */
  private long forceWalPeriodInMs = 100;

  /**
   * The size of the log buffer in each log node (in bytes). Due to the double buffer mechanism, if
   * WAL is enabled and the size of the inserted plan is greater than one-half of this parameter,
   * then the insert plan will be rejected by WAL. Unit: byte
   */
  private int walBufferSize = 16 * 1024 * 1024;

  private int maxWalBytebufferNumForEachPartition = 6;

  /** Unit: millisecond */
  private long walPoolTrimIntervalInMS = 10_000;

  /** if OOM occurs when registering bytebuffer, system will sleep awhile and then try again. */
  private long registerBufferSleepIntervalInMs = 200;

  /** if total sleep time exceeds this, system will reject this write. */
  private long registerBufferRejectThresholdInMs = 10_000;

  /** Unit: byte */
  private int estimatedSeriesSize = 300;

  /**
   * Size of log buffer for every MetaData operation. If the size of a MetaData operation plan is
   * larger than this parameter, then the MetaData operation plan will be rejected by SchemaRegion.
   * Unit: byte
   */
  private int mlogBufferSize = 1024 * 1024;

  /**
   * The cycle when metadata log is periodically forced to be written to disk(in milliseconds) If
   * set this parameter to 0 it means call channel.force(true) after every each operation
   */
  private long syncMlogPeriodInMs = 100;

  /**
   * The size of log buffer for every trigger management operation plan. If the size of a trigger
   * management operation plan is larger than this parameter, the trigger management operation plan
   * will be rejected by TriggerManager. Unit: byte
   */
  private int tlogBufferSize = 1024 * 1024;

  /** default base dir, stores all IoTDB runtime files */
  private static final String DEFAULT_BASE_DIR = "data";

  /** System directory, including version file for each storage group and metadata */
  private String systemDir = DEFAULT_BASE_DIR + File.separator + IoTDBConstant.SYSTEM_FOLDER_NAME;

  /** Schema directory, including storage set of values. */
  private String schemaDir =
      DEFAULT_BASE_DIR
          + File.separator
          + IoTDBConstant.SYSTEM_FOLDER_NAME
          + File.separator
          + IoTDBConstant.SCHEMA_FOLDER_NAME;

  /** Sync directory, including the lock file, uuid file, device owner map */
  private String syncDir =
      DEFAULT_BASE_DIR
          + File.separator
          + IoTDBConstant.SYSTEM_FOLDER_NAME
          + File.separator
          + IoTDBConstant.SYNC_FOLDER_NAME;

  /** Performance tracing directory, stores performance tracing files */
  private String tracingDir = DEFAULT_BASE_DIR + File.separator + IoTDBConstant.TRACING_FOLDER_NAME;

  /** Query directory, stores temporary files of query */
  private String queryDir = DEFAULT_BASE_DIR + File.separator + IoTDBConstant.QUERY_FOLDER_NAME;

  /** External lib directory, stores user-uploaded JAR files */
  private String extDir = IoTDBConstant.EXT_FOLDER_NAME;

  /** External lib directory for UDF, stores user-uploaded JAR files */
  private String udfDir =
      IoTDBConstant.EXT_FOLDER_NAME + File.separator + IoTDBConstant.UDF_FOLDER_NAME;

  /** External lib directory for trigger, stores user-uploaded JAR files */
  private String triggerDir =
      IoTDBConstant.EXT_FOLDER_NAME + File.separator + IoTDBConstant.TRIGGER_FOLDER_NAME;

  /** External lib directory for MQTT, stores user-uploaded JAR files */
  private String mqttDir =
      IoTDBConstant.EXT_FOLDER_NAME + File.separator + IoTDBConstant.MQTT_FOLDER_NAME;

  /** Data directory of data. It can be settled as dataDirs = {"data1", "data2", "data3"}; */
  private String[] dataDirs = {"data" + File.separator + "data"};

  /** Strategy of multiple directories. */
  private String multiDirStrategyClassName = null;

  /** Wal directory. */
  private String walDir = DEFAULT_BASE_DIR + File.separator + "wal";

  /** Consensus directory. */
  private String consensusDir = DEFAULT_BASE_DIR + File.separator + "consensus";

  /** Maximum MemTable number. Invalid when enableMemControl is true. */
  private int maxMemtableNumber = 0;

  /** The amount of data iterate each time in server */
  private int batchSize = 100000;

  /** How many threads can concurrently flush. When <= 0, use CPU core number. */
  private int concurrentFlushThread = Runtime.getRuntime().availableProcessors();

  /** How many threads can concurrently execute query statement. When <= 0, use CPU core number. */
  private int concurrentQueryThread = 16;

  /**
   * How many threads can concurrently read data for raw data query. When <= 0, use CPU core number.
   */
  private int concurrentSubRawQueryThread = 8;

  /** Blocking queue size for read task in raw data query. */
  private int rawQueryBlockingQueueCapacity = 5;

  /** How many threads can concurrently evaluate windows. When <= 0, use CPU core number. */
  private int concurrentWindowEvaluationThread = Runtime.getRuntime().availableProcessors();

  /**
   * Max number of window evaluation tasks that can be pending for execution. When <= 0, the value
   * is 64 by default.
   */
  private int maxPendingWindowEvaluationTasks = 64;

  /** Is the write mem control for writing enable. */
  private boolean enableMemControl = true;

  /** Is the write ahead log enable. */
  private boolean enableIndex = false;

  /** How many threads can concurrently build index. When <= 0, use CPU core number. */
  private int concurrentIndexBuildThread = Runtime.getRuntime().availableProcessors();

  /**
   * If we enable the memory-control mechanism during index building , {@code indexBufferSize}
   * refers to the byte-size of memory buffer threshold. For each index processor, all indexes in
   * one {@linkplain org.apache.iotdb.db.index.IndexFileProcessor IndexFileProcessor} share a total
   * common buffer size. With the memory-control mechanism, the occupied memory of all raw data and
   * index structures will be counted. If the memory buffer size reaches this threshold, the indexes
   * will be flushed to the disk file. As a result, data in one series may be divided into more than
   * one part and indexed separately. Unit: byte
   */
  private long indexBufferSize = 128 * 1024 * 1024L;

  /**
   * the index framework adopts sliding window model to preprocess the original tv list in the
   * subsequence matching task.
   */
  private int defaultIndexWindowRange = 10;

  /** index directory. */
  private String indexRootFolder = "data" + File.separator + "index";

  /** When a unSequence TsFile's file size (in byte) exceed this, the TsFile is forced closed. */
  private long unSeqTsFileSize = 0L;

  /** When a sequence TsFile's file size (in byte) exceed this, the TsFile is forced closed. */
  private long seqTsFileSize = 0L;

  /** When a memTable's size (in byte) exceeds this, the memtable is flushed to disk. Unit: byte */
  private long memtableSizeThreshold = 1024 * 1024 * 1024L;

  /** Whether to timed flush sequence tsfiles' memtables. */
  private boolean enableTimedFlushSeqMemtable = false;

  /**
   * If a memTable's created time is older than current time minus this, the memtable will be
   * flushed to disk.(only check sequence tsfiles' memtables) Unit: ms
   */
  private long seqMemtableFlushInterval = 60 * 60 * 1000L;

  /** The interval to check whether sequence memtables need flushing. Unit: ms */
  private long seqMemtableFlushCheckInterval = 10 * 60 * 1000L;

  /** Whether to timed flush unsequence tsfiles' memtables. */
  private boolean enableTimedFlushUnseqMemtable = true;

  /**
   * If a memTable's created time is older than current time minus this, the memtable will be
   * flushed to disk.(only check unsequence tsfiles' memtables) Unit: ms
   */
  private long unseqMemtableFlushInterval = 60 * 60 * 1000L;

  /** The interval to check whether unsequence memtables need flushing. Unit: ms */
  private long unseqMemtableFlushCheckInterval = 10 * 60 * 1000L;

  /** Whether to timed close tsfiles. */
  private boolean enableTimedCloseTsFile = true;

  /**
   * If a TsfileProcessor's last working memtable flush time is older than current time minus this
   * and its working memtable is null, the TsfileProcessor will be closed. Unit: ms
   */
  private long closeTsFileIntervalAfterFlushing = 60 * 60 * 1000L;

  /** The interval to check whether tsfiles need closing. Unit: ms */
  private long closeTsFileCheckInterval = 10 * 60 * 1000L;

  /** When average series point number reaches this, flush the memtable to disk */
  private int avgSeriesPointNumberThreshold = 10000;

  /** Enable inner space copaction for sequence files */
  private boolean enableSeqSpaceCompaction = true;

  /** Enable inner space copaction for unsequence files */
  private boolean enableUnseqSpaceCompaction = true;

  /** Compact the unsequence files into the overlapped sequence files */
  private boolean enableCrossSpaceCompaction = true;

  /**
   * The strategy of inner space compaction task. There are just one inner space compaction strategy
   * SIZE_TIRED_COMPACTION:
   */
  private InnerCompactionStrategy innerCompactionStrategy =
      InnerCompactionStrategy.SIZE_TIERED_COMPACTION;

  /**
   * The strategy of cross space compaction task. There are just one cross space compaction strategy
   * SIZE_TIRED_COMPACTION:
   */
  private CrossCompactionStrategy crossCompactionStrategy =
      CrossCompactionStrategy.REWRITE_COMPACTION;

  /**
   * The priority of compaction task execution. There are three priority strategy INNER_CROSS:
   * prioritize inner space compaction, reduce the number of files first CROSS INNER: prioritize
   * cross space compaction, eliminate the unsequence files first BALANCE: alternate two compaction
   * types
   */
  private CompactionPriority compactionPriority = CompactionPriority.BALANCE;

  /** The target tsfile size in compaction, 1 GB by default */
  private long targetCompactionFileSize = 1073741824L;

  /** The target chunk size in compaction. */
  private long targetChunkSize = 1048576L;

  /** The target chunk point num in compaction. */
  private long targetChunkPointNum = 100000L;

  /**
   * If the chunk size is lower than this threshold, it will be deserialized into points, default is
   * 1 KB
   */
  private long chunkSizeLowerBoundInCompaction = 1024L;

  /**
   * If the chunk point num is lower than this threshold, it will be deserialized into points,
   * default is 100
   */
  private long chunkPointNumLowerBoundInCompaction = 100;

  /**
   * If compaction thread cannot acquire the write lock within this timeout, the compaction task
   * will be abort.
   */
  private long compactionAcquireWriteLockTimeout = 60_000L;

  /** The max candidate file num in inner space compaction */
  private int maxInnerCompactionCandidateFileNum = 30;

  /** The max candidate file num in cross space compaction */
  private int maxCrossCompactionCandidateFileNum = 1000;

  /** The interval of compaction task schedulation in each virtual storage group. The unit is ms. */
  private long compactionScheduleIntervalInMs = 60_000L;

  /** The interval of compaction task submission from queue in CompactionTaskMananger */
  private long compactionSubmissionIntervalInMs = 60_000L;

  /** whether to cache meta data(ChunkMetaData and TsFileMetaData) or not. */
  private boolean metaDataCacheEnable = true;

  /** Memory allocated for bloomFilter cache in read process */
  private long allocateMemoryForBloomFilterCache = allocateMemoryForRead / 1001;

  /** Memory allocated for timeSeriesMetaData cache in read process */
  private long allocateMemoryForTimeSeriesMetaDataCache = allocateMemoryForRead * 200 / 1001;

  /** Memory allocated for chunk cache in read process */
  private long allocateMemoryForChunkCache = allocateMemoryForRead * 100 / 1001;

  /** Whether to enable Last cache */
  private boolean lastCacheEnable = true;

  /** Set true to enable statistics monitor service, false to disable statistics service. */
  private boolean enableStatMonitor = false;

  /** Set true to enable writing monitor time series. */
  private boolean enableMonitorSeriesWrite = false;

  /** Cache size of {@code checkAndGetDataTypeCache} in {@link LocalSchemaProcessor}. */
  private int schemaRegionCacheSize = 10000;

  /** Cache size of {@code checkAndGetDataTypeCache} in {@link LocalSchemaProcessor}. */
  private int mRemoteSchemaCacheSize = 100000;

  /** Is external sort enable. */
  private boolean enableExternalSort = true;

  /**
   * The threshold of items in external sort. If the number of chunks participating in sorting
   * exceeds this threshold, external sorting is enabled, otherwise memory sorting is used.
   */
  private int externalSortThreshold = 1000;

  /** Is this IoTDB instance a receiver of sync or not. */
  private boolean isSyncEnable = false;

  /** If this IoTDB instance is a receiver of sync, set the server port. */
  private int syncServerPort = 5555;

  /**
   * Set the language version when loading file including error information, default value is "EN"
   */
  private String languageVersion = "EN";

  private String ipWhiteList = "0.0.0.0/0";

  /** Examining period of cache file reader : 100 seconds. Unit: millisecond */
  private long cacheFileReaderClearPeriod = 100000;

  /** the max executing time of query in ms. Unit: millisecond */
  private int queryTimeoutThreshold = 60000;

  /** the max time to live of a session in ms. Unit: millisecond */
  private int sessionTimeoutThreshold = 0;

  /** Replace implementation class of JDBC service */
  private String rpcImplClassName = TSServiceImpl.class.getName();

  /** Replace implementation class of influxdb protocol service */
  private String influxdbImplClassName = InfluxDBServiceImpl.class.getName();

  /** Is stat performance of sub-module enable. */
  private boolean enablePerformanceStat = false;

  /** whether use chunkBufferPool. */
  private boolean chunkBufferPoolEnable = false;

  /** Switch of watermark function */
  private boolean enableWatermark = false;

  /** Secret key for watermark */
  private String watermarkSecretKey = "IoTDB*2019@Beijing";

  /** Bit string of watermark */
  private String watermarkBitString = "100101110100";

  /** Watermark method and parameters */
  private String watermarkMethod = "GroupBasedLSBMethod(embed_row_cycle=2,embed_lsb_num=5)";

  /** Switch of creating schema automatically */
  private boolean enableAutoCreateSchema = true;

  /** register time series as which type when receiving boolean string "true" or "false" */
  private TSDataType booleanStringInferType = TSDataType.BOOLEAN;

  /** register time series as which type when receiving an integer string "67" */
  private TSDataType integerStringInferType = TSDataType.FLOAT;

  /**
   * register time series as which type when receiving an integer string and using float may lose
   * precision num > 2 ^ 24
   */
  private TSDataType longStringInferType = TSDataType.DOUBLE;

  /** register time series as which type when receiving a floating number string "6.7" */
  private TSDataType floatingStringInferType = TSDataType.FLOAT;

  /**
   * register time series as which type when receiving the Literal NaN. Values can be DOUBLE, FLOAT
   * or TEXT
   */
  private TSDataType nanStringInferType = TSDataType.DOUBLE;

  /** Storage group level when creating schema automatically is enabled */
  private int defaultStorageGroupLevel = 1;

  /** BOOLEAN encoding when creating schema automatically is enabled */
  private TSEncoding defaultBooleanEncoding = TSEncoding.RLE;

  /** INT32 encoding when creating schema automatically is enabled */
  private TSEncoding defaultInt32Encoding = TSEncoding.RLE;

  /** INT64 encoding when creating schema automatically is enabled */
  private TSEncoding defaultInt64Encoding = TSEncoding.RLE;

  /** FLOAT encoding when creating schema automatically is enabled */
  private TSEncoding defaultFloatEncoding = TSEncoding.GORILLA;

  /** DOUBLE encoding when creating schema automatically is enabled */
  private TSEncoding defaultDoubleEncoding = TSEncoding.GORILLA;

  /** TEXT encoding when creating schema automatically is enabled */
  private TSEncoding defaultTextEncoding = TSEncoding.PLAIN;

  /** How much memory (in byte) can be used by a single merge task. */
  private long crossCompactionMemoryBudget = (long) (Runtime.getRuntime().maxMemory() * 0.1);

  /** How many threads will be set up to perform upgrade tasks. */
  private int upgradeThreadNum = 1;

  /** How many threads will be set up to perform settle tasks. */
  private int settleThreadNum = 1;

  /**
   * If one merge file selection runs for more than this time, it will be ended and its current
   * selection will be used as final selection. When < 0, it means time is unbounded. Unit:
   * millisecond
   */
  private long crossCompactionFileSelectionTimeBudget = 30 * 1000L;

  /**
   * A global merge will be performed each such interval, that is, each storage group will be merged
   * (if proper merge candidates can be found). Unit: second.
   */
  private long mergeIntervalSec = 0L;

  /** The limit of compaction merge can reach per second */
  private int compactionWriteThroughputMbPerSec = 16;

  /**
   * How many thread will be set up to perform compaction, 10 by default. Set to 1 when less than or
   * equal to 0.
   */
  private int concurrentCompactionThread = 10;

  /*
   * How many thread will be set up to perform continuous queries. When <= 0, use max(1, CPU core number / 2).
   */
  private int continuousQueryThreadNum =
      Math.max(1, Runtime.getRuntime().availableProcessors() / 2);

  /*
   * Maximum number of continuous query tasks that can be pending for execution. When <= 0, the value is
   * 64 by default.
   */
  private int maxPendingContinuousQueryTasks = 64;

  /*
   * Minimum every interval to perform continuous query.
   * The every interval of continuous query instances should not be lower than this limit.
   */
  private long continuousQueryMinimumEveryInterval = 1000;

  /**
   * The size of log buffer for every CQ management operation plan. If the size of a CQ management
   * operation plan is larger than this parameter, the CQ management operation plan will be rejected
   * by CQManager. Unit: byte
   */
  private int cqlogBufferSize = 1024 * 1024;

  /**
   * The maximum number of rows can be processed in insert-tablet-plan when executing select-into
   * statements.
   */
  private int selectIntoInsertTabletPlanRowLimit = 10000;

  /**
   * When the insert plan column count reaches the specified threshold, which means that the plan is
   * relatively large. At this time, may be enabled multithreading. If the tablet is small, the time
   * of each insertion is short. If we enable multithreading, we also need to consider the switching
   * loss between threads, so we need to judge the size of the tablet.
   */
  private int insertMultiTabletEnableMultithreadingColumnThreshold = 10;

  /** Default system file storage is in local file system (unsupported) */
  private FSType systemFileStorageFs = FSType.LOCAL;

  /** Default TSfile storage is in local file system */
  private FSType tsFileStorageFs = FSType.LOCAL;

  /** Default core-site.xml file path is /etc/hadoop/conf/core-site.xml */
  private String coreSitePath = "/etc/hadoop/conf/core-site.xml";

  /** Default hdfs-site.xml file path is /etc/hadoop/conf/hdfs-site.xml */
  private String hdfsSitePath = "/etc/hadoop/conf/hdfs-site.xml";

  /** Default HDFS ip is localhost */
  private String hdfsIp = "localhost";

  /** Default HDFS port is 9000 */
  private String hdfsPort = "9000";

  /** Default DFS NameServices is hdfsnamespace */
  private String dfsNameServices = "hdfsnamespace";

  /** Default DFS HA name nodes are nn1 and nn2 */
  private String dfsHaNamenodes = "nn1,nn2";

  /** Default DFS HA automatic failover is enabled */
  private boolean dfsHaAutomaticFailoverEnabled = true;

  /**
   * Default DFS client failover proxy provider is
   * "org.apache.hadoop.hdfs.server.namenode.ha.ConfiguredFailoverProxyProvider"
   */
  private String dfsClientFailoverProxyProvider =
      "org.apache.hadoop.hdfs.server.namenode.ha.ConfiguredFailoverProxyProvider";

  /** whether use kerberos to authenticate hdfs */
  private boolean useKerberos = false;

  /** full path of kerberos keytab file */
  private String kerberosKeytabFilePath = "/path";

  /** kerberos principal */
  private String kerberosPrincipal = "your principal";

  /** the num of memtable in each storage group */
  private int concurrentWritingTimePartition = 1;

  /** the default fill interval in LinearFill and PreviousFill, -1 means infinite past time */
  private int defaultFillInterval = -1;

  /**
   * default TTL for storage groups that are not set TTL by statements, in ms.
   *
   * <p>Notice: if this property is changed, previous created storage group which are not set TTL
   * will also be affected. Unit: millisecond
   */
  private long defaultTTL = Long.MAX_VALUE;

  /** The default value of primitive array size in array pool */
  private int primitiveArraySize = 32;

  /** whether enable data partition. If disabled, all data belongs to partition 0 */
  private boolean enablePartition = false;

  /**
   * Time range for partitioning data inside each storage group, the unit is second. Default time is
   * a week.
   */
  private long partitionInterval = 604800;

  /**
   * Level of TimeIndex, which records the start time and end time of TsFileResource. Currently,
   * DEVICE_TIME_INDEX and FILE_TIME_INDEX are supported, and could not be changed after first set.
   */
  private TimeIndexLevel timeIndexLevel = TimeIndexLevel.DEVICE_TIME_INDEX;

  // just for test
  // wait for 60 second by default.
  private int thriftServerAwaitTimeForStopService = 60;

  private int queryCacheSizeInMetric = 50;

  // max size for tag and attribute of one time series
  private int tagAttributeTotalSize = 700;

  // Interval num of tag and attribute records when force flushing to disk
  private int tagAttributeFlushInterval = 1000;

  // In one insert (one device, one timestamp, multiple measurements),
  // if enable partial insert, one measurement failure will not impact other measurements
  private boolean enablePartialInsert = true;

  // Open ID Secret
  private String openIdProviderUrl = "";

  // the authorizer provider class which extends BasicAuthorizer
  private String authorizerProvider = "org.apache.iotdb.db.auth.authorizer.LocalFileAuthorizer";

  /**
   * Used to estimate the memory usage of text fields in a UDF query. It is recommended to set this
   * value to be slightly larger than the average length of all text records.
   */
  private int udfInitialByteArrayLengthForMemoryControl = 48;

  /**
   * How much memory may be used in ONE UDF query (in MB).
   *
   * <p>The upper limit is 20% of allocated memory for read.
   *
   * <p>udfMemoryBudgetInMB = udfReaderMemoryBudgetInMB + udfTransformerMemoryBudgetInMB +
   * udfCollectorMemoryBudgetInMB
   */
  private float udfMemoryBudgetInMB = (float) Math.min(30.0f, 0.2 * allocateMemoryForRead);

  private float udfReaderMemoryBudgetInMB = (float) (1.0 / 3 * udfMemoryBudgetInMB);

  private float udfTransformerMemoryBudgetInMB = (float) (1.0 / 3 * udfMemoryBudgetInMB);

  private float udfCollectorMemoryBudgetInMB = (float) (1.0 / 3 * udfMemoryBudgetInMB);

  /** The cached record size (in MB) of each series in group by fill query */
  private float groupByFillCacheSizeInMB = (float) 1.0;

  // time in nanosecond precision when starting up
  private long startUpNanosecond = System.nanoTime();

  /** Unit: byte */
  private int thriftMaxFrameSize = 536870912;

  private int thriftDefaultBufferSize = RpcUtils.THRIFT_DEFAULT_BUF_CAPACITY;

  /** time interval in minute for calculating query frequency. Unit: minute */
  private int frequencyIntervalInMinute = 1;

  /** time cost(ms) threshold for slow query. Unit: millisecond */
  private long slowQueryThreshold = 5000;

  /**
   * whether enable the rpc service. This parameter has no a corresponding field in the
   * iotdb-engine.properties
   */
  private boolean enableRpcService = true;

  /**
   * whether enable the influxdb rpc service. This parameter has no a corresponding field in the
   * iotdb-engine.properties
   */
  private boolean enableInfluxDBRpcService = false;

  /** the size of ioTaskQueue */
  private int ioTaskQueueSizeForFlushing = 10;

  /** the number of virtual storage groups per user-defined storage group */
  private int virtualStorageGroupNum = 1;

  /** the interval to log recover progress of each vsg when starting iotdb */
  private long recoveryLogIntervalInMs = 5_000L;

  private String adminName = "root";

  private String adminPassword = "root";

  /** the method to transform device path to device id, can be 'Plain' or 'SHA256' */
  private String deviceIDTransformationMethod = "Plain";

  /** whether to use id table. ATTENTION: id table is not compatible with alias */
  private boolean enableIDTable = false;

  /**
   * whether create mapping file of id table. This file can map device id in tsfile to device path
   */
  private boolean enableIDTableLogFile = false;

  /** Encryption provider class */
  private String encryptDecryptProvider =
      "org.apache.iotdb.db.security.encrypt.MessageDigestEncrypt";

  /** Encryption provided class parameter */
  private String encryptDecryptProviderParameter;

  /**
   * Ip and port of config nodes. each one is a {internalIp | domain name}:{meta port} string tuple.
   */
  private List<String> configNodeUrls;

  /** Internal ip for data node */
  private String internalIp;

  /** Internal port for coordinator */
  private int internalPort = 9003;

  /** Internal port for consensus protocol */
  private int consensusPort = 40010;

  /** The max time of data node waiting to join into the cluster */
  private long joinClusterTimeOutMs = TimeUnit.SECONDS.toMillis(60);

<<<<<<< HEAD
  /**
   * The consensus protocol class. The Datanode should communicate with ConfigNode on startup and
   * set this variable so that the correct class name can be obtained later when the consensus layer
   * singleton is initialized
   */
  private String consensusProtocolClass = "org.apache.iotdb.consensus.ratis.RatisConsensus";
=======
  /** Port that data block manager thrift service listen to. */
  private int dataBlockManagerPort = 7777;

  /** Core pool size of data block manager. */
  private int dataBlockManagerCorePoolSize = 1;

  /** Max pool size of data block manager. */
  private int dataBlockManagerMaxPoolSize = 5;

  /** Thread keep alive time in ms of data block manager. */
  private int dataBlockManagerKeepAliveTimeInMs = 1000;
>>>>>>> 3174c501

  public IoTDBConfig() {
    try {
      internalIp = InetAddress.getLocalHost().getHostAddress();
    } catch (UnknownHostException e) {
      logger.error(e.getMessage());
      internalIp = "127.0.0.1";
    }
    configNodeUrls = new ArrayList<>();
  }

  public float getUdfMemoryBudgetInMB() {
    return udfMemoryBudgetInMB;
  }

  public void setUdfMemoryBudgetInMB(float udfMemoryBudgetInMB) {
    this.udfMemoryBudgetInMB = udfMemoryBudgetInMB;
  }

  public float getGroupByFillCacheSizeInMB() {
    return groupByFillCacheSizeInMB;
  }

  public void setGroupByFillCacheSizeInMB(float groupByFillCacheSizeInMB) {
    this.groupByFillCacheSizeInMB = groupByFillCacheSizeInMB;
  }

  public float getUdfReaderMemoryBudgetInMB() {
    return udfReaderMemoryBudgetInMB;
  }

  public void setUdfReaderMemoryBudgetInMB(float udfReaderMemoryBudgetInMB) {
    this.udfReaderMemoryBudgetInMB = udfReaderMemoryBudgetInMB;
  }

  public float getUdfTransformerMemoryBudgetInMB() {
    return udfTransformerMemoryBudgetInMB;
  }

  public void setUdfTransformerMemoryBudgetInMB(float udfTransformerMemoryBudgetInMB) {
    this.udfTransformerMemoryBudgetInMB = udfTransformerMemoryBudgetInMB;
  }

  public float getUdfCollectorMemoryBudgetInMB() {
    return udfCollectorMemoryBudgetInMB;
  }

  public void setUdfCollectorMemoryBudgetInMB(float udfCollectorMemoryBudgetInMB) {
    this.udfCollectorMemoryBudgetInMB = udfCollectorMemoryBudgetInMB;
  }

  public int getUdfInitialByteArrayLengthForMemoryControl() {
    return udfInitialByteArrayLengthForMemoryControl;
  }

  public void setUdfInitialByteArrayLengthForMemoryControl(
      int udfInitialByteArrayLengthForMemoryControl) {
    this.udfInitialByteArrayLengthForMemoryControl = udfInitialByteArrayLengthForMemoryControl;
  }

  public int getConcurrentWritingTimePartition() {
    return concurrentWritingTimePartition;
  }

  public void setConcurrentWritingTimePartition(int concurrentWritingTimePartition) {
    this.concurrentWritingTimePartition = concurrentWritingTimePartition;
  }

  public int getDefaultFillInterval() {
    return defaultFillInterval;
  }

  public void setDefaultFillInterval(int defaultFillInterval) {
    this.defaultFillInterval = defaultFillInterval;
  }

  public boolean isEnablePartition() {
    return enablePartition;
  }

  public void setEnablePartition(boolean enablePartition) {
    this.enablePartition = enablePartition;
  }

  public long getPartitionInterval() {
    return partitionInterval;
  }

  public void setPartitionInterval(long partitionInterval) {
    this.partitionInterval = partitionInterval;
  }

  public TimeIndexLevel getTimeIndexLevel() {
    return timeIndexLevel;
  }

  public void setTimeIndexLevel(String timeIndexLevel) {
    this.timeIndexLevel = TimeIndexLevel.valueOf(timeIndexLevel);
  }

  void updatePath() {
    formulateFolders();
    confirmMultiDirStrategy();
  }

  /** if the folders are relative paths, add IOTDB_HOME as the path prefix */
  private void formulateFolders() {
    systemDir = addHomeDir(systemDir);
    schemaDir = addHomeDir(schemaDir);
    syncDir = addHomeDir(syncDir);
    tracingDir = addHomeDir(tracingDir);
    walDir = addHomeDir(walDir);
    consensusDir = addHomeDir(consensusDir);
    indexRootFolder = addHomeDir(indexRootFolder);
    extDir = addHomeDir(extDir);
    udfDir = addHomeDir(udfDir);
    triggerDir = addHomeDir(triggerDir);
    mqttDir = addHomeDir(mqttDir);

    if (TSFileDescriptor.getInstance().getConfig().getTSFileStorageFs().equals(FSType.HDFS)) {
      String hdfsDir = getHdfsDir();
      queryDir = hdfsDir + File.separatorChar + queryDir;
      for (int i = 0; i < dataDirs.length; i++) {
        dataDirs[i] = hdfsDir + File.separatorChar + dataDirs[i];
      }
    } else {
      queryDir = addHomeDir(queryDir);
      for (int i = 0; i < dataDirs.length; i++) {
        dataDirs[i] = addHomeDir(dataDirs[i]);
      }
    }
  }

  void reloadDataDirs(String[] dataDirs) throws LoadConfigurationException {
    if (TSFileDescriptor.getInstance().getConfig().getTSFileStorageFs().equals(FSType.HDFS)) {
      String hdfsDir = getHdfsDir();
      for (int i = 0; i < dataDirs.length; i++) {
        dataDirs[i] = hdfsDir + File.separatorChar + dataDirs[i];
      }
    } else {
      for (int i = 0; i < dataDirs.length; i++) {
        dataDirs[i] = addHomeDir(dataDirs[i]);
      }
    }
    this.dataDirs = dataDirs;
    DirectoryManager.getInstance().updateFileFolders();
  }

  private String addHomeDir(String dir) {
    String homeDir = System.getProperty(IoTDBConstant.IOTDB_HOME, null);
    if (!new File(dir).isAbsolute() && homeDir != null && homeDir.length() > 0) {
      if (!homeDir.endsWith(File.separator)) {
        dir = homeDir + File.separatorChar + dir;
      } else {
        dir = homeDir + dir;
      }
    }
    return dir;
  }

  private void confirmMultiDirStrategy() {
    if (getMultiDirStrategyClassName() == null) {
      multiDirStrategyClassName = DEFAULT_MULTI_DIR_STRATEGY;
    }
    if (!getMultiDirStrategyClassName().contains(TsFileConstant.PATH_SEPARATOR)) {
      multiDirStrategyClassName = MULTI_DIR_STRATEGY_PREFIX + multiDirStrategyClassName;
    }

    try {
      Class.forName(multiDirStrategyClassName);
    } catch (ClassNotFoundException e) {
      logger.warn(
          "Cannot find given directory strategy {}, using the default value",
          getMultiDirStrategyClassName(),
          e);
      setMultiDirStrategyClassName(MULTI_DIR_STRATEGY_PREFIX + DEFAULT_MULTI_DIR_STRATEGY);
    }
  }

  private String getHdfsDir() {
    String[] hdfsIps = TSFileDescriptor.getInstance().getConfig().getHdfsIp();
    String hdfsDir = "hdfs://";
    if (hdfsIps.length > 1) {
      hdfsDir += TSFileDescriptor.getInstance().getConfig().getDfsNameServices();
    } else {
      hdfsDir += hdfsIps[0] + ":" + TSFileDescriptor.getInstance().getConfig().getHdfsPort();
    }
    return hdfsDir;
  }

  public String[] getDataDirs() {
    return dataDirs;
  }

  void setDataDirs(String[] dataDirs) {
    this.dataDirs = dataDirs;
  }

  public String getRpcAddress() {
    return rpcAddress;
  }

  public void setRpcAddress(String rpcAddress) {
    this.rpcAddress = rpcAddress;
  }

  public int getRpcPort() {
    return rpcPort;
  }

  public void setRpcPort(int rpcPort) {
    this.rpcPort = rpcPort;
  }

  public int getInfluxDBRpcPort() {
    return influxDBRpcPort;
  }

  public void setInfluxDBRpcPort(int influxDBRpcPort) {
    this.influxDBRpcPort = influxDBRpcPort;
  }

  public String getTimestampPrecision() {
    return timestampPrecision;
  }

  public void setTimestampPrecision(String timestampPrecision) {
    if (!("ms".equals(timestampPrecision)
        || "us".equals(timestampPrecision)
        || "ns".equals(timestampPrecision))) {
      logger.error(
          "Wrong timestamp precision, please set as: ms, us or ns ! Current is: "
              + timestampPrecision);
      System.exit(-1);
    }
    this.timestampPrecision = timestampPrecision;
  }

  public boolean isEnableWal() {
    return enableWal;
  }

  public void setEnableWal(boolean enableWal) {
    this.enableWal = enableWal;
  }

  public boolean isEnableDiscardOutOfOrderData() {
    return enableDiscardOutOfOrderData;
  }

  public void setEnableDiscardOutOfOrderData(boolean enableDiscardOutOfOrderData) {
    this.enableDiscardOutOfOrderData = enableDiscardOutOfOrderData;
  }

  public int getFlushWalThreshold() {
    return flushWalThreshold;
  }

  public void setFlushWalThreshold(int flushWalThreshold) {
    this.flushWalThreshold = flushWalThreshold;
  }

  public long getForceWalPeriodInMs() {
    return forceWalPeriodInMs;
  }

  public void setForceWalPeriodInMs(long forceWalPeriodInMs) {
    this.forceWalPeriodInMs = forceWalPeriodInMs;
  }

  public String getSystemDir() {
    return systemDir;
  }

  void setSystemDir(String systemDir) {
    this.systemDir = systemDir;
  }

  public String getSchemaDir() {
    return schemaDir;
  }

  public void setSchemaDir(String schemaDir) {
    this.schemaDir = schemaDir;
  }

  public String getSyncDir() {
    return syncDir;
  }

  void setSyncDir(String syncDir) {
    this.syncDir = syncDir;
  }

  public String getTracingDir() {
    return tracingDir;
  }

  void setTracingDir(String tracingDir) {
    this.tracingDir = tracingDir;
  }

  public String getQueryDir() {
    return queryDir;
  }

  void setQueryDir(String queryDir) {
    this.queryDir = queryDir;
  }

  public String getWalDir() {
    return walDir;
  }

  void setWalDir(String walDir) {
    this.walDir = walDir;
  }

  public String getConsensusDir() {
    return consensusDir;
  }

  public void setConsensusDir(String consensusDir) {
    this.consensusDir = consensusDir;
  }

  public String getExtDir() {
    return extDir;
  }

  public void setExtDir(String extDir) {
    this.extDir = extDir;
  }

  public String getUdfDir() {
    return udfDir;
  }

  public void setUdfDir(String udfDir) {
    this.udfDir = udfDir;
  }

  public String getTriggerDir() {
    return triggerDir;
  }

  public void setTriggerDir(String triggerDir) {
    this.triggerDir = triggerDir;
  }

  public String getMqttDir() {
    return mqttDir;
  }

  public void setMqttDir(String mqttDir) {
    this.mqttDir = mqttDir;
  }

  public String getMultiDirStrategyClassName() {
    return multiDirStrategyClassName;
  }

  void setMultiDirStrategyClassName(String multiDirStrategyClassName) {
    this.multiDirStrategyClassName = multiDirStrategyClassName;
  }

  public int getBatchSize() {
    return batchSize;
  }

  void setBatchSize(int batchSize) {
    this.batchSize = batchSize;
  }

  public int getMaxMemtableNumber() {
    return maxMemtableNumber;
  }

  public void setMaxMemtableNumber(int maxMemtableNumber) {
    this.maxMemtableNumber = maxMemtableNumber;
  }

  public int getConcurrentFlushThread() {
    return concurrentFlushThread;
  }

  void setConcurrentFlushThread(int concurrentFlushThread) {
    this.concurrentFlushThread = concurrentFlushThread;
  }

  public int getConcurrentQueryThread() {
    return concurrentQueryThread;
  }

  public void setConcurrentQueryThread(int concurrentQueryThread) {
    this.concurrentQueryThread = concurrentQueryThread;
  }

  public int getConcurrentSubRawQueryThread() {
    return concurrentSubRawQueryThread;
  }

  void setConcurrentSubRawQueryThread(int concurrentSubRawQueryThread) {
    this.concurrentSubRawQueryThread = concurrentSubRawQueryThread;
  }

  public int getRawQueryBlockingQueueCapacity() {
    return rawQueryBlockingQueueCapacity;
  }

  public void setRawQueryBlockingQueueCapacity(int rawQueryBlockingQueueCapacity) {
    this.rawQueryBlockingQueueCapacity = rawQueryBlockingQueueCapacity;
  }

  public int getConcurrentWindowEvaluationThread() {
    return concurrentWindowEvaluationThread;
  }

  public void setConcurrentWindowEvaluationThread(int concurrentWindowEvaluationThread) {
    this.concurrentWindowEvaluationThread = concurrentWindowEvaluationThread;
  }

  public int getMaxPendingWindowEvaluationTasks() {
    return maxPendingWindowEvaluationTasks;
  }

  public void setMaxPendingWindowEvaluationTasks(int maxPendingWindowEvaluationTasks) {
    this.maxPendingWindowEvaluationTasks = maxPendingWindowEvaluationTasks;
  }

  public long getSeqTsFileSize() {
    return seqTsFileSize;
  }

  public void setSeqTsFileSize(long seqTsFileSize) {
    this.seqTsFileSize = seqTsFileSize;
  }

  public long getUnSeqTsFileSize() {
    return unSeqTsFileSize;
  }

  public void setUnSeqTsFileSize(long unSeqTsFileSize) {
    this.unSeqTsFileSize = unSeqTsFileSize;
  }

  public int getRpcMaxConcurrentClientNum() {
    return rpcMaxConcurrentClientNum;
  }

  void setRpcMaxConcurrentClientNum(int rpcMaxConcurrentClientNum) {
    this.rpcMaxConcurrentClientNum = rpcMaxConcurrentClientNum;
  }

  public int getSchemaRegionCacheSize() {
    return schemaRegionCacheSize;
  }

  void setSchemaRegionCacheSize(int schemaRegionCacheSize) {
    this.schemaRegionCacheSize = schemaRegionCacheSize;
  }

  public int getmRemoteSchemaCacheSize() {
    return mRemoteSchemaCacheSize;
  }

  public void setmRemoteSchemaCacheSize(int mRemoteSchemaCacheSize) {
    this.mRemoteSchemaCacheSize = mRemoteSchemaCacheSize;
  }

  public boolean isSyncEnable() {
    return isSyncEnable;
  }

  public void setSyncEnable(boolean syncEnable) {
    isSyncEnable = syncEnable;
  }

  public int getSyncServerPort() {
    return syncServerPort;
  }

  void setSyncServerPort(int syncServerPort) {
    this.syncServerPort = syncServerPort;
  }

  String getLanguageVersion() {
    return languageVersion;
  }

  void setLanguageVersion(String languageVersion) {
    this.languageVersion = languageVersion;
  }

  public String getIoTDBVersion() {
    return IoTDBConstant.VERSION;
  }

  public String getIoTDBMajorVersion() {
    return IoTDBConstant.MAJOR_VERSION;
  }

  public String getIoTDBMajorVersion(String version) {
    return "UNKNOWN".equals(version)
        ? "UNKNOWN"
        : version.split("\\.")[0] + "." + version.split("\\.")[1];
  }

  public String getIpWhiteList() {
    return ipWhiteList;
  }

  public void setIpWhiteList(String ipWhiteList) {
    this.ipWhiteList = ipWhiteList;
  }

  public long getCacheFileReaderClearPeriod() {
    return cacheFileReaderClearPeriod;
  }

  public void setCacheFileReaderClearPeriod(long cacheFileReaderClearPeriod) {
    this.cacheFileReaderClearPeriod = cacheFileReaderClearPeriod;
  }

  public int getQueryTimeoutThreshold() {
    return queryTimeoutThreshold;
  }

  public void setQueryTimeoutThreshold(int queryTimeoutThreshold) {
    this.queryTimeoutThreshold = queryTimeoutThreshold;
  }

  public int getSessionTimeoutThreshold() {
    return sessionTimeoutThreshold;
  }

  public void setSessionTimeoutThreshold(int sessionTimeoutThreshold) {
    this.sessionTimeoutThreshold = sessionTimeoutThreshold;
  }

  public boolean isReadOnly() {
    return readOnly;
  }

  public void setReadOnly(boolean readOnly) {
    this.readOnly = readOnly;
  }

  public String getRpcImplClassName() {
    return rpcImplClassName;
  }

  public String getInfluxDBImplClassName() {
    return influxdbImplClassName;
  }

  public void setRpcImplClassName(String rpcImplClassName) {
    this.rpcImplClassName = rpcImplClassName;
  }

  public int getWalBufferSize() {
    return walBufferSize;
  }

  public void setWalBufferSize(int walBufferSize) {
    this.walBufferSize = walBufferSize;
  }

  public int getMaxWalBytebufferNumForEachPartition() {
    return maxWalBytebufferNumForEachPartition;
  }

  public void setMaxWalBytebufferNumForEachPartition(int maxWalBytebufferNumForEachPartition) {
    this.maxWalBytebufferNumForEachPartition = maxWalBytebufferNumForEachPartition;
  }

  public long getWalPoolTrimIntervalInMS() {
    return walPoolTrimIntervalInMS;
  }

  public void setWalPoolTrimIntervalInMS(long walPoolTrimIntervalInMS) {
    this.walPoolTrimIntervalInMS = walPoolTrimIntervalInMS;
  }

  public long getRegisterBufferSleepIntervalInMs() {
    return registerBufferSleepIntervalInMs;
  }

  public void setRegisterBufferSleepIntervalInMs(long registerBufferSleepIntervalInMs) {
    this.registerBufferSleepIntervalInMs = registerBufferSleepIntervalInMs;
  }

  public long getRegisterBufferRejectThresholdInMs() {
    return registerBufferRejectThresholdInMs;
  }

  public void setRegisterBufferRejectThresholdInMs(long registerBufferRejectThresholdInMs) {
    this.registerBufferRejectThresholdInMs = registerBufferRejectThresholdInMs;
  }

  public int getEstimatedSeriesSize() {
    return estimatedSeriesSize;
  }

  public void setEstimatedSeriesSize(int estimatedSeriesSize) {
    this.estimatedSeriesSize = estimatedSeriesSize;
  }

  public boolean isChunkBufferPoolEnable() {
    return chunkBufferPoolEnable;
  }

  void setChunkBufferPoolEnable(boolean chunkBufferPoolEnable) {
    this.chunkBufferPoolEnable = chunkBufferPoolEnable;
  }

  public long getCrossCompactionMemoryBudget() {
    return crossCompactionMemoryBudget;
  }

  public void setCrossCompactionMemoryBudget(long crossCompactionMemoryBudget) {
    this.crossCompactionMemoryBudget = crossCompactionMemoryBudget;
  }

  public long getMergeIntervalSec() {
    return mergeIntervalSec;
  }

  void setMergeIntervalSec(long mergeIntervalSec) {
    this.mergeIntervalSec = mergeIntervalSec;
  }

  public double getBufferedArraysMemoryProportion() {
    return bufferedArraysMemoryProportion;
  }

  public void setBufferedArraysMemoryProportion(double bufferedArraysMemoryProportion) {
    this.bufferedArraysMemoryProportion = bufferedArraysMemoryProportion;
  }

  public double getTimeIndexMemoryProportion() {
    return timeIndexMemoryProportion;
  }

  public void setTimeIndexMemoryProportion(double timeIndexMemoryProportion) {
    this.timeIndexMemoryProportion = timeIndexMemoryProportion;
  }

  public double getFlushProportion() {
    return flushProportion;
  }

  public void setFlushProportion(double flushProportion) {
    this.flushProportion = flushProportion;
  }

  public double getRejectProportion() {
    return rejectProportion;
  }

  public void setRejectProportion(double rejectProportion) {
    this.rejectProportion = rejectProportion;
  }

  public long getStorageGroupSizeReportThreshold() {
    return storageGroupSizeReportThreshold;
  }

  public void setStorageGroupSizeReportThreshold(long storageGroupSizeReportThreshold) {
    this.storageGroupSizeReportThreshold = storageGroupSizeReportThreshold;
  }

  public long getAllocateMemoryForWrite() {
    return allocateMemoryForWrite;
  }

  public void setAllocateMemoryForWrite(long allocateMemoryForWrite) {
    this.allocateMemoryForWrite = allocateMemoryForWrite;
  }

  public long getAllocateMemoryForSchema() {
    return allocateMemoryForSchema;
  }

  void setAllocateMemoryForSchema(long allocateMemoryForSchema) {
    this.allocateMemoryForSchema = allocateMemoryForSchema;
  }

  public long getAllocateMemoryForRead() {
    return allocateMemoryForRead;
  }

  void setAllocateMemoryForRead(long allocateMemoryForRead) {
    this.allocateMemoryForRead = allocateMemoryForRead;
  }

  public long getAllocateMemoryForReadWithoutCache() {
    return allocateMemoryForReadWithoutCache;
  }

  public void setAllocateMemoryForReadWithoutCache(long allocateMemoryForReadWithoutCache) {
    this.allocateMemoryForReadWithoutCache = allocateMemoryForReadWithoutCache;
  }

  public boolean isEnableExternalSort() {
    return enableExternalSort;
  }

  void setEnableExternalSort(boolean enableExternalSort) {
    this.enableExternalSort = enableExternalSort;
  }

  public int getExternalSortThreshold() {
    return externalSortThreshold;
  }

  void setExternalSortThreshold(int externalSortThreshold) {
    this.externalSortThreshold = externalSortThreshold;
  }

  public boolean isEnablePerformanceStat() {
    return enablePerformanceStat;
  }

  public void setEnablePerformanceStat(boolean enablePerformanceStat) {
    this.enablePerformanceStat = enablePerformanceStat;
  }

  public boolean isEnablePartialInsert() {
    return enablePartialInsert;
  }

  public void setEnablePartialInsert(boolean enablePartialInsert) {
    this.enablePartialInsert = enablePartialInsert;
  }

  public int getConcurrentCompactionThread() {
    return concurrentCompactionThread;
  }

  public void setConcurrentCompactionThread(int concurrentCompactionThread) {
    this.concurrentCompactionThread = concurrentCompactionThread;
  }

  public int getContinuousQueryThreadNum() {
    return continuousQueryThreadNum;
  }

  public void setContinuousQueryThreadNum(int continuousQueryThreadNum) {
    this.continuousQueryThreadNum = continuousQueryThreadNum;
  }

  public int getMaxPendingContinuousQueryTasks() {
    return maxPendingContinuousQueryTasks;
  }

  public void setMaxPendingContinuousQueryTasks(int maxPendingContinuousQueryTasks) {
    this.maxPendingContinuousQueryTasks = maxPendingContinuousQueryTasks;
  }

  public long getContinuousQueryMinimumEveryInterval() {
    return continuousQueryMinimumEveryInterval;
  }

  public void setContinuousQueryMinimumEveryInterval(long minimumEveryInterval) {
    this.continuousQueryMinimumEveryInterval = minimumEveryInterval;
  }

  public int getCqlogBufferSize() {
    return cqlogBufferSize;
  }

  public void setCqlogBufferSize(int cqlogBufferSize) {
    this.cqlogBufferSize = cqlogBufferSize;
  }

  public void setSelectIntoInsertTabletPlanRowLimit(int selectIntoInsertTabletPlanRowLimit) {
    this.selectIntoInsertTabletPlanRowLimit = selectIntoInsertTabletPlanRowLimit;
  }

  public int getSelectIntoInsertTabletPlanRowLimit() {
    return selectIntoInsertTabletPlanRowLimit;
  }

  public int getInsertMultiTabletEnableMultithreadingColumnThreshold() {
    return insertMultiTabletEnableMultithreadingColumnThreshold;
  }

  public void setInsertMultiTabletEnableMultithreadingColumnThreshold(
      int insertMultiTabletEnableMultithreadingColumnThreshold) {
    this.insertMultiTabletEnableMultithreadingColumnThreshold =
        insertMultiTabletEnableMultithreadingColumnThreshold;
  }

  public int getCompactionWriteThroughputMbPerSec() {
    return compactionWriteThroughputMbPerSec;
  }

  public void setCompactionWriteThroughputMbPerSec(int compactionWriteThroughputMbPerSec) {
    this.compactionWriteThroughputMbPerSec = compactionWriteThroughputMbPerSec;
  }

  public boolean isEnableMemControl() {
    return enableMemControl;
  }

  public void setEnableMemControl(boolean enableMemControl) {
    this.enableMemControl = enableMemControl;
  }

  public long getMemtableSizeThreshold() {
    return memtableSizeThreshold;
  }

  public void setMemtableSizeThreshold(long memtableSizeThreshold) {
    this.memtableSizeThreshold = memtableSizeThreshold;
  }

  public boolean isEnableTimedFlushSeqMemtable() {
    return enableTimedFlushSeqMemtable;
  }

  public void setEnableTimedFlushSeqMemtable(boolean enableTimedFlushSeqMemtable) {
    this.enableTimedFlushSeqMemtable = enableTimedFlushSeqMemtable;
  }

  public long getSeqMemtableFlushInterval() {
    return seqMemtableFlushInterval;
  }

  public void setSeqMemtableFlushInterval(long seqMemtableFlushInterval) {
    this.seqMemtableFlushInterval = seqMemtableFlushInterval;
  }

  public long getSeqMemtableFlushCheckInterval() {
    return seqMemtableFlushCheckInterval;
  }

  public void setSeqMemtableFlushCheckInterval(long seqMemtableFlushCheckInterval) {
    this.seqMemtableFlushCheckInterval = seqMemtableFlushCheckInterval;
  }

  public boolean isEnableTimedFlushUnseqMemtable() {
    return enableTimedFlushUnseqMemtable;
  }

  public void setEnableTimedFlushUnseqMemtable(boolean enableTimedFlushUnseqMemtable) {
    this.enableTimedFlushUnseqMemtable = enableTimedFlushUnseqMemtable;
  }

  public long getUnseqMemtableFlushInterval() {
    return unseqMemtableFlushInterval;
  }

  public void setUnseqMemtableFlushInterval(long unseqMemtableFlushInterval) {
    this.unseqMemtableFlushInterval = unseqMemtableFlushInterval;
  }

  public long getUnseqMemtableFlushCheckInterval() {
    return unseqMemtableFlushCheckInterval;
  }

  public void setUnseqMemtableFlushCheckInterval(long unseqMemtableFlushCheckInterval) {
    this.unseqMemtableFlushCheckInterval = unseqMemtableFlushCheckInterval;
  }

  public boolean isEnableTimedCloseTsFile() {
    return enableTimedCloseTsFile;
  }

  public void setEnableTimedCloseTsFile(boolean enableTimedCloseTsFile) {
    this.enableTimedCloseTsFile = enableTimedCloseTsFile;
  }

  public long getCloseTsFileIntervalAfterFlushing() {
    return closeTsFileIntervalAfterFlushing;
  }

  public void setCloseTsFileIntervalAfterFlushing(long closeTsFileIntervalAfterFlushing) {
    this.closeTsFileIntervalAfterFlushing = closeTsFileIntervalAfterFlushing;
  }

  public long getCloseTsFileCheckInterval() {
    return closeTsFileCheckInterval;
  }

  public void setCloseTsFileCheckInterval(long closeTsFileCheckInterval) {
    this.closeTsFileCheckInterval = closeTsFileCheckInterval;
  }

  public int getAvgSeriesPointNumberThreshold() {
    return avgSeriesPointNumberThreshold;
  }

  public void setAvgSeriesPointNumberThreshold(int avgSeriesPointNumberThreshold) {
    this.avgSeriesPointNumberThreshold = avgSeriesPointNumberThreshold;
  }

  public long getCrossCompactionFileSelectionTimeBudget() {
    return crossCompactionFileSelectionTimeBudget;
  }

  void setCrossCompactionFileSelectionTimeBudget(long crossCompactionFileSelectionTimeBudget) {
    this.crossCompactionFileSelectionTimeBudget = crossCompactionFileSelectionTimeBudget;
  }

  public boolean isRpcThriftCompressionEnable() {
    return rpcThriftCompressionEnable;
  }

  public void setRpcThriftCompressionEnable(boolean rpcThriftCompressionEnable) {
    this.rpcThriftCompressionEnable = rpcThriftCompressionEnable;
  }

  public boolean isMetaDataCacheEnable() {
    return metaDataCacheEnable;
  }

  public void setMetaDataCacheEnable(boolean metaDataCacheEnable) {
    this.metaDataCacheEnable = metaDataCacheEnable;
  }

  public long getAllocateMemoryForBloomFilterCache() {
    return allocateMemoryForBloomFilterCache;
  }

  public void setAllocateMemoryForBloomFilterCache(long allocateMemoryForBloomFilterCache) {
    this.allocateMemoryForBloomFilterCache = allocateMemoryForBloomFilterCache;
  }

  public long getAllocateMemoryForTimeSeriesMetaDataCache() {
    return allocateMemoryForTimeSeriesMetaDataCache;
  }

  public void setAllocateMemoryForTimeSeriesMetaDataCache(
      long allocateMemoryForTimeSeriesMetaDataCache) {
    this.allocateMemoryForTimeSeriesMetaDataCache = allocateMemoryForTimeSeriesMetaDataCache;
  }

  public long getAllocateMemoryForChunkCache() {
    return allocateMemoryForChunkCache;
  }

  public void setAllocateMemoryForChunkCache(long allocateMemoryForChunkCache) {
    this.allocateMemoryForChunkCache = allocateMemoryForChunkCache;
  }

  public boolean isLastCacheEnabled() {
    return lastCacheEnable;
  }

  public void setEnableLastCache(boolean lastCacheEnable) {
    this.lastCacheEnable = lastCacheEnable;
  }

  public boolean isEnableWatermark() {
    return enableWatermark;
  }

  public void setEnableWatermark(boolean enableWatermark) {
    this.enableWatermark = enableWatermark;
  }

  public String getWatermarkSecretKey() {
    return watermarkSecretKey;
  }

  public void setWatermarkSecretKey(String watermarkSecretKey) {
    this.watermarkSecretKey = watermarkSecretKey;
  }

  public String getWatermarkBitString() {
    return watermarkBitString;
  }

  public void setWatermarkBitString(String watermarkBitString) {
    this.watermarkBitString = watermarkBitString;
  }

  String getWatermarkMethod() {
    return this.watermarkMethod;
  }

  public void setWatermarkMethod(String watermarkMethod) {
    this.watermarkMethod = watermarkMethod;
  }

  public String getWatermarkMethodName() {
    return watermarkMethod.split("\\(")[0];
  }

  public int getWatermarkParamMarkRate() {
    return Integer.parseInt(getWatermarkParamValue("embed_row_cycle", "5"));
  }

  public int getWatermarkParamMaxRightBit() {
    return Integer.parseInt(getWatermarkParamValue("embed_lsb_num", "5"));
  }

  private String getWatermarkParamValue(String key, String defaultValue) {
    String res = getWatermarkParamValue(key);
    if (res != null) {
      return res;
    }
    return defaultValue;
  }

  private String getWatermarkParamValue(String key) {
    String pattern = key + "=(\\w*)";
    Pattern r = Pattern.compile(pattern);
    Matcher m = r.matcher(watermarkMethod);
    if (m.find() && m.groupCount() > 0) {
      return m.group(1);
    }
    return null;
  }

  public boolean isAutoCreateSchemaEnabled() {
    return enableAutoCreateSchema;
  }

  public void setAutoCreateSchemaEnabled(boolean enableAutoCreateSchema) {
    this.enableAutoCreateSchema = enableAutoCreateSchema;
  }

  public TSDataType getBooleanStringInferType() {
    return booleanStringInferType;
  }

  public void setBooleanStringInferType(TSDataType booleanStringInferType) {
    this.booleanStringInferType = booleanStringInferType;
  }

  public TSDataType getIntegerStringInferType() {
    return integerStringInferType;
  }

  public void setIntegerStringInferType(TSDataType integerStringInferType) {
    this.integerStringInferType = integerStringInferType;
  }

  public void setLongStringInferType(TSDataType longStringInferType) {
    this.longStringInferType = longStringInferType;
  }

  public TSDataType getLongStringInferType() {
    return longStringInferType;
  }

  public TSDataType getFloatingStringInferType() {
    return floatingStringInferType;
  }

  public void setFloatingStringInferType(TSDataType floatingNumberStringInferType) {
    this.floatingStringInferType = floatingNumberStringInferType;
  }

  public TSDataType getNanStringInferType() {
    return nanStringInferType;
  }

  public void setNanStringInferType(TSDataType nanStringInferType) {
    if (nanStringInferType != TSDataType.DOUBLE
        && nanStringInferType != TSDataType.FLOAT
        && nanStringInferType != TSDataType.TEXT) {
      throw new IllegalArgumentException(
          "Config Property nan_string_infer_type can only be FLOAT, DOUBLE or TEXT but is "
              + nanStringInferType);
    }
    this.nanStringInferType = nanStringInferType;
  }

  public int getDefaultStorageGroupLevel() {
    return defaultStorageGroupLevel;
  }

  void setDefaultStorageGroupLevel(int defaultStorageGroupLevel) {
    this.defaultStorageGroupLevel = defaultStorageGroupLevel;
  }

  public TSEncoding getDefaultBooleanEncoding() {
    return defaultBooleanEncoding;
  }

  public void setDefaultBooleanEncoding(TSEncoding defaultBooleanEncoding) {
    this.defaultBooleanEncoding = defaultBooleanEncoding;
  }

  void setDefaultBooleanEncoding(String defaultBooleanEncoding) {
    this.defaultBooleanEncoding = TSEncoding.valueOf(defaultBooleanEncoding);
  }

  public TSEncoding getDefaultInt32Encoding() {
    return defaultInt32Encoding;
  }

  public void setDefaultInt32Encoding(TSEncoding defaultInt32Encoding) {
    this.defaultInt32Encoding = defaultInt32Encoding;
  }

  void setDefaultInt32Encoding(String defaultInt32Encoding) {
    this.defaultInt32Encoding = TSEncoding.valueOf(defaultInt32Encoding);
  }

  public TSEncoding getDefaultInt64Encoding() {
    return defaultInt64Encoding;
  }

  public void setDefaultInt64Encoding(TSEncoding defaultInt64Encoding) {
    this.defaultInt64Encoding = defaultInt64Encoding;
  }

  void setDefaultInt64Encoding(String defaultInt64Encoding) {
    this.defaultInt64Encoding = TSEncoding.valueOf(defaultInt64Encoding);
  }

  public TSEncoding getDefaultFloatEncoding() {
    return defaultFloatEncoding;
  }

  public void setDefaultFloatEncoding(TSEncoding defaultFloatEncoding) {
    this.defaultFloatEncoding = defaultFloatEncoding;
  }

  void setDefaultFloatEncoding(String defaultFloatEncoding) {
    this.defaultFloatEncoding = TSEncoding.valueOf(defaultFloatEncoding);
  }

  public TSEncoding getDefaultDoubleEncoding() {
    return defaultDoubleEncoding;
  }

  public void setDefaultDoubleEncoding(TSEncoding defaultDoubleEncoding) {
    this.defaultDoubleEncoding = defaultDoubleEncoding;
  }

  void setDefaultDoubleEncoding(String defaultDoubleEncoding) {
    this.defaultDoubleEncoding = TSEncoding.valueOf(defaultDoubleEncoding);
  }

  public TSEncoding getDefaultTextEncoding() {
    return defaultTextEncoding;
  }

  public void setDefaultTextEncoding(TSEncoding defaultTextEncoding) {
    this.defaultTextEncoding = defaultTextEncoding;
  }

  void setDefaultTextEncoding(String defaultTextEncoding) {
    this.defaultTextEncoding = TSEncoding.valueOf(defaultTextEncoding);
  }

  public FSType getSystemFileStorageFs() {
    return systemFileStorageFs;
  }

  public void setSystemFileStorageFs(String systemFileStorageFs) {
    this.systemFileStorageFs = FSType.valueOf(systemFileStorageFs);
  }

  FSType getTsFileStorageFs() {
    return tsFileStorageFs;
  }

  void setTsFileStorageFs(String tsFileStorageFs) {
    this.tsFileStorageFs = FSType.valueOf(tsFileStorageFs);
  }

  String getCoreSitePath() {
    return coreSitePath;
  }

  void setCoreSitePath(String coreSitePath) {
    this.coreSitePath = coreSitePath;
  }

  String getHdfsSitePath() {
    return hdfsSitePath;
  }

  void setHdfsSitePath(String hdfsSitePath) {
    this.hdfsSitePath = hdfsSitePath;
  }

  public String[] getHdfsIp() {
    return hdfsIp.split(",");
  }

  String getRawHDFSIp() {
    return hdfsIp;
  }

  void setHdfsIp(String[] hdfsIp) {
    this.hdfsIp = String.join(",", hdfsIp);
  }

  String getHdfsPort() {
    return hdfsPort;
  }

  void setHdfsPort(String hdfsPort) {
    this.hdfsPort = hdfsPort;
  }

  public int getUpgradeThreadNum() {
    return upgradeThreadNum;
  }

  public int getSettleThreadNum() {
    return settleThreadNum;
  }

  void setUpgradeThreadNum(int upgradeThreadNum) {
    this.upgradeThreadNum = upgradeThreadNum;
  }

  String getDfsNameServices() {
    return dfsNameServices;
  }

  void setDfsNameServices(String dfsNameServices) {
    this.dfsNameServices = dfsNameServices;
  }

  public String[] getDfsHaNamenodes() {
    return dfsHaNamenodes.split(",");
  }

  String getRawDfsHaNamenodes() {
    return dfsHaNamenodes;
  }

  void setDfsHaNamenodes(String[] dfsHaNamenodes) {
    this.dfsHaNamenodes = String.join(",", dfsHaNamenodes);
  }

  boolean isDfsHaAutomaticFailoverEnabled() {
    return dfsHaAutomaticFailoverEnabled;
  }

  void setDfsHaAutomaticFailoverEnabled(boolean dfsHaAutomaticFailoverEnabled) {
    this.dfsHaAutomaticFailoverEnabled = dfsHaAutomaticFailoverEnabled;
  }

  String getDfsClientFailoverProxyProvider() {
    return dfsClientFailoverProxyProvider;
  }

  void setDfsClientFailoverProxyProvider(String dfsClientFailoverProxyProvider) {
    this.dfsClientFailoverProxyProvider = dfsClientFailoverProxyProvider;
  }

  boolean isUseKerberos() {
    return useKerberos;
  }

  void setUseKerberos(boolean useKerberos) {
    this.useKerberos = useKerberos;
  }

  String getKerberosKeytabFilePath() {
    return kerberosKeytabFilePath;
  }

  void setKerberosKeytabFilePath(String kerberosKeytabFilePath) {
    this.kerberosKeytabFilePath = kerberosKeytabFilePath;
  }

  String getKerberosPrincipal() {
    return kerberosPrincipal;
  }

  void setKerberosPrincipal(String kerberosPrincipal) {
    this.kerberosPrincipal = kerberosPrincipal;
  }

  public long getDefaultTTL() {
    return defaultTTL;
  }

  public void setDefaultTTL(long defaultTTL) {
    this.defaultTTL = defaultTTL;
  }

  public int getThriftServerAwaitTimeForStopService() {
    return thriftServerAwaitTimeForStopService;
  }

  public void setThriftServerAwaitTimeForStopService(int thriftServerAwaitTimeForStopService) {
    this.thriftServerAwaitTimeForStopService = thriftServerAwaitTimeForStopService;
  }

  public boolean isEnableMQTTService() {
    return enableMQTTService;
  }

  public void setEnableMQTTService(boolean enableMQTTService) {
    this.enableMQTTService = enableMQTTService;
  }

  public String getMqttHost() {
    return mqttHost;
  }

  public void setMqttHost(String mqttHost) {
    this.mqttHost = mqttHost;
  }

  public int getMqttPort() {
    return mqttPort;
  }

  public void setMqttPort(int mqttPort) {
    this.mqttPort = mqttPort;
  }

  public int getMqttHandlerPoolSize() {
    return mqttHandlerPoolSize;
  }

  public void setMqttHandlerPoolSize(int mqttHandlerPoolSize) {
    this.mqttHandlerPoolSize = mqttHandlerPoolSize;
  }

  public String getMqttPayloadFormatter() {
    return mqttPayloadFormatter;
  }

  public void setMqttPayloadFormatter(String mqttPayloadFormatter) {
    this.mqttPayloadFormatter = mqttPayloadFormatter;
  }

  public int getMqttMaxMessageSize() {
    return mqttMaxMessageSize;
  }

  public void setMqttMaxMessageSize(int mqttMaxMessageSize) {
    this.mqttMaxMessageSize = mqttMaxMessageSize;
  }

  public int getTagAttributeTotalSize() {
    return tagAttributeTotalSize;
  }

  public void setTagAttributeTotalSize(int tagAttributeTotalSize) {
    this.tagAttributeTotalSize = tagAttributeTotalSize;
  }

  public int getTagAttributeFlushInterval() {
    return tagAttributeFlushInterval;
  }

  public void setTagAttributeFlushInterval(int tagAttributeFlushInterval) {
    this.tagAttributeFlushInterval = tagAttributeFlushInterval;
  }

  public int getPrimitiveArraySize() {
    return primitiveArraySize;
  }

  public void setPrimitiveArraySize(int primitiveArraySize) {
    this.primitiveArraySize = primitiveArraySize;
  }

  public String getOpenIdProviderUrl() {
    return openIdProviderUrl;
  }

  public void setOpenIdProviderUrl(String openIdProviderUrl) {
    this.openIdProviderUrl = openIdProviderUrl;
  }

  public String getAuthorizerProvider() {
    return authorizerProvider;
  }

  public void setAuthorizerProvider(String authorizerProvider) {
    this.authorizerProvider = authorizerProvider;
  }

  public long getStartUpNanosecond() {
    return startUpNanosecond;
  }

  public int getThriftMaxFrameSize() {
    return thriftMaxFrameSize;
  }

  public void setThriftMaxFrameSize(int thriftMaxFrameSize) {
    this.thriftMaxFrameSize = thriftMaxFrameSize;
    RpcTransportFactory.setThriftMaxFrameSize(this.thriftMaxFrameSize);
  }

  public int getThriftDefaultBufferSize() {
    return thriftDefaultBufferSize;
  }

  public void setThriftDefaultBufferSize(int thriftDefaultBufferSize) {
    this.thriftDefaultBufferSize = thriftDefaultBufferSize;
    RpcTransportFactory.setDefaultBufferCapacity(this.thriftDefaultBufferSize);
  }

  public int getMaxQueryDeduplicatedPathNum() {
    return maxQueryDeduplicatedPathNum;
  }

  public void setMaxQueryDeduplicatedPathNum(int maxQueryDeduplicatedPathNum) {
    this.maxQueryDeduplicatedPathNum = maxQueryDeduplicatedPathNum;
  }

  public int getCheckPeriodWhenInsertBlocked() {
    return checkPeriodWhenInsertBlocked;
  }

  public void setCheckPeriodWhenInsertBlocked(int checkPeriodWhenInsertBlocked) {
    this.checkPeriodWhenInsertBlocked = checkPeriodWhenInsertBlocked;
  }

  public int getMaxWaitingTimeWhenInsertBlocked() {
    return maxWaitingTimeWhenInsertBlockedInMs;
  }

  public void setMaxWaitingTimeWhenInsertBlocked(int maxWaitingTimeWhenInsertBlocked) {
    this.maxWaitingTimeWhenInsertBlockedInMs = maxWaitingTimeWhenInsertBlocked;
  }

  public int getFrequencyIntervalInMinute() {
    return frequencyIntervalInMinute;
  }

  public void setFrequencyIntervalInMinute(int frequencyIntervalInMinute) {
    this.frequencyIntervalInMinute = frequencyIntervalInMinute;
  }

  public long getSlowQueryThreshold() {
    return slowQueryThreshold;
  }

  public void setSlowQueryThreshold(long slowQueryThreshold) {
    this.slowQueryThreshold = slowQueryThreshold;
  }

  public boolean isEnableIndex() {
    return enableIndex;
  }

  public void setEnableIndex(boolean enableIndex) {
    this.enableIndex = enableIndex;
  }

  void setConcurrentIndexBuildThread(int concurrentIndexBuildThread) {
    this.concurrentIndexBuildThread = concurrentIndexBuildThread;
  }

  public int getConcurrentIndexBuildThread() {
    return concurrentIndexBuildThread;
  }

  public long getIndexBufferSize() {
    return indexBufferSize;
  }

  public void setIndexBufferSize(long indexBufferSize) {
    this.indexBufferSize = indexBufferSize;
  }

  public String getIndexRootFolder() {
    return indexRootFolder;
  }

  public void setIndexRootFolder(String indexRootFolder) {
    this.indexRootFolder = indexRootFolder;
  }

  public int getDefaultIndexWindowRange() {
    return defaultIndexWindowRange;
  }

  public void setDefaultIndexWindowRange(int defaultIndexWindowRange) {
    this.defaultIndexWindowRange = defaultIndexWindowRange;
  }

  public int getVirtualStorageGroupNum() {
    return virtualStorageGroupNum;
  }

  public void setVirtualStorageGroupNum(int virtualStorageGroupNum) {
    this.virtualStorageGroupNum = virtualStorageGroupNum;
  }

  public long getRecoveryLogIntervalInMs() {
    return recoveryLogIntervalInMs;
  }

  public void setRecoveryLogIntervalInMs(long recoveryLogIntervalInMs) {
    this.recoveryLogIntervalInMs = recoveryLogIntervalInMs;
  }

  public boolean isRpcAdvancedCompressionEnable() {
    return rpcAdvancedCompressionEnable;
  }

  public void setRpcAdvancedCompressionEnable(boolean rpcAdvancedCompressionEnable) {
    this.rpcAdvancedCompressionEnable = rpcAdvancedCompressionEnable;
    RpcTransportFactory.setUseSnappy(this.rpcAdvancedCompressionEnable);
  }

  public int getMlogBufferSize() {
    return mlogBufferSize;
  }

  public void setMlogBufferSize(int mlogBufferSize) {
    this.mlogBufferSize = mlogBufferSize;
  }

  public long getSyncMlogPeriodInMs() {
    return syncMlogPeriodInMs;
  }

  public void setSyncMlogPeriodInMs(long syncMlogPeriodInMs) {
    this.syncMlogPeriodInMs = syncMlogPeriodInMs;
  }

  public int getTlogBufferSize() {
    return tlogBufferSize;
  }

  public void setTlogBufferSize(int tlogBufferSize) {
    this.tlogBufferSize = tlogBufferSize;
  }

  public boolean isEnableRpcService() {
    return enableRpcService;
  }

  public void setEnableRpcService(boolean enableRpcService) {
    this.enableRpcService = enableRpcService;
  }

  public boolean isEnableInfluxDBRpcService() {
    return enableInfluxDBRpcService;
  }

  public void setEnableInfluxDBRpcService(boolean enableInfluxDBRpcService) {
    this.enableInfluxDBRpcService = enableInfluxDBRpcService;
  }

  public int getIoTaskQueueSizeForFlushing() {
    return ioTaskQueueSizeForFlushing;
  }

  public void setIoTaskQueueSizeForFlushing(int ioTaskQueueSizeForFlushing) {
    this.ioTaskQueueSizeForFlushing = ioTaskQueueSizeForFlushing;
  }

  public String getAdminName() {
    return adminName;
  }

  public void setAdminName(String adminName) {
    this.adminName = adminName;
  }

  public String getAdminPassword() {
    return adminPassword;
  }

  public void setAdminPassword(String adminPassword) {
    this.adminPassword = adminPassword;
  }

  public boolean isEnableSeqSpaceCompaction() {
    return enableSeqSpaceCompaction;
  }

  public void setEnableSeqSpaceCompaction(boolean enableSeqSpaceCompaction) {
    this.enableSeqSpaceCompaction = enableSeqSpaceCompaction;
  }

  public boolean isEnableUnseqSpaceCompaction() {
    return enableUnseqSpaceCompaction;
  }

  public void setEnableUnseqSpaceCompaction(boolean enableUnseqSpaceCompaction) {
    this.enableUnseqSpaceCompaction = enableUnseqSpaceCompaction;
  }

  public boolean isEnableCrossSpaceCompaction() {
    return enableCrossSpaceCompaction;
  }

  public void setEnableCrossSpaceCompaction(boolean enableCrossSpaceCompaction) {
    this.enableCrossSpaceCompaction = enableCrossSpaceCompaction;
  }

  public InnerCompactionStrategy getInnerCompactionStrategy() {
    return innerCompactionStrategy;
  }

  public void setInnerCompactionStrategy(InnerCompactionStrategy innerCompactionStrategy) {
    this.innerCompactionStrategy = innerCompactionStrategy;
  }

  public CrossCompactionStrategy getCrossCompactionStrategy() {
    return crossCompactionStrategy;
  }

  public void setCrossCompactionStrategy(CrossCompactionStrategy crossCompactionStrategy) {
    this.crossCompactionStrategy = crossCompactionStrategy;
  }

  public CompactionPriority getCompactionPriority() {
    return compactionPriority;
  }

  public void setCompactionPriority(CompactionPriority compactionPriority) {
    this.compactionPriority = compactionPriority;
  }

  public long getTargetCompactionFileSize() {
    return targetCompactionFileSize;
  }

  public void setTargetCompactionFileSize(long targetCompactionFileSize) {
    this.targetCompactionFileSize = targetCompactionFileSize;
  }

  public long getTargetChunkSize() {
    return targetChunkSize;
  }

  public void setTargetChunkSize(long targetChunkSize) {
    this.targetChunkSize = targetChunkSize;
  }

  public long getChunkSizeLowerBoundInCompaction() {
    return chunkSizeLowerBoundInCompaction;
  }

  public void setChunkSizeLowerBoundInCompaction(long chunkSizeLowerBoundInCompaction) {
    this.chunkSizeLowerBoundInCompaction = chunkSizeLowerBoundInCompaction;
  }

  public long getTargetChunkPointNum() {
    return targetChunkPointNum;
  }

  public void setTargetChunkPointNum(long targetChunkPointNum) {
    this.targetChunkPointNum = targetChunkPointNum;
  }

  public long getChunkPointNumLowerBoundInCompaction() {
    return chunkPointNumLowerBoundInCompaction;
  }

  public void setChunkPointNumLowerBoundInCompaction(long chunkPointNumLowerBoundInCompaction) {
    this.chunkPointNumLowerBoundInCompaction = chunkPointNumLowerBoundInCompaction;
  }

  public long getCompactionAcquireWriteLockTimeout() {
    return compactionAcquireWriteLockTimeout;
  }

  public void setCompactionAcquireWriteLockTimeout(long compactionAcquireWriteLockTimeout) {
    this.compactionAcquireWriteLockTimeout = compactionAcquireWriteLockTimeout;
  }

  public long getCompactionScheduleIntervalInMs() {
    return compactionScheduleIntervalInMs;
  }

  public void setCompactionScheduleIntervalInMs(long compactionScheduleIntervalInMs) {
    this.compactionScheduleIntervalInMs = compactionScheduleIntervalInMs;
  }

  public int getMaxInnerCompactionCandidateFileNum() {
    return maxInnerCompactionCandidateFileNum;
  }

  public void setMaxInnerCompactionCandidateFileNum(int maxInnerCompactionCandidateFileNum) {
    this.maxInnerCompactionCandidateFileNum = maxInnerCompactionCandidateFileNum;
  }

  public int getMaxCrossCompactionCandidateFileNum() {
    return maxCrossCompactionCandidateFileNum;
  }

  public void setMaxCrossCompactionCandidateFileNum(int maxCrossCompactionCandidateFileNum) {
    this.maxCrossCompactionCandidateFileNum = maxCrossCompactionCandidateFileNum;
  }

  public long getCompactionSubmissionIntervalInMs() {
    return compactionSubmissionIntervalInMs;
  }

  public void setCompactionSubmissionIntervalInMs(long interval) {
    compactionSubmissionIntervalInMs = interval;
  }

  public String getDeviceIDTransformationMethod() {
    return deviceIDTransformationMethod;
  }

  public void setDeviceIDTransformationMethod(String deviceIDTransformationMethod) {
    this.deviceIDTransformationMethod = deviceIDTransformationMethod;
  }

  public boolean isEnableIDTable() {
    return enableIDTable;
  }

  public void setEnableIDTable(boolean enableIDTable) {
    this.enableIDTable = enableIDTable;
  }

  public boolean isEnableIDTableLogFile() {
    return enableIDTableLogFile;
  }

  public void setEnableIDTableLogFile(boolean enableIDTableLogFile) {
    this.enableIDTableLogFile = enableIDTableLogFile;
  }

  public String getEncryptDecryptProvider() {
    return encryptDecryptProvider;
  }

  public void setEncryptDecryptProvider(String encryptDecryptProvider) {
    this.encryptDecryptProvider = encryptDecryptProvider;
  }

  public String getEncryptDecryptProviderParameter() {
    return encryptDecryptProviderParameter;
  }

  public void setEncryptDecryptProviderParameter(String encryptDecryptProviderParameter) {
    this.encryptDecryptProviderParameter = encryptDecryptProviderParameter;
  }

  public List<String> getConfigNodeUrls() {
    return configNodeUrls;
  }

  public void setConfigNodeUrls(List<String> configNodeUrls) {
    this.configNodeUrls = configNodeUrls;
  }

  public String getInternalIp() {
    return internalIp;
  }

  public void setInternalIp(String internalIp) {
    this.internalIp = internalIp;
  }

  public int getInternalPort() {
    return internalPort;
  }

  public void setInternalPort(int internalPort) {
    this.internalPort = internalPort;
  }

  public int getConsensusPort() {
    return consensusPort;
  }

  public void setConsensusPort(int consensusPort) {
    this.consensusPort = consensusPort;
  }

  public long getJoinClusterTimeOutMs() {
    return joinClusterTimeOutMs;
  }

  public void setJoinClusterTimeOutMs(long joinClusterTimeOutMs) {
    this.joinClusterTimeOutMs = joinClusterTimeOutMs;
  }

<<<<<<< HEAD
  public String getConsensusProtocolClass() {
    return consensusProtocolClass;
  }

  public void setConsensusProtocolClass(String consensusProtocolClass) {
    this.consensusProtocolClass = consensusProtocolClass;
=======
  public int getDataBlockManagerPort() {
    return dataBlockManagerPort;
  }

  public void setDataBlockManagerPort(int dataBlockManagerPort) {
    this.dataBlockManagerPort = dataBlockManagerPort;
  }

  public int getDataBlockManagerCorePoolSize() {
    return dataBlockManagerCorePoolSize;
  }

  public void setDataBlockManagerCorePoolSize(int dataBlockManagerCorePoolSize) {
    this.dataBlockManagerCorePoolSize = dataBlockManagerCorePoolSize;
  }

  public int getDataBlockManagerMaxPoolSize() {
    return dataBlockManagerMaxPoolSize;
  }

  public void setDataBlockManagerMaxPoolSize(int dataBlockManagerMaxPoolSize) {
    this.dataBlockManagerMaxPoolSize = dataBlockManagerMaxPoolSize;
  }

  public int getDataBlockManagerKeepAliveTimeInMs() {
    return dataBlockManagerKeepAliveTimeInMs;
  }

  public void setDataBlockManagerKeepAliveTimeInMs(int dataBlockManagerKeepAliveTimeInMs) {
    this.dataBlockManagerKeepAliveTimeInMs = dataBlockManagerKeepAliveTimeInMs;
>>>>>>> 3174c501
  }
}<|MERGE_RESOLUTION|>--- conflicted
+++ resolved
@@ -832,14 +832,13 @@
   /** The max time of data node waiting to join into the cluster */
   private long joinClusterTimeOutMs = TimeUnit.SECONDS.toMillis(60);
 
-<<<<<<< HEAD
   /**
    * The consensus protocol class. The Datanode should communicate with ConfigNode on startup and
    * set this variable so that the correct class name can be obtained later when the consensus layer
    * singleton is initialized
    */
   private String consensusProtocolClass = "org.apache.iotdb.consensus.ratis.RatisConsensus";
-=======
+
   /** Port that data block manager thrift service listen to. */
   private int dataBlockManagerPort = 7777;
 
@@ -851,7 +850,6 @@
 
   /** Thread keep alive time in ms of data block manager. */
   private int dataBlockManagerKeepAliveTimeInMs = 1000;
->>>>>>> 3174c501
 
   public IoTDBConfig() {
     try {
@@ -2631,14 +2629,14 @@
     this.joinClusterTimeOutMs = joinClusterTimeOutMs;
   }
 
-<<<<<<< HEAD
   public String getConsensusProtocolClass() {
     return consensusProtocolClass;
   }
 
   public void setConsensusProtocolClass(String consensusProtocolClass) {
     this.consensusProtocolClass = consensusProtocolClass;
-=======
+  }
+
   public int getDataBlockManagerPort() {
     return dataBlockManagerPort;
   }
@@ -2669,6 +2667,5 @@
 
   public void setDataBlockManagerKeepAliveTimeInMs(int dataBlockManagerKeepAliveTimeInMs) {
     this.dataBlockManagerKeepAliveTimeInMs = dataBlockManagerKeepAliveTimeInMs;
->>>>>>> 3174c501
   }
 }