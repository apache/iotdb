/*
 * Licensed to the Apache Software Foundation (ASF) under one
 * or more contributor license agreements.  See the NOTICE file
 * distributed with this work for additional information
 * regarding copyright ownership.  The ASF licenses this file
 * to you under the Apache License, Version 2.0 (the
 * "License"); you may not use this file except in compliance
 * with the License.  You may obtain a copy of the License at
 *
 *     http://www.apache.org/licenses/LICENSE-2.0
 *
 * Unless required by applicable law or agreed to in writing,
 * software distributed under the License is distributed on an
 * "AS IS" BASIS, WITHOUT WARRANTIES OR CONDITIONS OF ANY
 * KIND, either express or implied.  See the License for the
 * specific language governing permissions and limitations
 * under the License.
 */
package org.apache.iotdb.db.conf;

import org.apache.iotdb.common.rpc.thrift.TEndPoint;
import org.apache.iotdb.commons.conf.IoTDBConstant;
import org.apache.iotdb.consensus.ConsensusFactory;
import org.apache.iotdb.db.conf.directories.DirectoryManager;
import org.apache.iotdb.db.engine.compaction.constant.CompactionPriority;
import org.apache.iotdb.db.engine.compaction.constant.CrossCompactionPerformer;
import org.apache.iotdb.db.engine.compaction.constant.CrossCompactionSelector;
import org.apache.iotdb.db.engine.compaction.constant.InnerSeqCompactionPerformer;
import org.apache.iotdb.db.engine.compaction.constant.InnerSequenceCompactionSelector;
import org.apache.iotdb.db.engine.compaction.constant.InnerUnseqCompactionPerformer;
import org.apache.iotdb.db.engine.compaction.constant.InnerUnsequenceCompactionSelector;
import org.apache.iotdb.db.engine.storagegroup.timeindex.TimeIndexLevel;
import org.apache.iotdb.db.exception.LoadConfigurationException;
import org.apache.iotdb.db.metadata.LocalSchemaProcessor;
import org.apache.iotdb.db.mpp.plan.planner.plan.node.PlanNode;
import org.apache.iotdb.db.mpp.plan.planner.plan.node.load.LoadTsFileNode;
import org.apache.iotdb.db.service.thrift.impl.InfluxDBServiceImpl;
import org.apache.iotdb.db.service.thrift.impl.TSServiceImpl;
import org.apache.iotdb.db.wal.utils.WALMode;
import org.apache.iotdb.rpc.RpcTransportFactory;
import org.apache.iotdb.rpc.RpcUtils;
import org.apache.iotdb.tsfile.common.conf.TSFileDescriptor;
import org.apache.iotdb.tsfile.common.constant.TsFileConstant;
import org.apache.iotdb.tsfile.file.metadata.enums.TSDataType;
import org.apache.iotdb.tsfile.file.metadata.enums.TSEncoding;
import org.apache.iotdb.tsfile.fileSystem.FSType;

import org.slf4j.Logger;
import org.slf4j.LoggerFactory;

import java.io.File;
import java.lang.reflect.Field;
import java.util.Arrays;
import java.util.Collections;
import java.util.HashSet;
import java.util.List;
import java.util.concurrent.TimeUnit;
import java.util.regex.Matcher;
import java.util.regex.Pattern;

import static org.apache.iotdb.tsfile.common.constant.TsFileConstant.PATH_SEPARATOR;

public class IoTDBConfig {

  /* Names of Watermark methods */
  public static final String WATERMARK_GROUPED_LSB = "GroupBasedLSBMethod";
  static final String CONFIG_NAME = "iotdb-datanode.properties";
  private static final Logger logger = LoggerFactory.getLogger(IoTDBConfig.class);
  private static final String MULTI_DIR_STRATEGY_PREFIX =
      "org.apache.iotdb.db.conf.directories.strategy.";
  private static final String DEFAULT_MULTI_DIR_STRATEGY = "MaxDiskUsableSpaceFirstStrategy";

  private static final String STORAGE_GROUP_MATCHER = "([a-zA-Z0-9`_.\\-\\u2E80-\\u9FFF]+)";
  public static final Pattern STORAGE_GROUP_PATTERN = Pattern.compile(STORAGE_GROUP_MATCHER);

  // e.g., a31+/$%#&[]{}3e4, "a.b", 'a.b'
  private static final String NODE_NAME_MATCHER = "([^\n\t]+)";

  // e.g.,  .s1
  private static final String PARTIAL_NODE_MATCHER = "[" + PATH_SEPARATOR + "]" + NODE_NAME_MATCHER;

  private static final String NODE_MATCHER =
      "([" + PATH_SEPARATOR + "])?" + NODE_NAME_MATCHER + "(" + PARTIAL_NODE_MATCHER + ")*";

  public static final Pattern NODE_PATTERN = Pattern.compile(NODE_MATCHER);

  /** Shutdown system or set it to read-only mode when unrecoverable error occurs. */
  private boolean allowReadOnlyWhenErrorsOccur = true;

  /** Status of current system. */
  private volatile SystemStatus status = SystemStatus.NORMAL;

  /** whether to enable the mqtt service. */
  private boolean enableMQTTService = false;

  /** the mqtt service binding host. */
  private String mqttHost = "0.0.0.0";

  /** the mqtt service binding port. */
  private int mqttPort = 1883;

  /** the handler pool size for handing the mqtt messages. */
  private int mqttHandlerPoolSize = 1;

  /** the mqtt message payload formatter. */
  private String mqttPayloadFormatter = "json";

  /** max mqtt message size. Unit: byte */
  private int mqttMaxMessageSize = 1048576;

  /** Rpc binding address. */
  private String rpcAddress = "0.0.0.0";

  /** whether to use thrift compression. */
  private boolean rpcThriftCompressionEnable = false;

  /** whether to use Snappy compression before sending data through the network */
  private boolean rpcAdvancedCompressionEnable = false;

  /** Port which the JDBC server listens to. */
  private int rpcPort = 6667;

  /** Port which the influxdb protocol server listens to. */
  private int influxDBRpcPort = 8086;

  /** Rpc Selector thread num */
  private int rpcSelectorThreadNum = 1;

  /** Min concurrent client number */
  private int rpcMinConcurrentClientNum = Runtime.getRuntime().availableProcessors();

  /** Max concurrent client number */
  private int rpcMaxConcurrentClientNum = 65535;

  /** Memory allocated for the write process */
  private long allocateMemoryForWrite = Runtime.getRuntime().maxMemory() * 4 / 10;

  /** Memory allocated for the read process */
  private long allocateMemoryForRead = Runtime.getRuntime().maxMemory() * 3 / 10;

  /** Memory allocated for the mtree */
  private long allocateMemoryForSchema = Runtime.getRuntime().maxMemory() / 10;

  private volatile int maxQueryDeduplicatedPathNum = 1000;

  /** Ratio of memory allocated for buffered arrays */
  private double bufferedArraysMemoryProportion = 0.6;

  /** Flush proportion for system */
  private double flushProportion = 0.4;

  /** Reject proportion for system */
  private double rejectProportion = 0.8;

  /** If storage group increased more than this threshold, report to system. Unit: byte */
  private long storageGroupSizeReportThreshold = 16 * 1024 * 1024L;

  /** When inserting rejected, waiting period to check system again. Unit: millisecond */
  private int checkPeriodWhenInsertBlocked = 50;

  /** When inserting rejected exceeds this, throw an exception. Unit: millisecond */
  private int maxWaitingTimeWhenInsertBlockedInMs = 10000;

  /** this variable set timestamp precision as millisecond, microsecond or nanosecond */
  private String timestampPrecision = "ms";

  // region Write Ahead Log Configuration
  /** Write mode of wal */
  private volatile WALMode walMode = WALMode.ASYNC;

  /** WAL directories */
  private String[] walDirs = {
    IoTDBConstant.DEFAULT_BASE_DIR + File.separator + IoTDBConstant.WAL_FOLDER_NAME
  };

  /** Max number of wal nodes, each node corresponds to one wal directory */
  private int maxWalNodesNum = 0;

  /** Duration a wal flush operation will wait before calling fsync. Unit: millisecond */
  private volatile long fsyncWalDelayInMs = 3;

  /** Buffer size of each wal node. Unit: byte */
  private int walBufferSize = 16 * 1024 * 1024;

  /** Buffer entry size of each wal buffer. Unit: byte */
  private int walBufferEntrySize = 16 * 1024;

  /** Blocking queue capacity of each wal buffer */
  private int walBufferQueueCapacity = 50;

  /** Size threshold of each wal file. Unit: byte */
  private volatile long walFileSizeThresholdInByte = 10 * 1024 * 1024;

  /** Size threshold of each checkpoint file. Unit: byte */
  private volatile long checkpointFileSizeThresholdInByte = 3 * 1024 * 1024;

  /** Minimum ratio of effective information in wal files */
  private volatile double walMinEffectiveInfoRatio = 0.1;

  /**
   * MemTable size threshold for triggering MemTable snapshot in wal. When a memTable's size exceeds
   * this, wal can flush this memtable to disk, otherwise wal will snapshot this memtable in wal.
   * Unit: byte
   */
  private volatile long walMemTableSnapshotThreshold = 8 * 1024 * 1024;

  /** MemTable's max snapshot number in wal file */
  private volatile int maxWalMemTableSnapshotNum = 1;

  /** The period when outdated wal files are periodically deleted. Unit: millisecond */
  private volatile long deleteWalFilesPeriodInMs = 20 * 1000;
  // endregion

  /**
   * Size of log buffer for every MetaData operation. If the size of a MetaData operation plan is
   * larger than this parameter, then the MetaData operation plan will be rejected by SchemaRegion.
   * Unit: byte
   */
  private int mlogBufferSize = 1024 * 1024;

  /**
   * The cycle when metadata log is periodically forced to be written to disk(in milliseconds) If
   * set this parameter to 0 it means call channel.force(true) after every each operation
   */
  private long syncMlogPeriodInMs = 100;

  /**
   * The size of log buffer for every trigger management operation plan. If the size of a trigger
   * management operation plan is larger than this parameter, the trigger management operation plan
   * will be rejected by TriggerManager. Unit: byte
   */
  private int tlogBufferSize = 1024 * 1024;

  /** System directory, including version file for each storage group and metadata */
  private String systemDir =
      IoTDBConstant.DEFAULT_BASE_DIR + File.separator + IoTDBConstant.SYSTEM_FOLDER_NAME;

  /** Schema directory, including storage set of values. */
  private String schemaDir =
      IoTDBConstant.DEFAULT_BASE_DIR
          + File.separator
          + IoTDBConstant.SYSTEM_FOLDER_NAME
          + File.separator
          + IoTDBConstant.SCHEMA_FOLDER_NAME;

<<<<<<< HEAD
  private String loadTsFileDir = systemDir + File.separator + IoTDBConstant.LOAD_TSFILE_FOLDER_NAME;

  /** Sync directory, including the log and hardlink tsfiles */
  private String syncDir =
      IoTDBConstant.DEFAULT_BASE_DIR + File.separator + IoTDBConstant.SYNC_FOLDER_NAME;

=======
>>>>>>> 700b1353
  /** Performance tracing directory, stores performance tracing files */
  private String tracingDir =
      IoTDBConstant.DEFAULT_BASE_DIR + File.separator + IoTDBConstant.TRACING_FOLDER_NAME;

  /** Query directory, stores temporary files of query */
  private String queryDir =
      IoTDBConstant.DEFAULT_BASE_DIR + File.separator + IoTDBConstant.QUERY_FOLDER_NAME;

  /** External lib directory, stores user-uploaded JAR files */
  private String extDir = IoTDBConstant.EXT_FOLDER_NAME;

  /** External lib directory for UDF, stores user-uploaded JAR files */
  private String udfDir =
      IoTDBConstant.EXT_FOLDER_NAME + File.separator + IoTDBConstant.UDF_FOLDER_NAME;

  /** External temporary lib directory for storing downloaded JAR files */
  private String temporaryLibDir =
      IoTDBConstant.EXT_FOLDER_NAME + File.separator + IoTDBConstant.TMP_FOLDER_NAME;

  /** External lib directory for trigger, stores user-uploaded JAR files */
  private String triggerDir =
      IoTDBConstant.EXT_FOLDER_NAME + File.separator + IoTDBConstant.TRIGGER_FOLDER_NAME;

  /** External lib directory for ext Pipe plugins, stores user-defined JAR files */
  private String extPipeDir =
      IoTDBConstant.EXT_FOLDER_NAME + File.separator + IoTDBConstant.EXT_PIPE_FOLDER_NAME;

  /** External lib directory for MQTT, stores user-uploaded JAR files */
  private String mqttDir =
      IoTDBConstant.EXT_FOLDER_NAME + File.separator + IoTDBConstant.MQTT_FOLDER_NAME;

  /** Data directories. It can be settled as dataDirs = {"data1", "data2", "data3"}; */
  private String[] dataDirs = {
    IoTDBConstant.DEFAULT_BASE_DIR + File.separator + IoTDBConstant.DATA_FOLDER_NAME
  };

  /** Strategy of multiple directories. */
  private String multiDirStrategyClassName = null;

  /** Consensus directory. */
  private String consensusDir = IoTDBConstant.DEFAULT_BASE_DIR + File.separator + "consensus";

  private String dataRegionConsensusDir = consensusDir + File.separator + "data_region";

  private String schemaRegionConsensusDir = consensusDir + File.separator + "schema_region";

  /** Maximum MemTable number. Invalid when enableMemControl is true. */
  private int maxMemtableNumber = 0;

  /** The amount of data iterate each time in server */
  private int batchSize = 100000;

  /** How many threads can concurrently flush. When <= 0, use CPU core number. */
  private int concurrentFlushThread = Runtime.getRuntime().availableProcessors();

  /** How many threads can concurrently execute query statement. When <= 0, use CPU core number. */
  private int concurrentQueryThread = Runtime.getRuntime().availableProcessors();

  /** How many queries can be concurrently executed. When <= 0, use 1000. */
  private int maxAllowedConcurrentQueries = 1000;

  /**
   * How many threads can concurrently read data for raw data query. When <= 0, use CPU core number.
   */
  private int concurrentSubRawQueryThread = 8;

  /** Blocking queue size for read task in raw data query. */
  private int rawQueryBlockingQueueCapacity = 5;

  /** How many threads can concurrently evaluate windows. When <= 0, use CPU core number. */
  private int concurrentWindowEvaluationThread = Runtime.getRuntime().availableProcessors();

  /**
   * Max number of window evaluation tasks that can be pending for execution. When <= 0, the value
   * is 64 by default.
   */
  private int maxPendingWindowEvaluationTasks = 64;

  /** Is the write mem control for writing enable. */
  private boolean enableMemControl = true;

  /** Is the write ahead log enable. */
  private boolean enableIndex = false;

  /** How many threads can concurrently build index. When <= 0, use CPU core number. */
  private int concurrentIndexBuildThread = Runtime.getRuntime().availableProcessors();

  /**
   * the index framework adopts sliding window model to preprocess the original tv list in the
   * subsequence matching task.
   */
  private int defaultIndexWindowRange = 10;

  /** index directory. */
  private String indexRootFolder = "data" + File.separator + "index";

  /** When a unSequence TsFile's file size (in byte) exceed this, the TsFile is forced closed. */
  private long unSeqTsFileSize = 0L;

  /** When a sequence TsFile's file size (in byte) exceed this, the TsFile is forced closed. */
  private long seqTsFileSize = 0L;

  /** When a memTable's size (in byte) exceeds this, the memtable is flushed to disk. Unit: byte */
  private long memtableSizeThreshold = 1024 * 1024 * 1024L;

  /** Whether to timed flush sequence tsfiles' memtables. */
  private boolean enableTimedFlushSeqMemtable = false;

  /**
   * If a memTable's created time is older than current time minus this, the memtable will be
   * flushed to disk.(only check sequence tsfiles' memtables) Unit: ms
   */
  private long seqMemtableFlushInterval = 60 * 60 * 1000L;

  /** The interval to check whether sequence memtables need flushing. Unit: ms */
  private long seqMemtableFlushCheckInterval = 10 * 60 * 1000L;

  /** Whether to timed flush unsequence tsfiles' memtables. */
  private boolean enableTimedFlushUnseqMemtable = true;

  /**
   * If a memTable's created time is older than current time minus this, the memtable will be
   * flushed to disk.(only check unsequence tsfiles' memtables) Unit: ms
   */
  private long unseqMemtableFlushInterval = 60 * 60 * 1000L;

  /** The interval to check whether unsequence memtables need flushing. Unit: ms */
  private long unseqMemtableFlushCheckInterval = 10 * 60 * 1000L;

  /** When average series point number reaches this, flush the memtable to disk */
  private int avgSeriesPointNumberThreshold = 100000;

  /** Enable inner space compaction for sequence files */
  private boolean enableSeqSpaceCompaction = true;

  /** Enable inner space compaction for unsequence files */
  private boolean enableUnseqSpaceCompaction = true;

  /** Compact the unsequence files into the overlapped sequence files */
  private boolean enableCrossSpaceCompaction = true;

  /**
   * The strategy of inner space compaction task. There are just one inner space compaction strategy
   * SIZE_TIRED_COMPACTION:
   */
  private InnerSequenceCompactionSelector innerSequenceCompactionSelector =
      InnerSequenceCompactionSelector.SIZE_TIERED;

  private InnerSeqCompactionPerformer innerSeqCompactionPerformer =
      InnerSeqCompactionPerformer.READ_CHUNK;

  private InnerUnsequenceCompactionSelector innerUnsequenceCompactionSelector =
      InnerUnsequenceCompactionSelector.SIZE_TIERED;

  private InnerUnseqCompactionPerformer innerUnseqCompactionPerformer =
      InnerUnseqCompactionPerformer.READ_POINT;

  /**
   * The strategy of cross space compaction task. There are just one cross space compaction strategy
   * SIZE_TIRED_COMPACTION:
   */
  private CrossCompactionSelector crossCompactionSelector = CrossCompactionSelector.REWRITE;

  private CrossCompactionPerformer crossCompactionPerformer = CrossCompactionPerformer.READ_POINT;

  /**
   * The priority of compaction task execution. There are three priority strategy INNER_CROSS:
   * prioritize inner space compaction, reduce the number of files first CROSS INNER: prioritize
   * cross space compaction, eliminate the unsequence files first BALANCE: alternate two compaction
   * types
   */
  private CompactionPriority compactionPriority = CompactionPriority.BALANCE;

  /** The target tsfile size in compaction, 1 GB by default */
  private long targetCompactionFileSize = 1073741824L;

  /** The target chunk size in compaction. */
  private long targetChunkSize = 1048576L;

  /** The target chunk point num in compaction. */
  private long targetChunkPointNum = 100000L;

  /**
   * If the chunk size is lower than this threshold, it will be deserialized into points, default is
   * 1 KB
   */
  private long chunkSizeLowerBoundInCompaction = 1024L;

  /**
   * If the chunk point num is lower than this threshold, it will be deserialized into points,
   * default is 100
   */
  private long chunkPointNumLowerBoundInCompaction = 100;

  /**
   * If compaction thread cannot acquire the write lock within this timeout, the compaction task
   * will be abort.
   */
  private long compactionAcquireWriteLockTimeout = 60_000L;

  /** The max candidate file num in inner space compaction */
  private int maxInnerCompactionCandidateFileNum = 30;

  /** The max candidate file num in cross space compaction */
  private int maxCrossCompactionCandidateFileNum = 1000;

  /** The interval of compaction task schedulation in each virtual storage group. The unit is ms. */
  private long compactionScheduleIntervalInMs = 60_000L;

  /** The interval of compaction task submission from queue in CompactionTaskMananger */
  private long compactionSubmissionIntervalInMs = 60_000L;

  /**
   * The number of sub compaction threads to be set up to perform compaction. Currently only works
   * for nonAligned data in cross space compaction and unseq inner space compaction.
   */
  private int subCompactionTaskNum = 4;

  /** whether to cache meta data(ChunkMetaData and TsFileMetaData) or not. */
  private boolean metaDataCacheEnable = true;

  /** Memory allocated for bloomFilter cache in read process */
  private long allocateMemoryForBloomFilterCache = allocateMemoryForRead / 1001;

  /** Memory allocated for timeSeriesMetaData cache in read process */
  private long allocateMemoryForTimeSeriesMetaDataCache = allocateMemoryForRead * 200 / 1001;

  /** Memory allocated for chunk cache in read process */
  private long allocateMemoryForChunkCache = allocateMemoryForRead * 100 / 1001;

  /** Memory allocated for operators */
  private long allocateMemoryForCoordinator = allocateMemoryForRead * 50 / 1001;

  /** Memory allocated for operators */
  private long allocateMemoryForOperators = allocateMemoryForRead * 200 / 1001;

  /** Memory allocated for operators */
  private long allocateMemoryForDataExchange = allocateMemoryForRead * 200 / 1001;

  /** Memory allocated proportion for timeIndex */
  private long allocateMemoryForTimeIndex = allocateMemoryForRead * 200 / 1001;

  /**
   * If true, we will estimate each query's possible memory footprint before executing it and deny
   * it if its estimated memory exceeds current free memory
   */
  private boolean enableQueryMemoryEstimation = true;

  /** Whether to enable Last cache */
  private boolean lastCacheEnable = true;

  /** Set true to enable statistics monitor service, false to disable statistics service. */
  private boolean enableStatMonitor = false;

  /** Set true to enable writing monitor time series. */
  private boolean enableMonitorSeriesWrite = false;

  /** Cache size of {@code checkAndGetDataTypeCache} in {@link LocalSchemaProcessor}. */
  private int schemaRegionDeviceNodeCacheSize = 10000;

  /** Cache size of {@code checkAndGetDataTypeCache} in {@link LocalSchemaProcessor}. */
  private int mRemoteSchemaCacheSize = 100000;

  /** Is external sort enable. */
  private boolean enableExternalSort = true;

  /**
   * The threshold of items in external sort. If the number of chunks participating in sorting
   * exceeds this threshold, external sorting is enabled, otherwise memory sorting is used.
   */
  private int externalSortThreshold = 1000;

  /** White list for sync */
  private String ipWhiteList = "0.0.0.0/0";

  /** The maximum number of retries when the sender fails to synchronize files to the receiver. */
  private int maxNumberOfSyncFileRetry = 5;

  /**
   * Set the language version when loading file including error information, default value is "EN"
   */
  private String languageVersion = "EN";

  /** Examining period of cache file reader : 100 seconds. Unit: millisecond */
  private long cacheFileReaderClearPeriod = 100000;

  /** the max executing time of query in ms. Unit: millisecond */
  private long queryTimeoutThreshold = 60000;

  /** the max time to live of a session in ms. Unit: millisecond */
  private int sessionTimeoutThreshold = 0;

  /** Replace implementation class of JDBC service */
  private String rpcImplClassName = TSServiceImpl.class.getName();

  /** indicate whether current mode is mpp */
  private boolean mppMode = false;

  /** indicate whether current mode is cluster */
  private boolean isClusterMode = false;

  /**
   * the data node id for cluster mode, the default value -1 should be changed after join cluster
   */
  private int dataNodeId = -1;

  /** Replace implementation class of influxdb protocol service */
  private String influxdbImplClassName = InfluxDBServiceImpl.class.getName();

  /** whether use chunkBufferPool. */
  private boolean chunkBufferPoolEnable = false;

  /** Switch of watermark function */
  private boolean enableWatermark = false;

  /** Secret key for watermark */
  private String watermarkSecretKey = "IoTDB*2019@Beijing";

  /** Bit string of watermark */
  private String watermarkBitString = "100101110100";

  /** Watermark method and parameters */
  private String watermarkMethod = "GroupBasedLSBMethod(embed_row_cycle=2,embed_lsb_num=5)";

  /** Switch of creating schema automatically */
  private boolean enableAutoCreateSchema = true;

  /** register time series as which type when receiving boolean string "true" or "false" */
  private TSDataType booleanStringInferType = TSDataType.BOOLEAN;

  /** register time series as which type when receiving an integer string "67" */
  private TSDataType integerStringInferType = TSDataType.FLOAT;

  /**
   * register time series as which type when receiving an integer string and using float may lose
   * precision num > 2 ^ 24
   */
  private TSDataType longStringInferType = TSDataType.DOUBLE;

  /** register time series as which type when receiving a floating number string "6.7" */
  private TSDataType floatingStringInferType = TSDataType.FLOAT;

  /**
   * register time series as which type when receiving the Literal NaN. Values can be DOUBLE, FLOAT
   * or TEXT
   */
  private TSDataType nanStringInferType = TSDataType.DOUBLE;

  /** Storage group level when creating schema automatically is enabled */
  private int defaultStorageGroupLevel = 1;

  /** BOOLEAN encoding when creating schema automatically is enabled */
  private TSEncoding defaultBooleanEncoding = TSEncoding.RLE;

  /** INT32 encoding when creating schema automatically is enabled */
  private TSEncoding defaultInt32Encoding = TSEncoding.RLE;

  /** INT64 encoding when creating schema automatically is enabled */
  private TSEncoding defaultInt64Encoding = TSEncoding.RLE;

  /** FLOAT encoding when creating schema automatically is enabled */
  private TSEncoding defaultFloatEncoding = TSEncoding.GORILLA;

  /** DOUBLE encoding when creating schema automatically is enabled */
  private TSEncoding defaultDoubleEncoding = TSEncoding.GORILLA;

  /** TEXT encoding when creating schema automatically is enabled */
  private TSEncoding defaultTextEncoding = TSEncoding.PLAIN;

  /** How much memory (in byte) can be used by a single merge task. */
  private long crossCompactionMemoryBudget = (long) (Runtime.getRuntime().maxMemory() * 0.1);

  /** How many threads will be set up to perform upgrade tasks. */
  private int upgradeThreadNum = 1;

  /** How many threads will be set up to perform settle tasks. */
  private int settleThreadNum = 1;

  /**
   * If one merge file selection runs for more than this time, it will be ended and its current
   * selection will be used as final selection. When < 0, it means time is unbounded. Unit:
   * millisecond
   */
  private long crossCompactionFileSelectionTimeBudget = 30 * 1000L;

  /**
   * A global merge will be performed each such interval, that is, each storage group will be merged
   * (if proper merge candidates can be found). Unit: second.
   */
  private long mergeIntervalSec = 0L;

  /** The limit of compaction merge can reach per second */
  private int compactionWriteThroughputMbPerSec = 16;

  /**
   * How many thread will be set up to perform compaction, 10 by default. Set to 1 when less than or
   * equal to 0.
   */
  private int concurrentCompactionThread = 10;

  /*
   * How many thread will be set up to perform continuous queries. When <= 0, use max(1, CPU core number / 2).
   */
  private int continuousQueryThreadNum =
      Math.max(1, Runtime.getRuntime().availableProcessors() / 2);

  /*
   * Maximum number of continuous query tasks that can be pending for execution. When <= 0, the value is
   * 64 by default.
   */
  private int maxPendingContinuousQueryTasks = 64;

  /*
   * Minimum every interval to perform continuous query.
   * The every interval of continuous query instances should not be lower than this limit.
   */
  private long continuousQueryMinimumEveryInterval = 1000;

  /**
   * The size of log buffer for every CQ management operation plan. If the size of a CQ management
   * operation plan is larger than this parameter, the CQ management operation plan will be rejected
   * by CQManager. Unit: byte
   */
  private int cqlogBufferSize = 1024 * 1024;

  /**
   * The maximum number of rows can be processed in insert-tablet-plan when executing select-into
   * statements.
   */
  private int selectIntoInsertTabletPlanRowLimit = 10000;

  /**
   * When the insert plan column count reaches the specified threshold, which means that the plan is
   * relatively large. At this time, may be enabled multithreading. If the tablet is small, the time
   * of each insertion is short. If we enable multithreading, we also need to consider the switching
   * loss between threads, so we need to judge the size of the tablet.
   */
  private int insertMultiTabletEnableMultithreadingColumnThreshold = 10;

  /** Default TSfile storage is in local file system */
  private FSType tsFileStorageFs = FSType.LOCAL;

  /** Default core-site.xml file path is /etc/hadoop/conf/core-site.xml */
  private String coreSitePath = "/etc/hadoop/conf/core-site.xml";

  /** Default hdfs-site.xml file path is /etc/hadoop/conf/hdfs-site.xml */
  private String hdfsSitePath = "/etc/hadoop/conf/hdfs-site.xml";

  /** Default HDFS ip is localhost */
  private String hdfsIp = "localhost";

  /** Default HDFS port is 9000 */
  private String hdfsPort = "9000";

  /** Default DFS NameServices is hdfsnamespace */
  private String dfsNameServices = "hdfsnamespace";

  /** Default DFS HA name nodes are nn1 and nn2 */
  private String dfsHaNamenodes = "nn1,nn2";

  /** Default DFS HA automatic failover is enabled */
  private boolean dfsHaAutomaticFailoverEnabled = true;

  /**
   * Default DFS client failover proxy provider is
   * "org.apache.hadoop.hdfs.server.namenode.ha.ConfiguredFailoverProxyProvider"
   */
  private String dfsClientFailoverProxyProvider =
      "org.apache.hadoop.hdfs.server.namenode.ha.ConfiguredFailoverProxyProvider";

  /** whether use kerberos to authenticate hdfs */
  private boolean useKerberos = false;

  /** full path of kerberos keytab file */
  private String kerberosKeytabFilePath = "/path";

  /** kerberos principal */
  private String kerberosPrincipal = "your principal";

  /** the num of memtable in each storage group */
  private int concurrentWritingTimePartition = 1;

  /** the default fill interval in LinearFill and PreviousFill, -1 means infinite past time */
  private int defaultFillInterval = -1;

  /** The default value of primitive array size in array pool */
  private int primitiveArraySize = 32;

  /** whether enable data partition. If disabled, all data belongs to partition 0 */
  private boolean enablePartition = true;

  /**
   * Time range for partitioning data inside each storage group, the unit is second. Default time is
   * a day.
   */
  private long partitionInterval = 86400;

  /** Max size of a {@link PlanNode}, mainly used to control memory of {@link LoadTsFileNode}. */
  private long maxPlanNodeSize = 500 * 1048576L;

  /**
   * Level of TimeIndex, which records the start time and end time of TsFileResource. Currently,
   * DEVICE_TIME_INDEX and FILE_TIME_INDEX are supported, and could not be changed after first set.
   */
  private TimeIndexLevel timeIndexLevel = TimeIndexLevel.DEVICE_TIME_INDEX;

  // just for test
  // wait for 60 second by default.
  private int thriftServerAwaitTimeForStopService = 60;

  // max size for tag and attribute of one time series
  private int tagAttributeTotalSize = 700;

  // Interval num of tag and attribute records when force flushing to disk
  private int tagAttributeFlushInterval = 1000;

  // In one insert (one device, one timestamp, multiple measurements),
  // if enable partial insert, one measurement failure will not impact other measurements
  private boolean enablePartialInsert = true;

  /**
   * Used to estimate the memory usage of text fields in a UDF query. It is recommended to set this
   * value to be slightly larger than the average length of all text records.
   */
  private int udfInitialByteArrayLengthForMemoryControl = 48;

  /**
   * How much memory may be used in ONE UDF query (in MB).
   *
   * <p>The upper limit is 20% of allocated memory for read.
   *
   * <p>udfMemoryBudgetInMB = udfReaderMemoryBudgetInMB + udfTransformerMemoryBudgetInMB +
   * udfCollectorMemoryBudgetInMB
   */
  private float udfMemoryBudgetInMB = (float) Math.min(30.0f, 0.2 * allocateMemoryForRead);

  private float udfReaderMemoryBudgetInMB = (float) (1.0 / 3 * udfMemoryBudgetInMB);

  private float udfTransformerMemoryBudgetInMB = (float) (1.0 / 3 * udfMemoryBudgetInMB);

  private float udfCollectorMemoryBudgetInMB = (float) (1.0 / 3 * udfMemoryBudgetInMB);

  /** The cached record size (in MB) of each series in group by fill query */
  private float groupByFillCacheSizeInMB = (float) 1.0;

  // time in nanosecond precision when starting up
  private long startUpNanosecond = System.nanoTime();

  /** Unit: byte */
  private int thriftMaxFrameSize = 536870912;

  private int thriftDefaultBufferSize = RpcUtils.THRIFT_DEFAULT_BUF_CAPACITY;

  /** time interval in minute for calculating query frequency. Unit: minute */
  private int frequencyIntervalInMinute = 1;

  /** time cost(ms) threshold for slow query. Unit: millisecond */
  private long slowQueryThreshold = 5000;

  /**
   * whether enable the rpc service. This parameter has no a corresponding field in the
   * iotdb-datanode.properties
   */
  private boolean enableRpcService = true;

  /**
   * whether enable the influxdb rpc service. This parameter has no a corresponding field in the
   * iotdb-datanode.properties
   */
  private boolean enableInfluxDBRpcService = false;

  /** the size of ioTaskQueue */
  private int ioTaskQueueSizeForFlushing = 10;

  /** the number of data regions per user-defined storage group */
  private int dataRegionNum = 1;

  /** the interval to log recover progress of each vsg when starting iotdb */
  private long recoveryLogIntervalInMs = 5_000L;

  private boolean enableDiscardOutOfOrderData = false;

  /** the method to transform device path to device id, can be 'Plain' or 'SHA256' */
  private String deviceIDTransformationMethod = "Plain";

  /** whether to use id table. ATTENTION: id table is not compatible with alias */
  private boolean enableIDTable = false;

  /**
   * whether create mapping file of id table. This file can map device id in tsfile to device path
   */
  private boolean enableIDTableLogFile = false;

  /** whether to use persistent schema mode */
  private String schemaEngineMode = "Memory";

  /** the memory used for metadata cache when using persistent schema */
  private int cachedMNodeSizeInSchemaFileMode = -1;

  /** the minimum size (in bytes) of segment inside a schema file page */
  private short minimumSegmentInSchemaFile = 0;

  /** cache size for pages in one schema file */
  private int pageCacheSizeInSchemaFile = 1024;

  /** Internal address for data node */
  private String internalAddress = "127.0.0.1";

  /** Internal port for coordinator */
  private int internalPort = 9003;

  /** Internal port for dataRegion consensus protocol */
  private int dataRegionConsensusPort = 40010;

  /** Internal port for schemaRegion consensus protocol */
  private int schemaRegionConsensusPort = 50010;

  /** Ip and port of config nodes. */
  private List<TEndPoint> targetConfigNodeList =
      Collections.singletonList(new TEndPoint("127.0.0.1", 22277));

  /** The max time of data node waiting to join into the cluster */
  private long joinClusterTimeOutMs = TimeUnit.SECONDS.toMillis(5);

  /**
   * The consensus protocol class for data region. The Datanode should communicate with ConfigNode
   * on startup and set this variable so that the correct class name can be obtained later when the
   * data region consensus layer singleton is initialized
   */
  private String dataRegionConsensusProtocolClass = ConsensusFactory.RatisConsensus;

  /**
   * The consensus protocol class for schema region. The Datanode should communicate with ConfigNode
   * on startup and set this variable so that the correct class name can be obtained later when the
   * schema region consensus layer singleton is initialized
   */
  private String schemaRegionConsensusProtocolClass = ConsensusFactory.RatisConsensus;

  /**
   * The series partition executor class. The Datanode should communicate with ConfigNode on startup
   * and set this variable so that the correct class name can be obtained later when calculating the
   * series partition
   */
  private String seriesPartitionExecutorClass =
      "org.apache.iotdb.commons.partition.executor.hash.APHashExecutor";

  /** The number of series partitions in a storage group */
  private int seriesPartitionSlotNum = 10000;

  /** Port that mpp data exchange thrift service listen to. */
  private int mppDataExchangePort = 8777;

  /** Core pool size of mpp data exchange. */
  private int mppDataExchangeCorePoolSize = 10;

  /** Max pool size of mpp data exchange. */
  private int mppDataExchangeMaxPoolSize = 10;

  /** Thread keep alive time in ms of mpp data exchange. */
  private int mppDataExchangeKeepAliveTimeInMs = 1000;

  /** Thrift socket and connection timeout between data node and config node. */
  private int connectionTimeoutInMS = (int) TimeUnit.SECONDS.toMillis(20);

  /**
   * ClientManager will have so many selector threads (TAsyncClientManager) to distribute to its
   * clients.
   */
  private int selectorNumOfClientManager =
      Runtime.getRuntime().availableProcessors() / 4 > 0
          ? Runtime.getRuntime().availableProcessors() / 4
          : 1;

  /**
   * Cache size of partition cache in {@link
   * org.apache.iotdb.db.mpp.plan.analyze.ClusterPartitionFetcher}
   */
  private int partitionCacheSize = 1000;

  /** Cache size of user and role */
  private int authorCacheSize = 100;

  /** Cache expire time of user and role */
  private int authorCacheExpireTime = 30;

  /** Number of queues per forwarding trigger */
  private int triggerForwardMaxQueueNumber = 8;
  /** The length of one of the queues per forwarding trigger */
  private int triggerForwardMaxSizePerQueue = 2000;

  /** Trigger forwarding data size per batch */
  private int triggerForwardBatchSize = 50;

  /** Trigger HTTP forward pool size */
  private int triggerForwardHTTPPoolSize = 200;

  /** Trigger HTTP forward pool max connection for per route */
  private int triggerForwardHTTPPOOLMaxPerRoute = 20;

  /** Trigger MQTT forward pool size */
  private int triggerForwardMQTTPoolSize = 4;

  /** ThreadPool size for read operation in coordinator */
  private int coordinatorReadExecutorSize = 20;

  /** ThreadPool size for write operation in coordinator */
  private int coordinatorWriteExecutorSize = 50;

  /** Memory allocated for schemaRegion */
  private long allocateMemoryForSchemaRegion = allocateMemoryForSchema * 8 / 10;

  /** Memory allocated for SchemaCache */
  private long allocateMemoryForSchemaCache = allocateMemoryForSchema / 10;

  /** Memory allocated for PartitionCache */
  private long allocateMemoryForPartitionCache = 0;

  /** Memory allocated for LastCache */
  private long allocateMemoryForLastCache = allocateMemoryForSchema / 10;

  private String readConsistencyLevel = "strong";

  /** Maximum execution time of a DriverTask */
  /** Maximum execution time of a DriverTask */
  private int driverTaskExecutionTimeSliceInMs = 100;

  /** Maximum size of wal buffer used in MultiLeader consensus. Unit: byte */
  private long throttleThreshold = 50 * 1024 * 1024 * 1024L;

  IoTDBConfig() {}

  public float getUdfMemoryBudgetInMB() {
    return udfMemoryBudgetInMB;
  }

  public void setUdfMemoryBudgetInMB(float udfMemoryBudgetInMB) {
    this.udfMemoryBudgetInMB = udfMemoryBudgetInMB;
  }

  public float getGroupByFillCacheSizeInMB() {
    return groupByFillCacheSizeInMB;
  }

  public void setGroupByFillCacheSizeInMB(float groupByFillCacheSizeInMB) {
    this.groupByFillCacheSizeInMB = groupByFillCacheSizeInMB;
  }

  public float getUdfReaderMemoryBudgetInMB() {
    return udfReaderMemoryBudgetInMB;
  }

  public void setUdfReaderMemoryBudgetInMB(float udfReaderMemoryBudgetInMB) {
    this.udfReaderMemoryBudgetInMB = udfReaderMemoryBudgetInMB;
  }

  public float getUdfTransformerMemoryBudgetInMB() {
    return udfTransformerMemoryBudgetInMB;
  }

  public void setUdfTransformerMemoryBudgetInMB(float udfTransformerMemoryBudgetInMB) {
    this.udfTransformerMemoryBudgetInMB = udfTransformerMemoryBudgetInMB;
  }

  public float getUdfCollectorMemoryBudgetInMB() {
    return udfCollectorMemoryBudgetInMB;
  }

  public void setUdfCollectorMemoryBudgetInMB(float udfCollectorMemoryBudgetInMB) {
    this.udfCollectorMemoryBudgetInMB = udfCollectorMemoryBudgetInMB;
  }

  public int getUdfInitialByteArrayLengthForMemoryControl() {
    return udfInitialByteArrayLengthForMemoryControl;
  }

  public void setUdfInitialByteArrayLengthForMemoryControl(
      int udfInitialByteArrayLengthForMemoryControl) {
    this.udfInitialByteArrayLengthForMemoryControl = udfInitialByteArrayLengthForMemoryControl;
  }

  public int getConcurrentWritingTimePartition() {
    return concurrentWritingTimePartition;
  }

  public void setConcurrentWritingTimePartition(int concurrentWritingTimePartition) {
    this.concurrentWritingTimePartition = concurrentWritingTimePartition;
  }

  public int getDefaultFillInterval() {
    return defaultFillInterval;
  }

  public void setDefaultFillInterval(int defaultFillInterval) {
    this.defaultFillInterval = defaultFillInterval;
  }

  public boolean isEnablePartition() {
    return enablePartition;
  }

  public void setEnablePartition(boolean enablePartition) {
    this.enablePartition = enablePartition;
  }

  public long getPartitionInterval() {
    return partitionInterval;
  }

  public void setPartitionInterval(long partitionInterval) {
    this.partitionInterval = partitionInterval;
  }

  public long getMaxPlanNodeSize() {
    return maxPlanNodeSize;
  }

  public TimeIndexLevel getTimeIndexLevel() {
    return timeIndexLevel;
  }

  public void setTimeIndexLevel(String timeIndexLevel) {
    this.timeIndexLevel = TimeIndexLevel.valueOf(timeIndexLevel);
  }

  void updatePath() {
    formulateFolders();
    confirmMultiDirStrategy();
  }

  /** if the folders are relative paths, add IOTDB_HOME as the path prefix */
  private void formulateFolders() {
    systemDir = addHomeDir(systemDir);
    schemaDir = addHomeDir(schemaDir);
<<<<<<< HEAD
    loadTsFileDir = addHomeDir(loadTsFileDir);
    syncDir = addHomeDir(syncDir);
=======
>>>>>>> 700b1353
    tracingDir = addHomeDir(tracingDir);
    consensusDir = addHomeDir(consensusDir);
    dataRegionConsensusDir = addHomeDir(dataRegionConsensusDir);
    schemaRegionConsensusDir = addHomeDir(schemaRegionConsensusDir);
    indexRootFolder = addHomeDir(indexRootFolder);
    extDir = addHomeDir(extDir);
    udfDir = addHomeDir(udfDir);
    temporaryLibDir = addHomeDir(temporaryLibDir);
    triggerDir = addHomeDir(triggerDir);
    mqttDir = addHomeDir(mqttDir);
    for (int i = 0; i < walDirs.length; i++) {
      walDirs[i] = addHomeDir(walDirs[i]);
    }
    extPipeDir = addHomeDir(extPipeDir);

    if (TSFileDescriptor.getInstance().getConfig().getTSFileStorageFs().equals(FSType.HDFS)) {
      String hdfsDir = getHdfsDir();
      queryDir = hdfsDir + File.separatorChar + queryDir;
      for (int i = 0; i < dataDirs.length; i++) {
        dataDirs[i] = hdfsDir + File.separatorChar + dataDirs[i];
      }
    } else {
      queryDir = addHomeDir(queryDir);
      for (int i = 0; i < dataDirs.length; i++) {
        dataDirs[i] = addHomeDir(dataDirs[i]);
      }
    }
  }

  void reloadDataDirs(String[] dataDirs) throws LoadConfigurationException {
    // format data directories
    if (TSFileDescriptor.getInstance().getConfig().getTSFileStorageFs().equals(FSType.HDFS)) {
      String hdfsDir = getHdfsDir();
      for (int i = 0; i < dataDirs.length; i++) {
        dataDirs[i] = hdfsDir + File.separatorChar + dataDirs[i];
      }
    } else {
      for (int i = 0; i < dataDirs.length; i++) {
        dataDirs[i] = addHomeDir(dataDirs[i]);
      }
    }
    // make sure old data directories not removed
    HashSet<String> newDirs = new HashSet<>(Arrays.asList(dataDirs));
    for (String oldDir : this.dataDirs) {
      if (!newDirs.contains(oldDir)) {
        String msg =
            String.format("%s is removed from data_dirs parameter, please add it back.", oldDir);
        logger.error(msg);
        throw new LoadConfigurationException(msg);
      }
    }
    this.dataDirs = dataDirs;
    DirectoryManager.getInstance().updateFileFolders();
  }

  private String addHomeDir(String dir) {
    String homeDir = System.getProperty(IoTDBConstant.IOTDB_HOME, null);
    if (!new File(dir).isAbsolute() && homeDir != null && homeDir.length() > 0) {
      if (!homeDir.endsWith(File.separator)) {
        dir = homeDir + File.separatorChar + dir;
      } else {
        dir = homeDir + dir;
      }
    }
    return dir;
  }

  void confirmMultiDirStrategy() {
    if (getMultiDirStrategyClassName() == null) {
      multiDirStrategyClassName = DEFAULT_MULTI_DIR_STRATEGY;
    }
    if (!getMultiDirStrategyClassName().contains(TsFileConstant.PATH_SEPARATOR)) {
      multiDirStrategyClassName = MULTI_DIR_STRATEGY_PREFIX + multiDirStrategyClassName;
    }

    try {
      Class.forName(multiDirStrategyClassName);
    } catch (ClassNotFoundException e) {
      logger.warn(
          "Cannot find given directory strategy {}, using the default value",
          getMultiDirStrategyClassName(),
          e);
      setMultiDirStrategyClassName(MULTI_DIR_STRATEGY_PREFIX + DEFAULT_MULTI_DIR_STRATEGY);
    }
  }

  private String getHdfsDir() {
    String[] hdfsIps = TSFileDescriptor.getInstance().getConfig().getHdfsIp();
    String hdfsDir = "hdfs://";
    if (hdfsIps.length > 1) {
      hdfsDir += TSFileDescriptor.getInstance().getConfig().getDfsNameServices();
    } else {
      hdfsDir += hdfsIps[0] + ":" + TSFileDescriptor.getInstance().getConfig().getHdfsPort();
    }
    return hdfsDir;
  }

  public String[] getDataDirs() {
    return dataDirs;
  }

  public void setDataDirs(String[] dataDirs) {
    this.dataDirs = dataDirs;
  }

  public String getRpcAddress() {
    return rpcAddress;
  }

  public void setRpcAddress(String rpcAddress) {
    this.rpcAddress = rpcAddress;
  }

  public int getRpcPort() {
    return rpcPort;
  }

  public void setRpcPort(int rpcPort) {
    this.rpcPort = rpcPort;
  }

  public int getInfluxDBRpcPort() {
    return influxDBRpcPort;
  }

  public void setInfluxDBRpcPort(int influxDBRpcPort) {
    this.influxDBRpcPort = influxDBRpcPort;
  }

  public String getTimestampPrecision() {
    return timestampPrecision;
  }

  public void setTimestampPrecision(String timestampPrecision) {
    if (!("ms".equals(timestampPrecision)
        || "us".equals(timestampPrecision)
        || "ns".equals(timestampPrecision))) {
      logger.error(
          "Wrong timestamp precision, please set as: ms, us or ns ! Current is: "
              + timestampPrecision);
      System.exit(-1);
    }
    this.timestampPrecision = timestampPrecision;
  }

  public boolean isEnableDiscardOutOfOrderData() {
    return enableDiscardOutOfOrderData;
  }

  public void setEnableDiscardOutOfOrderData(boolean enableDiscardOutOfOrderData) {
    this.enableDiscardOutOfOrderData = enableDiscardOutOfOrderData;
  }

  public String getSystemDir() {
    return systemDir;
  }

  void setSystemDir(String systemDir) {
    this.systemDir = systemDir;
  }

  public String getLoadTsFileDir() {
    return loadTsFileDir;
  }

  public void setLoadTsFileDir(String loadTsFileDir) {
    this.loadTsFileDir = loadTsFileDir;
  }

  public String getSchemaDir() {
    return schemaDir;
  }

  public void setSchemaDir(String schemaDir) {
    this.schemaDir = schemaDir;
  }

  public String getTracingDir() {
    return tracingDir;
  }

  void setTracingDir(String tracingDir) {
    this.tracingDir = tracingDir;
  }

  public String getQueryDir() {
    return queryDir;
  }

  void setQueryDir(String queryDir) {
    this.queryDir = queryDir;
  }

  public String getConsensusDir() {
    return consensusDir;
  }

  public void setConsensusDir(String consensusDir) {
    this.consensusDir = consensusDir;
    setDataRegionConsensusDir(consensusDir + File.separator + "data_region");
    setSchemaRegionConsensusDir(consensusDir + File.separator + "schema_region");
  }

  public String getDataRegionConsensusDir() {
    return dataRegionConsensusDir;
  }

  public void setDataRegionConsensusDir(String dataRegionConsensusDir) {
    this.dataRegionConsensusDir = dataRegionConsensusDir;
  }

  public String getSchemaRegionConsensusDir() {
    return schemaRegionConsensusDir;
  }

  public void setSchemaRegionConsensusDir(String schemaRegionConsensusDir) {
    this.schemaRegionConsensusDir = schemaRegionConsensusDir;
  }

  public String getExtDir() {
    return extDir;
  }

  public void setExtDir(String extDir) {
    this.extDir = extDir;
  }

  public String getUdfDir() {
    return udfDir;
  }

  public String getTemporaryLibDir() {
    return temporaryLibDir;
  }

  public void setUdfDir(String udfDir) {
    this.udfDir = udfDir;
  }

  public String getTriggerDir() {
    return triggerDir;
  }

  public void setTriggerDir(String triggerDir) {
    this.triggerDir = triggerDir;
  }

  public String getMqttDir() {
    return mqttDir;
  }

  public void setMqttDir(String mqttDir) {
    this.mqttDir = mqttDir;
  }

  public String getMultiDirStrategyClassName() {
    return multiDirStrategyClassName;
  }

  void setMultiDirStrategyClassName(String multiDirStrategyClassName) {
    this.multiDirStrategyClassName = multiDirStrategyClassName;
  }

  public int getBatchSize() {
    return batchSize;
  }

  void setBatchSize(int batchSize) {
    this.batchSize = batchSize;
  }

  public int getMaxMemtableNumber() {
    return maxMemtableNumber;
  }

  public void setMaxMemtableNumber(int maxMemtableNumber) {
    this.maxMemtableNumber = maxMemtableNumber;
  }

  public int getConcurrentFlushThread() {
    return concurrentFlushThread;
  }

  void setConcurrentFlushThread(int concurrentFlushThread) {
    this.concurrentFlushThread = concurrentFlushThread;
  }

  public int getConcurrentQueryThread() {
    return concurrentQueryThread;
  }

  public void setConcurrentQueryThread(int concurrentQueryThread) {
    this.concurrentQueryThread = concurrentQueryThread;
  }

  public int getMaxAllowedConcurrentQueries() {
    return maxAllowedConcurrentQueries;
  }

  public void setMaxAllowedConcurrentQueries(int maxAllowedConcurrentQueries) {
    this.maxAllowedConcurrentQueries = maxAllowedConcurrentQueries;
  }

  public int getConcurrentSubRawQueryThread() {
    return concurrentSubRawQueryThread;
  }

  void setConcurrentSubRawQueryThread(int concurrentSubRawQueryThread) {
    this.concurrentSubRawQueryThread = concurrentSubRawQueryThread;
  }

  public long getMaxBytesPerQuery() {
    return allocateMemoryForDataExchange / concurrentQueryThread;
  }

  public int getRawQueryBlockingQueueCapacity() {
    return rawQueryBlockingQueueCapacity;
  }

  public void setRawQueryBlockingQueueCapacity(int rawQueryBlockingQueueCapacity) {
    this.rawQueryBlockingQueueCapacity = rawQueryBlockingQueueCapacity;
  }

  public int getConcurrentWindowEvaluationThread() {
    return concurrentWindowEvaluationThread;
  }

  public void setConcurrentWindowEvaluationThread(int concurrentWindowEvaluationThread) {
    this.concurrentWindowEvaluationThread = concurrentWindowEvaluationThread;
  }

  public int getMaxPendingWindowEvaluationTasks() {
    return maxPendingWindowEvaluationTasks;
  }

  public void setMaxPendingWindowEvaluationTasks(int maxPendingWindowEvaluationTasks) {
    this.maxPendingWindowEvaluationTasks = maxPendingWindowEvaluationTasks;
  }

  public long getSeqTsFileSize() {
    return seqTsFileSize;
  }

  public void setSeqTsFileSize(long seqTsFileSize) {
    this.seqTsFileSize = seqTsFileSize;
  }

  public long getUnSeqTsFileSize() {
    return unSeqTsFileSize;
  }

  public void setUnSeqTsFileSize(long unSeqTsFileSize) {
    this.unSeqTsFileSize = unSeqTsFileSize;
  }

  public int getRpcSelectorThreadNum() {
    return rpcSelectorThreadNum;
  }

  public void setRpcSelectorThreadNum(int rpcSelectorThreadNum) {
    this.rpcSelectorThreadNum = rpcSelectorThreadNum;
  }

  public int getRpcMinConcurrentClientNum() {
    return rpcMinConcurrentClientNum;
  }

  public void setRpcMinConcurrentClientNum(int rpcMinConcurrentClientNum) {
    this.rpcMinConcurrentClientNum = rpcMinConcurrentClientNum;
  }

  public int getRpcMaxConcurrentClientNum() {
    return rpcMaxConcurrentClientNum;
  }

  void setRpcMaxConcurrentClientNum(int rpcMaxConcurrentClientNum) {
    this.rpcMaxConcurrentClientNum = rpcMaxConcurrentClientNum;
  }

  public int getSchemaRegionDeviceNodeCacheSize() {
    return schemaRegionDeviceNodeCacheSize;
  }

  void setSchemaRegionDeviceNodeCacheSize(int schemaRegionDeviceNodeCacheSize) {
    this.schemaRegionDeviceNodeCacheSize = schemaRegionDeviceNodeCacheSize;
  }

  public int getmRemoteSchemaCacheSize() {
    return mRemoteSchemaCacheSize;
  }

  public void setmRemoteSchemaCacheSize(int mRemoteSchemaCacheSize) {
    this.mRemoteSchemaCacheSize = mRemoteSchemaCacheSize;
  }

  public int getMaxNumberOfSyncFileRetry() {
    return maxNumberOfSyncFileRetry;
  }

  public void setMaxNumberOfSyncFileRetry(int maxNumberOfSyncFileRetry) {
    this.maxNumberOfSyncFileRetry = maxNumberOfSyncFileRetry;
  }

  String getLanguageVersion() {
    return languageVersion;
  }

  void setLanguageVersion(String languageVersion) {
    this.languageVersion = languageVersion;
  }

  public String getIoTDBVersion() {
    return IoTDBConstant.VERSION;
  }

  public String getIoTDBMajorVersion() {
    return IoTDBConstant.MAJOR_VERSION;
  }

  public String getIoTDBMajorVersion(String version) {
    return "UNKNOWN".equals(version)
        ? "UNKNOWN"
        : version.split("\\.")[0] + "." + version.split("\\.")[1];
  }

  public String getIpWhiteList() {
    return ipWhiteList;
  }

  public void setIpWhiteList(String ipWhiteList) {
    this.ipWhiteList = ipWhiteList;
  }

  public long getCacheFileReaderClearPeriod() {
    return cacheFileReaderClearPeriod;
  }

  public void setCacheFileReaderClearPeriod(long cacheFileReaderClearPeriod) {
    this.cacheFileReaderClearPeriod = cacheFileReaderClearPeriod;
  }

  public long getQueryTimeoutThreshold() {
    return queryTimeoutThreshold;
  }

  public void setQueryTimeoutThreshold(long queryTimeoutThreshold) {
    this.queryTimeoutThreshold = queryTimeoutThreshold;
  }

  public int getSessionTimeoutThreshold() {
    return sessionTimeoutThreshold;
  }

  public void setSessionTimeoutThreshold(int sessionTimeoutThreshold) {
    this.sessionTimeoutThreshold = sessionTimeoutThreshold;
  }

  boolean isAllowReadOnlyWhenErrorsOccur() {
    return allowReadOnlyWhenErrorsOccur;
  }

  void setAllowReadOnlyWhenErrorsOccur(boolean allowReadOnlyWhenErrorsOccur) {
    this.allowReadOnlyWhenErrorsOccur = allowReadOnlyWhenErrorsOccur;
  }

  public boolean isReadOnly() {
    return status == SystemStatus.READ_ONLY
        || (status == SystemStatus.ERROR && allowReadOnlyWhenErrorsOccur);
  }

  public SystemStatus getSystemStatus() {
    return status;
  }

  public void setSystemStatus(SystemStatus newStatus) {
    if (newStatus == SystemStatus.READ_ONLY) {
      logger.error(
          "Change system mode to read-only! Only query statements are permitted!",
          new RuntimeException("System mode is set to READ_ONLY"));
    } else if (newStatus == SystemStatus.ERROR) {
      if (allowReadOnlyWhenErrorsOccur) {
        logger.error(
            "Unrecoverable error occurs! Make system read-only when allow_read_only_when_errors_occur is true.",
            new RuntimeException("System mode is set to READ_ONLY"));
        newStatus = SystemStatus.READ_ONLY;
      } else {
        logger.error(
            "Unrecoverable error occurs! Shutdown system directly when allow_read_only_when_errors_occur is false.",
            new RuntimeException("System mode is set to ERROR"));
        System.exit(-1);
      }
    } else {
      logger.info("Set system mode from {} to NORMAL.", status);
    }
    this.status = newStatus;
  }

  public String getRpcImplClassName() {
    return rpcImplClassName;
  }

  public String getInfluxDBImplClassName() {
    return influxdbImplClassName;
  }

  public void setRpcImplClassName(String rpcImplClassName) {
    this.rpcImplClassName = rpcImplClassName;
  }

  public WALMode getWalMode() {
    return walMode;
  }

  public void setWalMode(WALMode walMode) {
    this.walMode = walMode;
  }

  public String[] getWalDirs() {
    return walDirs;
  }

  public void setWalDirs(String[] walDirs) {
    this.walDirs = walDirs;
  }

  public int getMaxWalNodesNum() {
    return maxWalNodesNum;
  }

  void setMaxWalNodesNum(int maxWalNodesNum) {
    this.maxWalNodesNum = maxWalNodesNum;
  }

  public long getFsyncWalDelayInMs() {
    return fsyncWalDelayInMs;
  }

  void setFsyncWalDelayInMs(long fsyncWalDelayInMs) {
    this.fsyncWalDelayInMs = fsyncWalDelayInMs;
  }

  public int getWalBufferSize() {
    return walBufferSize;
  }

  public void setWalBufferSize(int walBufferSize) {
    this.walBufferSize = walBufferSize;
  }

  public int getWalBufferEntrySize() {
    return walBufferEntrySize;
  }

  void setWalBufferEntrySize(int walBufferEntrySize) {
    this.walBufferEntrySize = walBufferEntrySize;
  }

  public int getWalBufferQueueCapacity() {
    return walBufferQueueCapacity;
  }

  void setWalBufferQueueCapacity(int walBufferQueueCapacity) {
    this.walBufferQueueCapacity = walBufferQueueCapacity;
  }

  public long getWalFileSizeThresholdInByte() {
    return walFileSizeThresholdInByte;
  }

  void setWalFileSizeThresholdInByte(long walFileSizeThresholdInByte) {
    this.walFileSizeThresholdInByte = walFileSizeThresholdInByte;
  }

  public long getCheckpointFileSizeThresholdInByte() {
    return checkpointFileSizeThresholdInByte;
  }

  public void setCheckpointFileSizeThresholdInByte(long checkpointFileSizeThresholdInByte) {
    this.checkpointFileSizeThresholdInByte = checkpointFileSizeThresholdInByte;
  }

  public double getWalMinEffectiveInfoRatio() {
    return walMinEffectiveInfoRatio;
  }

  void setWalMinEffectiveInfoRatio(double walMinEffectiveInfoRatio) {
    this.walMinEffectiveInfoRatio = walMinEffectiveInfoRatio;
  }

  public long getWalMemTableSnapshotThreshold() {
    return walMemTableSnapshotThreshold;
  }

  void setWalMemTableSnapshotThreshold(long walMemTableSnapshotThreshold) {
    this.walMemTableSnapshotThreshold = walMemTableSnapshotThreshold;
  }

  public int getMaxWalMemTableSnapshotNum() {
    return maxWalMemTableSnapshotNum;
  }

  void setMaxWalMemTableSnapshotNum(int maxWalMemTableSnapshotNum) {
    this.maxWalMemTableSnapshotNum = maxWalMemTableSnapshotNum;
  }

  public long getDeleteWalFilesPeriodInMs() {
    return deleteWalFilesPeriodInMs;
  }

  void setDeleteWalFilesPeriodInMs(long deleteWalFilesPeriodInMs) {
    this.deleteWalFilesPeriodInMs = deleteWalFilesPeriodInMs;
  }

  public boolean isChunkBufferPoolEnable() {
    return chunkBufferPoolEnable;
  }

  void setChunkBufferPoolEnable(boolean chunkBufferPoolEnable) {
    this.chunkBufferPoolEnable = chunkBufferPoolEnable;
  }

  public long getCrossCompactionMemoryBudget() {
    return crossCompactionMemoryBudget;
  }

  public void setCrossCompactionMemoryBudget(long crossCompactionMemoryBudget) {
    this.crossCompactionMemoryBudget = crossCompactionMemoryBudget;
  }

  public long getMergeIntervalSec() {
    return mergeIntervalSec;
  }

  void setMergeIntervalSec(long mergeIntervalSec) {
    this.mergeIntervalSec = mergeIntervalSec;
  }

  public double getBufferedArraysMemoryProportion() {
    return bufferedArraysMemoryProportion;
  }

  public void setBufferedArraysMemoryProportion(double bufferedArraysMemoryProportion) {
    this.bufferedArraysMemoryProportion = bufferedArraysMemoryProportion;
  }

  public double getFlushProportion() {
    return flushProportion;
  }

  public void setFlushProportion(double flushProportion) {
    this.flushProportion = flushProportion;
  }

  public double getRejectProportion() {
    return rejectProportion;
  }

  public void setRejectProportion(double rejectProportion) {
    this.rejectProportion = rejectProportion;
  }

  public long getStorageGroupSizeReportThreshold() {
    return storageGroupSizeReportThreshold;
  }

  public void setStorageGroupSizeReportThreshold(long storageGroupSizeReportThreshold) {
    this.storageGroupSizeReportThreshold = storageGroupSizeReportThreshold;
  }

  public long getAllocateMemoryForWrite() {
    return allocateMemoryForWrite;
  }

  public void setAllocateMemoryForWrite(long allocateMemoryForWrite) {
    this.allocateMemoryForWrite = allocateMemoryForWrite;
  }

  public long getAllocateMemoryForSchema() {
    return allocateMemoryForSchema;
  }

  public void setAllocateMemoryForSchema(long allocateMemoryForSchema) {
    this.allocateMemoryForSchema = allocateMemoryForSchema;
  }

  public long getAllocateMemoryForRead() {
    return allocateMemoryForRead;
  }

  void setAllocateMemoryForRead(long allocateMemoryForRead) {
    this.allocateMemoryForRead = allocateMemoryForRead;
  }

  public boolean isEnableExternalSort() {
    return enableExternalSort;
  }

  void setEnableExternalSort(boolean enableExternalSort) {
    this.enableExternalSort = enableExternalSort;
  }

  public int getExternalSortThreshold() {
    return externalSortThreshold;
  }

  void setExternalSortThreshold(int externalSortThreshold) {
    this.externalSortThreshold = externalSortThreshold;
  }

  public boolean isEnablePartialInsert() {
    return enablePartialInsert;
  }

  public void setEnablePartialInsert(boolean enablePartialInsert) {
    this.enablePartialInsert = enablePartialInsert;
  }

  public int getConcurrentCompactionThread() {
    return concurrentCompactionThread;
  }

  public void setConcurrentCompactionThread(int concurrentCompactionThread) {
    this.concurrentCompactionThread = concurrentCompactionThread;
  }

  public int getContinuousQueryThreadNum() {
    return continuousQueryThreadNum;
  }

  public void setContinuousQueryThreadNum(int continuousQueryThreadNum) {
    this.continuousQueryThreadNum = continuousQueryThreadNum;
  }

  public int getMaxPendingContinuousQueryTasks() {
    return maxPendingContinuousQueryTasks;
  }

  public void setMaxPendingContinuousQueryTasks(int maxPendingContinuousQueryTasks) {
    this.maxPendingContinuousQueryTasks = maxPendingContinuousQueryTasks;
  }

  public long getContinuousQueryMinimumEveryInterval() {
    return continuousQueryMinimumEveryInterval;
  }

  public void setContinuousQueryMinimumEveryInterval(long minimumEveryInterval) {
    this.continuousQueryMinimumEveryInterval = minimumEveryInterval;
  }

  public int getCqlogBufferSize() {
    return cqlogBufferSize;
  }

  public void setCqlogBufferSize(int cqlogBufferSize) {
    this.cqlogBufferSize = cqlogBufferSize;
  }

  public void setSelectIntoInsertTabletPlanRowLimit(int selectIntoInsertTabletPlanRowLimit) {
    this.selectIntoInsertTabletPlanRowLimit = selectIntoInsertTabletPlanRowLimit;
  }

  public int getSelectIntoInsertTabletPlanRowLimit() {
    return selectIntoInsertTabletPlanRowLimit;
  }

  public int getInsertMultiTabletEnableMultithreadingColumnThreshold() {
    return insertMultiTabletEnableMultithreadingColumnThreshold;
  }

  public void setInsertMultiTabletEnableMultithreadingColumnThreshold(
      int insertMultiTabletEnableMultithreadingColumnThreshold) {
    this.insertMultiTabletEnableMultithreadingColumnThreshold =
        insertMultiTabletEnableMultithreadingColumnThreshold;
  }

  public int getCompactionWriteThroughputMbPerSec() {
    return compactionWriteThroughputMbPerSec;
  }

  public void setCompactionWriteThroughputMbPerSec(int compactionWriteThroughputMbPerSec) {
    this.compactionWriteThroughputMbPerSec = compactionWriteThroughputMbPerSec;
  }

  public boolean isEnableMemControl() {
    return enableMemControl;
  }

  public void setEnableMemControl(boolean enableMemControl) {
    this.enableMemControl = enableMemControl;
  }

  public long getMemtableSizeThreshold() {
    return memtableSizeThreshold;
  }

  public void setMemtableSizeThreshold(long memtableSizeThreshold) {
    this.memtableSizeThreshold = memtableSizeThreshold;
  }

  public boolean isEnableTimedFlushSeqMemtable() {
    return enableTimedFlushSeqMemtable;
  }

  public void setEnableTimedFlushSeqMemtable(boolean enableTimedFlushSeqMemtable) {
    this.enableTimedFlushSeqMemtable = enableTimedFlushSeqMemtable;
  }

  public long getSeqMemtableFlushInterval() {
    return seqMemtableFlushInterval;
  }

  public void setSeqMemtableFlushInterval(long seqMemtableFlushInterval) {
    this.seqMemtableFlushInterval = seqMemtableFlushInterval;
  }

  public long getSeqMemtableFlushCheckInterval() {
    return seqMemtableFlushCheckInterval;
  }

  public void setSeqMemtableFlushCheckInterval(long seqMemtableFlushCheckInterval) {
    this.seqMemtableFlushCheckInterval = seqMemtableFlushCheckInterval;
  }

  public boolean isEnableTimedFlushUnseqMemtable() {
    return enableTimedFlushUnseqMemtable;
  }

  public void setEnableTimedFlushUnseqMemtable(boolean enableTimedFlushUnseqMemtable) {
    this.enableTimedFlushUnseqMemtable = enableTimedFlushUnseqMemtable;
  }

  public long getUnseqMemtableFlushInterval() {
    return unseqMemtableFlushInterval;
  }

  public void setUnseqMemtableFlushInterval(long unseqMemtableFlushInterval) {
    this.unseqMemtableFlushInterval = unseqMemtableFlushInterval;
  }

  public long getUnseqMemtableFlushCheckInterval() {
    return unseqMemtableFlushCheckInterval;
  }

  public void setUnseqMemtableFlushCheckInterval(long unseqMemtableFlushCheckInterval) {
    this.unseqMemtableFlushCheckInterval = unseqMemtableFlushCheckInterval;
  }

  public int getAvgSeriesPointNumberThreshold() {
    return avgSeriesPointNumberThreshold;
  }

  public void setAvgSeriesPointNumberThreshold(int avgSeriesPointNumberThreshold) {
    this.avgSeriesPointNumberThreshold = avgSeriesPointNumberThreshold;
  }

  public long getCrossCompactionFileSelectionTimeBudget() {
    return crossCompactionFileSelectionTimeBudget;
  }

  void setCrossCompactionFileSelectionTimeBudget(long crossCompactionFileSelectionTimeBudget) {
    this.crossCompactionFileSelectionTimeBudget = crossCompactionFileSelectionTimeBudget;
  }

  public boolean isRpcThriftCompressionEnable() {
    return rpcThriftCompressionEnable;
  }

  public void setRpcThriftCompressionEnable(boolean rpcThriftCompressionEnable) {
    this.rpcThriftCompressionEnable = rpcThriftCompressionEnable;
  }

  public boolean isMetaDataCacheEnable() {
    return metaDataCacheEnable;
  }

  public void setMetaDataCacheEnable(boolean metaDataCacheEnable) {
    this.metaDataCacheEnable = metaDataCacheEnable;
  }

  public long getAllocateMemoryForBloomFilterCache() {
    return allocateMemoryForBloomFilterCache;
  }

  public void setAllocateMemoryForBloomFilterCache(long allocateMemoryForBloomFilterCache) {
    this.allocateMemoryForBloomFilterCache = allocateMemoryForBloomFilterCache;
  }

  public long getAllocateMemoryForTimeSeriesMetaDataCache() {
    return allocateMemoryForTimeSeriesMetaDataCache;
  }

  public void setAllocateMemoryForTimeSeriesMetaDataCache(
      long allocateMemoryForTimeSeriesMetaDataCache) {
    this.allocateMemoryForTimeSeriesMetaDataCache = allocateMemoryForTimeSeriesMetaDataCache;
  }

  public long getAllocateMemoryForChunkCache() {
    return allocateMemoryForChunkCache;
  }

  public void setAllocateMemoryForChunkCache(long allocateMemoryForChunkCache) {
    this.allocateMemoryForChunkCache = allocateMemoryForChunkCache;
  }

  public long getAllocateMemoryForCoordinator() {
    return allocateMemoryForCoordinator;
  }

  public void setAllocateMemoryForCoordinator(long allocateMemoryForCoordinator) {
    this.allocateMemoryForCoordinator = allocateMemoryForCoordinator;
  }

  public long getAllocateMemoryForOperators() {
    return allocateMemoryForOperators;
  }

  public void setAllocateMemoryForOperators(long allocateMemoryForOperators) {
    this.allocateMemoryForOperators = allocateMemoryForOperators;
  }

  public long getAllocateMemoryForDataExchange() {
    return allocateMemoryForDataExchange;
  }

  public void setAllocateMemoryForDataExchange(long allocateMemoryForDataExchange) {
    this.allocateMemoryForDataExchange = allocateMemoryForDataExchange;
  }

  public long getAllocateMemoryForTimeIndex() {
    return allocateMemoryForTimeIndex;
  }

  public void setAllocateMemoryForTimeIndex(long allocateMemoryForTimeIndex) {
    this.allocateMemoryForTimeIndex = allocateMemoryForTimeIndex;
  }

  public boolean isEnableQueryMemoryEstimation() {
    return enableQueryMemoryEstimation;
  }

  public void setEnableQueryMemoryEstimation(boolean enableQueryMemoryEstimation) {
    this.enableQueryMemoryEstimation = enableQueryMemoryEstimation;
  }

  public boolean isLastCacheEnabled() {
    return lastCacheEnable;
  }

  public void setEnableLastCache(boolean lastCacheEnable) {
    this.lastCacheEnable = lastCacheEnable;
  }

  public boolean isEnableWatermark() {
    return enableWatermark;
  }

  public void setEnableWatermark(boolean enableWatermark) {
    this.enableWatermark = enableWatermark;
  }

  public String getWatermarkSecretKey() {
    return watermarkSecretKey;
  }

  public void setWatermarkSecretKey(String watermarkSecretKey) {
    this.watermarkSecretKey = watermarkSecretKey;
  }

  public String getWatermarkBitString() {
    return watermarkBitString;
  }

  public void setWatermarkBitString(String watermarkBitString) {
    this.watermarkBitString = watermarkBitString;
  }

  String getWatermarkMethod() {
    return this.watermarkMethod;
  }

  public void setWatermarkMethod(String watermarkMethod) {
    this.watermarkMethod = watermarkMethod;
  }

  public String getWatermarkMethodName() {
    return watermarkMethod.split("\\(")[0];
  }

  public int getWatermarkParamMarkRate() {
    return Integer.parseInt(getWatermarkParamValue("embed_row_cycle", "5"));
  }

  public int getWatermarkParamMaxRightBit() {
    return Integer.parseInt(getWatermarkParamValue("embed_lsb_num", "5"));
  }

  private String getWatermarkParamValue(String key, String defaultValue) {
    String res = getWatermarkParamValue(key);
    if (res != null) {
      return res;
    }
    return defaultValue;
  }

  private String getWatermarkParamValue(String key) {
    String pattern = key + "=(\\w*)";
    Pattern r = Pattern.compile(pattern);
    Matcher m = r.matcher(watermarkMethod);
    if (m.find() && m.groupCount() > 0) {
      return m.group(1);
    }
    return null;
  }

  public boolean isAutoCreateSchemaEnabled() {
    return enableAutoCreateSchema;
  }

  public void setAutoCreateSchemaEnabled(boolean enableAutoCreateSchema) {
    this.enableAutoCreateSchema = enableAutoCreateSchema;
  }

  public TSDataType getBooleanStringInferType() {
    return booleanStringInferType;
  }

  public void setBooleanStringInferType(TSDataType booleanStringInferType) {
    this.booleanStringInferType = booleanStringInferType;
  }

  public TSDataType getIntegerStringInferType() {
    return integerStringInferType;
  }

  public void setIntegerStringInferType(TSDataType integerStringInferType) {
    this.integerStringInferType = integerStringInferType;
  }

  public void setLongStringInferType(TSDataType longStringInferType) {
    this.longStringInferType = longStringInferType;
  }

  public TSDataType getLongStringInferType() {
    return longStringInferType;
  }

  public TSDataType getFloatingStringInferType() {
    return floatingStringInferType;
  }

  public void setFloatingStringInferType(TSDataType floatingNumberStringInferType) {
    this.floatingStringInferType = floatingNumberStringInferType;
  }

  public TSDataType getNanStringInferType() {
    return nanStringInferType;
  }

  public void setNanStringInferType(TSDataType nanStringInferType) {
    if (nanStringInferType != TSDataType.DOUBLE
        && nanStringInferType != TSDataType.FLOAT
        && nanStringInferType != TSDataType.TEXT) {
      throw new IllegalArgumentException(
          "Config Property nan_string_infer_type can only be FLOAT, DOUBLE or TEXT but is "
              + nanStringInferType);
    }
    this.nanStringInferType = nanStringInferType;
  }

  public int getDefaultStorageGroupLevel() {
    return defaultStorageGroupLevel;
  }

  void setDefaultStorageGroupLevel(int defaultStorageGroupLevel) {
    this.defaultStorageGroupLevel = defaultStorageGroupLevel;
  }

  public TSEncoding getDefaultBooleanEncoding() {
    return defaultBooleanEncoding;
  }

  public void setDefaultBooleanEncoding(TSEncoding defaultBooleanEncoding) {
    this.defaultBooleanEncoding = defaultBooleanEncoding;
  }

  void setDefaultBooleanEncoding(String defaultBooleanEncoding) {
    this.defaultBooleanEncoding = TSEncoding.valueOf(defaultBooleanEncoding);
  }

  public TSEncoding getDefaultInt32Encoding() {
    return defaultInt32Encoding;
  }

  public void setDefaultInt32Encoding(TSEncoding defaultInt32Encoding) {
    this.defaultInt32Encoding = defaultInt32Encoding;
  }

  void setDefaultInt32Encoding(String defaultInt32Encoding) {
    this.defaultInt32Encoding = TSEncoding.valueOf(defaultInt32Encoding);
  }

  public TSEncoding getDefaultInt64Encoding() {
    return defaultInt64Encoding;
  }

  public void setDefaultInt64Encoding(TSEncoding defaultInt64Encoding) {
    this.defaultInt64Encoding = defaultInt64Encoding;
  }

  void setDefaultInt64Encoding(String defaultInt64Encoding) {
    this.defaultInt64Encoding = TSEncoding.valueOf(defaultInt64Encoding);
  }

  public TSEncoding getDefaultFloatEncoding() {
    return defaultFloatEncoding;
  }

  public void setDefaultFloatEncoding(TSEncoding defaultFloatEncoding) {
    this.defaultFloatEncoding = defaultFloatEncoding;
  }

  void setDefaultFloatEncoding(String defaultFloatEncoding) {
    this.defaultFloatEncoding = TSEncoding.valueOf(defaultFloatEncoding);
  }

  public TSEncoding getDefaultDoubleEncoding() {
    return defaultDoubleEncoding;
  }

  public void setDefaultDoubleEncoding(TSEncoding defaultDoubleEncoding) {
    this.defaultDoubleEncoding = defaultDoubleEncoding;
  }

  void setDefaultDoubleEncoding(String defaultDoubleEncoding) {
    this.defaultDoubleEncoding = TSEncoding.valueOf(defaultDoubleEncoding);
  }

  public TSEncoding getDefaultTextEncoding() {
    return defaultTextEncoding;
  }

  public void setDefaultTextEncoding(TSEncoding defaultTextEncoding) {
    this.defaultTextEncoding = defaultTextEncoding;
  }

  void setDefaultTextEncoding(String defaultTextEncoding) {
    this.defaultTextEncoding = TSEncoding.valueOf(defaultTextEncoding);
  }

  FSType getTsFileStorageFs() {
    return tsFileStorageFs;
  }

  void setTsFileStorageFs(String tsFileStorageFs) {
    this.tsFileStorageFs = FSType.valueOf(tsFileStorageFs);
  }

  String getCoreSitePath() {
    return coreSitePath;
  }

  void setCoreSitePath(String coreSitePath) {
    this.coreSitePath = coreSitePath;
  }

  String getHdfsSitePath() {
    return hdfsSitePath;
  }

  void setHdfsSitePath(String hdfsSitePath) {
    this.hdfsSitePath = hdfsSitePath;
  }

  public String[] getHdfsIp() {
    return hdfsIp.split(",");
  }

  String getRawHDFSIp() {
    return hdfsIp;
  }

  void setHdfsIp(String[] hdfsIp) {
    this.hdfsIp = String.join(",", hdfsIp);
  }

  String getHdfsPort() {
    return hdfsPort;
  }

  void setHdfsPort(String hdfsPort) {
    this.hdfsPort = hdfsPort;
  }

  public int getUpgradeThreadNum() {
    return upgradeThreadNum;
  }

  public int getSettleThreadNum() {
    return settleThreadNum;
  }

  void setUpgradeThreadNum(int upgradeThreadNum) {
    this.upgradeThreadNum = upgradeThreadNum;
  }

  String getDfsNameServices() {
    return dfsNameServices;
  }

  void setDfsNameServices(String dfsNameServices) {
    this.dfsNameServices = dfsNameServices;
  }

  public String[] getDfsHaNamenodes() {
    return dfsHaNamenodes.split(",");
  }

  String getRawDfsHaNamenodes() {
    return dfsHaNamenodes;
  }

  void setDfsHaNamenodes(String[] dfsHaNamenodes) {
    this.dfsHaNamenodes = String.join(",", dfsHaNamenodes);
  }

  boolean isDfsHaAutomaticFailoverEnabled() {
    return dfsHaAutomaticFailoverEnabled;
  }

  void setDfsHaAutomaticFailoverEnabled(boolean dfsHaAutomaticFailoverEnabled) {
    this.dfsHaAutomaticFailoverEnabled = dfsHaAutomaticFailoverEnabled;
  }

  String getDfsClientFailoverProxyProvider() {
    return dfsClientFailoverProxyProvider;
  }

  void setDfsClientFailoverProxyProvider(String dfsClientFailoverProxyProvider) {
    this.dfsClientFailoverProxyProvider = dfsClientFailoverProxyProvider;
  }

  boolean isUseKerberos() {
    return useKerberos;
  }

  void setUseKerberos(boolean useKerberos) {
    this.useKerberos = useKerberos;
  }

  String getKerberosKeytabFilePath() {
    return kerberosKeytabFilePath;
  }

  void setKerberosKeytabFilePath(String kerberosKeytabFilePath) {
    this.kerberosKeytabFilePath = kerberosKeytabFilePath;
  }

  String getKerberosPrincipal() {
    return kerberosPrincipal;
  }

  void setKerberosPrincipal(String kerberosPrincipal) {
    this.kerberosPrincipal = kerberosPrincipal;
  }

  public int getThriftServerAwaitTimeForStopService() {
    return thriftServerAwaitTimeForStopService;
  }

  public void setThriftServerAwaitTimeForStopService(int thriftServerAwaitTimeForStopService) {
    this.thriftServerAwaitTimeForStopService = thriftServerAwaitTimeForStopService;
  }

  public boolean isEnableMQTTService() {
    return enableMQTTService;
  }

  public void setEnableMQTTService(boolean enableMQTTService) {
    this.enableMQTTService = enableMQTTService;
  }

  public String getMqttHost() {
    return mqttHost;
  }

  public void setMqttHost(String mqttHost) {
    this.mqttHost = mqttHost;
  }

  public int getMqttPort() {
    return mqttPort;
  }

  public void setMqttPort(int mqttPort) {
    this.mqttPort = mqttPort;
  }

  public int getMqttHandlerPoolSize() {
    return mqttHandlerPoolSize;
  }

  public void setMqttHandlerPoolSize(int mqttHandlerPoolSize) {
    this.mqttHandlerPoolSize = mqttHandlerPoolSize;
  }

  public String getMqttPayloadFormatter() {
    return mqttPayloadFormatter;
  }

  public void setMqttPayloadFormatter(String mqttPayloadFormatter) {
    this.mqttPayloadFormatter = mqttPayloadFormatter;
  }

  public int getMqttMaxMessageSize() {
    return mqttMaxMessageSize;
  }

  public void setMqttMaxMessageSize(int mqttMaxMessageSize) {
    this.mqttMaxMessageSize = mqttMaxMessageSize;
  }

  public int getTagAttributeTotalSize() {
    return tagAttributeTotalSize;
  }

  public void setTagAttributeTotalSize(int tagAttributeTotalSize) {
    this.tagAttributeTotalSize = tagAttributeTotalSize;
  }

  public int getTagAttributeFlushInterval() {
    return tagAttributeFlushInterval;
  }

  public void setTagAttributeFlushInterval(int tagAttributeFlushInterval) {
    this.tagAttributeFlushInterval = tagAttributeFlushInterval;
  }

  public int getPrimitiveArraySize() {
    return primitiveArraySize;
  }

  public void setPrimitiveArraySize(int primitiveArraySize) {
    this.primitiveArraySize = primitiveArraySize;
  }

  public long getStartUpNanosecond() {
    return startUpNanosecond;
  }

  public int getThriftMaxFrameSize() {
    return thriftMaxFrameSize;
  }

  public void setThriftMaxFrameSize(int thriftMaxFrameSize) {
    this.thriftMaxFrameSize = thriftMaxFrameSize;
    RpcTransportFactory.setThriftMaxFrameSize(this.thriftMaxFrameSize);
  }

  public int getThriftDefaultBufferSize() {
    return thriftDefaultBufferSize;
  }

  public void setThriftDefaultBufferSize(int thriftDefaultBufferSize) {
    this.thriftDefaultBufferSize = thriftDefaultBufferSize;
    RpcTransportFactory.setDefaultBufferCapacity(this.thriftDefaultBufferSize);
  }

  public int getMaxQueryDeduplicatedPathNum() {
    return maxQueryDeduplicatedPathNum;
  }

  public void setMaxQueryDeduplicatedPathNum(int maxQueryDeduplicatedPathNum) {
    this.maxQueryDeduplicatedPathNum = maxQueryDeduplicatedPathNum;
  }

  public int getCheckPeriodWhenInsertBlocked() {
    return checkPeriodWhenInsertBlocked;
  }

  public void setCheckPeriodWhenInsertBlocked(int checkPeriodWhenInsertBlocked) {
    this.checkPeriodWhenInsertBlocked = checkPeriodWhenInsertBlocked;
  }

  public int getMaxWaitingTimeWhenInsertBlocked() {
    return maxWaitingTimeWhenInsertBlockedInMs;
  }

  public void setMaxWaitingTimeWhenInsertBlocked(int maxWaitingTimeWhenInsertBlocked) {
    this.maxWaitingTimeWhenInsertBlockedInMs = maxWaitingTimeWhenInsertBlocked;
  }

  public int getFrequencyIntervalInMinute() {
    return frequencyIntervalInMinute;
  }

  public void setFrequencyIntervalInMinute(int frequencyIntervalInMinute) {
    this.frequencyIntervalInMinute = frequencyIntervalInMinute;
  }

  public long getSlowQueryThreshold() {
    return slowQueryThreshold;
  }

  public void setSlowQueryThreshold(long slowQueryThreshold) {
    this.slowQueryThreshold = slowQueryThreshold;
  }

  public boolean isEnableIndex() {
    return enableIndex;
  }

  public void setEnableIndex(boolean enableIndex) {
    this.enableIndex = enableIndex;
  }

  void setConcurrentIndexBuildThread(int concurrentIndexBuildThread) {
    this.concurrentIndexBuildThread = concurrentIndexBuildThread;
  }

  public int getConcurrentIndexBuildThread() {
    return concurrentIndexBuildThread;
  }

  public String getIndexRootFolder() {
    return indexRootFolder;
  }

  public void setIndexRootFolder(String indexRootFolder) {
    this.indexRootFolder = indexRootFolder;
  }

  public int getDefaultIndexWindowRange() {
    return defaultIndexWindowRange;
  }

  public void setDefaultIndexWindowRange(int defaultIndexWindowRange) {
    this.defaultIndexWindowRange = defaultIndexWindowRange;
  }

  public int getDataRegionNum() {
    return dataRegionNum;
  }

  public void setDataRegionNum(int dataRegionNum) {
    this.dataRegionNum = dataRegionNum;
  }

  public long getRecoveryLogIntervalInMs() {
    return recoveryLogIntervalInMs;
  }

  public void setRecoveryLogIntervalInMs(long recoveryLogIntervalInMs) {
    this.recoveryLogIntervalInMs = recoveryLogIntervalInMs;
  }

  public boolean isRpcAdvancedCompressionEnable() {
    return rpcAdvancedCompressionEnable;
  }

  public void setRpcAdvancedCompressionEnable(boolean rpcAdvancedCompressionEnable) {
    this.rpcAdvancedCompressionEnable = rpcAdvancedCompressionEnable;
    RpcTransportFactory.setUseSnappy(this.rpcAdvancedCompressionEnable);
  }

  public int getMlogBufferSize() {
    return mlogBufferSize;
  }

  public void setMlogBufferSize(int mlogBufferSize) {
    this.mlogBufferSize = mlogBufferSize;
  }

  public long getSyncMlogPeriodInMs() {
    return syncMlogPeriodInMs;
  }

  public void setSyncMlogPeriodInMs(long syncMlogPeriodInMs) {
    this.syncMlogPeriodInMs = syncMlogPeriodInMs;
  }

  public int getTlogBufferSize() {
    return tlogBufferSize;
  }

  public void setTlogBufferSize(int tlogBufferSize) {
    this.tlogBufferSize = tlogBufferSize;
  }

  public boolean isEnableRpcService() {
    return enableRpcService;
  }

  public void setEnableRpcService(boolean enableRpcService) {
    this.enableRpcService = enableRpcService;
  }

  public boolean isEnableInfluxDBRpcService() {
    return enableInfluxDBRpcService;
  }

  public void setEnableInfluxDBRpcService(boolean enableInfluxDBRpcService) {
    this.enableInfluxDBRpcService = enableInfluxDBRpcService;
  }

  public int getIoTaskQueueSizeForFlushing() {
    return ioTaskQueueSizeForFlushing;
  }

  public void setIoTaskQueueSizeForFlushing(int ioTaskQueueSizeForFlushing) {
    this.ioTaskQueueSizeForFlushing = ioTaskQueueSizeForFlushing;
  }

  public boolean isEnableSeqSpaceCompaction() {
    return enableSeqSpaceCompaction;
  }

  public void setEnableSeqSpaceCompaction(boolean enableSeqSpaceCompaction) {
    this.enableSeqSpaceCompaction = enableSeqSpaceCompaction;
  }

  public boolean isEnableUnseqSpaceCompaction() {
    return enableUnseqSpaceCompaction;
  }

  public void setEnableUnseqSpaceCompaction(boolean enableUnseqSpaceCompaction) {
    this.enableUnseqSpaceCompaction = enableUnseqSpaceCompaction;
  }

  public boolean isEnableCrossSpaceCompaction() {
    return enableCrossSpaceCompaction;
  }

  public void setEnableCrossSpaceCompaction(boolean enableCrossSpaceCompaction) {
    this.enableCrossSpaceCompaction = enableCrossSpaceCompaction;
  }

  public InnerSequenceCompactionSelector getInnerSequenceCompactionSelector() {
    return innerSequenceCompactionSelector;
  }

  public void setInnerSequenceCompactionSelector(
      InnerSequenceCompactionSelector innerSequenceCompactionSelector) {
    this.innerSequenceCompactionSelector = innerSequenceCompactionSelector;
  }

  public InnerUnsequenceCompactionSelector getInnerUnsequenceCompactionSelector() {
    return innerUnsequenceCompactionSelector;
  }

  public void setInnerUnsequenceCompactionSelector(
      InnerUnsequenceCompactionSelector innerUnsequenceCompactionSelector) {
    this.innerUnsequenceCompactionSelector = innerUnsequenceCompactionSelector;
  }

  public InnerSeqCompactionPerformer getInnerSeqCompactionPerformer() {
    return innerSeqCompactionPerformer;
  }

  public void setInnerSeqCompactionPerformer(
      InnerSeqCompactionPerformer innerSeqCompactionPerformer) {
    this.innerSeqCompactionPerformer = innerSeqCompactionPerformer;
  }

  public InnerUnseqCompactionPerformer getInnerUnseqCompactionPerformer() {
    return innerUnseqCompactionPerformer;
  }

  public void setInnerUnseqCompactionPerformer(
      InnerUnseqCompactionPerformer innerUnseqCompactionPerformer) {
    this.innerUnseqCompactionPerformer = innerUnseqCompactionPerformer;
  }

  public CrossCompactionSelector getCrossCompactionSelector() {
    return crossCompactionSelector;
  }

  public void setCrossCompactionSelector(CrossCompactionSelector crossCompactionSelector) {
    this.crossCompactionSelector = crossCompactionSelector;
  }

  public CrossCompactionPerformer getCrossCompactionPerformer() {
    return crossCompactionPerformer;
  }

  public void setCrossCompactionPerformer(CrossCompactionPerformer crossCompactionPerformer) {
    this.crossCompactionPerformer = crossCompactionPerformer;
  }

  public CompactionPriority getCompactionPriority() {
    return compactionPriority;
  }

  public void setCompactionPriority(CompactionPriority compactionPriority) {
    this.compactionPriority = compactionPriority;
  }

  public long getTargetCompactionFileSize() {
    return targetCompactionFileSize;
  }

  public void setTargetCompactionFileSize(long targetCompactionFileSize) {
    this.targetCompactionFileSize = targetCompactionFileSize;
  }

  public long getTargetChunkSize() {
    return targetChunkSize;
  }

  public void setTargetChunkSize(long targetChunkSize) {
    this.targetChunkSize = targetChunkSize;
  }

  public long getChunkSizeLowerBoundInCompaction() {
    return chunkSizeLowerBoundInCompaction;
  }

  public void setChunkSizeLowerBoundInCompaction(long chunkSizeLowerBoundInCompaction) {
    this.chunkSizeLowerBoundInCompaction = chunkSizeLowerBoundInCompaction;
  }

  public long getTargetChunkPointNum() {
    return targetChunkPointNum;
  }

  public void setTargetChunkPointNum(long targetChunkPointNum) {
    this.targetChunkPointNum = targetChunkPointNum;
  }

  public long getChunkPointNumLowerBoundInCompaction() {
    return chunkPointNumLowerBoundInCompaction;
  }

  public void setChunkPointNumLowerBoundInCompaction(long chunkPointNumLowerBoundInCompaction) {
    this.chunkPointNumLowerBoundInCompaction = chunkPointNumLowerBoundInCompaction;
  }

  public long getCompactionAcquireWriteLockTimeout() {
    return compactionAcquireWriteLockTimeout;
  }

  public void setCompactionAcquireWriteLockTimeout(long compactionAcquireWriteLockTimeout) {
    this.compactionAcquireWriteLockTimeout = compactionAcquireWriteLockTimeout;
  }

  public long getCompactionScheduleIntervalInMs() {
    return compactionScheduleIntervalInMs;
  }

  public void setCompactionScheduleIntervalInMs(long compactionScheduleIntervalInMs) {
    this.compactionScheduleIntervalInMs = compactionScheduleIntervalInMs;
  }

  public int getMaxInnerCompactionCandidateFileNum() {
    return maxInnerCompactionCandidateFileNum;
  }

  public void setMaxInnerCompactionCandidateFileNum(int maxInnerCompactionCandidateFileNum) {
    this.maxInnerCompactionCandidateFileNum = maxInnerCompactionCandidateFileNum;
  }

  public int getMaxCrossCompactionCandidateFileNum() {
    return maxCrossCompactionCandidateFileNum;
  }

  public void setMaxCrossCompactionCandidateFileNum(int maxCrossCompactionCandidateFileNum) {
    this.maxCrossCompactionCandidateFileNum = maxCrossCompactionCandidateFileNum;
  }

  public long getCompactionSubmissionIntervalInMs() {
    return compactionSubmissionIntervalInMs;
  }

  public void setCompactionSubmissionIntervalInMs(long interval) {
    compactionSubmissionIntervalInMs = interval;
  }

  public int getSubCompactionTaskNum() {
    return subCompactionTaskNum;
  }

  public void setSubCompactionTaskNum(int subCompactionTaskNum) {
    this.subCompactionTaskNum = subCompactionTaskNum;
  }

  public String getDeviceIDTransformationMethod() {
    return deviceIDTransformationMethod;
  }

  public void setDeviceIDTransformationMethod(String deviceIDTransformationMethod) {
    this.deviceIDTransformationMethod = deviceIDTransformationMethod;
  }

  public boolean isEnableIDTable() {
    return enableIDTable;
  }

  public void setEnableIDTable(boolean enableIDTable) {
    this.enableIDTable = enableIDTable;
  }

  public boolean isEnableIDTableLogFile() {
    return enableIDTableLogFile;
  }

  public void setEnableIDTableLogFile(boolean enableIDTableLogFile) {
    this.enableIDTableLogFile = enableIDTableLogFile;
  }

  public String getSchemaEngineMode() {
    return schemaEngineMode;
  }

  public void setSchemaEngineMode(String schemaEngineMode) {
    this.schemaEngineMode = schemaEngineMode;
  }

  public int getCachedMNodeSizeInSchemaFileMode() {
    return cachedMNodeSizeInSchemaFileMode;
  }

  public void setCachedMNodeSizeInSchemaFileMode(int cachedMNodeSizeInSchemaFileMode) {
    this.cachedMNodeSizeInSchemaFileMode = cachedMNodeSizeInSchemaFileMode;
  }

  public short getMinimumSegmentInSchemaFile() {
    return minimumSegmentInSchemaFile;
  }

  public void setMinimumSegmentInSchemaFile(short minimumSegmentInSchemaFile) {
    this.minimumSegmentInSchemaFile = minimumSegmentInSchemaFile;
  }

  public int getPageCacheSizeInSchemaFile() {
    return pageCacheSizeInSchemaFile;
  }

  public void setPageCacheSizeInSchemaFile(int pageCacheSizeInSchemaFile) {
    this.pageCacheSizeInSchemaFile = pageCacheSizeInSchemaFile;
  }

  public String getInternalAddress() {
    return internalAddress;
  }

  public void setInternalAddress(String internalAddress) {
    this.internalAddress = internalAddress;
  }

  public int getInternalPort() {
    return internalPort;
  }

  public void setInternalPort(int internalPort) {
    this.internalPort = internalPort;
  }

  public int getDataRegionConsensusPort() {
    return dataRegionConsensusPort;
  }

  public void setDataRegionConsensusPort(int dataRegionConsensusPort) {
    this.dataRegionConsensusPort = dataRegionConsensusPort;
  }

  public int getSchemaRegionConsensusPort() {
    return schemaRegionConsensusPort;
  }

  public void setSchemaRegionConsensusPort(int schemaRegionConsensusPort) {
    this.schemaRegionConsensusPort = schemaRegionConsensusPort;
  }

  public List<TEndPoint> getTargetConfigNodeList() {
    return targetConfigNodeList;
  }

  public void setTargetConfigNodeList(List<TEndPoint> targetConfigNodeList) {
    this.targetConfigNodeList = targetConfigNodeList;
  }

  public long getJoinClusterTimeOutMs() {
    return joinClusterTimeOutMs;
  }

  public void setJoinClusterTimeOutMs(long joinClusterTimeOutMs) {
    this.joinClusterTimeOutMs = joinClusterTimeOutMs;
  }

  public String getDataRegionConsensusProtocolClass() {
    return dataRegionConsensusProtocolClass;
  }

  public void setDataRegionConsensusProtocolClass(String dataRegionConsensusProtocolClass) {
    this.dataRegionConsensusProtocolClass = dataRegionConsensusProtocolClass;
  }

  public String getSchemaRegionConsensusProtocolClass() {
    return schemaRegionConsensusProtocolClass;
  }

  public void setSchemaRegionConsensusProtocolClass(String schemaRegionConsensusProtocolClass) {
    this.schemaRegionConsensusProtocolClass = schemaRegionConsensusProtocolClass;
  }

  public String getSeriesPartitionExecutorClass() {
    return seriesPartitionExecutorClass;
  }

  public void setSeriesPartitionExecutorClass(String seriesPartitionExecutorClass) {
    this.seriesPartitionExecutorClass = seriesPartitionExecutorClass;
  }

  public int getSeriesPartitionSlotNum() {
    return seriesPartitionSlotNum;
  }

  public void setSeriesPartitionSlotNum(int seriesPartitionSlotNum) {
    this.seriesPartitionSlotNum = seriesPartitionSlotNum;
  }

  public int getMppDataExchangePort() {
    return mppDataExchangePort;
  }

  public void setMppDataExchangePort(int mppDataExchangePort) {
    this.mppDataExchangePort = mppDataExchangePort;
  }

  public int getMppDataExchangeCorePoolSize() {
    return mppDataExchangeCorePoolSize;
  }

  public void setMppDataExchangeCorePoolSize(int mppDataExchangeCorePoolSize) {
    this.mppDataExchangeCorePoolSize = mppDataExchangeCorePoolSize;
  }

  public int getMppDataExchangeMaxPoolSize() {
    return mppDataExchangeMaxPoolSize;
  }

  public void setMppDataExchangeMaxPoolSize(int mppDataExchangeMaxPoolSize) {
    this.mppDataExchangeMaxPoolSize = mppDataExchangeMaxPoolSize;
  }

  public int getMppDataExchangeKeepAliveTimeInMs() {
    return mppDataExchangeKeepAliveTimeInMs;
  }

  public void setMppDataExchangeKeepAliveTimeInMs(int mppDataExchangeKeepAliveTimeInMs) {
    this.mppDataExchangeKeepAliveTimeInMs = mppDataExchangeKeepAliveTimeInMs;
  }

  public int getConnectionTimeoutInMS() {
    return connectionTimeoutInMS;
  }

  public void setConnectionTimeoutInMS(int connectionTimeoutInMS) {
    this.connectionTimeoutInMS = connectionTimeoutInMS;
  }

  public int getSelectorNumOfClientManager() {
    return selectorNumOfClientManager;
  }

  public void setSelectorNumOfClientManager(int selectorNumOfClientManager) {
    this.selectorNumOfClientManager = selectorNumOfClientManager;
  }

  public boolean isMppMode() {
    return mppMode;
  }

  public void setMppMode(boolean mppMode) {
    this.mppMode = mppMode;
  }

  public boolean isClusterMode() {
    return isClusterMode;
  }

  public void setClusterMode(boolean isClusterMode) {
    this.isClusterMode = isClusterMode;
  }

  public int getDataNodeId() {
    return dataNodeId;
  }

  public void setDataNodeId(int dataNodeId) {
    this.dataNodeId = dataNodeId;
  }

  public int getPartitionCacheSize() {
    return partitionCacheSize;
  }

  public String getExtPipeDir() {
    return extPipeDir;
  }

  public void setExtPipeDir(String extPipeDir) {
    this.extPipeDir = extPipeDir;
  }

  public void setPartitionCacheSize(int partitionCacheSize) {
    this.partitionCacheSize = partitionCacheSize;
  }

  public int getAuthorCacheSize() {
    return authorCacheSize;
  }

  public void setAuthorCacheSize(int authorCacheSize) {
    this.authorCacheSize = authorCacheSize;
  }

  public int getAuthorCacheExpireTime() {
    return authorCacheExpireTime;
  }

  public void setAuthorCacheExpireTime(int authorCacheExpireTime) {
    this.authorCacheExpireTime = authorCacheExpireTime;
  }

  public int getTriggerForwardMaxQueueNumber() {
    return triggerForwardMaxQueueNumber;
  }

  public void setTriggerForwardMaxQueueNumber(int triggerForwardMaxQueueNumber) {
    this.triggerForwardMaxQueueNumber = triggerForwardMaxQueueNumber;
  }

  public int getTriggerForwardMaxSizePerQueue() {
    return triggerForwardMaxSizePerQueue;
  }

  public void setTriggerForwardMaxSizePerQueue(int triggerForwardMaxSizePerQueue) {
    this.triggerForwardMaxSizePerQueue = triggerForwardMaxSizePerQueue;
  }

  public int getTriggerForwardBatchSize() {
    return triggerForwardBatchSize;
  }

  public void setTriggerForwardBatchSize(int triggerForwardBatchSize) {
    this.triggerForwardBatchSize = triggerForwardBatchSize;
  }

  public int getTriggerForwardHTTPPoolSize() {
    return triggerForwardHTTPPoolSize;
  }

  public void setTriggerForwardHTTPPoolSize(int triggerForwardHTTPPoolSize) {
    this.triggerForwardHTTPPoolSize = triggerForwardHTTPPoolSize;
  }

  public int getTriggerForwardHTTPPOOLMaxPerRoute() {
    return triggerForwardHTTPPOOLMaxPerRoute;
  }

  public void setTriggerForwardHTTPPOOLMaxPerRoute(int triggerForwardHTTPPOOLMaxPerRoute) {
    this.triggerForwardHTTPPOOLMaxPerRoute = triggerForwardHTTPPOOLMaxPerRoute;
  }

  public int getTriggerForwardMQTTPoolSize() {
    return triggerForwardMQTTPoolSize;
  }

  public void setTriggerForwardMQTTPoolSize(int triggerForwardMQTTPoolSize) {
    this.triggerForwardMQTTPoolSize = triggerForwardMQTTPoolSize;
  }

  public int getCoordinatorReadExecutorSize() {
    return coordinatorReadExecutorSize;
  }

  public void setCoordinatorReadExecutorSize(int coordinatorReadExecutorSize) {
    this.coordinatorReadExecutorSize = coordinatorReadExecutorSize;
  }

  public int getCoordinatorWriteExecutorSize() {
    return coordinatorWriteExecutorSize;
  }

  public void setCoordinatorWriteExecutorSize(int coordinatorWriteExecutorSize) {
    this.coordinatorWriteExecutorSize = coordinatorWriteExecutorSize;
  }

  public TEndPoint getAddressAndPort() {
    return new TEndPoint(rpcAddress, rpcPort);
  }

  public long getAllocateMemoryForSchemaRegion() {
    return allocateMemoryForSchemaRegion;
  }

  public void setAllocateMemoryForSchemaRegion(long allocateMemoryForSchemaRegion) {
    this.allocateMemoryForSchemaRegion = allocateMemoryForSchemaRegion;
  }

  public long getAllocateMemoryForSchemaCache() {
    return allocateMemoryForSchemaCache;
  }

  public void setAllocateMemoryForSchemaCache(long allocateMemoryForSchemaCache) {
    this.allocateMemoryForSchemaCache = allocateMemoryForSchemaCache;
  }

  public long getAllocateMemoryForPartitionCache() {
    return allocateMemoryForPartitionCache;
  }

  public void setAllocateMemoryForPartitionCache(long allocateMemoryForPartitionCache) {
    this.allocateMemoryForPartitionCache = allocateMemoryForPartitionCache;
  }

  public long getAllocateMemoryForLastCache() {
    return allocateMemoryForLastCache;
  }

  public void setAllocateMemoryForLastCache(long allocateMemoryForLastCache) {
    this.allocateMemoryForLastCache = allocateMemoryForLastCache;
  }

  public String getReadConsistencyLevel() {
    return readConsistencyLevel;
  }

  public void setReadConsistencyLevel(String readConsistencyLevel) {
    this.readConsistencyLevel = readConsistencyLevel;
  }

  public int getDriverTaskExecutionTimeSliceInMs() {
    return driverTaskExecutionTimeSliceInMs;
  }

  public void setDriverTaskExecutionTimeSliceInMs(int driverTaskExecutionTimeSliceInMs) {
    this.driverTaskExecutionTimeSliceInMs = driverTaskExecutionTimeSliceInMs;
  }

  public long getThrottleThreshold() {
    return throttleThreshold;
  }

  public void setThrottleThreshold(long throttleThreshold) {
    this.throttleThreshold = throttleThreshold;
  }

  public String getConfigMessage() {
    String configMessage = "";
    String configContent;
    String[] notShowArray = {
      "NODE_NAME_MATCHER",
      "PARTIAL_NODE_MATCHER",
      "STORAGE_GROUP_MATCHER",
      "STORAGE_GROUP_PATTERN",
      "NODE_MATCHER",
      "NODE_PATTERN"
    };
    List<String> notShowStrings = Arrays.asList(notShowArray);
    for (Field configField : IoTDBConfig.class.getDeclaredFields()) {
      try {
        String configFieldString = configField.getName();
        if (notShowStrings.contains(configFieldString)) {
          continue;
        }
        String configType = configField.getGenericType().getTypeName();
        if (configType.contains("java.lang.String[]")) {
          String[] configList = (String[]) configField.get(this);
          configContent = Arrays.asList(configList).toString();
        } else {
          configContent = configField.get(this).toString();
        }
        configMessage = configMessage + configField.getName() + "=" + configContent + "; ";
      } catch (Exception e) {
        e.printStackTrace();
      }
    }
    return configMessage;
  }
}<|MERGE_RESOLUTION|>--- conflicted
+++ resolved
@@ -243,15 +243,8 @@
           + File.separator
           + IoTDBConstant.SCHEMA_FOLDER_NAME;
 
-<<<<<<< HEAD
   private String loadTsFileDir = systemDir + File.separator + IoTDBConstant.LOAD_TSFILE_FOLDER_NAME;
 
-  /** Sync directory, including the log and hardlink tsfiles */
-  private String syncDir =
-      IoTDBConstant.DEFAULT_BASE_DIR + File.separator + IoTDBConstant.SYNC_FOLDER_NAME;
-
-=======
->>>>>>> 700b1353
   /** Performance tracing directory, stores performance tracing files */
   private String tracingDir =
       IoTDBConstant.DEFAULT_BASE_DIR + File.separator + IoTDBConstant.TRACING_FOLDER_NAME;
@@ -1085,11 +1078,7 @@
   private void formulateFolders() {
     systemDir = addHomeDir(systemDir);
     schemaDir = addHomeDir(schemaDir);
-<<<<<<< HEAD
     loadTsFileDir = addHomeDir(loadTsFileDir);
-    syncDir = addHomeDir(syncDir);
-=======
->>>>>>> 700b1353
     tracingDir = addHomeDir(tracingDir);
     consensusDir = addHomeDir(consensusDir);
     dataRegionConsensusDir = addHomeDir(dataRegionConsensusDir);
