/*
 * Licensed to the Apache Software Foundation (ASF) under one
 * or more contributor license agreements.  See the NOTICE file
 * distributed with this work for additional information
 * regarding copyright ownership.  The ASF licenses this file
 * to you under the Apache License, Version 2.0 (the
 * "License"); you may not use this file except in compliance
 * with the License.  You may obtain a copy of the License at
 *
 *     http://www.apache.org/licenses/LICENSE-2.0
 *
 * Unless required by applicable law or agreed to in writing,
 * software distributed under the License is distributed on an
 * "AS IS" BASIS, WITHOUT WARRANTIES OR CONDITIONS OF ANY
 * KIND, either express or implied.  See the License for the
 * specific language governing permissions and limitations
 * under the License.
 */
package org.apache.iotdb.db.conf;

import org.apache.iotdb.commons.conf.IoTDBConstant;
import org.apache.iotdb.db.conf.directories.DirectoryManager;
import org.apache.iotdb.db.engine.compaction.constant.CompactionPriority;
import org.apache.iotdb.db.engine.compaction.cross.CrossCompactionStrategy;
import org.apache.iotdb.db.engine.compaction.inner.InnerCompactionStrategy;
import org.apache.iotdb.db.engine.storagegroup.timeindex.TimeIndexLevel;
import org.apache.iotdb.db.exception.LoadConfigurationException;
import org.apache.iotdb.db.metadata.LocalSchemaProcessor;
import org.apache.iotdb.db.service.thrift.impl.InfluxDBServiceImpl;
import org.apache.iotdb.db.service.thrift.impl.TSServiceImpl;
import org.apache.iotdb.rpc.RpcTransportFactory;
import org.apache.iotdb.rpc.RpcUtils;
import org.apache.iotdb.tsfile.common.conf.TSFileDescriptor;
import org.apache.iotdb.tsfile.common.constant.TsFileConstant;
import org.apache.iotdb.tsfile.file.metadata.enums.TSDataType;
import org.apache.iotdb.tsfile.file.metadata.enums.TSEncoding;
import org.apache.iotdb.tsfile.fileSystem.FSType;

import org.slf4j.Logger;
import org.slf4j.LoggerFactory;

import java.io.File;
import java.net.InetAddress;
import java.net.UnknownHostException;
import java.util.ArrayList;
import java.util.List;
import java.util.concurrent.TimeUnit;
import java.util.regex.Matcher;
import java.util.regex.Pattern;

import static org.apache.iotdb.tsfile.common.constant.TsFileConstant.PATH_SEPARATOR;

public class IoTDBConfig {

  /* Names of Watermark methods */
  public static final String WATERMARK_GROUPED_LSB = "GroupBasedLSBMethod";
  static final String CONFIG_NAME = "iotdb-engine.properties";
  private static final Logger logger = LoggerFactory.getLogger(IoTDBConfig.class);
  private static final String MULTI_DIR_STRATEGY_PREFIX =
      "org.apache.iotdb.db.conf.directories.strategy.";
  private static final String DEFAULT_MULTI_DIR_STRATEGY = "MaxDiskUsableSpaceFirstStrategy";

  private static final String STORAGE_GROUP_MATCHER = "([a-zA-Z0-9_.\\-\\u2E80-\\u9FFF]+)";
  public static final Pattern STORAGE_GROUP_PATTERN = Pattern.compile(STORAGE_GROUP_MATCHER);

  // e.g., a31+/$%#&[]{}3e4, "a.b", 'a.b'
  private static final String NODE_NAME_MATCHER = "([^\n\t]+)";

  // e.g.,  .s1
  private static final String PARTIAL_NODE_MATCHER = "[" + PATH_SEPARATOR + "]" + NODE_NAME_MATCHER;

  private static final String NODE_MATCHER =
      "([" + PATH_SEPARATOR + "])?" + NODE_NAME_MATCHER + "(" + PARTIAL_NODE_MATCHER + ")*";

  public static final Pattern NODE_PATTERN = Pattern.compile(NODE_MATCHER);

  /** whether to enable the mqtt service. */
  private boolean enableMQTTService = false;

  /** the mqtt service binding host. */
  private String mqttHost = "0.0.0.0";

  /** the mqtt service binding port. */
  private int mqttPort = 1883;

  /** the handler pool size for handing the mqtt messages. */
  private int mqttHandlerPoolSize = 1;

  /** the mqtt message payload formatter. */
  private String mqttPayloadFormatter = "json";

  /** max mqtt message size. Unit: byte */
  private int mqttMaxMessageSize = 1048576;

  /** Rpc binding address. */
  private String rpcAddress = "0.0.0.0";

  /** whether to use thrift compression. */
  private boolean rpcThriftCompressionEnable = false;

  /** whether to use Snappy compression before sending data through the network */
  private boolean rpcAdvancedCompressionEnable = false;

  /** Port which the JDBC server listens to. */
  private int rpcPort = 6667;

  /** Port which is used for node communication in MPP. */
  private int mppPort = 7777;

  /** Port which the influxdb protocol server listens to. */
  private int influxDBRpcPort = 8086;

  /** Max concurrent client number */
  private int rpcMaxConcurrentClientNum = 65535;

  /** Memory allocated for the write process */
  private long allocateMemoryForWrite = Runtime.getRuntime().maxMemory() * 4 / 10;

  /** Memory allocated for the read process */
  private long allocateMemoryForRead = Runtime.getRuntime().maxMemory() * 3 / 10;

  /** Memory allocated for the mtree */
  private long allocateMemoryForSchema = Runtime.getRuntime().maxMemory() * 1 / 10;

  /** Memory allocated for the read process besides cache */
  private long allocateMemoryForReadWithoutCache = allocateMemoryForRead * 300 / 1001;

  private volatile int maxQueryDeduplicatedPathNum = 1000;

  /** Ratio of memory allocated for buffered arrays */
  private double bufferedArraysMemoryProportion = 0.6;

  /** Memory allocated proportion for timeIndex */
  private double timeIndexMemoryProportion = 0.2;

  /** Flush proportion for system */
  private double flushProportion = 0.4;

  /** Reject proportion for system */
  private double rejectProportion = 0.8;

  /** If storage group increased more than this threshold, report to system. Unit: byte */
  private long storageGroupSizeReportThreshold = 16 * 1024 * 1024L;

  /** When inserting rejected, waiting period to check system again. Unit: millisecond */
  private int checkPeriodWhenInsertBlocked = 50;

  /** When inserting rejected exceeds this, throw an exception. Unit: millisecond */
  private int maxWaitingTimeWhenInsertBlockedInMs = 10000;
  /** Is the write ahead log enable. */
  private boolean enableWal = true;

  private volatile boolean readOnly = false;

  private boolean enableDiscardOutOfOrderData = false;

  /**
   * When a certain amount of write ahead logs is reached, they will be flushed to the disk. It is
   * possible to lose at most flush_wal_threshold operations.
   */
  private int flushWalThreshold = 10000;

  /** this variable set timestamp precision as millisecond, microsecond or nanosecond */
  private String timestampPrecision = "ms";

  /**
   * The cycle when write ahead log is periodically forced to be written to disk(in milliseconds) If
   * set this parameter to 0 it means call channel.force(true) after every each insert. Unit:
   * millisecond
   */
  private long forceWalPeriodInMs = 100;

  /**
   * The size of the log buffer in each log node (in bytes). Due to the double buffer mechanism, if
   * WAL is enabled and the size of the inserted plan is greater than one-half of this parameter,
   * then the insert plan will be rejected by WAL. Unit: byte
   */
  private int walBufferSize = 16 * 1024 * 1024;

  private int maxWalBytebufferNumForEachPartition = 6;

  /** Unit: millisecond */
  private long walPoolTrimIntervalInMS = 10_000;

  /** if OOM occurs when registering bytebuffer, system will sleep awhile and then try again. */
  private long registerBufferSleepIntervalInMs = 200;

  /** if total sleep time exceeds this, system will reject this write. */
  private long registerBufferRejectThresholdInMs = 10_000;

  /** Unit: byte */
  private int estimatedSeriesSize = 300;

  /**
   * Size of log buffer for every MetaData operation. If the size of a MetaData operation plan is
   * larger than this parameter, then the MetaData operation plan will be rejected by SchemaRegion.
   * Unit: byte
   */
  private int mlogBufferSize = 1024 * 1024;

  /**
   * The cycle when metadata log is periodically forced to be written to disk(in milliseconds) If
   * set this parameter to 0 it means call channel.force(true) after every each operation
   */
  private long syncMlogPeriodInMs = 100;

  /**
   * The size of log buffer for every trigger management operation plan. If the size of a trigger
   * management operation plan is larger than this parameter, the trigger management operation plan
   * will be rejected by TriggerManager. Unit: byte
   */
  private int tlogBufferSize = 1024 * 1024;

  /** default base dir, stores all IoTDB runtime files */
  private static final String DEFAULT_BASE_DIR = "data";

  /** System directory, including version file for each storage group and metadata */
  private String systemDir = DEFAULT_BASE_DIR + File.separator + IoTDBConstant.SYSTEM_FOLDER_NAME;

  /** Schema directory, including storage set of values. */
  private String schemaDir =
      DEFAULT_BASE_DIR
          + File.separator
          + IoTDBConstant.SYSTEM_FOLDER_NAME
          + File.separator
          + IoTDBConstant.SCHEMA_FOLDER_NAME;

  /** Sync directory, including the lock file, uuid file, device owner map */
  private String syncDir =
      DEFAULT_BASE_DIR
          + File.separator
          + IoTDBConstant.SYSTEM_FOLDER_NAME
          + File.separator
          + IoTDBConstant.SYNC_FOLDER_NAME;

  /** Performance tracing directory, stores performance tracing files */
  private String tracingDir = DEFAULT_BASE_DIR + File.separator + IoTDBConstant.TRACING_FOLDER_NAME;

  /** Query directory, stores temporary files of query */
  private String queryDir = DEFAULT_BASE_DIR + File.separator + IoTDBConstant.QUERY_FOLDER_NAME;

  /** External lib directory, stores user-uploaded JAR files */
  private String extDir = IoTDBConstant.EXT_FOLDER_NAME;

  /** External lib directory for UDF, stores user-uploaded JAR files */
  private String udfDir =
      IoTDBConstant.EXT_FOLDER_NAME + File.separator + IoTDBConstant.UDF_FOLDER_NAME;

  /** External lib directory for trigger, stores user-uploaded JAR files */
  private String triggerDir =
      IoTDBConstant.EXT_FOLDER_NAME + File.separator + IoTDBConstant.TRIGGER_FOLDER_NAME;

  /** External lib directory for MQTT, stores user-uploaded JAR files */
  private String mqttDir =
      IoTDBConstant.EXT_FOLDER_NAME + File.separator + IoTDBConstant.MQTT_FOLDER_NAME;

  /** Data directory of data. It can be settled as dataDirs = {"data1", "data2", "data3"}; */
  private String[] dataDirs = {"data" + File.separator + "data"};

  /** Strategy of multiple directories. */
  private String multiDirStrategyClassName = null;

  /** Wal directory. */
  private String walDir = DEFAULT_BASE_DIR + File.separator + "wal";

  /** Consensus directory. */
  private String consensusDir = DEFAULT_BASE_DIR + File.separator + "consensus";

  /** Maximum MemTable number. Invalid when enableMemControl is true. */
  private int maxMemtableNumber = 0;

  /** The amount of data iterate each time in server */
  private int batchSize = 100000;

  /** How many threads can concurrently flush. When <= 0, use CPU core number. */
  private int concurrentFlushThread = Runtime.getRuntime().availableProcessors();

  /** How many threads can concurrently execute query statement. When <= 0, use CPU core number. */
  private int concurrentQueryThread = 16;

  /**
   * How many threads can concurrently read data for raw data query. When <= 0, use CPU core number.
   */
  private int concurrentSubRawQueryThread = 8;

  /** Blocking queue size for read task in raw data query. */
  private int rawQueryBlockingQueueCapacity = 5;

  /** How many threads can concurrently evaluate windows. When <= 0, use CPU core number. */
  private int concurrentWindowEvaluationThread = Runtime.getRuntime().availableProcessors();

  /**
   * Max number of window evaluation tasks that can be pending for execution. When <= 0, the value
   * is 64 by default.
   */
  private int maxPendingWindowEvaluationTasks = 64;

  /** Is the write mem control for writing enable. */
  private boolean enableMemControl = true;

  /** Is the write ahead log enable. */
  private boolean enableIndex = false;

  /** How many threads can concurrently build index. When <= 0, use CPU core number. */
  private int concurrentIndexBuildThread = Runtime.getRuntime().availableProcessors();

  /**
   * If we enable the memory-control mechanism during index building , {@code indexBufferSize}
   * refers to the byte-size of memory buffer threshold. For each index processor, all indexes in
   * one {@linkplain org.apache.iotdb.db.index.IndexFileProcessor IndexFileProcessor} share a total
   * common buffer size. With the memory-control mechanism, the occupied memory of all raw data and
   * index structures will be counted. If the memory buffer size reaches this threshold, the indexes
   * will be flushed to the disk file. As a result, data in one series may be divided into more than
   * one part and indexed separately. Unit: byte
   */
  private long indexBufferSize = 128 * 1024 * 1024L;

  /**
   * the index framework adopts sliding window model to preprocess the original tv list in the
   * subsequence matching task.
   */
  private int defaultIndexWindowRange = 10;

  /** index directory. */
  private String indexRootFolder = "data" + File.separator + "index";

  /** When a unSequence TsFile's file size (in byte) exceed this, the TsFile is forced closed. */
  private long unSeqTsFileSize = 0L;

  /** When a sequence TsFile's file size (in byte) exceed this, the TsFile is forced closed. */
  private long seqTsFileSize = 0L;

  /** When a memTable's size (in byte) exceeds this, the memtable is flushed to disk. Unit: byte */
  private long memtableSizeThreshold = 1024 * 1024 * 1024L;

  /** Whether to timed flush sequence tsfiles' memtables. */
  private boolean enableTimedFlushSeqMemtable = false;

  /**
   * If a memTable's created time is older than current time minus this, the memtable will be
   * flushed to disk.(only check sequence tsfiles' memtables) Unit: ms
   */
  private long seqMemtableFlushInterval = 60 * 60 * 1000L;

  /** The interval to check whether sequence memtables need flushing. Unit: ms */
  private long seqMemtableFlushCheckInterval = 10 * 60 * 1000L;

  /** Whether to timed flush unsequence tsfiles' memtables. */
  private boolean enableTimedFlushUnseqMemtable = true;

  /**
   * If a memTable's created time is older than current time minus this, the memtable will be
   * flushed to disk.(only check unsequence tsfiles' memtables) Unit: ms
   */
  private long unseqMemtableFlushInterval = 60 * 60 * 1000L;

  /** The interval to check whether unsequence memtables need flushing. Unit: ms */
  private long unseqMemtableFlushCheckInterval = 10 * 60 * 1000L;

  /** Whether to timed close tsfiles. */
  private boolean enableTimedCloseTsFile = true;

  /**
   * If a TsfileProcessor's last working memtable flush time is older than current time minus this
   * and its working memtable is null, the TsfileProcessor will be closed. Unit: ms
   */
  private long closeTsFileIntervalAfterFlushing = 60 * 60 * 1000L;

  /** The interval to check whether tsfiles need closing. Unit: ms */
  private long closeTsFileCheckInterval = 10 * 60 * 1000L;

  /** When average series point number reaches this, flush the memtable to disk */
  private int avgSeriesPointNumberThreshold = 10000;

  /** Enable inner space copaction for sequence files */
  private boolean enableSeqSpaceCompaction = true;

  /** Enable inner space copaction for unsequence files */
  private boolean enableUnseqSpaceCompaction = true;

  /** Compact the unsequence files into the overlapped sequence files */
  private boolean enableCrossSpaceCompaction = true;

  /**
   * The strategy of inner space compaction task. There are just one inner space compaction strategy
   * SIZE_TIRED_COMPACTION:
   */
  private InnerCompactionStrategy innerCompactionStrategy =
      InnerCompactionStrategy.SIZE_TIERED_COMPACTION;

  /**
   * The strategy of cross space compaction task. There are just one cross space compaction strategy
   * SIZE_TIRED_COMPACTION:
   */
  private CrossCompactionStrategy crossCompactionStrategy =
      CrossCompactionStrategy.REWRITE_COMPACTION;

  /**
   * The priority of compaction task execution. There are three priority strategy INNER_CROSS:
   * prioritize inner space compaction, reduce the number of files first CROSS INNER: prioritize
   * cross space compaction, eliminate the unsequence files first BALANCE: alternate two compaction
   * types
   */
  private CompactionPriority compactionPriority = CompactionPriority.BALANCE;

  /** The target tsfile size in compaction, 1 GB by default */
  private long targetCompactionFileSize = 1073741824L;

  /** The target chunk size in compaction. */
  private long targetChunkSize = 1048576L;

  /** The target chunk point num in compaction. */
  private long targetChunkPointNum = 100000L;

  /**
   * If the chunk size is lower than this threshold, it will be deserialized into points, default is
   * 1 KB
   */
  private long chunkSizeLowerBoundInCompaction = 1024L;

  /**
   * If the chunk point num is lower than this threshold, it will be deserialized into points,
   * default is 100
   */
  private long chunkPointNumLowerBoundInCompaction = 100;

  /**
   * If compaction thread cannot acquire the write lock within this timeout, the compaction task
   * will be abort.
   */
  private long compactionAcquireWriteLockTimeout = 60_000L;

  /** The max candidate file num in inner space compaction */
  private int maxInnerCompactionCandidateFileNum = 30;

  /** The max candidate file num in cross space compaction */
  private int maxCrossCompactionCandidateFileNum = 1000;

  /** The interval of compaction task schedulation in each virtual storage group. The unit is ms. */
  private long compactionScheduleIntervalInMs = 60_000L;

  /** The interval of compaction task submission from queue in CompactionTaskMananger */
  private long compactionSubmissionIntervalInMs = 60_000L;

  /** whether to cache meta data(ChunkMetaData and TsFileMetaData) or not. */
  private boolean metaDataCacheEnable = true;

  /** Memory allocated for bloomFilter cache in read process */
  private long allocateMemoryForBloomFilterCache = allocateMemoryForRead / 1001;

  /** Memory allocated for timeSeriesMetaData cache in read process */
  private long allocateMemoryForTimeSeriesMetaDataCache = allocateMemoryForRead * 200 / 1001;

  /** Memory allocated for chunk cache in read process */
  private long allocateMemoryForChunkCache = allocateMemoryForRead * 100 / 1001;

  /** Whether to enable Last cache */
  private boolean lastCacheEnable = true;

  /** Set true to enable statistics monitor service, false to disable statistics service. */
  private boolean enableStatMonitor = false;

  /** Set true to enable writing monitor time series. */
  private boolean enableMonitorSeriesWrite = false;

  /** Cache size of {@code checkAndGetDataTypeCache} in {@link LocalSchemaProcessor}. */
  private int schemaRegionCacheSize = 10000;

  /** Cache size of {@code checkAndGetDataTypeCache} in {@link LocalSchemaProcessor}. */
  private int mRemoteSchemaCacheSize = 100000;

  /** Is external sort enable. */
  private boolean enableExternalSort = true;

  /**
   * The threshold of items in external sort. If the number of chunks participating in sorting
   * exceeds this threshold, external sorting is enabled, otherwise memory sorting is used.
   */
  private int externalSortThreshold = 1000;

  /** Is this IoTDB instance a receiver of sync or not. */
  private boolean isSyncEnable = false;

  /** If this IoTDB instance is a receiver of sync, set the server port. */
  private int syncServerPort = 5555;

  /**
   * Set the language version when loading file including error information, default value is "EN"
   */
  private String languageVersion = "EN";

  private String ipWhiteList = "0.0.0.0/0";

  /** Examining period of cache file reader : 100 seconds. Unit: millisecond */
  private long cacheFileReaderClearPeriod = 100000;

  /** the max executing time of query in ms. Unit: millisecond */
  private int queryTimeoutThreshold = 60000;

  /** the max time to live of a session in ms. Unit: millisecond */
  private int sessionTimeoutThreshold = 0;

  /** Replace implementation class of JDBC service */
  private String rpcImplClassName = TSServiceImpl.class.getName();

  /** Replace implementation class of influxdb protocol service */
  private String influxdbImplClassName = InfluxDBServiceImpl.class.getName();

  /** Is stat performance of sub-module enable. */
  private boolean enablePerformanceStat = false;

  /** whether use chunkBufferPool. */
  private boolean chunkBufferPoolEnable = false;

  /** Switch of watermark function */
  private boolean enableWatermark = false;

  /** Secret key for watermark */
  private String watermarkSecretKey = "IoTDB*2019@Beijing";

  /** Bit string of watermark */
  private String watermarkBitString = "100101110100";

  /** Watermark method and parameters */
  private String watermarkMethod = "GroupBasedLSBMethod(embed_row_cycle=2,embed_lsb_num=5)";

  /** Switch of creating schema automatically */
  private boolean enableAutoCreateSchema = true;

  /** register time series as which type when receiving boolean string "true" or "false" */
  private TSDataType booleanStringInferType = TSDataType.BOOLEAN;

  /** register time series as which type when receiving an integer string "67" */
  private TSDataType integerStringInferType = TSDataType.FLOAT;

  /**
   * register time series as which type when receiving an integer string and using float may lose
   * precision num > 2 ^ 24
   */
  private TSDataType longStringInferType = TSDataType.DOUBLE;

  /** register time series as which type when receiving a floating number string "6.7" */
  private TSDataType floatingStringInferType = TSDataType.FLOAT;

  /**
   * register time series as which type when receiving the Literal NaN. Values can be DOUBLE, FLOAT
   * or TEXT
   */
  private TSDataType nanStringInferType = TSDataType.DOUBLE;

  /** Storage group level when creating schema automatically is enabled */
  private int defaultStorageGroupLevel = 1;

  /** BOOLEAN encoding when creating schema automatically is enabled */
  private TSEncoding defaultBooleanEncoding = TSEncoding.RLE;

  /** INT32 encoding when creating schema automatically is enabled */
  private TSEncoding defaultInt32Encoding = TSEncoding.RLE;

  /** INT64 encoding when creating schema automatically is enabled */
  private TSEncoding defaultInt64Encoding = TSEncoding.RLE;

  /** FLOAT encoding when creating schema automatically is enabled */
  private TSEncoding defaultFloatEncoding = TSEncoding.GORILLA;

  /** DOUBLE encoding when creating schema automatically is enabled */
  private TSEncoding defaultDoubleEncoding = TSEncoding.GORILLA;

  /** TEXT encoding when creating schema automatically is enabled */
  private TSEncoding defaultTextEncoding = TSEncoding.PLAIN;

  /** How much memory (in byte) can be used by a single merge task. */
  private long crossCompactionMemoryBudget = (long) (Runtime.getRuntime().maxMemory() * 0.1);

  /** How many threads will be set up to perform upgrade tasks. */
  private int upgradeThreadNum = 1;

  /** How many threads will be set up to perform settle tasks. */
  private int settleThreadNum = 1;

  /**
   * If one merge file selection runs for more than this time, it will be ended and its current
   * selection will be used as final selection. When < 0, it means time is unbounded. Unit:
   * millisecond
   */
  private long crossCompactionFileSelectionTimeBudget = 30 * 1000L;

  /**
   * A global merge will be performed each such interval, that is, each storage group will be merged
   * (if proper merge candidates can be found). Unit: second.
   */
  private long mergeIntervalSec = 0L;

  /** The limit of compaction merge can reach per second */
  private int compactionWriteThroughputMbPerSec = 16;

  /**
   * How many thread will be set up to perform compaction, 10 by default. Set to 1 when less than or
   * equal to 0.
   */
  private int concurrentCompactionThread = 10;

  /*
   * How many thread will be set up to perform continuous queries. When <= 0, use max(1, CPU core number / 2).
   */
  private int continuousQueryThreadNum =
      Math.max(1, Runtime.getRuntime().availableProcessors() / 2);

  /*
   * Maximum number of continuous query tasks that can be pending for execution. When <= 0, the value is
   * 64 by default.
   */
  private int maxPendingContinuousQueryTasks = 64;

  /*
   * Minimum every interval to perform continuous query.
   * The every interval of continuous query instances should not be lower than this limit.
   */
  private long continuousQueryMinimumEveryInterval = 1000;

  /**
   * The size of log buffer for every CQ management operation plan. If the size of a CQ management
   * operation plan is larger than this parameter, the CQ management operation plan will be rejected
   * by CQManager. Unit: byte
   */
  private int cqlogBufferSize = 1024 * 1024;

  /**
   * The maximum number of rows can be processed in insert-tablet-plan when executing select-into
   * statements.
   */
  private int selectIntoInsertTabletPlanRowLimit = 10000;

  /**
   * When the insert plan column count reaches the specified threshold, which means that the plan is
   * relatively large. At this time, may be enabled multithreading. If the tablet is small, the time
   * of each insertion is short. If we enable multithreading, we also need to consider the switching
   * loss between threads, so we need to judge the size of the tablet.
   */
  private int insertMultiTabletEnableMultithreadingColumnThreshold = 10;

  /** Default system file storage is in local file system (unsupported) */
  private FSType systemFileStorageFs = FSType.LOCAL;

  /** Default TSfile storage is in local file system */
  private FSType tsFileStorageFs = FSType.LOCAL;

  /** Default core-site.xml file path is /etc/hadoop/conf/core-site.xml */
  private String coreSitePath = "/etc/hadoop/conf/core-site.xml";

  /** Default hdfs-site.xml file path is /etc/hadoop/conf/hdfs-site.xml */
  private String hdfsSitePath = "/etc/hadoop/conf/hdfs-site.xml";

  /** Default HDFS ip is localhost */
  private String hdfsIp = "localhost";

  /** Default HDFS port is 9000 */
  private String hdfsPort = "9000";

  /** Default DFS NameServices is hdfsnamespace */
  private String dfsNameServices = "hdfsnamespace";

  /** Default DFS HA name nodes are nn1 and nn2 */
  private String dfsHaNamenodes = "nn1,nn2";

  /** Default DFS HA automatic failover is enabled */
  private boolean dfsHaAutomaticFailoverEnabled = true;

  /**
   * Default DFS client failover proxy provider is
   * "org.apache.hadoop.hdfs.server.namenode.ha.ConfiguredFailoverProxyProvider"
   */
  private String dfsClientFailoverProxyProvider =
      "org.apache.hadoop.hdfs.server.namenode.ha.ConfiguredFailoverProxyProvider";

  /** whether use kerberos to authenticate hdfs */
  private boolean useKerberos = false;

  /** full path of kerberos keytab file */
  private String kerberosKeytabFilePath = "/path";

  /** kerberos principal */
  private String kerberosPrincipal = "your principal";

  /** the num of memtable in each storage group */
  private int concurrentWritingTimePartition = 1;

  /** the default fill interval in LinearFill and PreviousFill, -1 means infinite past time */
  private int defaultFillInterval = -1;

  /**
   * default TTL for storage groups that are not set TTL by statements, in ms.
   *
   * <p>Notice: if this property is changed, previous created storage group which are not set TTL
   * will also be affected. Unit: millisecond
   */
  private long defaultTTL = Long.MAX_VALUE;

  /** The default value of primitive array size in array pool */
  private int primitiveArraySize = 32;

  /** whether enable data partition. If disabled, all data belongs to partition 0 */
  private boolean enablePartition = false;

  /**
   * Time range for partitioning data inside each storage group, the unit is second. Default time is
   * a week.
   */
  private long partitionInterval = 604800;

  /**
   * Level of TimeIndex, which records the start time and end time of TsFileResource. Currently,
   * DEVICE_TIME_INDEX and FILE_TIME_INDEX are supported, and could not be changed after first set.
   */
  private TimeIndexLevel timeIndexLevel = TimeIndexLevel.DEVICE_TIME_INDEX;

  // just for test
  // wait for 60 second by default.
  private int thriftServerAwaitTimeForStopService = 60;

  private int queryCacheSizeInMetric = 50;

  // max size for tag and attribute of one time series
  private int tagAttributeTotalSize = 700;

  // Interval num of tag and attribute records when force flushing to disk
  private int tagAttributeFlushInterval = 1000;

  // In one insert (one device, one timestamp, multiple measurements),
  // if enable partial insert, one measurement failure will not impact other measurements
  private boolean enablePartialInsert = true;

  // Open ID Secret
  private String openIdProviderUrl = "";

  // the authorizer provider class which extends BasicAuthorizer
  private String authorizerProvider = "org.apache.iotdb.db.auth.authorizer.LocalFileAuthorizer";

  /**
   * Used to estimate the memory usage of text fields in a UDF query. It is recommended to set this
   * value to be slightly larger than the average length of all text records.
   */
  private int udfInitialByteArrayLengthForMemoryControl = 48;

  /**
   * How much memory may be used in ONE UDF query (in MB).
   *
   * <p>The upper limit is 20% of allocated memory for read.
   *
   * <p>udfMemoryBudgetInMB = udfReaderMemoryBudgetInMB + udfTransformerMemoryBudgetInMB +
   * udfCollectorMemoryBudgetInMB
   */
  private float udfMemoryBudgetInMB = (float) Math.min(30.0f, 0.2 * allocateMemoryForRead);

  private float udfReaderMemoryBudgetInMB = (float) (1.0 / 3 * udfMemoryBudgetInMB);

  private float udfTransformerMemoryBudgetInMB = (float) (1.0 / 3 * udfMemoryBudgetInMB);

  private float udfCollectorMemoryBudgetInMB = (float) (1.0 / 3 * udfMemoryBudgetInMB);

  /** The cached record size (in MB) of each series in group by fill query */
  private float groupByFillCacheSizeInMB = (float) 1.0;

  // time in nanosecond precision when starting up
  private long startUpNanosecond = System.nanoTime();

  /** Unit: byte */
  private int thriftMaxFrameSize = 536870912;

  private int thriftDefaultBufferSize = RpcUtils.THRIFT_DEFAULT_BUF_CAPACITY;

  /** time interval in minute for calculating query frequency. Unit: minute */
  private int frequencyIntervalInMinute = 1;

  /** time cost(ms) threshold for slow query. Unit: millisecond */
  private long slowQueryThreshold = 5000;

  /**
   * whether enable the rpc service. This parameter has no a corresponding field in the
   * iotdb-engine.properties
   */
  private boolean enableRpcService = true;

  /**
   * whether enable the influxdb rpc service. This parameter has no a corresponding field in the
   * iotdb-engine.properties
   */
  private boolean enableInfluxDBRpcService = false;

  /** the size of ioTaskQueue */
  private int ioTaskQueueSizeForFlushing = 10;

  /** the number of virtual storage groups per user-defined storage group */
  private int virtualStorageGroupNum = 1;

  /** the interval to log recover progress of each vsg when starting iotdb */
  private long recoveryLogIntervalInMs = 5_000L;

  private String adminName = "root";

  private String adminPassword = "root";

  /** the method to transform device path to device id, can be 'Plain' or 'SHA256' */
  private String deviceIDTransformationMethod = "Plain";

  /** whether to use id table. ATTENTION: id table is not compatible with alias */
  private boolean enableIDTable = false;

  /**
   * whether create mapping file of id table. This file can map device id in tsfile to device path
   */
  private boolean enableIDTableLogFile = false;

  /** Encryption provider class */
  private String encryptDecryptProvider =
      "org.apache.iotdb.db.security.encrypt.MessageDigestEncrypt";

  /** Encryption provided class parameter */
  private String encryptDecryptProviderParameter;

  /**
   * Ip and port of config nodes. each one is a {internalIp | domain name}:{meta port} string tuple.
   */
  private List<String> configNodeUrls;

  /** Internal ip for data node */
  private String internalIp;

  /** Internal port for coordinator */
  private int internalPort = 9003;

  /** Internal port for consensus protocol */
  private int consensusPort = 40010;

  /** The max time of data node waiting to join into the cluster */
  private long joinClusterTimeOutMs = TimeUnit.SECONDS.toMillis(60);

  /**
   * The consensus protocol class. The Datanode should communicate with ConfigNode on startup and
   * set this variable so that the correct class name can be obtained later when the consensus layer
   * singleton is initialized
   */
  private String consensusProtocolClass = "org.apache.iotdb.consensus.ratis.RatisConsensus";

  /** Port that data block manager thrift service listen to. */
  private int dataBlockManagerPort = 7777;

  /** Core pool size of data block manager. */
  private int dataBlockManagerCorePoolSize = 1;

  /** Max pool size of data block manager. */
  private int dataBlockManagerMaxPoolSize = 5;

  /** Thread keep alive time in ms of data block manager. */
  private int dataBlockManagerKeepAliveTimeInMs = 1000;

  public IoTDBConfig() {
    try {
      internalIp = InetAddress.getLocalHost().getHostAddress();
    } catch (UnknownHostException e) {
      logger.error(e.getMessage());
      internalIp = "127.0.0.1";
    }
    configNodeUrls = new ArrayList<>();
  }

  public float getUdfMemoryBudgetInMB() {
    return udfMemoryBudgetInMB;
  }

  public void setUdfMemoryBudgetInMB(float udfMemoryBudgetInMB) {
    this.udfMemoryBudgetInMB = udfMemoryBudgetInMB;
  }

  public float getGroupByFillCacheSizeInMB() {
    return groupByFillCacheSizeInMB;
  }

  public void setGroupByFillCacheSizeInMB(float groupByFillCacheSizeInMB) {
    this.groupByFillCacheSizeInMB = groupByFillCacheSizeInMB;
  }

  public float getUdfReaderMemoryBudgetInMB() {
    return udfReaderMemoryBudgetInMB;
  }

  public void setUdfReaderMemoryBudgetInMB(float udfReaderMemoryBudgetInMB) {
    this.udfReaderMemoryBudgetInMB = udfReaderMemoryBudgetInMB;
  }

  public float getUdfTransformerMemoryBudgetInMB() {
    return udfTransformerMemoryBudgetInMB;
  }

  public void setUdfTransformerMemoryBudgetInMB(float udfTransformerMemoryBudgetInMB) {
    this.udfTransformerMemoryBudgetInMB = udfTransformerMemoryBudgetInMB;
  }

  public float getUdfCollectorMemoryBudgetInMB() {
    return udfCollectorMemoryBudgetInMB;
  }

  public void setUdfCollectorMemoryBudgetInMB(float udfCollectorMemoryBudgetInMB) {
    this.udfCollectorMemoryBudgetInMB = udfCollectorMemoryBudgetInMB;
  }

  public int getUdfInitialByteArrayLengthForMemoryControl() {
    return udfInitialByteArrayLengthForMemoryControl;
  }

  public void setUdfInitialByteArrayLengthForMemoryControl(
      int udfInitialByteArrayLengthForMemoryControl) {
    this.udfInitialByteArrayLengthForMemoryControl = udfInitialByteArrayLengthForMemoryControl;
  }

  public int getConcurrentWritingTimePartition() {
    return concurrentWritingTimePartition;
  }

  public void setConcurrentWritingTimePartition(int concurrentWritingTimePartition) {
    this.concurrentWritingTimePartition = concurrentWritingTimePartition;
  }

  public int getDefaultFillInterval() {
    return defaultFillInterval;
  }

  public void setDefaultFillInterval(int defaultFillInterval) {
    this.defaultFillInterval = defaultFillInterval;
  }

  public boolean isEnablePartition() {
    return enablePartition;
  }

  public void setEnablePartition(boolean enablePartition) {
    this.enablePartition = enablePartition;
  }

  public long getPartitionInterval() {
    return partitionInterval;
  }

  public void setPartitionInterval(long partitionInterval) {
    this.partitionInterval = partitionInterval;
  }

  public TimeIndexLevel getTimeIndexLevel() {
    return timeIndexLevel;
  }

  public void setTimeIndexLevel(String timeIndexLevel) {
    this.timeIndexLevel = TimeIndexLevel.valueOf(timeIndexLevel);
  }

  void updatePath() {
    formulateFolders();
    confirmMultiDirStrategy();
  }

  /** if the folders are relative paths, add IOTDB_HOME as the path prefix */
  private void formulateFolders() {
    systemDir = addHomeDir(systemDir);
    schemaDir = addHomeDir(schemaDir);
    syncDir = addHomeDir(syncDir);
    tracingDir = addHomeDir(tracingDir);
    walDir = addHomeDir(walDir);
    consensusDir = addHomeDir(consensusDir);
    indexRootFolder = addHomeDir(indexRootFolder);
    extDir = addHomeDir(extDir);
    udfDir = addHomeDir(udfDir);
    triggerDir = addHomeDir(triggerDir);
    mqttDir = addHomeDir(mqttDir);

    if (TSFileDescriptor.getInstance().getConfig().getTSFileStorageFs().equals(FSType.HDFS)) {
      String hdfsDir = getHdfsDir();
      queryDir = hdfsDir + File.separatorChar + queryDir;
      for (int i = 0; i < dataDirs.length; i++) {
        dataDirs[i] = hdfsDir + File.separatorChar + dataDirs[i];
      }
    } else {
      queryDir = addHomeDir(queryDir);
      for (int i = 0; i < dataDirs.length; i++) {
        dataDirs[i] = addHomeDir(dataDirs[i]);
      }
    }
  }

  void reloadDataDirs(String[] dataDirs) throws LoadConfigurationException {
    if (TSFileDescriptor.getInstance().getConfig().getTSFileStorageFs().equals(FSType.HDFS)) {
      String hdfsDir = getHdfsDir();
      for (int i = 0; i < dataDirs.length; i++) {
        dataDirs[i] = hdfsDir + File.separatorChar + dataDirs[i];
      }
    } else {
      for (int i = 0; i < dataDirs.length; i++) {
        dataDirs[i] = addHomeDir(dataDirs[i]);
      }
    }
    this.dataDirs = dataDirs;
    DirectoryManager.getInstance().updateFileFolders();
  }

  private String addHomeDir(String dir) {
    String homeDir = System.getProperty(IoTDBConstant.IOTDB_HOME, null);
    if (!new File(dir).isAbsolute() && homeDir != null && homeDir.length() > 0) {
      if (!homeDir.endsWith(File.separator)) {
        dir = homeDir + File.separatorChar + dir;
      } else {
        dir = homeDir + dir;
      }
    }
    return dir;
  }

  private void confirmMultiDirStrategy() {
    if (getMultiDirStrategyClassName() == null) {
      multiDirStrategyClassName = DEFAULT_MULTI_DIR_STRATEGY;
    }
    if (!getMultiDirStrategyClassName().contains(TsFileConstant.PATH_SEPARATOR)) {
      multiDirStrategyClassName = MULTI_DIR_STRATEGY_PREFIX + multiDirStrategyClassName;
    }

    try {
      Class.forName(multiDirStrategyClassName);
    } catch (ClassNotFoundException e) {
      logger.warn(
          "Cannot find given directory strategy {}, using the default value",
          getMultiDirStrategyClassName(),
          e);
      setMultiDirStrategyClassName(MULTI_DIR_STRATEGY_PREFIX + DEFAULT_MULTI_DIR_STRATEGY);
    }
  }

  private String getHdfsDir() {
    String[] hdfsIps = TSFileDescriptor.getInstance().getConfig().getHdfsIp();
    String hdfsDir = "hdfs://";
    if (hdfsIps.length > 1) {
      hdfsDir += TSFileDescriptor.getInstance().getConfig().getDfsNameServices();
    } else {
      hdfsDir += hdfsIps[0] + ":" + TSFileDescriptor.getInstance().getConfig().getHdfsPort();
    }
    return hdfsDir;
  }

  public String[] getDataDirs() {
    return dataDirs;
  }

  void setDataDirs(String[] dataDirs) {
    this.dataDirs = dataDirs;
  }

  public String getRpcAddress() {
    return rpcAddress;
  }

  public void setRpcAddress(String rpcAddress) {
    this.rpcAddress = rpcAddress;
  }

  public int getRpcPort() {
    return rpcPort;
  }

  public void setRpcPort(int rpcPort) {
    this.rpcPort = rpcPort;
  }

  public int getInfluxDBRpcPort() {
    return influxDBRpcPort;
  }

  public void setInfluxDBRpcPort(int influxDBRpcPort) {
    this.influxDBRpcPort = influxDBRpcPort;
  }

  public String getTimestampPrecision() {
    return timestampPrecision;
  }

  public void setTimestampPrecision(String timestampPrecision) {
    if (!("ms".equals(timestampPrecision)
        || "us".equals(timestampPrecision)
        || "ns".equals(timestampPrecision))) {
      logger.error(
          "Wrong timestamp precision, please set as: ms, us or ns ! Current is: "
              + timestampPrecision);
      System.exit(-1);
    }
    this.timestampPrecision = timestampPrecision;
  }

  public boolean isEnableWal() {
    return enableWal;
  }

  public void setEnableWal(boolean enableWal) {
    this.enableWal = enableWal;
  }

  public boolean isEnableDiscardOutOfOrderData() {
    return enableDiscardOutOfOrderData;
  }

  public void setEnableDiscardOutOfOrderData(boolean enableDiscardOutOfOrderData) {
    this.enableDiscardOutOfOrderData = enableDiscardOutOfOrderData;
  }

  public int getFlushWalThreshold() {
    return flushWalThreshold;
  }

  public void setFlushWalThreshold(int flushWalThreshold) {
    this.flushWalThreshold = flushWalThreshold;
  }

  public long getForceWalPeriodInMs() {
    return forceWalPeriodInMs;
  }

  public void setForceWalPeriodInMs(long forceWalPeriodInMs) {
    this.forceWalPeriodInMs = forceWalPeriodInMs;
  }

  public String getSystemDir() {
    return systemDir;
  }

  void setSystemDir(String systemDir) {
    this.systemDir = systemDir;
  }

  public String getSchemaDir() {
    return schemaDir;
  }

  public void setSchemaDir(String schemaDir) {
    this.schemaDir = schemaDir;
  }

  public String getSyncDir() {
    return syncDir;
  }

  void setSyncDir(String syncDir) {
    this.syncDir = syncDir;
  }

  public String getTracingDir() {
    return tracingDir;
  }

  void setTracingDir(String tracingDir) {
    this.tracingDir = tracingDir;
  }

  public String getQueryDir() {
    return queryDir;
  }

  void setQueryDir(String queryDir) {
    this.queryDir = queryDir;
  }

  public String getWalDir() {
    return walDir;
  }

  void setWalDir(String walDir) {
    this.walDir = walDir;
  }

  public String getConsensusDir() {
    return consensusDir;
  }

  public void setConsensusDir(String consensusDir) {
    this.consensusDir = consensusDir;
  }

  public String getExtDir() {
    return extDir;
  }

  public void setExtDir(String extDir) {
    this.extDir = extDir;
  }

  public String getUdfDir() {
    return udfDir;
  }

  public void setUdfDir(String udfDir) {
    this.udfDir = udfDir;
  }

  public String getTriggerDir() {
    return triggerDir;
  }

  public void setTriggerDir(String triggerDir) {
    this.triggerDir = triggerDir;
  }

  public String getMqttDir() {
    return mqttDir;
  }

  public void setMqttDir(String mqttDir) {
    this.mqttDir = mqttDir;
  }

  public String getMultiDirStrategyClassName() {
    return multiDirStrategyClassName;
  }

  void setMultiDirStrategyClassName(String multiDirStrategyClassName) {
    this.multiDirStrategyClassName = multiDirStrategyClassName;
  }

  public int getBatchSize() {
    return batchSize;
  }

  void setBatchSize(int batchSize) {
    this.batchSize = batchSize;
  }

  public int getMaxMemtableNumber() {
    return maxMemtableNumber;
  }

  public void setMaxMemtableNumber(int maxMemtableNumber) {
    this.maxMemtableNumber = maxMemtableNumber;
  }

  public int getConcurrentFlushThread() {
    return concurrentFlushThread;
  }

  void setConcurrentFlushThread(int concurrentFlushThread) {
    this.concurrentFlushThread = concurrentFlushThread;
  }

  public int getConcurrentQueryThread() {
    return concurrentQueryThread;
  }

  public void setConcurrentQueryThread(int concurrentQueryThread) {
    this.concurrentQueryThread = concurrentQueryThread;
  }

  public int getConcurrentSubRawQueryThread() {
    return concurrentSubRawQueryThread;
  }

  void setConcurrentSubRawQueryThread(int concurrentSubRawQueryThread) {
    this.concurrentSubRawQueryThread = concurrentSubRawQueryThread;
  }

  public int getRawQueryBlockingQueueCapacity() {
    return rawQueryBlockingQueueCapacity;
  }

  public void setRawQueryBlockingQueueCapacity(int rawQueryBlockingQueueCapacity) {
    this.rawQueryBlockingQueueCapacity = rawQueryBlockingQueueCapacity;
  }

  public int getConcurrentWindowEvaluationThread() {
    return concurrentWindowEvaluationThread;
  }

  public void setConcurrentWindowEvaluationThread(int concurrentWindowEvaluationThread) {
    this.concurrentWindowEvaluationThread = concurrentWindowEvaluationThread;
  }

  public int getMaxPendingWindowEvaluationTasks() {
    return maxPendingWindowEvaluationTasks;
  }

  public void setMaxPendingWindowEvaluationTasks(int maxPendingWindowEvaluationTasks) {
    this.maxPendingWindowEvaluationTasks = maxPendingWindowEvaluationTasks;
  }

  public long getSeqTsFileSize() {
    return seqTsFileSize;
  }

  public void setSeqTsFileSize(long seqTsFileSize) {
    this.seqTsFileSize = seqTsFileSize;
  }

  public long getUnSeqTsFileSize() {
    return unSeqTsFileSize;
  }

  public void setUnSeqTsFileSize(long unSeqTsFileSize) {
    this.unSeqTsFileSize = unSeqTsFileSize;
  }

  public int getRpcMaxConcurrentClientNum() {
    return rpcMaxConcurrentClientNum;
  }

  void setRpcMaxConcurrentClientNum(int rpcMaxConcurrentClientNum) {
    this.rpcMaxConcurrentClientNum = rpcMaxConcurrentClientNum;
  }

  public int getSchemaRegionCacheSize() {
    return schemaRegionCacheSize;
  }

  void setSchemaRegionCacheSize(int schemaRegionCacheSize) {
    this.schemaRegionCacheSize = schemaRegionCacheSize;
  }

  public int getmRemoteSchemaCacheSize() {
    return mRemoteSchemaCacheSize;
  }

  public void setmRemoteSchemaCacheSize(int mRemoteSchemaCacheSize) {
    this.mRemoteSchemaCacheSize = mRemoteSchemaCacheSize;
  }

  public boolean isSyncEnable() {
    return isSyncEnable;
  }

  public void setSyncEnable(boolean syncEnable) {
    isSyncEnable = syncEnable;
  }

  public int getSyncServerPort() {
    return syncServerPort;
  }

  void setSyncServerPort(int syncServerPort) {
    this.syncServerPort = syncServerPort;
  }

  String getLanguageVersion() {
    return languageVersion;
  }

  void setLanguageVersion(String languageVersion) {
    this.languageVersion = languageVersion;
  }

  public String getIoTDBVersion() {
    return IoTDBConstant.VERSION;
  }

  public String getIoTDBMajorVersion() {
    return IoTDBConstant.MAJOR_VERSION;
  }

  public String getIoTDBMajorVersion(String version) {
    return "UNKNOWN".equals(version)
        ? "UNKNOWN"
        : version.split("\\.")[0] + "." + version.split("\\.")[1];
  }

  public String getIpWhiteList() {
    return ipWhiteList;
  }

  public void setIpWhiteList(String ipWhiteList) {
    this.ipWhiteList = ipWhiteList;
  }

  public long getCacheFileReaderClearPeriod() {
    return cacheFileReaderClearPeriod;
  }

  public void setCacheFileReaderClearPeriod(long cacheFileReaderClearPeriod) {
    this.cacheFileReaderClearPeriod = cacheFileReaderClearPeriod;
  }

  public int getQueryTimeoutThreshold() {
    return queryTimeoutThreshold;
  }

  public void setQueryTimeoutThreshold(int queryTimeoutThreshold) {
    this.queryTimeoutThreshold = queryTimeoutThreshold;
  }

  public int getSessionTimeoutThreshold() {
    return sessionTimeoutThreshold;
  }

  public void setSessionTimeoutThreshold(int sessionTimeoutThreshold) {
    this.sessionTimeoutThreshold = sessionTimeoutThreshold;
  }

  public boolean isReadOnly() {
    return readOnly;
  }

  public void setReadOnly(boolean readOnly) {
    this.readOnly = readOnly;
  }

  public String getRpcImplClassName() {
    return rpcImplClassName;
  }

  public String getInfluxDBImplClassName() {
    return influxdbImplClassName;
  }

  public void setRpcImplClassName(String rpcImplClassName) {
    this.rpcImplClassName = rpcImplClassName;
  }

  public int getWalBufferSize() {
    return walBufferSize;
  }

  public void setWalBufferSize(int walBufferSize) {
    this.walBufferSize = walBufferSize;
  }

  public int getMaxWalBytebufferNumForEachPartition() {
    return maxWalBytebufferNumForEachPartition;
  }

  public void setMaxWalBytebufferNumForEachPartition(int maxWalBytebufferNumForEachPartition) {
    this.maxWalBytebufferNumForEachPartition = maxWalBytebufferNumForEachPartition;
  }

  public long getWalPoolTrimIntervalInMS() {
    return walPoolTrimIntervalInMS;
  }

  public void setWalPoolTrimIntervalInMS(long walPoolTrimIntervalInMS) {
    this.walPoolTrimIntervalInMS = walPoolTrimIntervalInMS;
  }

  public long getRegisterBufferSleepIntervalInMs() {
    return registerBufferSleepIntervalInMs;
  }

  public void setRegisterBufferSleepIntervalInMs(long registerBufferSleepIntervalInMs) {
    this.registerBufferSleepIntervalInMs = registerBufferSleepIntervalInMs;
  }

  public long getRegisterBufferRejectThresholdInMs() {
    return registerBufferRejectThresholdInMs;
  }

  public void setRegisterBufferRejectThresholdInMs(long registerBufferRejectThresholdInMs) {
    this.registerBufferRejectThresholdInMs = registerBufferRejectThresholdInMs;
  }

  public int getEstimatedSeriesSize() {
    return estimatedSeriesSize;
  }

  public void setEstimatedSeriesSize(int estimatedSeriesSize) {
    this.estimatedSeriesSize = estimatedSeriesSize;
  }

  public boolean isChunkBufferPoolEnable() {
    return chunkBufferPoolEnable;
  }

  void setChunkBufferPoolEnable(boolean chunkBufferPoolEnable) {
    this.chunkBufferPoolEnable = chunkBufferPoolEnable;
  }

  public long getCrossCompactionMemoryBudget() {
    return crossCompactionMemoryBudget;
  }

  public void setCrossCompactionMemoryBudget(long crossCompactionMemoryBudget) {
    this.crossCompactionMemoryBudget = crossCompactionMemoryBudget;
  }

  public long getMergeIntervalSec() {
    return mergeIntervalSec;
  }

  void setMergeIntervalSec(long mergeIntervalSec) {
    this.mergeIntervalSec = mergeIntervalSec;
  }

  public double getBufferedArraysMemoryProportion() {
    return bufferedArraysMemoryProportion;
  }

  public void setBufferedArraysMemoryProportion(double bufferedArraysMemoryProportion) {
    this.bufferedArraysMemoryProportion = bufferedArraysMemoryProportion;
  }

  public double getTimeIndexMemoryProportion() {
    return timeIndexMemoryProportion;
  }

  public void setTimeIndexMemoryProportion(double timeIndexMemoryProportion) {
    this.timeIndexMemoryProportion = timeIndexMemoryProportion;
  }

  public double getFlushProportion() {
    return flushProportion;
  }

  public void setFlushProportion(double flushProportion) {
    this.flushProportion = flushProportion;
  }

  public double getRejectProportion() {
    return rejectProportion;
  }

  public void setRejectProportion(double rejectProportion) {
    this.rejectProportion = rejectProportion;
  }

  public long getStorageGroupSizeReportThreshold() {
    return storageGroupSizeReportThreshold;
  }

  public void setStorageGroupSizeReportThreshold(long storageGroupSizeReportThreshold) {
    this.storageGroupSizeReportThreshold = storageGroupSizeReportThreshold;
  }

  public long getAllocateMemoryForWrite() {
    return allocateMemoryForWrite;
  }

  public void setAllocateMemoryForWrite(long allocateMemoryForWrite) {
    this.allocateMemoryForWrite = allocateMemoryForWrite;
  }

  public long getAllocateMemoryForSchema() {
    return allocateMemoryForSchema;
  }

  void setAllocateMemoryForSchema(long allocateMemoryForSchema) {
    this.allocateMemoryForSchema = allocateMemoryForSchema;
  }

  public long getAllocateMemoryForRead() {
    return allocateMemoryForRead;
  }

  void setAllocateMemoryForRead(long allocateMemoryForRead) {
    this.allocateMemoryForRead = allocateMemoryForRead;
  }

  public long getAllocateMemoryForReadWithoutCache() {
    return allocateMemoryForReadWithoutCache;
  }

  public void setAllocateMemoryForReadWithoutCache(long allocateMemoryForReadWithoutCache) {
    this.allocateMemoryForReadWithoutCache = allocateMemoryForReadWithoutCache;
  }

  public boolean isEnableExternalSort() {
    return enableExternalSort;
  }

  void setEnableExternalSort(boolean enableExternalSort) {
    this.enableExternalSort = enableExternalSort;
  }

  public int getExternalSortThreshold() {
    return externalSortThreshold;
  }

  void setExternalSortThreshold(int externalSortThreshold) {
    this.externalSortThreshold = externalSortThreshold;
  }

  public boolean isEnablePerformanceStat() {
    return enablePerformanceStat;
  }

  public void setEnablePerformanceStat(boolean enablePerformanceStat) {
    this.enablePerformanceStat = enablePerformanceStat;
  }

  public boolean isEnablePartialInsert() {
    return enablePartialInsert;
  }

  public void setEnablePartialInsert(boolean enablePartialInsert) {
    this.enablePartialInsert = enablePartialInsert;
  }

  public int getConcurrentCompactionThread() {
    return concurrentCompactionThread;
  }

  public void setConcurrentCompactionThread(int concurrentCompactionThread) {
    this.concurrentCompactionThread = concurrentCompactionThread;
  }

  public int getContinuousQueryThreadNum() {
    return continuousQueryThreadNum;
  }

  public void setContinuousQueryThreadNum(int continuousQueryThreadNum) {
    this.continuousQueryThreadNum = continuousQueryThreadNum;
  }

  public int getMaxPendingContinuousQueryTasks() {
    return maxPendingContinuousQueryTasks;
  }

  public void setMaxPendingContinuousQueryTasks(int maxPendingContinuousQueryTasks) {
    this.maxPendingContinuousQueryTasks = maxPendingContinuousQueryTasks;
  }

  public long getContinuousQueryMinimumEveryInterval() {
    return continuousQueryMinimumEveryInterval;
  }

  public void setContinuousQueryMinimumEveryInterval(long minimumEveryInterval) {
    this.continuousQueryMinimumEveryInterval = minimumEveryInterval;
  }

  public int getCqlogBufferSize() {
    return cqlogBufferSize;
  }

  public void setCqlogBufferSize(int cqlogBufferSize) {
    this.cqlogBufferSize = cqlogBufferSize;
  }

  public void setSelectIntoInsertTabletPlanRowLimit(int selectIntoInsertTabletPlanRowLimit) {
    this.selectIntoInsertTabletPlanRowLimit = selectIntoInsertTabletPlanRowLimit;
  }

  public int getSelectIntoInsertTabletPlanRowLimit() {
    return selectIntoInsertTabletPlanRowLimit;
  }

  public int getInsertMultiTabletEnableMultithreadingColumnThreshold() {
    return insertMultiTabletEnableMultithreadingColumnThreshold;
  }

  public void setInsertMultiTabletEnableMultithreadingColumnThreshold(
      int insertMultiTabletEnableMultithreadingColumnThreshold) {
    this.insertMultiTabletEnableMultithreadingColumnThreshold =
        insertMultiTabletEnableMultithreadingColumnThreshold;
  }

  public int getCompactionWriteThroughputMbPerSec() {
    return compactionWriteThroughputMbPerSec;
  }

  public void setCompactionWriteThroughputMbPerSec(int compactionWriteThroughputMbPerSec) {
    this.compactionWriteThroughputMbPerSec = compactionWriteThroughputMbPerSec;
  }

  public boolean isEnableMemControl() {
    return enableMemControl;
  }

  public void setEnableMemControl(boolean enableMemControl) {
    this.enableMemControl = enableMemControl;
  }

  public long getMemtableSizeThreshold() {
    return memtableSizeThreshold;
  }

  public void setMemtableSizeThreshold(long memtableSizeThreshold) {
    this.memtableSizeThreshold = memtableSizeThreshold;
  }

  public boolean isEnableTimedFlushSeqMemtable() {
    return enableTimedFlushSeqMemtable;
  }

  public void setEnableTimedFlushSeqMemtable(boolean enableTimedFlushSeqMemtable) {
    this.enableTimedFlushSeqMemtable = enableTimedFlushSeqMemtable;
  }

  public long getSeqMemtableFlushInterval() {
    return seqMemtableFlushInterval;
  }

  public void setSeqMemtableFlushInterval(long seqMemtableFlushInterval) {
    this.seqMemtableFlushInterval = seqMemtableFlushInterval;
  }

  public long getSeqMemtableFlushCheckInterval() {
    return seqMemtableFlushCheckInterval;
  }

  public void setSeqMemtableFlushCheckInterval(long seqMemtableFlushCheckInterval) {
    this.seqMemtableFlushCheckInterval = seqMemtableFlushCheckInterval;
  }

  public boolean isEnableTimedFlushUnseqMemtable() {
    return enableTimedFlushUnseqMemtable;
  }

  public void setEnableTimedFlushUnseqMemtable(boolean enableTimedFlushUnseqMemtable) {
    this.enableTimedFlushUnseqMemtable = enableTimedFlushUnseqMemtable;
  }

  public long getUnseqMemtableFlushInterval() {
    return unseqMemtableFlushInterval;
  }

  public void setUnseqMemtableFlushInterval(long unseqMemtableFlushInterval) {
    this.unseqMemtableFlushInterval = unseqMemtableFlushInterval;
  }

  public long getUnseqMemtableFlushCheckInterval() {
    return unseqMemtableFlushCheckInterval;
  }

  public void setUnseqMemtableFlushCheckInterval(long unseqMemtableFlushCheckInterval) {
    this.unseqMemtableFlushCheckInterval = unseqMemtableFlushCheckInterval;
  }

  public boolean isEnableTimedCloseTsFile() {
    return enableTimedCloseTsFile;
  }

  public void setEnableTimedCloseTsFile(boolean enableTimedCloseTsFile) {
    this.enableTimedCloseTsFile = enableTimedCloseTsFile;
  }

  public long getCloseTsFileIntervalAfterFlushing() {
    return closeTsFileIntervalAfterFlushing;
  }

  public void setCloseTsFileIntervalAfterFlushing(long closeTsFileIntervalAfterFlushing) {
    this.closeTsFileIntervalAfterFlushing = closeTsFileIntervalAfterFlushing;
  }

  public long getCloseTsFileCheckInterval() {
    return closeTsFileCheckInterval;
  }

  public void setCloseTsFileCheckInterval(long closeTsFileCheckInterval) {
    this.closeTsFileCheckInterval = closeTsFileCheckInterval;
  }

  public int getAvgSeriesPointNumberThreshold() {
    return avgSeriesPointNumberThreshold;
  }

  public void setAvgSeriesPointNumberThreshold(int avgSeriesPointNumberThreshold) {
    this.avgSeriesPointNumberThreshold = avgSeriesPointNumberThreshold;
  }

  public long getCrossCompactionFileSelectionTimeBudget() {
    return crossCompactionFileSelectionTimeBudget;
  }

  void setCrossCompactionFileSelectionTimeBudget(long crossCompactionFileSelectionTimeBudget) {
    this.crossCompactionFileSelectionTimeBudget = crossCompactionFileSelectionTimeBudget;
  }

  public boolean isRpcThriftCompressionEnable() {
    return rpcThriftCompressionEnable;
  }

  public void setRpcThriftCompressionEnable(boolean rpcThriftCompressionEnable) {
    this.rpcThriftCompressionEnable = rpcThriftCompressionEnable;
  }

  public boolean isMetaDataCacheEnable() {
    return metaDataCacheEnable;
  }

  public void setMetaDataCacheEnable(boolean metaDataCacheEnable) {
    this.metaDataCacheEnable = metaDataCacheEnable;
  }

  public long getAllocateMemoryForBloomFilterCache() {
    return allocateMemoryForBloomFilterCache;
  }

  public void setAllocateMemoryForBloomFilterCache(long allocateMemoryForBloomFilterCache) {
    this.allocateMemoryForBloomFilterCache = allocateMemoryForBloomFilterCache;
  }

  public long getAllocateMemoryForTimeSeriesMetaDataCache() {
    return allocateMemoryForTimeSeriesMetaDataCache;
  }

  public void setAllocateMemoryForTimeSeriesMetaDataCache(
      long allocateMemoryForTimeSeriesMetaDataCache) {
    this.allocateMemoryForTimeSeriesMetaDataCache = allocateMemoryForTimeSeriesMetaDataCache;
  }

  public long getAllocateMemoryForChunkCache() {
    return allocateMemoryForChunkCache;
  }

  public void setAllocateMemoryForChunkCache(long allocateMemoryForChunkCache) {
    this.allocateMemoryForChunkCache = allocateMemoryForChunkCache;
  }

  public boolean isLastCacheEnabled() {
    return lastCacheEnable;
  }

  public void setEnableLastCache(boolean lastCacheEnable) {
    this.lastCacheEnable = lastCacheEnable;
  }

  public boolean isEnableWatermark() {
    return enableWatermark;
  }

  public void setEnableWatermark(boolean enableWatermark) {
    this.enableWatermark = enableWatermark;
  }

  public String getWatermarkSecretKey() {
    return watermarkSecretKey;
  }

  public void setWatermarkSecretKey(String watermarkSecretKey) {
    this.watermarkSecretKey = watermarkSecretKey;
  }

  public String getWatermarkBitString() {
    return watermarkBitString;
  }

  public void setWatermarkBitString(String watermarkBitString) {
    this.watermarkBitString = watermarkBitString;
  }

  String getWatermarkMethod() {
    return this.watermarkMethod;
  }

  public void setWatermarkMethod(String watermarkMethod) {
    this.watermarkMethod = watermarkMethod;
  }

  public String getWatermarkMethodName() {
    return watermarkMethod.split("\\(")[0];
  }

  public int getWatermarkParamMarkRate() {
    return Integer.parseInt(getWatermarkParamValue("embed_row_cycle", "5"));
  }

  public int getWatermarkParamMaxRightBit() {
    return Integer.parseInt(getWatermarkParamValue("embed_lsb_num", "5"));
  }

  private String getWatermarkParamValue(String key, String defaultValue) {
    String res = getWatermarkParamValue(key);
    if (res != null) {
      return res;
    }
    return defaultValue;
  }

  private String getWatermarkParamValue(String key) {
    String pattern = key + "=(\\w*)";
    Pattern r = Pattern.compile(pattern);
    Matcher m = r.matcher(watermarkMethod);
    if (m.find() && m.groupCount() > 0) {
      return m.group(1);
    }
    return null;
  }

  public boolean isAutoCreateSchemaEnabled() {
    return enableAutoCreateSchema;
  }

  public void setAutoCreateSchemaEnabled(boolean enableAutoCreateSchema) {
    this.enableAutoCreateSchema = enableAutoCreateSchema;
  }

  public TSDataType getBooleanStringInferType() {
    return booleanStringInferType;
  }

  public void setBooleanStringInferType(TSDataType booleanStringInferType) {
    this.booleanStringInferType = booleanStringInferType;
  }

  public TSDataType getIntegerStringInferType() {
    return integerStringInferType;
  }

  public void setIntegerStringInferType(TSDataType integerStringInferType) {
    this.integerStringInferType = integerStringInferType;
  }

  public void setLongStringInferType(TSDataType longStringInferType) {
    this.longStringInferType = longStringInferType;
  }

  public TSDataType getLongStringInferType() {
    return longStringInferType;
  }

  public TSDataType getFloatingStringInferType() {
    return floatingStringInferType;
  }

  public void setFloatingStringInferType(TSDataType floatingNumberStringInferType) {
    this.floatingStringInferType = floatingNumberStringInferType;
  }

  public TSDataType getNanStringInferType() {
    return nanStringInferType;
  }

  public void setNanStringInferType(TSDataType nanStringInferType) {
    if (nanStringInferType != TSDataType.DOUBLE
        && nanStringInferType != TSDataType.FLOAT
        && nanStringInferType != TSDataType.TEXT) {
      throw new IllegalArgumentException(
          "Config Property nan_string_infer_type can only be FLOAT, DOUBLE or TEXT but is "
              + nanStringInferType);
    }
    this.nanStringInferType = nanStringInferType;
  }

  public int getDefaultStorageGroupLevel() {
    return defaultStorageGroupLevel;
  }

  void setDefaultStorageGroupLevel(int defaultStorageGroupLevel) {
    this.defaultStorageGroupLevel = defaultStorageGroupLevel;
  }

  public TSEncoding getDefaultBooleanEncoding() {
    return defaultBooleanEncoding;
  }

  public void setDefaultBooleanEncoding(TSEncoding defaultBooleanEncoding) {
    this.defaultBooleanEncoding = defaultBooleanEncoding;
  }

  void setDefaultBooleanEncoding(String defaultBooleanEncoding) {
    this.defaultBooleanEncoding = TSEncoding.valueOf(defaultBooleanEncoding);
  }

  public TSEncoding getDefaultInt32Encoding() {
    return defaultInt32Encoding;
  }

  public void setDefaultInt32Encoding(TSEncoding defaultInt32Encoding) {
    this.defaultInt32Encoding = defaultInt32Encoding;
  }

  void setDefaultInt32Encoding(String defaultInt32Encoding) {
    this.defaultInt32Encoding = TSEncoding.valueOf(defaultInt32Encoding);
  }

  public TSEncoding getDefaultInt64Encoding() {
    return defaultInt64Encoding;
  }

  public void setDefaultInt64Encoding(TSEncoding defaultInt64Encoding) {
    this.defaultInt64Encoding = defaultInt64Encoding;
  }

  void setDefaultInt64Encoding(String defaultInt64Encoding) {
    this.defaultInt64Encoding = TSEncoding.valueOf(defaultInt64Encoding);
  }

  public TSEncoding getDefaultFloatEncoding() {
    return defaultFloatEncoding;
  }

  public void setDefaultFloatEncoding(TSEncoding defaultFloatEncoding) {
    this.defaultFloatEncoding = defaultFloatEncoding;
  }

  void setDefaultFloatEncoding(String defaultFloatEncoding) {
    this.defaultFloatEncoding = TSEncoding.valueOf(defaultFloatEncoding);
  }

  public TSEncoding getDefaultDoubleEncoding() {
    return defaultDoubleEncoding;
  }

  public void setDefaultDoubleEncoding(TSEncoding defaultDoubleEncoding) {
    this.defaultDoubleEncoding = defaultDoubleEncoding;
  }

  void setDefaultDoubleEncoding(String defaultDoubleEncoding) {
    this.defaultDoubleEncoding = TSEncoding.valueOf(defaultDoubleEncoding);
  }

  public TSEncoding getDefaultTextEncoding() {
    return defaultTextEncoding;
  }

  public void setDefaultTextEncoding(TSEncoding defaultTextEncoding) {
    this.defaultTextEncoding = defaultTextEncoding;
  }

  void setDefaultTextEncoding(String defaultTextEncoding) {
    this.defaultTextEncoding = TSEncoding.valueOf(defaultTextEncoding);
  }

  public FSType getSystemFileStorageFs() {
    return systemFileStorageFs;
  }

  public void setSystemFileStorageFs(String systemFileStorageFs) {
    this.systemFileStorageFs = FSType.valueOf(systemFileStorageFs);
  }

  FSType getTsFileStorageFs() {
    return tsFileStorageFs;
  }

  void setTsFileStorageFs(String tsFileStorageFs) {
    this.tsFileStorageFs = FSType.valueOf(tsFileStorageFs);
  }

  String getCoreSitePath() {
    return coreSitePath;
  }

  void setCoreSitePath(String coreSitePath) {
    this.coreSitePath = coreSitePath;
  }

  String getHdfsSitePath() {
    return hdfsSitePath;
  }

  void setHdfsSitePath(String hdfsSitePath) {
    this.hdfsSitePath = hdfsSitePath;
  }

  public String[] getHdfsIp() {
    return hdfsIp.split(",");
  }

  String getRawHDFSIp() {
    return hdfsIp;
  }

  void setHdfsIp(String[] hdfsIp) {
    this.hdfsIp = String.join(",", hdfsIp);
  }

  String getHdfsPort() {
    return hdfsPort;
  }

  void setHdfsPort(String hdfsPort) {
    this.hdfsPort = hdfsPort;
  }

  public int getUpgradeThreadNum() {
    return upgradeThreadNum;
  }

  public int getSettleThreadNum() {
    return settleThreadNum;
  }

  void setUpgradeThreadNum(int upgradeThreadNum) {
    this.upgradeThreadNum = upgradeThreadNum;
  }

  String getDfsNameServices() {
    return dfsNameServices;
  }

  void setDfsNameServices(String dfsNameServices) {
    this.dfsNameServices = dfsNameServices;
  }

  public String[] getDfsHaNamenodes() {
    return dfsHaNamenodes.split(",");
  }

  String getRawDfsHaNamenodes() {
    return dfsHaNamenodes;
  }

  void setDfsHaNamenodes(String[] dfsHaNamenodes) {
    this.dfsHaNamenodes = String.join(",", dfsHaNamenodes);
  }

  boolean isDfsHaAutomaticFailoverEnabled() {
    return dfsHaAutomaticFailoverEnabled;
  }

  void setDfsHaAutomaticFailoverEnabled(boolean dfsHaAutomaticFailoverEnabled) {
    this.dfsHaAutomaticFailoverEnabled = dfsHaAutomaticFailoverEnabled;
  }

  String getDfsClientFailoverProxyProvider() {
    return dfsClientFailoverProxyProvider;
  }

  void setDfsClientFailoverProxyProvider(String dfsClientFailoverProxyProvider) {
    this.dfsClientFailoverProxyProvider = dfsClientFailoverProxyProvider;
  }

  boolean isUseKerberos() {
    return useKerberos;
  }

  void setUseKerberos(boolean useKerberos) {
    this.useKerberos = useKerberos;
  }

  String getKerberosKeytabFilePath() {
    return kerberosKeytabFilePath;
  }

  void setKerberosKeytabFilePath(String kerberosKeytabFilePath) {
    this.kerberosKeytabFilePath = kerberosKeytabFilePath;
  }

  String getKerberosPrincipal() {
    return kerberosPrincipal;
  }

  void setKerberosPrincipal(String kerberosPrincipal) {
    this.kerberosPrincipal = kerberosPrincipal;
  }

  public long getDefaultTTL() {
    return defaultTTL;
  }

  public void setDefaultTTL(long defaultTTL) {
    this.defaultTTL = defaultTTL;
  }

  public int getThriftServerAwaitTimeForStopService() {
    return thriftServerAwaitTimeForStopService;
  }

  public void setThriftServerAwaitTimeForStopService(int thriftServerAwaitTimeForStopService) {
    this.thriftServerAwaitTimeForStopService = thriftServerAwaitTimeForStopService;
  }

  public boolean isEnableMQTTService() {
    return enableMQTTService;
  }

  public void setEnableMQTTService(boolean enableMQTTService) {
    this.enableMQTTService = enableMQTTService;
  }

  public String getMqttHost() {
    return mqttHost;
  }

  public void setMqttHost(String mqttHost) {
    this.mqttHost = mqttHost;
  }

  public int getMqttPort() {
    return mqttPort;
  }

  public void setMqttPort(int mqttPort) {
    this.mqttPort = mqttPort;
  }

  public int getMqttHandlerPoolSize() {
    return mqttHandlerPoolSize;
  }

  public void setMqttHandlerPoolSize(int mqttHandlerPoolSize) {
    this.mqttHandlerPoolSize = mqttHandlerPoolSize;
  }

  public String getMqttPayloadFormatter() {
    return mqttPayloadFormatter;
  }

  public void setMqttPayloadFormatter(String mqttPayloadFormatter) {
    this.mqttPayloadFormatter = mqttPayloadFormatter;
  }

  public int getMqttMaxMessageSize() {
    return mqttMaxMessageSize;
  }

  public void setMqttMaxMessageSize(int mqttMaxMessageSize) {
    this.mqttMaxMessageSize = mqttMaxMessageSize;
  }

  public int getTagAttributeTotalSize() {
    return tagAttributeTotalSize;
  }

  public void setTagAttributeTotalSize(int tagAttributeTotalSize) {
    this.tagAttributeTotalSize = tagAttributeTotalSize;
  }

  public int getTagAttributeFlushInterval() {
    return tagAttributeFlushInterval;
  }

  public void setTagAttributeFlushInterval(int tagAttributeFlushInterval) {
    this.tagAttributeFlushInterval = tagAttributeFlushInterval;
  }

  public int getPrimitiveArraySize() {
    return primitiveArraySize;
  }

  public void setPrimitiveArraySize(int primitiveArraySize) {
    this.primitiveArraySize = primitiveArraySize;
  }

  public String getOpenIdProviderUrl() {
    return openIdProviderUrl;
  }

  public void setOpenIdProviderUrl(String openIdProviderUrl) {
    this.openIdProviderUrl = openIdProviderUrl;
  }

  public String getAuthorizerProvider() {
    return authorizerProvider;
  }

  public void setAuthorizerProvider(String authorizerProvider) {
    this.authorizerProvider = authorizerProvider;
  }

  public long getStartUpNanosecond() {
    return startUpNanosecond;
  }

  public int getThriftMaxFrameSize() {
    return thriftMaxFrameSize;
  }

  public void setThriftMaxFrameSize(int thriftMaxFrameSize) {
    this.thriftMaxFrameSize = thriftMaxFrameSize;
    RpcTransportFactory.setThriftMaxFrameSize(this.thriftMaxFrameSize);
  }

  public int getThriftDefaultBufferSize() {
    return thriftDefaultBufferSize;
  }

  public void setThriftDefaultBufferSize(int thriftDefaultBufferSize) {
    this.thriftDefaultBufferSize = thriftDefaultBufferSize;
    RpcTransportFactory.setDefaultBufferCapacity(this.thriftDefaultBufferSize);
  }

  public int getMaxQueryDeduplicatedPathNum() {
    return maxQueryDeduplicatedPathNum;
  }

  public void setMaxQueryDeduplicatedPathNum(int maxQueryDeduplicatedPathNum) {
    this.maxQueryDeduplicatedPathNum = maxQueryDeduplicatedPathNum;
  }

  public int getCheckPeriodWhenInsertBlocked() {
    return checkPeriodWhenInsertBlocked;
  }

  public void setCheckPeriodWhenInsertBlocked(int checkPeriodWhenInsertBlocked) {
    this.checkPeriodWhenInsertBlocked = checkPeriodWhenInsertBlocked;
  }

  public int getMaxWaitingTimeWhenInsertBlocked() {
    return maxWaitingTimeWhenInsertBlockedInMs;
  }

  public void setMaxWaitingTimeWhenInsertBlocked(int maxWaitingTimeWhenInsertBlocked) {
    this.maxWaitingTimeWhenInsertBlockedInMs = maxWaitingTimeWhenInsertBlocked;
  }

  public int getFrequencyIntervalInMinute() {
    return frequencyIntervalInMinute;
  }

  public void setFrequencyIntervalInMinute(int frequencyIntervalInMinute) {
    this.frequencyIntervalInMinute = frequencyIntervalInMinute;
  }

  public long getSlowQueryThreshold() {
    return slowQueryThreshold;
  }

  public void setSlowQueryThreshold(long slowQueryThreshold) {
    this.slowQueryThreshold = slowQueryThreshold;
  }

  public boolean isEnableIndex() {
    return enableIndex;
  }

  public void setEnableIndex(boolean enableIndex) {
    this.enableIndex = enableIndex;
  }

  void setConcurrentIndexBuildThread(int concurrentIndexBuildThread) {
    this.concurrentIndexBuildThread = concurrentIndexBuildThread;
  }

  public int getConcurrentIndexBuildThread() {
    return concurrentIndexBuildThread;
  }

  public long getIndexBufferSize() {
    return indexBufferSize;
  }

  public void setIndexBufferSize(long indexBufferSize) {
    this.indexBufferSize = indexBufferSize;
  }

  public String getIndexRootFolder() {
    return indexRootFolder;
  }

  public void setIndexRootFolder(String indexRootFolder) {
    this.indexRootFolder = indexRootFolder;
  }

  public int getDefaultIndexWindowRange() {
    return defaultIndexWindowRange;
  }

  public void setDefaultIndexWindowRange(int defaultIndexWindowRange) {
    this.defaultIndexWindowRange = defaultIndexWindowRange;
  }

  public int getVirtualStorageGroupNum() {
    return virtualStorageGroupNum;
  }

  public void setVirtualStorageGroupNum(int virtualStorageGroupNum) {
    this.virtualStorageGroupNum = virtualStorageGroupNum;
  }

  public long getRecoveryLogIntervalInMs() {
    return recoveryLogIntervalInMs;
  }

  public void setRecoveryLogIntervalInMs(long recoveryLogIntervalInMs) {
    this.recoveryLogIntervalInMs = recoveryLogIntervalInMs;
  }

  public boolean isRpcAdvancedCompressionEnable() {
    return rpcAdvancedCompressionEnable;
  }

  public void setRpcAdvancedCompressionEnable(boolean rpcAdvancedCompressionEnable) {
    this.rpcAdvancedCompressionEnable = rpcAdvancedCompressionEnable;
    RpcTransportFactory.setUseSnappy(this.rpcAdvancedCompressionEnable);
  }

  public int getMlogBufferSize() {
    return mlogBufferSize;
  }

  public void setMlogBufferSize(int mlogBufferSize) {
    this.mlogBufferSize = mlogBufferSize;
  }

  public long getSyncMlogPeriodInMs() {
    return syncMlogPeriodInMs;
  }

  public void setSyncMlogPeriodInMs(long syncMlogPeriodInMs) {
    this.syncMlogPeriodInMs = syncMlogPeriodInMs;
  }

  public int getTlogBufferSize() {
    return tlogBufferSize;
  }

  public void setTlogBufferSize(int tlogBufferSize) {
    this.tlogBufferSize = tlogBufferSize;
  }

  public boolean isEnableRpcService() {
    return enableRpcService;
  }

  public void setEnableRpcService(boolean enableRpcService) {
    this.enableRpcService = enableRpcService;
  }

  public boolean isEnableInfluxDBRpcService() {
    return enableInfluxDBRpcService;
  }

  public void setEnableInfluxDBRpcService(boolean enableInfluxDBRpcService) {
    this.enableInfluxDBRpcService = enableInfluxDBRpcService;
  }

  public int getIoTaskQueueSizeForFlushing() {
    return ioTaskQueueSizeForFlushing;
  }

  public void setIoTaskQueueSizeForFlushing(int ioTaskQueueSizeForFlushing) {
    this.ioTaskQueueSizeForFlushing = ioTaskQueueSizeForFlushing;
  }

  public String getAdminName() {
    return adminName;
  }

  public void setAdminName(String adminName) {
    this.adminName = adminName;
  }

  public String getAdminPassword() {
    return adminPassword;
  }

  public void setAdminPassword(String adminPassword) {
    this.adminPassword = adminPassword;
  }

  public boolean isEnableSeqSpaceCompaction() {
    return enableSeqSpaceCompaction;
  }

  public void setEnableSeqSpaceCompaction(boolean enableSeqSpaceCompaction) {
    this.enableSeqSpaceCompaction = enableSeqSpaceCompaction;
  }

  public boolean isEnableUnseqSpaceCompaction() {
    return enableUnseqSpaceCompaction;
  }

  public void setEnableUnseqSpaceCompaction(boolean enableUnseqSpaceCompaction) {
    this.enableUnseqSpaceCompaction = enableUnseqSpaceCompaction;
  }

  public boolean isEnableCrossSpaceCompaction() {
    return enableCrossSpaceCompaction;
  }

  public void setEnableCrossSpaceCompaction(boolean enableCrossSpaceCompaction) {
    this.enableCrossSpaceCompaction = enableCrossSpaceCompaction;
  }

  public InnerCompactionStrategy getInnerCompactionStrategy() {
    return innerCompactionStrategy;
  }

  public void setInnerCompactionStrategy(InnerCompactionStrategy innerCompactionStrategy) {
    this.innerCompactionStrategy = innerCompactionStrategy;
  }

  public CrossCompactionStrategy getCrossCompactionStrategy() {
    return crossCompactionStrategy;
  }

  public void setCrossCompactionStrategy(CrossCompactionStrategy crossCompactionStrategy) {
    this.crossCompactionStrategy = crossCompactionStrategy;
  }

  public CompactionPriority getCompactionPriority() {
    return compactionPriority;
  }

  public void setCompactionPriority(CompactionPriority compactionPriority) {
    this.compactionPriority = compactionPriority;
  }

  public long getTargetCompactionFileSize() {
    return targetCompactionFileSize;
  }

  public void setTargetCompactionFileSize(long targetCompactionFileSize) {
    this.targetCompactionFileSize = targetCompactionFileSize;
  }

  public long getTargetChunkSize() {
    return targetChunkSize;
  }

  public void setTargetChunkSize(long targetChunkSize) {
    this.targetChunkSize = targetChunkSize;
  }

  public long getChunkSizeLowerBoundInCompaction() {
    return chunkSizeLowerBoundInCompaction;
  }

  public void setChunkSizeLowerBoundInCompaction(long chunkSizeLowerBoundInCompaction) {
    this.chunkSizeLowerBoundInCompaction = chunkSizeLowerBoundInCompaction;
  }

  public long getTargetChunkPointNum() {
    return targetChunkPointNum;
  }

  public void setTargetChunkPointNum(long targetChunkPointNum) {
    this.targetChunkPointNum = targetChunkPointNum;
  }

  public long getChunkPointNumLowerBoundInCompaction() {
    return chunkPointNumLowerBoundInCompaction;
  }

  public void setChunkPointNumLowerBoundInCompaction(long chunkPointNumLowerBoundInCompaction) {
    this.chunkPointNumLowerBoundInCompaction = chunkPointNumLowerBoundInCompaction;
  }

  public long getCompactionAcquireWriteLockTimeout() {
    return compactionAcquireWriteLockTimeout;
  }

  public void setCompactionAcquireWriteLockTimeout(long compactionAcquireWriteLockTimeout) {
    this.compactionAcquireWriteLockTimeout = compactionAcquireWriteLockTimeout;
  }

  public long getCompactionScheduleIntervalInMs() {
    return compactionScheduleIntervalInMs;
  }

  public void setCompactionScheduleIntervalInMs(long compactionScheduleIntervalInMs) {
    this.compactionScheduleIntervalInMs = compactionScheduleIntervalInMs;
  }

  public int getMaxInnerCompactionCandidateFileNum() {
    return maxInnerCompactionCandidateFileNum;
  }

  public void setMaxInnerCompactionCandidateFileNum(int maxInnerCompactionCandidateFileNum) {
    this.maxInnerCompactionCandidateFileNum = maxInnerCompactionCandidateFileNum;
  }

  public int getMaxCrossCompactionCandidateFileNum() {
    return maxCrossCompactionCandidateFileNum;
  }

  public void setMaxCrossCompactionCandidateFileNum(int maxCrossCompactionCandidateFileNum) {
    this.maxCrossCompactionCandidateFileNum = maxCrossCompactionCandidateFileNum;
  }

  public long getCompactionSubmissionIntervalInMs() {
    return compactionSubmissionIntervalInMs;
  }

  public void setCompactionSubmissionIntervalInMs(long interval) {
    compactionSubmissionIntervalInMs = interval;
  }

  public String getDeviceIDTransformationMethod() {
    return deviceIDTransformationMethod;
  }

  public void setDeviceIDTransformationMethod(String deviceIDTransformationMethod) {
    this.deviceIDTransformationMethod = deviceIDTransformationMethod;
  }

  public boolean isEnableIDTable() {
    return enableIDTable;
  }

  public void setEnableIDTable(boolean enableIDTable) {
    this.enableIDTable = enableIDTable;
  }

  public boolean isEnableIDTableLogFile() {
    return enableIDTableLogFile;
  }

  public void setEnableIDTableLogFile(boolean enableIDTableLogFile) {
    this.enableIDTableLogFile = enableIDTableLogFile;
  }

  public String getEncryptDecryptProvider() {
    return encryptDecryptProvider;
  }

  public void setEncryptDecryptProvider(String encryptDecryptProvider) {
    this.encryptDecryptProvider = encryptDecryptProvider;
  }

  public String getEncryptDecryptProviderParameter() {
    return encryptDecryptProviderParameter;
  }

  public void setEncryptDecryptProviderParameter(String encryptDecryptProviderParameter) {
    this.encryptDecryptProviderParameter = encryptDecryptProviderParameter;
  }

  public List<String> getConfigNodeUrls() {
    return configNodeUrls;
  }

  public void setConfigNodeUrls(List<String> configNodeUrls) {
    this.configNodeUrls = configNodeUrls;
  }

  public String getInternalIp() {
    return internalIp;
  }

  public void setInternalIp(String internalIp) {
    this.internalIp = internalIp;
  }

  public int getInternalPort() {
    return internalPort;
  }

  public void setInternalPort(int internalPort) {
    this.internalPort = internalPort;
  }

  public int getConsensusPort() {
    return consensusPort;
  }

  public void setConsensusPort(int consensusPort) {
    this.consensusPort = consensusPort;
  }

  public long getJoinClusterTimeOutMs() {
    return joinClusterTimeOutMs;
  }

  public void setJoinClusterTimeOutMs(long joinClusterTimeOutMs) {
    this.joinClusterTimeOutMs = joinClusterTimeOutMs;
  }

<<<<<<< HEAD
  public String getConsensusProtocolClass() {
    return consensusProtocolClass;
  }

  public void setConsensusProtocolClass(String consensusProtocolClass) {
    this.consensusProtocolClass = consensusProtocolClass;
=======
  public int getMppPort() {
    return mppPort;
  }

  public void setMppPort(int mppPort) {
    this.mppPort = mppPort;
>>>>>>> 40fd10e6
  }

  public int getDataBlockManagerPort() {
    return dataBlockManagerPort;
  }

  public void setDataBlockManagerPort(int dataBlockManagerPort) {
    this.dataBlockManagerPort = dataBlockManagerPort;
  }

  public int getDataBlockManagerCorePoolSize() {
    return dataBlockManagerCorePoolSize;
  }

  public void setDataBlockManagerCorePoolSize(int dataBlockManagerCorePoolSize) {
    this.dataBlockManagerCorePoolSize = dataBlockManagerCorePoolSize;
  }

  public int getDataBlockManagerMaxPoolSize() {
    return dataBlockManagerMaxPoolSize;
  }

  public void setDataBlockManagerMaxPoolSize(int dataBlockManagerMaxPoolSize) {
    this.dataBlockManagerMaxPoolSize = dataBlockManagerMaxPoolSize;
  }

  public int getDataBlockManagerKeepAliveTimeInMs() {
    return dataBlockManagerKeepAliveTimeInMs;
  }

  public void setDataBlockManagerKeepAliveTimeInMs(int dataBlockManagerKeepAliveTimeInMs) {
    this.dataBlockManagerKeepAliveTimeInMs = dataBlockManagerKeepAliveTimeInMs;
  }
}<|MERGE_RESOLUTION|>--- conflicted
+++ resolved
@@ -2632,21 +2632,20 @@
     this.joinClusterTimeOutMs = joinClusterTimeOutMs;
   }
 
-<<<<<<< HEAD
   public String getConsensusProtocolClass() {
     return consensusProtocolClass;
   }
 
   public void setConsensusProtocolClass(String consensusProtocolClass) {
     this.consensusProtocolClass = consensusProtocolClass;
-=======
+  }
+
   public int getMppPort() {
     return mppPort;
   }
 
   public void setMppPort(int mppPort) {
     this.mppPort = mppPort;
->>>>>>> 40fd10e6
   }
 
   public int getDataBlockManagerPort() {
