--- conflicted
+++ resolved
@@ -875,13 +875,12 @@
   /** Thread keep alive time in ms of data block manager. */
   private int dataBlockManagerKeepAliveTimeInMs = 1000;
 
-<<<<<<< HEAD
   /**
    * Cache size of partition cache in {@link
    * org.apache.iotdb.db.mpp.sql.analyze.ClusterPartitionFetcher}
    */
   private int partitionCacheSize = 10000;
-=======
+
   /** Thrift socket and connection timeout between data node and config node. */
   private int connectionTimeoutInMS = (int) TimeUnit.SECONDS.toMillis(20);
 
@@ -893,7 +892,6 @@
       Runtime.getRuntime().availableProcessors() / 4 > 0
           ? Runtime.getRuntime().availableProcessors() / 4
           : 1;
->>>>>>> dde44dcb
 
   public float getUdfMemoryBudgetInMB() {
     return udfMemoryBudgetInMB;
