--- conflicted
+++ resolved
@@ -149,24 +149,21 @@
   /** Reject proportion for system */
   private double rejectProportion = 0.8;
 
-<<<<<<< HEAD
+  /** The proportion of write memory for memtable */
+  private double writeProportion = 0.8;
+
+  private double chunkMetadataSizeProportionInWrite = 0.1;
+
+  /** The proportion of write memory for compaction */
+  private double compactionProportion = 0.2;
+
+//  /** If storage group increased more than this threshold, report to system. Unit: byte */
+//  private long storageGroupSizeReportThreshold = 16 * 1024 * 1024L;
   /**
    * If memory cost of data region increased more than proportion of {@linkplain
    * IoTDBConfig#getAllocateMemoryForWrite()}, report to system.
    */
   private double writeMemoryVariationReportProportion = 0.001;
-=======
-  /** The proportion of write memory for memtable */
-  private double writeProportion = 0.8;
-
-  private double chunkMetadataSizeProportionInWrite = 0.1;
-
-  /** The proportion of write memory for compaction */
-  private double compactionProportion = 0.2;
-
-  /** If storage group increased more than this threshold, report to system. Unit: byte */
-  private long storageGroupSizeReportThreshold = 16 * 1024 * 1024L;
->>>>>>> e8bbc70c
 
   /** When inserting rejected, waiting period to check system again. Unit: millisecond */
   private int checkPeriodWhenInsertBlocked = 50;
