--- conflicted
+++ resolved
@@ -3327,7 +3327,6 @@
     return configMessage;
   }
 
-<<<<<<< HEAD
   public long getRewriteLockWaitTimeoutInMS() {
     return rewriteLockWaitTimeoutInMS;
   }
@@ -3346,10 +3345,10 @@
 
   public long getRatisConsensusSnapshotTriggerThreshold() {
     return ratisConsensusSnapshotTriggerThreshold;
-=======
+  }
+  
   public long getDataRatisConsensusSnapshotTriggerThreshold() {
     return dataRatisConsensusSnapshotTriggerThreshold;
->>>>>>> b90962c2
   }
 
   public void setDataRatisConsensusSnapshotTriggerThreshold(
