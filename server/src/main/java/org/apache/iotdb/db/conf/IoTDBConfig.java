--- conflicted
+++ resolved
@@ -2814,8 +2814,6 @@
     this.mppMode = mppMode;
   }
 
-<<<<<<< HEAD
-=======
   public boolean isClusterMode() {
     return isClusterMode;
   }
@@ -2824,7 +2822,6 @@
     this.isClusterMode = isClusterMode;
   }
 
->>>>>>> b6b37db0
   public int getDataNodeSchemaCacheSize() {
     return dataNodeSchemaCacheSize;
   }
