--- conflicted
+++ resolved
@@ -112,27 +112,11 @@
 
   public ISchemaReader<ITimeSeriesSchemaInfo> createTimeSeriesReader() {
     try {
-<<<<<<< HEAD
-      if (key != null && value != null) {
-        countMap =
-            ((SchemaDriverContext) operatorContext.getDriverContext())
-                .getSchemaRegion()
-                .getMeasurementCountGroupByLevel(
-                    partialPath, level, isPrefixPath, key, value, isContains);
-      } else {
-        countMap =
-            ((SchemaDriverContext) operatorContext.getDriverContext())
-                .getSchemaRegion()
-                .getMeasurementCountGroupByLevel(partialPath, level, isPrefixPath);
-      }
-
-=======
-      return ((SchemaDriverContext) operatorContext.getInstanceContext().getDriverContext())
+      return ((SchemaDriverContext) operatorContext.getDriverContext())
           .getSchemaRegion()
           .getTimeSeriesReader(
               SchemaRegionReadPlanFactory.getShowTimeSeriesPlan(
                   partialPath, null, isContains, key, value, 0, 0, isPrefixPath));
->>>>>>> a0662478
     } catch (MetadataException e) {
       throw new RuntimeException(e.getMessage(), e);
     }
