--- conflicted
+++ resolved
@@ -24,15 +24,12 @@
 import org.apache.iotdb.db.exception.metadata.MetadataException;
 import org.apache.iotdb.db.metadata.LocalSchemaPartitionTable;
 import org.apache.iotdb.db.metadata.path.PartialPath;
-<<<<<<< HEAD
 import org.apache.iotdb.db.metadata.storagegroup.IStorageGroupSchemaManager;
 import org.apache.iotdb.db.metadata.storagegroup.StorageGroupSchemaManager;
-=======
 import org.apache.iotdb.db.metadata.schemaregion.rocksdb.RSchemaRegion;
 
 import org.slf4j.Logger;
 import org.slf4j.LoggerFactory;
->>>>>>> 5d5f67f3
 
 import java.util.Collection;
 import java.util.Map;
@@ -41,16 +38,12 @@
 // manage all the schemaRegion in this dataNode
 public class SchemaEngine {
 
-<<<<<<< HEAD
   private final IStorageGroupSchemaManager localStorageGroupSchemaManager =
       StorageGroupSchemaManager.getInstance();
 
-  private Map<SchemaRegionId, SchemaRegion> schemaRegionMap;
-=======
   private Map<SchemaRegionId, ISchemaRegion> schemaRegionMap;
   private SchemaEngineMode schemaRegionStoredMode;
   private static final Logger logger = LoggerFactory.getLogger(SchemaEngine.class);
->>>>>>> 5d5f67f3
 
   private LocalSchemaPartitionTable partitionTable = LocalSchemaPartitionTable.getInstance();
 
@@ -99,20 +92,12 @@
     return schemaRegionMap.values();
   }
 
-<<<<<<< HEAD
   public synchronized void createSchemaRegion(
       PartialPath storageGroup, SchemaRegionId schemaRegionId) throws MetadataException {
     SchemaRegion schemaRegion = schemaRegionMap.get(schemaRegionId);
-=======
-  public synchronized ISchemaRegion createSchemaRegion(
-      PartialPath storageGroup, SchemaRegionId schemaRegionId, IStorageGroupMNode storageGroupMNode)
-      throws MetadataException {
-    ISchemaRegion schemaRegion = schemaRegionMap.get(schemaRegionId);
->>>>>>> 5d5f67f3
     if (schemaRegion != null) {
       return;
     }
-<<<<<<< HEAD
     localStorageGroupSchemaManager.ensureStorageGroup(storageGroup);
     schemaRegion =
         new SchemaRegion(
@@ -120,7 +105,6 @@
             schemaRegionId,
             localStorageGroupSchemaManager.getStorageGroupNodeByStorageGroupPath(storageGroup));
 
-=======
     switch (schemaRegionStoredMode) {
       case Memory:
       case Schema_File:
@@ -135,7 +119,6 @@
                 "This mode [%s] is not supported. Please check and modify it.",
                 schemaRegionStoredMode));
     }
->>>>>>> 5d5f67f3
     schemaRegionMap.put(schemaRegionId, schemaRegion);
     partitionTable.putSchemaRegionId(storageGroup, schemaRegionId);
   }
