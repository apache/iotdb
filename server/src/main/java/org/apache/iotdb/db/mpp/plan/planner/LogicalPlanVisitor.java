--- conflicted
+++ resolved
@@ -479,11 +479,7 @@
   @Override
   public PlanNode visitLoadFile(LoadTsFileStatement loadTsFileStatement, MPPQueryContext context) {
     return new LoadTsFileNode(
-<<<<<<< HEAD
         context.getQueryId().genPlanNodeId(), loadTsFileStatement.getResources());
-=======
-        context.getQueryId().genPlanNodeId(), loadTsFileStatement.getTsFiles());
->>>>>>> 3348a062
   }
 
   @Override
