--- conflicted
+++ resolved
@@ -558,7 +558,6 @@
     }
 
     // collect redirect info to client for writing
-<<<<<<< HEAD
     //    if (analysis.getStatement() instanceof InsertBaseStatement
     //        && !analysis.isFinishQueryAfterAnalyze()) {
     //      InsertBaseStatement insertStatement = (InsertBaseStatement) analysis.getStatement();
@@ -589,37 +588,6 @@
     //        }
     //      }
     //    }
-=======
-    if (analysis.getStatement() instanceof InsertBaseStatement
-        && !analysis.isFinishQueryAfterAnalyze()) {
-      InsertBaseStatement insertStatement = (InsertBaseStatement) analysis.getStatement();
-      List<TEndPoint> redirectNodeList;
-      if (config.isClusterMode()) {
-        redirectNodeList = insertStatement.collectRedirectInfo(analysis.getDataPartitionInfo());
-      } else {
-        redirectNodeList = Collections.emptyList();
-      }
-      if (insertStatement instanceof InsertRowsStatement
-          || insertStatement instanceof InsertMultiTabletsStatement) {
-        // multiple devices
-        if (statusCode == TSStatusCode.SUCCESS_STATUS) {
-          List<TSStatus> subStatus = new ArrayList<>();
-          tsstatus.setCode(TSStatusCode.REDIRECTION_RECOMMEND.getStatusCode());
-          for (TEndPoint endPoint : redirectNodeList) {
-            subStatus.add(
-                StatusUtils.getStatus(TSStatusCode.REDIRECTION_RECOMMEND)
-                    .setRedirectNode(endPoint));
-          }
-          tsstatus.setSubStatus(subStatus);
-        }
-      } else {
-        // single device
-        if (config.isClusterMode()) {
-          tsstatus.setRedirectNode(redirectNodeList.get(0));
-        }
-      }
-    }
->>>>>>> 1384d892
 
     return new ExecutionResult(context.getQueryId(), tsstatus);
   }
