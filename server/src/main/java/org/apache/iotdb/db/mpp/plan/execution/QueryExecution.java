--- conflicted
+++ resolved
@@ -285,41 +285,24 @@
     final long startTime = System.nanoTime();
     if (rawStatement instanceof LoadTsFileStatement) {
       this.scheduler =
-          new LoadTsFileScheduler(
-<<<<<<< HEAD
-              distributedPlan, context, stateMachine, internalServiceClientManager);
-    } else {
-      // TODO: (xingtanzjr) initialize the query scheduler according to configuration
-      this.scheduler =
-          new ClusterScheduler(
-              context,
-              stateMachine,
-              distributedPlan.getInstances(),
-              context.getQueryType(),
-              executor,
-              writeOperationExecutor,
-              scheduledExecutor,
-              internalServiceClientManager);
-    }
-=======
-              distributedPlan, context, stateMachine, syncInternalServiceClientManager);
+              new LoadTsFileScheduler(
+                      distributedPlan, context, stateMachine, syncInternalServiceClientManager);
       this.scheduler.start();
       return;
     }
 
     // TODO: (xingtanzjr) initialize the query scheduler according to configuration
     this.scheduler =
-        new ClusterScheduler(
-            context,
-            stateMachine,
-            distributedPlan.getInstances(),
-            context.getQueryType(),
-            executor,
-            writeOperationExecutor,
-            scheduledExecutor,
-            syncInternalServiceClientManager,
-            asyncInternalServiceClientManager);
->>>>>>> 33719b66
+            new ClusterScheduler(
+                    context,
+                    stateMachine,
+                    distributedPlan.getInstances(),
+                    context.getQueryType(),
+                    executor,
+                    writeOperationExecutor,
+                    scheduledExecutor,
+                    syncInternalServiceClientManager,
+                    asyncInternalServiceClientManager);
     this.scheduler.start();
     PerformanceOverviewMetricsManager.getInstance()
         .recordScheduleCost(System.nanoTime() - startTime);
