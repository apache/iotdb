/*
 * Licensed to the Apache Software Foundation (ASF) under one
 * or more contributor license agreements.  See the NOTICE file
 * distributed with this work for additional information
 * regarding copyright ownership.  The ASF licenses this file
 * to you under the Apache License, Version 2.0 (the
 * "License"); you may not use this file except in compliance
 * with the License.  You may obtain a copy of the License at
 *
 *     http://www.apache.org/licenses/LICENSE-2.0
 *
 * Unless required by applicable law or agreed to in writing,
 * software distributed under the License is distributed on an
 * "AS IS" BASIS, WITHOUT WARRANTIES OR CONDITIONS OF ANY
 * KIND, either express or implied.  See the License for the
 * specific language governing permissions and limitations
 * under the License.
 */
package org.apache.iotdb.db.metadata;

import org.apache.iotdb.db.concurrent.IoTDBThreadPoolFactory;
import org.apache.iotdb.db.conf.IoTDBConfig;
import org.apache.iotdb.db.conf.IoTDBDescriptor;
import org.apache.iotdb.db.engine.StorageEngine;
import org.apache.iotdb.db.engine.fileSystem.SystemFileFactory;
import org.apache.iotdb.db.engine.trigger.executor.TriggerEngine;
import org.apache.iotdb.db.exception.metadata.AliasAlreadyExistException;
import org.apache.iotdb.db.exception.metadata.DataTypeMismatchException;
import org.apache.iotdb.db.exception.metadata.DeleteFailedException;
import org.apache.iotdb.db.exception.metadata.DifferentTemplateException;
import org.apache.iotdb.db.exception.metadata.MNodeTypeMismatchException;
import org.apache.iotdb.db.exception.metadata.MetadataException;
import org.apache.iotdb.db.exception.metadata.NoTemplateOnMNodeException;
import org.apache.iotdb.db.exception.metadata.PathAlreadyExistException;
import org.apache.iotdb.db.exception.metadata.PathNotExistException;
import org.apache.iotdb.db.exception.metadata.StorageGroupAlreadySetException;
import org.apache.iotdb.db.exception.metadata.StorageGroupNotSetException;
import org.apache.iotdb.db.exception.metadata.TemplateIsInUseException;
import org.apache.iotdb.db.exception.metadata.UndefinedTemplateException;
import org.apache.iotdb.db.metadata.lastCache.LastCacheManager;
import org.apache.iotdb.db.metadata.logfile.MLogReader;
import org.apache.iotdb.db.metadata.logfile.MLogWriter;
import org.apache.iotdb.db.metadata.mnode.IEntityMNode;
import org.apache.iotdb.db.metadata.mnode.IMNode;
import org.apache.iotdb.db.metadata.mnode.IMeasurementMNode;
import org.apache.iotdb.db.metadata.mnode.IStorageGroupMNode;
import org.apache.iotdb.db.metadata.mnode.MeasurementMNode;
import org.apache.iotdb.db.metadata.mtree.MTree;
import org.apache.iotdb.db.metadata.path.MeasurementPath;
import org.apache.iotdb.db.metadata.path.PartialPath;
import org.apache.iotdb.db.metadata.tag.TagManager;
import org.apache.iotdb.db.metadata.template.Template;
import org.apache.iotdb.db.metadata.template.TemplateManager;
import org.apache.iotdb.db.metadata.utils.MetaUtils;
import org.apache.iotdb.db.monitor.MonitorConstants;
import org.apache.iotdb.db.qp.constant.SQLConstant;
import org.apache.iotdb.db.qp.physical.PhysicalPlan;
import org.apache.iotdb.db.qp.physical.crud.AppendTemplatePlan;
import org.apache.iotdb.db.qp.physical.crud.CreateTemplatePlan;
import org.apache.iotdb.db.qp.physical.crud.InsertPlan;
import org.apache.iotdb.db.qp.physical.crud.InsertRowPlan;
import org.apache.iotdb.db.qp.physical.crud.InsertTabletPlan;
import org.apache.iotdb.db.qp.physical.crud.PruneTemplatePlan;
import org.apache.iotdb.db.qp.physical.crud.SetSchemaTemplatePlan;
import org.apache.iotdb.db.qp.physical.crud.UnsetSchemaTemplatePlan;
import org.apache.iotdb.db.qp.physical.sys.AutoCreateDeviceMNodePlan;
import org.apache.iotdb.db.qp.physical.sys.ChangeAliasPlan;
import org.apache.iotdb.db.qp.physical.sys.ChangeTagOffsetPlan;
import org.apache.iotdb.db.qp.physical.sys.CreateAlignedTimeSeriesPlan;
import org.apache.iotdb.db.qp.physical.sys.CreateContinuousQueryPlan;
import org.apache.iotdb.db.qp.physical.sys.CreateTimeSeriesPlan;
import org.apache.iotdb.db.qp.physical.sys.DeleteStorageGroupPlan;
import org.apache.iotdb.db.qp.physical.sys.DeleteTimeSeriesPlan;
import org.apache.iotdb.db.qp.physical.sys.DropContinuousQueryPlan;
import org.apache.iotdb.db.qp.physical.sys.SetStorageGroupPlan;
import org.apache.iotdb.db.qp.physical.sys.SetTTLPlan;
import org.apache.iotdb.db.qp.physical.sys.SetUsingSchemaTemplatePlan;
import org.apache.iotdb.db.qp.physical.sys.ShowDevicesPlan;
import org.apache.iotdb.db.qp.physical.sys.ShowTimeSeriesPlan;
import org.apache.iotdb.db.query.context.QueryContext;
import org.apache.iotdb.db.query.dataset.ShowDevicesResult;
import org.apache.iotdb.db.query.dataset.ShowTimeSeriesResult;
import org.apache.iotdb.db.rescon.MemTableManager;
import org.apache.iotdb.db.service.IoTDB;
import org.apache.iotdb.db.utils.RandomDeleteCache;
import org.apache.iotdb.db.utils.SchemaUtils;
import org.apache.iotdb.db.utils.TestOnly;
import org.apache.iotdb.db.utils.TypeInferenceUtils;
import org.apache.iotdb.tsfile.common.conf.TSFileDescriptor;
import org.apache.iotdb.tsfile.exception.cache.CacheException;
import org.apache.iotdb.tsfile.file.metadata.enums.CompressionType;
import org.apache.iotdb.tsfile.file.metadata.enums.TSDataType;
import org.apache.iotdb.tsfile.file.metadata.enums.TSEncoding;
import org.apache.iotdb.tsfile.read.TimeValuePair;
import org.apache.iotdb.tsfile.utils.Pair;
import org.apache.iotdb.tsfile.write.schema.IMeasurementSchema;
import org.apache.iotdb.tsfile.write.schema.TimeseriesSchema;

import org.slf4j.Logger;
import org.slf4j.LoggerFactory;

import java.io.File;
import java.io.IOException;
import java.util.ArrayList;
import java.util.Arrays;
import java.util.Collection;
import java.util.Collections;
import java.util.HashMap;
import java.util.HashSet;
import java.util.LinkedList;
import java.util.List;
import java.util.Map;
import java.util.Map.Entry;
import java.util.Set;
import java.util.concurrent.ScheduledExecutorService;
import java.util.concurrent.TimeUnit;
import java.util.concurrent.atomic.AtomicLong;

import static org.apache.iotdb.db.conf.IoTDBConstant.MULTI_LEVEL_PATH_WILDCARD;
import static org.apache.iotdb.db.utils.EncodingInferenceUtils.getDefaultEncoding;
import static org.apache.iotdb.tsfile.common.constant.TsFileConstant.PATH_SEPARATOR;

/**
 * This class takes the responsibility of serialization of all the metadata info and persistent it
 * into files. This class contains all the interfaces to modify the metadata for delta system. All
 * the operations will be insert into the logs temporary in case the downtime of the delta system.
 *
 * <p>Since there are too many interfaces and methods in this class, we use code region to help
 * manage code. The code region starts with //region and ends with //endregion. When using Intellij
 * Idea to develop, it's easy to fold the code region and see code region overview by collapsing
 * all.
 *
 * <p>The codes are divided into the following code regions:
 *
 * <ol>
 *   <li>MManager Singleton
 *   <li>Interfaces and Implementation of MManager initialization、snapshot、recover and clear
 *   <li>Interfaces for CQ
 *   <li>Interfaces and Implementation for Timeseries operation
 *   <li>Interfaces and Implementation for StorageGroup and TTL operation
 *   <li>Interfaces for get and auto create device
 *   <li>Interfaces for metadata info Query
 *       <ol>
 *         <li>Interfaces for metadata count
 *         <li>Interfaces for level Node info Query
 *         <li>Interfaces for StorageGroup and TTL info Query
 *         <li>Interfaces for Entity/Device info Query
 *         <li>Interfaces for timeseries, measurement and schema info Query
 *       </ol>
 *   <li>Interfaces and methods for MNode query
 *   <li>Interfaces for alias and tag/attribute operations
 *   <li>Interfaces only for Cluster module usage
 *   <li>Interfaces for lastCache operations
 *   <li>Interfaces and Implementation for InsertPlan process
 *   <li>Interfaces and Implementation for Template operations
 *   <li>TestOnly Interfaces
 * </ol>
 */
@SuppressWarnings("java:S1135") // ignore todos
public class MManager {

  private static final Logger logger = LoggerFactory.getLogger(MManager.class);

  public static final String TIME_SERIES_TREE_HEADER = "===  Timeseries Tree  ===\n\n";

  /** A thread will check whether the MTree is modified lately each such interval. Unit: second */
  private static final long MTREE_SNAPSHOT_THREAD_CHECK_TIME = 600L;

  protected static IoTDBConfig config = IoTDBDescriptor.getInstance().getConfig();
  /** threshold total size of MTree */
  private static final long MTREE_SIZE_THRESHOLD = config.getAllocateMemoryForSchema();

  private static final int ESTIMATED_SERIES_SIZE = config.getEstimatedSeriesSize();

  private boolean isRecovering;
  private boolean initialized;
  private boolean allowToCreateNewSeries = true;

  private AtomicLong totalSeriesNumber = new AtomicLong();

  private final int mtreeSnapshotInterval;
  private final long mtreeSnapshotThresholdTime;
  private ScheduledExecutorService timedCreateMTreeSnapshotThread;
  private ScheduledExecutorService timedForceMLogThread;

  // the log file seriesPath
  private String logFilePath;
  private File logFile;
  private MLogWriter logWriter;

  private MTree mtree;
  // device -> DeviceMNode
  private RandomDeleteCache<PartialPath, IMNode> mNodeCache;
  private TagManager tagManager = TagManager.getInstance();
  private TemplateManager templateManager = TemplateManager.getInstance();

  // region MManager Singleton
  private static class MManagerHolder {

    private MManagerHolder() {
      // allowed to do nothing
    }

    private static final MManager INSTANCE = new MManager();
  }

  /** we should not use this function in other place, but only in IoTDB class */
  public static MManager getInstance() {
    return MManagerHolder.INSTANCE;
  }
  // endregion

  // region Interfaces and Implementation of MManager initialization、snapshot、recover and clear
  protected MManager() {
    mtreeSnapshotInterval = config.getMtreeSnapshotInterval();
    mtreeSnapshotThresholdTime = config.getMtreeSnapshotThresholdTime() * 1000L;
    String schemaDir = config.getSchemaDir();
    File schemaFolder = SystemFileFactory.INSTANCE.getFile(schemaDir);
    if (!schemaFolder.exists()) {
      if (schemaFolder.mkdirs()) {
        logger.info("create system folder {}", schemaFolder.getAbsolutePath());
      } else {
        logger.info("create system folder {} failed.", schemaFolder.getAbsolutePath());
      }
    }
    logFilePath = schemaDir + File.separator + MetadataConstant.METADATA_LOG;

    // do not write log when recover
    isRecovering = true;

    int cacheSize = config.getmManagerCacheSize();
    mNodeCache =
        new RandomDeleteCache<PartialPath, IMNode>(cacheSize) {

          @Override
          public IMNode loadObjectByKey(PartialPath key) throws CacheException {
            try {
              return mtree.getNodeByPathWithStorageGroupCheck(key);
            } catch (MetadataException e) {
              throw new CacheException(e);
            }
          }
        };

    if (config.isEnableMTreeSnapshot()) {
      timedCreateMTreeSnapshotThread =
          IoTDBThreadPoolFactory.newSingleThreadScheduledExecutor("timedCreateMTreeSnapshot");
      timedCreateMTreeSnapshotThread.scheduleAtFixedRate(
          this::checkMTreeModified,
          MTREE_SNAPSHOT_THREAD_CHECK_TIME,
          MTREE_SNAPSHOT_THREAD_CHECK_TIME,
          TimeUnit.SECONDS);
    }
  }

  // Because the writer will be used later and should not be closed here.
  @SuppressWarnings("squid:S2093")
  public synchronized void init() {
    if (initialized) {
      return;
    }
    logFile = SystemFileFactory.INSTANCE.getFile(logFilePath);

    try {
      isRecovering = true;

      tagManager.init();
      mtree = new MTree();
      mtree.init();

      int lineNumber = initFromLog(logFile);

      logWriter = new MLogWriter(config.getSchemaDir(), MetadataConstant.METADATA_LOG);
      logWriter.setLogNum(lineNumber);
      isRecovering = false;
    } catch (IOException e) {
      logger.error(
          "Cannot recover all MTree from file, we try to recover as possible as we can", e);
    }
    initialized = true;
  }

  /** @return line number of the logFile */
  @SuppressWarnings("squid:S3776")
  private int initFromLog(File logFile) throws IOException {
    long time = System.currentTimeMillis();
    // init the metadata from the operation log
    if (logFile.exists()) {
      int idx = 0;
      try (MLogReader mLogReader =
          new MLogReader(config.getSchemaDir(), MetadataConstant.METADATA_LOG); ) {
        idx = applyMLog(mLogReader);
        logger.debug(
            "spend {} ms to deserialize mtree from mlog.bin", System.currentTimeMillis() - time);
        return idx;
      } catch (Exception e) {
        throw new IOException("Failed to parser mlog.bin for err:" + e);
      }
    } else {
      return 0;
    }
  }

  private int applyMLog(MLogReader mLogReader) {
    int idx = 0;
    PhysicalPlan plan;
    while (mLogReader.hasNext()) {
      try {
        plan = mLogReader.next();
        idx++;
      } catch (Exception e) {
        logger.error("Parse mlog error at lineNumber {} because:", idx, e);
        break;
      }
      if (plan == null) {
        continue;
      }
      try {
        operation(plan);
      } catch (MetadataException | IOException e) {
        logger.error("Can not operate cmd {} for err:", plan.getOperatorType(), e);
      }
    }

    return idx;
  }

  private void checkMTreeModified() {
    if (logWriter == null || logFile == null) {
      // the logWriter is not initialized now, we skip the check once.
      return;
    }
    if (System.currentTimeMillis() - logFile.lastModified() >= mtreeSnapshotThresholdTime
        || logWriter.getLogNum() >= mtreeSnapshotInterval) {
      logger.info(
          "New mlog line number: {}, time from last modification: {} ms",
          logWriter.getLogNum(),
          System.currentTimeMillis() - logFile.lastModified());
      createMTreeSnapshot();
    }
  }

  public void createMTreeSnapshot() {
    try {
      mtree.createSnapshot();
      logWriter.clear();
    } catch (IOException e) {
      logger.warn("Failed to create MTree snapshot", e);
    }
  }

  /** function for clearing MTree */
  public synchronized void clear() {
    try {
      if (this.mtree != null) {
        this.mtree.clear();
      }
      if (this.mNodeCache != null) {
        this.mNodeCache.clear();
      }
      this.totalSeriesNumber.set(0);
      this.templateManager.clear();
      if (logWriter != null) {
        logWriter.close();
        logWriter = null;
      }
      tagManager.clear();
      initialized = false;
      if (config.isEnableMTreeSnapshot() && timedCreateMTreeSnapshotThread != null) {
        timedCreateMTreeSnapshotThread.shutdownNow();
        timedCreateMTreeSnapshotThread = null;
      }
      if (timedForceMLogThread != null) {
        timedForceMLogThread.shutdownNow();
        timedForceMLogThread = null;
      }
    } catch (IOException e) {
      logger.error("Cannot close metadata log writer, because:", e);
    }
  }

  public void operation(PhysicalPlan plan) throws IOException, MetadataException {
    switch (plan.getOperatorType()) {
      case CREATE_TIMESERIES:
        CreateTimeSeriesPlan createTimeSeriesPlan = (CreateTimeSeriesPlan) plan;
        createTimeseries(createTimeSeriesPlan, createTimeSeriesPlan.getTagOffset());
        break;
      case CREATE_ALIGNED_TIMESERIES:
        CreateAlignedTimeSeriesPlan createAlignedTimeSeriesPlan =
            (CreateAlignedTimeSeriesPlan) plan;
        createAlignedTimeSeries(createAlignedTimeSeriesPlan);
        break;
      case DELETE_TIMESERIES:
        DeleteTimeSeriesPlan deleteTimeSeriesPlan = (DeleteTimeSeriesPlan) plan;
        // cause we only has one path for one DeleteTimeSeriesPlan
        deleteTimeseries(deleteTimeSeriesPlan.getPaths().get(0));
        break;
      case SET_STORAGE_GROUP:
        SetStorageGroupPlan setStorageGroupPlan = (SetStorageGroupPlan) plan;
        setStorageGroup(setStorageGroupPlan.getPath());
        break;
      case DELETE_STORAGE_GROUP:
        DeleteStorageGroupPlan deleteStorageGroupPlan = (DeleteStorageGroupPlan) plan;
        deleteStorageGroups(deleteStorageGroupPlan.getPaths());
        break;
      case TTL:
        SetTTLPlan setTTLPlan = (SetTTLPlan) plan;
        setTTL(setTTLPlan.getStorageGroup(), setTTLPlan.getDataTTL());
        break;
      case CHANGE_ALIAS:
        ChangeAliasPlan changeAliasPlan = (ChangeAliasPlan) plan;
        changeAlias(changeAliasPlan.getPath(), changeAliasPlan.getAlias());
        break;
      case CHANGE_TAG_OFFSET:
        ChangeTagOffsetPlan changeTagOffsetPlan = (ChangeTagOffsetPlan) plan;
        changeOffset(changeTagOffsetPlan.getPath(), changeTagOffsetPlan.getOffset());
        break;
      case CREATE_TEMPLATE:
        CreateTemplatePlan createTemplatePlan = (CreateTemplatePlan) plan;
        createSchemaTemplate(createTemplatePlan);
        break;
      case SET_SCHEMA_TEMPLATE:
        SetSchemaTemplatePlan setSchemaTemplatePlan = (SetSchemaTemplatePlan) plan;
        setSchemaTemplate(setSchemaTemplatePlan);
        break;
      case SET_USING_SCHEMA_TEMPLATE:
        SetUsingSchemaTemplatePlan setUsingSchemaTemplatePlan = (SetUsingSchemaTemplatePlan) plan;
        setUsingSchemaTemplate(setUsingSchemaTemplatePlan);
        break;
      case AUTO_CREATE_DEVICE_MNODE:
        AutoCreateDeviceMNodePlan autoCreateDeviceMNodePlan = (AutoCreateDeviceMNodePlan) plan;
        autoCreateDeviceMNode(autoCreateDeviceMNodePlan);
        break;
      case UNSET_SCHEMA_TEMPLATE:
        UnsetSchemaTemplatePlan unsetSchemaTemplatePlan = (UnsetSchemaTemplatePlan) plan;
        unsetSchemaTemplate(unsetSchemaTemplatePlan);
      default:
        logger.error("Unrecognizable command {}", plan.getOperatorType());
    }
  }
  // endregion

  // region Interfaces for CQ
  public void createContinuousQuery(CreateContinuousQueryPlan plan) throws IOException {
    logWriter.createContinuousQuery(plan);
  }

  public void dropContinuousQuery(DropContinuousQueryPlan plan) throws IOException {
    logWriter.dropContinuousQuery(plan);
  }
  // endregion

  // region Interfaces and Implementation for Timeseries operation
  // including create and delete

  public void createTimeseries(CreateTimeSeriesPlan plan) throws MetadataException {
    createTimeseries(plan, -1);
  }

  @SuppressWarnings("squid:S3776") // Suppress high Cognitive Complexity warning
  public void createTimeseries(CreateTimeSeriesPlan plan, long offset) throws MetadataException {
    if (!allowToCreateNewSeries) {
      throw new MetadataException(
          "IoTDB system load is too large to create timeseries, "
              + "please increase MAX_HEAP_SIZE in iotdb-env.sh/bat and restart");
    }
    try {
      PartialPath path = plan.getPath();
      SchemaUtils.checkDataTypeWithEncoding(plan.getDataType(), plan.getEncoding());

      ensureStorageGroup(path);

      TSDataType type = plan.getDataType();
      // create time series in MTree
      IMeasurementMNode leafMNode =
          mtree.createTimeseries(
              path,
              type,
              plan.getEncoding(),
              plan.getCompressor(),
              plan.getProps(),
              plan.getAlias());

      // the cached mNode may be replaced by new entityMNode in mtree
      mNodeCache.removeObject(path.getDevicePath());

      // update tag index
      if (plan.getTags() != null) {
        // tag key, tag value
        for (Entry<String, String> entry : plan.getTags().entrySet()) {
          if (entry.getKey() == null || entry.getValue() == null) {
            continue;
          }
          tagManager.addIndex(entry.getKey(), entry.getValue(), leafMNode);
        }
      }

      // update statistics and schemaDataTypeNumMap
      totalSeriesNumber.addAndGet(1);
      if (totalSeriesNumber.get() * ESTIMATED_SERIES_SIZE >= MTREE_SIZE_THRESHOLD) {
        logger.warn("Current series number {} is too large...", totalSeriesNumber);
        allowToCreateNewSeries = false;
      }

      // write log
      if (!isRecovering) {
        // either tags or attributes is not empty
        if ((plan.getTags() != null && !plan.getTags().isEmpty())
            || (plan.getAttributes() != null && !plan.getAttributes().isEmpty())) {
          offset = tagManager.writeTagFile(plan.getTags(), plan.getAttributes());
        }
        plan.setTagOffset(offset);
        logWriter.createTimeseries(plan);
      }
      leafMNode.setOffset(offset);

    } catch (IOException e) {
      throw new MetadataException(e);
    }
  }

  /**
   * Add one timeseries to metadata tree, if the timeseries already exists, throw exception
   *
   * @param path the timeseries path
   * @param dataType the dateType {@code DataType} of the timeseries
   * @param encoding the encoding function {@code Encoding} of the timeseries
   * @param compressor the compressor function {@code Compressor} of the time series
   */
  public void createTimeseries(
      PartialPath path,
      TSDataType dataType,
      TSEncoding encoding,
      CompressionType compressor,
      Map<String, String> props)
      throws MetadataException {
    try {
      createTimeseries(
          new CreateTimeSeriesPlan(path, dataType, encoding, compressor, props, null, null, null));
    } catch (PathAlreadyExistException | AliasAlreadyExistException e) {
      if (logger.isDebugEnabled()) {
        logger.debug(
            "Ignore PathAlreadyExistException and AliasAlreadyExistException when Concurrent inserting"
                + " a non-exist time series {}",
            path);
      }
    }
  }

  public void createAlignedTimeSeries(
      PartialPath prefixPath,
      List<String> measurements,
      List<TSDataType> dataTypes,
      List<TSEncoding> encodings,
      CompressionType compressor)
      throws MetadataException {
    createAlignedTimeSeries(
        new CreateAlignedTimeSeriesPlan(
            prefixPath, measurements, dataTypes, encodings, compressor, null));
  }

  /**
   * create aligned timeseries
   *
   * @param plan CreateAlignedTimeSeriesPlan
   */
  public void createAlignedTimeSeries(CreateAlignedTimeSeriesPlan plan) throws MetadataException {
    if (!allowToCreateNewSeries) {
      throw new MetadataException(
          "IoTDB system load is too large to create timeseries, "
              + "please increase MAX_HEAP_SIZE in iotdb-env.sh/bat and restart");
    }
    try {
      PartialPath prefixPath = plan.getPrefixPath();
      List<String> measurements = plan.getMeasurements();
      List<TSDataType> dataTypes = plan.getDataTypes();
      List<TSEncoding> encodings = plan.getEncodings();

      for (int i = 0; i < measurements.size(); i++) {
        SchemaUtils.checkDataTypeWithEncoding(dataTypes.get(i), encodings.get(i));
      }

      ensureStorageGroup(prefixPath);

      // create time series in MTree
      mtree.createAlignedTimeseries(
          prefixPath, measurements, plan.getDataTypes(), plan.getEncodings(), plan.getCompressor());

      // the cached mNode may be replaced by new entityMNode in mtree
      mNodeCache.removeObject(prefixPath);

      // update statistics and schemaDataTypeNumMap
      totalSeriesNumber.addAndGet(measurements.size());
      if (totalSeriesNumber.get() * ESTIMATED_SERIES_SIZE >= MTREE_SIZE_THRESHOLD) {
        logger.warn("Current series number {} is too large...", totalSeriesNumber);
        allowToCreateNewSeries = false;
      }
      // write log
      if (!isRecovering) {
        logWriter.createAlignedTimeseries(plan);
      }
    } catch (IOException e) {
      throw new MetadataException(e);
    }
  }

  private void ensureStorageGroup(PartialPath path) throws MetadataException {
    try {
      mtree.getBelongedStorageGroup(path);
    } catch (StorageGroupNotSetException e) {
      if (!config.isAutoCreateSchemaEnabled()) {
        throw e;
      }
      PartialPath storageGroupPath =
          MetaUtils.getStorageGroupPathByLevel(path, config.getDefaultStorageGroupLevel());
      try {
        setStorageGroup(storageGroupPath);
      } catch (StorageGroupAlreadySetException storageGroupAlreadySetException) {
        // do nothing
        // concurrent timeseries creation may result concurrent ensureStorageGroup
        // it's ok that the storageGroup has already been set
      }
    }
  }

  /**
   * Delete all timeseries matching the given path pattern, may cross different storage group
   *
   * @param pathPattern path to be deleted
   * @return deletion failed Timeseries
   */
  public String deleteTimeseries(PartialPath pathPattern) throws MetadataException {
    try {
      List<MeasurementPath> allTimeseries = mtree.getMeasurementPaths(pathPattern);
      if (allTimeseries.isEmpty()) {
        throw new MetadataException(
            String.format(
                "No matched timeseries or aligned timeseries for Path [%s]",
                pathPattern.getFullPath()));
      }

      // Monitor storage group seriesPath is not allowed to be deleted
      allTimeseries.removeIf(p -> p.startsWith(MonitorConstants.STAT_STORAGE_GROUP_ARRAY));

      Set<String> failedNames = new HashSet<>();
      for (PartialPath p : allTimeseries) {
        deleteSingleTimeseriesInternal(p, failedNames);
      }
      return failedNames.isEmpty() ? null : String.join(",", failedNames);
    } catch (IOException e) {
      throw new MetadataException(e.getMessage());
    }
  }

  private void deleteSingleTimeseriesInternal(PartialPath p, Set<String> failedNames)
      throws MetadataException, IOException {
    DeleteTimeSeriesPlan deleteTimeSeriesPlan = new DeleteTimeSeriesPlan();
    try {
      PartialPath emptyStorageGroup = deleteOneTimeseriesUpdateStatisticsAndDropTrigger(p);
      if (!isRecovering) {
        if (emptyStorageGroup != null) {
          StorageEngine.getInstance().deleteAllDataFilesInOneStorageGroup(emptyStorageGroup);
          StorageEngine.getInstance()
              .releaseWalDirectByteBufferPoolInOneStorageGroup(emptyStorageGroup);
        }
        deleteTimeSeriesPlan.setDeletePathList(Collections.singletonList(p));
        logWriter.deleteTimeseries(deleteTimeSeriesPlan);
      }
    } catch (DeleteFailedException e) {
      failedNames.add(e.getName());
    }
  }

  /**
   * @param path full path from root to leaf node
   * @return After delete if the storage group is empty, return its path, otherwise return null
   */
  private PartialPath deleteOneTimeseriesUpdateStatisticsAndDropTrigger(PartialPath path)
      throws MetadataException, IOException {
    Pair<PartialPath, IMeasurementMNode> pair =
        mtree.deleteTimeseriesAndReturnEmptyStorageGroup(path);
    // if one of the aligned timeseries is deleted, pair.right could be null
    IMeasurementMNode measurementMNode = pair.right;
    removeFromTagInvertedIndex(measurementMNode);
    PartialPath storageGroupPath = pair.left;

    // drop trigger with no exceptions
    TriggerEngine.drop(pair.right);

    IMNode node = measurementMNode.getParent();

    if (node.isUseTemplate() && node.getSchemaTemplate().hasSchema(measurementMNode.getName())) {
      // measurement represent by template doesn't affect the MTree structure and memory control
      return storageGroupPath;
    }

    while (node.isEmptyInternal()) {
      mNodeCache.removeObject(node.getPartialPath());
      node = node.getParent();
    }
    totalSeriesNumber.addAndGet(-1);
    if (!allowToCreateNewSeries
        && totalSeriesNumber.get() * ESTIMATED_SERIES_SIZE < MTREE_SIZE_THRESHOLD) {
      logger.info("Current series number {} come back to normal level", totalSeriesNumber);
      allowToCreateNewSeries = true;
    }
    return storageGroupPath;
  }
  // endregion

  // region Interfaces and Implementation for StorageGroup and TTL operation
  // including sg set and delete, and ttl set

  /**
   * Set storage group of the given path to MTree.
   *
   * @param storageGroup root.node.(node)*
   */
  public void setStorageGroup(PartialPath storageGroup) throws MetadataException {
    try {
      mtree.setStorageGroup(storageGroup);
      if (!config.isEnableMemControl()) {
        MemTableManager.getInstance().addOrDeleteStorageGroup(1);
      }
      if (!isRecovering) {
        logWriter.setStorageGroup(storageGroup);
      }
    } catch (IOException e) {
      throw new MetadataException(e.getMessage());
    }
  }

  /**
   * Delete storage groups of given paths from MTree. Log format: "delete_storage_group,sg1,sg2,sg3"
   *
   * @param storageGroups list of paths to be deleted. Format: root.node
   */
  public void deleteStorageGroups(List<PartialPath> storageGroups) throws MetadataException {
    try {
      for (PartialPath storageGroup : storageGroups) {
        totalSeriesNumber.addAndGet(
            -mtree.getAllTimeseriesCount(storageGroup.concatNode(MULTI_LEVEL_PATH_WILDCARD)));
        // clear cached MNode
        if (!allowToCreateNewSeries
            && totalSeriesNumber.get() * ESTIMATED_SERIES_SIZE < MTREE_SIZE_THRESHOLD) {
          logger.info("Current series number {} come back to normal level", totalSeriesNumber);
          allowToCreateNewSeries = true;
        }
        mNodeCache.clear();

        // try to delete storage group
        List<IMeasurementMNode> leafMNodes = mtree.deleteStorageGroup(storageGroup);
        for (IMeasurementMNode leafMNode : leafMNodes) {
          removeFromTagInvertedIndex(leafMNode);
        }

        // drop triggers with no exceptions
        TriggerEngine.drop(leafMNodes);

        if (!config.isEnableMemControl()) {
          MemTableManager.getInstance().addOrDeleteStorageGroup(-1);
        }

        // if success
        if (!isRecovering) {
          logWriter.deleteStorageGroup(storageGroup);
        }
      }
    } catch (IOException e) {
      throw new MetadataException(e.getMessage());
    }
  }

  public void setTTL(PartialPath storageGroup, long dataTTL) throws MetadataException, IOException {
    getStorageGroupNodeByStorageGroupPath(storageGroup).setDataTTL(dataTTL);
    if (!isRecovering) {
      logWriter.setTTL(storageGroup, dataTTL);
    }
  }
  // endregion

  // region Interfaces for get and auto create device
  /**
   * get device node, if the storage group is not set, create it when autoCreateSchema is true
   *
   * <p>(we develop this method as we need to get the node's lock after we get the lock.writeLock())
   *
   * @param path path
   * @param allowCreateSg The stand-alone version can create an sg at will, but the cluster version
   *     needs to make the Meta group aware of the creation of an SG, so an exception needs to be
   *     thrown here
   */
  protected IMNode getDeviceNodeWithAutoCreate(
      PartialPath path, boolean autoCreateSchema, boolean allowCreateSg, int sgLevel)
      throws IOException, MetadataException {
    IMNode node;
    boolean shouldSetStorageGroup;
    try {
      node = mNodeCache.get(path);
      return node;
    } catch (CacheException e) {
      if (!autoCreateSchema) {
        throw new PathNotExistException(path.getFullPath());
      }
      shouldSetStorageGroup = e.getCause() instanceof StorageGroupNotSetException;
    }

    try {
      if (shouldSetStorageGroup) {
        if (allowCreateSg) {
          PartialPath storageGroupPath = MetaUtils.getStorageGroupPathByLevel(path, sgLevel);
          setStorageGroup(storageGroupPath);
        } else {
          throw new StorageGroupNotSetException(path.getFullPath());
        }
      }
      node = mtree.getDeviceNodeWithAutoCreating(path, sgLevel);
      if (!(node.isStorageGroup())) {
        logWriter.autoCreateDeviceMNode(new AutoCreateDeviceMNodePlan(node.getPartialPath()));
      }
      return node;
    } catch (StorageGroupAlreadySetException e) {
      if (e.isHasChild()) {
        // if setStorageGroup failure is because of child, the deviceNode should not be created.
        // Timeseries can't be create under a deviceNode without storageGroup.
        throw e;
      }
      // ignore set storage group concurrently
      node = mtree.getDeviceNodeWithAutoCreating(path, sgLevel);
      if (!(node.isStorageGroup())) {
        logWriter.autoCreateDeviceMNode(new AutoCreateDeviceMNodePlan(node.getPartialPath()));
      }
      return node;
    }
  }

  protected IMNode getDeviceNodeWithAutoCreate(PartialPath path)
      throws MetadataException, IOException {
    return getDeviceNodeWithAutoCreate(
        path, config.isAutoCreateSchemaEnabled(), true, config.getDefaultStorageGroupLevel());
  }

  private void autoCreateDeviceMNode(AutoCreateDeviceMNodePlan plan) throws MetadataException {
    mtree.getDeviceNodeWithAutoCreating(plan.getPath(), config.getDefaultStorageGroupLevel());
  }
  // endregion

  // region Interfaces for metadata info Query
  /**
   * Check whether the path exists.
   *
   * @param path a full path or a prefix path
   */
  public boolean isPathExist(PartialPath path) {
    return mtree.isPathExist(path);
  }

  /** Get metadata in string */
  public String getMetadataInString() {
    return TIME_SERIES_TREE_HEADER + mtree;
  }

  // region Interfaces for metadata count

  public long getTotalSeriesNumber() {
    return totalSeriesNumber.get();
  }

  /**
   * To calculate the count of timeseries matching given path. The path could be a pattern of a full
   * path, may contain wildcard.
   */
  public int getAllTimeseriesCount(PartialPath pathPattern) throws MetadataException {
    return mtree.getAllTimeseriesCount(pathPattern);
  }

  /** To calculate the count of devices for given path pattern. */
  public int getDevicesNum(PartialPath pathPattern) throws MetadataException {
    return mtree.getDevicesNum(pathPattern);
  }

  /** To calculate the count of storage group for given path pattern. */
  public int getStorageGroupNum(PartialPath pathPattern) throws MetadataException {
    return mtree.getStorageGroupNum(pathPattern);
  }

  /**
   * To calculate the count of nodes in the given level for given path pattern.
   *
   * @param pathPattern a path pattern or a full path
   * @param level the level should match the level of the path
   */
  public int getNodesCountInGivenLevel(PartialPath pathPattern, int level)
      throws MetadataException {
    return mtree.getNodesCountInGivenLevel(pathPattern, level);
  }

  // endregion

  // region Interfaces for level Node info Query
  /**
   * Get all nodes matching the given path pattern in the given level. The level of the path should
   * match the nodeLevel. 1. The given level equals the path level with out **, e.g. give path
   * root.*.d.* and the level should be 4. 2. The given level is greater than path level with **,
   * e.g. give path root.** and the level could be 2 or 3.
   *
   * @param pathPattern can be a pattern of a full path.
   * @param nodeLevel the level should match the level of the path
   * @return A List instance which stores all node at given level
   */
  public List<PartialPath> getNodesListInGivenLevel(PartialPath pathPattern, int nodeLevel)
      throws MetadataException {
    return getNodesListInGivenLevel(pathPattern, nodeLevel, null);
  }

  public List<PartialPath> getNodesListInGivenLevel(
      PartialPath pathPattern, int nodeLevel, StorageGroupFilter filter) throws MetadataException {
    return mtree.getNodesListInGivenLevel(pathPattern, nodeLevel, filter);
  }

  /**
   * Get child node path in the next level of the given path pattern.
   *
   * <p>give pathPattern and the child nodes is those matching pathPattern.*
   *
   * <p>e.g., MTree has [root.sg1.d1.s1, root.sg1.d1.s2, root.sg1.d2.s1] given path = root.sg1,
   * return [root.sg1.d1, root.sg1.d2]
   *
   * @param pathPattern The given path
   * @return All child nodes' seriesPath(s) of given seriesPath.
   */
  public Set<String> getChildNodePathInNextLevel(PartialPath pathPattern) throws MetadataException {
    return mtree.getChildNodePathInNextLevel(pathPattern);
  }

  /**
   * Get child node in the next level of the given path pattern.
   *
   * <p>give pathPattern and the child nodes is those matching pathPattern.*
   *
   * <p>e.g., MTree has [root.sg1.d1.s1, root.sg1.d1.s2, root.sg1.d2.s1] given path = root.sg1,
   * return [d1, d2] given path = root.sg.d1 return [s1,s2]
   *
   * @return All child nodes of given seriesPath.
   */
  public Set<String> getChildNodeNameInNextLevel(PartialPath pathPattern) throws MetadataException {
    return mtree.getChildNodeNameInNextLevel(pathPattern);
  }
  // endregion

  // region Interfaces for StorageGroup and TTL info Query
  /**
   * Check if the given path is storage group or not.
   *
   * @param path Format: root.node.(node)*
   * @apiNote :for cluster
   */
  public boolean isStorageGroup(PartialPath path) {
    return mtree.isStorageGroup(path);
  }

  /** Check whether the given path contains a storage group */
  public boolean checkStorageGroupByPath(PartialPath path) {
    return mtree.checkStorageGroupByPath(path);
  }

  /**
   * Get storage group name by path
   *
   * <p>e.g., root.sg1 is a storage group and path = root.sg1.d1, return root.sg1
   *
   * @param path only full path, cannot be path pattern
   * @return storage group in the given path
   */
  public PartialPath getBelongedStorageGroup(PartialPath path) throws StorageGroupNotSetException {
    return mtree.getBelongedStorageGroup(path);
  }

  /**
   * Get the storage group that given path pattern matches or belongs to.
   *
   * <p>Suppose we have (root.sg1.d1.s1, root.sg2.d2.s2), refer the following cases: 1. given path
   * "root.sg1", ("root.sg1") will be returned. 2. given path "root.*", ("root.sg1", "root.sg2")
   * will be returned. 3. given path "root.*.d1.s1", ("root.sg1", "root.sg2") will be returned.
   *
   * @param pathPattern a path pattern or a full path
   * @return a list contains all storage groups related to given path pattern
   */
  public List<PartialPath> getBelongedStorageGroups(PartialPath pathPattern)
      throws MetadataException {
    return mtree.getBelongedStorageGroups(pathPattern);
  }

  /**
   * Get all storage group matching given path pattern.
   *
   * @param pathPattern a pattern of a full path
   * @return A ArrayList instance which stores storage group paths matching given path pattern.
   */
  public List<PartialPath> getMatchedStorageGroups(PartialPath pathPattern)
      throws MetadataException {
    return mtree.getMatchedStorageGroups(pathPattern);
  }

  /** Get all storage group paths */
  public List<PartialPath> getAllStorageGroupPaths() {
    return mtree.getAllStorageGroupPaths();
  }

  /**
   * get all storageGroups ttl
   *
   * @return key-> storageGroupPath, value->ttl
   */
  public Map<PartialPath, Long> getStorageGroupsTTL() {
    Map<PartialPath, Long> storageGroupsTTL = new HashMap<>();
    try {
      List<PartialPath> storageGroups = this.getAllStorageGroupPaths();
      for (PartialPath storageGroup : storageGroups) {
        long ttl = getStorageGroupNodeByStorageGroupPath(storageGroup).getDataTTL();
        storageGroupsTTL.put(storageGroup, ttl);
      }
    } catch (MetadataException e) {
      logger.error("get storage groups ttl failed.", e);
    }
    return storageGroupsTTL;
  }

  // endregion

  // region Interfaces for Entity/Device info Query

  /**
   * Get all devices that one of the timeseries, matching the given timeseries path pattern, belongs
   * to.
   *
   * @param timeseries a path pattern of the target timeseries
   * @return A HashSet instance which stores devices paths.
   */
  public Set<PartialPath> getBelongedDevices(PartialPath timeseries) throws MetadataException {
    return mtree.getDevicesByTimeseries(timeseries);
  }

  /**
   * Get all device paths matching the path pattern.
   *
   * @param pathPattern the pattern of the target devices.
   * @return A HashSet instance which stores devices paths matching the given path pattern.
   */
  public Set<PartialPath> getMatchedDevices(PartialPath pathPattern) throws MetadataException {
    return mtree.getDevices(pathPattern, false);
  }

  /**
   * Get all device paths and according storage group paths as ShowDevicesResult.
   *
   * @param plan ShowDevicesPlan which contains the path pattern and restriction params.
   * @return ShowDevicesResult.
   */
  public List<ShowDevicesResult> getMatchedDevices(ShowDevicesPlan plan) throws MetadataException {
    return mtree.getDevices(plan);
  }
  // endregion

  // region Interfaces for timeseries, measurement and schema info Query

  /**
   * Return all measurement paths for given path if the path is abstract. Or return the path itself.
   * Regular expression in this method is formed by the amalgamation of seriesPath and the character
   * '*'.
   *
   * @param pathPattern can be a pattern or a full path of timeseries.
   */
  public List<MeasurementPath> getMeasurementPaths(PartialPath pathPattern)
      throws MetadataException {
    return mtree.getMeasurementPaths(pathPattern);
  }

  /**
   * Similar to method getMeasurementPaths(), but return Path with alias and filter the result by
   * limit and offset.
   */
  public Pair<List<MeasurementPath>, Integer> getMeasurementPathsWithAlias(
      PartialPath pathPattern, int limit, int offset) throws MetadataException {
    return mtree.getMeasurementPathsWithAlias(pathPattern, limit, offset);
  }

  public List<ShowTimeSeriesResult> showTimeseries(ShowTimeSeriesPlan plan, QueryContext context)
      throws MetadataException {
    // show timeseries with index
    if (plan.getKey() != null && plan.getValue() != null) {
      return showTimeseriesWithIndex(plan, context);
    } else {
      return showTimeseriesWithoutIndex(plan, context);
    }
  }

  @SuppressWarnings("squid:S3776") // Suppress high Cognitive Complexity warning
  private List<ShowTimeSeriesResult> showTimeseriesWithIndex(
      ShowTimeSeriesPlan plan, QueryContext context) throws MetadataException {

    List<IMeasurementMNode> allMatchedNodes = tagManager.getMatchedTimeseriesInIndex(plan, context);

    List<ShowTimeSeriesResult> res = new LinkedList<>();
    PartialPath pathPattern = plan.getPath();
    int curOffset = -1;
    int count = 0;
    int limit = plan.getLimit();
    int offset = plan.getOffset();
    for (IMeasurementMNode leaf : allMatchedNodes) {
      if (pathPattern.matchFullPath(leaf.getPartialPath())) {
        if (limit != 0 || offset != 0) {
          curOffset++;
          if (curOffset < offset || count == limit) {
            continue;
          }
        }
        try {
          Pair<Map<String, String>, Map<String, String>> tagAndAttributePair =
              tagManager.readTagFile(leaf.getOffset());
          IMeasurementSchema measurementSchema = leaf.getSchema();
          res.add(
              new ShowTimeSeriesResult(
                  leaf.getFullPath(),
                  leaf.getAlias(),
                  getBelongedStorageGroup(leaf.getPartialPath()).getFullPath(),
                  measurementSchema.getType(),
                  measurementSchema.getEncodingType(),
                  measurementSchema.getCompressor(),
                  tagAndAttributePair.left,
                  tagAndAttributePair.right));
          if (limit != 0) {
            count++;
          }
        } catch (IOException e) {
          throw new MetadataException(
              "Something went wrong while deserialize tag info of " + leaf.getFullPath(), e);
        }
      }
    }
    return res;
  }

  /**
   * Get the result of ShowTimeseriesPlan
   *
   * @param plan show time series query plan
   */
  private List<ShowTimeSeriesResult> showTimeseriesWithoutIndex(
      ShowTimeSeriesPlan plan, QueryContext context) throws MetadataException {
    List<Pair<PartialPath, String[]>> ans;
    if (plan.isOrderByHeat()) {
      ans = mtree.getAllMeasurementSchemaByHeatOrder(plan, context);
    } else {
      ans = mtree.getAllMeasurementSchema(plan);
    }
    List<ShowTimeSeriesResult> res = new LinkedList<>();
    for (Pair<PartialPath, String[]> ansString : ans) {
      long tagFileOffset = Long.parseLong(ansString.right[5]);
      try {
        Pair<Map<String, String>, Map<String, String>> tagAndAttributePair =
            new Pair<>(Collections.emptyMap(), Collections.emptyMap());
        if (tagFileOffset >= 0) {
          tagAndAttributePair = tagManager.readTagFile(tagFileOffset);
        }
        res.add(
            new ShowTimeSeriesResult(
                ansString.left.getFullPath(),
                ansString.right[0],
                ansString.right[1],
                TSDataType.valueOf(ansString.right[2]),
                TSEncoding.valueOf(ansString.right[3]),
                CompressionType.valueOf(ansString.right[4]),
                tagAndAttributePair.left,
                tagAndAttributePair.right));
      } catch (IOException e) {
        throw new MetadataException(
            "Something went wrong while deserialize tag info of " + ansString.left.getFullPath(),
            e);
      }
    }
    return res;
  }

  /**
   * Get series type for given seriesPath.
   *
   * @param fullPath full path
   */
  public TSDataType getSeriesType(PartialPath fullPath) throws MetadataException {
    if (fullPath.equals(SQLConstant.TIME_PATH)) {
      return TSDataType.INT64;
    }
    return getSeriesSchema(fullPath).getType();
  }

  /**
   * Get schema of paritialPath
   *
   * @param fullPath (may be ParitialPath or AlignedPath)
   * @return MeasurementSchema
   */
  public IMeasurementSchema getSeriesSchema(PartialPath fullPath) throws MetadataException {
    return getMeasurementMNode(fullPath).getSchema();
  }

  // attention: this path must be a device node
  public List<MeasurementPath> getAllMeasurementByDevicePath(PartialPath devicePath)
      throws PathNotExistException {
    List<MeasurementPath> res = new LinkedList<>();
    try {
      IMNode node = mNodeCache.get(devicePath);

      for (IMNode child : node.getChildren().values()) {
        if (child.isMeasurement()) {
          IMeasurementMNode measurementMNode = child.getAsMeasurementMNode();
          res.add(measurementMNode.getMeasurementPath());
        }
      }

      // template
      Template template = node.getUpperTemplate();
      if (node.isUseTemplate() && template != null) {
        MeasurementPath measurementPath;
        for (IMeasurementSchema schema : template.getSchemaMap().values()) {
          measurementPath =
              new MeasurementPath(devicePath.concatNode(schema.getMeasurementId()), schema);
          measurementPath.setUnderAlignedEntity(node.getAsEntityMNode().isAligned());
          res.add(measurementPath);
        }
      }
    } catch (CacheException e) {
      throw new PathNotExistException(devicePath.getFullPath());
    }

    return new ArrayList<>(res);
  }

  public Map<PartialPath, IMeasurementSchema> getAllMeasurementSchemaByPrefix(
      PartialPath prefixPath) throws MetadataException {
    return mtree.getAllMeasurementSchemaByPrefix(prefixPath);
  }
  // endregion
  // endregion

  // region Interfaces and methods for MNode query
  /**
   * E.g., root.sg is storage group given [root, sg], return the MNode of root.sg given [root, sg,
   * device], return the MNode of root.sg Get storage group node by path. If storage group is not
   * set, StorageGroupNotSetException will be thrown
   */
  public IStorageGroupMNode getStorageGroupNodeByStorageGroupPath(PartialPath path)
      throws MetadataException {
    return mtree.getStorageGroupNodeByStorageGroupPath(path);
  }

  /** Get storage group node by path. the give path don't need to be storage group path. */
  public IStorageGroupMNode getStorageGroupNodeByPath(PartialPath path) throws MetadataException {
    return mtree.getStorageGroupNodeByPath(path);
  }

  /** Get all storage group MNodes */
  public List<IStorageGroupMNode> getAllStorageGroupNodes() {
    return mtree.getAllStorageGroupNodes();
  }

  IMNode getDeviceNode(PartialPath path) throws MetadataException {
    IMNode node;
    try {
      node = mNodeCache.get(path);
      return node;
    } catch (CacheException e) {
      throw new PathNotExistException(path.getFullPath());
    }
  }

  public IMeasurementMNode[] getMeasurementMNodes(PartialPath deviceId, String[] measurements)
      throws MetadataException {
    IMeasurementMNode[] mNodes = new IMeasurementMNode[measurements.length];
    for (int i = 0; i < mNodes.length; i++) {
      try {
        mNodes[i] = getMeasurementMNode(deviceId.concatNode(measurements[i]));
      } catch (PathNotExistException | MNodeTypeMismatchException ignored) {
        logger.warn("MeasurementMNode {} does not exist in {}", measurements[i], deviceId);
      }
      if (mNodes[i] == null && !IoTDBDescriptor.getInstance().getConfig().isEnablePartialInsert()) {
        throw new MetadataException(measurements[i] + " does not exist in " + deviceId);
      }
    }
    return mNodes;
  }

  public IMeasurementMNode getMeasurementMNode(PartialPath fullPath) throws MetadataException {
    return mtree.getMeasurementMNode(fullPath);
  }

  /**
   * Invoked during insertPlan process. Get target MeasurementMNode from given EntityMNode. If the
   * result is not null and is not MeasurementMNode, it means a timeseries with same path cannot be
   * created thus throw PathAlreadyExistException.
   */
  protected IMeasurementMNode getMeasurementMNode(IMNode deviceMNode, String measurementName)
      throws PathAlreadyExistException {
    IMNode result = deviceMNode.getChild(measurementName);
    if (result == null) {
      return null;
    }

    if (result.isMeasurement()) {
      return result.getAsMeasurementMNode();
    } else {
      throw new PathAlreadyExistException(
          deviceMNode.getFullPath() + PATH_SEPARATOR + measurementName);
    }
  }
  // endregion

  // region Interfaces for alias and tag/attribute operations
  /**
   * Check whether the given path contains a storage group change or set the new offset of a
   * timeseries
   *
   * @param path timeseries
   * @param offset offset in the tag file
   */
  public void changeOffset(PartialPath path, long offset) throws MetadataException {
    mtree.getMeasurementMNode(path).setOffset(offset);
  }

  public void changeAlias(PartialPath path, String alias) throws MetadataException {
    IMeasurementMNode leafMNode = mtree.getMeasurementMNode(path);
    if (leafMNode.getAlias() != null) {
      leafMNode.getParent().deleteAliasChild(leafMNode.getAlias());
    }
    leafMNode.getParent().addAlias(alias, leafMNode);
    leafMNode.setAlias(alias);
  }

  /**
   * upsert tags and attributes key-value for the timeseries if the key has existed, just use the
   * new value to update it.
   *
   * @param alias newly added alias
   * @param tagsMap newly added tags map
   * @param attributesMap newly added attributes map
   * @param fullPath timeseries
   */
  @SuppressWarnings("squid:S3776") // Suppress high Cognitive Complexity warning
  public void upsertTagsAndAttributes(
      String alias,
      Map<String, String> tagsMap,
      Map<String, String> attributesMap,
      PartialPath fullPath)
      throws MetadataException, IOException {
    IMeasurementMNode leafMNode = mtree.getMeasurementMNode(fullPath);
    // upsert alias
    upsertAlias(alias, fullPath, leafMNode);

    if (tagsMap == null && attributesMap == null) {
      return;
    }
    // no tag or attribute, we need to add a new record in log
    if (leafMNode.getOffset() < 0) {
      long offset = tagManager.writeTagFile(tagsMap, attributesMap);
      logWriter.changeOffset(fullPath, offset);
      leafMNode.setOffset(offset);
      // update inverted Index map
      tagManager.addIndex(tagsMap, leafMNode);
      return;
    }

    tagManager.updateTagsAndAttributes(tagsMap, attributesMap, leafMNode);
  }

  private void upsertAlias(String alias, PartialPath fullPath, IMeasurementMNode leafMNode)
      throws MetadataException, IOException {
    // upsert alias
    if (alias != null && !alias.equals(leafMNode.getAlias())) {
      if (!leafMNode.getParent().addAlias(alias, leafMNode)) {
        throw new MetadataException("The alias already exists.");
      }

      if (leafMNode.getAlias() != null) {
        leafMNode.getParent().deleteAliasChild(leafMNode.getAlias());
      }

      leafMNode.setAlias(alias);
      // persist to WAL
      logWriter.changeAlias(fullPath, alias);
    }
  }

  /**
   * add new attributes key-value for the timeseries
   *
   * @param attributesMap newly added attributes map
   * @param fullPath timeseries
   */
  public void addAttributes(Map<String, String> attributesMap, PartialPath fullPath)
      throws MetadataException, IOException {
    IMeasurementMNode leafMNode = mtree.getMeasurementMNode(fullPath);
    // no tag or attribute, we need to add a new record in log
    if (leafMNode.getOffset() < 0) {
      long offset = tagManager.writeTagFile(Collections.emptyMap(), attributesMap);
      logWriter.changeOffset(fullPath, offset);
      leafMNode.setOffset(offset);
      return;
    }

    tagManager.addAttributes(attributesMap, fullPath, leafMNode);
  }

  /**
   * add new tags key-value for the timeseries
   *
   * @param tagsMap newly added tags map
   * @param fullPath timeseries
   */
  public void addTags(Map<String, String> tagsMap, PartialPath fullPath)
      throws MetadataException, IOException {
    IMeasurementMNode leafMNode = mtree.getMeasurementMNode(fullPath);
    // no tag or attribute, we need to add a new record in log
    if (leafMNode.getOffset() < 0) {
      long offset = tagManager.writeTagFile(tagsMap, Collections.emptyMap());
      logWriter.changeOffset(fullPath, offset);
      leafMNode.setOffset(offset);
      // update inverted Index map
      tagManager.addIndex(tagsMap, leafMNode);
      return;
    }

    tagManager.addTags(tagsMap, fullPath, leafMNode);
  }

  /**
   * drop tags or attributes of the timeseries
   *
   * @param keySet tags key or attributes key
   * @param fullPath timeseries path
   */
  @SuppressWarnings("squid:S3776") // Suppress high Cognitive Complexity warning
  public void dropTagsOrAttributes(Set<String> keySet, PartialPath fullPath)
      throws MetadataException, IOException {
    IMeasurementMNode leafMNode = mtree.getMeasurementMNode(fullPath);
    // no tag or attribute, just do nothing.
    if (leafMNode.getOffset() < 0) {
      return;
    }
    tagManager.dropTagsOrAttributes(keySet, fullPath, leafMNode);
  }

  /**
   * set/change the values of tags or attributes
   *
   * @param alterMap the new tags or attributes key-value
   * @param fullPath timeseries
   */
  @SuppressWarnings("squid:S3776") // Suppress high Cognitive Complexity warning
  public void setTagsOrAttributesValue(Map<String, String> alterMap, PartialPath fullPath)
      throws MetadataException, IOException {
    IMeasurementMNode leafMNode = mtree.getMeasurementMNode(fullPath);
    if (leafMNode.getOffset() < 0) {
      throw new MetadataException(
          String.format("TimeSeries [%s] does not have any tag/attribute.", fullPath));
    }

    // tags, attributes
    tagManager.setTagsOrAttributesValue(alterMap, fullPath, leafMNode);
  }

  /**
   * rename the tag or attribute's key of the timeseries
   *
   * @param oldKey old key of tag or attribute
   * @param newKey new key of tag or attribute
   * @param fullPath timeseries
   */
  @SuppressWarnings("squid:S3776") // Suppress high Cognitive Complexity warning
  public void renameTagOrAttributeKey(String oldKey, String newKey, PartialPath fullPath)
      throws MetadataException, IOException {
    IMeasurementMNode leafMNode = mtree.getMeasurementMNode(fullPath);
    if (leafMNode.getOffset() < 0) {
      throw new MetadataException(
          String.format("TimeSeries [%s] does not have [%s] tag/attribute.", fullPath, oldKey),
          true);
    }
    // tags, attributes
    tagManager.renameTagOrAttributeKey(oldKey, newKey, fullPath, leafMNode);
  }

  /** remove the node from the tag inverted index */
  @SuppressWarnings("squid:S3776") // Suppress high Cognitive Complexity warning
  private void removeFromTagInvertedIndex(IMeasurementMNode node) throws IOException {
    tagManager.removeFromTagInvertedIndex(node);
  }
  // endregion

  // region Interfaces only for Cluster module usage

  /**
   * Collect the timeseries schemas as IMeasurementSchema under "prefixPath".
   *
   * @apiNote :for cluster
   */
  public void collectMeasurementSchema(
      PartialPath prefixPath, List<IMeasurementSchema> measurementSchemas) {
    try {
      mtree.collectMeasurementSchema(prefixPath, measurementSchemas);
    } catch (MetadataException ignored) {
      // do nothing
    }
  }

  /**
   * Collect the timeseries schemas as TimeseriesSchema under "prefixPath".
   *
   * @apiNote :for cluster
   */
  public void collectTimeseriesSchema(
      PartialPath prefixPath, Collection<TimeseriesSchema> timeseriesSchemas) {
    try {
      mtree.collectTimeseriesSchema(prefixPath, timeseriesSchemas);
    } catch (MetadataException ignored) {
      // do nothing
    }
  }

  /**
   * For a path, infer all storage groups it may belong to. The path can have wildcards. Resolve the
   * path or path pattern into StorageGroupName-FullPath pairs that FullPath matches the given path.
   *
   * <p>Consider the path into two parts: (1) the sub path which can not contain a storage group
   * name and (2) the sub path which is substring that begin after the storage group name.
   *
   * <p>(1) Suppose the part of the path can not contain a storage group name (e.g.,
   * "root".contains("root.sg") == false), then: For each one level wildcard *, only one level will
   * be inferred and the wildcard will be removed. For each multi level wildcard **, then the
   * inference will go on until the storage groups are found and the wildcard will be kept. (2)
   * Suppose the part of the path is a substring that begin after the storage group name. (e.g., For
   * "root.*.sg1.a.*.b.*" and "root.x.sg1" is a storage group, then this part is "a.*.b.*"). For
   * this part, keep what it is.
   *
   * <p>Assuming we have three SGs: root.group1, root.group2, root.area1.group3 Eg1: for input
   * "root.**", returns ("root.group1", "root.group1.**"), ("root.group2", "root.group2.**")
   * ("root.area1.group3", "root.area1.group3.**") Eg2: for input "root.*.s1", returns
   * ("root.group1", "root.group1.s1"), ("root.group2", "root.group2.s1")
   *
   * <p>Eg3: for input "root.area1.**", returns ("root.area1.group3", "root.area1.group3.**")
   *
   * @param path can be a path pattern or a full path.
   * @return StorageGroupName-FullPath pairs
   * @apiNote :for cluster
   */
  public Map<String, String> groupPathByStorageGroup(PartialPath path) throws MetadataException {
    Map<String, String> sgPathMap = mtree.groupPathByStorageGroup(path);
    if (logger.isDebugEnabled()) {
      logger.debug("The storage groups of path {} are {}", path, sgPathMap.keySet());
    }
    return sgPathMap;
  }

  /**
   * if the path is in local mtree, nothing needed to do (because mtree is in the memory); Otherwise
   * cache the path to mRemoteSchemaCache
   */
  public void cacheMeta(
      PartialPath path, IMeasurementMNode measurementMNode, boolean needSetFullPath) {
    // do nothing
  }

  /**
   * StorageGroupFilter filters unsatisfied storage groups in metadata queries to speed up and
   * deduplicate.
   */
  @FunctionalInterface
  public interface StorageGroupFilter {

    boolean satisfy(String storageGroup);
  }
  // endregion

  // region Interfaces for lastCache operations
  /**
   * Update the last cache value of time series of given seriesPath.
   *
   * <p>MManager will use the seriesPath to search the node first and then process the lastCache in
   * the MeasurementMNode
   *
   * <p>Invoking scenario: (1) after executing insertPlan (2) after reading last value from file
   * during last Query
   *
   * @param seriesPath the PartialPath of full path from root to Measurement
   * @param timeValuePair the latest point value
   * @param highPriorityUpdate the last value from insertPlan is high priority
   * @param latestFlushedTime latest flushed time
   */
  public void updateLastCache(
      PartialPath seriesPath,
      TimeValuePair timeValuePair,
      boolean highPriorityUpdate,
      Long latestFlushedTime) {
    IMeasurementMNode node;
    try {
      node = getMeasurementMNode(seriesPath);
    } catch (MetadataException e) {
      logger.warn("failed to update last cache for the {}, err:{}", seriesPath, e.getMessage());
      return;
    }

    LastCacheManager.updateLastCache(node, timeValuePair, highPriorityUpdate, latestFlushedTime);
  }

  /**
   * Update the last cache value in given MeasurementMNode. work.
   *
   * <p>Invoking scenario: (1) after executing insertPlan (2) after reading last value from file
   * during last Query
   *
   * @param node the measurementMNode holding the lastCache
   * @param timeValuePair the latest point value
   * @param highPriorityUpdate the last value from insertPlan is high priority
   * @param latestFlushedTime latest flushed time
   */
  public void updateLastCache(
      IMeasurementMNode node,
      TimeValuePair timeValuePair,
      boolean highPriorityUpdate,
      Long latestFlushedTime) {
    LastCacheManager.updateLastCache(node, timeValuePair, highPriorityUpdate, latestFlushedTime);
  }

  /**
   * Get the last cache value of time series of given seriesPath. MManager will use the seriesPath
   * to search the node.
   *
   * <p>Invoking scenario: last cache read during last Query
   *
   * @param seriesPath the PartialPath of full path from root to Measurement
   * @return the last cache value
   */
  public TimeValuePair getLastCache(PartialPath seriesPath) {
    IMeasurementMNode node;
    try {
      node = getMeasurementMNode(seriesPath);
    } catch (MetadataException e) {
      logger.warn("failed to get last cache for the {}, err:{}", seriesPath, e.getMessage());
      return null;
    }

    return LastCacheManager.getLastCache(node);
  }

  /**
   * Get the last cache value in given MeasurementMNode.
   *
   * <p>Invoking scenario: last cache read during last Query
   *
   * @param node the measurementMNode holding the lastCache
   * @return the last cache value
   */
  public TimeValuePair getLastCache(IMeasurementMNode node) {
    return LastCacheManager.getLastCache(node);
  }

  /**
   * Reset the last cache value of time series of given seriesPath. MManager will use the seriesPath
   * to search the node.
   *
   * @param seriesPath the PartialPath of full path from root to Measurement
   */
  public void resetLastCache(PartialPath seriesPath) {
    IMeasurementMNode node;
    try {
      node = getMeasurementMNode(seriesPath);
    } catch (MetadataException e) {
      logger.warn("failed to reset last cache for the {}, err:{}", seriesPath, e.getMessage());
      return;
    }

    LastCacheManager.resetLastCache(node);
  }

  /**
   * delete all the last cache value of any timeseries or aligned timeseries under the device
   *
   * <p>Invoking scenario (1) after upload tsfile
   *
   * @param deviceId path of device
   */
  public void deleteLastCacheByDevice(PartialPath deviceId) throws MetadataException {
    IMNode node = getDeviceNode(deviceId);
    if (node.isEntity()) {
      LastCacheManager.deleteLastCacheByDevice(node.getAsEntityMNode());
    }
  }

  /**
   * delete the last cache value of timeseries or subMeasurement of some aligned timeseries, which
   * is under the device and matching the originalPath
   *
   * <p>Invoking scenario (1) delete timeseries
   *
   * @param deviceId path of device
   * @param originalPath origin timeseries path
   * @param startTime startTime
   * @param endTime endTime
   */
  public void deleteLastCacheByDevice(
      PartialPath deviceId, PartialPath originalPath, long startTime, long endTime)
      throws MetadataException {
    IMNode node = IoTDB.metaManager.getDeviceNode(deviceId);
    if (node.isEntity()) {
      LastCacheManager.deleteLastCacheByDevice(
          node.getAsEntityMNode(), originalPath, startTime, endTime);
    }
  }
  // endregion

  // region Interfaces and Implementation for InsertPlan process
  /** get schema for device. Attention!!! Only support insertPlan */
  @SuppressWarnings("squid:S3776") // Suppress high Cognitive Complexity warning
  public IMNode getSeriesSchemasAndReadLockDevice(InsertPlan plan)
      throws MetadataException, IOException {
<<<<<<< HEAD
    // devicePath is a logical path which is parent of measurement, whether in template or not
=======
>>>>>>> 44fccddf
    PartialPath devicePath = plan.getDeviceId();
    String[] measurementList = plan.getMeasurements();
    IMeasurementMNode[] measurementMNodes = plan.getMeasurementMNodes();

<<<<<<< HEAD
    // 1. get device node, set using template if accessed.
    int indexRecord = -1;
    // check every measurement path
    for (String measurementId : measurementList) {
      PartialPath fullPath = devicePath.concatNode(measurementId);
      int index = mtree.getMountedNodeIndexOnMeasurementPath(fullPath);
      if (index != fullPath.getNodeLength() - 1) {
        // this measurement is in template, need to assure mounted node exists and set using
        // template.
        if (index != indexRecord) {
          // Without allowing overlap of template and MTree, this block run only once
          String[] mountedPathNodes = Arrays.copyOfRange(fullPath.getNodes(), 0, index + 1);
          IMNode mountedNode = getDeviceNodeWithAutoCreate(new PartialPath(mountedPathNodes));
          setUsingSchemaTemplate(mountedNode);
          indexRecord = index;
        }
      }
    }
    // get logical device node, may be in template. will be multiple if overlap is allowed.
=======
    // 1. get device node
>>>>>>> 44fccddf
    IMNode deviceMNode = getDeviceNodeWithAutoCreate(devicePath);

    // check insert non-aligned InsertPlan for aligned timeseries
    if (plan.isAligned() && deviceMNode.isEntity() && !deviceMNode.getAsEntityMNode().isAligned()) {
      throw new MetadataException(
          String.format(
              "Timeseries under path [%s] is not aligned , please set InsertPlan.isAligned() = false",
              plan.getDeviceId()));
    }

    // 2. get schema of each measurement
    IMeasurementMNode measurementMNode;
    for (int i = 0; i < measurementList.length; i++) {
      try {
        // get MeasurementMNode, auto create if absent
        Pair<IMNode, IMeasurementMNode> pair =
            getMeasurementMNodeForInsertPlan(plan, i, deviceMNode);
        deviceMNode = pair.left;
        measurementMNode = pair.right;

        // check type is match
        if (plan instanceof InsertRowPlan || plan instanceof InsertTabletPlan) {
          try {
            checkDataTypeMatch(plan, i, measurementMNode.getSchema().getType());
          } catch (DataTypeMismatchException mismatchException) {
            if (!config.isEnablePartialInsert()) {
              throw mismatchException;
            } else {
              if (plan.isAligned()) {
                // mark failed measurement
                plan.markFailedMeasurementAlignedInsertion(mismatchException);
                for (int j = 0; j < i; j++) {
                  // all the measurementMNodes should be null
                  measurementMNodes[j] = null;
                }
                break;
              } else {
                // mark failed measurement
                plan.markFailedMeasurementInsertion(i, mismatchException);
                continue;
              }
            }
          }
          measurementMNodes[i] = measurementMNode;
          // set measurementName instead of alias
          measurementList[i] = measurementMNode.getName();
        }
      } catch (MetadataException e) {
        if (IoTDB.isClusterMode()) {
          logger.debug(
              "meet error when check {}.{}, message: {}",
              devicePath,
              measurementList[i],
              e.getMessage());
        } else {
          logger.warn(
              "meet error when check {}.{}, message: {}",
              devicePath,
              measurementList[i],
              e.getMessage());
        }
        if (config.isEnablePartialInsert()) {
          // mark failed measurement
          plan.markFailedMeasurementInsertion(i, e);
        } else {
          throw e;
        }
      }
    }

    return deviceMNode;
  }

  private Pair<IMNode, IMeasurementMNode> getMeasurementMNodeForInsertPlan(
      InsertPlan plan, int loc, IMNode deviceMNode) throws MetadataException {
    PartialPath devicePath = plan.getDeviceId();
    String[] measurementList = plan.getMeasurements();
    String measurement = measurementList[loc];
    IMeasurementMNode measurementMNode = getMeasurementMNode(deviceMNode, measurement);
    if (measurementMNode == null) {
<<<<<<< HEAD
      measurementMNode = findMeasurementInTemplate(deviceMNode, measurement);
=======
      measurementMNode = findTemplate(deviceMNode, measurement);
>>>>>>> 44fccddf
    }
    if (measurementMNode == null) {
      if (!config.isAutoCreateSchemaEnabled()) {
        throw new PathNotExistException(devicePath + PATH_SEPARATOR + measurement);
      } else {
        if (plan instanceof InsertRowPlan || plan instanceof InsertTabletPlan) {
          if (!plan.isAligned()) {
            internalCreateTimeseries(devicePath.concatNode(measurement), plan.getDataTypes()[loc]);
          } else {
            internalAlignedCreateTimeseries(
                devicePath, Arrays.asList(measurementList), Arrays.asList(plan.getDataTypes()));
          }
          // after creating timeseries, the deviceMNode has been replaced by a new entityMNode
          deviceMNode = mtree.getNodeByPath(devicePath);
          measurementMNode = deviceMNode.getChild(measurement).getAsMeasurementMNode();
        } else {
          throw new MetadataException(
              String.format(
                  "Only support insertRow and insertTablet, plan is [%s]", plan.getOperatorType()));
        }
      }
    }
    return new Pair<>(deviceMNode, measurementMNode);
  }

  private void checkDataTypeMatch(InsertPlan plan, int loc, TSDataType dataType)
      throws MetadataException {
    TSDataType insertDataType;
    if (plan instanceof InsertRowPlan) {
      if (!((InsertRowPlan) plan).isNeedInferType()) {
        // only when InsertRowPlan's values is object[], we should check type
        insertDataType = getTypeInLoc(plan, loc);
      } else {
        insertDataType = dataType;
      }
    } else {
      insertDataType = getTypeInLoc(plan, loc);
    }
    if (dataType != insertDataType) {
      String measurement = plan.getMeasurements()[loc];
      logger.warn(
          "DataType mismatch, Insert measurement {} type {}, metadata tree type {}",
          measurement,
          insertDataType,
          dataType);
      throw new DataTypeMismatchException(measurement, insertDataType, dataType);
    }
  }

  /** get dataType of plan, in loc measurements only support InsertRowPlan and InsertTabletPlan */
  private TSDataType getTypeInLoc(InsertPlan plan, int loc) throws MetadataException {
    TSDataType dataType;
    if (plan instanceof InsertRowPlan) {
      InsertRowPlan tPlan = (InsertRowPlan) plan;
      dataType =
          TypeInferenceUtils.getPredictedDataType(tPlan.getValues()[loc], tPlan.isNeedInferType());
    } else if (plan instanceof InsertTabletPlan) {
      dataType = (plan).getDataTypes()[loc];
    } else {
      throw new MetadataException(
          String.format(
              "Only support insert and insertTablet, plan is [%s]", plan.getOperatorType()));
    }
    return dataType;
  }

<<<<<<< HEAD
  private IMeasurementMNode findMeasurementInTemplate(IMNode deviceMNode, String measurement)
=======
  private IMeasurementMNode findTemplate(IMNode deviceMNode, String measurement)
>>>>>>> 44fccddf
      throws MetadataException {
    Template curTemplate = deviceMNode.getUpperTemplate();
    if (curTemplate != null) {
      IMeasurementSchema schema = curTemplate.getSchema(measurement);
      if (!deviceMNode.isUseTemplate()) {
        deviceMNode = setUsingSchemaTemplate(deviceMNode);
      }

      if (schema != null) {
        return MeasurementMNode.getMeasurementMNode(
            deviceMNode.getAsEntityMNode(), measurement, schema, null);
      }
      return null;
    }
    return null;
  }

  /** create timeseries ignoring PathAlreadyExistException */
  private void internalCreateTimeseries(PartialPath path, TSDataType dataType)
      throws MetadataException {
    createTimeseries(
        path,
        dataType,
        getDefaultEncoding(dataType),
        TSFileDescriptor.getInstance().getConfig().getCompressor(),
        Collections.emptyMap());
  }

  /** create aligned timeseries ignoring PathAlreadyExistException */
  private void internalAlignedCreateTimeseries(
      PartialPath prefixPath, List<String> measurements, List<TSDataType> dataTypes)
      throws MetadataException {
    List<TSEncoding> encodings = new ArrayList<>();
    for (TSDataType dataType : dataTypes) {
      encodings.add(getDefaultEncoding(dataType));
    }
    createAlignedTimeSeries(
        prefixPath,
        measurements,
        dataTypes,
        encodings,
        TSFileDescriptor.getInstance().getConfig().getCompressor());
  }

  // endregion

  // region Interfaces and Implementation for Template operations
  public void createSchemaTemplate(CreateTemplatePlan plan) throws MetadataException {
    try {
      templateManager.createSchemaTemplate(plan);
      // write wal
      if (!isRecovering) {
        logWriter.createSchemaTemplate(plan);
      }
    } catch (IOException e) {
      throw new MetadataException(e);
    }
  }

  public void appendSchemaTemplate(AppendTemplatePlan plan) throws MetadataException {
    try {
      templateManager.appendSchemaTemplate(plan);
      // write wal
      if (!isRecovering) {
        logWriter.appendSchemaTemplate(plan);
      }
    } catch (IOException e) {
      throw new MetadataException(e);
    }
  }

  public void pruneSchemaTemplate(PruneTemplatePlan plan) throws MetadataException {
    try {
      templateManager.pruneSchemaTemplate(plan);
      // write wal
      if (!isRecovering) {
        logWriter.pruneSchemaTemplate(plan);
      }
    } catch (IOException e) {
      throw new MetadataException(e);
    }
  }

  public int countMeasurementsInTemplate(String templateName) throws MetadataException {
    try {
      return templateManager.getTemplate(templateName).getMeasurementsCount();
    } catch (UndefinedTemplateException e) {
      throw new MetadataException(e);
    }
  }

  /**
   * @param templateName name of template to check
   * @param path full path to check
   * @return if path correspond to a measurement in template
   * @throws MetadataException
   */
  public boolean isMeasurementInTemplate(String templateName, String path)
      throws MetadataException {
    return templateManager.getTemplate(templateName).isPathMeasurement(path);
  }

  public boolean isPathExistsInTemplate(String templateName, String path) throws MetadataException {
    return templateManager.getTemplate(templateName).isPathExistInTemplate(path);
  }

  public List<String> getMeasurementsInTemplate(String templateName, String path)
      throws MetadataException {
    return templateManager.getTemplate(templateName).getMeasurementsUnderPath(path);
  }

  public synchronized void setSchemaTemplate(SetSchemaTemplatePlan plan) throws MetadataException {
    // get mnode and update template should be atomic
    Template template = templateManager.getTemplate(plan.getTemplateName());

    try {
      PartialPath path = new PartialPath(plan.getPrefixPath());

      mtree.checkTemplateOnPath(path);

      IMNode node = getDeviceNodeWithAutoCreate(path);

      templateManager.checkIsTemplateAndMNodeCompatible(template, node);

      // node might be replaced when check with alignment
      node = mtree.checkTemplateAlignmentWithMountedNode(node, template);

      node.setSchemaTemplate(template);

      // write wal
      if (!isRecovering) {
        logWriter.setSchemaTemplate(plan);
      }
    } catch (IOException e) {
      throw new MetadataException(e);
    }
  }

  public synchronized void unsetSchemaTemplate(UnsetSchemaTemplatePlan plan)
      throws MetadataException {
    // get mnode should be atomic
    try {
      PartialPath path = new PartialPath(plan.getPrefixPath());
      IMNode node = mtree.getNodeByPath(path);
      if (node.getSchemaTemplate() == null) {
        throw new NoTemplateOnMNodeException(plan.getPrefixPath());
      } else if (!node.getSchemaTemplate().getName().equals(plan.getTemplateName())) {
        throw new DifferentTemplateException(plan.getPrefixPath(), plan.getTemplateName());
      } else if (node.isUseTemplate()) {
        throw new TemplateIsInUseException(plan.getPrefixPath());
      }
      mtree.checkTemplateInUseOnLowerNode(node);
      node.setSchemaTemplate(null);
      // write wal
      if (!isRecovering) {
        logWriter.unsetSchemaTemplate(plan);
      }
    } catch (IOException e) {
      throw new MetadataException(e);
    }
  }

  public void setUsingSchemaTemplate(SetUsingSchemaTemplatePlan plan) throws MetadataException {
    try {
      setUsingSchemaTemplate(getDeviceNode(plan.getPrefixPath()));
    } catch (PathNotExistException e) {
      // the order of SetUsingSchemaTemplatePlan and AutoCreateDeviceMNodePlan cannot be guaranteed
      // when writing concurrently, so we need a auto-create mechanism here
      try {
        getDeviceNodeWithAutoCreate(plan.getPrefixPath());
      } catch (IOException ioException) {
        throw new MetadataException(ioException);
      }
      setUsingSchemaTemplate(getDeviceNode(plan.getPrefixPath()));
    }
  }

  IEntityMNode setUsingSchemaTemplate(IMNode node) throws MetadataException {
    // this operation may change mtree structure and node type
    // invoke mnode.setUseTemplate is invalid
    IEntityMNode entityMNode = mtree.setToEntity(node);
    entityMNode.setUseTemplate(true);
    if (node != entityMNode) {
      mNodeCache.removeObject(entityMNode.getPartialPath());
    }
    if (!isRecovering) {
      try {
        logWriter.setUsingSchemaTemplate(node.getPartialPath());
      } catch (IOException e) {
        throw new MetadataException(e);
      }
    }
    return entityMNode;
  }
  // endregion

  // region TestOnly Interfaces
  /**
   * To reduce the String number in memory, use the deviceId from MManager instead of the deviceId
   * read from disk
   *
   * @param devicePath read from disk
   * @return deviceId
   */
  @TestOnly
  public String getDeviceId(PartialPath devicePath) {
    String device = null;
    try {
      IMNode deviceNode = getDeviceNode(devicePath);
      device = deviceNode.getFullPath();
    } catch (MetadataException | NullPointerException e) {
      // Cannot get deviceId from MManager, return the input deviceId
    }
    return device;
  }

  /**
   * Attention!!!!!, this method could only be used for Tests involving multiple mmanagers. The
   * singleton of templateManager and tagManager will cause interference between mmanagers if one of
   * the mmanagers invoke init method or clear method
   */
  @TestOnly
  public void initForMultiMManagerTest() {
    templateManager = TemplateManager.getNewInstanceForTest();
    tagManager = TagManager.getNewInstanceForTest();
    init();
  }

  @TestOnly
  public void flushAllMlogForTest() throws IOException {
    logWriter.close();
  }

  @TestOnly
  public Template getTemplate(String templateName) throws MetadataException {
    try {
      return templateManager.getTemplate(templateName);
    } catch (UndefinedTemplateException e) {
      throw new MetadataException(e);
    }
  }
  // endregion
}<|MERGE_RESOLUTION|>--- conflicted
+++ resolved
@@ -1721,15 +1721,11 @@
   @SuppressWarnings("squid:S3776") // Suppress high Cognitive Complexity warning
   public IMNode getSeriesSchemasAndReadLockDevice(InsertPlan plan)
       throws MetadataException, IOException {
-<<<<<<< HEAD
     // devicePath is a logical path which is parent of measurement, whether in template or not
-=======
->>>>>>> 44fccddf
     PartialPath devicePath = plan.getDeviceId();
     String[] measurementList = plan.getMeasurements();
     IMeasurementMNode[] measurementMNodes = plan.getMeasurementMNodes();
 
-<<<<<<< HEAD
     // 1. get device node, set using template if accessed.
     int indexRecord = -1;
     // check every measurement path
@@ -1749,9 +1745,6 @@
       }
     }
     // get logical device node, may be in template. will be multiple if overlap is allowed.
-=======
-    // 1. get device node
->>>>>>> 44fccddf
     IMNode deviceMNode = getDeviceNodeWithAutoCreate(devicePath);
 
     // check insert non-aligned InsertPlan for aligned timeseries
@@ -1832,11 +1825,7 @@
     String measurement = measurementList[loc];
     IMeasurementMNode measurementMNode = getMeasurementMNode(deviceMNode, measurement);
     if (measurementMNode == null) {
-<<<<<<< HEAD
       measurementMNode = findMeasurementInTemplate(deviceMNode, measurement);
-=======
-      measurementMNode = findTemplate(deviceMNode, measurement);
->>>>>>> 44fccddf
     }
     if (measurementMNode == null) {
       if (!config.isAutoCreateSchemaEnabled()) {
@@ -1903,11 +1892,7 @@
     return dataType;
   }
 
-<<<<<<< HEAD
   private IMeasurementMNode findMeasurementInTemplate(IMNode deviceMNode, String measurement)
-=======
-  private IMeasurementMNode findTemplate(IMNode deviceMNode, String measurement)
->>>>>>> 44fccddf
       throws MetadataException {
     Template curTemplate = deviceMNode.getUpperTemplate();
     if (curTemplate != null) {
