/*
 * Licensed to the Apache Software Foundation (ASF) under one
 * or more contributor license agreements.  See the NOTICE file
 * distributed with this work for additional information
 * regarding copyright ownership.  The ASF licenses this file
 * to you under the Apache License, Version 2.0 (the
 * "License"); you may not use this file except in compliance
 * with the License.  You may obtain a copy of the License at
 *
 *     http://www.apache.org/licenses/LICENSE-2.0
 *
 * Unless required by applicable law or agreed to in writing,
 * software distributed under the License is distributed on an
 * "AS IS" BASIS, WITHOUT WARRANTIES OR CONDITIONS OF ANY
 * KIND, either express or implied.  See the License for the
 * specific language governing permissions and limitations
 * under the License.
 */
package org.apache.iotdb.db.metadata;

import java.io.BufferedReader;
import java.io.BufferedWriter;
import java.io.File;
import java.io.FileReader;
import java.io.FileWriter;
import java.io.IOException;
import java.util.ArrayList;
import java.util.Collections;
import java.util.HashMap;
import java.util.HashSet;
import java.util.List;
import java.util.Map;
import java.util.Set;
import java.util.concurrent.locks.ReentrantReadWriteLock;
<<<<<<< HEAD

=======
>>>>>>> 17e6327b
import org.apache.iotdb.db.conf.IoTDBConfig;
import org.apache.iotdb.db.conf.IoTDBConstant;
import org.apache.iotdb.db.conf.IoTDBDescriptor;
import org.apache.iotdb.db.conf.adapter.IoTDBConfigDynamicAdapter;
import org.apache.iotdb.db.engine.fileSystem.SystemFileFactory;
import org.apache.iotdb.db.exception.ConfigAdjusterException;
import org.apache.iotdb.db.exception.MetadataErrorException;
import org.apache.iotdb.db.exception.PathErrorException;
import org.apache.iotdb.db.exception.StorageGroupException;
import org.apache.iotdb.db.monitor.MonitorConstants;
import org.apache.iotdb.db.utils.RandomDeleteCache;
import org.apache.iotdb.tsfile.common.conf.TSFileDescriptor;
import org.apache.iotdb.tsfile.exception.cache.CacheException;
import org.apache.iotdb.tsfile.file.metadata.enums.CompressionType;
import org.apache.iotdb.tsfile.file.metadata.enums.TSDataType;
import org.apache.iotdb.tsfile.file.metadata.enums.TSEncoding;
import org.apache.iotdb.tsfile.read.common.Path;
import org.apache.iotdb.tsfile.write.schema.MeasurementSchema;
import org.slf4j.Logger;
import org.slf4j.LoggerFactory;

/**
 * This class takes the responsibility of serialization of all the metadata info and persistent it
 * into files. This class contains all the interfaces to modify the metadata for delta system. All
 * the operations will be insert into the logs temporary in case the downtime of the delta system.
 */
public class MManager {

  private static final Logger logger = LoggerFactory.getLogger(MManager.class);
  private static final String DOUB_SEPARATOR = "\\.";
  private static final String ROOT_NAME = MetadataConstant.ROOT;
  private static final String TIME_SERIES_TREE_HEADER = "===  Timeseries Tree  ===\n\n";

  // the lock for read/insert
  private ReentrantReadWriteLock lock = new ReentrantReadWriteLock();
  // the log file seriesPath
  private String logFilePath;
  private MGraph mgraph;
  private BufferedWriter logWriter;
  private boolean writeToLog;
  private String schemaDir;

  private RandomDeleteCache<String, PathCheckRet> checkAndGetDataTypeCache;
  private RandomDeleteCache<String, MNode> mNodeCache;

  private Map<String, Integer> seriesNumberInStorageGroups = new HashMap<>();
  private long maxSeriesNumberAmongStorageGroup;
  private boolean initialized;

  private MManager() {

    schemaDir =
        IoTDBDescriptor.getInstance().getConfig().getSystemDir() + File.separator + "schema";

    File systemFolder = SystemFileFactory.INSTANCE.getFile(schemaDir);
    if (!systemFolder.exists()) {
      if (systemFolder.mkdirs()) {
        logger.info("create system folder {}", systemFolder.getAbsolutePath());
      } else {
        logger.info("create system folder {} failed.", systemFolder.getAbsolutePath());
      }
    }
    logFilePath = schemaDir + File.separator + MetadataConstant.METADATA_LOG;
    writeToLog = false;

    int cacheSize = IoTDBDescriptor.getInstance().getConfig().getmManagerCacheSize();
    checkAndGetDataTypeCache = new RandomDeleteCache<String, PathCheckRet>(cacheSize) {
      @Override
      public void beforeRemove(PathCheckRet object) {
        //allowed to do nothing
      }

      @Override
      public PathCheckRet loadObjectByKey(String key) throws CacheException {
        return loadPathToCache(key);
      }
    };

    mNodeCache = new RandomDeleteCache<String, MNode>(cacheSize) {
      @Override
      public void beforeRemove(MNode object) {
        //allowed to do nothing
      }

      @Override
      public MNode loadObjectByKey(String key) throws CacheException {
        try {
          return getNodeByPathWithCheck(key);
        } catch (PathErrorException | StorageGroupException e) {
          throw new CacheException(e);
        }
      }
    };
  }

  public static MManager getInstance() {
    return MManagerHolder.INSTANCE;
  }

  //Because the writer will be used later and should not be closed here.
  @SuppressWarnings("squid:S2093")
  public void init() {

    if(initialized){
      return;
    }
    lock.writeLock().lock();
    File logFile = SystemFileFactory.INSTANCE.getFile(logFilePath);

    try {
      initFromLog(logFile);
      seriesNumberInStorageGroups = mgraph.countSeriesNumberInEachStorageGroup();
      if (seriesNumberInStorageGroups.isEmpty()) {
        maxSeriesNumberAmongStorageGroup = 0;
      } else {
        maxSeriesNumberAmongStorageGroup = seriesNumberInStorageGroups.values().stream()
            .max(Integer::compareTo).get();
      }
      writeToLog = true;
    } catch (PathErrorException | IOException | MetadataErrorException e) {
      mgraph = new MGraph(ROOT_NAME);
      logger.error("Cannot read MGraph from file, using an empty new one", e);
    } finally {
      lock.writeLock().unlock();
    }
    initialized = true;
  }


  private void initFromLog(File logFile)
      throws IOException, PathErrorException, MetadataErrorException {
    // init the metadata from the operation log
    mgraph = new MGraph(ROOT_NAME);
    if (logFile.exists()) {
      try (FileReader fr = new FileReader(logFile);
          BufferedReader br = new BufferedReader(fr)) {
        String cmd;
        while ((cmd = br.readLine()) != null) {
          operation(cmd);
        }
      }
    }
  }

  /**
   * function for clearing MGraph.
   */
  public void clear() {
    lock.writeLock().lock();
    try {
      this.mgraph = new MGraph(ROOT_NAME);
      this.checkAndGetDataTypeCache.clear();
      this.mNodeCache.clear();
      this.seriesNumberInStorageGroups.clear();
      this.maxSeriesNumberAmongStorageGroup = 0;
      if (logWriter != null) {
        logWriter.close();
        logWriter = null;
      }
    } catch (IOException e) {
      logger.error("Cannot close metadata log writer, because:", e);
    } finally {
      lock.writeLock().unlock();
    }
  }

  private void operation(String cmd)
      throws PathErrorException, IOException, MetadataErrorException {
    //see addPathToMTree() to get the detailed format of the cmd
    String[] args = cmd.trim().split(",");
    switch (args[0]) {
      case MetadataOperationType.ADD_PATH_TO_MTREE:
        Map<String, String> props = null;
        if (args.length > 5) {
          String[] kv;
          props = new HashMap<>(args.length - 5 + 1, 1);
          for (int k = 5; k < args.length; k++) {
            kv = args[k].split("=");
            props.put(kv[0], kv[1]);
          }
        }

        addPathToMTree(new Path(args[1]), TSDataType.deserialize(Short.valueOf(args[2])),
            TSEncoding.deserialize(Short.valueOf(args[3])),
            CompressionType.deserialize(Short.valueOf(args[4])),
            props);
        break;
      case MetadataOperationType.DELETE_PATH_FROM_MTREE:
        deletePaths(Collections.singletonList(new Path(args[1])));
        break;
      case MetadataOperationType.SET_STORAGE_GROUP_TO_MTREE:
        setStorageGroupToMTree(args[1]);
        break;
      case MetadataOperationType.DELETE_STORAGE_GROUP_FROM_MTREE:
        List<Path> storageGroups = new ArrayList<>();
        for (int l = 1; l < args.length; l++){
          storageGroups.add(new Path(args[l]));
        }
        deleteStorageGroupsFromMTree(storageGroups);
        break;
      case MetadataOperationType.ADD_A_PTREE:
        addAPTree(args[1]);
        break;
      case MetadataOperationType.ADD_A_PATH_TO_PTREE:
        addPathToPTree(args[1]);
        break;
      case MetadataOperationType.DELETE_PATH_FROM_PTREE:
        deletePathFromPTree(args[1]);
        break;
      case MetadataOperationType.LINK_MNODE_TO_PTREE:
        linkMNodeToPTree(args[1], args[2]);
        break;
      case MetadataOperationType.UNLINK_MNODE_FROM_PTREE:
        unlinkMNodeFromPTree(args[1], args[2]);
        break;
      default:
        logger.error("Unrecognizable command {}", cmd);
    }
  }

  private BufferedWriter getLogWriter() throws IOException {
    if (logWriter == null) {
      File logFile = SystemFileFactory.INSTANCE.getFile(logFilePath);
      File metadataDir = SystemFileFactory.INSTANCE.getFile(schemaDir);
      if (!metadataDir.exists()) {
        if (metadataDir.mkdirs()) {
          logger.info("create schema folder {}.", metadataDir);
        } else {
          logger.info("create schema folder {} failed.", metadataDir);
        }
      }
      FileWriter fileWriter;
      fileWriter = new FileWriter(logFile, true);
      logWriter = new BufferedWriter(fileWriter);
    }
    return logWriter;
  }

  public boolean addPathToMTree(String path, TSDataType dataType, TSEncoding encoding,
      CompressionType compressor, Map<String, String> props)
      throws MetadataErrorException, PathErrorException {
    return addPathToMTree(new Path(path), dataType, encoding, compressor, props);
  }

  /**
   * <p> Add one timeseries to metadata.
   *
   * @param path the timeseries seriesPath
   * @param dataType the datetype {@code DataType} for the timeseries
   * @param encoding the encoding function {@code Encoding} for the timeseries
   * @param compressor the compressor function {@code Compressor} for the time series
   * @return whether the measurement occurs for the first time in this storage group (if true, the
   * measurement should be registered to the StorageEngine too)
   */
  @SuppressWarnings("SynchronizationOnLocalVariableOrMethodParameter")
  public boolean addPathToMTree(Path path, TSDataType dataType, TSEncoding encoding,
      CompressionType compressor, Map<String, String> props)
      throws MetadataErrorException, PathErrorException {
    if (pathExist(path.getFullPath())) {
      throw new MetadataErrorException(
          String.format("Timeseries %s already exist", path.getFullPath()));
    }
    IoTDBConfig conf = IoTDBDescriptor.getInstance().getConfig();
    if (!checkFileNameByPath(path.getFullPath())) {
      if (!conf.isAutoCreateSchemaEnabled()) {
        throw new MetadataErrorException("Storage group should be created first");
      }
      String storageGroupName = getStorageGroupNameByAutoLevel(
          path.getFullPath(), conf.getDefaultStorageGroupLevel());
      setStorageGroupToMTree(storageGroupName);
    }
    // optimize the speed of adding timeseries
    String fileNodePath;
    try {
      fileNodePath = getStorageGroupNameByPath(path.getFullPath());
    } catch (StorageGroupException e) {
      throw new MetadataErrorException(e);
    }
    try {
      IoTDBConfigDynamicAdapter.getInstance().addOrDeleteTimeSeries(1);
    } catch (ConfigAdjusterException e) {
      throw new MetadataErrorException(e);
    }
    // the two map is stored in the storage group node
    Map<String, MeasurementSchema> schemaMap = getStorageGroupSchemaMap(fileNodePath);
    Map<String, Integer> numSchemaMap = getStorageGroupNumSchemaMap(fileNodePath);
    String lastNode = path.getMeasurement();
    boolean isNewMeasurement = true;
    // Thread safety: just one thread can access/modify the schemaMap
    synchronized (schemaMap) {
      // Need to check the path again to avoid duplicated inserting by multi concurrent threads
      if (pathExist(path.getFullPath())) {
        throw new MetadataErrorException(
            String.format("Timeseries %s already exist", path.getFullPath()));
      }
      if (schemaMap.containsKey(lastNode)) {
        isNewMeasurement = false;
        MeasurementSchema columnSchema = schemaMap.get(lastNode);
        if (!columnSchema.getType().equals(dataType)
            || !columnSchema.getEncodingType().equals(encoding)) {
          throw new MetadataErrorException(String.format(
              "The resultDataType or encoding of the last node %s is conflicting "
                  + "in the storage group %s", lastNode, fileNodePath));
        }
        try {
          addPathToMTreeInternal(path.getFullPath(), dataType, encoding, compressor, props);
        } catch (IOException | PathErrorException | StorageGroupException e) {
          throw new MetadataErrorException(e);
        }
        numSchemaMap.put(lastNode, numSchemaMap.get(lastNode) + 1);
      } else {
        try {
          addPathToMTreeInternal(path.getFullPath(), dataType, encoding, compressor, props);
        } catch (PathErrorException | IOException | StorageGroupException e) {
          throw new MetadataErrorException(e);
        }
        MeasurementSchema columnSchema;
        try {
          columnSchema = getSchemaForOnePath(path.toString());
        } catch (PathErrorException e) {
          throw new MetadataErrorException(e);
        }
        schemaMap.put(lastNode, columnSchema);
        numSchemaMap.put(lastNode, 1);
      }
      return isNewMeasurement;
    }
  }

  private void addPathToMTreeInternal(String path, TSDataType dataType, TSEncoding encoding,
      CompressionType compressor, Map<String, String> props)
      throws PathErrorException, IOException, StorageGroupException {

    lock.writeLock().lock();
    try {
      mgraph.addPathToMTree(path, dataType, encoding, compressor, props);
      String storageGroupName = mgraph.getStorageGroupNameByPath(path);
      int size = seriesNumberInStorageGroups.get(storageGroupName);
      seriesNumberInStorageGroups.put(storageGroupName, size + 1);
      if (size + 1 > maxSeriesNumberAmongStorageGroup) {
        maxSeriesNumberAmongStorageGroup = size + 1;
      }
      if (writeToLog) {
        BufferedWriter writer = getLogWriter();
        writer.write(String.format("%s,%s,%s,%s,%s", MetadataOperationType.ADD_PATH_TO_MTREE,
            path, dataType.serialize(), encoding.serialize(), compressor.serialize()));
        if (props != null) {
          for (Map.Entry entry : props.entrySet()) {
            writer.write(String.format(",%s=%s", entry.getKey(), entry.getValue()));
          }
        }
        writer.newLine();
        writer.flush();
      }
    } finally {
      lock.writeLock().unlock();
    }
  }

  /**
   * <p> Add one timeseries to metadata. Must invoke the<code>pathExist</code> and
   * <code>getStorageGroupNameByPath</code> method first to check timeseries. </p>
   *
   * this is just for compatibility  TEST ONLY
   *
   * @param path the timeseries seriesPath
   * @param dataType the datetype {@code DataType} for the timeseries
   * @param encoding the encoding function {@code Encoding} for the timeseries
   */
  public void addPathToMTree(String path, String dataType, String encoding)
      throws PathErrorException, IOException, StorageGroupException {
    TSDataType tsDataType = TSDataType.valueOf(dataType);
    TSEncoding tsEncoding = TSEncoding.valueOf(encoding);
    CompressionType type = CompressionType.valueOf(TSFileDescriptor.getInstance().getConfig().getCompressor());
    addPathToMTreeInternal(path, tsDataType, tsEncoding, type, Collections.emptyMap());
  }

  /**
   * <p> Add one <code>deviceId</code> to metadata.</p>
   *
   * This is available IF and ONLY IF creating schema automatically is enabled.
   *
   * @param deviceId the deviceId of a timeseries seriesPath
   */
  private MNode addDeviceIdToMTree(String deviceId) throws PathErrorException {
    lock.writeLock().lock();
    try {
      return mgraph.addDeviceIdToMTree(deviceId);
    } finally {
      lock.writeLock().unlock();
    }
  }

  private List<String> collectPaths(List<Path> paths) throws MetadataErrorException {
    Set<String> pathSet = new HashSet<>();
    // Attention: Monitor storage group seriesPath is not allowed to be deleted
    for (Path p : paths) {
      List<String> subPaths;
      subPaths = getPaths(p.getFullPath());
      if (subPaths.isEmpty()) {
        throw new MetadataErrorException(String
            .format("There are no timeseries in the prefix of %s seriesPath",
                p.getFullPath()));
      }
      List<String> newSubPaths = new ArrayList<>();
      for (String eachSubPath : subPaths) {
        String storageGroupName;
        try {
          storageGroupName = getStorageGroupNameByPath(eachSubPath);
        } catch (StorageGroupException e) {
          throw new MetadataErrorException(e);
        }

        if (MonitorConstants.STAT_STORAGE_GROUP_PREFIX.equals(storageGroupName)) {
          continue;
        }
        newSubPaths.add(eachSubPath);
      }
      pathSet.addAll(newSubPaths);
    }
    for (String p : pathSet) {
      if (!pathExist(p)) {
        throw new MetadataErrorException(String.format(
            "Timeseries %s does not exist and cannot be deleted", p));
      }
    }
    return new ArrayList<>(pathSet);
  }

  /**
   * delete given paths from metadata.
   *
   * @param deletePathList list of paths to be deleted
   * @return a set contains StorageGroups that contain no more timeseries after this deletion and
   * files of such StorageGroups should be deleted to reclaim disk space.
   */
  public Set<String> deletePaths(List<Path> deletePathList)
      throws MetadataErrorException {
    if (deletePathList != null && !deletePathList.isEmpty()) {
      List<String> fullPath = collectPaths(deletePathList);

      Set<String> emptyStorageGroups = new HashSet<>();
      for (String p : fullPath) {
        try {
          IoTDBConfigDynamicAdapter.getInstance().addOrDeleteTimeSeries(-1);
        } catch (ConfigAdjusterException e) {
          throw new MetadataErrorException(e);
        }
        String emptiedStorageGroup = deletePath(p);
        if (emptiedStorageGroup != null) {
          emptyStorageGroups.add(emptiedStorageGroup);
        }
      }
      return emptyStorageGroups;
    }
    return Collections.emptySet();
  }

  private String deletePath(String pathStr) throws MetadataErrorException {
    String storageGroupName;
    try {
      storageGroupName = getStorageGroupNameByPath(pathStr);
    } catch (StorageGroupException e) {
      throw new MetadataErrorException(e);
    }
    String emptiedStorageGroup;
    // the two maps are stored in the storage group node
    Map<String, MeasurementSchema> schemaMap = getStorageGroupSchemaMap(storageGroupName);
    Map<String, Integer> numSchemaMap = getStorageGroupNumSchemaMap(storageGroupName);
    // Thread safety: just one thread can access/modify the schemaMap
    synchronized (schemaMap) {
      // TODO: don't delete the storage group seriesPath recursively
      Path path = new Path(pathStr);
      String measurementId = path.getMeasurement();
      if (numSchemaMap.get(measurementId) == 1) {
        numSchemaMap.remove(measurementId);
        schemaMap.remove(measurementId);
      } else {
        numSchemaMap.put(measurementId, numSchemaMap.get(measurementId) - 1);
      }
      try {
        emptiedStorageGroup = deletePathFromMTree(pathStr);
      } catch (PathErrorException | IOException | StorageGroupException e) {
        throw new MetadataErrorException(e);
      }
    }
    return emptiedStorageGroup;
  }

  /**
   * function for deleting a given path from mTree.
   *
   * @return the related storage group name if there is no path in the storage group anymore;
   * otherwise null
   */
  private String deletePathFromMTree(String path)
      throws PathErrorException, IOException, StorageGroupException {
    lock.writeLock().lock();
    try {
      checkAndGetDataTypeCache.clear();
      mNodeCache.clear();
      String dataFileName = mgraph.deletePath(path);
      if (writeToLog) {
        BufferedWriter writer = getLogWriter();
        writer.write(MetadataOperationType.DELETE_PATH_FROM_MTREE + "," + path);
        writer.newLine();
        writer.flush();
      }
      String storageGroup = getStorageGroupNameByPath(path);
      int size = seriesNumberInStorageGroups.get(storageGroup);
      seriesNumberInStorageGroups.put(storageGroup, size - 1);
      if (size == maxSeriesNumberAmongStorageGroup) {
        //recalculate
        if (seriesNumberInStorageGroups.isEmpty()) {
          maxSeriesNumberAmongStorageGroup = 0;
        } else {
          maxSeriesNumberAmongStorageGroup = seriesNumberInStorageGroups.values().stream()
              .max(Integer::compareTo).get();
        }
      } else {
        maxSeriesNumberAmongStorageGroup--;
      }
      return dataFileName;
    } finally {
      lock.writeLock().unlock();
    }
  }

  /**
   * function for setting storage group of the given path to mTree.
   */
  public void setStorageGroupToMTree(String path) throws MetadataErrorException {
    lock.writeLock().lock();
    try {
      IoTDBConfigDynamicAdapter.getInstance().addOrDeleteStorageGroup(1);
      mgraph.setStorageGroup(path);
      seriesNumberInStorageGroups.put(path, 0);
      if (writeToLog) {
        BufferedWriter writer = getLogWriter();
        writer.write(MetadataOperationType.SET_STORAGE_GROUP_TO_MTREE + "," + path);
        writer.newLine();
        writer.flush();
      }
    } catch (IOException | ConfigAdjusterException e) {
      throw new MetadataErrorException(e);
    } catch (StorageGroupException e) {
      try {
        IoTDBConfigDynamicAdapter.getInstance().addOrDeleteStorageGroup(-1);
      } catch (ConfigAdjusterException ex) {
        throw new MetadataErrorException(ex);
      }
      throw new MetadataErrorException(e);
    } finally {
      lock.writeLock().unlock();
    }
  }

  /**
   * function for deleting storage groups of the given path from mTree.
   * the log format is like "delete_storage_group,sg1,sg2,sg3"
   */
  public boolean deleteStorageGroupsFromMTree(List<Path> deletePathList) throws MetadataErrorException {
    List<String> pathList = new ArrayList<>();
    String jointPath = "";
    for (Path storagePath : deletePathList) {
      pathList.add(storagePath.getFullPath());
      jointPath = jointPath + "," + storagePath.getFullPath();
    }
    lock.writeLock().lock();
    try {
      if (writeToLog) {
        BufferedWriter writer = getLogWriter();
        writer.write(MetadataOperationType.DELETE_STORAGE_GROUP_FROM_MTREE + jointPath);
        writer.newLine();
        writer.flush();
      }
      for (String delStorageGroup : pathList) {
        try {
          checkAndGetDataTypeCache.clear();
          mNodeCache.clear();
          IoTDBConfigDynamicAdapter.getInstance().addOrDeleteStorageGroup(-1);
          mgraph.deleteStorageGroup(delStorageGroup);
          seriesNumberInStorageGroups.remove(delStorageGroup);
        } catch (PathErrorException e){
          try {
            IoTDBConfigDynamicAdapter.getInstance().addOrDeleteStorageGroup(1);
          } catch (ConfigAdjusterException ex){
            throw new MetadataErrorException(ex);
          }
          throw new MetadataErrorException(e);
        }
      }
    } catch (IOException | ConfigAdjusterException e){
      throw new MetadataErrorException(e);
    } finally {
      lock.writeLock().unlock();
    }
    return true;
  }

  /**
   * function for checking if the given path is storage group of mTree or not.
   *
   * @apiNote :for cluster
   */
  boolean checkStorageGroupOfMTree(String path) {
    lock.readLock().lock();
    try {
      return mgraph.checkStorageGroup(path);
    } finally {
      lock.readLock().unlock();
    }
  }

  /**
   * function for adding a pTree.
   */
  public void addAPTree(String ptreeRootName) throws IOException, MetadataErrorException {

    lock.writeLock().lock();
    try {
      mgraph.addAPTree(ptreeRootName);
      if (writeToLog) {
        BufferedWriter writer = getLogWriter();
        writer.write(MetadataOperationType.ADD_A_PTREE + "," + ptreeRootName);
        writer.newLine();
        writer.flush();
      }
    } finally {
      lock.writeLock().unlock();
    }
  }

  /**
   * function for adding a given path to pTree.
   */
  public void addPathToPTree(String path)
      throws PathErrorException, IOException {

    lock.writeLock().lock();
    try {
      mgraph.addPathToPTree(path);
      if (writeToLog) {
        BufferedWriter writer = getLogWriter();
        writer.write(MetadataOperationType.ADD_A_PATH_TO_PTREE + "," + path);
        writer.newLine();
        writer.flush();
      }
    } finally {
      lock.writeLock().unlock();
    }
  }

  /**
   * function for deleting a given path from pTree.
   */
  public void deletePathFromPTree(String path) throws PathErrorException, IOException {

    lock.writeLock().lock();
    try {
      mgraph.deletePath(path);
      if (writeToLog) {
        BufferedWriter writer = getLogWriter();
        writer.write(MetadataOperationType.DELETE_PATH_FROM_PTREE + "," + path);
        writer.newLine();
        writer.flush();
      }
    } finally {
      lock.writeLock().unlock();
    }
  }

  /**
   * function for linking MNode to pTree.
   */
  public void linkMNodeToPTree(String path, String mpath) throws PathErrorException, IOException {

    lock.writeLock().lock();
    try {
      mgraph.linkMNodeToPTree(path, mpath);
      if (writeToLog) {
        BufferedWriter writer = getLogWriter();
        writer.write(MetadataOperationType.LINK_MNODE_TO_PTREE + "," + path + "," + mpath);
        writer.newLine();
        writer.flush();
      }
    } finally {
      lock.writeLock().unlock();
    }
  }

  /**
   * function for unlinking MNode from pTree.
   */
  public void unlinkMNodeFromPTree(String path, String mpath)
      throws PathErrorException, IOException {

    lock.writeLock().lock();
    try {
      mgraph.unlinkMNodeFromPTree(path, mpath);
      if (writeToLog) {
        BufferedWriter writer = getLogWriter();
        writer.write(MetadataOperationType.UNLINK_MNODE_FROM_PTREE + "," + path + "," + mpath);
        writer.newLine();
        writer.flush();
      }
    } finally {
      lock.writeLock().unlock();
    }
  }

  /**
   * Get series type for given seriesPath.
   *
   * @return TSDataType
   */
  public TSDataType getSeriesType(String fullPath) throws PathErrorException {

    lock.readLock().lock();
    try {
      return getSchemaForOnePath(fullPath).getType();
    } finally {
      lock.readLock().unlock();
    }
  }

  /**
   * function for getting series type.
   */
  public TSDataType getSeriesType(MNode node, String fullPath) throws PathErrorException {

    lock.readLock().lock();
    try {
      return getSchemaForOnePath(node, fullPath).getType();
    } finally {
      lock.readLock().unlock();
    }
  }

  /**
   * function for getting series type with check.
   */
  TSDataType getSeriesTypeWithCheck(MNode node, String fullPath) throws PathErrorException {

    lock.readLock().lock();
    try {
      return getSchemaForOnePathWithCheck(node, fullPath).getType();
    } finally {
      lock.readLock().unlock();
    }
  }

  /**
   * unction for getting series type with check.
   */
  TSDataType getSeriesTypeWithCheck(String fullPath) throws PathErrorException {

    lock.readLock().lock();
    try {
      return getSchemaForOnePathWithCheck(fullPath).getType();
    } finally {
      lock.readLock().unlock();
    }
  }

  /**
   * Get all device type in current Metadata Tree.
   *
   * @return a HashMap contains all distinct device type separated by device Type
   */
  // future feature
  @SuppressWarnings("unused")
  public Map<String, List<MeasurementSchema>> getSchemaForAllType() throws PathErrorException {

    lock.readLock().lock();
    try {
      return mgraph.getSchemaForAllType();
    } finally {
      lock.readLock().unlock();
    }
  }

  /**
   * Get the full Metadata info.
   *
   * @return A {@code Metadata} instance which stores all metadata info
   */
  public Metadata getMetadata() throws PathErrorException {

    lock.readLock().lock();
    try {
      return mgraph.getMetadata();
    } finally {
      lock.readLock().unlock();
    }
  }

  /**
   * Get the full storage group info.
   *
   * @return A HashSet instance which stores all storage group info
   */
  public Set<String> getAllStorageGroup() throws PathErrorException {

    lock.readLock().lock();
    try {
      return mgraph.getAllStorageGroup();
    } finally {
      lock.readLock().unlock();
    }
  }

  /**
   * Get the full devices info.
   *
   * @return A HashSet instance which stores all devices info
   */
  public Set<String> getAllDevices() throws PathErrorException {

    lock.readLock().lock();
    try {
      return mgraph.getAllDevices();
    } finally {
      lock.readLock().unlock();
    }
  }

  /**
   * Get all nodes from the given level
   *
   * @return A List instance which stores all node at given level
   */
  public List<String> getNodesList(int nodeLevel) {

    lock.readLock().lock();
    try {
      return mgraph.getNodesList(nodeLevel);
    } finally {
      lock.readLock().unlock();
    }
  }

  /**
   * @param path A seriesPath represented one Delta object
   * @return a list contains all column schema
   * @deprecated Get all MeasurementSchemas for given delta object type.
   */
  @Deprecated
  public List<MeasurementSchema> getSchemaForOneType(String path) throws PathErrorException {
    lock.readLock().lock();
    try {
      return mgraph.getSchemaForOneType(path);
    } finally {
      lock.readLock().unlock();
    }
  }

  /**
   * Get all MeasurementSchemas for the storage group seriesPath.
   */
  public List<MeasurementSchema> getSchemaForStorageGroup(String path) {
    lock.readLock().lock();
    try {
      return mgraph.getSchemaInOneStorageGroup(path);
    } finally {
      lock.readLock().unlock();
    }
  }

  /**
   * function for getting schema map for one file node.
   */
  private Map<String, MeasurementSchema> getStorageGroupSchemaMap(String path) {

    lock.readLock().lock();
    try {
      return mgraph.getSchemaMapForOneFileNode(path);
    } finally {
      lock.readLock().unlock();
    }
  }

  /**
   * function for getting num schema map for one file node.
   */
  private Map<String, Integer> getStorageGroupNumSchemaMap(String path) {

    lock.readLock().lock();
    try {
      return mgraph.getNumSchemaMapForOneFileNode(path);
    } finally {
      lock.readLock().unlock();
    }
  }

  /**
   * Calculate the count of storage-group nodes included in given seriesPath.
   *
   * @return The total count of storage-group nodes.
   */
  // future feature
  @SuppressWarnings("unused")
  public int getFileCountForOneType(String path) throws PathErrorException {

    lock.readLock().lock();
    try {
      return mgraph.getFileCountForOneType(path);
    } finally {
      lock.readLock().unlock();
    }
  }

  /**
   * Get the file name for given seriesPath Notice: This method could be called if and only if the
   * seriesPath includes one node whose {@code isStorageGroup} is true.
   *
   * @return A String represented the file name
   */
  public String getStorageGroupNameByPath(String path) throws StorageGroupException {

    lock.readLock().lock();
    try {
      return mgraph.getStorageGroupNameByPath(path);
    } catch (StorageGroupException e) {
      throw new StorageGroupException(e);
    } finally {
      lock.readLock().unlock();
    }
  }

  /**
   * function for getting file name by path.
   */
  private String getStorageGroupNameByPath(MNode node, String path) throws StorageGroupException {
    lock.readLock().lock();
    try {
      return mgraph.getStorageGroupNameByPath(node, path);
    } catch (StorageGroupException e) {
      throw new StorageGroupException(e);
    } finally {
      lock.readLock().unlock();
    }
  }

  /**
   * function for checking file name by path.
   */
  boolean checkFileNameByPath(String path) {

    lock.readLock().lock();
    try {
      return mgraph.checkFileNameByPath(path);
    } finally {
      lock.readLock().unlock();
    }
  }

  /**
   * function for getting all file names.
   */
  public List<String> getAllStorageGroupNames() throws MetadataErrorException {

    lock.readLock().lock();
    try {
      Map<String, ArrayList<String>> res = getAllPathGroupByFileName(ROOT_NAME);
      return new ArrayList<>(res.keySet());
    } finally {
      lock.readLock().unlock();
    }
  }

  /**
   * Get all file names for given seriesPath
   *
   * @return List of String represented all file names
   */
  List<String> getAllFileNamesByPath(String path) throws MetadataErrorException {

    lock.readLock().lock();
    try {
      return mgraph.getAllFileNamesByPath(path);
    } catch (PathErrorException e) {
      throw new MetadataErrorException(e);
    } finally {
      lock.readLock().unlock();
    }
  }

  /**
   * return a HashMap contains all the paths separated by File Name.
   */
  Map<String, ArrayList<String>> getAllPathGroupByFileName(String path)
      throws MetadataErrorException {
    lock.readLock().lock();
    try {
      return mgraph.getAllPathGroupByFilename(path);
    } catch (PathErrorException e) {
      throw new MetadataErrorException(e);
    } finally {
      lock.readLock().unlock();
    }
  }

  /**
   * Return all paths for given seriesPath if the seriesPath is abstract. Or return the seriesPath
   * itself.
   */
  public List<String> getPaths(String path) throws MetadataErrorException {

    lock.readLock().lock();
    try {
      ArrayList<String> res = new ArrayList<>();
      Map<String, ArrayList<String>> pathsGroupByFilename = getAllPathGroupByFileName(path);
      for (ArrayList<String> ps : pathsGroupByFilename.values()) {
        res.addAll(ps);
      }
      return res;
    } finally {
      lock.readLock().unlock();
    }
  }

  /**
   * function for getting all timeseries paths under the given seriesPath.
   */
  public List<List<String>> getShowTimeseriesPath(String path) throws PathErrorException {
    lock.readLock().lock();
    try {
      return mgraph.getShowTimeseriesPath(path);
    } finally {
      lock.readLock().unlock();
    }
  }

  /**
   * function for getting leaf node path in the next level of given seriesPath.
   */
  List<String> getLeafNodePathInNextLevel(String path) throws PathErrorException {
    lock.readLock().lock();
    try {
      return mgraph.getLeafNodePathInNextLevel(path);
    } finally {
      lock.readLock().unlock();
    }
  }

  /**
   * Check whether the seriesPath given exists.
   */
  public boolean pathExist(String path) {

    lock.readLock().lock();
    try {
      return mgraph.pathExist(path);
    } finally {
      lock.readLock().unlock();
    }
  }

  /**
   * function for checking whether the path exists.
   */
  boolean pathExist(MNode node, String path) {

    lock.readLock().lock();
    try {
      return mgraph.pathExist(node, path);
    } finally {
      lock.readLock().unlock();
    }
  }

  /**
   * function for getting node by path.
   */
  MNode getNodeByPath(String path) throws PathErrorException {
    lock.readLock().lock();
    try {
      return mgraph.getNodeByPath(path);
    } finally {
      lock.readLock().unlock();
    }
  }

  /**
   * function for getting node by deviceId from cache.
   */
  public MNode getNodeByDeviceIdFromCache(String deviceId) throws CacheException, PathErrorException {
    lock.readLock().lock();
    IoTDBConfig conf = IoTDBDescriptor.getInstance().getConfig();
    MNode node = null;
    boolean createSchema = false;
    boolean setStorageGroup = false;
    try {
      node = mNodeCache.get(deviceId);
    } catch (CacheException e) {
      if (!conf.isAutoCreateSchemaEnabled()) {
        throw e;
      } else {
        createSchema = true;
        setStorageGroup = e.getCause() instanceof StorageGroupException;
      }
    } finally {
      lock.readLock().unlock();
      if (createSchema) {
        if (setStorageGroup) {
          try {
            String storageGroupName = getStorageGroupNameByAutoLevel(
                deviceId, conf.getDefaultStorageGroupLevel());
            setStorageGroupToMTree(storageGroupName);
          } catch (MetadataErrorException | PathErrorException e1) {
            throw new CacheException(e1);
          }
        }
        node = addDeviceIdToMTree(deviceId);
      }
    }
    return node;
  }

  /**
   * function for getting node by path with check.
   */
  MNode getNodeByPathWithCheck(String path) throws PathErrorException, StorageGroupException {
    lock.readLock().lock();
    try {
      return mgraph.getNodeByPathWithCheck(path);
    } finally {
      lock.readLock().unlock();
    }
  }

  /**
   * Get MeasurementSchema for given seriesPath. Notice: Path must be a complete Path from root to
   * leaf node.
   */
  private MeasurementSchema getSchemaForOnePath(String path) throws PathErrorException {

    lock.readLock().lock();
    try {
      return mgraph.getSchemaForOnePath(path);
    } finally {
      lock.readLock().unlock();
    }
  }

  /**
   * function for getting schema for one path.
   */
  private MeasurementSchema getSchemaForOnePath(MNode node, String path) throws PathErrorException {

    lock.readLock().lock();
    try {
      return mgraph.getSchemaForOnePath(node, path);
    } finally {
      lock.readLock().unlock();
    }
  }

  /**
   * function for getting schema for one path with check.
   */
  private MeasurementSchema getSchemaForOnePathWithCheck(MNode node, String path)
      throws PathErrorException {

    lock.readLock().lock();
    try {
      return mgraph.getSchemaForOnePathWithCheck(node, path);
    } finally {
      lock.readLock().unlock();
    }
  }

  /**
   * function for getting schema for one path with check.
   */
  private MeasurementSchema getSchemaForOnePathWithCheck(String path) throws PathErrorException {

    lock.readLock().lock();
    try {
      return mgraph.getSchemaForOnePathWithCheck(path);
    } finally {
      lock.readLock().unlock();
    }
  }

  /**
   * Check whether given seriesPath contains a MNode whose {@code MNode.isStorageGroup} is true.
   */
  public boolean checkFileLevel(List<Path> path) throws StorageGroupException {

    lock.readLock().lock();
    try {
      for (Path p : path) {
        getStorageGroupNameByPath(p.getFullPath());
      }
      return true;
    } finally {
      lock.readLock().unlock();
    }
  }

  /**
   * function for checking file level.
   */
  boolean checkFileLevel(MNode node, List<Path> path) throws StorageGroupException {

    lock.readLock().lock();
    try {
      for (Path p : path) {
        getStorageGroupNameByPath(node, p.getFullPath());
      }
      return true;
    } finally {
      lock.readLock().unlock();
    }
  }

  /**
   * function for checking file level.
   */
  boolean checkFileLevel(String path) throws StorageGroupException {

    lock.readLock().lock();
    try {
      getStorageGroupNameByPath(path);
      return true;
    } finally {
      lock.readLock().unlock();
    }
  }

  /**
   * function for checking file level with check.
   */
  boolean checkFileLevelWithCheck(MNode node, String path) throws StorageGroupException {
    lock.readLock().lock();
    try {
      getStorageGroupNameByPath(node, path);
      return true;
    } finally {
      lock.readLock().unlock();
    }
  }

  /**
   * function for getting metadata in string.
   */
  public String getMetadataInString() {
    lock.readLock().lock();
    try {
      return TIME_SERIES_TREE_HEADER + mgraph.toString();
    } finally {
      lock.readLock().unlock();
    }
  }

  public int getSeriesNumber(String storageGroup) {
    return seriesNumberInStorageGroups.getOrDefault(storageGroup, 0);
  }

  /**
   * function for getting storage group name when creating schema automatically is enable
   */
  public String getStorageGroupNameByAutoLevel(String fullPath, int level)
      throws PathErrorException {
    String[] nodeNames = fullPath.trim().split(DOUB_SEPARATOR);
    String storageGroupName = nodeNames[0];
    if (nodeNames.length < level || !storageGroupName.equals(ROOT_NAME)) {
      throw new PathErrorException(String.format("Timeseries %s is not right.", fullPath));
    }
    for (int i = 1; i < level; i++) {
      storageGroupName +=  IoTDBConstant.PATH_SEPARATOR + nodeNames[i];
    }
    return storageGroupName;
  }

  /**
   * function for getting storage group name when creating schema automatically is enable
   */
  public String getStorageGroupNameByAutoLevel(String fullPath, int level)
      throws PathErrorException {
    String[] nodeNames = fullPath.trim().split(DOUB_SEPARATOR);
    String storageGroupName = nodeNames[0];
    if (nodeNames.length < level || !storageGroupName.equals(ROOT_NAME)) {
      throw new PathErrorException(String.format("Timeseries %s is not right.", fullPath));
    }
    for (int i = 1; i < level; i++) {
      storageGroupName +=  IoTDBConstant.PATH_SEPARATOR + nodeNames[i];
    }
    return storageGroupName;
  }

  /**
   * Check whether {@code seriesPath} exists and whether {@code seriesPath} has been set storage
   * group.
   *
   * @return {@link PathCheckRet}
   */
  PathCheckRet checkPathStorageGroupAndGetDataType(String path) throws PathErrorException {
    try {
      return checkAndGetDataTypeCache.get(path);
    } catch (CacheException e) {
      throw new PathErrorException(e);
    }
  }

  private PathCheckRet loadPathToCache(String path) throws CacheException {
    try {
      if (!pathExist(path)) {
        return new PathCheckRet(false, null);
      }
      List<Path> p = new ArrayList<>();
      p.add(new Path(path));
      if (!checkFileLevel(p)) {
        return new PathCheckRet(false, null);
      }
      return new PathCheckRet(true, getSeriesType(path));
    } catch (PathErrorException | StorageGroupException e) {
      throw new CacheException(e);
    }
  }

  /**
   * Only for test
   */
  public void setMaxSeriesNumberAmongStorageGroup(long maxSeriesNumberAmongStorageGroup) {
    this.maxSeriesNumberAmongStorageGroup = maxSeriesNumberAmongStorageGroup;
  }

  public long getMaximalSeriesNumberAmongStorageGroups() {
    return maxSeriesNumberAmongStorageGroup;
  }

  private static class MManagerHolder {

    private MManagerHolder() {
      //allowed to do nothing
    }

    private static final MManager INSTANCE = new MManager();
  }

  public static class PathCheckRet {

    private boolean successfully;
    private TSDataType dataType;

    PathCheckRet(boolean successfully, TSDataType dataType) {
      this.successfully = successfully;
      this.dataType = dataType;
    }

    public boolean isSuccessfully() {
      return successfully;
    }

    public TSDataType getDataType() {
      return dataType;
    }
  }
}<|MERGE_RESOLUTION|>--- conflicted
+++ resolved
@@ -32,10 +32,6 @@
 import java.util.Map;
 import java.util.Set;
 import java.util.concurrent.locks.ReentrantReadWriteLock;
-<<<<<<< HEAD
-
-=======
->>>>>>> 17e6327b
 import org.apache.iotdb.db.conf.IoTDBConfig;
 import org.apache.iotdb.db.conf.IoTDBConstant;
 import org.apache.iotdb.db.conf.IoTDBDescriptor;
@@ -1314,22 +1310,6 @@
   }
 
   /**
-   * function for getting storage group name when creating schema automatically is enable
-   */
-  public String getStorageGroupNameByAutoLevel(String fullPath, int level)
-      throws PathErrorException {
-    String[] nodeNames = fullPath.trim().split(DOUB_SEPARATOR);
-    String storageGroupName = nodeNames[0];
-    if (nodeNames.length < level || !storageGroupName.equals(ROOT_NAME)) {
-      throw new PathErrorException(String.format("Timeseries %s is not right.", fullPath));
-    }
-    for (int i = 1; i < level; i++) {
-      storageGroupName +=  IoTDBConstant.PATH_SEPARATOR + nodeNames[i];
-    }
-    return storageGroupName;
-  }
-
-  /**
    * Check whether {@code seriesPath} exists and whether {@code seriesPath} has been set storage
    * group.
    *
