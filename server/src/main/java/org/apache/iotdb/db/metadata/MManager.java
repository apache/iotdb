--- conflicted
+++ resolved
@@ -756,7 +756,6 @@
 
   public void deleteStorageGroup(PartialPath storageGroup) throws MetadataException {
     try {
-<<<<<<< HEAD
       totalSeriesNumber.addAndGet(-mtree.getAllTimeseriesCount(storageGroup));
       // clear cached MNode
       if (!allowToCreateNewSeries
@@ -765,30 +764,11 @@
         allowToCreateNewSeries = true;
       }
       mNodeCache.clear();
-=======
-      for (PartialPath storageGroup : storageGroups) {
-        totalSeriesNumber.addAndGet(-mtree.getAllTimeseriesCount(storageGroup));
-        // clear cached MNode
-        if (!allowToCreateNewSeries
-            && totalSeriesNumber.get() * ESTIMATED_SERIES_SIZE < MTREE_SIZE_THRESHOLD) {
-          logger.info("Current series number {} come back to normal level", totalSeriesNumber);
-          allowToCreateNewSeries = true;
-        }
-        mNodeCache.clear();
-
-        // try to delete storage group
-        List<MeasurementMNode> leafMNodes = mtree.deleteStorageGroup(storageGroup);
-        for (MeasurementMNode leafMNode : leafMNodes) {
-          removeFromTagInvertedIndex(leafMNode);
-        }
->>>>>>> 18ae729e
 
       // try to delete storage group
       List<MeasurementMNode> leafMNodes = mtree.deleteStorageGroup(storageGroup);
       for (MeasurementMNode leafMNode : leafMNodes) {
         removeFromTagInvertedIndex(leafMNode);
-        // update statistics in schemaDataTypeNumMap
-        updateSchemaDataTypeNumMap(leafMNode.getSchema().getType(), -1);
       }
 
       // drop triggers with no exceptions
