--- conflicted
+++ resolved
@@ -93,22 +93,15 @@
 public class MManager {
 
   public static final String TIME_SERIES_TREE_HEADER = "===  Timeseries Tree  ===\n\n";
+  private static final String TAG_FORMAT = "tag key is %s, tag value is %s, tlog offset is %d";
   private static final Logger logger = LoggerFactory.getLogger(MManager.class);
   /**
    * A thread will check whether the MTree is modified lately each such interval. Unit: second
    */
   private static final long MTREE_SNAPSHOT_THREAD_CHECK_TIME = 600L;
-<<<<<<< HEAD
-  private static final String TAG_FORMAT = "tag key is %s, tag value is %s, tlog offset is %d";
-  private static final String BEFORE_DELETE_TAG_FORMAT = "before deleting it, tag key is %s, tag value is %s, tlog offset is %d, contains key %b";
-
-  // the lock for read/insert
-  private ReentrantReadWriteLock lock = new ReentrantReadWriteLock();
-=======
   private final int mtreeSnapshotInterval;
   private final long mtreeSnapshotThresholdTime;
   protected IoTDBConfig config;
->>>>>>> ec0d69c7
   // the log file seriesPath
   private String logFilePath;
   private String mtreeSnapshotPath;
@@ -1160,38 +1153,6 @@
     Pair<Map<String, String>, Map<String, String>> pair =
         tagLogFile.read(config.getTagAttributeTotalSize(), leafMNode.getOffset());
 
-<<<<<<< HEAD
-      if (tagsMap != null) {
-        for (Entry<String, String> entry : tagsMap.entrySet()) {
-          String key = entry.getKey();
-          String value = entry.getValue();
-          String beforeValue = pair.left.get(key);
-          pair.left.put(key, value);
-          // if the key has existed and the value is not equal to the new one
-          // we should remove before key-value from inverted index map
-          if (beforeValue != null && !beforeValue.equals(value)) {
-
-            if (tagIndex.containsKey(key) && tagIndex.get(key).containsKey(beforeValue)) {
-              if (logger.isDebugEnabled()) {
-                logger.debug(String.format(
-                    "Upsert: TimeSeries %s is removed from tag inverted index, "
-                        + TAG_FORMAT,
-                    leafMNode.getFullPath(), key, beforeValue, leafMNode.getOffset()));
-              }
-
-              tagIndex.get(key).get(beforeValue).remove(leafMNode);
-              if (tagIndex.get(key).get(beforeValue).isEmpty()) {
-                tagIndex.get(key).remove(beforeValue);
-              }
-            } else {
-              if (logger.isDebugEnabled()) {
-                logger.debug(String.format(
-                    "Upsert: TimeSeries %s's tag info has been removed from tag inverted index "
-                        + BEFORE_DELETE_TAG_FORMAT,
-                    leafMNode.getFullPath(), key, beforeValue, leafMNode.getOffset(),
-                    tagIndex.containsKey(key)));
-              }
-=======
     if (tagsMap != null) {
       for (Entry<String, String> entry : tagsMap.entrySet()) {
         String key = entry.getKey();
@@ -1206,9 +1167,8 @@
             if (logger.isDebugEnabled()) {
               logger.debug(String.format(
                   "Upsert: TimeSeries %s is removed from tag inverted index, "
-                      + "tag key is %s, tag value is %s, tlog offset is %d",
+                      + TAG_FORMAT,
                   leafMNode.getFullPath(), key, beforeValue, leafMNode.getOffset()));
->>>>>>> ec0d69c7
             }
 
             tagIndex.get(key).get(beforeValue).remove(leafMNode);
@@ -1361,34 +1321,6 @@
     // persist the change to disk
     tagLogFile.write(pair.left, pair.right, leafMNode.getOffset());
 
-<<<<<<< HEAD
-      for (Entry<String, String> entry : deleteTag.entrySet()) {
-        String key = entry.getKey();
-        String value = entry.getValue();
-        // change the tag inverted index map
-        if (tagIndex.containsKey(key) && tagIndex.get(key).containsKey(value)) {
-          if (logger.isDebugEnabled()) {
-            logger.debug(String.format(
-                "Drop: TimeSeries %s is removed from tag inverted index, "
-                    + TAG_FORMAT,
-                leafMNode.getFullPath(), entry.getKey(), entry.getValue(), leafMNode.getOffset()));
-          }
-
-          tagIndex.get(key).get(value).remove(leafMNode);
-          if (tagIndex.get(key).get(value).isEmpty()) {
-            tagIndex.get(key).remove(value);
-            if (tagIndex.get(key).isEmpty()) {
-              tagIndex.remove(key);
-            }
-          }
-        } else {
-          if (logger.isDebugEnabled()) {
-            logger.debug(String.format(
-                "Drop: TimeSeries %s's tag info has been removed from tag inverted index "
-                    + BEFORE_DELETE_TAG_FORMAT,
-                leafMNode.getFullPath(), key, value, leafMNode.getOffset(),
-                tagIndex.containsKey(key)));
-=======
     for (Entry<String, String> entry : deleteTag.entrySet()) {
       String key = entry.getKey();
       String value = entry.getValue();
@@ -1397,7 +1329,7 @@
         if (logger.isDebugEnabled()) {
           logger.debug(String.format(
               "Drop: TimeSeries %s is removed from tag inverted index, "
-                  + "tag key is %s, tag value is %s, tlog offset is %d",
+                  + TAG_FORMAT,
               leafMNode.getFullPath(), entry.getKey(), entry.getValue(), leafMNode.getOffset()));
         }
 
@@ -1406,7 +1338,6 @@
           tagIndex.get(key).remove(value);
           if (tagIndex.get(key).isEmpty()) {
             tagIndex.remove(key);
->>>>>>> ec0d69c7
           }
         }
       } else {
@@ -1474,28 +1405,10 @@
       // change the tag inverted index map
       if (tagIndex.containsKey(key) && tagIndex.get(key).containsKey(beforeValue)) {
 
-<<<<<<< HEAD
-          if (logger.isDebugEnabled()) {
-            logger.debug(String.format(
-                "Set: TimeSeries %s is removed from tag inverted index, "
-                    + TAG_FORMAT,
-                leafMNode.getFullPath(), entry.getKey(), beforeValue, leafMNode.getOffset()));
-          }
-
-          tagIndex.get(key).get(beforeValue).remove(leafMNode);
-        } else {
-          if (logger.isDebugEnabled()) {
-            logger.debug(String.format(
-                "Set: TimeSeries %s's tag info has been removed from tag inverted index "
-                    + BEFORE_DELETE_TAG_FORMAT,
-                leafMNode.getFullPath(), key, beforeValue, leafMNode.getOffset(),
-                tagIndex.containsKey(key)));
-          }
-=======
         if (logger.isDebugEnabled()) {
           logger.debug(String.format(
               "Set: TimeSeries %s is removed from tag inverted index, "
-                  + "tag key is %s, tag value is %s, tlog offset is %d",
+                  + TAG_FORMAT,
               leafMNode.getFullPath(), entry.getKey(), beforeValue, leafMNode.getOffset()));
         }
 
@@ -1507,7 +1420,6 @@
                   + "before deleting it, tag key is %s, tag value is %s, tlog offset is %d, contains key %b",
               leafMNode.getFullPath(), key, beforeValue, leafMNode.getOffset(),
               tagIndex.containsKey(key)));
->>>>>>> ec0d69c7
         }
       }
       tagIndex.computeIfAbsent(key, k -> new HashMap<>())
@@ -1525,45 +1437,6 @@
   @SuppressWarnings("squid:S3776") // Suppress high Cognitive Complexity warning
   public void renameTagOrAttributeKey(String oldKey, String newKey, PartialPath fullPath)
       throws MetadataException, IOException {
-<<<<<<< HEAD
-    lock.writeLock().lock();
-    try {
-      MNode mNode = mtree.getNodeByPath(fullPath);
-      if (!(mNode instanceof MeasurementMNode)) {
-        throw new PathNotExistException(fullPath.getFullPath());
-      }
-      MeasurementMNode leafMNode = (MeasurementMNode) mNode;
-      if (leafMNode.getOffset() < 0) {
-        throw new MetadataException(
-            String.format("TimeSeries [%s] does not have [%s] tag/attribute.", fullPath, oldKey));
-      }
-      // tags, attributes
-      Pair<Map<String, String>, Map<String, String>> pair =
-          tagLogFile.read(config.getTagAttributeTotalSize(), leafMNode.getOffset());
-
-      // current name has existed
-      if (pair.left.containsKey(newKey) || pair.right.containsKey(newKey)) {
-        throw new MetadataException(
-            String.format(
-                "TimeSeries [%s] already has a tag/attribute named [%s].", fullPath, newKey));
-      }
-
-      // check tag map
-      if (pair.left.containsKey(oldKey)) {
-        String value = pair.left.remove(oldKey);
-        pair.left.put(newKey, value);
-        // persist the change to disk
-        tagLogFile.write(pair.left, pair.right, leafMNode.getOffset());
-        // change the tag inverted index map
-        if (tagIndex.containsKey(oldKey) && tagIndex.get(oldKey).containsKey(value)) {
-
-          if (logger.isDebugEnabled()) {
-            logger.debug(String.format(
-                "Rename: TimeSeries %s is removed from tag inverted index, "
-                    + TAG_FORMAT,
-                leafMNode.getFullPath(), oldKey, value, leafMNode.getOffset()));
-          }
-=======
     MNode mNode = mtree.getNodeByPath(fullPath);
     if (!(mNode instanceof MeasurementMNode)) {
       throw new PathNotExistException(fullPath.getFullPath());
@@ -1596,32 +1469,12 @@
         if (logger.isDebugEnabled()) {
           logger.debug(String.format(
               "Rename: TimeSeries %s is removed from tag inverted index, "
-                  + "tag key is %s, tag value is %s, tlog offset is %d",
+                  + TAG_FORMAT,
               leafMNode.getFullPath(), oldKey, value, leafMNode.getOffset()));
         }
->>>>>>> ec0d69c7
 
         tagIndex.get(oldKey).get(value).remove(leafMNode);
 
-<<<<<<< HEAD
-        } else {
-          if (logger.isDebugEnabled()) {
-            logger.debug(String.format(
-                "Rename: TimeSeries %s's tag info has been removed from tag inverted index "
-                    + BEFORE_DELETE_TAG_FORMAT,
-                leafMNode.getFullPath(), oldKey, value, leafMNode.getOffset(),
-                tagIndex.containsKey(oldKey)));
-          }
-        }
-        tagIndex.computeIfAbsent(newKey, k -> new HashMap<>())
-            .computeIfAbsent(value, k -> new HashSet<>()).add(leafMNode);
-      } else if (pair.right.containsKey(oldKey)) {
-        // check attribute map
-        pair.right.put(newKey, pair.right.remove(oldKey));
-        // persist the change to disk
-        tagLogFile.write(pair.left, pair.right, leafMNode.getOffset());
-=======
->>>>>>> ec0d69c7
       } else {
         if (logger.isDebugEnabled()) {
           logger.debug(String.format(
