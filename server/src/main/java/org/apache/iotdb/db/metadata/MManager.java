/*
 * Licensed to the Apache Software Foundation (ASF) under one
 * or more contributor license agreements.  See the NOTICE file
 * distributed with this work for additional information
 * regarding copyright ownership.  The ASF licenses this file
 * to you under the Apache License, Version 2.0 (the
 * "License"); you may not use this file except in compliance
 * with the License.  You may obtain a copy of the License at
 *
 *     http://www.apache.org/licenses/LICENSE-2.0
 *
 * Unless required by applicable law or agreed to in writing,
 * software distributed under the License is distributed on an
 * "AS IS" BASIS, WITHOUT WARRANTIES OR CONDITIONS OF ANY
 * KIND, either express or implied.  See the License for the
 * specific language governing permissions and limitations
 * under the License.
 */
package org.apache.iotdb.db.metadata;

import java.io.BufferedReader;
import java.io.File;
import java.io.FileReader;
import java.io.IOException;
import java.util.ArrayDeque;
import java.util.ArrayList;
import java.util.Arrays;
import java.util.Collection;
import java.util.Collections;
import java.util.Comparator;
import java.util.Deque;
import java.util.HashMap;
import java.util.HashSet;
import java.util.LinkedList;
import java.util.List;
import java.util.Map;
import java.util.Map.Entry;
import java.util.Set;
import java.util.TreeSet;
import java.util.concurrent.locks.ReentrantReadWriteLock;
import org.apache.iotdb.db.conf.IoTDBConfig;
import org.apache.iotdb.db.conf.IoTDBConstant;
import org.apache.iotdb.db.conf.IoTDBDescriptor;
import org.apache.iotdb.db.conf.adapter.ActiveTimeSeriesCounter;
import org.apache.iotdb.db.conf.adapter.IoTDBConfigDynamicAdapter;
import org.apache.iotdb.db.engine.StorageEngine;
import org.apache.iotdb.db.engine.fileSystem.SystemFileFactory;
import org.apache.iotdb.db.exception.ConfigAdjusterException;
import org.apache.iotdb.db.exception.metadata.DeleteFailedException;
import org.apache.iotdb.db.exception.metadata.IllegalPathException;
import org.apache.iotdb.db.exception.metadata.MetadataException;
import org.apache.iotdb.db.exception.metadata.PathNotExistException;
import org.apache.iotdb.db.exception.metadata.StorageGroupAlreadySetException;
import org.apache.iotdb.db.exception.metadata.StorageGroupNotSetException;
import org.apache.iotdb.db.metadata.mnode.InternalMNode;
import org.apache.iotdb.db.metadata.mnode.LeafMNode;
import org.apache.iotdb.db.metadata.mnode.MNode;
import org.apache.iotdb.db.metadata.mnode.StorageGroupMNode;
import org.apache.iotdb.db.monitor.MonitorConstants;
import org.apache.iotdb.db.qp.constant.SQLConstant;
import org.apache.iotdb.db.qp.physical.sys.CreateTimeSeriesPlan;
import org.apache.iotdb.db.qp.physical.sys.ShowTimeSeriesPlan;
import org.apache.iotdb.db.query.dataset.ShowTimeSeriesResult;
import org.apache.iotdb.db.utils.RandomDeleteCache;
import org.apache.iotdb.db.utils.TestOnly;
import org.apache.iotdb.tsfile.common.cache.LRUCache;
import org.apache.iotdb.tsfile.exception.cache.CacheException;
import org.apache.iotdb.tsfile.file.metadata.enums.CompressionType;
import org.apache.iotdb.tsfile.file.metadata.enums.TSDataType;
import org.apache.iotdb.tsfile.file.metadata.enums.TSEncoding;
import org.apache.iotdb.tsfile.read.common.Path;
import org.apache.iotdb.tsfile.utils.Pair;
import org.apache.iotdb.tsfile.write.schema.MeasurementSchema;
import org.slf4j.Logger;
import org.slf4j.LoggerFactory;

/**
 * This class takes the responsibility of serialization of all the metadata info and persistent it
 * into files. This class contains all the interfaces to modify the metadata for delta system. All
 * the operations will be insert into the logs temporary in case the downtime of the delta system.
 */
public class MManager {

  private static final Logger logger = LoggerFactory.getLogger(MManager.class);
  private static final String TIME_SERIES_TREE_HEADER = "===  Timeseries Tree  ===\n\n";

  // the lock for read/insert
  private ReentrantReadWriteLock lock = new ReentrantReadWriteLock();
  // the log file seriesPath
  private String logFilePath;
  private MTree mtree;
  private MLogWriter logWriter;
  private TagLogFile tagLogFile;
  private boolean isRecovering;
  // device -> DeviceMNode
  private RandomDeleteCache<String, MNode> mNodeCache;
  // currently, if a key is not existed in the mRemoteSchemaCache, an IOException will be thrown
  private LRUCache<String, MeasurementSchema> mRemoteSchemaCache;

  // tag key -> tag value -> LeafMNode
  private Map<String, Map<String, Set<LeafMNode>>> tagIndex = new HashMap<>();

  // storage group name -> the series number
  private Map<String, Integer> seriesNumberInStorageGroups = new HashMap<>();
  private long maxSeriesNumberAmongStorageGroup;
  private boolean initialized;
  private IoTDBConfig config;

  private static class MManagerHolder {

    private MManagerHolder() {
      // allowed to do nothing
    }

    private static final MManager INSTANCE = new MManager();
  }

  private MManager() {
    config = IoTDBDescriptor.getInstance().getConfig();
    String schemaDir = config.getSchemaDir();
    File schemaFolder = SystemFileFactory.INSTANCE.getFile(schemaDir);
    if (!schemaFolder.exists()) {
      if (schemaFolder.mkdirs()) {
        logger.info("create system folder {}", schemaFolder.getAbsolutePath());
      } else {
        logger.info("create system folder {} failed.", schemaFolder.getAbsolutePath());
      }
    }
    logFilePath = schemaDir + File.separator + MetadataConstant.METADATA_LOG;

    // do not write log when recover
    isRecovering = true;

    int cacheSize = config.getmManagerCacheSize();
<<<<<<< HEAD
    mNodeCache =
        new RandomDeleteCache<String, MNode>(cacheSize) {

          @Override
          public MNode loadObjectByKey(String key) throws CacheException {
            lock.readLock().lock();
            try {
              MNode node = mtree.getNodeByPathWithStorageGroupCheck(key);
              node.setFullPath(key);
              return node;
            } catch (MetadataException e) {
              throw new CacheException(e);
            } finally {
              lock.readLock().unlock();
            }
          }
        };
=======
    mNodeCache = new RandomDeleteCache<String, MNode>(cacheSize) {

      @Override
      public MNode loadObjectByKey(String key) throws CacheException {
        lock.readLock().lock();
        try {
          return mtree.getNodeByPathWithStorageGroupCheck(key);
        } catch (MetadataException e) {
          throw new CacheException(e);
        } finally {
          lock.readLock().unlock();
        }
      }
    };

    int remoteCacheSize = config.getmRemoteSchemaCacheSize();
    mRemoteSchemaCache = new LRUCache<String, MeasurementSchema>(remoteCacheSize) {
      @Override
      protected MeasurementSchema loadObjectByKey(String key) {
        return null;
      }

      @Override
      public synchronized void removeItem(String key) {
        cache.keySet().removeIf(s -> s.startsWith(key));
      }
    };
>>>>>>> 92f014f4
  }

  public static MManager getInstance() {
    return MManagerHolder.INSTANCE;
  }

  // Because the writer will be used later and should not be closed here.
  @SuppressWarnings("squid:S2093")
  public synchronized void init() {
    if (initialized) {
      return;
    }
    File logFile = SystemFileFactory.INSTANCE.getFile(logFilePath);

    try {
      tagLogFile = new TagLogFile(config.getSchemaDir(), MetadataConstant.TAG_LOG);

      initFromLog(logFile);

      if (config.isEnableParameterAdapter()) {
        List<String> storageGroups = mtree.getAllStorageGroupNames();
        for (String sg : storageGroups) {
          MNode node = mtree.getNodeByPath(sg);
          seriesNumberInStorageGroups.put(sg, node.getLeafCount());
        }
        maxSeriesNumberAmongStorageGroup =
            seriesNumberInStorageGroups.values().stream().max(Integer::compareTo).orElse(0);
      }

      logWriter = new MLogWriter(config.getSchemaDir(), MetadataConstant.METADATA_LOG);
      isRecovering = false;
    } catch (IOException | MetadataException e) {
      mtree = new MTree();
      logger.error("Cannot read MTree from file, using an empty new one", e);
    }
    initialized = true;
  }

  private void initFromLog(File logFile) throws IOException {
    // init the metadata from the operation log
    mtree = new MTree();
    if (logFile.exists()) {
      try (FileReader fr = new FileReader(logFile);
          BufferedReader br = new BufferedReader(fr)) {
        String cmd;
        while ((cmd = br.readLine()) != null) {
          try {
            operation(cmd);
          } catch (Exception e) {
            logger.error("Can not operate cmd {}", cmd, e);
          }
        }
      }
    }
  }

  /**
   * function for clearing MTree
   */
  public void clear() {
    lock.writeLock().lock();
    try {
      this.mtree = new MTree();
      this.mNodeCache.clear();
      this.tagIndex.clear();
      this.seriesNumberInStorageGroups.clear();
      this.maxSeriesNumberAmongStorageGroup = 0;
      if (logWriter != null) {
        logWriter.close();
        logWriter = null;
      }
      if (tagLogFile != null) {
        tagLogFile.close();
        tagLogFile = null;
      }
      initialized = false;
    } catch (IOException e) {
      logger.error("Cannot close metadata log writer, because:", e);
    } finally {
      lock.writeLock().unlock();
    }
  }

  public void operation(String cmd) throws IOException, MetadataException {
    // see createTimeseries() to get the detailed format of the cmd
    String[] args = cmd.trim().split(",", -1);
    switch (args[0]) {
      case MetadataOperationType.CREATE_TIMESERIES:
        Map<String, String> props = new HashMap<>();
        if (!args[5].isEmpty()) {
          String[] keyValues = args[5].split("&");
          String[] kv;
          for (String keyValue : keyValues) {
            kv = keyValue.split("=");
            props.put(kv[0], kv[1]);
          }
        }

        String alias = null;
        if (!args[6].isEmpty()) {
          alias = args[6];
        }
        long offset = -1L;
        Map<String, String> tagMap = null;
        if (!args[7].isEmpty()) {
          offset = Long.parseLong(args[7]);
          tagMap = tagLogFile.readTag(config.getTagAttributeTotalSize(), offset);
        }

        CreateTimeSeriesPlan plan = new CreateTimeSeriesPlan(new Path(args[1]),
            TSDataType.deserialize(Short.parseShort(args[2])),
            TSEncoding.deserialize(Short.parseShort(args[3])),
            CompressionType.deserialize(Short.parseShort(args[4])), props, tagMap, null, alias);

        createTimeseries(plan, offset);
        break;
      case MetadataOperationType.DELETE_TIMESERIES:
        String failedTimeseries = deleteTimeseries(args[1]);
        if (!failedTimeseries.isEmpty()) {
          throw new DeleteFailedException(failedTimeseries);
        }
        break;
      case MetadataOperationType.SET_STORAGE_GROUP:
        setStorageGroup(args[1]);
        break;
      case MetadataOperationType.DELETE_STORAGE_GROUP:
        List<String> storageGroups = new ArrayList<>(Arrays.asList(args).subList(1, args.length));
        deleteStorageGroups(storageGroups);
        break;
      case MetadataOperationType.SET_TTL:
        setTTL(args[1], Long.parseLong(args[2]));
        break;
      case MetadataOperationType.CHANGE_OFFSET:
        changeOffset(args[1], Long.parseLong(args[2]));
        break;
      case MetadataOperationType.CHANGE_ALIAS:
        changeAlias(args[1], args[2]);
        break;
      default:
        logger.error("Unrecognizable command {}", cmd);
    }
  }

  public void createTimeseries(CreateTimeSeriesPlan plan) throws MetadataException {
    createTimeseries(plan, -1);
  }

  public void createTimeseries(CreateTimeSeriesPlan plan, long offset) throws MetadataException {
    lock.writeLock().lock();
    String path = plan.getPath().getFullPath();
    try {
      /*
       * get the storage group with auto create schema
       */
      String storageGroupName;
      try {
        storageGroupName = mtree.getStorageGroupName(path);
      } catch (StorageGroupNotSetException e) {
        if (!config.isAutoCreateSchemaEnabled()) {
          throw e;
        }
        storageGroupName =
            MetaUtils.getStorageGroupNameByLevel(path, config.getDefaultStorageGroupLevel());
        setStorageGroup(storageGroupName);
      }

      // check memory
      IoTDBConfigDynamicAdapter.getInstance().addOrDeleteTimeSeries(1);

      // create time series in MTree
      LeafMNode leafMNode = mtree
          .createTimeseries(path, plan.getDataType(), plan.getEncoding(), plan.getCompressor(),
              plan.getProps(), plan.getAlias());

      // update tag index
      if (plan.getTags() != null) {
        // tag key, tag value
        for (Entry<String, String> entry : plan.getTags().entrySet()) {
          tagIndex.computeIfAbsent(entry.getKey(), k -> new HashMap<>())
              .computeIfAbsent(entry.getValue(), v -> new HashSet<>()).add(leafMNode);
        }
      }

      // update statistics
      if (config.isEnableParameterAdapter()) {
        int size = seriesNumberInStorageGroups.get(storageGroupName);
        seriesNumberInStorageGroups.put(storageGroupName, size + 1);
        if (size + 1 > maxSeriesNumberAmongStorageGroup) {
          maxSeriesNumberAmongStorageGroup = size + 1;
        }
      }

      // write log
      if (!isRecovering) {
        // either tags or attributes is not empty
        if ((plan.getTags() != null && !plan.getTags().isEmpty())
            || (plan.getAttributes() != null && !plan.getAttributes().isEmpty())) {
          offset = tagLogFile.write(plan.getTags(), plan.getAttributes());
        }
        logWriter.createTimeseries(plan, offset);
      }
      leafMNode.setOffset(offset);

    } catch (IOException | ConfigAdjusterException e) {
      throw new MetadataException(e.getMessage());
    } finally {
      lock.writeLock().unlock();
    }
  }

  /**
   * Add one timeseries to metadata tree, if the timeseries already exists, throw exception
   *
   * @param path       the timeseries path
   * @param dataType   the dateType {@code DataType} of the timeseries
   * @param encoding   the encoding function {@code Encoding} of the timeseries
   * @param compressor the compressor function {@code Compressor} of the time series
   * @return whether the measurement occurs for the first time in this storage group (if true, the
   * measurement should be registered to the StorageEngine too)
   */
  public void createTimeseries(String path, TSDataType dataType, TSEncoding encoding,
      CompressionType compressor, Map<String, String> props) throws MetadataException {
    createTimeseries(
        new CreateTimeSeriesPlan(new Path(path), dataType, encoding, compressor, props, null, null,
            null));
  }

  /**
   * Delete all timeseries under the given path, may cross different storage group
   *
   * @param prefixPath path to be deleted, could be root or a prefix path or a full path
   * @return The String is the deletion failed Timeseries
   */
  public String deleteTimeseries(String prefixPath) throws MetadataException {
    lock.writeLock().lock();

    // clear cached schema
    mRemoteSchemaCache.removeItem(prefixPath);

    if (isStorageGroup(prefixPath)) {

      if (config.isEnableParameterAdapter()) {
        int size = seriesNumberInStorageGroups.get(prefixPath);
        seriesNumberInStorageGroups.put(prefixPath, 0);
        if (size == maxSeriesNumberAmongStorageGroup) {
          seriesNumberInStorageGroups.values().stream()
              .max(Integer::compareTo)
              .ifPresent(val -> maxSeriesNumberAmongStorageGroup = val);
        }
      }

      mNodeCache.clear();
    }
    try {
      List<String> allTimeseries = mtree.getAllTimeseriesName(prefixPath);
      // Monitor storage group seriesPath is not allowed to be deleted
      allTimeseries.removeIf(p -> p.startsWith(MonitorConstants.STAT_STORAGE_GROUP_PREFIX));

      Set<String> failedNames = new HashSet<>();
      for (String p : allTimeseries) {
        try {
          String emptyStorageGroup = deleteOneTimeseriesAndUpdateStatistics(p);
          if (!isRecovering) {
            if (emptyStorageGroup != null) {
              StorageEngine.getInstance().deleteAllDataFilesInOneStorageGroup(emptyStorageGroup);
            }
            logWriter.deleteTimeseries(p);
          }
        } catch (DeleteFailedException e) {
          failedNames.add(e.getName());
        }
      }
      return String.join(",", failedNames);
    } catch (IOException e) {
      throw new MetadataException(e.getMessage());
    } finally {
      lock.writeLock().unlock();
    }
  }

  /**
   * remove the node from the tag inverted index
   *
   * @param node
   * @throws IOException
   */
  private void removeFromTagInvertedIndex(LeafMNode node) throws IOException {
    if (node.getOffset() < 0) {
      return;
    }
    Map<String, String> tagMap =
        tagLogFile.readTag(config.getTagAttributeTotalSize(), node.getOffset());
    if (tagMap != null) {
      for (Entry<String, String> entry : tagMap.entrySet()) {
        if (tagIndex.containsKey(entry.getKey()) && tagIndex.get(entry.getKey())
            .containsKey(entry.getValue())) {
          tagIndex.get(entry.getKey()).get(entry.getValue()).remove(node);
          if (tagIndex.get(entry.getKey()).get(entry.getValue()).isEmpty()) {
            tagIndex.get(entry.getKey()).remove(entry.getValue());
            if (tagIndex.get(entry.getKey()).isEmpty()) {
              tagIndex.remove(entry.getKey());
            }
          }
        } else {
          if (logger.isWarnEnabled()) {
            logger.warn(String.format(
                "TimeSeries %s's tag info has been removed from tag inverted index before "
                    + "deleting it, tag key is %s, tag value is %s",
                node.getFullPath(), entry.getKey(), entry.getValue()));
          }
        }
      }
    }
  }

  /**
   * @param path full path from root to leaf node
   * @return after delete if the storage group is empty, return its name, otherwise return null
   */
  private String deleteOneTimeseriesAndUpdateStatistics(String path)
      throws MetadataException, IOException {
    lock.writeLock().lock();
    try {
      Pair<String, LeafMNode> pair = mtree.deleteTimeseriesAndReturnEmptyStorageGroup(path);
      removeFromTagInvertedIndex(pair.right);
      String storageGroupName = pair.left;

      // TODO: delete the path node and all its ancestors
      mNodeCache.clear();
      try {
        IoTDBConfigDynamicAdapter.getInstance().addOrDeleteTimeSeries(-1);
      } catch (ConfigAdjusterException e) {
        throw new MetadataException(e);
      }

      if (config.isEnableParameterAdapter()) {
        String storageGroup = getStorageGroupName(path);
        int size = seriesNumberInStorageGroups.get(storageGroup);
        seriesNumberInStorageGroups.put(storageGroup, size - 1);
        if (size == maxSeriesNumberAmongStorageGroup) {
          seriesNumberInStorageGroups.values().stream().max(Integer::compareTo)
              .ifPresent(val -> maxSeriesNumberAmongStorageGroup = val);
        }
      }
      return storageGroupName;
    } finally {
      lock.writeLock().unlock();
    }
  }

  /**
   * Set storage group of the given path to MTree. Check
   *
   * @param storageGroup root.node.(node)*
   */
  public void setStorageGroup(String storageGroup) throws MetadataException {
    lock.writeLock().lock();
    try {
      mtree.setStorageGroup(storageGroup);
      IoTDBConfigDynamicAdapter.getInstance().addOrDeleteStorageGroup(1);

      if (config.isEnableParameterAdapter()) {
        ActiveTimeSeriesCounter.getInstance().init(storageGroup);
        seriesNumberInStorageGroups.put(storageGroup, 0);
      }
      if (!isRecovering) {
        logWriter.setStorageGroup(storageGroup);
      }
    } catch (IOException e) {
      throw new MetadataException(e.getMessage());
    } catch (ConfigAdjusterException e) {
      mtree.deleteStorageGroup(storageGroup);
      throw new MetadataException(e);
    } finally {
      lock.writeLock().unlock();
    }
  }

  /**
   * Delete storage groups of given paths from MTree. Log format: "delete_storage_group,sg1,sg2,sg3"
   *
   * @param storageGroups list of paths to be deleted. Format: root.node
   */
  public void deleteStorageGroups(List<String> storageGroups) throws MetadataException {
    lock.writeLock().lock();
    try {
      for (String storageGroup : storageGroups) {
        // clear cached schema
        mRemoteSchemaCache.removeItem(storageGroup);

        // try to delete storage group
        List<LeafMNode> leafMNodes = mtree.deleteStorageGroup(storageGroup);
        for (LeafMNode leafMNode : leafMNodes) {
          removeFromTagInvertedIndex(leafMNode);
        }
        mNodeCache.clear();

        if (config.isEnableParameterAdapter()) {
          IoTDBConfigDynamicAdapter.getInstance().addOrDeleteStorageGroup(-1);
          int size = seriesNumberInStorageGroups.get(storageGroup);
          IoTDBConfigDynamicAdapter.getInstance().addOrDeleteTimeSeries(size * -1);
          ActiveTimeSeriesCounter.getInstance().delete(storageGroup);
          seriesNumberInStorageGroups.remove(storageGroup);
          if (size == maxSeriesNumberAmongStorageGroup) {
            maxSeriesNumberAmongStorageGroup =
                seriesNumberInStorageGroups.values().stream().max(Integer::compareTo).orElse(0);
          }
        }
        // if success
        if (!isRecovering) {
          logWriter.deleteStorageGroup(storageGroup);
        }
      }
    } catch (ConfigAdjusterException e) {
      throw new MetadataException(e);
    } catch (IOException e) {
      throw new MetadataException(e.getMessage());
    } finally {
      lock.writeLock().unlock();
    }
  }

  /**
   * Check if the given path is storage group or not.
   *
   * @param path Format: root.node.(node)*
   * @apiNote :for cluster
   */
  boolean isStorageGroup(String path) {
    lock.readLock().lock();
    try {
      return mtree.isStorageGroup(path);
    } finally {
      lock.readLock().unlock();
    }
  }

  /**
   * Get series type for given seriesPath.
   *
   * @param path full path
   */
  public TSDataType getSeriesType(String path) throws MetadataException {
    lock.readLock().lock();
    try {
      if (path.equals(SQLConstant.RESERVED_TIME)) {
        return TSDataType.INT64;
      }

      try {
        MeasurementSchema schema = mRemoteSchemaCache.get(path);
        if (schema != null) {
          return schema.getType();
        }
      } catch (IOException e) {
        // unreachable
      }

      return mtree.getSchema(path).getType();
    } finally {
      lock.readLock().unlock();
    }
  }

  public MeasurementSchema[] getSchemas(String deviceId, String[] measurements)
      throws MetadataException {
    lock.readLock().lock();
    try {
      MNode deviceNode = getNodeByPath(deviceId);
      MeasurementSchema[] measurementSchemas = new MeasurementSchema[measurements.length];
      for (int i = 0; i < measurementSchemas.length; i++) {
        if (!deviceNode.hasChild(measurements[i])) {
          throw new MetadataException(measurements[i] + " does not exist in " + deviceId);
        }
        measurementSchemas[i] = ((LeafMNode) deviceNode.getChild(measurements[i])).getSchema();
      }
      return measurementSchemas;
    } finally {
      lock.readLock().unlock();
    }
  }

  /**
   * Get all devices under given prefixPath.
   *
   * @param prefixPath a prefix of a full path. if the wildcard is not at the tail, then each
   *                   wildcard can only match one level, otherwise it can match to the tail.
   * @return A HashSet instance which stores devices names with given prefixPath.
   */
  public Set<String> getDevices(String prefixPath) throws MetadataException {
    lock.readLock().lock();
    try {
      return mtree.getDevices(prefixPath);
    } finally {
      lock.readLock().unlock();
    }
  }

  /**
   * Get all nodes from the given level
   *
   * @param prefixPath can be a prefix of a full path. Can not be a full path. can not have
   *                   wildcard. But, the level of the prefixPath can be smaller than the given
   *                   level, e.g., prefixPath = root.a while the given level is 5
   * @param nodeLevel  the level can not be smaller than the level of the prefixPath
   * @return A List instance which stores all node at given level
   */
  public List<String> getNodesList(String prefixPath, int nodeLevel) throws MetadataException {
    lock.readLock().lock();
    try {
      return mtree.getNodesList(prefixPath, nodeLevel);
    } finally {
      lock.readLock().unlock();
    }
  }

  /**
   * Get storage group name by path
   *
   * <p>e.g., root.sg1 is a storage group and path = root.sg1.d1, return root.sg1
   *
   * @return storage group in the given path
   */
  public String getStorageGroupName(String path) throws StorageGroupNotSetException {
    lock.readLock().lock();
    try {
      return mtree.getStorageGroupName(path);
    } finally {
      lock.readLock().unlock();
    }
  }

  /**
   * Get all storage group names
   */
  public List<String> getAllStorageGroupNames() {
    lock.readLock().lock();
    try {
      return mtree.getAllStorageGroupNames();
    } finally {
      lock.readLock().unlock();
    }
  }

  /**
   * Get all storage group MNodes
   */
  public List<StorageGroupMNode> getAllStorageGroupNodes() {
    lock.readLock().lock();
    try {
      return mtree.getAllStorageGroupNodes();
    } finally {
      lock.readLock().unlock();
    }
  }

  /**
   * Return all paths for given path if the path is abstract. Or return the path itself. Regular
   * expression in this method is formed by the amalgamation of seriesPath and the character '*'.
   *
   * @param prefixPath can be a prefix or a full path. if the wildcard is not at the tail, then each
   *                   wildcard can only match one level, otherwise it can match to the tail.
   */
  public List<String> getAllTimeseriesName(String prefixPath) throws MetadataException {
    lock.readLock().lock();
    try {
      return mtree.getAllTimeseriesName(prefixPath);
    } finally {
      lock.readLock().unlock();
    }
  }

  /**
   * Similar to method getAllTimeseriesName(), but return Path instead of String in order to include
   * alias.
   */
  public List<Path> getAllTimeseriesPath(String prefixPath) throws MetadataException {
    lock.readLock().lock();
    try {
      return mtree.getAllTimeseriesPath(prefixPath);
    } finally {
      lock.readLock().unlock();
    }
  }

  /**
   * To calculate the count of timeseries for given prefix path.
   */
  public int getAllTimeseriesCount(String prefixPath) throws MetadataException {
    lock.readLock().lock();
    try {
      return mtree.getAllTimeseriesCount(prefixPath);
    } finally {
      lock.readLock().unlock();
    }
  }

  /**
   * To calculate the count of nodes in the given level for given prefix path.
   *
   * @param prefixPath a prefix path or a full path, can not contain '*'
   * @param level      the level can not be smaller than the level of the prefixPath
   */
  public int getNodesCountInGivenLevel(String prefixPath, int level) throws MetadataException {
    lock.readLock().lock();
    try {
      return mtree.getNodesCountInGivenLevel(prefixPath, level);
    } finally {
      lock.readLock().unlock();
    }
  }

  public List<ShowTimeSeriesResult> getAllTimeseriesSchema(ShowTimeSeriesPlan plan)
      throws MetadataException {
    lock.readLock().lock();
    try {
      if (!tagIndex.containsKey(plan.getKey())) {
        throw new MetadataException("The key " + plan.getKey() + " is not a tag.");
      }
      Map<String, Set<LeafMNode>> value2Node = tagIndex.get(plan.getKey());
      if (value2Node.isEmpty()) {
        throw new MetadataException("The key " + plan.getKey() + " is not a tag.");
      }
      Set<LeafMNode> allMatchedNodes = new TreeSet<>(Comparator.comparing(MNode::getFullPath));
      if (plan.isContains()) {
        for (Entry<String, Set<LeafMNode>> entry : value2Node.entrySet()) {
          String tagValue = entry.getKey();
          if (tagValue.contains(plan.getValue())) {
            allMatchedNodes.addAll(entry.getValue());
          }
        }
      } else {
        for (Entry<String, Set<LeafMNode>> entry : value2Node.entrySet()) {
          String tagValue = entry.getKey();
          if (plan.getValue().equals(tagValue)) {
            allMatchedNodes.addAll(entry.getValue());
          }
        }
      }
      List<ShowTimeSeriesResult> res = new LinkedList<>();
      String[] prefixNodes = MetaUtils.getNodeNames(plan.getPath().getFullPath());
      int curOffset = -1;
      int count = 0;
      int limit = plan.getLimit();
      int offset = plan.getOffset();
      for (LeafMNode leaf : allMatchedNodes) {
        if (match(leaf.getFullPath(), prefixNodes)) {
          if (limit != 0 || offset != 0) {
            curOffset++;
            if (curOffset < offset || count == limit) {
              continue;
            }
          }
          try {
            Pair<Map<String, String>, Map<String, String>> pair =
                tagLogFile.read(config.getTagAttributeTotalSize(), leaf.getOffset());
            pair.left.putAll(pair.right);
            MeasurementSchema measurementSchema = leaf.getSchema();
            res.add(new ShowTimeSeriesResult(leaf.getFullPath(), leaf.getAlias(),
                getStorageGroupName(leaf.getFullPath()), measurementSchema.getType().toString(),
                measurementSchema.getEncodingType().toString(),
                measurementSchema.getCompressor().toString(), pair.left));
            if (limit != 0 || offset != 0) {
              count++;
            }
          } catch (IOException e) {
            throw new MetadataException(
                "Something went wrong while deserialize tag info of " + leaf.getFullPath(), e);
          }
        }
      }
      return res;
    } finally {
      lock.readLock().unlock();
    }
  }

  /**
   * whether the full path has the prefixNodes
   */
  private boolean match(String fullPath, String[] prefixNodes) {
    String[] nodes = MetaUtils.getNodeNames(fullPath);
    if (nodes.length < prefixNodes.length) {
      return false;
    }
    for (int i = 0; i < prefixNodes.length; i++) {
      if (!"*".equals(prefixNodes[i]) && !prefixNodes[i].equals(nodes[i])) {
        return false;
      }
    }
    return true;
  }

  /**
   * Get the result of ShowTimeseriesPlan
   *
   * @param plan show time series query plan
   */
  public List<ShowTimeSeriesResult> showTimeseries(ShowTimeSeriesPlan plan)
      throws MetadataException {
    lock.readLock().lock();
    try {
      List<String[]> ans = mtree.getAllMeasurementSchema(plan);
      List<ShowTimeSeriesResult> res = new LinkedList<>();
      for (String[] ansString : ans) {
        long tagFileOffset = Long.parseLong(ansString[6]);
        try {
          if (tagFileOffset < 0) {
            // no tags/attributes
            res.add(new ShowTimeSeriesResult(ansString[0], ansString[1], ansString[2], ansString[3],
                ansString[4], ansString[5], Collections.emptyMap()));
          } else {
            // has tags/attributes
            Pair<Map<String, String>, Map<String, String>> pair =
                tagLogFile.read(config.getTagAttributeTotalSize(), tagFileOffset);
            pair.left.putAll(pair.right);
            res.add(new ShowTimeSeriesResult(ansString[0], ansString[1], ansString[2], ansString[3],
                ansString[4], ansString[5], pair.left));
          }
        } catch (IOException e) {
          throw new MetadataException(
              "Something went wrong while deserialize tag info of " + ansString[0], e);
        }
      }
      return res;
    } finally {
      lock.readLock().unlock();
    }
  }

  public MeasurementSchema getSeriesSchema(String device, String measurement)
      throws MetadataException {
    lock.readLock().lock();
    try {
      InternalMNode node = (InternalMNode) mtree.getNodeByPath(device);
      MNode leaf = node.getChild(measurement);
      if (leaf != null) {
        return ((LeafMNode) leaf).getSchema();
      } else {
        return mRemoteSchemaCache
            .get(device + IoTDBConstant.PATH_SEPARATOR + measurement);
      }
    } catch (PathNotExistException e) {
      try {
        MeasurementSchema measurementSchema = mRemoteSchemaCache
            .get(device + IoTDBConstant.PATH_SEPARATOR + measurement);
        if (measurementSchema != null) {
          return measurementSchema;
        } else {
          throw e;
        }
      } catch (IOException ex) {
        throw e;
      }
    } catch (IllegalPathException e) {
      //do nothing and throw it directly.
      throw e;
    } catch (IOException e) {
      // cache miss
      throw new PathNotExistException(device + IoTDBConstant.PATH_SEPARATOR + measurement);
    } finally {
      lock.readLock().unlock();
    }
  }

  /**
   * Get child node path in the next level of the given path.
   *
   * <p>e.g., MTree has [root.sg1.d1.s1, root.sg1.d1.s2, root.sg1.d2.s1] given path = root.sg1,
   * return [root.sg1.d1, root.sg1.d2]
   *
   * @return All child nodes' seriesPath(s) of given seriesPath.
   */
  public Set<String> getChildNodePathInNextLevel(String path) throws MetadataException {
    lock.readLock().lock();
    try {
      return mtree.getChildNodePathInNextLevel(path);
    } finally {
      lock.readLock().unlock();
    }
  }

  /**
   * Check whether the path exists.
   *
   * @param path a full path or a prefix path
   */
  public boolean isPathExist(String path) {
    lock.readLock().lock();
    try {
      return mtree.isPathExist(path);
    } finally {
      lock.readLock().unlock();
    }
  }

  /**
   * Get node by path
   */
  public MNode getNodeByPath(String path) throws MetadataException {
    lock.readLock().lock();
    try {
      return mtree.getNodeByPath(path);
    } finally {
      lock.readLock().unlock();
    }
  }

  /**
   * Get storage group node by path. If storage group is not set, StorageGroupNotSetException will
   * be thrown
   */
  public StorageGroupMNode getStorageGroupNode(String path) throws MetadataException {
    lock.readLock().lock();
    try {
      return mtree.getStorageGroupNode(path);
    } finally {
      lock.readLock().unlock();
    }
  }

  /**
   * get device node, if the storage group is not set, create it when autoCreateSchema is true
   * <p>
   * (we develop this method as we need to get the node's lock after we get the lock.writeLock())
   *
   * <p>!!!!!!Attention!!!!! must call the return node's readUnlock() if you call this method.
   *
   * @param path path
   */
  public MNode getDeviceNodeWithAutoCreateAndReadLock(
      String path, boolean autoCreateSchema, int sgLevel) throws MetadataException {
    lock.readLock().lock();
    MNode node = null;
    boolean shouldSetStorageGroup;
    try {
      node = mNodeCache.get(path);
      return node;
    } catch (CacheException e) {
      if (!autoCreateSchema) {
        throw new PathNotExistException(path);
      }
    } finally {
      if (node != null) {
        ((InternalMNode) node).readLock();
      }
      lock.readLock().unlock();
    }

    lock.writeLock().lock();
    try {
      try {
        node = mNodeCache.get(path);
        return node;
      } catch (CacheException e) {
        shouldSetStorageGroup = e.getCause() instanceof StorageGroupNotSetException;
      }

      if (shouldSetStorageGroup) {
        String storageGroupName = MetaUtils.getStorageGroupNameByLevel(path, sgLevel);
        setStorageGroup(storageGroupName);
      }
      node = mtree.getDeviceNodeWithAutoCreating(path, sgLevel);
      return node;
    } catch (StorageGroupAlreadySetException e) {
      // ignore set storage group concurrently
      node = mtree.getDeviceNodeWithAutoCreating(path, sgLevel);
      return node;
    } finally {
      if (node != null) {
        ((InternalMNode) node).readLock();
      }
      lock.writeLock().unlock();
    }
  }

  /**
   * !!!!!!Attention!!!!! must call the return node's readUnlock() if you call this method.
   */
  public MNode getDeviceNodeWithAutoCreateAndReadLock(String path) throws MetadataException {
    return getDeviceNodeWithAutoCreateAndReadLock(
        path, config.isAutoCreateSchemaEnabled(), config.getDefaultStorageGroupLevel());
  }

  public MNode getChild(MNode parent, String child) {
    lock.readLock().lock();
    try {
      return parent.getChild(child);
    } finally {
      lock.readLock().unlock();
    }
  }

  /**
   * Get metadata in string
   */
  public String getMetadataInString() {
    lock.readLock().lock();
    try {
      return TIME_SERIES_TREE_HEADER + mtree.toString();
    } finally {
      lock.readLock().unlock();
    }
  }

  @TestOnly
  public void setMaxSeriesNumberAmongStorageGroup(long maxSeriesNumberAmongStorageGroup) {
    this.maxSeriesNumberAmongStorageGroup = maxSeriesNumberAmongStorageGroup;
  }

  public long getMaximalSeriesNumberAmongStorageGroups() {
    return maxSeriesNumberAmongStorageGroup;
  }

  public void setTTL(String storageGroup, long dataTTL) throws MetadataException, IOException {
    lock.writeLock().lock();
    try {
      getStorageGroupNode(storageGroup).setDataTTL(dataTTL);
      if (!isRecovering) {
        logWriter.setTTL(storageGroup, dataTTL);
      }
    } finally {
      lock.writeLock().unlock();
    }
  }

  /**
   * get all storageGroups ttl
   *
   * @return key-> storageGroupName, value->ttl
   */
  public Map<String, Long> getStorageGroupsTTL() {
    Map<String, Long> storageGroupsTTL = new HashMap<>();
    try {
      List<String> storageGroups = this.getAllStorageGroupNames();
      for (String storageGroup : storageGroups) {
        long ttl = getStorageGroupNode(storageGroup).getDataTTL();
        storageGroupsTTL.put(storageGroup, ttl);
      }
    } catch (MetadataException e) {
      logger.error("get storage groups ttl failed.", e);
    }
    return storageGroupsTTL;
  }

  /**
   * Check whether the given path contains a storage group change or set the new offset of a
   * timeseries
   *
   * @param path   timeseries
   * @param offset offset in the tag file
   */
  public void changeOffset(String path, long offset) throws MetadataException {
    lock.writeLock().lock();
    try {
      ((LeafMNode) mtree.getNodeByPath(path)).setOffset(offset);
    } finally {
      lock.writeLock().unlock();
    }
  }

  public void changeAlias(String path, String alias) throws MetadataException {
    lock.writeLock().lock();
    try {
      LeafMNode leafMNode = (LeafMNode) mtree.getNodeByPath(path);
      if (leafMNode.getAlias() != null) {
        leafMNode.getParent().deleteAliasChild(leafMNode.getAlias());
      }
      leafMNode.getParent().addAlias(alias, leafMNode);
      leafMNode.setAlias(alias);
    } finally {
      lock.writeLock().unlock();
    }
  }

  /**
   * upsert tags and attributes key-value for the timeseries if the key has existed, just use the
   * new value to update it.
   *
   * @param alias         newly added alias
   * @param tagsMap       newly added tags map
   * @param attributesMap newly added attributes map
   * @param fullPath      timeseries
   */
  public void upsertTagsAndAttributes(String alias, Map<String, String> tagsMap,
      Map<String, String> attributesMap, String fullPath) throws MetadataException, IOException {
    lock.writeLock().lock();
    try {
      MNode mNode = mtree.getNodeByPath(fullPath);
      if (!(mNode instanceof LeafMNode)) {
        throw new PathNotExistException(fullPath);
      }
      LeafMNode leafMNode = (LeafMNode) mNode;
      // upsert alias
      if (alias != null && !alias.equals(leafMNode.getAlias())) {

        if (leafMNode.getParent().hasChild(alias)) {
          throw new MetadataException("The alias already exists.");
        }
        if (leafMNode.getAlias() != null) {
          leafMNode.getParent().deleteAliasChild(leafMNode.getAlias());
        }
        leafMNode.getParent().addAlias(alias, leafMNode);
        leafMNode.setAlias(alias);
        // persist to WAL
        logWriter.changeAlias(fullPath, alias);
      }

      if (tagsMap == null && attributesMap == null) {
        return;
      }
      // no tag or attribute, we need to add a new record in log
      if (leafMNode.getOffset() < 0) {
        long offset = tagLogFile.write(tagsMap, attributesMap);
        logWriter.changeOffset(fullPath, offset);
        leafMNode.setOffset(offset);
        // update inverted Index map
        if (tagsMap != null) {
          for (Entry<String, String> entry : tagsMap.entrySet()) {
            tagIndex.computeIfAbsent(entry.getKey(), k -> new HashMap<>())
                .computeIfAbsent(entry.getValue(), v -> new HashSet<>()).add(leafMNode);
          }
        }
        return;
      }

      Pair<Map<String, String>, Map<String, String>> pair =
          tagLogFile.read(config.getTagAttributeTotalSize(), leafMNode.getOffset());

      if (tagsMap != null) {
        for (Entry<String, String> entry : tagsMap.entrySet()) {
          String key = entry.getKey();
          String value = entry.getValue();
          String beforeValue = pair.left.get(key);
          pair.left.put(key, value);
          // if the key has existed and the value is not equal to the new one
          // we should remove before key-value from inverted index map
          if (beforeValue != null && !beforeValue.equals(value)) {
            tagIndex.get(key).get(beforeValue).remove(leafMNode);
            if (tagIndex.get(key).get(beforeValue).isEmpty()) {
              tagIndex.get(key).remove(beforeValue);
            }
          }

          // if the key doesn't exist or the value is not equal to the new one
          // we should add a new key-value to inverted index map
          if (beforeValue == null || !beforeValue.equals(value)) {
            tagIndex.computeIfAbsent(key, k -> new HashMap<>())
                .computeIfAbsent(value, v -> new HashSet<>()).add(leafMNode);
          }
        }
      }
      if (tagsMap != null) {
        pair.left.putAll(tagsMap);
      }
      pair.right.putAll(attributesMap);

      // persist the change to disk
      tagLogFile.write(pair.left, pair.right, leafMNode.getOffset());

    } finally {
      lock.writeLock().unlock();
    }
  }

  /**
   * add new attributes key-value for the timeseries
   *
   * @param attributesMap newly added attributes map
   * @param fullPath      timeseries
   */
  public void addAttributes(Map<String, String> attributesMap, String fullPath)
      throws MetadataException, IOException {
    lock.writeLock().lock();
    try {
      MNode mNode = mtree.getNodeByPath(fullPath);
      if (!(mNode instanceof LeafMNode)) {
        throw new PathNotExistException(fullPath);
      }
      LeafMNode leafMNode = (LeafMNode) mNode;
      // no tag or attribute, we need to add a new record in log
      if (leafMNode.getOffset() < 0) {
        long offset = tagLogFile.write(Collections.emptyMap(), attributesMap);
        logWriter.changeOffset(fullPath, offset);
        leafMNode.setOffset(offset);
        return;
      }

      Pair<Map<String, String>, Map<String, String>> pair =
          tagLogFile.read(config.getTagAttributeTotalSize(), leafMNode.getOffset());

      for (Entry<String, String> entry : attributesMap.entrySet()) {
        String key = entry.getKey();
        String value = entry.getValue();
        if (pair.right.containsKey(key)) {
          throw new MetadataException(
              String.format("TimeSeries [%s] already has the attribute [%s].", fullPath, key));
        }
        pair.right.put(key, value);
      }

      // persist the change to disk
      tagLogFile.write(pair.left, pair.right, leafMNode.getOffset());
    } finally {
      lock.writeLock().unlock();
    }
  }

  /**
   * add new tags key-value for the timeseries
   *
   * @param tagsMap  newly added tags map
   * @param fullPath timeseries
   */
  public void addTags(Map<String, String> tagsMap, String fullPath)
      throws MetadataException, IOException {
    lock.writeLock().lock();
    try {
      MNode mNode = mtree.getNodeByPath(fullPath);
      if (!(mNode instanceof LeafMNode)) {
        throw new PathNotExistException(fullPath);
      }
      LeafMNode leafMNode = (LeafMNode) mNode;
      // no tag or attribute, we need to add a new record in log
      if (leafMNode.getOffset() < 0) {
        long offset = tagLogFile.write(tagsMap, Collections.emptyMap());
        logWriter.changeOffset(fullPath, offset);
        leafMNode.setOffset(offset);
        // update inverted Index map
        for (Entry<String, String> entry : tagsMap.entrySet()) {
          tagIndex.computeIfAbsent(entry.getKey(), k -> new HashMap<>())
              .computeIfAbsent(entry.getValue(), v -> new HashSet<>()).add(leafMNode);
        }
        return;
      }

      Pair<Map<String, String>, Map<String, String>> pair =
          tagLogFile.read(config.getTagAttributeTotalSize(), leafMNode.getOffset());

      for (Entry<String, String> entry : tagsMap.entrySet()) {
        String key = entry.getKey();
        String value = entry.getValue();
        if (pair.left.containsKey(key)) {
          throw new MetadataException(
              String.format("TimeSeries [%s] already has the tag [%s].", fullPath, key));
        }
        pair.left.put(key, value);
      }

      // persist the change to disk
      tagLogFile.write(pair.left, pair.right, leafMNode.getOffset());

      // update tag inverted map
      tagsMap.forEach((key, value) -> tagIndex.computeIfAbsent(key, k -> new HashMap<>())
          .computeIfAbsent(value, v -> new HashSet<>()).add(leafMNode));

    } finally {
      lock.writeLock().unlock();
    }
  }

  /**
   * drop tags or attributes of the timeseries
   *
   * @param keySet   tags key or attributes key
   * @param fullPath timeseries path
   */
  public void dropTagsOrAttributes(Set<String> keySet, String fullPath)
      throws MetadataException, IOException {
    lock.writeLock().lock();
    try {
      MNode mNode = mtree.getNodeByPath(fullPath);
      if (!(mNode instanceof LeafMNode)) {
        throw new PathNotExistException(fullPath);
      }
      LeafMNode leafMNode = (LeafMNode) mNode;
      // no tag or attribute, just do nothing.
      if (leafMNode.getOffset() < 0) {
        return;
      }
      Pair<Map<String, String>, Map<String, String>> pair =
          tagLogFile.read(config.getTagAttributeTotalSize(), leafMNode.getOffset());

      Map<String, String> deleteTag = new HashMap<>();
      for (String key : keySet) {
        // check tag map
        // check attribute map
        if (pair.left.containsKey(key)) {
          deleteTag.put(key, pair.left.remove(key));
        } else {
          pair.right.remove(key);
        }
      }

      // persist the change to disk
      tagLogFile.write(pair.left, pair.right, leafMNode.getOffset());

      for (Entry<String, String> entry : deleteTag.entrySet()) {
        String key = entry.getKey();
        String value = entry.getValue();
        // change the tag inverted index map
        tagIndex.get(key).get(value).remove(leafMNode);
        if (tagIndex.get(key).get(value).isEmpty()) {
          tagIndex.get(key).remove(value);
          if (tagIndex.get(key).isEmpty()) {
            tagIndex.remove(key);
          }
        }
      }
    } finally {
      lock.writeLock().unlock();
    }
  }

  /**
   * set/change the values of tags or attributes
   *
   * @param alterMap the new tags or attributes key-value
   * @param fullPath timeseries
   */
  public void setTagsOrAttributesValue(Map<String, String> alterMap, String fullPath)
      throws MetadataException, IOException {
    lock.writeLock().lock();
    try {
      MNode mNode = mtree.getNodeByPath(fullPath);
      if (!(mNode instanceof LeafMNode)) {
        throw new PathNotExistException(fullPath);
      }
      LeafMNode leafMNode = (LeafMNode) mNode;
      if (leafMNode.getOffset() < 0) {
        throw new MetadataException(
            String.format("TimeSeries [%s] does not have any tag/attribute.", fullPath));
      }

      // tags, attributes
      Pair<Map<String, String>, Map<String, String>> pair =
          tagLogFile.read(config.getTagAttributeTotalSize(), leafMNode.getOffset());
      Map<String, String> oldTagValue = new HashMap<>();
      Map<String, String> newTagValue = new HashMap<>();

      for (Entry<String, String> entry : alterMap.entrySet()) {
        String key = entry.getKey();
        String value = entry.getValue();
        // check tag map
        if (pair.left.containsKey(key)) {
          oldTagValue.put(key, pair.left.get(key));
          newTagValue.put(key, value);
          pair.left.put(key, value);
        } else if (pair.right.containsKey(key)) {
          // check attribute map
          pair.right.put(key, value);
        } else {
          throw new MetadataException(
              String.format("TimeSeries [%s] does not have tag/attribute [%s].", fullPath, key));
        }
      }

      // persist the change to disk
      tagLogFile.write(pair.left, pair.right, leafMNode.getOffset());

      for (Entry<String, String> entry : oldTagValue.entrySet()) {
        String key = entry.getKey();
        String beforeValue = entry.getValue();
        String currentValue = newTagValue.get(key);
        // change the tag inverted index map
        tagIndex.get(key).get(beforeValue).remove(leafMNode);
        tagIndex.computeIfAbsent(key, k -> new HashMap<>())
            .computeIfAbsent(currentValue, k -> new HashSet<>()).add(leafMNode);
      }
    } finally {
      lock.writeLock().unlock();
    }
  }

  /**
   * rename the tag or attribute's key of the timeseries
   *
   * @param oldKey   old key of tag or attribute
   * @param newKey   new key of tag or attribute
   * @param fullPath timeseries
   */
  public void renameTagOrAttributeKey(String oldKey, String newKey, String fullPath)
      throws MetadataException, IOException {
    lock.writeLock().lock();
    try {
      MNode mNode = mtree.getNodeByPath(fullPath);
      if (!(mNode instanceof LeafMNode)) {
        throw new PathNotExistException(fullPath);
      }
      LeafMNode leafMNode = (LeafMNode) mNode;
      if (leafMNode.getOffset() < 0) {
        throw new MetadataException(
            String.format("TimeSeries [%s] does not have [%s] tag/attribute.", fullPath, oldKey));
      }
      // tags, attributes
      Pair<Map<String, String>, Map<String, String>> pair =
          tagLogFile.read(config.getTagAttributeTotalSize(), leafMNode.getOffset());

      // current name has existed
      if (pair.left.containsKey(newKey) || pair.right.containsKey(newKey)) {
        throw new MetadataException(
            String.format(
                "TimeSeries [%s] already has a tag/attribute named [%s].", fullPath, newKey));
      }

      // check tag map
      if (pair.left.containsKey(oldKey)) {
        String value = pair.left.remove(oldKey);
        pair.left.put(newKey, value);
        // persist the change to disk
        tagLogFile.write(pair.left, pair.right, leafMNode.getOffset());
        // change the tag inverted index map
        tagIndex.get(oldKey).get(value).remove(leafMNode);
        tagIndex.computeIfAbsent(newKey, k -> new HashMap<>())
            .computeIfAbsent(value, k -> new HashSet<>()).add(leafMNode);
      } else if (pair.right.containsKey(oldKey)) {
        // check attribute map
        pair.right.put(newKey, pair.right.remove(oldKey));
        // persist the change to disk
        tagLogFile.write(pair.left, pair.right, leafMNode.getOffset());
      } else {
        throw new MetadataException(
            String.format("TimeSeries [%s] does not have tag/attribute [%s].", fullPath, oldKey));
      }
    } finally {
      lock.writeLock().unlock();
    }
  }

  /**
   * Check whether the given path contains a storage group
   */
  boolean checkStorageGroupByPath(String path) {
    lock.readLock().lock();
    try {
      return mtree.checkStorageGroupByPath(path);
    } finally {
      lock.readLock().unlock();
    }
  }

  /**
   * Get all storage groups under the given path
   *
   * @return List of String represented all storage group names
   * @apiNote :for cluster
   */
  List<String> getStorageGroupByPath(String path) throws MetadataException {
    lock.readLock().lock();
    try {
      return mtree.getStorageGroupByPath(path);
    } catch (MetadataException e) {
      throw new MetadataException(e);
    } finally {
      lock.readLock().unlock();
    }
  }

  public void collectSeries(MNode startingNode, Collection<MeasurementSchema> timeseriesSchemas) {
    Deque<MNode> nodeDeque = new ArrayDeque<>();
    nodeDeque.addLast(startingNode);
    while (!nodeDeque.isEmpty()) {
      MNode node = nodeDeque.removeFirst();
      if (node instanceof LeafMNode) {
        MeasurementSchema nodeSchema = ((LeafMNode) node).getSchema();
        timeseriesSchemas.add(new MeasurementSchema(node.getFullPath(), nodeSchema.getType(),
            nodeSchema.getEncodingType(), nodeSchema.getCompressor()));
      } else if (!node.getChildren().isEmpty()) {
        nodeDeque.addAll(node.getChildren().values());
      }
    }
  }

  /**
   * Collect the timeseries schemas under "startingPath". Notice the measurements in the collected
   * MeasurementSchemas are the full path here.
   *
   * @param startingPath
   * @param timeseriesSchemas
   */
  public void collectSeries(String startingPath, List<MeasurementSchema> timeseriesSchemas) {
    MNode mNode;
    try {
      mNode = getNodeByPath(startingPath);
    } catch (MetadataException e) {
      return;
    }
    collectSeries(mNode, timeseriesSchemas);
  }

  /**
   * For a path, infer all storage groups it may belong to. The path can have wildcards.
   *
   * <p>Consider the path into two parts: (1) the sub path which can not contain a storage group
   * name and (2) the sub path which is substring that begin after the storage group name.
   *
   * <p>(1) Suppose the part of the path can not contain a storage group name (e.g.,
   * "root".contains("root.sg") == false), then: If the wildcard is not at the tail, then for each
   * wildcard, only one level will be inferred and the wildcard will be removed. If the wildcard is
   * at the tail, then the inference will go on until the storage groups are found and the wildcard
   * will be kept. (2) Suppose the part of the path is a substring that begin after the storage
   * group name. (e.g., For "root.*.sg1.a.*.b.*" and "root.x.sg1" is a storage group, then this part
   * is "a.*.b.*"). For this part, keep what it is.
   *
   * <p>Assuming we have three SGs: root.group1, root.group2, root.area1.group3 Eg1: for input
   * "root.*", returns ("root.group1", "root.group1.*"), ("root.group2", "root.group2.*")
   * ("root.area1.group3", "root.area1.group3.*") Eg2: for input "root.*.s1", returns
   * ("root.group1", "root.group1.s1"), ("root.group2", "root.group2.s1")
   *
   * <p>Eg3: for input "root.area1.*", returns ("root.area1.group3", "root.area1.group3.*")
   *
   * @param path can be a prefix or a full path.
   * @return StorageGroupName-FullPath pairs
   */
  public Map<String, String> determineStorageGroup(String path) throws IllegalPathException {
    lock.readLock().lock();
    try {
      return mtree.determineStorageGroup(path);
    } finally {
      lock.readLock().unlock();
    }
  }

  /**
   * if the path is in local mtree, nothing needed to do (because mtree is in the memory); Otherwise
   * cache the path to mRemoteSchemaCache
   *
   * @param path
   * @param schema
   */
  public void cacheSchema(String path, MeasurementSchema schema) {
    // check schema is in local
    try {
      ShowTimeSeriesPlan tempPlan = new ShowTimeSeriesPlan(new Path(path), false, null, null, 0, 0);
      List<String[]> schemas = mtree.getAllMeasurementSchema(tempPlan);
      if (schemas.isEmpty()) {
        mRemoteSchemaCache.put(path, schema);
      }
    } catch (MetadataException e) {
      mRemoteSchemaCache.put(path, schema);
    }
  }
}<|MERGE_RESOLUTION|>--- conflicted
+++ resolved
@@ -132,32 +132,15 @@
     isRecovering = true;
 
     int cacheSize = config.getmManagerCacheSize();
-<<<<<<< HEAD
-    mNodeCache =
-        new RandomDeleteCache<String, MNode>(cacheSize) {
-
-          @Override
-          public MNode loadObjectByKey(String key) throws CacheException {
-            lock.readLock().lock();
-            try {
-              MNode node = mtree.getNodeByPathWithStorageGroupCheck(key);
-              node.setFullPath(key);
-              return node;
-            } catch (MetadataException e) {
-              throw new CacheException(e);
-            } finally {
-              lock.readLock().unlock();
-            }
-          }
-        };
-=======
     mNodeCache = new RandomDeleteCache<String, MNode>(cacheSize) {
 
       @Override
       public MNode loadObjectByKey(String key) throws CacheException {
         lock.readLock().lock();
         try {
-          return mtree.getNodeByPathWithStorageGroupCheck(key);
+          MNode node = mtree.getNodeByPathWithStorageGroupCheck(key);
+          node.setFullPath(key);
+          return node;
         } catch (MetadataException e) {
           throw new CacheException(e);
         } finally {
@@ -178,7 +161,6 @@
         cache.keySet().removeIf(s -> s.startsWith(key));
       }
     };
->>>>>>> 92f014f4
   }
 
   public static MManager getInstance() {
