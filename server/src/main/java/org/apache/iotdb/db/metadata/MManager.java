--- conflicted
+++ resolved
@@ -705,15 +705,12 @@
     }
     PartialPath storageGroupPath = pair.left;
 
-<<<<<<< HEAD
-=======
     // update statistics in schemaDataTypeNumMap
     updateSchemaDataTypeNumMap(pair.right.getSchema().getType(), -1);
 
     // drop trigger with no exceptions
     TriggerEngine.drop(pair.right);
 
->>>>>>> c648e5a7
     // TODO: delete the path node and all its ancestors
     mNodeCache.clear();
     totalSeriesNumber.addAndGet(-timeseriesNum);
