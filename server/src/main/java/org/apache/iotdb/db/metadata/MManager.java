/*
 * Licensed to the Apache Software Foundation (ASF) under one
 * or more contributor license agreements.  See the NOTICE file
 * distributed with this work for additional information
 * regarding copyright ownership.  The ASF licenses this file
 * to you under the Apache License, Version 2.0 (the
 * "License"); you may not use this file except in compliance
 * with the License.  You may obtain a copy of the License at
 *
 *     http://www.apache.org/licenses/LICENSE-2.0
 *
 * Unless required by applicable law or agreed to in writing,
 * software distributed under the License is distributed on an
 * "AS IS" BASIS, WITHOUT WARRANTIES OR CONDITIONS OF ANY
 * KIND, either express or implied.  See the License for the
 * specific language governing permissions and limitations
 * under the License.
 */
package org.apache.iotdb.db.metadata;

import org.apache.iotdb.db.conf.IoTDBConfig;
import org.apache.iotdb.db.conf.IoTDBDescriptor;
import org.apache.iotdb.db.conf.adapter.ActiveTimeSeriesCounter;
import org.apache.iotdb.db.conf.adapter.IoTDBConfigDynamicAdapter;
import org.apache.iotdb.db.engine.StorageEngine;
import org.apache.iotdb.db.engine.fileSystem.SystemFileFactory;
import org.apache.iotdb.db.exception.ConfigAdjusterException;
import org.apache.iotdb.db.exception.metadata.IllegalPathException;
import org.apache.iotdb.db.exception.metadata.MetadataException;
import org.apache.iotdb.db.exception.metadata.PathNotExistException;
import org.apache.iotdb.db.exception.metadata.StorageGroupAlreadySetException;
import org.apache.iotdb.db.exception.metadata.StorageGroupNotSetException;
import org.apache.iotdb.db.metadata.mnode.InternalMNode;
import org.apache.iotdb.db.metadata.mnode.LeafMNode;
import org.apache.iotdb.db.metadata.mnode.MNode;
import org.apache.iotdb.db.metadata.mnode.StorageGroupMNode;
import org.apache.iotdb.db.monitor.MonitorConstants;
import org.apache.iotdb.db.qp.constant.SQLConstant;
import org.apache.iotdb.db.qp.physical.sys.CreateTimeSeriesPlan;
import org.apache.iotdb.db.utils.RandomDeleteCache;
import org.apache.iotdb.db.utils.TestOnly;
import org.apache.iotdb.tsfile.exception.cache.CacheException;
import org.apache.iotdb.tsfile.file.metadata.enums.CompressionType;
import org.apache.iotdb.tsfile.file.metadata.enums.TSDataType;
import org.apache.iotdb.tsfile.file.metadata.enums.TSEncoding;
import org.apache.iotdb.tsfile.read.common.Path;
import org.apache.iotdb.tsfile.utils.Pair;
import org.apache.iotdb.tsfile.write.schema.MeasurementSchema;
import org.slf4j.Logger;
import org.slf4j.LoggerFactory;

import java.io.BufferedReader;
import java.io.File;
import java.io.FileReader;
import java.io.IOException;
import java.util.*;
import java.util.Map.Entry;
import java.util.concurrent.locks.ReentrantReadWriteLock;

/**
 * This class takes the responsibility of serialization of all the metadata info and persistent it
 * into files. This class contains all the interfaces to modify the metadata for delta system. All
 * the operations will be insert into the logs temporary in case the downtime of the delta system.
 */
public class MManager {

  private static final Logger logger = LoggerFactory.getLogger(MManager.class);
  private static final String TIME_SERIES_TREE_HEADER = "===  Timeseries Tree  ===\n\n";

  // the lock for read/insert
  private ReentrantReadWriteLock lock = new ReentrantReadWriteLock();
  // the log file seriesPath
  private String logFilePath;
  private MTree mtree;
  private MLogWriter logWriter;
  private TagLogFile tagLogFile;
  private boolean writeToLog;
  // device -> DeviceMNode
  private RandomDeleteCache<String, MNode> mNodeCache;

  // tag key -> tag value -> LeafMNode
  private Map<String, Map<String, Set<LeafMNode>>> tagIndex = new HashMap<>();

  private Map<String, Integer> seriesNumberInStorageGroups = new HashMap<>();
  private long maxSeriesNumberAmongStorageGroup;
  private boolean initialized;
  private IoTDBConfig config;

  private static class MManagerHolder {
    private MManagerHolder() {
      //allowed to do nothing
    }

    private static final MManager INSTANCE = new MManager();
  }

  private MManager() {
    config = IoTDBDescriptor.getInstance().getConfig();
    String schemaDir = config.getSchemaDir();
    File schemaFolder = SystemFileFactory.INSTANCE.getFile(schemaDir);
    if (!schemaFolder.exists()) {
      if (schemaFolder.mkdirs()) {
        logger.info("create system folder {}", schemaFolder.getAbsolutePath());
      } else {
        logger.info("create system folder {} failed.", schemaFolder.getAbsolutePath());
      }
    }
    logFilePath = schemaDir + File.separator + MetadataConstant.METADATA_LOG;

    // do not write log when recover
    writeToLog = false;

    int cacheSize = config.getmManagerCacheSize();
    mNodeCache = new RandomDeleteCache<String, MNode>(cacheSize) {

      @Override
      public MNode loadObjectByKey(String key) throws CacheException {
        lock.readLock().lock();
        try {
          return mtree.getNodeByPathWithStorageGroupCheck(key);
        } catch (MetadataException e) {
          throw new CacheException(e);
        } finally {
          lock.readLock().unlock();
        }
      }
    };
  }

  public static MManager getInstance() {
    return MManagerHolder.INSTANCE;
  }

  //Because the writer will be used later and should not be closed here.
  @SuppressWarnings("squid:S2093")
  public synchronized void init() {
    if (initialized) {
      return;
    }
    File logFile = SystemFileFactory.INSTANCE.getFile(logFilePath);

    try {
<<<<<<< HEAD
      tagLogFile = new TagLogFile(config.getSchemaDir(), MetadataConstant.TAG_LOG);
      initFromLog(logFile);
=======
>>>>>>> 97e3b6d1

      if (config.isEnableParameterAdapter()) {
        // storage group name -> the series number
        seriesNumberInStorageGroups = new HashMap<>();
      }

      initFromLog(logFile);

      if (config.isEnableParameterAdapter()) {
        List<String> storageGroups = mtree.getAllStorageGroupNames();
        for (String sg : storageGroups) {
          MNode node = mtree.getNodeByPath(sg);
          seriesNumberInStorageGroups.put(sg, node.getLeafCount());
        }
        if (seriesNumberInStorageGroups.isEmpty()) {
          maxSeriesNumberAmongStorageGroup = 0;
        } else {
          maxSeriesNumberAmongStorageGroup = seriesNumberInStorageGroups.values().stream()
              .max(Integer::compareTo).get();
        }
      }

      logWriter = new MLogWriter(config.getSchemaDir(), MetadataConstant.METADATA_LOG);
      writeToLog = true;
    } catch (IOException | MetadataException e) {
      mtree = new MTree();
      logger.error("Cannot read MTree from file, using an empty new one", e);
    }
    initialized = true;
  }

  private void initFromLog(File logFile) throws IOException {
    // init the metadata from the operation log
    mtree = new MTree();
    if (logFile.exists()) {
      try (FileReader fr = new FileReader(logFile);
          BufferedReader br = new BufferedReader(fr)) {
        String cmd;
        while ((cmd = br.readLine()) != null) {
          try {
            operation(cmd);
          } catch (Exception e) {
            logger.error("Can not operate cmd {}", cmd, e);
          }
        }
      }
    }
  }

  /**
   * function for clearing MTree
   */
  public void clear() {
    lock.writeLock().lock();
    try {
      this.mtree = new MTree();
      this.mNodeCache.clear();
      this.tagIndex.clear();
      if (seriesNumberInStorageGroups != null) {
        this.seriesNumberInStorageGroups.clear();
      }
      this.maxSeriesNumberAmongStorageGroup = 0;
      if (logWriter != null) {
        logWriter.close();
        logWriter = null;
      }
      if (tagLogFile != null) {
        tagLogFile.close();
        tagLogFile = null;
      }
      initialized = false;
    } catch (IOException e) {
      logger.error("Cannot close metadata log writer, because:", e);
    } finally {
      lock.writeLock().unlock();
    }
  }

  public void operation(String cmd) throws IOException, MetadataException {
    //see createTimeseries() to get the detailed format of the cmd
    String[] args = cmd.trim().split(",");
    switch (args[0]) {
      case MetadataOperationType.CREATE_TIMESERIES:
        Map<String, String> props = new HashMap<>();
        if (!args[5].isEmpty()){
          String[] keyValues = args[5].split("&");
          String[] kv;
          for (String keyValue : keyValues) {
            kv = keyValue.split("=");
            props.put(kv[0], kv[1]);
          }
        }

        String alias = null;
        if (!args[6].isEmpty()) {
          alias = args[6];
        }
        long offset = -1L;
        Map<String, String>  tagMap = null;
        if (!args[7].isEmpty()) {
          offset = Long.parseLong(args[7]);
          tagMap = tagLogFile.readTag(config.getTagAttributeTotalSize(), offset);
        }

        CreateTimeSeriesPlan plan = new CreateTimeSeriesPlan(new Path(args[1]),
            TSDataType.deserialize(Short.parseShort(args[2])),
            TSEncoding.deserialize(Short.parseShort(args[3])),
            CompressionType.deserialize(Short.parseShort(args[4])),
            props, tagMap, null, alias);
        createTimeseries(plan, offset);
        break;
      case MetadataOperationType.DELETE_TIMESERIES:
        for (String deleteStorageGroup : deleteTimeseries(args[1])) {
          StorageEngine.getInstance().deleteAllDataFilesInOneStorageGroup(deleteStorageGroup);
        }
        break;
      case MetadataOperationType.SET_STORAGE_GROUP:
        setStorageGroup(args[1]);
        break;
      case MetadataOperationType.DELETE_STORAGE_GROUP:
        List<String> storageGroups = new ArrayList<>();
        storageGroups.addAll(Arrays.asList(args).subList(1, args.length));
        deleteStorageGroups(storageGroups);
        break;
      case MetadataOperationType.SET_TTL:
        setTTL(args[1], Long.parseLong(args[2]));
        break;
      default:
        logger.error("Unrecognizable command {}", cmd);
    }
  }

  public void createTimeseries(CreateTimeSeriesPlan plan) throws MetadataException {
    createTimeseries(plan, -1);
  }

  public void createTimeseries(CreateTimeSeriesPlan plan, long offset) throws MetadataException {
    lock.writeLock().lock();
    String path = plan.getPath().getFullPath();
    try {
      /*
       * get the storage group with auto create schema
       */
      String storageGroupName;
      try {
        storageGroupName = mtree.getStorageGroupName(path);
      } catch (StorageGroupNotSetException e) {
        if (!config.isAutoCreateSchemaEnabled()) {
          throw e;
        }
        storageGroupName = MetaUtils.getStorageGroupNameByLevel(path,
            config.getDefaultStorageGroupLevel());
        setStorageGroup(storageGroupName);
      }

      // create time series in MTree
      LeafMNode leafMNode = mtree.createTimeseries(path, plan.getDataType(), plan.getEncoding(),
          plan.getCompressor(), plan.getProps(), plan.getAlias());
      try {
        // check memory
        IoTDBConfigDynamicAdapter.getInstance().addOrDeleteTimeSeries(1);
      } catch (ConfigAdjusterException e) {
        try {
          removeFromTagInvertedIndex(mtree.deleteTimeseriesAndReturnEmptyStorageGroup(path).right);
        } catch (IOException ex) {
          throw new MetadataException(ex);
        }
        throw new MetadataException(e);
      }
      try {
        // write to log
        if (writeToLog) {
          // either tags or attributes is not empty
          if ((plan.getTags() != null && !plan.getTags().isEmpty()) || (plan.getAttributes() != null && !plan.getAttributes().isEmpty())) {
            offset = tagLogFile.write(plan.getTags(), plan.getAttributes());
          }
          logWriter.createTimeseries(plan, offset);
        }
      } catch (IOException e) {
        throw new MetadataException(e.getMessage());
      }
      leafMNode.setOffset(offset);

      if (plan.getTags() != null) {
        // tag key, tag value
        for (Entry<String, String> entry : plan.getTags().entrySet()) {
          tagIndex.computeIfAbsent(entry.getKey(), k -> new HashMap<>())
              .computeIfAbsent(entry.getValue(), v -> new HashSet<>())
              .add(leafMNode);
        }
      }

      // update statistics
      if (config.isEnableParameterAdapter()) {
        int size = seriesNumberInStorageGroups.get(storageGroupName);
        seriesNumberInStorageGroups.put(storageGroupName, size + 1);
        if (size + 1 > maxSeriesNumberAmongStorageGroup) {
          maxSeriesNumberAmongStorageGroup = size + 1;
        }
      }

    } finally {
      lock.writeLock().unlock();
    }
  }

  public Set<LeafMNode> queryTimeseriesByTag(String tagKey, String tagValue) {
    return tagIndex.getOrDefault(tagKey, Collections.emptyMap())
        .getOrDefault(tagValue, Collections.emptySet());
  }

  /**
   * Add one timeseries to metadata tree, if the timeseries already exists, throw exception
   *
   * @param path the timeseries path
   * @param dataType the dateType {@code DataType} of the timeseries
   * @param encoding the encoding function {@code Encoding} of the timeseries
   * @param compressor the compressor function {@code Compressor} of the time series
   * @return whether the measurement occurs for the first time in this storage group (if true, the
   * measurement should be registered to the StorageEngine too)
   */
  public void createTimeseries(String path, TSDataType dataType, TSEncoding encoding,
      CompressionType compressor, Map<String, String> props) throws MetadataException {
    createTimeseries(
        new CreateTimeSeriesPlan(new Path(path), dataType, encoding, compressor, props, null, null,
            null));
  }


  /**
   * Delete all timeseries under the given path, may cross different storage group
   *
   * @param prefixPath path to be deleted, could be root or a prefix path or a full path
   * @return a set contains StorageGroups that contain no more timeseries after this deletion and
   * files of such StorageGroups should be deleted to reclaim disk space.
   */
  public Set<String> deleteTimeseries(String prefixPath) throws MetadataException {
    lock.writeLock().lock();
    if (isStorageGroup(prefixPath)) {

      if (config.isEnableParameterAdapter()) {
        int size = seriesNumberInStorageGroups.get(prefixPath);
        seriesNumberInStorageGroups.put(prefixPath, 0);
        if (size == maxSeriesNumberAmongStorageGroup) {
          seriesNumberInStorageGroups.values().stream().max(Integer::compareTo)
              .ifPresent(val -> maxSeriesNumberAmongStorageGroup = val);
        }
      }

      mNodeCache.clear();
    }
    try {
      Set<String> emptyStorageGroups = new HashSet<>();

      List<String> allTimeseries = mtree.getAllTimeseriesName(prefixPath);
      // Monitor storage group seriesPath is not allowed to be deleted
      allTimeseries.removeIf(p -> p.startsWith(MonitorConstants.STAT_STORAGE_GROUP_PREFIX));

      for (String p : allTimeseries) {
        String emptyStorageGroup = deleteOneTimeseriesAndUpdateStatisticsAndLog(p);
        if (emptyStorageGroup != null) {
          emptyStorageGroups.add(emptyStorageGroup);
        }
      }
      return emptyStorageGroups;
    } catch (IOException e) {
      throw new MetadataException(e.getMessage());
    } finally {
      lock.writeLock().unlock();
    }
  }

  /**
   * remove the node from the tag inverted index
   * @param node
   * @throws IOException
   */
  private void removeFromTagInvertedIndex(LeafMNode node) throws IOException {
    if (node.getOffset() < 0) {
      return;
    }
    Map<String, String> tagMap = tagLogFile.readTag(config.getTagAttributeTotalSize(), node.getOffset());
    if (tagMap != null) {
      for (Entry<String, String> entry : tagMap.entrySet()) {
        tagIndex.get(entry.getKey()).get(entry.getValue()).remove(node);
      }
    }
  }

  /**
   * @param path full path from root to leaf node
   * @return after delete if the storage group is empty, return its name, otherwise return null
   */
  private String deleteOneTimeseriesAndUpdateStatisticsAndLog(String path)
      throws MetadataException, IOException {
    lock.writeLock().lock();
    try {
      Pair<String, LeafMNode> pair = mtree.deleteTimeseriesAndReturnEmptyStorageGroup(path);
      removeFromTagInvertedIndex(pair.right);
      String storageGroupName = pair.left;
      if (writeToLog) {
        logWriter.deleteTimeseries(path);
      }
      // TODO: delete the path node and all its ancestors
      mNodeCache.clear();
      try {
        IoTDBConfigDynamicAdapter.getInstance().addOrDeleteTimeSeries(-1);
      } catch (ConfigAdjusterException e) {
        throw new MetadataException(e);
      }

      if (config.isEnableParameterAdapter()) {
        String storageGroup = getStorageGroupName(path);
        int size = seriesNumberInStorageGroups.get(storageGroup);
        seriesNumberInStorageGroups.put(storageGroup, size - 1);
        if (size == maxSeriesNumberAmongStorageGroup) {
          seriesNumberInStorageGroups.values().stream().max(Integer::compareTo)
              .ifPresent(val -> maxSeriesNumberAmongStorageGroup = val);
        }
      }
      return storageGroupName;
    } finally {
      lock.writeLock().unlock();
    }
  }

  /**
   * Set storage group of the given path to MTree. Check
   *
   * @param storageGroup root.node.(node)*
   */
  public void setStorageGroup(String storageGroup) throws MetadataException {
    lock.writeLock().lock();
    try {
      mtree.setStorageGroup(storageGroup);
      if (writeToLog) {
        logWriter.setStorageGroup(storageGroup);
      }
      IoTDBConfigDynamicAdapter.getInstance().addOrDeleteStorageGroup(1);

      if (config.isEnableParameterAdapter()) {
        ActiveTimeSeriesCounter.getInstance().init(storageGroup);
        seriesNumberInStorageGroups.put(storageGroup, 0);
      }
    } catch (IOException e) {
      throw new MetadataException(e.getMessage());
    } catch (ConfigAdjusterException e) {
      mtree.deleteStorageGroup(storageGroup);
      throw new MetadataException(e);
    } finally {
      lock.writeLock().unlock();
    }
  }

  /**
   * Delete storage groups of given paths from MTree. Log format: "delete_storage_group,sg1,sg2,sg3"
   *
   * @param storageGroups list of paths to be deleted. Format: root.node
   */
  public void deleteStorageGroups(List<String> storageGroups) throws MetadataException {
    lock.writeLock().lock();
    try {
      for (String storageGroup : storageGroups) {
        // try to delete storage group
        mtree.deleteStorageGroup(storageGroup);

        // if success
        if (writeToLog) {
          logWriter.deleteStorageGroup(storageGroup);
        }
        mNodeCache.clear();

        if (config.isEnableParameterAdapter()) {
          IoTDBConfigDynamicAdapter.getInstance().addOrDeleteStorageGroup(-1);
          int size = seriesNumberInStorageGroups.get(storageGroup);
          IoTDBConfigDynamicAdapter.getInstance().addOrDeleteTimeSeries(size * -1);
          ActiveTimeSeriesCounter.getInstance().delete(storageGroup);
          seriesNumberInStorageGroups.remove(storageGroup);
          if (size == maxSeriesNumberAmongStorageGroup) {
            if (seriesNumberInStorageGroups.isEmpty()) {
              maxSeriesNumberAmongStorageGroup = 0;
            } else {
              maxSeriesNumberAmongStorageGroup = seriesNumberInStorageGroups.values().stream()
                  .max(Integer::compareTo).get();
            }
          }
        }
      }
    } catch (ConfigAdjusterException e) {
      throw new MetadataException(e);
    } catch (IOException e) {
      throw new MetadataException(e.getMessage());
    } finally {
      lock.writeLock().unlock();
    }
  }

  /**
   * Check if the given path is storage group or not.
   *
   * @param path Format: root.node.(node)*
   * @apiNote :for cluster
   */
  boolean isStorageGroup(String path) {
    lock.readLock().lock();
    try {
      return mtree.isStorageGroup(path);
    } finally {
      lock.readLock().unlock();
    }
  }

  /**
   * Get series type for given seriesPath.
   *
   * @param path full path
   */
  public TSDataType getSeriesType(String path) throws MetadataException {
    lock.readLock().lock();
    try {
      if (path.equals(SQLConstant.RESERVED_TIME)) {
        return TSDataType.INT64;
      }
      return mtree.getSchema(path).getType();
    } finally {
      lock.readLock().unlock();
    }
  }

  public MeasurementSchema[] getSchemas(String deviceId, String[] measurements)
      throws MetadataException {
    lock.readLock().lock();
    try {
      MNode deviceNode = getNodeByPath(deviceId);
      MeasurementSchema[] measurementSchemas = new MeasurementSchema[measurements.length];
      for (int i = 0; i < measurementSchemas.length; i++) {
        if (!deviceNode.hasChild(measurements[i])) {
          throw new MetadataException(measurements[i] + " does not exist in " + deviceId);
        }
        measurementSchemas[i] = ((LeafMNode) deviceNode.getChild(measurements[i])).getSchema();
      }
      return measurementSchemas;
    } finally {
      lock.readLock().unlock();
    }
  }

  /**
   * Get all devices under given prefixPath.
   *
   * @param prefixPath a prefix of a full path. if the wildcard is not at the tail, then each
   * wildcard can only match one level, otherwise it can match to the tail.
   * @return A HashSet instance which stores devices names with given prefixPath.
   */
  public Set<String> getDevices(String prefixPath) throws MetadataException {
    lock.readLock().lock();
    try {
      return mtree.getDevices(prefixPath);
    } finally {
      lock.readLock().unlock();
    }
  }

  /**
   * Get all nodes from the given level
   *
   * @param prefixPath can be a prefix of a full path. Can not be a full path. can not have
   * wildcard. But, the level of the prefixPath can be smaller than the given level, e.g.,
   * prefixPath = root.a while the given level is 5
   * @param nodeLevel the level can not be smaller than the level of the prefixPath
   * @return A List instance which stores all node at given level
   */
  public List<String> getNodesList(String prefixPath, int nodeLevel) throws MetadataException {
    lock.readLock().lock();
    try {
      return mtree.getNodesList(prefixPath, nodeLevel);
    } finally {
      lock.readLock().unlock();
    }
  }

  /**
   * Get storage group name by path
   *
   * e.g., root.sg1 is a storage group and path = root.sg1.d1, return root.sg1
   *
   * @return storage group in the given path
   */
  public String getStorageGroupName(String path) throws MetadataException {
    lock.readLock().lock();
    try {
      return mtree.getStorageGroupName(path);
    } finally {
      lock.readLock().unlock();
    }
  }

  /**
   * Get all storage group names
   */
  public List<String> getAllStorageGroupNames() {
    lock.readLock().lock();
    try {
      return mtree.getAllStorageGroupNames();
    } finally {
      lock.readLock().unlock();
    }
  }

  /**
   * Get all storage group MNodes
   */
  public List<StorageGroupMNode> getAllStorageGroupNodes() {
    lock.readLock().lock();
    try {
      return mtree.getAllStorageGroupNodes();
    } finally {
      lock.readLock().unlock();
    }
  }

  /**
   * Return all paths for given path if the path is abstract. Or return the path itself. Regular
   * expression in this method is formed by the amalgamation of seriesPath and the character '*'.
   *
   * @param prefixPath can be a prefix or a full path. if the wildcard is not at the tail, then each
   * wildcard can only match one level, otherwise it can match to the tail.
   */
  public List<String> getAllTimeseriesName(String prefixPath) throws MetadataException {
    lock.readLock().lock();
    try {
      return mtree.getAllTimeseriesName(prefixPath);
    } catch (MetadataException e) {
      throw new MetadataException(e);
    } finally {
      lock.readLock().unlock();
    }
  }

  public List<ShowTimeSeriesResult> getAllMeasurementSchema(String path, boolean isContains, String key, String value) throws MetadataException {
    lock.readLock().lock();
    try {
      if (!tagIndex.containsKey(key)) {
        throw new MetadataException("The key " + key + " is not a tag.");
      }
      Map<String, Set<LeafMNode>> value2Node = tagIndex.get(key);
      Set<LeafMNode> allMatchedNodes = new HashSet<>();
      if (isContains) {
        for (Entry<String, Set<LeafMNode>> entry : value2Node.entrySet()) {
          String tagValue = entry.getKey();
          if (tagValue.contains(value)) {
            allMatchedNodes.addAll(entry.getValue());
          }
        }
      } else {
        for (Entry<String, Set<LeafMNode>> entry : value2Node.entrySet()) {
          String tagValue = entry.getKey();
          if (value.equals(tagValue)) {
            allMatchedNodes.addAll(entry.getValue());
          }
        }
      }
      List<ShowTimeSeriesResult> res = new LinkedList<>();
      String[] nodes = MetaUtils.getNodeNames(path);
      for (LeafMNode node : allMatchedNodes) {
        if (match(node.getFullPath(), nodes)) {
          try {
            Pair<Map<String, String>, Map<String, String>> pair =
                    tagLogFile.read(config.getTagAttributeTotalSize(), node.getOffset());
            pair.left.putAll(pair.right);
            MeasurementSchema measurementSchema = node.getSchema();
            res.add(new ShowTimeSeriesResult(node.getFullPath(), node.getAlias(),
                    getStorageGroupName(node.getFullPath()), measurementSchema.getType().toString(),
                    measurementSchema.getEncodingType().toString(),
                    measurementSchema.getCompressor().toString(), pair.left));
          } catch (IOException e) {
            logger.error(String.format("Something went wrong while deserialize tag info of %s", node.getFullPath()), e);
            throw new MetadataException(e);
          }
        }
      }
      return res;
    }  finally {
      lock.readLock().unlock();
    }
  }

  private boolean match(String fullPath, String[] target) {
    String[] nodes = MetaUtils.getNodeNames(fullPath);
    if (nodes.length < target.length) {
      return false;
    }
    for (int i = 0; i < target.length; i++) {
      if (!"*".equals(target[i]) && !target[i].equals(nodes[i])) {
        return false;
      }
    }
    return true;
  }

  /**
   * Get all timeseries paths under the given path.
   *
   * @param path can be root, root.*  root.*.*.a etc.. if the wildcard is not at the tail, then each
   * wildcard can only match one level, otherwise it can match to the tail.
   */
  public List<ShowTimeSeriesResult> getAllMeasurementSchema(String path) throws MetadataException {
    lock.readLock().lock();
    try {
      List<String[]> ans = mtree.getAllMeasurementSchema(path);
      List<ShowTimeSeriesResult> res = new LinkedList<>();
      for (String[] ansString : ans) {
        long offset = Long.parseLong(ansString[6]);
        try {
          if (offset < 0) {
            res.add(new ShowTimeSeriesResult(ansString[0], ansString[1], ansString[2],
                    ansString[3], ansString[4], ansString[5], Collections.EMPTY_MAP));
            continue;
          }
          Pair<Map<String, String>, Map<String, String>> pair =
                  tagLogFile.read(config.getTagAttributeTotalSize(), offset);
          pair.left.putAll(pair.right);
          res.add(new ShowTimeSeriesResult(ansString[0], ansString[1], ansString[2],
                  ansString[3], ansString[4], ansString[5], pair.left));
        } catch (IOException e) {
          logger.error(String.format("Something went wrong while deserialize tag info of %s", ansString[0]), e);
          throw new MetadataException(e);
        }
      }
      return res;
    }  finally {
      lock.readLock().unlock();
    }
  }

  public static class ShowTimeSeriesResult {
    public String name;
    public String alias;
    public String sgName;
    public String dataType;
    public String encoding;
    public String compressor;
    public Map<String, String> tagAndAttribute;

    public ShowTimeSeriesResult(String name, String alias, String sgName, String dataType,
                                String encoding, String compressor, Map<String, String> tagAndAttribute) {
      this.name = name;
      this.alias = alias;
      this.sgName = sgName;
      this.dataType = dataType;
      this.encoding = encoding;
      this.compressor = compressor;
      this.tagAndAttribute = tagAndAttribute;
    }
  }

  public MeasurementSchema getSeriesSchema(String device, String measuremnet) throws MetadataException {
    lock.readLock().lock();
    try {
      InternalMNode node = (InternalMNode) mtree.getNodeByPath(device);
      return ((LeafMNode) node.getChild(measuremnet)).getSchema();
    } finally {
      lock.readLock().unlock();
    }
  }

  /**
   * Get child node path in the next level of the given path.
   *
   * e.g., MTree has [root.sg1.d1.s1, root.sg1.d1.s2, root.sg1.d2.s1] given path = root.sg1, return
   * [root.sg1.d1, root.sg1.d2]
   *
   * @return All child nodes' seriesPath(s) of given seriesPath.
   */
  public Set<String> getChildNodePathInNextLevel(String path) throws MetadataException {
    lock.readLock().lock();
    try {
      return mtree.getChildNodePathInNextLevel(path);
    } finally {
      lock.readLock().unlock();
    }
  }

  /**
   * Check whether the path exists.
   *
   * @param path a full path or a prefix path
   */
  public boolean isPathExist(String path) {
    lock.readLock().lock();
    try {
      return mtree.isPathExist(path);
    } finally {
      lock.readLock().unlock();
    }
  }

  /**
   * Get node by path
   */
  public MNode getNodeByPath(String path) throws MetadataException {
    lock.readLock().lock();
    try {
      return mtree.getNodeByPath(path);
    } finally {
      lock.readLock().unlock();
    }
  }

  /**
   * Get storage group node by path. If storage group is not set, StorageGroupNotSetException will
   * be thrown
   */
  public StorageGroupMNode getStorageGroupNode(String path) throws MetadataException {
    lock.readLock().lock();
    try {
      return mtree.getStorageGroupNode(path);
    } finally {
      lock.readLock().unlock();
    }
  }

  /**
   * get device node, if the storage group is not set, create it when autoCreateSchema is true
   *
   * @param path path
   */
  public MNode getDeviceNodeWithAutoCreateStorageGroup(String path, boolean autoCreateSchema,
      int sgLevel) throws MetadataException {
    lock.readLock().lock();
    MNode node = null;
    boolean shouldSetStorageGroup = false;
    try {
      node = mNodeCache.get(path);
    } catch (CacheException e) {
      if (!autoCreateSchema) {
        throw new PathNotExistException(path);
      } else {
        shouldSetStorageGroup = e.getCause() instanceof StorageGroupNotSetException;
      }
    } finally {
      lock.readLock().unlock();
      lock.writeLock().lock();
      try {
        if (autoCreateSchema) {
          if (shouldSetStorageGroup) {
            String storageGroupName = MetaUtils.getStorageGroupNameByLevel(path, sgLevel);
            setStorageGroup(storageGroupName);
          }
          node = mtree.getDeviceNodeWithAutoCreating(path);
        }
      } catch (StorageGroupAlreadySetException e) {
        // ignore set storage group concurrently
        node = mtree.getDeviceNodeWithAutoCreating(path);
      } finally {
        lock.writeLock().unlock();
      }
    }
    return node;
  }

  public MNode getDeviceNodeWithAutoCreateStorageGroup(String path) throws MetadataException {
    return getDeviceNodeWithAutoCreateStorageGroup(path, config.isAutoCreateSchemaEnabled(),
        config.getDefaultStorageGroupLevel());
  }

  /**
   * Get metadata in string
   */
  public String getMetadataInString() {
    lock.readLock().lock();
    try {
      return TIME_SERIES_TREE_HEADER + mtree.toString();
    } finally {
      lock.readLock().unlock();
    }
  }

  @TestOnly
  public void setMaxSeriesNumberAmongStorageGroup(long maxSeriesNumberAmongStorageGroup) {
    this.maxSeriesNumberAmongStorageGroup = maxSeriesNumberAmongStorageGroup;
  }

  public long getMaximalSeriesNumberAmongStorageGroups() {
    return maxSeriesNumberAmongStorageGroup;
  }

  public void setTTL(String storageGroup, long dataTTL) throws MetadataException, IOException {
    lock.writeLock().lock();
    try {
      getStorageGroupNode(storageGroup).setDataTTL(dataTTL);
      if (writeToLog) {
        logWriter.setTTL(storageGroup, dataTTL);
      }
    } finally {
      lock.writeLock().unlock();
    }
  }

  /**
   * Check whether the given path contains a storage group
   */
  boolean checkStorageGroupByPath(String path) {
    lock.readLock().lock();
    try {
      return mtree.checkStorageGroupByPath(path);
    } finally {
      lock.readLock().unlock();
    }
  }


  /**
   * Get all storage groups under the given path
   *
   * @return List of String represented all storage group names
   * @apiNote :for cluster
   */
  List<String> getStorageGroupByPath(String path) throws MetadataException {
    lock.readLock().lock();
    try {
      return mtree.getStorageGroupByPath(path);
    } catch (MetadataException e) {
      throw new MetadataException(e);
    } finally {
      lock.readLock().unlock();
    }
  }

  public void collectSeries(MNode startingNode, Collection<MeasurementSchema> timeseriesSchemas) {
    Deque<MNode> nodeDeque = new ArrayDeque<>();
    nodeDeque.addLast(startingNode);
    while (!nodeDeque.isEmpty()) {
      MNode node = nodeDeque.removeFirst();
      if (node instanceof LeafMNode) {
        MeasurementSchema nodeSchema = ((LeafMNode) node).getSchema();
        timeseriesSchemas.add(new MeasurementSchema(node.getFullPath(),
            nodeSchema.getType(), nodeSchema.getEncodingType(), nodeSchema.getCompressor()));
      } else if (!node.getChildren().isEmpty()) {
        nodeDeque.addAll(node.getChildren().values());
      }
    }
  }

  public void collectSeries(String startingPath, List<MeasurementSchema> timeseriesSchemas) {
    MNode mNode;
    try {
      mNode = getNodeByPath(startingPath);
    } catch (MetadataException e) {
      return;
    }
    collectSeries(mNode, timeseriesSchemas);
  }

  /**
   * For a path, infer all storage groups it may belong to.
   * The path can have wildcards.
   *
   * Consider the path into two parts: (1) the sub path which can not contain a storage group name and
   * (2) the sub path which is substring that begin after the storage group name.
   *
   * (1) Suppose the part of the path can not contain a storage group name (e.g.,
   * "root".contains("root.sg") == false), then:
   * If the wildcard is not at the tail, then for each wildcard, only one level will be inferred
   * and the wildcard will be removed.
   * If the wildcard is at the tail, then the inference will go on until the storage groups are found
   * and the wildcard will be kept.
   * (2) Suppose the part of the path is a substring that begin after the storage group name. (e.g.,
   *  For "root.*.sg1.a.*.b.*" and "root.x.sg1" is a storage group, then this part is "a.*.b.*").
   *  For this part, keep what it is.
   *
   * Assuming we have three SGs: root.group1, root.group2, root.area1.group3
   * Eg1:
   *  for input "root.*", returns ("root.group1", "root.group1.*"), ("root.group2", "root.group2.*")
   *  ("root.area1.group3", "root.area1.group3.*")
   * Eg2:
   *  for input "root.*.s1", returns ("root.group1", "root.group1.s1"), ("root.group2", "root.group2.s1")
   *
   * Eg3:
   *  for input "root.area1.*", returns ("root.area1.group3", "root.area1.group3.*")
   *
   * @param path can be a prefix or a full path.
   * @return StorageGroupName-FullPath pairs
   */
  public Map<String, String> determineStorageGroup(String path) throws IllegalPathException {
    lock.readLock().lock();
    try {
      return mtree.determineStorageGroup(path);
    } finally {
      lock.readLock().unlock();
    }
  }
}<|MERGE_RESOLUTION|>--- conflicted
+++ resolved
@@ -140,11 +140,8 @@
     File logFile = SystemFileFactory.INSTANCE.getFile(logFilePath);
 
     try {
-<<<<<<< HEAD
       tagLogFile = new TagLogFile(config.getSchemaDir(), MetadataConstant.TAG_LOG);
       initFromLog(logFile);
-=======
->>>>>>> 97e3b6d1
 
       if (config.isEnableParameterAdapter()) {
         // storage group name -> the series number
