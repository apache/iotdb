--- conflicted
+++ resolved
@@ -30,7 +30,6 @@
 import org.apache.iotdb.db.exception.NotStorageGroupException;
 import org.apache.iotdb.db.exception.PathErrorException;
 import org.apache.iotdb.db.monitor.MonitorConstants;
-import org.apache.iotdb.db.qp.logical.Operator.OperatorType;
 import org.apache.iotdb.db.utils.RandomDeleteCache;
 import org.apache.iotdb.tsfile.common.conf.TSFileDescriptor;
 import org.apache.iotdb.tsfile.exception.cache.CacheException;
@@ -202,9 +201,9 @@
           }
         }
 
-        addPathToMTree(new Path(args[1]), TSDataType.deserialize(Short.valueOf(args[2])),
-            TSEncoding.deserialize(Short.valueOf(args[3])),
-            CompressionType.deserialize(Short.valueOf(args[4])),
+        addPathToMTree(new Path(args[1]), TSDataType.deserialize(Short.parseShort(args[2])),
+            TSEncoding.deserialize(Short.parseShort(args[3])),
+            CompressionType.deserialize(Short.parseShort(args[4])),
             props);
         break;
       case MetadataOperationType.DELETE_PATH_FROM_MTREE:
@@ -271,7 +270,7 @@
    * <p> Add one timeseries to metadata.
    *
    * @param path the timeseries seriesPath
-   * @param dataType the datetype {@code DataType} for the timeseries
+   * @param dataType the dateType {@code DataType} for the timeseries
    * @param encoding the encoding function {@code Encoding} for the timeseries
    * @param compressor the compressor function {@code Compressor} for the time series
    * @return whether the measurement occurs for the first time in this storage group (if true, the
@@ -384,7 +383,7 @@
    * this is just for compatibility  TEST ONLY
    *
    * @param path the timeseries seriesPath
-   * @param dataType the datetype {@code DataType} for the timeseries
+   * @param dataType the dateType {@code DataType} for the timeseries
    * @param encoding the encoding function {@code Encoding} for the timeseries
    */
   public void addPathToMTree(String path, String dataType, String encoding)
@@ -563,13 +562,14 @@
   /**
    * function for deleting storage groups of the given path from mTree.
    * the log format is like "delete_storage_group,sg1,sg2,sg3"
+   * TODO: return value unused
    */
   public boolean deleteStorageGroupsFromMTree(List<Path> deletePathList) throws MetadataErrorException {
     List<String> pathList = new ArrayList<>();
-    String jointPath = "";
+    StringBuilder jointPath = new StringBuilder();
     for (Path storagePath : deletePathList) {
       pathList.add(storagePath.getFullPath());
-      jointPath = jointPath + "," + storagePath.getFullPath();
+      jointPath.append(",").append(storagePath.getFullPath());
     }
     lock.writeLock().lock();
     try {
@@ -801,28 +801,11 @@
   }
 
   /**
-<<<<<<< HEAD
-=======
-   * Get the full storage group info.
-   *
-   * @return A HashSet instance which stores all storage group info
-   */
-  public Set<String> getAllStorageGroup() throws PathErrorException {
-
-    lock.readLock().lock();
-    try {
-      return mgraph.getAllStorageGroup();
-    } finally {
-      lock.readLock().unlock();
-    }
-  }
-
-  /**
    * Get the full devices info.
    *
    * @return A HashSet instance which stores all devices info
    */
-  public Set<String> getAllDevices() throws PathErrorException {
+  public Set<String> getAllDevices() {
 
     lock.readLock().lock();
     try {
@@ -833,7 +816,6 @@
   }
 
   /**
->>>>>>> 39ea67d9
    * Get all nodes from the given level
    *
    * @return A List instance which stores all node at given level
@@ -938,6 +920,7 @@
 
   /**
    * function for getting file name by path.
+   * TODO: return value unused
    */
   private String getStorageGroupNameByPath(MNode node, String path) throws PathErrorException {
     lock.readLock().lock();
@@ -972,7 +955,7 @@
 
     lock.readLock().lock();
     try {
-      return mgraph.getAllStorageGroup();
+      return mgraph.getAllStorageGroupList();
     } finally {
       lock.readLock().unlock();
     }
@@ -1327,7 +1310,7 @@
     lock.writeLock().lock();
     try {
       MNode sgNode = getNodeByPath(storageGroup);
-      if (!sgNode.isStorageLevel()) {
+      if (!sgNode.isStorageGroup()) {
         throw new NotStorageGroupException(storageGroup);
       }
       sgNode.setDataTTL(dataTTL);
