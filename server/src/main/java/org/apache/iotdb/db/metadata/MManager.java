/*
 * Licensed to the Apache Software Foundation (ASF) under one
 * or more contributor license agreements.  See the NOTICE file
 * distributed with this work for additional information
 * regarding copyright ownership.  The ASF licenses this file
 * to you under the Apache License, Version 2.0 (the
 * "License"); you may not use this file except in compliance
 * with the License.  You may obtain a copy of the License at
 *
 *     http://www.apache.org/licenses/LICENSE-2.0
 *
 * Unless required by applicable law or agreed to in writing,
 * software distributed under the License is distributed on an
 * "AS IS" BASIS, WITHOUT WARRANTIES OR CONDITIONS OF ANY
 * KIND, either express or implied.  See the License for the
 * specific language governing permissions and limitations
 * under the License.
 */
package org.apache.iotdb.db.metadata;

import static java.util.stream.Collectors.toList;

import java.io.BufferedReader;
import java.io.File;
import java.io.FileReader;
import java.io.IOException;
import java.nio.file.Files;
import java.util.ArrayDeque;
import java.util.ArrayList;
import java.util.Collection;
import java.util.Collections;
import java.util.Comparator;
import java.util.Deque;
import java.util.HashMap;
import java.util.HashSet;
import java.util.LinkedList;
import java.util.List;
import java.util.Map;
import java.util.Map.Entry;
import java.util.Set;
import java.util.concurrent.Executors;
import java.util.concurrent.ScheduledExecutorService;
import java.util.concurrent.TimeUnit;
import org.apache.iotdb.db.conf.IoTDBConfig;
import org.apache.iotdb.db.conf.IoTDBDescriptor;
import org.apache.iotdb.db.conf.adapter.ActiveTimeSeriesCounter;
import org.apache.iotdb.db.conf.adapter.IoTDBConfigDynamicAdapter;
import org.apache.iotdb.db.engine.StorageEngine;
import org.apache.iotdb.db.engine.fileSystem.SystemFileFactory;
import org.apache.iotdb.db.exception.ConfigAdjusterException;
import org.apache.iotdb.db.exception.metadata.AliasAlreadyExistException;
import org.apache.iotdb.db.exception.metadata.DeleteFailedException;
import org.apache.iotdb.db.exception.metadata.IllegalPathException;
import org.apache.iotdb.db.exception.metadata.MetadataException;
import org.apache.iotdb.db.exception.metadata.PathAlreadyExistException;
import org.apache.iotdb.db.exception.metadata.PathNotExistException;
import org.apache.iotdb.db.exception.metadata.StorageGroupAlreadySetException;
import org.apache.iotdb.db.exception.metadata.StorageGroupNotSetException;
import org.apache.iotdb.db.metadata.mnode.MNode;
import org.apache.iotdb.db.metadata.mnode.MeasurementMNode;
import org.apache.iotdb.db.metadata.mnode.StorageGroupMNode;
import org.apache.iotdb.db.monitor.MonitorConstants;
import org.apache.iotdb.db.qp.constant.SQLConstant;
import org.apache.iotdb.db.qp.physical.crud.InsertPlan;
import org.apache.iotdb.db.qp.physical.crud.InsertRowPlan;
import org.apache.iotdb.db.qp.physical.crud.InsertTabletPlan;
import org.apache.iotdb.db.qp.physical.sys.CreateTimeSeriesPlan;
import org.apache.iotdb.db.qp.physical.sys.ShowTimeSeriesPlan;
import org.apache.iotdb.db.query.context.QueryContext;
import org.apache.iotdb.db.query.dataset.ShowTimeSeriesResult;
import org.apache.iotdb.db.utils.RandomDeleteCache;
import org.apache.iotdb.db.utils.SchemaUtils;
import org.apache.iotdb.db.utils.TestOnly;
import org.apache.iotdb.db.utils.TypeInferenceUtils;
import org.apache.iotdb.tsfile.common.conf.TSFileDescriptor;
import org.apache.iotdb.tsfile.exception.cache.CacheException;
import org.apache.iotdb.tsfile.exception.write.UnSupportedDataTypeException;
import org.apache.iotdb.tsfile.file.metadata.enums.CompressionType;
import org.apache.iotdb.tsfile.file.metadata.enums.TSDataType;
import org.apache.iotdb.tsfile.file.metadata.enums.TSEncoding;
import org.apache.iotdb.tsfile.read.TimeValuePair;
import org.apache.iotdb.tsfile.utils.Pair;
import org.apache.iotdb.tsfile.write.schema.MeasurementSchema;
import org.apache.iotdb.tsfile.write.schema.TimeseriesSchema;
import org.slf4j.Logger;
import org.slf4j.LoggerFactory;

/**
 * This class takes the responsibility of serialization of all the metadata info and persistent it
 * into files. This class contains all the interfaces to modify the metadata for delta system. All
 * the operations will be insert into the logs temporary in case the downtime of the delta system.
 */
public class MManager {

  public static final String TIME_SERIES_TREE_HEADER = "===  Timeseries Tree  ===\n\n";
  private static final Logger logger = LoggerFactory.getLogger(MManager.class);
  /**
   * A thread will check whether the MTree is modified lately each such interval. Unit: second
   */
  private static final long MTREE_SNAPSHOT_THREAD_CHECK_TIME = 600L;
  private final int mtreeSnapshotInterval;
  private final long mtreeSnapshotThresholdTime;
  protected IoTDBConfig config;
  // the log file seriesPath
  private String logFilePath;
  private String mtreeSnapshotPath;
  private String mtreeSnapshotTmpPath;
  private MTree mtree;
  private MLogWriter logWriter;
  private TagLogFile tagLogFile;
  private boolean isRecovering;
  // device -> DeviceMNode
  private RandomDeleteCache<PartialPath, MNode> mNodeCache;
  // tag key -> tag value -> LeafMNode
  private Map<String, Map<String, Set<MeasurementMNode>>> tagIndex = new HashMap<>();
  // storage group name -> the series number
  private Map<String, Integer> seriesNumberInStorageGroups = new HashMap<>();
  private long maxSeriesNumberAmongStorageGroup;
  private boolean initialized;
  private File logFile;
  private ScheduledExecutorService timedCreateMTreeSnapshotThread;

  protected MManager() {
    config = IoTDBDescriptor.getInstance().getConfig();
    mtreeSnapshotInterval = config.getMtreeSnapshotInterval();
    mtreeSnapshotThresholdTime = config.getMtreeSnapshotThresholdTime() * 1000L;
    String schemaDir = config.getSchemaDir();
    File schemaFolder = SystemFileFactory.INSTANCE.getFile(schemaDir);
    if (!schemaFolder.exists()) {
      if (schemaFolder.mkdirs()) {
        logger.info("create system folder {}", schemaFolder.getAbsolutePath());
      } else {
        logger.info("create system folder {} failed.", schemaFolder.getAbsolutePath());
      }
    }
    logFilePath = schemaDir + File.separator + MetadataConstant.METADATA_LOG;
    mtreeSnapshotPath = schemaDir + File.separator + MetadataConstant.MTREE_SNAPSHOT;
    mtreeSnapshotTmpPath = schemaDir + File.separator + MetadataConstant.MTREE_SNAPSHOT_TMP;

    // do not write log when recover
    isRecovering = true;

    int cacheSize = config.getmManagerCacheSize();
    mNodeCache = new RandomDeleteCache<PartialPath, MNode>(cacheSize) {

      @Override
      public MNode loadObjectByKey(PartialPath key) throws CacheException {
        try {
          return mtree.getNodeByPathWithStorageGroupCheck(key);
        } catch (MetadataException e) {
          throw new CacheException(e);
        }
      }
    };

    timedCreateMTreeSnapshotThread = Executors.newSingleThreadScheduledExecutor(r -> new Thread(r,
        "timedCreateMTreeSnapshotThread"));
    timedCreateMTreeSnapshotThread
        .scheduleAtFixedRate(this::checkMTreeModified, MTREE_SNAPSHOT_THREAD_CHECK_TIME,
            MTREE_SNAPSHOT_THREAD_CHECK_TIME, TimeUnit.SECONDS);
  }

  /**
   * we should not use this function in other place, but only in IoTDB class
   */
  public static MManager getInstance() {
    return MManagerHolder.INSTANCE;
  }

  // Because the writer will be used later and should not be closed here.
  @SuppressWarnings("squid:S2093")
  public synchronized void init() {
    if (initialized) {
      return;
    }
    logFile = SystemFileFactory.INSTANCE.getFile(logFilePath);

    try {
      tagLogFile = new TagLogFile(config.getSchemaDir(), MetadataConstant.TAG_LOG);

      isRecovering = true;
      int lineNumber = initFromLog(logFile);

      if (config.isEnableParameterAdapter()) {
        List<PartialPath> storageGroups = mtree.getAllStorageGroupPaths();
        for (PartialPath sg : storageGroups) {
          MNode node = mtree.getNodeByPath(sg);
          seriesNumberInStorageGroups.put(sg.getFullPath(), node.getLeafCount());
        }
        maxSeriesNumberAmongStorageGroup =
            seriesNumberInStorageGroups.values().stream().max(Integer::compareTo).orElse(0);
      }

      logWriter = new MLogWriter(config.getSchemaDir(), MetadataConstant.METADATA_LOG);
      logWriter.setLineNumber(lineNumber);
      isRecovering = false;
    } catch (IOException | MetadataException e) {
      mtree = new MTree();
      logger.error("Cannot read MTree from file, using an empty new one", e);
    }
    initialized = true;
  }

  /**
   * @return line number of the logFile
   */
  @SuppressWarnings("squid:S3776")
  private int initFromLog(File logFile) throws IOException {
    File tmpFile = SystemFileFactory.INSTANCE.getFile(mtreeSnapshotTmpPath);
    if (tmpFile.exists()) {
      logger.warn("Creating MTree snapshot not successful before crashing...");
      Files.delete(tmpFile.toPath());
    }

    File mtreeSnapshot = SystemFileFactory.INSTANCE.getFile(mtreeSnapshotPath);
    long time = System.currentTimeMillis();
    if (!mtreeSnapshot.exists()) {
      mtree = new MTree();
    } else {
      mtree = MTree.deserializeFrom(mtreeSnapshot);
      logger.debug("spend {} ms to deserialize mtree from snapshot",
          System.currentTimeMillis() - time);
    }

    time = System.currentTimeMillis();
    // init the metadata from the operation log
    if (logFile.exists()) {
      int idx = 0;
      try (FileReader fr = new FileReader(logFile);
          BufferedReader br = new BufferedReader(fr)) {
        String cmd;
        while ((cmd = br.readLine()) != null) {
          try {
            operation(cmd);
            idx++;
          } catch (Exception e) {
            logger.error("Can not operate cmd {}", cmd, e);
          }
        }
      }
      logger.debug("spend {} ms to deserialize mtree from mlog.txt",
          System.currentTimeMillis() - time);
      return idx;
    } else if (mtreeSnapshot.exists()) {
      throw new IOException("mtree snapshot file exists but mlog.txt does not exist.");
    } else {
      return 0;
    }
  }

  /**
   * function for clearing MTree
   */
  public void clear() {
    try {
      this.mtree = new MTree();
      this.mNodeCache.clear();
      this.tagIndex.clear();
      this.seriesNumberInStorageGroups.clear();
      this.maxSeriesNumberAmongStorageGroup = 0;
      if (logWriter != null) {
        logWriter.close();
        logWriter = null;
      }
      if (tagLogFile != null) {
        tagLogFile.close();
        tagLogFile = null;
      }
      initialized = false;
      if (timedCreateMTreeSnapshotThread != null) {
        timedCreateMTreeSnapshotThread.shutdownNow();
        timedCreateMTreeSnapshotThread = null;
      }
    } catch (IOException e) {
      logger.error("Cannot close metadata log writer, because:", e);
    }
  }

  public void operation(String cmd) throws IOException, MetadataException {
    // see createTimeseries() to get the detailed format of the cmd
    String[] args = cmd.trim().split(",", -1);
    switch (args[0]) {
      case MetadataOperationType.CREATE_TIMESERIES:
        Map<String, String> props = null;
        if (!args[5].isEmpty()) {
          String[] keyValues = args[5].split("&");
          String[] kv;
          props = new HashMap<>();
          for (String keyValue : keyValues) {
            kv = keyValue.split("=");
            props.put(kv[0], kv[1]);
          }
        }

        String alias = null;
        if (!args[6].isEmpty()) {
          alias = args[6];
        }
        long offset = -1L;
        Map<String, String> tagMap = null;
        if (!args[7].isEmpty()) {
          offset = Long.parseLong(args[7]);
          tagMap = tagLogFile.readTag(config.getTagAttributeTotalSize(), offset);
        }

        CreateTimeSeriesPlan plan = new CreateTimeSeriesPlan(new PartialPath(args[1]),
            TSDataType.deserialize(Short.parseShort(args[2])),
            TSEncoding.deserialize(Short.parseShort(args[3])),
            CompressionType.deserialize(Short.parseShort(args[4])), props, tagMap, null, alias);

        createTimeseries(plan, offset);
        break;
      case MetadataOperationType.DELETE_TIMESERIES:
        String failedTimeseries = deleteTimeseries(new PartialPath(args[1]));
        if (!failedTimeseries.isEmpty()) {
          throw new DeleteFailedException(failedTimeseries);
        }
        break;
      case MetadataOperationType.SET_STORAGE_GROUP:
        setStorageGroup(new PartialPath(args[1]));
        break;
      case MetadataOperationType.DELETE_STORAGE_GROUP:
        List<PartialPath> storageGroups = new ArrayList<>();
        for (int i = 1; i <= args.length; i++) {
          storageGroups.add(new PartialPath(args[i]));
        }
        deleteStorageGroups(storageGroups);
        break;
      case MetadataOperationType.SET_TTL:
        setTTL(new PartialPath(args[1]), Long.parseLong(args[2]));
        break;
      case MetadataOperationType.CHANGE_OFFSET:
        changeOffset(new PartialPath(args[1]), Long.parseLong(args[2]));
        break;
      case MetadataOperationType.CHANGE_ALIAS:
        changeAlias(new PartialPath(args[1]), args[2]);
        break;
      default:
        logger.error("Unrecognizable command {}", cmd);
    }
  }

  public void createTimeseries(CreateTimeSeriesPlan plan) throws MetadataException {
    createTimeseries(plan, -1);
  }

  @SuppressWarnings("squid:S3776") // Suppress high Cognitive Complexity warning
  public void createTimeseries(CreateTimeSeriesPlan plan, long offset) throws MetadataException {
    try {
      PartialPath path = plan.getPath();
      SchemaUtils.checkDataTypeWithEncoding(plan.getDataType(), plan.getEncoding());
      /*
       * get the storage group with auto create schema
       */
      PartialPath storageGroupPath;
      try {
        storageGroupPath = mtree.getStorageGroupPath(path);
      } catch (StorageGroupNotSetException e) {
        if (!config.isAutoCreateSchemaEnabled()) {
          throw e;
        }
        storageGroupPath =
            MetaUtils.getStorageGroupPathByLevel(path, config.getDefaultStorageGroupLevel());
        setStorageGroup(storageGroupPath);
      }

      // check memory
      IoTDBConfigDynamicAdapter.getInstance().addOrDeleteTimeSeries(1);

      // create time series in MTree
      MeasurementMNode leafMNode = mtree
          .createTimeseries(path, plan.getDataType(), plan.getEncoding(), plan.getCompressor(),
              plan.getProps(), plan.getAlias());

      // update tag index
      if (plan.getTags() != null) {
        // tag key, tag value
        for (Entry<String, String> entry : plan.getTags().entrySet()) {
          tagIndex.computeIfAbsent(entry.getKey(), k -> new HashMap<>())
              .computeIfAbsent(entry.getValue(), v -> new HashSet<>()).add(leafMNode);
        }
      }

      // update statistics
      if (config.isEnableParameterAdapter()) {
        int size = seriesNumberInStorageGroups.get(storageGroupPath.getFullPath());
        seriesNumberInStorageGroups.put(storageGroupPath.getFullPath(), size + 1);
        if (size + 1 > maxSeriesNumberAmongStorageGroup) {
          maxSeriesNumberAmongStorageGroup = size + 1L;
        }
      }

      // write log
      if (!isRecovering) {
        // either tags or attributes is not empty
        if ((plan.getTags() != null && !plan.getTags().isEmpty())
            || (plan.getAttributes() != null && !plan.getAttributes().isEmpty())) {
          offset = tagLogFile.write(plan.getTags(), plan.getAttributes());
        }
        logWriter.createTimeseries(plan, offset);
      }
      leafMNode.setOffset(offset);
    } catch (IOException | ConfigAdjusterException e) {
      throw new MetadataException(e.getMessage());
    }
  }

  /**
   * Add one timeseries to metadata tree, if the timeseries already exists, throw exception
   *
   * @param path       the timeseries path
   * @param dataType   the dateType {@code DataType} of the timeseries
   * @param encoding   the encoding function {@code Encoding} of the timeseries
   * @param compressor the compressor function {@code Compressor} of the time series
   * @return whether the measurement occurs for the first time in this storage group (if true, the
   * measurement should be registered to the StorageEngine too)
   */
  public void createTimeseries(PartialPath path, TSDataType dataType, TSEncoding encoding,
      CompressionType compressor, Map<String, String> props) throws MetadataException {
    try {
      createTimeseries(
          new CreateTimeSeriesPlan(path, dataType, encoding, compressor, props, null, null, null));
    } catch (PathAlreadyExistException | AliasAlreadyExistException e) {
      // just log it, created by multiple thread
      logger.info("Concurrent create timeseries failed, use other thread's result");
    }
  }

  /**
   * Delete all timeseries under the given path, may cross different storage group
   *
   * @param prefixPath path to be deleted, could be root or a prefix path or a full path
   * @return The String is the deletion failed Timeseries
   */
  public String deleteTimeseries(PartialPath prefixPath) throws MetadataException {
    if (isStorageGroup(prefixPath)) {

      if (config.isEnableParameterAdapter()) {
        int size = seriesNumberInStorageGroups.get(prefixPath.getFullPath());
        seriesNumberInStorageGroups.put(prefixPath.getFullPath(), 0);
        if (size == maxSeriesNumberAmongStorageGroup) {
          seriesNumberInStorageGroups.values().stream()
              .max(Integer::compareTo)
              .ifPresent(val -> maxSeriesNumberAmongStorageGroup = val);
        }
      }

      mNodeCache.clear();
    }
    try {
      List<PartialPath> allTimeseries = mtree.getAllTimeseriesPath(prefixPath);
      // Monitor storage group seriesPath is not allowed to be deleted
      allTimeseries.removeIf(p -> p.startsWith(MonitorConstants.getStatStorageGroupPrefixArray()));

      Set<String> failedNames = new HashSet<>();
      for (PartialPath p : allTimeseries) {
        try {
          PartialPath emptyStorageGroup = deleteOneTimeseriesAndUpdateStatistics(p);
          if (!isRecovering) {
            if (emptyStorageGroup != null) {
              StorageEngine.getInstance().deleteAllDataFilesInOneStorageGroup(emptyStorageGroup);
            }
            logWriter.deleteTimeseries(p.getFullPath());
          }
        } catch (DeleteFailedException e) {
          failedNames.add(e.getName());
        }
      }
      return String.join(",", failedNames);
    } catch (IOException e) {
      throw new MetadataException(e.getMessage());
    }
  }

  /**
   * remove the node from the tag inverted index
   */
  @SuppressWarnings("squid:S3776") // Suppress high Cognitive Complexity warning
  private void removeFromTagInvertedIndex(MeasurementMNode node) throws IOException {
    if (node.getOffset() < 0) {
      return;
    }
    Map<String, String> tagMap =
        tagLogFile.readTag(config.getTagAttributeTotalSize(), node.getOffset());
    if (tagMap != null) {
      for (Entry<String, String> entry : tagMap.entrySet()) {
        if (tagIndex.containsKey(entry.getKey()) && tagIndex.get(entry.getKey())
            .containsKey(entry.getValue())) {
          if (logger.isDebugEnabled()) {
            logger.debug(String.format(
                "Delete: TimeSeries %s is removed from tag inverted index, "
                    + "tag key is %s, tag value is %s, tlog offset is %d",
                node.getFullPath(), entry.getKey(), entry.getValue(), node.getOffset()));
          }
          tagIndex.get(entry.getKey()).get(entry.getValue()).remove(node);
          if (tagIndex.get(entry.getKey()).get(entry.getValue()).isEmpty()) {
            tagIndex.get(entry.getKey()).remove(entry.getValue());
            if (tagIndex.get(entry.getKey()).isEmpty()) {
              tagIndex.remove(entry.getKey());
            }
          }
        } else {
          if (logger.isDebugEnabled()) {
            logger.debug(String.format(
                "Delete: TimeSeries %s's tag info has been removed from tag inverted index before "
                    + "deleting it, tag key is %s, tag value is %s, tlog offset is %d, contains key %b",
                node.getFullPath(), entry.getKey(), entry.getValue(), node.getOffset(),
                tagIndex.containsKey(entry.getKey())));
          }
        }
      }
    }
  }

  /**
   * @param path full path from root to leaf node
   * @return after delete if the storage group is empty, return its path, otherwise return null
   */
  private PartialPath deleteOneTimeseriesAndUpdateStatistics(PartialPath path)
      throws MetadataException, IOException {
    Pair<PartialPath, MeasurementMNode> pair = mtree
        .deleteTimeseriesAndReturnEmptyStorageGroup(path);
    removeFromTagInvertedIndex(pair.right);
    PartialPath storageGroupPath = pair.left;

    // TODO: delete the path node and all its ancestors
    mNodeCache.clear();
    try {
      IoTDBConfigDynamicAdapter.getInstance().addOrDeleteTimeSeries(-1);
    } catch (ConfigAdjusterException e) {
      throw new MetadataException(e);
    }

    if (config.isEnableParameterAdapter()) {
      PartialPath storageGroup = getStorageGroupPath(path);
      int size = seriesNumberInStorageGroups.get(storageGroup.getFullPath());
      seriesNumberInStorageGroups.put(storageGroup.getFullPath(), size - 1);
      if (size == maxSeriesNumberAmongStorageGroup) {
        seriesNumberInStorageGroups.values().stream().max(Integer::compareTo)
            .ifPresent(val -> maxSeriesNumberAmongStorageGroup = val);
      }
    }
    return storageGroupPath;
  }

  /**
   * Set storage group of the given path to MTree. Check
   *
   * @param storageGroup root.node.(node)*
   */
  public void setStorageGroup(PartialPath storageGroup) throws MetadataException {
    try {
      mtree.setStorageGroup(storageGroup);
      IoTDBConfigDynamicAdapter.getInstance().addOrDeleteStorageGroup(1);

      if (config.isEnableParameterAdapter()) {
        ActiveTimeSeriesCounter.getInstance().init(storageGroup.getFullPath());
        seriesNumberInStorageGroups.put(storageGroup.getFullPath(), 0);
      }
      if (!isRecovering) {
        logWriter.setStorageGroup(storageGroup.getFullPath());
      }
    } catch (IOException e) {
      throw new MetadataException(e.getMessage());
    } catch (ConfigAdjusterException e) {
      mtree.deleteStorageGroup(storageGroup);
      throw new MetadataException(e);
    }
  }

  /**
   * Delete storage groups of given paths from MTree. Log format: "delete_storage_group,sg1,sg2,sg3"
   *
   * @param storageGroups list of paths to be deleted. Format: root.node
   */
  public void deleteStorageGroups(List<PartialPath> storageGroups) throws MetadataException {
    try {
      for (PartialPath storageGroup : storageGroups) {

        // clear cached MNode
        mNodeCache.clear();

        // try to delete storage group
        List<MeasurementMNode> leafMNodes = mtree.deleteStorageGroup(storageGroup);
        for (MeasurementMNode leafMNode : leafMNodes) {
          removeFromTagInvertedIndex(leafMNode);
        }

        if (config.isEnableParameterAdapter()) {
          IoTDBConfigDynamicAdapter.getInstance().addOrDeleteStorageGroup(-1);
          int size = seriesNumberInStorageGroups.get(storageGroup.getFullPath());
          IoTDBConfigDynamicAdapter.getInstance().addOrDeleteTimeSeries(size * -1);
          ActiveTimeSeriesCounter.getInstance().delete(storageGroup.getFullPath());
          seriesNumberInStorageGroups.remove(storageGroup.getFullPath());
          if (size == maxSeriesNumberAmongStorageGroup) {
            maxSeriesNumberAmongStorageGroup =
                seriesNumberInStorageGroups.values().stream().max(Integer::compareTo).orElse(0);
          }
        }
        // if success
        if (!isRecovering) {
          logWriter.deleteStorageGroup(storageGroup.getFullPath());
        }
      }
    } catch (ConfigAdjusterException e) {
      throw new MetadataException(e);
    } catch (IOException e) {
      throw new MetadataException(e.getMessage());
    }
  }

  /**
   * Check if the given path is storage group or not.
   *
   * @param path Format: root.node.(node)*
   * @apiNote :for cluster
   */
  public boolean isStorageGroup(PartialPath path) {
    return mtree.isStorageGroup(path);
  }

  /**
   * Get series type for given seriesPath.
   *
   * @param path full path
   */
  public TSDataType getSeriesType(PartialPath path) throws MetadataException {
    if (path.equals(SQLConstant.TIME_PATH)) {
      return TSDataType.INT64;
    }

    return mtree.getSchema(path).getType();
  }

  public MeasurementMNode[] getMNodes(PartialPath deviceId, String[] measurements)
      throws MetadataException {
    MNode deviceNode = getNodeByPath(deviceId);
    MeasurementMNode[] mNodes = new MeasurementMNode[measurements.length];
    for (int i = 0; i < mNodes.length; i++) {
      mNodes[i] = ((MeasurementMNode) deviceNode.getChild(measurements[i]));
      if (mNodes[i] == null && !IoTDBDescriptor.getInstance().getConfig().isEnablePartialInsert()) {
        throw new MetadataException(measurements[i] + " does not exist in " + deviceId);
      }
    }
    return mNodes;
  }

  /**
   * Get all devices under given prefixPath.
   *
   * @param prefixPath a prefix of a full path. if the wildcard is not at the tail, then each
   *                   wildcard can only match one level, otherwise it can match to the tail.
   * @return A HashSet instance which stores devices paths with given prefixPath.
   */
  public Set<PartialPath> getDevices(PartialPath prefixPath) throws MetadataException {
    return mtree.getDevices(prefixPath);
  }

  /**
   * Get all nodes from the given level
   *
   * @param prefixPath can be a prefix of a full path. Can not be a full path. can not have
   *                   wildcard. But, the level of the prefixPath can be smaller than the given
   *                   level, e.g., prefixPath = root.a while the given level is 5
   * @param nodeLevel  the level can not be smaller than the level of the prefixPath
   * @return A List instance which stores all node at given level
   */
  public List<PartialPath> getNodesList(PartialPath prefixPath, int nodeLevel)
      throws MetadataException {
    return getNodesList(prefixPath, nodeLevel, null);
  }

  public List<PartialPath> getNodesList(PartialPath prefixPath, int nodeLevel,
      StorageGroupFilter filter)
      throws MetadataException {
    return mtree.getNodesList(prefixPath, nodeLevel, filter);
  }

  /**
   * Get storage group name by path
   *
   * <p>e.g., root.sg1 is a storage group and path = root.sg1.d1, return root.sg1
   *
   * @return storage group in the given path
   */
  public PartialPath getStorageGroupPath(PartialPath path) throws StorageGroupNotSetException {
    return mtree.getStorageGroupPath(path);
  }

  /**
   * Get all storage group paths
   */
  public List<PartialPath> getAllStorageGroupPaths() {
    return mtree.getAllStorageGroupPaths();
  }

  /**
   * Get all storage group under given prefixPath.
   *
   * @param prefixPath a prefix of a full path. if the wildcard is not at the tail, then each
   *                   wildcard can only match one level, otherwise it can match to the tail.
   * @return A ArrayList instance which stores storage group paths with given prefixPath.
   */
  public List<PartialPath> getStorageGroupPaths(PartialPath prefixPath) throws MetadataException {
    return mtree.getStorageGroupPaths(prefixPath);
  }

  /**
   * Get all storage group MNodes
   */
  public List<StorageGroupMNode> getAllStorageGroupNodes() {
    return mtree.getAllStorageGroupNodes();
  }

  /**
   * Return all paths for given path if the path is abstract. Or return the path itself. Regular
   * expression in this method is formed by the amalgamation of seriesPath and the character '*'.
   *
   * @param prefixPath can be a prefix or a full path. if the wildcard is not at the tail, then each
   *                   wildcard can only match one level, otherwise it can match to the tail.
   */
  public List<PartialPath> getAllTimeseriesPath(PartialPath prefixPath) throws MetadataException {
    return mtree.getAllTimeseriesPath(prefixPath);
  }

  /**
   * Similar to method getAllTimeseriesPath(), but return Path with alias alias.
   */
<<<<<<< HEAD
  public List<PartialPath> getAllTimeseriesPathWithAlias(PartialPath prefixPath, int limit) throws MetadataException {
    lock.readLock().lock();
    try {
      return mtree.getAllTimeseriesPathWithAlias(prefixPath, limit);
    } finally {
      lock.readLock().unlock();
    }
=======
  public List<PartialPath> getAllTimeseriesPathWithAlias(PartialPath prefixPath)
      throws MetadataException {
    return mtree.getAllTimeseriesPathWithAlias(prefixPath);
>>>>>>> ec0d69c7
  }

  /**
   * To calculate the count of timeseries for given prefix path.
   */
  public int getAllTimeseriesCount(PartialPath prefixPath) throws MetadataException {
    return mtree.getAllTimeseriesCount(prefixPath);
  }

  /**
   * To calculate the count of devices for given prefix path.
   */
  public int getDevicesNum(PartialPath prefixPath) throws MetadataException {
    return mtree.getDevicesNum(prefixPath);
  }

  /**
   * To calculate the count of storage group for given prefix path.
   */
  public int getStorageGroupNum(PartialPath prefixPath) throws MetadataException {
    return mtree.getStorageGroupNum(prefixPath);
  }

  /**
   * To calculate the count of nodes in the given level for given prefix path.
   *
   * @param prefixPath a prefix path or a full path, can not contain '*'
   * @param level      the level can not be smaller than the level of the prefixPath
   */
  public int getNodesCountInGivenLevel(PartialPath prefixPath, int level) throws MetadataException {
    return mtree.getNodesCountInGivenLevel(prefixPath, level);
  }

  @SuppressWarnings("squid:S3776") // Suppress high Cognitive Complexity warning
  private List<ShowTimeSeriesResult> showTimeseriesWithIndex(ShowTimeSeriesPlan plan,
      QueryContext context) throws MetadataException {
    if (!tagIndex.containsKey(plan.getKey())) {
      throw new MetadataException("The key " + plan.getKey() + " is not a tag.");
    }
    Map<String, Set<MeasurementMNode>> value2Node = tagIndex.get(plan.getKey());
    if (value2Node.isEmpty()) {
      throw new MetadataException("The key " + plan.getKey() + " is not a tag.");
    }

    List<MeasurementMNode> allMatchedNodes = new ArrayList<>();
    if (plan.isContains()) {
      for (Entry<String, Set<MeasurementMNode>> entry : value2Node.entrySet()) {
        String tagValue = entry.getKey();
        if (tagValue.contains(plan.getValue())) {
          allMatchedNodes.addAll(entry.getValue());
        }
      }
    } else {
      for (Entry<String, Set<MeasurementMNode>> entry : value2Node.entrySet()) {
        String tagValue = entry.getKey();
        if (plan.getValue().equals(tagValue)) {
          allMatchedNodes.addAll(entry.getValue());
        }
      }
    }

    // if ordered by heat, we sort all the timeseries by the descending order of the last insert timestamp
    if (plan.isOrderByHeat()) {
      allMatchedNodes = allMatchedNodes.stream().sorted(Comparator
          .comparingLong((MeasurementMNode mNode) -> MTree.getLastTimeStamp(mNode, context))
          .reversed().thenComparing(MNode::getFullPath)).collect(toList());
    } else {
      // otherwise, we just sort them by the alphabetical order
      allMatchedNodes = allMatchedNodes.stream().sorted(Comparator.comparing(MNode::getFullPath))
          .collect(toList());
    }

    List<ShowTimeSeriesResult> res = new LinkedList<>();
    String[] prefixNodes = plan.getPath().getNodes();
    int curOffset = -1;
    int count = 0;
    int limit = plan.getLimit();
    int offset = plan.getOffset();
    for (MeasurementMNode leaf : allMatchedNodes) {
      if (match(leaf.getPartialPath(), prefixNodes)) {
        if (limit != 0 || offset != 0) {
          curOffset++;
          if (curOffset < offset || count == limit) {
            continue;
          }
        }
        try {
          Pair<Map<String, String>, Map<String, String>> tagAndAttributePair =
              tagLogFile.read(config.getTagAttributeTotalSize(), leaf.getOffset());
          MeasurementSchema measurementSchema = leaf.getSchema();
          res.add(new ShowTimeSeriesResult(leaf.getFullPath(), leaf.getAlias(),
              getStorageGroupPath(leaf.getPartialPath()).getFullPath(),
              measurementSchema.getType(),
              measurementSchema.getEncodingType(),
              measurementSchema.getCompressor(), tagAndAttributePair.left,
              tagAndAttributePair.right));
          if (limit != 0) {
            count++;
          }
        } catch (IOException e) {
          throw new MetadataException(
              "Something went wrong while deserialize tag info of " + leaf.getFullPath(), e);
        }
      }
    }
    return res;
  }

  /**
   * whether the full path has the prefixNodes
   */
  private boolean match(PartialPath fullPath, String[] prefixNodes) {
    String[] nodes = fullPath.getNodes();
    if (nodes.length < prefixNodes.length) {
      return false;
    }
    for (int i = 0; i < prefixNodes.length; i++) {
      if (!"*".equals(prefixNodes[i]) && !prefixNodes[i].equals(nodes[i])) {
        return false;
      }
    }
    return true;
  }

  public List<ShowTimeSeriesResult> showTimeseries(ShowTimeSeriesPlan plan, QueryContext context)
      throws MetadataException {
    // show timeseries with index
    if (plan.getKey() != null && plan.getValue() != null) {
      return showTimeseriesWithIndex(plan, context);
    } else {
      return showTimeseriesWithoutIndex(plan, context);
    }
  }

  /**
   * Get the result of ShowTimeseriesPlan
   *
   * @param plan show time series query plan
   */
  private List<ShowTimeSeriesResult> showTimeseriesWithoutIndex(ShowTimeSeriesPlan plan,
      QueryContext context) throws MetadataException {
    List<Pair<PartialPath, String[]>> ans;
    if (plan.isOrderByHeat()) {
      ans = mtree.getAllMeasurementSchemaByHeatOrder(plan, context);
    } else {
      ans = mtree.getAllMeasurementSchema(plan);
    }
    List<ShowTimeSeriesResult> res = new LinkedList<>();
    for (Pair<PartialPath, String[]> ansString : ans) {
      long tagFileOffset = Long.parseLong(ansString.right[5]);
      try {
        Pair<Map<String, String>, Map<String, String>> tagAndAttributePair =
            new Pair<>(Collections.emptyMap(), Collections.emptyMap());
        if (tagFileOffset >= 0) {
          tagAndAttributePair = tagLogFile.read(config.getTagAttributeTotalSize(), tagFileOffset);
        }
        res.add(new ShowTimeSeriesResult(ansString.left.getFullPath(), ansString.right[0],
            ansString.right[1],
            TSDataType.valueOf(ansString.right[2]), TSEncoding.valueOf(ansString.right[3]),
            CompressionType.valueOf(ansString.right[4]), tagAndAttributePair.left,
            tagAndAttributePair.right));
      } catch (IOException e) {
        throw new MetadataException(
            "Something went wrong while deserialize tag info of " + ansString.left.getFullPath(),
            e);
      }
    }
    return res;

  }

  public MeasurementSchema getSeriesSchema(PartialPath device, String measurement)
      throws MetadataException {
    try {
      MNode node = mtree.getNodeByPath(device);
      MNode leaf = node.getChild(measurement);
      if (leaf != null) {
        return ((MeasurementMNode) leaf).getSchema();
      }
      return null;
    } catch (PathNotExistException | IllegalPathException e) {
      //do nothing and throw it directly.
      throw e;
    }
  }

  /**
   * Get child node path in the next level of the given path.
   *
   * <p>e.g., MTree has [root.sg1.d1.s1, root.sg1.d1.s2, root.sg1.d2.s1] given path = root.sg1,
   * return [root.sg1.d1, root.sg1.d2]
   *
   * @return All child nodes' seriesPath(s) of given seriesPath.
   */
  public Set<String> getChildNodePathInNextLevel(PartialPath path) throws MetadataException {
    return mtree.getChildNodePathInNextLevel(path);
  }

  /**
   * Check whether the path exists.
   *
   * @param path a full path or a prefix path
   */
  public boolean isPathExist(PartialPath path) {
    return mtree.isPathExist(path);
  }

  /**
   * Get node by path
   */
  public MNode getNodeByPath(PartialPath path) throws MetadataException {
    return mtree.getNodeByPath(path);
  }

  /**
   * E.g., root.sg is storage group given [root, sg], return the MNode of root.sg given [root, sg,
   * device], return the MNode of root.sg Get storage group node by path. If storage group is not
   * set, StorageGroupNotSetException will be thrown
   */
  public StorageGroupMNode getStorageGroupNodeByStorageGroupPath(PartialPath path)
      throws MetadataException {
    return mtree.getStorageGroupNodeByStorageGroupPath(path);
  }

  /**
   * Get storage group node by path. the give path don't need to be storage group path.
   */
  public StorageGroupMNode getStorageGroupNodeByPath(PartialPath path) throws MetadataException {
    return mtree.getStorageGroupNodeByPath(path);
  }

  /**
   * get device node, if the storage group is not set, create it when autoCreateSchema is true <p>
   * (we develop this method as we need to get the node's lock after we get the lock.writeLock())
   *
   * @param path path
   */
  public MNode getDeviceNodeWithAutoCreate(
      PartialPath path, boolean autoCreateSchema, int sgLevel) throws MetadataException {
    MNode node = null;
    boolean shouldSetStorageGroup;
    try {
      node = mNodeCache.get(path);
      return node;
    } catch (CacheException e) {
      if (!autoCreateSchema) {
        throw new PathNotExistException(path.getFullPath());
      }
    }

    try {
      try {
        node = mNodeCache.get(path);
        return node;
      } catch (CacheException e) {
        shouldSetStorageGroup = e.getCause() instanceof StorageGroupNotSetException;
      }

      if (shouldSetStorageGroup) {
        PartialPath storageGroupPath = MetaUtils.getStorageGroupPathByLevel(path, sgLevel);
        setStorageGroup(storageGroupPath);
      }
      node = mtree.getDeviceNodeWithAutoCreating(path, sgLevel);
      return node;
    } catch (StorageGroupAlreadySetException e) {
      // ignore set storage group concurrently
      node = mtree.getDeviceNodeWithAutoCreating(path, sgLevel);
      return node;
    }
  }

  /**
   * !!!!!!Attention!!!!! must call the return node's readUnlock() if you call this method.
   */
  public MNode getDeviceNodeWithAutoCreate(PartialPath path) throws MetadataException {
    return getDeviceNodeWithAutoCreate(
        path, config.isAutoCreateSchemaEnabled(), config.getDefaultStorageGroupLevel());
  }

  public MNode getDeviceNode(PartialPath path) throws MetadataException {
    MNode node;
    try {
      node = mNodeCache.get(path);
      return node;
    } catch (CacheException e) {
      throw new PathNotExistException(path.getFullPath());
    }
  }

  /**
   * To reduce the String number in memory, use the deviceId from MManager instead of the deviceId
   * read from disk
   *
   * @param path read from disk
   * @return deviceId
   */
  public String getDeviceId(PartialPath path) {
    String device = null;
    try {
      MNode deviceNode = getDeviceNode(path);
      device = deviceNode.getFullPath();
    } catch (MetadataException | NullPointerException e) {
      // Cannot get deviceId from MManager, return the input deviceId
    }
    return device;
  }

  /**
   * Get metadata in string
   */
  public String getMetadataInString() {
    return TIME_SERIES_TREE_HEADER + mtree.toString();
  }

  @TestOnly
  public void setMaxSeriesNumberAmongStorageGroup(long maxSeriesNumberAmongStorageGroup) {
    this.maxSeriesNumberAmongStorageGroup = maxSeriesNumberAmongStorageGroup;
  }

  public long getMaximalSeriesNumberAmongStorageGroups() {
    return maxSeriesNumberAmongStorageGroup;
  }

  public void setTTL(PartialPath storageGroup, long dataTTL) throws MetadataException, IOException {
    getStorageGroupNodeByStorageGroupPath(storageGroup).setDataTTL(dataTTL);
    if (!isRecovering) {
      logWriter.setTTL(storageGroup.getFullPath(), dataTTL);
    }
  }

  /**
   * get all storageGroups ttl
   *
   * @return key-> storageGroupPath, value->ttl
   */
  public Map<PartialPath, Long> getStorageGroupsTTL() {
    Map<PartialPath, Long> storageGroupsTTL = new HashMap<>();
    try {
      List<PartialPath> storageGroups = this.getAllStorageGroupPaths();
      for (PartialPath storageGroup : storageGroups) {
        long ttl = getStorageGroupNodeByStorageGroupPath(storageGroup).getDataTTL();
        storageGroupsTTL.put(storageGroup, ttl);
      }
    } catch (MetadataException e) {
      logger.error("get storage groups ttl failed.", e);
    }
    return storageGroupsTTL;
  }

  /**
   * Check whether the given path contains a storage group change or set the new offset of a
   * timeseries
   *
   * @param path   timeseries
   * @param offset offset in the tag file
   */
  public void changeOffset(PartialPath path, long offset) throws MetadataException {
    ((MeasurementMNode) mtree.getNodeByPath(path)).setOffset(offset);
  }

  public void changeAlias(PartialPath path, String alias) throws MetadataException {
    MeasurementMNode leafMNode = (MeasurementMNode) mtree.getNodeByPath(path);
    if (leafMNode.getAlias() != null) {
      leafMNode.getParent().deleteAliasChild(leafMNode.getAlias());
    }
    leafMNode.getParent().addAlias(alias, leafMNode);
    leafMNode.setAlias(alias);
  }

  /**
   * upsert tags and attributes key-value for the timeseries if the key has existed, just use the
   * new value to update it.
   *
   * @param alias         newly added alias
   * @param tagsMap       newly added tags map
   * @param attributesMap newly added attributes map
   * @param fullPath      timeseries
   */
  @SuppressWarnings("squid:S3776") // Suppress high Cognitive Complexity warning
  public void upsertTagsAndAttributes(String alias, Map<String, String> tagsMap,
      Map<String, String> attributesMap, PartialPath fullPath)
      throws MetadataException, IOException {
    MNode mNode = mtree.getNodeByPath(fullPath);
    if (!(mNode instanceof MeasurementMNode)) {
      throw new PathNotExistException(fullPath.getFullPath());
    }
    MeasurementMNode leafMNode = (MeasurementMNode) mNode;
    // upsert alias
    if (alias != null && !alias.equals(leafMNode.getAlias())) {
      if (!leafMNode.getParent().addAlias(alias, leafMNode)) {
        throw new MetadataException("The alias already exists.");
      }

      if (leafMNode.getAlias() != null) {
        leafMNode.getParent().deleteAliasChild(leafMNode.getAlias());
      }

      leafMNode.setAlias(alias);
      // persist to WAL
      logWriter.changeAlias(fullPath.getFullPath(), alias);
    }

    if (tagsMap == null && attributesMap == null) {
      return;
    }
    // no tag or attribute, we need to add a new record in log
    if (leafMNode.getOffset() < 0) {
      long offset = tagLogFile.write(tagsMap, attributesMap);
      logWriter.changeOffset(fullPath.getFullPath(), offset);
      leafMNode.setOffset(offset);
      // update inverted Index map
      if (tagsMap != null) {
        for (Entry<String, String> entry : tagsMap.entrySet()) {
          tagIndex.computeIfAbsent(entry.getKey(), k -> new HashMap<>())
              .computeIfAbsent(entry.getValue(), v -> new HashSet<>()).add(leafMNode);
        }
      }
      return;
    }

    Pair<Map<String, String>, Map<String, String>> pair =
        tagLogFile.read(config.getTagAttributeTotalSize(), leafMNode.getOffset());

    if (tagsMap != null) {
      for (Entry<String, String> entry : tagsMap.entrySet()) {
        String key = entry.getKey();
        String value = entry.getValue();
        String beforeValue = pair.left.get(key);
        pair.left.put(key, value);
        // if the key has existed and the value is not equal to the new one
        // we should remove before key-value from inverted index map
        if (beforeValue != null && !beforeValue.equals(value)) {

          if (tagIndex.containsKey(key) && tagIndex.get(key).containsKey(beforeValue)) {
            if (logger.isDebugEnabled()) {
              logger.debug(String.format(
                  "Upsert: TimeSeries %s is removed from tag inverted index, "
                      + "tag key is %s, tag value is %s, tlog offset is %d",
                  leafMNode.getFullPath(), key, beforeValue, leafMNode.getOffset()));
            }

            tagIndex.get(key).get(beforeValue).remove(leafMNode);
            if (tagIndex.get(key).get(beforeValue).isEmpty()) {
              tagIndex.get(key).remove(beforeValue);
            }
          } else {
            if (logger.isDebugEnabled()) {
              logger.debug(String.format(
                  "Upsert: TimeSeries %s's tag info has been removed from tag inverted index "
                      + "before deleting it, tag key is %s, tag value is %s, tlog offset is %d, contains key %b",
                  leafMNode.getFullPath(), key, beforeValue, leafMNode.getOffset(),
                  tagIndex.containsKey(key)));
            }
          }
        }

        // if the key doesn't exist or the value is not equal to the new one
        // we should add a new key-value to inverted index map
        if (beforeValue == null || !beforeValue.equals(value)) {
          tagIndex.computeIfAbsent(key, k -> new HashMap<>())
              .computeIfAbsent(value, v -> new HashSet<>()).add(leafMNode);
        }
      }
    }

    pair.right.putAll(attributesMap);

    // persist the change to disk
    tagLogFile.write(pair.left, pair.right, leafMNode.getOffset());
  }

  /**
   * add new attributes key-value for the timeseries
   *
   * @param attributesMap newly added attributes map
   * @param fullPath      timeseries
   */
  public void addAttributes(Map<String, String> attributesMap, PartialPath fullPath)
      throws MetadataException, IOException {
    MNode mNode = mtree.getNodeByPath(fullPath);
    if (!(mNode instanceof MeasurementMNode)) {
      throw new PathNotExistException(fullPath.getFullPath());
    }
    MeasurementMNode leafMNode = (MeasurementMNode) mNode;
    // no tag or attribute, we need to add a new record in log
    if (leafMNode.getOffset() < 0) {
      long offset = tagLogFile.write(Collections.emptyMap(), attributesMap);
      logWriter.changeOffset(fullPath.getFullPath(), offset);
      leafMNode.setOffset(offset);
      return;
    }

    Pair<Map<String, String>, Map<String, String>> pair =
        tagLogFile.read(config.getTagAttributeTotalSize(), leafMNode.getOffset());

    for (Entry<String, String> entry : attributesMap.entrySet()) {
      String key = entry.getKey();
      String value = entry.getValue();
      if (pair.right.containsKey(key)) {
        throw new MetadataException(
            String.format("TimeSeries [%s] already has the attribute [%s].", fullPath, key));
      }
      pair.right.put(key, value);
    }

    // persist the change to disk
    tagLogFile.write(pair.left, pair.right, leafMNode.getOffset());
  }

  /**
   * add new tags key-value for the timeseries
   *
   * @param tagsMap  newly added tags map
   * @param fullPath timeseries
   */
  public void addTags(Map<String, String> tagsMap, PartialPath fullPath)
      throws MetadataException, IOException {
    MNode mNode = mtree.getNodeByPath(fullPath);
    if (!(mNode instanceof MeasurementMNode)) {
      throw new PathNotExistException(fullPath.getFullPath());
    }
    MeasurementMNode leafMNode = (MeasurementMNode) mNode;
    // no tag or attribute, we need to add a new record in log
    if (leafMNode.getOffset() < 0) {
      long offset = tagLogFile.write(tagsMap, Collections.emptyMap());
      logWriter.changeOffset(fullPath.getFullPath(), offset);
      leafMNode.setOffset(offset);
      // update inverted Index map
      for (Entry<String, String> entry : tagsMap.entrySet()) {
        tagIndex.computeIfAbsent(entry.getKey(), k -> new HashMap<>())
            .computeIfAbsent(entry.getValue(), v -> new HashSet<>()).add(leafMNode);
      }
      return;
    }

    Pair<Map<String, String>, Map<String, String>> pair =
        tagLogFile.read(config.getTagAttributeTotalSize(), leafMNode.getOffset());

    for (Entry<String, String> entry : tagsMap.entrySet()) {
      String key = entry.getKey();
      String value = entry.getValue();
      if (pair.left.containsKey(key)) {
        throw new MetadataException(
            String.format("TimeSeries [%s] already has the tag [%s].", fullPath, key));
      }
      pair.left.put(key, value);
    }

    // persist the change to disk
    tagLogFile.write(pair.left, pair.right, leafMNode.getOffset());

    // update tag inverted map
    tagsMap.forEach((key, value) -> tagIndex.computeIfAbsent(key, k -> new HashMap<>())
        .computeIfAbsent(value, v -> new HashSet<>()).add(leafMNode));
  }

  /**
   * drop tags or attributes of the timeseries
   *
   * @param keySet   tags key or attributes key
   * @param fullPath timeseries path
   */
  @SuppressWarnings("squid:S3776") // Suppress high Cognitive Complexity warning
  public void dropTagsOrAttributes(Set<String> keySet, PartialPath fullPath)
      throws MetadataException, IOException {
    MNode mNode = mtree.getNodeByPath(fullPath);
    if (!(mNode instanceof MeasurementMNode)) {
      throw new PathNotExistException(fullPath.getFullPath());
    }
    MeasurementMNode leafMNode = (MeasurementMNode) mNode;
    // no tag or attribute, just do nothing.
    if (leafMNode.getOffset() < 0) {
      return;
    }
    Pair<Map<String, String>, Map<String, String>> pair =
        tagLogFile.read(config.getTagAttributeTotalSize(), leafMNode.getOffset());

    Map<String, String> deleteTag = new HashMap<>();
    for (String key : keySet) {
      // check tag map
      // check attribute map
      if (pair.left.containsKey(key)) {
        deleteTag.put(key, pair.left.remove(key));
      } else {
        pair.right.remove(key);
      }
    }

    // persist the change to disk
    tagLogFile.write(pair.left, pair.right, leafMNode.getOffset());

    for (Entry<String, String> entry : deleteTag.entrySet()) {
      String key = entry.getKey();
      String value = entry.getValue();
      // change the tag inverted index map
      if (tagIndex.containsKey(key) && tagIndex.get(key).containsKey(value)) {
        if (logger.isDebugEnabled()) {
          logger.debug(String.format(
              "Drop: TimeSeries %s is removed from tag inverted index, "
                  + "tag key is %s, tag value is %s, tlog offset is %d",
              leafMNode.getFullPath(), entry.getKey(), entry.getValue(), leafMNode.getOffset()));
        }

        tagIndex.get(key).get(value).remove(leafMNode);
        if (tagIndex.get(key).get(value).isEmpty()) {
          tagIndex.get(key).remove(value);
          if (tagIndex.get(key).isEmpty()) {
            tagIndex.remove(key);
          }
        }
      } else {
        if (logger.isDebugEnabled()) {
          logger.debug(String.format(
              "Drop: TimeSeries %s's tag info has been removed from tag inverted index "
                  + "before deleting it, tag key is %s, tag value is %s, tlog offset is %d, contains key %b",
              leafMNode.getFullPath(), key, value, leafMNode.getOffset(),
              tagIndex.containsKey(key)));
        }
      }

    }
  }

  /**
   * set/change the values of tags or attributes
   *
   * @param alterMap the new tags or attributes key-value
   * @param fullPath timeseries
   */
  @SuppressWarnings("squid:S3776") // Suppress high Cognitive Complexity warning
  public void setTagsOrAttributesValue(Map<String, String> alterMap, PartialPath fullPath)
      throws MetadataException, IOException {
    MNode mNode = mtree.getNodeByPath(fullPath);
    if (!(mNode instanceof MeasurementMNode)) {
      throw new PathNotExistException(fullPath.getFullPath());
    }
    MeasurementMNode leafMNode = (MeasurementMNode) mNode;
    if (leafMNode.getOffset() < 0) {
      throw new MetadataException(
          String.format("TimeSeries [%s] does not have any tag/attribute.", fullPath));
    }

    // tags, attributes
    Pair<Map<String, String>, Map<String, String>> pair =
        tagLogFile.read(config.getTagAttributeTotalSize(), leafMNode.getOffset());
    Map<String, String> oldTagValue = new HashMap<>();
    Map<String, String> newTagValue = new HashMap<>();

    for (Entry<String, String> entry : alterMap.entrySet()) {
      String key = entry.getKey();
      String value = entry.getValue();
      // check tag map
      if (pair.left.containsKey(key)) {
        oldTagValue.put(key, pair.left.get(key));
        newTagValue.put(key, value);
        pair.left.put(key, value);
      } else if (pair.right.containsKey(key)) {
        // check attribute map
        pair.right.put(key, value);
      } else {
        throw new MetadataException(
            String.format("TimeSeries [%s] does not have tag/attribute [%s].", fullPath, key));
      }
    }

    // persist the change to disk
    tagLogFile.write(pair.left, pair.right, leafMNode.getOffset());

    for (Entry<String, String> entry : oldTagValue.entrySet()) {
      String key = entry.getKey();
      String beforeValue = entry.getValue();
      String currentValue = newTagValue.get(key);
      // change the tag inverted index map
      if (tagIndex.containsKey(key) && tagIndex.get(key).containsKey(beforeValue)) {

        if (logger.isDebugEnabled()) {
          logger.debug(String.format(
              "Set: TimeSeries %s is removed from tag inverted index, "
                  + "tag key is %s, tag value is %s, tlog offset is %d",
              leafMNode.getFullPath(), entry.getKey(), beforeValue, leafMNode.getOffset()));
        }

        tagIndex.get(key).get(beforeValue).remove(leafMNode);
      } else {
        if (logger.isDebugEnabled()) {
          logger.debug(String.format(
              "Set: TimeSeries %s's tag info has been removed from tag inverted index "
                  + "before deleting it, tag key is %s, tag value is %s, tlog offset is %d, contains key %b",
              leafMNode.getFullPath(), key, beforeValue, leafMNode.getOffset(),
              tagIndex.containsKey(key)));
        }
      }
      tagIndex.computeIfAbsent(key, k -> new HashMap<>())
          .computeIfAbsent(currentValue, k -> new HashSet<>()).add(leafMNode);
    }
  }

  /**
   * rename the tag or attribute's key of the timeseries
   *
   * @param oldKey   old key of tag or attribute
   * @param newKey   new key of tag or attribute
   * @param fullPath timeseries
   */
  @SuppressWarnings("squid:S3776") // Suppress high Cognitive Complexity warning
  public void renameTagOrAttributeKey(String oldKey, String newKey, PartialPath fullPath)
      throws MetadataException, IOException {
    MNode mNode = mtree.getNodeByPath(fullPath);
    if (!(mNode instanceof MeasurementMNode)) {
      throw new PathNotExistException(fullPath.getFullPath());
    }
    MeasurementMNode leafMNode = (MeasurementMNode) mNode;
    if (leafMNode.getOffset() < 0) {
      throw new MetadataException(
          String.format("TimeSeries [%s] does not have [%s] tag/attribute.", fullPath, oldKey));
    }
    // tags, attributes
    Pair<Map<String, String>, Map<String, String>> pair =
        tagLogFile.read(config.getTagAttributeTotalSize(), leafMNode.getOffset());

    // current name has existed
    if (pair.left.containsKey(newKey) || pair.right.containsKey(newKey)) {
      throw new MetadataException(
          String.format(
              "TimeSeries [%s] already has a tag/attribute named [%s].", fullPath, newKey));
    }

    // check tag map
    if (pair.left.containsKey(oldKey)) {
      String value = pair.left.remove(oldKey);
      pair.left.put(newKey, value);
      // persist the change to disk
      tagLogFile.write(pair.left, pair.right, leafMNode.getOffset());
      // change the tag inverted index map
      if (tagIndex.containsKey(oldKey) && tagIndex.get(oldKey).containsKey(value)) {

        if (logger.isDebugEnabled()) {
          logger.debug(String.format(
              "Rename: TimeSeries %s is removed from tag inverted index, "
                  + "tag key is %s, tag value is %s, tlog offset is %d",
              leafMNode.getFullPath(), oldKey, value, leafMNode.getOffset()));
        }

        tagIndex.get(oldKey).get(value).remove(leafMNode);

      } else {
        if (logger.isDebugEnabled()) {
          logger.debug(String.format(
              "Rename: TimeSeries %s's tag info has been removed from tag inverted index "
                  + "before deleting it, tag key is %s, tag value is %s, tlog offset is %d, contains key %b",
              leafMNode.getFullPath(), oldKey, value, leafMNode.getOffset(),
              tagIndex.containsKey(oldKey)));
        }
      }
      tagIndex.computeIfAbsent(newKey, k -> new HashMap<>())
          .computeIfAbsent(value, k -> new HashSet<>()).add(leafMNode);
    } else if (pair.right.containsKey(oldKey)) {
      // check attribute map
      pair.right.put(newKey, pair.right.remove(oldKey));
      // persist the change to disk
      tagLogFile.write(pair.left, pair.right, leafMNode.getOffset());
    } else {
      throw new MetadataException(
          String.format("TimeSeries [%s] does not have tag/attribute [%s].", fullPath, oldKey));
    }
  }

  /**
   * Check whether the given path contains a storage group
   */
  boolean checkStorageGroupByPath(PartialPath path) {
    return mtree.checkStorageGroupByPath(path);
  }

  /**
   * Get all storage groups under the given path
   *
   * @return List of String represented all storage group names
   * @apiNote :for cluster
   */
  List<String> getStorageGroupByPath(PartialPath path) throws MetadataException {
    try {
      return mtree.getStorageGroupByPath(path);
    } catch (MetadataException e) {
      throw new MetadataException(e);
    }
  }

  public void collectTimeseriesSchema(MNode startingNode,
      Collection<TimeseriesSchema> timeseriesSchemas) {
    Deque<MNode> nodeDeque = new ArrayDeque<>();
    nodeDeque.addLast(startingNode);
    while (!nodeDeque.isEmpty()) {
      MNode node = nodeDeque.removeFirst();
      if (node instanceof MeasurementMNode) {
        MeasurementSchema nodeSchema = ((MeasurementMNode) node).getSchema();
        timeseriesSchemas.add(new TimeseriesSchema(node.getFullPath(), nodeSchema.getType(),
            nodeSchema.getEncodingType(), nodeSchema.getCompressor()));
      } else if (!node.getChildren().isEmpty()) {
        nodeDeque.addAll(node.getChildren().values());
      }
    }
  }

  public void collectMeasurementSchema(MNode startingNode,
      Collection<MeasurementSchema> timeseriesSchemas) {
    Deque<MNode> nodeDeque = new ArrayDeque<>();
    nodeDeque.addLast(startingNode);
    while (!nodeDeque.isEmpty()) {
      MNode node = nodeDeque.removeFirst();
      if (node instanceof MeasurementMNode) {
        MeasurementSchema nodeSchema = ((MeasurementMNode) node).getSchema();
        timeseriesSchemas.add(new MeasurementSchema(node.getFullPath(), nodeSchema.getType(),
            nodeSchema.getEncodingType(), nodeSchema.getCompressor()));
      } else if (!node.getChildren().isEmpty()) {
        nodeDeque.addAll(node.getChildren().values());
      }
    }
  }

  /**
   * Collect the timeseries schemas under "startingPath".
   */
  public void collectSeries(PartialPath startingPath, List<MeasurementSchema> measurementSchemas) {
    MNode mNode;
    try {
      mNode = getNodeByPath(startingPath);
    } catch (MetadataException e) {
      return;
    }
    collectMeasurementSchema(mNode, measurementSchemas);
  }

  /**
   * For a path, infer all storage groups it may belong to. The path can have wildcards.
   *
   * <p>Consider the path into two parts: (1) the sub path which can not contain a storage group
   * name and (2) the sub path which is substring that begin after the storage group name.
   *
   * <p>(1) Suppose the part of the path can not contain a storage group name (e.g.,
   * "root".contains("root.sg") == false), then: If the wildcard is not at the tail, then for each
   * wildcard, only one level will be inferred and the wildcard will be removed. If the wildcard is
   * at the tail, then the inference will go on until the storage groups are found and the wildcard
   * will be kept. (2) Suppose the part of the path is a substring that begin after the storage
   * group name. (e.g., For "root.*.sg1.a.*.b.*" and "root.x.sg1" is a storage group, then this part
   * is "a.*.b.*"). For this part, keep what it is.
   *
   * <p>Assuming we have three SGs: root.group1, root.group2, root.area1.group3 Eg1: for input
   * "root.*", returns ("root.group1", "root.group1.*"), ("root.group2", "root.group2.*")
   * ("root.area1.group3", "root.area1.group3.*") Eg2: for input "root.*.s1", returns
   * ("root.group1", "root.group1.s1"), ("root.group2", "root.group2.s1")
   *
   * <p>Eg3: for input "root.area1.*", returns ("root.area1.group3", "root.area1.group3.*")
   *
   * @param path can be a prefix or a full path.
   * @return StorageGroupName-FullPath pairs
   */
  public Map<String, String> determineStorageGroup(PartialPath path) throws IllegalPathException {

    return mtree.determineStorageGroup(path);

  }

  /**
   * if the path is in local mtree, nothing needed to do (because mtree is in the memory); Otherwise
   * cache the path to mRemoteSchemaCache
   */
  public void cacheMeta(String path, MeasurementMeta meta) {
    // do nothing
  }

  public void updateLastCache(PartialPath seriesPath, TimeValuePair timeValuePair,
      boolean highPriorityUpdate, Long latestFlushedTime,
      MeasurementMNode node) {
    if (node != null) {
      node.updateCachedLast(timeValuePair, highPriorityUpdate, latestFlushedTime);
    } else {
      try {
        MeasurementMNode node1 = (MeasurementMNode) mtree.getNodeByPath(seriesPath);
        node1.updateCachedLast(timeValuePair, highPriorityUpdate, latestFlushedTime);
      } catch (MetadataException e) {
        logger.warn("failed to update last cache for the {}, err:{}", seriesPath, e.getMessage());
      }
    }
  }

  public TimeValuePair getLastCache(PartialPath seriesPath) {
    try {
      MeasurementMNode node = (MeasurementMNode) mtree.getNodeByPath(seriesPath);
      return node.getCachedLast();
    } catch (MetadataException e) {
      logger.warn("failed to get last cache for the {}, err:{}", seriesPath, e.getMessage());
    }
    return null;
  }

  private void checkMTreeModified() {
    if (logWriter == null || logFile == null) {
      // the logWriter is not initialized now, we skip the check once.
      return;
    }
    if (System.currentTimeMillis() - logFile.lastModified() < mtreeSnapshotThresholdTime) {
      if (logger.isDebugEnabled()) {
        logger.debug("MTree snapshot need not be created. Time from last modification: {} ms.",
            System.currentTimeMillis() - logFile.lastModified());
      }
    } else if (logWriter.getLineNumber() < mtreeSnapshotInterval) {
      if (logger.isDebugEnabled()) {
        logger.debug("MTree snapshot need not be created. New mlog line number: {}.",
            logWriter.getLineNumber());
      }
    } else {
      logger.info("New mlog line number: {}, time from last modification: {} ms",
          logWriter.getLineNumber(), System.currentTimeMillis() - logFile.lastModified());
      createMTreeSnapshot();
    }
  }

  public void createMTreeSnapshot() {
    long time = System.currentTimeMillis();
    logger.info("Start creating MTree snapshot to {}", mtreeSnapshotPath);
    try {
      mtree.serializeTo(mtreeSnapshotTmpPath);
      File tmpFile = SystemFileFactory.INSTANCE.getFile(mtreeSnapshotTmpPath);
      File snapshotFile = SystemFileFactory.INSTANCE.getFile(mtreeSnapshotPath);
      if (snapshotFile.exists()) {
        Files.delete(snapshotFile.toPath());
      }
      if (tmpFile.renameTo(snapshotFile)) {
        logger.info("Finish creating MTree snapshot to {}, spend {} ms.", mtreeSnapshotPath,
            System.currentTimeMillis() - time);
      }
      logWriter.clear();
    } catch (IOException e) {
      logger.warn("Failed to create MTree snapshot to {}", mtreeSnapshotPath, e);
      if (SystemFileFactory.INSTANCE.getFile(mtreeSnapshotTmpPath).exists()) {
        try {
          Files.delete(SystemFileFactory.INSTANCE.getFile(mtreeSnapshotTmpPath).toPath());
        } catch (IOException e1) {
          logger.warn("delete file {} failed: {}", mtreeSnapshotTmpPath, e1.getMessage());
        }
      }
    }
  }

  /**
   * get schema for device. Attention!!!  Only support insertPlan
   */
  @SuppressWarnings("squid:S3776") // Suppress high Cognitive Complexity warning
  public MNode getSeriesSchemasAndReadLockDevice(InsertPlan plan)
      throws MetadataException {

    PartialPath deviceId = plan.getDeviceId();
    String[] measurementList = plan.getMeasurements();
    MeasurementMNode[] measurementMNodes = plan.getMeasurementMNodes();

    // 1. get device node
    MNode deviceMNode = getDeviceNodeWithAutoCreate(deviceId);

    // 2. get schema of each measurement
    for (int i = 0; i < measurementList.length; i++) {
      try {
        // if do not has measurement
        if (!deviceMNode.hasChild(measurementList[i])) {
          // could not create it
          if (!config.isAutoCreateSchemaEnabled()) {
            throw new MetadataException(String.format(
                "Current deviceId[%s] does not contain measurement:%s", deviceId,
                measurementList[i]));
          }
          TSDataType dataType = getTypeInLoc(plan, i);
          // create it, may concurrent created by multiple thread
          internalCreateTimeseries(deviceId.concatNode(measurementList[i]), dataType);
        }

        MeasurementMNode measurementMNode = (MeasurementMNode) deviceMNode.getChild(measurementList[i]);

        // check type is match
        TSDataType insertDataType = null;
        if (plan instanceof InsertRowPlan) {
          if (!((InsertRowPlan) plan).isNeedInferType()) {
            // only when InsertRowPlan's values is object[], we should check type
            insertDataType = getTypeInLoc(plan, i);
          } else {
            insertDataType = measurementMNode.getSchema().getType();
          }
        } else if (plan instanceof InsertTabletPlan) {
          insertDataType = getTypeInLoc(plan, i);
        }

        if (measurementMNode.getSchema().getType() != insertDataType) {
          logger.warn("DataType mismatch, Insert measurement {} type {}, metadata tree type {}",
              measurementList[i], insertDataType, measurementMNode.getSchema().getType());
          if (!config.isEnablePartialInsert()) {
            throw new MetadataException(String.format(
                "DataType mismatch, Insert measurement %s type %s, metadata tree type %s",
                measurementList[i], insertDataType, measurementMNode.getSchema().getType()));
          } else {
            // mark failed measurement
            plan.markFailedMeasurementInsertion(i);
            continue;
          }
        }

        measurementMNodes[i] = measurementMNode;

        // set measurementName instead of alias
        measurementList[i] = measurementMNode.getName();

      } catch (MetadataException e) {
        logger.warn("meet error when check {}.{}, message: {}", deviceId, measurementList[i],
            e.getMessage());
        if (config.isEnablePartialInsert()) {
          // mark failed measurement
          plan.markFailedMeasurementInsertion(i);
        } else {
          throw e;
        }
      }
    }

    return deviceMNode;
  }

  /**
   * create timeseries with ignore PathAlreadyExistException
   */
  private void internalCreateTimeseries(PartialPath path, TSDataType dataType)
      throws MetadataException {
    try {
      createTimeseries(
          path,
          dataType,
          getDefaultEncoding(dataType),
          TSFileDescriptor.getInstance().getConfig().getCompressor(),
          Collections.emptyMap());
    } catch (PathAlreadyExistException | AliasAlreadyExistException e) {
      if (logger.isDebugEnabled()) {
        logger.debug("Ignore PathAlreadyExistException and AliasAlreadyExistException when Concurrent inserting"
            + " a non-exist time series {}", path);
      }
    }
  }

  /**
   * Get default encoding by dataType
   */
  private TSEncoding getDefaultEncoding(TSDataType dataType) {
    IoTDBConfig conf = IoTDBDescriptor.getInstance().getConfig();
    switch (dataType) {
      case BOOLEAN:
        return conf.getDefaultBooleanEncoding();
      case INT32:
        return conf.getDefaultInt32Encoding();
      case INT64:
        return conf.getDefaultInt64Encoding();
      case FLOAT:
        return conf.getDefaultFloatEncoding();
      case DOUBLE:
        return conf.getDefaultDoubleEncoding();
      case TEXT:
        return conf.getDefaultTextEncoding();
      default:
        throw new UnSupportedDataTypeException(
            String.format("Data type %s is not supported.", dataType.toString()));
    }
  }

  /**
   * get dataType of plan, in loc measurements only support InsertRowPlan and InsertTabletPlan
   */
  private TSDataType getTypeInLoc(InsertPlan plan, int loc) throws MetadataException {
    TSDataType dataType;
    if (plan instanceof InsertRowPlan) {
      InsertRowPlan tPlan = (InsertRowPlan) plan;
      dataType = TypeInferenceUtils
          .getPredictedDataType(tPlan.getValues()[loc], tPlan.isNeedInferType());
    } else if (plan instanceof InsertTabletPlan) {
      dataType = (plan).getDataTypes()[loc];
    } else {
      throw new MetadataException(String.format(
          "Only support insert and insertTablet, plan is [%s]", plan.getOperatorType()));
    }
    return dataType;
  }

  /**
   * StorageGroupFilter filters unsatisfied storage groups in metadata queries to speed up and
   * deduplicate.
   */
  @FunctionalInterface
  public interface StorageGroupFilter {

    boolean satisfy(String storageGroup);
  }

  private static class MManagerHolder {

    private static final MManager INSTANCE = new MManager();

    private MManagerHolder() {
      // allowed to do nothing
    }
  }

}<|MERGE_RESOLUTION|>--- conflicted
+++ resolved
@@ -726,19 +726,8 @@
   /**
    * Similar to method getAllTimeseriesPath(), but return Path with alias alias.
    */
-<<<<<<< HEAD
   public List<PartialPath> getAllTimeseriesPathWithAlias(PartialPath prefixPath, int limit) throws MetadataException {
-    lock.readLock().lock();
-    try {
-      return mtree.getAllTimeseriesPathWithAlias(prefixPath, limit);
-    } finally {
-      lock.readLock().unlock();
-    }
-=======
-  public List<PartialPath> getAllTimeseriesPathWithAlias(PartialPath prefixPath)
-      throws MetadataException {
-    return mtree.getAllTimeseriesPathWithAlias(prefixPath);
->>>>>>> ec0d69c7
+    return mtree.getAllTimeseriesPathWithAlias(prefixPath, limit);
   }
 
   /**
