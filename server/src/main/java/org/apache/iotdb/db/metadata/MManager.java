--- conflicted
+++ resolved
@@ -1291,7 +1291,6 @@
     }
     return new VectorMeasurementSchema(
         schema.getMeasurementId(), array, types, encodings, schema.getCompressor());
-<<<<<<< HEAD
   }
 
   /**
@@ -1322,105 +1321,6 @@
       }
     }
     return new ArrayList<>(nodeToPartialPath.values());
-  }
-
-  /**
-   * Get child node path in the next level of the given path.
-   *
-   * <p>e.g., MTree has [root.sg1.d1.s1, root.sg1.d1.s2, root.sg1.d2.s1] given path = root.sg1,
-   * return [root.sg1.d1, root.sg1.d2]
-   *
-   * @param path The given path
-   * @return All child nodes' seriesPath(s) of given seriesPath.
-   */
-  public Set<String> getChildNodePathInNextLevel(PartialPath path) throws MetadataException {
-    return mtree.getChildNodePathInNextLevel(path);
-  }
-
-  /**
-   * Get child node in the next level of the given path.
-   *
-   * <p>e.g., MTree has [root.sg1.d1.s1, root.sg1.d1.s2, root.sg1.d2.s1] given path = root.sg1,
-   * return [d1, d2] given path = root.sg.d1 return [s1,s2]
-   *
-   * @return All child nodes of given seriesPath.
-   */
-  public Set<String> getChildNodeInNextLevel(PartialPath path) throws MetadataException {
-    return mtree.getChildNodeInNextLevel(path);
-  }
-
-  /**
-   * Check whether the path exists.
-   *
-   * @param path a full path or a prefix path
-   */
-  public boolean isPathExist(PartialPath path) {
-    return mtree.isPathExist(path);
-  }
-
-  protected IMeasurementMNode getMeasurementMNode(PartialPath fullPath) throws MetadataException {
-    return (IMeasurementMNode) getNodeByPath(fullPath);
-  }
-
-  /** Get node by path */
-  public IMNode getNodeByPath(PartialPath path) throws MetadataException {
-    return mtree.getNodeByPath(path);
-  }
-
-  /**
-   * E.g., root.sg is storage group given [root, sg], return the MNode of root.sg given [root, sg,
-   * device], return the MNode of root.sg Get storage group node by path. If storage group is not
-   * set, StorageGroupNotSetException will be thrown
-   */
-  public IStorageGroupMNode getStorageGroupNodeByStorageGroupPath(PartialPath path)
-      throws MetadataException {
-    return mtree.getStorageGroupNodeByStorageGroupPath(path);
-  }
-
-  /** Get storage group node by path. the give path don't need to be storage group path. */
-  public IStorageGroupMNode getStorageGroupNodeByPath(PartialPath path) throws MetadataException {
-    return mtree.getStorageGroupNodeByPath(path);
-=======
->>>>>>> bc3b7368
-  }
-
-  /**
-   * Get schema of partialPaths, in which aligned time series should only organized to one schema.
-   * BEFORE this method, all the aligned time series is NOT united. For example,
-   * VectorMeasurementSchema(root.sg.d1.vector1 [s1,s2]) will be * root.sg.d1.vector1[s1],
-   * root.sg.d1.vector1[s2]
-   *
-   * @param fullPaths full path list without uniting the sub measurement under the same aligned time
-   *     series.
-   * @return Size of partial path list could NOT equal to the input list size. For example, the
-   *     VectorMeasurementSchema (s1,s2) would be returned once; Size of integer list must equal to
-   *     the input list size. It indicates the index of elements of original list in the result list
-   */
-  public Pair<List<PartialPath>, Map<String, Integer>> getSeriesSchemas(List<PartialPath> fullPaths)
-      throws MetadataException {
-    Map<IMNode, PartialPath> nodeToPartialPath = new LinkedHashMap<>();
-    Map<String, Integer> pathIndex = new LinkedHashMap<>();
-    for (int i = 0; i < fullPaths.size(); i++) {
-      PartialPath path = fullPaths.get(i);
-      pathIndex.put(path.getExactFullPath(), i);
-      if (path.isMeasurementAliasExists()) {
-        pathIndex.put(path.getFullPathWithAlias(), i);
-      }
-
-      IMeasurementMNode node = getMeasurementMNode(path);
-      if (!nodeToPartialPath.containsKey(node)) {
-        nodeToPartialPath.put(node, path.copy());
-      } else {
-        // if nodeToPartialPath contains node
-        PartialPath existPath = nodeToPartialPath.get(node);
-        if (!existPath.equals(path)) {
-          // could be VectorPartialPath
-          ((VectorPartialPath) existPath)
-              .addSubSensor(((VectorPartialPath) path).getSubSensorsList());
-        }
-      }
-    }
-    return new Pair<>(new ArrayList<>(nodeToPartialPath.values()), pathIndex);
   }
 
   // attention: this path must be a device node
