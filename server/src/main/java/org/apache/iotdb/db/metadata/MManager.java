/*
 * Licensed to the Apache Software Foundation (ASF) under one
 * or more contributor license agreements.  See the NOTICE file
 * distributed with this work for additional information
 * regarding copyright ownership.  The ASF licenses this file
 * to you under the Apache License, Version 2.0 (the
 * "License"); you may not use this file except in compliance
 * with the License.  You may obtain a copy of the License at
 *
 *     http://www.apache.org/licenses/LICENSE-2.0
 *
 * Unless required by applicable law or agreed to in writing,
 * software distributed under the License is distributed on an
 * "AS IS" BASIS, WITHOUT WARRANTIES OR CONDITIONS OF ANY
 * KIND, either express or implied.  See the License for the
 * specific language governing permissions and limitations
 * under the License.
 */
package org.apache.iotdb.db.metadata;

import static java.util.stream.Collectors.toList;

import java.io.BufferedReader;
import java.io.File;
import java.io.FileReader;
import java.io.IOException;
import java.nio.file.Files;
import java.util.ArrayDeque;
import java.util.ArrayList;
import java.util.Collection;
import java.util.Collections;
import java.util.Comparator;
import java.util.Deque;
import java.util.HashMap;
import java.util.HashSet;
import java.util.LinkedList;
import java.util.List;
import java.util.Map;
import java.util.Map.Entry;
import java.util.Set;
import java.util.concurrent.Executors;
import java.util.concurrent.ScheduledExecutorService;
import java.util.concurrent.TimeUnit;
import java.util.concurrent.locks.ReentrantReadWriteLock;
import org.apache.iotdb.db.conf.IoTDBConfig;
import org.apache.iotdb.db.conf.IoTDBDescriptor;
import org.apache.iotdb.db.conf.adapter.ActiveTimeSeriesCounter;
import org.apache.iotdb.db.conf.adapter.IoTDBConfigDynamicAdapter;
import org.apache.iotdb.db.engine.StorageEngine;
import org.apache.iotdb.db.engine.fileSystem.SystemFileFactory;
import org.apache.iotdb.db.exception.ConfigAdjusterException;
import org.apache.iotdb.db.exception.metadata.DeleteFailedException;
import org.apache.iotdb.db.exception.metadata.IllegalPathException;
import org.apache.iotdb.db.exception.metadata.MetadataException;
import org.apache.iotdb.db.exception.metadata.PathNotExistException;
import org.apache.iotdb.db.exception.metadata.StorageGroupAlreadySetException;
import org.apache.iotdb.db.exception.metadata.StorageGroupNotSetException;
import org.apache.iotdb.db.metadata.mnode.MNode;
import org.apache.iotdb.db.metadata.mnode.MeasurementMNode;
import org.apache.iotdb.db.metadata.mnode.StorageGroupMNode;
import org.apache.iotdb.db.monitor.MonitorConstants;
import org.apache.iotdb.db.qp.constant.SQLConstant;
import org.apache.iotdb.db.qp.physical.crud.InsertPlan;
import org.apache.iotdb.db.qp.physical.crud.InsertRowPlan;
import org.apache.iotdb.db.qp.physical.crud.InsertTabletPlan;
import org.apache.iotdb.db.qp.physical.sys.CreateTimeSeriesPlan;
import org.apache.iotdb.db.qp.physical.sys.ShowTimeSeriesPlan;
import org.apache.iotdb.db.query.context.QueryContext;
import org.apache.iotdb.db.query.dataset.ShowTimeSeriesResult;
import org.apache.iotdb.db.utils.RandomDeleteCache;
import org.apache.iotdb.db.utils.SchemaUtils;
import org.apache.iotdb.db.utils.TestOnly;
import org.apache.iotdb.db.utils.TypeInferenceUtils;
import org.apache.iotdb.tsfile.common.conf.TSFileDescriptor;
import org.apache.iotdb.tsfile.exception.cache.CacheException;
import org.apache.iotdb.tsfile.exception.write.UnSupportedDataTypeException;
import org.apache.iotdb.tsfile.file.metadata.enums.CompressionType;
import org.apache.iotdb.tsfile.file.metadata.enums.TSDataType;
import org.apache.iotdb.tsfile.file.metadata.enums.TSEncoding;
import org.apache.iotdb.tsfile.read.TimeValuePair;
import org.apache.iotdb.tsfile.utils.Pair;
import org.apache.iotdb.tsfile.write.schema.MeasurementSchema;
import org.apache.iotdb.tsfile.write.schema.TimeseriesSchema;
import org.slf4j.Logger;
import org.slf4j.LoggerFactory;

/**
 * This class takes the responsibility of serialization of all the metadata info and persistent it
 * into files. This class contains all the interfaces to modify the metadata for delta system. All
 * the operations will be insert into the logs temporary in case the downtime of the delta system.
 */
public class MManager {

  private static final Logger logger = LoggerFactory.getLogger(MManager.class);
  private static final String TIME_SERIES_TREE_HEADER = "===  Timeseries Tree  ===\n\n";

  /**
   * A thread will check whether the MTree is modified lately each such interval. Unit: second
   */
  private static final long MTREE_SNAPSHOT_THREAD_CHECK_TIME = 600L;

  // the lock for read/insert
  private ReentrantReadWriteLock lock = new ReentrantReadWriteLock();
  // the log file seriesPath
  private String logFilePath;
  private String mtreeSnapshotPath;
  private String mtreeSnapshotTmpPath;
  private MTree mtree;
  private MLogWriter logWriter;
  private TagLogFile tagLogFile;
  private boolean isRecovering;
  // device -> DeviceMNode
  private RandomDeleteCache<PartialPath, MNode> mNodeCache;

  // tag key -> tag value -> LeafMNode
  private Map<String, Map<String, Set<MeasurementMNode>>> tagIndex = new HashMap<>();

  // storage group name -> the series number
  private Map<String, Integer> seriesNumberInStorageGroups = new HashMap<>();
  private long maxSeriesNumberAmongStorageGroup;
  private boolean initialized;
  protected IoTDBConfig config;

  private File logFile;
  private final int mtreeSnapshotInterval;
  private final long mtreeSnapshotThresholdTime;
  private ScheduledExecutorService timedCreateMTreeSnapshotThread;

  private static class MManagerHolder {

    private MManagerHolder() {
      // allowed to do nothing
    }

    private static final MManager INSTANCE = new MManager();
  }

  protected MManager() {
    config = IoTDBDescriptor.getInstance().getConfig();
    mtreeSnapshotInterval = config.getMtreeSnapshotInterval();
    mtreeSnapshotThresholdTime = config.getMtreeSnapshotThresholdTime() * 1000L;
    String schemaDir = config.getSchemaDir();
    File schemaFolder = SystemFileFactory.INSTANCE.getFile(schemaDir);
    if (!schemaFolder.exists()) {
      if (schemaFolder.mkdirs()) {
        logger.info("create system folder {}", schemaFolder.getAbsolutePath());
      } else {
        logger.info("create system folder {} failed.", schemaFolder.getAbsolutePath());
      }
    }
    logFilePath = schemaDir + File.separator + MetadataConstant.METADATA_LOG;
    mtreeSnapshotPath = schemaDir + File.separator + MetadataConstant.MTREE_SNAPSHOT;
    mtreeSnapshotTmpPath = schemaDir + File.separator + MetadataConstant.MTREE_SNAPSHOT_TMP;

    // do not write log when recover
    isRecovering = true;

    int cacheSize = config.getmManagerCacheSize();
    mNodeCache = new RandomDeleteCache<PartialPath, MNode>(cacheSize) {

      @Override
      public MNode loadObjectByKey(PartialPath key) throws CacheException {
        lock.readLock().lock();
        try {
          return mtree.getNodeByPathWithStorageGroupCheck(key);
        } catch (MetadataException e) {
          throw new CacheException(e);
        } finally {
          lock.readLock().unlock();
        }
      }
    };

    int remoteCacheSize = config.getmRemoteSchemaCacheSize();

    timedCreateMTreeSnapshotThread = Executors.newSingleThreadScheduledExecutor(r -> new Thread(r,
        "timedCreateMTreeSnapshotThread"));
    timedCreateMTreeSnapshotThread
        .scheduleAtFixedRate(this::checkMTreeModified, MTREE_SNAPSHOT_THREAD_CHECK_TIME,
            MTREE_SNAPSHOT_THREAD_CHECK_TIME, TimeUnit.SECONDS);
  }

  /**
   * we should not use this function in other place, but only in IoTDB class
   *
   * @return
   */
  public static MManager getInstance() {
    return MManagerHolder.INSTANCE;
  }

  // Because the writer will be used later and should not be closed here.
  @SuppressWarnings("squid:S2093")
  public synchronized void init() {
    if (initialized) {
      return;
    }
    logFile = SystemFileFactory.INSTANCE.getFile(logFilePath);

    try {
      tagLogFile = new TagLogFile(config.getSchemaDir(), MetadataConstant.TAG_LOG);

      isRecovering = true;
      int lineNumber = initFromLog(logFile);

      if (config.isEnableParameterAdapter()) {
        List<PartialPath> storageGroups = mtree.getAllStorageGroupPaths();
        for (PartialPath sg : storageGroups) {
          MNode node = mtree.getNodeByPath(sg);
          seriesNumberInStorageGroups.put(sg.getFullPath(), node.getLeafCount());
        }
        maxSeriesNumberAmongStorageGroup =
            seriesNumberInStorageGroups.values().stream().max(Integer::compareTo).orElse(0);
      }

      logWriter = new MLogWriter(config.getSchemaDir(), MetadataConstant.METADATA_LOG);
      logWriter.setLineNumber(lineNumber);
      isRecovering = false;
    } catch (IOException | MetadataException e) {
      mtree = new MTree();
      logger.error("Cannot read MTree from file, using an empty new one", e);
    }
    initialized = true;
  }

  /**
   * @return line number of the logFile
   */
  @SuppressWarnings("squid:S3776")
  private int initFromLog(File logFile) throws IOException {
    File tmpFile = SystemFileFactory.INSTANCE.getFile(mtreeSnapshotTmpPath);
    if (tmpFile.exists()) {
      logger.warn("Creating MTree snapshot not successful before crashing...");
      Files.delete(tmpFile.toPath());
    }

    File mtreeSnapshot = SystemFileFactory.INSTANCE.getFile(mtreeSnapshotPath);
    long time = System.currentTimeMillis();
    if (!mtreeSnapshot.exists()) {
      mtree = new MTree();
    } else {
      mtree = MTree.deserializeFrom(mtreeSnapshot);
      logger.debug("spend {} ms to deserialize mtree from snapshot",
          System.currentTimeMillis() - time);
    }

    time = System.currentTimeMillis();
    // init the metadata from the operation log
    if (logFile.exists()) {
      int idx = 0;
      try (FileReader fr = new FileReader(logFile);
          BufferedReader br = new BufferedReader(fr)) {
        String cmd;
        while ((cmd = br.readLine()) != null) {
          try {
            operation(cmd);
            idx++;
          } catch (Exception e) {
            logger.error("Can not operate cmd {}", cmd, e);
          }
        }
      }
      logger.debug("spend {} ms to deserialize mtree from mlog.txt",
          System.currentTimeMillis() - time);
      return idx;
    } else if (mtreeSnapshot.exists()) {
      throw new IOException("mtree snapshot file exists but mlog.txt does not exist.");
    } else {
      return 0;
    }
  }

  /**
   * function for clearing MTree
   */
  public void clear() {
    lock.writeLock().lock();
    try {
      this.mtree = new MTree();
      this.mNodeCache.clear();
      this.tagIndex.clear();
      this.seriesNumberInStorageGroups.clear();
      this.maxSeriesNumberAmongStorageGroup = 0;
      if (logWriter != null) {
        logWriter.close();
        logWriter = null;
      }
      if (tagLogFile != null) {
        tagLogFile.close();
        tagLogFile = null;
      }
      initialized = false;
      if (timedCreateMTreeSnapshotThread != null) {
        timedCreateMTreeSnapshotThread.shutdownNow();
        timedCreateMTreeSnapshotThread = null;
      }
    } catch (IOException e) {
      logger.error("Cannot close metadata log writer, because:", e);
    } finally {
      lock.writeLock().unlock();
    }
  }

  public void operation(String cmd) throws IOException, MetadataException {
    // see createTimeseries() to get the detailed format of the cmd
    String[] args = cmd.trim().split(",", -1);
    switch (args[0]) {
      case MetadataOperationType.CREATE_TIMESERIES:
        Map<String, String> props = null;
        if (!args[5].isEmpty()) {
          String[] keyValues = args[5].split("&");
          String[] kv;
          props = new HashMap<>();
          for (String keyValue : keyValues) {
            kv = keyValue.split("=");
            props.put(kv[0], kv[1]);
          }
        }

        String alias = null;
        if (!args[6].isEmpty()) {
          alias = args[6];
        }
        long offset = -1L;
        Map<String, String> tagMap = null;
        if (!args[7].isEmpty()) {
          offset = Long.parseLong(args[7]);
          tagMap = tagLogFile.readTag(config.getTagAttributeTotalSize(), offset);
        }

        CreateTimeSeriesPlan plan = new CreateTimeSeriesPlan(new PartialPath(args[1]),
            TSDataType.deserialize(Short.parseShort(args[2])),
            TSEncoding.deserialize(Short.parseShort(args[3])),
            CompressionType.deserialize(Short.parseShort(args[4])), props, tagMap, null, alias);

        createTimeseries(plan, offset);
        break;
      case MetadataOperationType.DELETE_TIMESERIES:
        String failedTimeseries = deleteTimeseries(new PartialPath(args[1]));
        if (!failedTimeseries.isEmpty()) {
          throw new DeleteFailedException(failedTimeseries);
        }
        break;
      case MetadataOperationType.SET_STORAGE_GROUP:
        setStorageGroup(new PartialPath(args[1]));
        break;
      case MetadataOperationType.DELETE_STORAGE_GROUP:
        List<PartialPath> storageGroups = new ArrayList<>();
        for(int i = 1; i <= args.length; i++) {
          storageGroups.add(new PartialPath(args[i]));
        }
        deleteStorageGroups(storageGroups);
        break;
      case MetadataOperationType.SET_TTL:
        setTTL(new PartialPath(args[1]), Long.parseLong(args[2]));
        break;
      case MetadataOperationType.CHANGE_OFFSET:
        changeOffset(new PartialPath(args[1]), Long.parseLong(args[2]));
        break;
      case MetadataOperationType.CHANGE_ALIAS:
        changeAlias(new PartialPath(args[1]), args[2]);
        break;
      default:
        logger.error("Unrecognizable command {}", cmd);
    }
  }

  public void createTimeseries(CreateTimeSeriesPlan plan) throws MetadataException {
    createTimeseries(plan, -1);
  }

  @SuppressWarnings("squid:S3776") // Suppress high Cognitive Complexity warning
  public void createTimeseries(CreateTimeSeriesPlan plan, long offset) throws MetadataException {
    lock.writeLock().lock();
    try {
      PartialPath path = plan.getPath();
      SchemaUtils.checkDataTypeWithEncoding(plan.getDataType(), plan.getEncoding());
      /*
       * get the storage group with auto create schema
       */
      PartialPath storageGroupPath;
      try {
        storageGroupPath = mtree.getStorageGroupPath(path);
      } catch (StorageGroupNotSetException e) {
        if (!config.isAutoCreateSchemaEnabled()) {
          throw e;
        }
        storageGroupPath =
            MetaUtils.getStorageGroupPathByLevel(path, config.getDefaultStorageGroupLevel());
        setStorageGroup(storageGroupPath);
      }

      // check memory
      IoTDBConfigDynamicAdapter.getInstance().addOrDeleteTimeSeries(1);

      // create time series in MTree
      MeasurementMNode leafMNode = mtree
          .createTimeseries(path, plan.getDataType(), plan.getEncoding(), plan.getCompressor(),
              plan.getProps(), plan.getAlias());

      // update tag index
      if (plan.getTags() != null) {
        // tag key, tag value
        for (Entry<String, String> entry : plan.getTags().entrySet()) {
          tagIndex.computeIfAbsent(entry.getKey(), k -> new HashMap<>())
              .computeIfAbsent(entry.getValue(), v -> new HashSet<>()).add(leafMNode);
        }
      }

      // update statistics
      if (config.isEnableParameterAdapter()) {
        int size = seriesNumberInStorageGroups.get(storageGroupPath.getFullPath());
        seriesNumberInStorageGroups.put(storageGroupPath.getFullPath(), size + 1);
        if (size + 1 > maxSeriesNumberAmongStorageGroup) {
          maxSeriesNumberAmongStorageGroup = size + 1L;
        }
      }

      // write log
      if (!isRecovering) {
        // either tags or attributes is not empty
        if ((plan.getTags() != null && !plan.getTags().isEmpty())
            || (plan.getAttributes() != null && !plan.getAttributes().isEmpty())) {
          offset = tagLogFile.write(plan.getTags(), plan.getAttributes());
        }
        logWriter.createTimeseries(plan, offset);
      }
      leafMNode.setOffset(offset);
    } catch (IOException | ConfigAdjusterException e) {
      throw new MetadataException(e.getMessage());
    } finally {
      lock.writeLock().unlock();
    }
  }

  /**
   * Add one timeseries to metadata tree, if the timeseries already exists, throw exception
   *
   * @param path       the timeseries path
   * @param dataType   the dateType {@code DataType} of the timeseries
   * @param encoding   the encoding function {@code Encoding} of the timeseries
   * @param compressor the compressor function {@code Compressor} of the time series
   * @return whether the measurement occurs for the first time in this storage group (if true, the
   * measurement should be registered to the StorageEngine too)
   */
  public void createTimeseries(PartialPath path, TSDataType dataType, TSEncoding encoding,
      CompressionType compressor, Map<String, String> props) throws MetadataException {
    createTimeseries(
        new CreateTimeSeriesPlan(path, dataType, encoding, compressor, props, null, null,
            null));
  }

  /**
   * Delete all timeseries under the given path, may cross different storage group
   *
   * @param prefixPath path to be deleted, could be root or a prefix path or a full path
   * @return The String is the deletion failed Timeseries
   */
  public String deleteTimeseries(PartialPath prefixPath) throws MetadataException {
    lock.writeLock().lock();

    if (isStorageGroup(prefixPath)) {

      if (config.isEnableParameterAdapter()) {
        int size = seriesNumberInStorageGroups.get(prefixPath.getFullPath());
        seriesNumberInStorageGroups.put(prefixPath.getFullPath(), 0);
        if (size == maxSeriesNumberAmongStorageGroup) {
          seriesNumberInStorageGroups.values().stream()
              .max(Integer::compareTo)
              .ifPresent(val -> maxSeriesNumberAmongStorageGroup = val);
        }
      }

      mNodeCache.clear();
    }
    try {
      List<PartialPath> allTimeseries = mtree.getAllTimeseriesPath(prefixPath);
      // Monitor storage group seriesPath is not allowed to be deleted
      allTimeseries.removeIf(p -> p.startsWith(MonitorConstants.getStatStorageGroupPrefixArray()));

      Set<String> failedNames = new HashSet<>();
      for (PartialPath p : allTimeseries) {
        try {
          PartialPath emptyStorageGroup = deleteOneTimeseriesAndUpdateStatistics(p);
          if (!isRecovering) {
            if (emptyStorageGroup != null) {
              StorageEngine.getInstance().deleteAllDataFilesInOneStorageGroup(emptyStorageGroup);
            }
            logWriter.deleteTimeseries(p.getFullPath());
          }
        } catch (DeleteFailedException e) {
          failedNames.add(e.getName());
        }
      }
      return String.join(",", failedNames);
    } catch (IOException e) {
      throw new MetadataException(e.getMessage());
    } finally {
      lock.writeLock().unlock();
    }
  }

  /**
   * remove the node from the tag inverted index
   */
  @SuppressWarnings("squid:S3776") // Suppress high Cognitive Complexity warning
  private void removeFromTagInvertedIndex(MeasurementMNode node) throws IOException {
    if (node.getOffset() < 0) {
      return;
    }
    Map<String, String> tagMap =
        tagLogFile.readTag(config.getTagAttributeTotalSize(), node.getOffset());
    if (tagMap != null) {
      for (Entry<String, String> entry : tagMap.entrySet()) {
        if (tagIndex.containsKey(entry.getKey()) && tagIndex.get(entry.getKey())
            .containsKey(entry.getValue())) {
          if (logger.isDebugEnabled()) {
            logger.debug(String.format(
                "Delete: TimeSeries %s is removed from tag inverted index, "
                    + "tag key is %s, tag value is %s, tlog offset is %d",
                node.getFullPath(), entry.getKey(), entry.getValue(), node.getOffset()));
          }
          tagIndex.get(entry.getKey()).get(entry.getValue()).remove(node);
          if (tagIndex.get(entry.getKey()).get(entry.getValue()).isEmpty()) {
            tagIndex.get(entry.getKey()).remove(entry.getValue());
            if (tagIndex.get(entry.getKey()).isEmpty()) {
              tagIndex.remove(entry.getKey());
            }
          }
        } else {
          if (logger.isDebugEnabled()) {
            logger.debug(String.format(
                "Delete: TimeSeries %s's tag info has been removed from tag inverted index before "
                    + "deleting it, tag key is %s, tag value is %s, tlog offset is %d, contains key %b",
                node.getFullPath(), entry.getKey(), entry.getValue(), node.getOffset(),
                tagIndex.containsKey(entry.getKey())));
          }
        }
      }
    }
  }

  /**
   * @param path full path from root to leaf node
   * @return after delete if the storage group is empty, return its path, otherwise return null
   */
  private PartialPath deleteOneTimeseriesAndUpdateStatistics(PartialPath path)
      throws MetadataException, IOException {
    lock.writeLock().lock();
    try {
      Pair<PartialPath, MeasurementMNode> pair = mtree.deleteTimeseriesAndReturnEmptyStorageGroup(path);
      removeFromTagInvertedIndex(pair.right);
      PartialPath storageGroupPath = pair.left;

      // TODO: delete the path node and all its ancestors
      mNodeCache.clear();
      try {
        IoTDBConfigDynamicAdapter.getInstance().addOrDeleteTimeSeries(-1);
      } catch (ConfigAdjusterException e) {
        throw new MetadataException(e);
      }

      if (config.isEnableParameterAdapter()) {
        PartialPath storageGroup = getStorageGroupPath(path);
        int size = seriesNumberInStorageGroups.get(storageGroup.getFullPath());
        seriesNumberInStorageGroups.put(storageGroup.getFullPath(), size - 1);
        if (size == maxSeriesNumberAmongStorageGroup) {
          seriesNumberInStorageGroups.values().stream().max(Integer::compareTo)
              .ifPresent(val -> maxSeriesNumberAmongStorageGroup = val);
        }
      }
      return storageGroupPath;
    } finally {
      lock.writeLock().unlock();
    }
  }

  /**
   * Set storage group of the given path to MTree. Check
   *
   * @param storageGroup root.node.(node)*
   */
  public void setStorageGroup(PartialPath storageGroup) throws MetadataException {
    lock.writeLock().lock();
    try {
      mtree.setStorageGroup(storageGroup);
      IoTDBConfigDynamicAdapter.getInstance().addOrDeleteStorageGroup(1);

      if (config.isEnableParameterAdapter()) {
        ActiveTimeSeriesCounter.getInstance().init(storageGroup.getFullPath());
        seriesNumberInStorageGroups.put(storageGroup.getFullPath(), 0);
      }
      if (!isRecovering) {
        logWriter.setStorageGroup(storageGroup.getFullPath());
      }
    } catch (IOException e) {
      throw new MetadataException(e.getMessage());
    } catch (ConfigAdjusterException e) {
      mtree.deleteStorageGroup(storageGroup);
      throw new MetadataException(e);
    } finally {
      lock.writeLock().unlock();
    }
  }

  /**
   * Delete storage groups of given paths from MTree. Log format: "delete_storage_group,sg1,sg2,sg3"
   *
   * @param storageGroups list of paths to be deleted. Format: root.node
   */
  public void deleteStorageGroups(List<PartialPath> storageGroups) throws MetadataException {
    lock.writeLock().lock();
    try {
      for (PartialPath storageGroup : storageGroups) {

        // clear cached MNode
        mNodeCache.clear();

        // try to delete storage group
        List<MeasurementMNode> leafMNodes = mtree.deleteStorageGroup(storageGroup);
        for (MeasurementMNode leafMNode : leafMNodes) {
          removeFromTagInvertedIndex(leafMNode);
        }

        if (config.isEnableParameterAdapter()) {
          IoTDBConfigDynamicAdapter.getInstance().addOrDeleteStorageGroup(-1);
          int size = seriesNumberInStorageGroups.get(storageGroup.getFullPath());
          IoTDBConfigDynamicAdapter.getInstance().addOrDeleteTimeSeries(size * -1);
          ActiveTimeSeriesCounter.getInstance().delete(storageGroup.getFullPath());
          seriesNumberInStorageGroups.remove(storageGroup.getFullPath());
          if (size == maxSeriesNumberAmongStorageGroup) {
            maxSeriesNumberAmongStorageGroup =
                seriesNumberInStorageGroups.values().stream().max(Integer::compareTo).orElse(0);
          }
        }
        // if success
        if (!isRecovering) {
          logWriter.deleteStorageGroup(storageGroup.getFullPath());
        }
      }
    } catch (ConfigAdjusterException e) {
      throw new MetadataException(e);
    } catch (IOException e) {
      throw new MetadataException(e.getMessage());
    } finally {
      lock.writeLock().unlock();
    }
  }

  /**
   * Check if the given path is storage group or not.
   *
   * @param path Format: root.node.(node)*
   * @apiNote :for cluster
   */
  boolean isStorageGroup(PartialPath path) {
    lock.readLock().lock();
    try {
      return mtree.isStorageGroup(path);
    } finally {
      lock.readLock().unlock();
    }
  }

  /**
   * Get series type for given seriesPath.
   *
   * @param path full path
   */
  public TSDataType getSeriesType(PartialPath path) throws MetadataException {
    lock.readLock().lock();
    try {
      if (path.equals(SQLConstant.TIME_PATH)) {
        return TSDataType.INT64;
      }

      return mtree.getSchema(path).getType();
    } finally {
      lock.readLock().unlock();
    }
  }

  public MeasurementSchema[] getSchemas(PartialPath deviceId, String[] measurements)
      throws MetadataException {
    lock.readLock().lock();
    try {
      MNode deviceNode = getNodeByPath(deviceId);
      MeasurementSchema[] measurementSchemas = new MeasurementSchema[measurements.length];
      for (int i = 0; i < measurementSchemas.length; i++) {
        if (!deviceNode.hasChild(measurements[i])) {
          throw new MetadataException(measurements[i] + " does not exist in " + deviceId);
        }
        measurementSchemas[i] = ((MeasurementMNode) deviceNode.getChild(measurements[i]))
            .getSchema();
      }
      return measurementSchemas;
    } finally {
      lock.readLock().unlock();
    }
  }

  /**
   * Get all devices under given prefixPath.
   *
   * @param prefixPath a prefix of a full path. if the wildcard is not at the tail, then each
   *                   wildcard can only match one level, otherwise it can match to the tail.
   * @return A HashSet instance which stores devices paths with given prefixPath.
   */
  public Set<PartialPath> getDevices(PartialPath prefixPath) throws MetadataException {
    lock.readLock().lock();
    try {
      return mtree.getDevices(prefixPath);
    } finally {
      lock.readLock().unlock();
    }
  }

  /**
   * Get all nodes from the given level
   *
   * @param prefixPath can be a prefix of a full path. Can not be a full path. can not have
   *                   wildcard. But, the level of the prefixPath can be smaller than the given
   *                   level, e.g., prefixPath = root.a while the given level is 5
   * @param nodeLevel  the level can not be smaller than the level of the prefixPath
   * @return A List instance which stores all node at given level
   */
  public List<PartialPath> getNodesList(PartialPath prefixPath, int nodeLevel) throws MetadataException {
    return getNodesList(prefixPath, nodeLevel, null);
  }

  public List<PartialPath> getNodesList(PartialPath prefixPath, int nodeLevel, StorageGroupFilter filter)
      throws MetadataException {
    lock.readLock().lock();
    try {
      return mtree.getNodesList(prefixPath, nodeLevel, filter);
    } finally {
      lock.readLock().unlock();
    }
  }

  /**
   * Get storage group name by path
   *
   * <p>e.g., root.sg1 is a storage group and path = root.sg1.d1, return root.sg1
   *
   * @return storage group in the given path
   */
  public PartialPath getStorageGroupPath(PartialPath path) throws StorageGroupNotSetException {
    lock.readLock().lock();
    try {
      return mtree.getStorageGroupPath(path);
    } finally {
      lock.readLock().unlock();
    }
  }

  /**
   * Get all storage group paths
   */
  public List<PartialPath> getAllStorageGroupPaths() {
    lock.readLock().lock();
    try {
      return mtree.getAllStorageGroupPaths();
    } finally {
      lock.readLock().unlock();
    }
  }

  /**
   * Get all storage group MNodes
   */
  public List<StorageGroupMNode> getAllStorageGroupNodes() {
    lock.readLock().lock();
    try {
      return mtree.getAllStorageGroupNodes();
    } finally {
      lock.readLock().unlock();
    }
  }

  /**
   * Return all paths for given path if the path is abstract. Or return the path itself. Regular
   * expression in this method is formed by the amalgamation of seriesPath and the character '*'.
   *
   * @param prefixPath can be a prefix or a full path. if the wildcard is not at the tail, then each
   *                   wildcard can only match one level, otherwise it can match to the tail.
   */
  public List<PartialPath> getAllTimeseriesPath(PartialPath prefixPath) throws MetadataException {
    lock.readLock().lock();
    try {
      return mtree.getAllTimeseriesPath(prefixPath);
    } finally {
      lock.readLock().unlock();
    }
  }

  /**
   * Similar to method getAllTimeseriesPath(), but return Path with alias
   * alias.
   */
  public List<PartialPath> getAllTimeseriesPathWithAlias(PartialPath prefixPath) throws MetadataException {
    lock.readLock().lock();
    try {
      return mtree.getAllTimeseriesPathWithAlias(prefixPath);
    } finally {
      lock.readLock().unlock();
    }
  }

  /**
   * To calculate the count of timeseries for given prefix path.
   */
  public int getAllTimeseriesCount(PartialPath prefixPath) throws MetadataException {
    lock.readLock().lock();
    try {
      return mtree.getAllTimeseriesCount(prefixPath);
    } finally {
      lock.readLock().unlock();
    }
  }

  /**
   * To calculate the count of nodes in the given level for given prefix path.
   *
   * @param prefixPath a prefix path or a full path, can not contain '*'
   * @param level      the level can not be smaller than the level of the prefixPath
   */
  public int getNodesCountInGivenLevel(PartialPath prefixPath, int level) throws MetadataException {
    lock.readLock().lock();
    try {
      return mtree.getNodesCountInGivenLevel(prefixPath, level);
    } finally {
      lock.readLock().unlock();
    }
  }

  @SuppressWarnings("squid:S3776") // Suppress high Cognitive Complexity warning
  private List<ShowTimeSeriesResult> showTimeseriesWithIndex(ShowTimeSeriesPlan plan,
      QueryContext context) throws MetadataException {
    lock.readLock().lock();
    try {
      if (!tagIndex.containsKey(plan.getKey())) {
        throw new MetadataException("The key " + plan.getKey() + " is not a tag.");
      }
      Map<String, Set<MeasurementMNode>> value2Node = tagIndex.get(plan.getKey());
      if (value2Node.isEmpty()) {
        throw new MetadataException("The key " + plan.getKey() + " is not a tag.");
      }

      List<MeasurementMNode> allMatchedNodes = new ArrayList<>();
      if (plan.isContains()) {
        for (Entry<String, Set<MeasurementMNode>> entry : value2Node.entrySet()) {
          String tagValue = entry.getKey();
          if (tagValue.contains(plan.getValue())) {
            allMatchedNodes.addAll(entry.getValue());
          }
        }
      } else {
        for (Entry<String, Set<MeasurementMNode>> entry : value2Node.entrySet()) {
          String tagValue = entry.getKey();
          if (plan.getValue().equals(tagValue)) {
            allMatchedNodes.addAll(entry.getValue());
          }
        }
      }

      // if ordered by heat, we sort all the timeseries by the descending order of the last insert timestamp
      if (plan.isOrderByHeat()) {
        allMatchedNodes = allMatchedNodes.stream().sorted(Comparator
            .comparingLong((MeasurementMNode mNode) -> MTree.getLastTimeStamp(mNode, context))
            .reversed().thenComparing(MNode::getFullPath)).collect(toList());
      } else {
        // otherwise, we just sort them by the alphabetical order
        allMatchedNodes = allMatchedNodes.stream().sorted(Comparator.comparing(MNode::getFullPath))
            .collect(toList());
      }

      List<ShowTimeSeriesResult> res = new LinkedList<>();
      String[] prefixNodes = plan.getPath().getNodes();
      int curOffset = -1;
      int count = 0;
      int limit = plan.getLimit();
      int offset = plan.getOffset();
      for (MeasurementMNode leaf : allMatchedNodes) {
        if (match(leaf.getPartialPath(), prefixNodes)) {
          if (limit != 0 || offset != 0) {
            curOffset++;
            if (curOffset < offset || count == limit) {
              continue;
            }
          }
          try {
            Pair<Map<String, String>, Map<String, String>> pair =
                tagLogFile.read(config.getTagAttributeTotalSize(), leaf.getOffset());
            pair.left.putAll(pair.right);
            MeasurementSchema measurementSchema = leaf.getSchema();
            res.add(new ShowTimeSeriesResult(leaf.getFullPath(), leaf.getAlias(),
                getStorageGroupPath(leaf.getPartialPath()).getFullPath(), measurementSchema.getType().toString(),
                measurementSchema.getEncodingType().toString(),
                measurementSchema.getCompressor().toString(), pair.left));
            if (limit != 0) {
              count++;
            }
          } catch (IOException e) {
            throw new MetadataException(
                "Something went wrong while deserialize tag info of " + leaf.getFullPath(), e);
          }
        }
      }
      return res;
    } finally {
      lock.readLock().unlock();
    }
  }

  /**
   * whether the full path has the prefixNodes
   */
  private boolean match(PartialPath fullPath, String[] prefixNodes) {
    String[] nodes = fullPath.getNodes();
    if (nodes.length < prefixNodes.length) {
      return false;
    }
    for (int i = 0; i < prefixNodes.length; i++) {
      if (!"*".equals(prefixNodes[i]) && !prefixNodes[i].equals(nodes[i])) {
        return false;
      }
    }
    return true;
  }

  public List<ShowTimeSeriesResult> showTimeseries(ShowTimeSeriesPlan plan, QueryContext context)
      throws MetadataException {
    // show timeseries with index
    if (plan.getKey() != null && plan.getValue() != null) {
      return showTimeseriesWithIndex(plan, context);
    } else {
      return showTimeseriesWithoutIndex(plan, context);
    }
  }

  /**
   * Get the result of ShowTimeseriesPlan
   *
   * @param plan show time series query plan
   */
  private List<ShowTimeSeriesResult> showTimeseriesWithoutIndex(ShowTimeSeriesPlan plan,
      QueryContext context) throws MetadataException {
    lock.readLock().lock();
    List<Pair<PartialPath, String[]>> ans;
    try {
      if (plan.isOrderByHeat()) {
        ans = mtree.getAllMeasurementSchemaByHeatOrder(plan, context);
      } else {
        ans = mtree.getAllMeasurementSchema(plan);
      }
      List<ShowTimeSeriesResult> res = new LinkedList<>();
      for (Pair<PartialPath, String[]> ansString : ans) {
        long tagFileOffset = Long.parseLong(ansString.right[5]);
        try {
          if (tagFileOffset < 0) {
            // no tags/attributes
            res.add(new ShowTimeSeriesResult(ansString.left.getFullPath(), ansString.right[0], ansString.right[1], ansString.right[2],
                ansString.right[3], ansString.right[4], Collections.emptyMap()));
          } else {
            // has tags/attributes
            Pair<Map<String, String>, Map<String, String>> pair =
                tagLogFile.read(config.getTagAttributeTotalSize(), tagFileOffset);
            pair.left.putAll(pair.right);
            res.add(new ShowTimeSeriesResult(ansString.left.getFullPath(), ansString.right[0], ansString.right[1], ansString.right[2],
                ansString.right[3], ansString.right[4], pair.left));
          }
        } catch (IOException e) {
          throw new MetadataException(
              "Something went wrong while deserialize tag info of " + ansString.left.getFullPath(), e);
        }
      }
      return res;
    } finally {
      lock.readLock().unlock();
    }
  }

  public MeasurementSchema getSeriesSchema(PartialPath device, String measurement)
      throws MetadataException {
    lock.readLock().lock();
    try {
      MNode node = mtree.getNodeByPath(device);
      MNode leaf = node.getChild(measurement);
      if (leaf != null) {
        return ((MeasurementMNode) leaf).getSchema();
      }
      return null;
    } catch (PathNotExistException | IllegalPathException e) {
      //do nothing and throw it directly.
      throw e;
    } finally {
      lock.readLock().unlock();
    }
  }

  /**
   * Get child node path in the next level of the given path.
   *
   * <p>e.g., MTree has [root.sg1.d1.s1, root.sg1.d1.s2, root.sg1.d2.s1] given path = root.sg1,
   * return [root.sg1.d1, root.sg1.d2]
   *
   * @return All child nodes' seriesPath(s) of given seriesPath.
   */
  public Set<String> getChildNodePathInNextLevel(PartialPath path) throws MetadataException {
    lock.readLock().lock();
    try {
      return mtree.getChildNodePathInNextLevel(path);
    } finally {
      lock.readLock().unlock();
    }
  }

  /**
   * Check whether the path exists.
   *
   * @param path a full path or a prefix path
   */
  public boolean isPathExist(PartialPath path) {
    lock.readLock().lock();
    try {
      return mtree.isPathExist(path);
    } finally {
      lock.readLock().unlock();
    }
  }

  /**
   * Get node by path
   */
  public MNode getNodeByPath(PartialPath path) throws MetadataException {
    lock.readLock().lock();
    try {
      return mtree.getNodeByPath(path);
    } finally {
      lock.readLock().unlock();
    }
  }

  /**
   * E.g., root.sg is storage group
   * given [root, sg], return the MNode of root.sg
   * given [root, sg, device], return the MNode of root.sg
   * Get storage group node by path. If storage group is not set, StorageGroupNotSetException will
   * be thrown
   */
  public StorageGroupMNode getStorageGroupNodeByStorageGroupPath(PartialPath path) throws MetadataException {
    lock.readLock().lock();
    try {
      return mtree.getStorageGroupNodeByStorageGroupPath(path);
    } finally {
      lock.readLock().unlock();
    }
  }

  /**
   * Get storage group node by path. the give path don't need to be storage group path.
   */
  public StorageGroupMNode getStorageGroupNodeByPath(PartialPath path) throws MetadataException {
    lock.readLock().lock();
    try {
      return mtree.getStorageGroupNodeByPath(path);
    } finally {
      lock.readLock().unlock();
    }
  }

  /**
   * get device node, if the storage group is not set, create it when autoCreateSchema is true <p>
   * (we develop this method as we need to get the node's lock after we get the lock.writeLock())
   *
   * <p>!!!!!!Attention!!!!! must call the return node's readUnlock() if you call this method.
   *
   * @param path path
   */
  public MNode getDeviceNodeWithAutoCreateAndReadLock(
      PartialPath path, boolean autoCreateSchema, int sgLevel) throws MetadataException {
    lock.readLock().lock();
    MNode node = null;
    boolean shouldSetStorageGroup;
    try {
      node = mNodeCache.get(path);
      return node;
    } catch (CacheException e) {
      if (!autoCreateSchema) {
        throw new PathNotExistException(path.getFullPath());
      }
    } finally {
      if (node != null) {
        node.readLock();
      }
      lock.readLock().unlock();
    }

    lock.writeLock().lock();
    try {
      try {
        node = mNodeCache.get(path);
        return node;
      } catch (CacheException e) {
        shouldSetStorageGroup = e.getCause() instanceof StorageGroupNotSetException;
      }

      if (shouldSetStorageGroup) {
        PartialPath storageGroupPath = MetaUtils.getStorageGroupPathByLevel(path, sgLevel);
        setStorageGroup(storageGroupPath);
      }
      node = mtree.getDeviceNodeWithAutoCreating(path, sgLevel);
      return node;
    } catch (StorageGroupAlreadySetException e) {
      // ignore set storage group concurrently
      node = mtree.getDeviceNodeWithAutoCreating(path, sgLevel);
      return node;
    } finally {
      if (node != null) {
        node.readLock();
      }
      lock.writeLock().unlock();
    }
  }

  /**
   * !!!!!!Attention!!!!! must call the return node's readUnlock() if you call this method.
   */
  public MNode getDeviceNodeWithAutoCreateAndReadLock(PartialPath path) throws MetadataException {
    return getDeviceNodeWithAutoCreateAndReadLock(
        path, config.isAutoCreateSchemaEnabled(), config.getDefaultStorageGroupLevel());
  }

  public MNode getDeviceNode(PartialPath path) throws MetadataException {
    lock.readLock().lock();
    MNode node;
    try {
      node = mNodeCache.get(path);
      return node;
    } catch (CacheException e) {
      throw new PathNotExistException(path.getFullPath());
    } finally {
      lock.readLock().unlock();
    }
  }

  /**
   * To reduce the String number in memory, use the deviceId from MManager instead of the deviceId
   * read from disk
   *
   * @param path read from disk
   * @return deviceId
   */
  public String getDeviceId(PartialPath path) {
    MNode deviceNode = null;
    String device = null;
    try {
      deviceNode = getDeviceNode(path);
      device = deviceNode.getFullPath();
    } catch (MetadataException | NullPointerException e) {
      // Cannot get deviceId from MManager, return the input deviceId
    }
    return device;
  }

  public MNode getChild(MNode parent, String child) {
    lock.readLock().lock();
    try {
      return parent.getChild(child);
    } finally {
      lock.readLock().unlock();
    }
  }

  /**
   * Get metadata in string
   */
  public String getMetadataInString() {
    lock.readLock().lock();
    try {
      return TIME_SERIES_TREE_HEADER + mtree.toString();
    } finally {
      lock.readLock().unlock();
    }
  }

  @TestOnly
  public void setMaxSeriesNumberAmongStorageGroup(long maxSeriesNumberAmongStorageGroup) {
    this.maxSeriesNumberAmongStorageGroup = maxSeriesNumberAmongStorageGroup;
  }

  public long getMaximalSeriesNumberAmongStorageGroups() {
    return maxSeriesNumberAmongStorageGroup;
  }

  public void setTTL(PartialPath storageGroup, long dataTTL) throws MetadataException, IOException {
    lock.writeLock().lock();
    try {
      getStorageGroupNodeByStorageGroupPath(storageGroup).setDataTTL(dataTTL);
      if (!isRecovering) {
        logWriter.setTTL(storageGroup.getFullPath(), dataTTL);
      }
    } finally {
      lock.writeLock().unlock();
    }
  }

  /**
   * get all storageGroups ttl
   *
   * @return key-> storageGroupPath, value->ttl
   */
  public Map<PartialPath, Long> getStorageGroupsTTL() {
    Map<PartialPath, Long> storageGroupsTTL = new HashMap<>();
    try {
      List<PartialPath> storageGroups = this.getAllStorageGroupPaths();
      for (PartialPath storageGroup : storageGroups) {
        long ttl = getStorageGroupNodeByStorageGroupPath(storageGroup).getDataTTL();
        storageGroupsTTL.put(storageGroup, ttl);
      }
    } catch (MetadataException e) {
      logger.error("get storage groups ttl failed.", e);
    }
    return storageGroupsTTL;
  }

  /**
   * Check whether the given path contains a storage group change or set the new offset of a
   * timeseries
   *
   * @param path   timeseries
   * @param offset offset in the tag file
   */
  public void changeOffset(PartialPath path, long offset) throws MetadataException {
    lock.writeLock().lock();
    try {
      ((MeasurementMNode) mtree.getNodeByPath(path)).setOffset(offset);
    } finally {
      lock.writeLock().unlock();
    }
  }

  public void changeAlias(PartialPath path, String alias) throws MetadataException {
    lock.writeLock().lock();
    try {
      MeasurementMNode leafMNode = (MeasurementMNode) mtree.getNodeByPath(path);
      if (leafMNode.getAlias() != null) {
        leafMNode.getParent().deleteAliasChild(leafMNode.getAlias());
      }
      leafMNode.getParent().addAlias(alias, leafMNode);
      leafMNode.setAlias(alias);
    } finally {
      lock.writeLock().unlock();
    }
  }

  /**
   * upsert tags and attributes key-value for the timeseries if the key has existed, just use the
   * new value to update it.
   *
   * @param alias         newly added alias
   * @param tagsMap       newly added tags map
   * @param attributesMap newly added attributes map
   * @param fullPath      timeseries
   */
  @SuppressWarnings("squid:S3776") // Suppress high Cognitive Complexity warning
  public void upsertTagsAndAttributes(String alias, Map<String, String> tagsMap,
      Map<String, String> attributesMap, PartialPath fullPath) throws MetadataException, IOException {
    lock.writeLock().lock();
    try {
      MNode mNode = mtree.getNodeByPath(fullPath);
      if (!(mNode instanceof MeasurementMNode)) {
        throw new PathNotExistException(fullPath.getFullPath());
      }
      MeasurementMNode leafMNode = (MeasurementMNode) mNode;
      // upsert alias
      if (alias != null && !alias.equals(leafMNode.getAlias())) {

        if (leafMNode.getParent().hasChild(alias)) {
          throw new MetadataException("The alias already exists.");
        }
        if (leafMNode.getAlias() != null) {
          leafMNode.getParent().deleteAliasChild(leafMNode.getAlias());
        }
        leafMNode.getParent().addAlias(alias, leafMNode);
        leafMNode.setAlias(alias);
        // persist to WAL
        logWriter.changeAlias(fullPath.getFullPath(), alias);
      }

      if (tagsMap == null && attributesMap == null) {
        return;
      }
      // no tag or attribute, we need to add a new record in log
      if (leafMNode.getOffset() < 0) {
        long offset = tagLogFile.write(tagsMap, attributesMap);
        logWriter.changeOffset(fullPath.getFullPath(), offset);
        leafMNode.setOffset(offset);
        // update inverted Index map
        if (tagsMap != null) {
          for (Entry<String, String> entry : tagsMap.entrySet()) {
            tagIndex.computeIfAbsent(entry.getKey(), k -> new HashMap<>())
                .computeIfAbsent(entry.getValue(), v -> new HashSet<>()).add(leafMNode);
          }
        }
        return;
      }

      Pair<Map<String, String>, Map<String, String>> pair =
          tagLogFile.read(config.getTagAttributeTotalSize(), leafMNode.getOffset());

      if (tagsMap != null) {
        for (Entry<String, String> entry : tagsMap.entrySet()) {
          String key = entry.getKey();
          String value = entry.getValue();
          String beforeValue = pair.left.get(key);
          pair.left.put(key, value);
          // if the key has existed and the value is not equal to the new one
          // we should remove before key-value from inverted index map
          if (beforeValue != null && !beforeValue.equals(value)) {

            if (tagIndex.containsKey(key) && tagIndex.get(key).containsKey(beforeValue)) {
              if (logger.isDebugEnabled()) {
                logger.debug(String.format(
                    "Upsert: TimeSeries %s is removed from tag inverted index, "
                        + "tag key is %s, tag value is %s, tlog offset is %d",
                    leafMNode.getFullPath(), key, beforeValue, leafMNode.getOffset()));
              }

              tagIndex.get(key).get(beforeValue).remove(leafMNode);
              if (tagIndex.get(key).get(beforeValue).isEmpty()) {
                tagIndex.get(key).remove(beforeValue);
              }
            } else {
              if (logger.isDebugEnabled()) {
                logger.debug(String.format(
                    "Upsert: TimeSeries %s's tag info has been removed from tag inverted index "
                        + "before deleting it, tag key is %s, tag value is %s, tlog offset is %d, contains key %b",
                    leafMNode.getFullPath(), key, beforeValue, leafMNode.getOffset(),
                    tagIndex.containsKey(key)));
              }
            }
          }

          // if the key doesn't exist or the value is not equal to the new one
          // we should add a new key-value to inverted index map
          if (beforeValue == null || !beforeValue.equals(value)) {
            tagIndex.computeIfAbsent(key, k -> new HashMap<>())
                .computeIfAbsent(value, v -> new HashSet<>()).add(leafMNode);
          }
        }
      }

      pair.right.putAll(attributesMap);

      // persist the change to disk
      tagLogFile.write(pair.left, pair.right, leafMNode.getOffset());

    } finally {
      lock.writeLock().unlock();
    }
  }

  /**
   * add new attributes key-value for the timeseries
   *
   * @param attributesMap newly added attributes map
   * @param fullPath      timeseries
   */
  public void addAttributes(Map<String, String> attributesMap, PartialPath fullPath)
      throws MetadataException, IOException {
    lock.writeLock().lock();
    try {
      MNode mNode = mtree.getNodeByPath(fullPath);
      if (!(mNode instanceof MeasurementMNode)) {
        throw new PathNotExistException(fullPath.getFullPath());
      }
      MeasurementMNode leafMNode = (MeasurementMNode) mNode;
      // no tag or attribute, we need to add a new record in log
      if (leafMNode.getOffset() < 0) {
        long offset = tagLogFile.write(Collections.emptyMap(), attributesMap);
        logWriter.changeOffset(fullPath.getFullPath(), offset);
        leafMNode.setOffset(offset);
        return;
      }

      Pair<Map<String, String>, Map<String, String>> pair =
          tagLogFile.read(config.getTagAttributeTotalSize(), leafMNode.getOffset());

      for (Entry<String, String> entry : attributesMap.entrySet()) {
        String key = entry.getKey();
        String value = entry.getValue();
        if (pair.right.containsKey(key)) {
          throw new MetadataException(
              String.format("TimeSeries [%s] already has the attribute [%s].", fullPath, key));
        }
        pair.right.put(key, value);
      }

      // persist the change to disk
      tagLogFile.write(pair.left, pair.right, leafMNode.getOffset());
    } finally {
      lock.writeLock().unlock();
    }
  }

  /**
   * add new tags key-value for the timeseries
   *
   * @param tagsMap  newly added tags map
   * @param fullPath timeseries
   */
  public void addTags(Map<String, String> tagsMap, PartialPath fullPath)
      throws MetadataException, IOException {
    lock.writeLock().lock();
    try {
      MNode mNode = mtree.getNodeByPath(fullPath);
      if (!(mNode instanceof MeasurementMNode)) {
        throw new PathNotExistException(fullPath.getFullPath());
      }
      MeasurementMNode leafMNode = (MeasurementMNode) mNode;
      // no tag or attribute, we need to add a new record in log
      if (leafMNode.getOffset() < 0) {
        long offset = tagLogFile.write(tagsMap, Collections.emptyMap());
        logWriter.changeOffset(fullPath.getFullPath(), offset);
        leafMNode.setOffset(offset);
        // update inverted Index map
        for (Entry<String, String> entry : tagsMap.entrySet()) {
          tagIndex.computeIfAbsent(entry.getKey(), k -> new HashMap<>())
              .computeIfAbsent(entry.getValue(), v -> new HashSet<>()).add(leafMNode);
        }
        return;
      }

      Pair<Map<String, String>, Map<String, String>> pair =
          tagLogFile.read(config.getTagAttributeTotalSize(), leafMNode.getOffset());

      for (Entry<String, String> entry : tagsMap.entrySet()) {
        String key = entry.getKey();
        String value = entry.getValue();
        if (pair.left.containsKey(key)) {
          throw new MetadataException(
              String.format("TimeSeries [%s] already has the tag [%s].", fullPath, key));
        }
        pair.left.put(key, value);
      }

      // persist the change to disk
      tagLogFile.write(pair.left, pair.right, leafMNode.getOffset());

      // update tag inverted map
      tagsMap.forEach((key, value) -> tagIndex.computeIfAbsent(key, k -> new HashMap<>())
          .computeIfAbsent(value, v -> new HashSet<>()).add(leafMNode));

    } finally {
      lock.writeLock().unlock();
    }
  }

  /**
   * drop tags or attributes of the timeseries
   *
   * @param keySet   tags key or attributes key
   * @param fullPath timeseries path
   */
<<<<<<< HEAD
=======
  @SuppressWarnings("squid:S3776") // Suppress high Cognitive Complexity warning
>>>>>>> c626197c
  public void dropTagsOrAttributes(Set<String> keySet, PartialPath fullPath)
      throws MetadataException, IOException {
    lock.writeLock().lock();
    try {
      MNode mNode = mtree.getNodeByPath(fullPath);
      if (!(mNode instanceof MeasurementMNode)) {
        throw new PathNotExistException(fullPath.getFullPath());
      }
      MeasurementMNode leafMNode = (MeasurementMNode) mNode;
      // no tag or attribute, just do nothing.
      if (leafMNode.getOffset() < 0) {
        return;
      }
      Pair<Map<String, String>, Map<String, String>> pair =
          tagLogFile.read(config.getTagAttributeTotalSize(), leafMNode.getOffset());

      Map<String, String> deleteTag = new HashMap<>();
      for (String key : keySet) {
        // check tag map
        // check attribute map
        if (pair.left.containsKey(key)) {
          deleteTag.put(key, pair.left.remove(key));
        } else {
          pair.right.remove(key);
        }
      }

      // persist the change to disk
      tagLogFile.write(pair.left, pair.right, leafMNode.getOffset());

      for (Entry<String, String> entry : deleteTag.entrySet()) {
        String key = entry.getKey();
        String value = entry.getValue();
        // change the tag inverted index map
        if (tagIndex.containsKey(key) && tagIndex.get(key).containsKey(value)) {
          if (logger.isDebugEnabled()) {
            logger.debug(String.format(
                "Drop: TimeSeries %s is removed from tag inverted index, "
                    + "tag key is %s, tag value is %s, tlog offset is %d",
                leafMNode.getFullPath(), entry.getKey(), entry.getValue(), leafMNode.getOffset()));
          }

          tagIndex.get(key).get(value).remove(leafMNode);
          if (tagIndex.get(key).get(value).isEmpty()) {
            tagIndex.get(key).remove(value);
            if (tagIndex.get(key).isEmpty()) {
              tagIndex.remove(key);
            }
          }
        } else {
          if (logger.isDebugEnabled()) {
            logger.debug(String.format(
                "Drop: TimeSeries %s's tag info has been removed from tag inverted index "
                    + "before deleting it, tag key is %s, tag value is %s, tlog offset is %d, contains key %b",
                leafMNode.getFullPath(), key, value, leafMNode.getOffset(),
                tagIndex.containsKey(key)));
          }
        }

      }
    } finally {
      lock.writeLock().unlock();
    }
  }

  /**
   * set/change the values of tags or attributes
   *
   * @param alterMap the new tags or attributes key-value
   * @param fullPath timeseries
   */
<<<<<<< HEAD
=======
  @SuppressWarnings("squid:S3776") // Suppress high Cognitive Complexity warning
>>>>>>> c626197c
  public void setTagsOrAttributesValue(Map<String, String> alterMap, PartialPath fullPath)
      throws MetadataException, IOException {
    lock.writeLock().lock();
    try {
      MNode mNode = mtree.getNodeByPath(fullPath);
      if (!(mNode instanceof MeasurementMNode)) {
        throw new PathNotExistException(fullPath.getFullPath());
      }
      MeasurementMNode leafMNode = (MeasurementMNode) mNode;
      if (leafMNode.getOffset() < 0) {
        throw new MetadataException(
            String.format("TimeSeries [%s] does not have any tag/attribute.", fullPath));
      }

      // tags, attributes
      Pair<Map<String, String>, Map<String, String>> pair =
          tagLogFile.read(config.getTagAttributeTotalSize(), leafMNode.getOffset());
      Map<String, String> oldTagValue = new HashMap<>();
      Map<String, String> newTagValue = new HashMap<>();

      for (Entry<String, String> entry : alterMap.entrySet()) {
        String key = entry.getKey();
        String value = entry.getValue();
        // check tag map
        if (pair.left.containsKey(key)) {
          oldTagValue.put(key, pair.left.get(key));
          newTagValue.put(key, value);
          pair.left.put(key, value);
        } else if (pair.right.containsKey(key)) {
          // check attribute map
          pair.right.put(key, value);
        } else {
          throw new MetadataException(
              String.format("TimeSeries [%s] does not have tag/attribute [%s].", fullPath, key));
        }
      }

      // persist the change to disk
      tagLogFile.write(pair.left, pair.right, leafMNode.getOffset());

      for (Entry<String, String> entry : oldTagValue.entrySet()) {
        String key = entry.getKey();
        String beforeValue = entry.getValue();
        String currentValue = newTagValue.get(key);
        // change the tag inverted index map
        if (tagIndex.containsKey(key) && tagIndex.get(key).containsKey(beforeValue)) {

          if (logger.isDebugEnabled()) {
            logger.debug(String.format(
                "Set: TimeSeries %s is removed from tag inverted index, "
                    + "tag key is %s, tag value is %s, tlog offset is %d",
                leafMNode.getFullPath(), entry.getKey(), beforeValue, leafMNode.getOffset()));
          }

          tagIndex.get(key).get(beforeValue).remove(leafMNode);
        } else {
          if (logger.isDebugEnabled()) {
            logger.debug(String.format(
                "Set: TimeSeries %s's tag info has been removed from tag inverted index "
                    + "before deleting it, tag key is %s, tag value is %s, tlog offset is %d, contains key %b",
                leafMNode.getFullPath(), key, beforeValue, leafMNode.getOffset(),
                tagIndex.containsKey(key)));
          }
        }
        tagIndex.computeIfAbsent(key, k -> new HashMap<>())
            .computeIfAbsent(currentValue, k -> new HashSet<>()).add(leafMNode);
      }
    } finally {
      lock.writeLock().unlock();
    }
  }

  /**
   * rename the tag or attribute's key of the timeseries
   *
   * @param oldKey   old key of tag or attribute
   * @param newKey   new key of tag or attribute
   * @param fullPath timeseries
   */
<<<<<<< HEAD
=======
  @SuppressWarnings("squid:S3776") // Suppress high Cognitive Complexity warning
>>>>>>> c626197c
  public void renameTagOrAttributeKey(String oldKey, String newKey, PartialPath fullPath)
      throws MetadataException, IOException {
    lock.writeLock().lock();
    try {
      MNode mNode = mtree.getNodeByPath(fullPath);
      if (!(mNode instanceof MeasurementMNode)) {
        throw new PathNotExistException(fullPath.getFullPath());
      }
      MeasurementMNode leafMNode = (MeasurementMNode) mNode;
      if (leafMNode.getOffset() < 0) {
        throw new MetadataException(
            String.format("TimeSeries [%s] does not have [%s] tag/attribute.", fullPath, oldKey));
      }
      // tags, attributes
      Pair<Map<String, String>, Map<String, String>> pair =
          tagLogFile.read(config.getTagAttributeTotalSize(), leafMNode.getOffset());

      // current name has existed
      if (pair.left.containsKey(newKey) || pair.right.containsKey(newKey)) {
        throw new MetadataException(
            String.format(
                "TimeSeries [%s] already has a tag/attribute named [%s].", fullPath, newKey));
      }

      // check tag map
      if (pair.left.containsKey(oldKey)) {
        String value = pair.left.remove(oldKey);
        pair.left.put(newKey, value);
        // persist the change to disk
        tagLogFile.write(pair.left, pair.right, leafMNode.getOffset());
        // change the tag inverted index map
        if (tagIndex.containsKey(oldKey) && tagIndex.get(oldKey).containsKey(value)) {

          if (logger.isDebugEnabled()) {
            logger.debug(String.format(
                "Rename: TimeSeries %s is removed from tag inverted index, "
                    + "tag key is %s, tag value is %s, tlog offset is %d",
                leafMNode.getFullPath(), oldKey, value, leafMNode.getOffset()));
          }

          tagIndex.get(oldKey).get(value).remove(leafMNode);

        } else {
          if (logger.isDebugEnabled()) {
            logger.debug(String.format(
                "Rename: TimeSeries %s's tag info has been removed from tag inverted index "
                    + "before deleting it, tag key is %s, tag value is %s, tlog offset is %d, contains key %b",
                leafMNode.getFullPath(), oldKey, value, leafMNode.getOffset(),
                tagIndex.containsKey(oldKey)));
          }
        }
        tagIndex.computeIfAbsent(newKey, k -> new HashMap<>())
            .computeIfAbsent(value, k -> new HashSet<>()).add(leafMNode);
      } else if (pair.right.containsKey(oldKey)) {
        // check attribute map
        pair.right.put(newKey, pair.right.remove(oldKey));
        // persist the change to disk
        tagLogFile.write(pair.left, pair.right, leafMNode.getOffset());
      } else {
        throw new MetadataException(
            String.format("TimeSeries [%s] does not have tag/attribute [%s].", fullPath, oldKey));
      }
    } finally {
      lock.writeLock().unlock();
    }
  }

  /**
   * Check whether the given path contains a storage group
   */
  boolean checkStorageGroupByPath(PartialPath path) {
    lock.readLock().lock();
    try {
      return mtree.checkStorageGroupByPath(path);
    } finally {
      lock.readLock().unlock();
    }
  }

  /**
   * Get all storage groups under the given path
   *
   * @return List of String represented all storage group names
   * @apiNote :for cluster
   */
  List<String> getStorageGroupByPath(PartialPath path) throws MetadataException {
    lock.readLock().lock();
    try {
      return mtree.getStorageGroupByPath(path);
    } catch (MetadataException e) {
      throw new MetadataException(e);
    } finally {
      lock.readLock().unlock();
    }
  }

  public void collectTimeseriesSchema(MNode startingNode,
      Collection<TimeseriesSchema> timeseriesSchemas) {
    Deque<MNode> nodeDeque = new ArrayDeque<>();
    nodeDeque.addLast(startingNode);
    while (!nodeDeque.isEmpty()) {
      MNode node = nodeDeque.removeFirst();
      if (node instanceof MeasurementMNode) {
        MeasurementSchema nodeSchema = ((MeasurementMNode) node).getSchema();
        timeseriesSchemas.add(new TimeseriesSchema(node.getFullPath(), nodeSchema.getType(),
            nodeSchema.getEncodingType(), nodeSchema.getCompressor()));
      } else if (!node.getChildren().isEmpty()) {
        nodeDeque.addAll(node.getChildren().values());
      }
    }
  }

  public void collectMeasurementSchema(MNode startingNode,
      Collection<MeasurementSchema> timeseriesSchemas) {
    Deque<MNode> nodeDeque = new ArrayDeque<>();
    nodeDeque.addLast(startingNode);
    while (!nodeDeque.isEmpty()) {
      MNode node = nodeDeque.removeFirst();
      if (node instanceof MeasurementMNode) {
        MeasurementSchema nodeSchema = ((MeasurementMNode) node).getSchema();
        timeseriesSchemas.add(new MeasurementSchema(node.getFullPath(), nodeSchema.getType(),
            nodeSchema.getEncodingType(), nodeSchema.getCompressor()));
      } else if (!node.getChildren().isEmpty()) {
        nodeDeque.addAll(node.getChildren().values());
      }
    }
  }

  /**
   * Collect the timeseries schemas under "startingPath".
   *
   * @param startingPath
   * @param measurementSchemas
   */
  public void collectSeries(PartialPath startingPath, List<MeasurementSchema> measurementSchemas) {
    MNode mNode;
    try {
      mNode = getNodeByPath(startingPath);
    } catch (MetadataException e) {
      return;
    }
    collectMeasurementSchema(mNode, measurementSchemas);
  }

  /**
   * For a path, infer all storage groups it may belong to. The path can have wildcards.
   *
   * <p>Consider the path into two parts: (1) the sub path which can not contain a storage group
   * name and (2) the sub path which is substring that begin after the storage group name.
   *
   * <p>(1) Suppose the part of the path can not contain a storage group name (e.g.,
   * "root".contains("root.sg") == false), then: If the wildcard is not at the tail, then for each
   * wildcard, only one level will be inferred and the wildcard will be removed. If the wildcard is
   * at the tail, then the inference will go on until the storage groups are found and the wildcard
   * will be kept. (2) Suppose the part of the path is a substring that begin after the storage
   * group name. (e.g., For "root.*.sg1.a.*.b.*" and "root.x.sg1" is a storage group, then this part
   * is "a.*.b.*"). For this part, keep what it is.
   *
   * <p>Assuming we have three SGs: root.group1, root.group2, root.area1.group3 Eg1: for input
   * "root.*", returns ("root.group1", "root.group1.*"), ("root.group2", "root.group2.*")
   * ("root.area1.group3", "root.area1.group3.*") Eg2: for input "root.*.s1", returns
   * ("root.group1", "root.group1.s1"), ("root.group2", "root.group2.s1")
   *
   * <p>Eg3: for input "root.area1.*", returns ("root.area1.group3", "root.area1.group3.*")
   *
   * @param path can be a prefix or a full path.
   * @return StorageGroupName-FullPath pairs
   */
  public Map<String, String> determineStorageGroup(PartialPath path) throws IllegalPathException {
    lock.readLock().lock();
    try {
      return mtree.determineStorageGroup(path);
    } finally {
      lock.readLock().unlock();
    }
  }

  /**
   * StorageGroupFilter filters unsatisfied storage groups in metadata queries to speed up and
   * deduplicate.
   */
  @FunctionalInterface
  public interface StorageGroupFilter {

    boolean satisfy(String storageGroup);
  }

  /**
   * if the path is in local mtree, nothing needed to do (because mtree is in the memory); Otherwise
   * cache the path to mRemoteSchemaCache
   */
  public void cacheMeta(String path, MeasurementMeta meta) {
    // do nothing
  }

  public void updateLastCache(PartialPath seriesPath, TimeValuePair timeValuePair,
      boolean highPriorityUpdate, Long latestFlushedTime,
      MeasurementMNode node) {
    if (node != null) {
      node.updateCachedLast(timeValuePair, highPriorityUpdate, latestFlushedTime);
    } else {
      try {
        MeasurementMNode node1 = (MeasurementMNode) mtree.getNodeByPath(seriesPath);
        node1.updateCachedLast(timeValuePair, highPriorityUpdate, latestFlushedTime);
      } catch (MetadataException e) {
        logger.warn("failed to update last cache for the {}, err:{}", seriesPath, e.getMessage());
      }
    }
  }

  public TimeValuePair getLastCache(PartialPath seriesPath) {
    try {
      MeasurementMNode node = (MeasurementMNode) mtree.getNodeByPath(seriesPath);
      return node.getCachedLast();
    } catch (MetadataException e) {
      logger.warn("failed to get last cache for the {}, err:{}", seriesPath, e.getMessage());
    }
    return null;
  }

  private void checkMTreeModified() {
    if (logWriter == null || logFile == null) {
      // the logWriter is not initialized now, we skip the check once.
      return;
    }
    if (System.currentTimeMillis() - logFile.lastModified() < mtreeSnapshotThresholdTime) {
      if (logger.isDebugEnabled()) {
        logger.debug("MTree snapshot need not be created. Time from last modification: {} ms.",
            System.currentTimeMillis() - logFile.lastModified());
      }
    } else if (logWriter.getLineNumber() < mtreeSnapshotInterval) {
      if (logger.isDebugEnabled()) {
        logger.debug("MTree snapshot need not be created. New mlog line number: {}.",
            logWriter.getLineNumber());
      }
    } else {
      logger.info("New mlog line number: {}, time from last modification: {} ms",
          logWriter.getLineNumber(), System.currentTimeMillis() - logFile.lastModified());
      createMTreeSnapshot();
    }
  }

  public void createMTreeSnapshot() {
    lock.readLock().lock();
    long time = System.currentTimeMillis();
    logger.info("Start creating MTree snapshot to {}", mtreeSnapshotPath);
    try {
      mtree.serializeTo(mtreeSnapshotTmpPath);
      File tmpFile = SystemFileFactory.INSTANCE.getFile(mtreeSnapshotTmpPath);
      File snapshotFile = SystemFileFactory.INSTANCE.getFile(mtreeSnapshotPath);
      if (snapshotFile.exists()) {
        Files.delete(snapshotFile.toPath());
      }
      if (tmpFile.renameTo(snapshotFile)) {
        logger.info("Finish creating MTree snapshot to {}, spend {} ms.", mtreeSnapshotPath,
            System.currentTimeMillis() - time);
      }
      logWriter.clear();
    } catch (IOException e) {
      logger.warn("Failed to create MTree snapshot to {}", mtreeSnapshotPath, e);
      if (SystemFileFactory.INSTANCE.getFile(mtreeSnapshotTmpPath).exists()) {
        try {
          Files.delete(SystemFileFactory.INSTANCE.getFile(mtreeSnapshotTmpPath).toPath());
        } catch (IOException e1) {
          logger.warn("delete file {} failed: {}", mtreeSnapshotTmpPath, e1.getMessage());
        }
      }
    } finally {
      lock.readLock().unlock();
    }
  }

  /**
   * get schema for device. Attention!!!  Only support insertPlan
   *
   * @throws MetadataException
   */
<<<<<<< HEAD
=======
  @SuppressWarnings("squid:S3776") // Suppress high Cognitive Complexity warning
>>>>>>> c626197c
  public MeasurementSchema[] getSeriesSchemasAndReadLockDevice(PartialPath deviceId,
      String[] measurementList, InsertPlan plan) throws MetadataException {
    MeasurementSchema[] schemas = new MeasurementSchema[measurementList.length];

    MNode deviceNode;
    // 1. get device node
    deviceNode = getDeviceNodeWithAutoCreateAndReadLock(deviceId);

    // 2. get schema of each measurement
    for (int i = 0; i < measurementList.length; i++) {
      try {
        // if do not has measurement
        if (!deviceNode.hasChild(measurementList[i])) {
          // could not create it
          if (!config.isAutoCreateSchemaEnabled()) {
            throw new MetadataException(String.format(
                "Current deviceId[%s] does not contain measurement:%s", deviceId,
                measurementList[i]));
          }

          // create it

          TSDataType dataType = getTypeInLoc(plan, i);
          createTimeseries(
              deviceId.concatNode(measurementList[i]),
              dataType,
              getDefaultEncoding(dataType),
              TSFileDescriptor.getInstance().getConfig().getCompressor(),
              Collections.emptyMap());
        }

        MeasurementMNode measurementNode = (MeasurementMNode) getChild(deviceNode,
            measurementList[i]);

        // check type is match
        TSDataType insertDataType = null;
        if (plan instanceof InsertRowPlan) {
          if (!((InsertRowPlan) plan).isNeedInferType()) {
            // only when InsertRowPlan's values is object[], we should check type
            insertDataType = getTypeInLoc(plan, i);
          } else {
            insertDataType = measurementNode.getSchema().getType();
          }
        } else if (plan instanceof InsertTabletPlan) {
          insertDataType = getTypeInLoc(plan, i);
        }

        if (measurementNode.getSchema().getType() != insertDataType) {
          logger.warn("DataType mismatch, Insert measurement {} type {}, metadata tree type {}",
              measurementList[i], insertDataType, measurementNode.getSchema().getType());
          if (!config.isEnablePartialInsert()) {
            throw new MetadataException(String.format(
                "DataType mismatch, Insert measurement %s type %s, metadata tree type %s",
                measurementList[i], insertDataType, measurementNode.getSchema().getType()));
          } else {
            // mark failed measurement
            plan.markFailedMeasurementInsertion(i);
            continue;
          }
        }

        schemas[i] = measurementNode.getSchema();
        if (schemas[i] != null) {
          measurementList[i] = schemas[i].getMeasurementId();
        }
      } catch (MetadataException e) {
        logger.warn("meet error when check {}.{}, message: {}", deviceId, measurementList[i],
            e.getMessage());
        if (config.isEnablePartialInsert()) {
          // mark failed measurement
          plan.markFailedMeasurementInsertion(i);
        } else {
          throw e;
        }
      }
    }

    plan.setDeviceMNode(deviceNode);

    return schemas;
  }

  /**
   * Get default encoding by dataType
   */
  private TSEncoding getDefaultEncoding(TSDataType dataType) {
    IoTDBConfig conf = IoTDBDescriptor.getInstance().getConfig();
    switch (dataType) {
      case BOOLEAN:
        return conf.getDefaultBooleanEncoding();
      case INT32:
        return conf.getDefaultInt32Encoding();
      case INT64:
        return conf.getDefaultInt64Encoding();
      case FLOAT:
        return conf.getDefaultFloatEncoding();
      case DOUBLE:
        return conf.getDefaultDoubleEncoding();
      case TEXT:
        return conf.getDefaultTextEncoding();
      default:
        throw new UnSupportedDataTypeException(
            String.format("Data type %s is not supported.", dataType.toString()));
    }
  }

  /**
   * get dataType of plan, in loc measurements only support InsertRowPlan and InsertTabletPlan
   *
   * @throws MetadataException
   */
  private TSDataType getTypeInLoc(InsertPlan plan, int loc) throws MetadataException {
    TSDataType dataType;
    if (plan instanceof InsertRowPlan) {
      InsertRowPlan tPlan = (InsertRowPlan) plan;
      dataType = TypeInferenceUtils
          .getPredictedDataType(tPlan.getValues()[loc], tPlan.isNeedInferType());
    } else if (plan instanceof InsertTabletPlan) {
      dataType = (plan).getDataTypes()[loc];
    } else {
      throw new MetadataException(String.format(
          "Only support insert and insertTablet, plan is [%s]", plan.getOperatorType()));
    }
    return dataType;
  }

  /**
   * when insert, we lock device node for not create deleted time series after insert, we should
   * call this function to unlock the device node
   *
   * @param deviceId
   */
  public void unlockDeviceReadLock(PartialPath deviceId) {
    try {
      MNode mNode = getDeviceNode(deviceId);
      mNode.readUnlock();
    } catch (MetadataException e) {
      // ignore the exception
    }
  }
}<|MERGE_RESOLUTION|>--- conflicted
+++ resolved
@@ -1464,10 +1464,7 @@
    * @param keySet   tags key or attributes key
    * @param fullPath timeseries path
    */
-<<<<<<< HEAD
-=======
   @SuppressWarnings("squid:S3776") // Suppress high Cognitive Complexity warning
->>>>>>> c626197c
   public void dropTagsOrAttributes(Set<String> keySet, PartialPath fullPath)
       throws MetadataException, IOException {
     lock.writeLock().lock();
@@ -1539,10 +1536,7 @@
    * @param alterMap the new tags or attributes key-value
    * @param fullPath timeseries
    */
-<<<<<<< HEAD
-=======
   @SuppressWarnings("squid:S3776") // Suppress high Cognitive Complexity warning
->>>>>>> c626197c
   public void setTagsOrAttributesValue(Map<String, String> alterMap, PartialPath fullPath)
       throws MetadataException, IOException {
     lock.writeLock().lock();
@@ -1622,10 +1616,7 @@
    * @param newKey   new key of tag or attribute
    * @param fullPath timeseries
    */
-<<<<<<< HEAD
-=======
   @SuppressWarnings("squid:S3776") // Suppress high Cognitive Complexity warning
->>>>>>> c626197c
   public void renameTagOrAttributeKey(String oldKey, String newKey, PartialPath fullPath)
       throws MetadataException, IOException {
     lock.writeLock().lock();
@@ -1903,10 +1894,7 @@
    *
    * @throws MetadataException
    */
-<<<<<<< HEAD
-=======
   @SuppressWarnings("squid:S3776") // Suppress high Cognitive Complexity warning
->>>>>>> c626197c
   public MeasurementSchema[] getSeriesSchemasAndReadLockDevice(PartialPath deviceId,
       String[] measurementList, InsertPlan plan) throws MetadataException {
     MeasurementSchema[] schemas = new MeasurementSchema[measurementList.length];
