/*
 * Licensed to the Apache Software Foundation (ASF) under one
 * or more contributor license agreements.  See the NOTICE file
 * distributed with this work for additional information
 * regarding copyright ownership.  The ASF licenses this file
 * to you under the Apache License, Version 2.0 (the
 * "License"); you may not use this file except in compliance
 * with the License.  You may obtain a copy of the License at
 *
 *     http://www.apache.org/licenses/LICENSE-2.0
 *
 * Unless required by applicable law or agreed to in writing,
 * software distributed under the License is distributed on an
 * "AS IS" BASIS, WITHOUT WARRANTIES OR CONDITIONS OF ANY
 * KIND, either express or implied.  See the License for the
 * specific language governing permissions and limitations
 * under the License.
 */
package org.apache.iotdb.db.metadata;

import static java.util.stream.Collectors.toList;

import java.io.BufferedReader;
import java.io.File;
import java.io.FileReader;
import java.io.IOException;
import java.nio.file.Files;
import java.util.ArrayDeque;
import java.util.ArrayList;
import java.util.Collection;
import java.util.Collections;
import java.util.Comparator;
import java.util.Deque;
import java.util.EnumMap;
import java.util.HashMap;
import java.util.HashSet;
import java.util.LinkedList;
import java.util.List;
import java.util.Map;
import java.util.Map.Entry;
import java.util.Set;
import java.util.concurrent.Executors;
import java.util.concurrent.ScheduledExecutorService;
import java.util.concurrent.TimeUnit;
import java.util.concurrent.locks.ReentrantReadWriteLock;
import org.apache.iotdb.db.conf.IoTDBConfig;
import org.apache.iotdb.db.conf.IoTDBDescriptor;
import org.apache.iotdb.db.conf.adapter.ActiveTimeSeriesCounter;
import org.apache.iotdb.db.engine.StorageEngine;
import org.apache.iotdb.db.engine.fileSystem.SystemFileFactory;
import org.apache.iotdb.db.exception.metadata.DeleteFailedException;
import org.apache.iotdb.db.exception.metadata.IllegalPathException;
import org.apache.iotdb.db.exception.metadata.MetadataException;
import org.apache.iotdb.db.exception.metadata.PathNotExistException;
import org.apache.iotdb.db.exception.metadata.StorageGroupAlreadySetException;
import org.apache.iotdb.db.exception.metadata.StorageGroupNotSetException;
import org.apache.iotdb.db.metadata.mnode.MNode;
import org.apache.iotdb.db.metadata.mnode.MeasurementMNode;
import org.apache.iotdb.db.metadata.mnode.StorageGroupMNode;
import org.apache.iotdb.db.monitor.MonitorConstants;
import org.apache.iotdb.db.qp.constant.SQLConstant;
import org.apache.iotdb.db.qp.physical.crud.InsertPlan;
import org.apache.iotdb.db.qp.physical.crud.InsertRowPlan;
import org.apache.iotdb.db.qp.physical.crud.InsertTabletPlan;
import org.apache.iotdb.db.qp.physical.sys.CreateTimeSeriesPlan;
import org.apache.iotdb.db.qp.physical.sys.ShowTimeSeriesPlan;
import org.apache.iotdb.db.query.context.QueryContext;
import org.apache.iotdb.db.query.dataset.ShowTimeSeriesResult;
import org.apache.iotdb.db.rescon.PrimitiveArrayManager;
import org.apache.iotdb.db.utils.RandomDeleteCache;
import org.apache.iotdb.db.utils.SchemaUtils;
import org.apache.iotdb.db.utils.TestOnly;
import org.apache.iotdb.db.utils.TypeInferenceUtils;
import org.apache.iotdb.tsfile.common.conf.TSFileDescriptor;
import org.apache.iotdb.tsfile.exception.cache.CacheException;
import org.apache.iotdb.tsfile.exception.write.UnSupportedDataTypeException;
import org.apache.iotdb.tsfile.file.metadata.enums.CompressionType;
import org.apache.iotdb.tsfile.file.metadata.enums.TSDataType;
import org.apache.iotdb.tsfile.file.metadata.enums.TSEncoding;
import org.apache.iotdb.tsfile.read.TimeValuePair;
import org.apache.iotdb.tsfile.utils.Pair;
import org.apache.iotdb.tsfile.write.schema.MeasurementSchema;
import org.apache.iotdb.tsfile.write.schema.TimeseriesSchema;
import org.slf4j.Logger;
import org.slf4j.LoggerFactory;

/**
 * This class takes the responsibility of serialization of all the metadata info and persistent it
 * into files. This class contains all the interfaces to modify the metadata for delta system. All
 * the operations will be insert into the logs temporary in case the downtime of the delta system.
 */
public class MManager {

  private static final Logger logger = LoggerFactory.getLogger(MManager.class);
  private static final String TIME_SERIES_TREE_HEADER = "===  Timeseries Tree  ===\n\n";

  /**
   * A thread will check whether the MTree is modified lately each such interval. Unit: second
   */
  private static final long MTREE_SNAPSHOT_THREAD_CHECK_TIME = 600L;

  // the lock for read/insert
  private ReentrantReadWriteLock lock = new ReentrantReadWriteLock();
  // the log file seriesPath
  private String logFilePath;
  private String mtreeSnapshotPath;
  private String mtreeSnapshotTmpPath;
  private MTree mtree;
  private MLogWriter logWriter;
  private TagLogFile tagLogFile;
  private boolean isRecovering;
  // device -> DeviceMNode
  private RandomDeleteCache<PartialPath, MNode> mNodeCache;

  // tag key -> tag value -> LeafMNode
  private Map<String, Map<String, Set<MeasurementMNode>>> tagIndex = new HashMap<>();

  // data type -> number
  private Map<TSDataType, Integer> schemaDataTypeNumMap = new EnumMap<>(
      TSDataType.class);
  // reported total series number
  private int reportedDataTypeTotalNum;

  // storage group name -> the series number
  private Map<String, Integer> seriesNumberInStorageGroups = new HashMap<>();
  private long maxSeriesNumberAmongStorageGroup;
  private boolean initialized;
  protected IoTDBConfig config;

  private File logFile;
  private final int mtreeSnapshotInterval;
  private final long mtreeSnapshotThresholdTime;
  private ScheduledExecutorService timedCreateMTreeSnapshotThread;

  private static class MManagerHolder {

    private MManagerHolder() {
      // allowed to do nothing
    }

    private static final MManager INSTANCE = new MManager();
  }

  protected MManager() {
    config = IoTDBDescriptor.getInstance().getConfig();
    mtreeSnapshotInterval = config.getMtreeSnapshotInterval();
    mtreeSnapshotThresholdTime = config.getMtreeSnapshotThresholdTime() * 1000L;
    String schemaDir = config.getSchemaDir();
    File schemaFolder = SystemFileFactory.INSTANCE.getFile(schemaDir);
    if (!schemaFolder.exists()) {
      if (schemaFolder.mkdirs()) {
        logger.info("create system folder {}", schemaFolder.getAbsolutePath());
      } else {
        logger.info("create system folder {} failed.", schemaFolder.getAbsolutePath());
      }
    }
    logFilePath = schemaDir + File.separator + MetadataConstant.METADATA_LOG;
    mtreeSnapshotPath = schemaDir + File.separator + MetadataConstant.MTREE_SNAPSHOT;
    mtreeSnapshotTmpPath = schemaDir + File.separator + MetadataConstant.MTREE_SNAPSHOT_TMP;

    // do not write log when recover
    isRecovering = true;

    int cacheSize = config.getmManagerCacheSize();
    mNodeCache = new RandomDeleteCache<PartialPath, MNode>(cacheSize) {

      @Override
      public MNode loadObjectByKey(PartialPath key) throws CacheException {
        lock.readLock().lock();
        try {
          return mtree.getNodeByPathWithStorageGroupCheck(key);
        } catch (MetadataException e) {
          throw new CacheException(e);
        } finally {
          lock.readLock().unlock();
        }
      }
    };

    int remoteCacheSize = config.getmRemoteSchemaCacheSize();

    timedCreateMTreeSnapshotThread = Executors.newSingleThreadScheduledExecutor(r -> new Thread(r,
        "timedCreateMTreeSnapshotThread"));
    timedCreateMTreeSnapshotThread
        .scheduleAtFixedRate(this::checkMTreeModified, MTREE_SNAPSHOT_THREAD_CHECK_TIME,
            MTREE_SNAPSHOT_THREAD_CHECK_TIME, TimeUnit.SECONDS);
  }

  /**
   * we should not use this function in other place, but only in IoTDB class
   *
   * @return
   */
  public static MManager getInstance() {
    return MManagerHolder.INSTANCE;
  }

  // Because the writer will be used later and should not be closed here.
  @SuppressWarnings("squid:S2093")
  public synchronized void init() {
    if (initialized) {
      return;
    }
    logFile = SystemFileFactory.INSTANCE.getFile(logFilePath);

    try {
      tagLogFile = new TagLogFile(config.getSchemaDir(), MetadataConstant.TAG_LOG);

      isRecovering = true;
      int lineNumber = initFromLog(logFile);

<<<<<<< HEAD
      if (config.isEnableActiveTimeseriesCounter()) {
        List<String> storageGroups = mtree.getAllStorageGroupNames();
        for (String sg : storageGroups) {
=======
      if (config.isEnableParameterAdapter()) {
        List<PartialPath> storageGroups = mtree.getAllStorageGroupPaths();
        for (PartialPath sg : storageGroups) {
>>>>>>> 12e13327
          MNode node = mtree.getNodeByPath(sg);
          seriesNumberInStorageGroups.put(sg.getFullPath(), node.getLeafCount());
        }
        maxSeriesNumberAmongStorageGroup =
            seriesNumberInStorageGroups.values().stream().max(Integer::compareTo).orElse(0);
      }

      logWriter = new MLogWriter(config.getSchemaDir(), MetadataConstant.METADATA_LOG);
      logWriter.setLineNumber(lineNumber);
      isRecovering = false;
    } catch (IOException | MetadataException e) {
      mtree = new MTree();
      logger.error("Cannot read MTree from file, using an empty new one", e);
    }
    reportedDataTypeTotalNum = 0;
    initialized = true;
  }

  /**
   * @return line number of the logFile
   */
  @SuppressWarnings("squid:S3776")
  private int initFromLog(File logFile) throws IOException {
    File tmpFile = SystemFileFactory.INSTANCE.getFile(mtreeSnapshotTmpPath);
    if (tmpFile.exists()) {
      logger.warn("Creating MTree snapshot not successful before crashing...");
      Files.delete(tmpFile.toPath());
    }

    File mtreeSnapshot = SystemFileFactory.INSTANCE.getFile(mtreeSnapshotPath);
    long time = System.currentTimeMillis();
    if (!mtreeSnapshot.exists()) {
      mtree = new MTree();
    } else {
      mtree = MTree.deserializeFrom(mtreeSnapshot);
      logger.debug("spend {} ms to deserialize mtree from snapshot",
          System.currentTimeMillis() - time);
    }

    time = System.currentTimeMillis();
    // init the metadata from the operation log
    if (logFile.exists()) {
      int idx = 0;
      try (FileReader fr = new FileReader(logFile);
          BufferedReader br = new BufferedReader(fr)) {
        String cmd;
        while ((cmd = br.readLine()) != null) {
          try {
            operation(cmd);
            idx++;
          } catch (Exception e) {
            logger.error("Can not operate cmd {}", cmd, e);
          }
        }
      }
      logger.debug("spend {} ms to deserialize mtree from mlog.txt",
          System.currentTimeMillis() - time);
      return idx;
    } else if (mtreeSnapshot.exists()) {
      throw new IOException("mtree snapshot file exists but mlog.txt does not exist.");
    } else {
      return 0;
    }
  }

  /**
   * function for clearing MTree
   */
  public void clear() {
    lock.writeLock().lock();
    try {
      this.mtree = new MTree();
      this.mNodeCache.clear();
      this.tagIndex.clear();
      this.seriesNumberInStorageGroups.clear();
      this.maxSeriesNumberAmongStorageGroup = 0;
      if (logWriter != null) {
        logWriter.close();
        logWriter = null;
      }
      if (tagLogFile != null) {
        tagLogFile.close();
        tagLogFile = null;
      }
      this.schemaDataTypeNumMap.clear();
      this.reportedDataTypeTotalNum = 0;
      initialized = false;
      if (timedCreateMTreeSnapshotThread != null) {
        timedCreateMTreeSnapshotThread.shutdownNow();
        timedCreateMTreeSnapshotThread = null;
      }
    } catch (IOException e) {
      logger.error("Cannot close metadata log writer, because:", e);
    } finally {
      lock.writeLock().unlock();
    }
  }

  public void operation(String cmd) throws IOException, MetadataException {
    // see createTimeseries() to get the detailed format of the cmd
    String[] args = cmd.trim().split(",", -1);
    switch (args[0]) {
      case MetadataOperationType.CREATE_TIMESERIES:
        Map<String, String> props = null;
        if (!args[5].isEmpty()) {
          String[] keyValues = args[5].split("&");
          String[] kv;
          props = new HashMap<>();
          for (String keyValue : keyValues) {
            kv = keyValue.split("=");
            props.put(kv[0], kv[1]);
          }
        }

        String alias = null;
        if (!args[6].isEmpty()) {
          alias = args[6];
        }
        long offset = -1L;
        Map<String, String> tagMap = null;
        if (!args[7].isEmpty()) {
          offset = Long.parseLong(args[7]);
          tagMap = tagLogFile.readTag(config.getTagAttributeTotalSize(), offset);
        }

        CreateTimeSeriesPlan plan = new CreateTimeSeriesPlan(new PartialPath(args[1]),
            TSDataType.deserialize(Short.parseShort(args[2])),
            TSEncoding.deserialize(Short.parseShort(args[3])),
            CompressionType.deserialize(Short.parseShort(args[4])), props, tagMap, null, alias);

        createTimeseries(plan, offset);
        break;
      case MetadataOperationType.DELETE_TIMESERIES:
        String failedTimeseries = deleteTimeseries(new PartialPath(args[1]));
        if (!failedTimeseries.isEmpty()) {
          throw new DeleteFailedException(failedTimeseries);
        }
        break;
      case MetadataOperationType.SET_STORAGE_GROUP:
        setStorageGroup(new PartialPath(args[1]));
        break;
      case MetadataOperationType.DELETE_STORAGE_GROUP:
        List<PartialPath> storageGroups = new ArrayList<>();
        for(int i = 1; i <= args.length; i++) {
          storageGroups.add(new PartialPath(args[i]));
        }
        deleteStorageGroups(storageGroups);
        break;
      case MetadataOperationType.SET_TTL:
        setTTL(new PartialPath(args[1]), Long.parseLong(args[2]));
        break;
      case MetadataOperationType.CHANGE_OFFSET:
        changeOffset(new PartialPath(args[1]), Long.parseLong(args[2]));
        break;
      case MetadataOperationType.CHANGE_ALIAS:
        changeAlias(new PartialPath(args[1]), args[2]);
        break;
      default:
        logger.error("Unrecognizable command {}", cmd);
    }
  }

  public void createTimeseries(CreateTimeSeriesPlan plan) throws MetadataException {
    createTimeseries(plan, -1);
  }

  public void createTimeseries(CreateTimeSeriesPlan plan, long offset) throws MetadataException {
    lock.writeLock().lock();
    try {
      PartialPath path = plan.getPath();
      SchemaUtils.checkDataTypeWithEncoding(plan.getDataType(), plan.getEncoding());
      /*
       * get the storage group with auto create schema
       */
      PartialPath storageGroupPath;
      try {
        storageGroupPath = mtree.getStorageGroupPath(path);
      } catch (StorageGroupNotSetException e) {
        if (!config.isAutoCreateSchemaEnabled()) {
          throw e;
        }
        storageGroupPath =
            MetaUtils.getStorageGroupPathByLevel(path, config.getDefaultStorageGroupLevel());
        setStorageGroup(storageGroupPath);
      }

      TSDataType type = plan.getDataType();
      // create time series in MTree
      MeasurementMNode leafMNode = mtree
          .createTimeseries(path, type, plan.getEncoding(), plan.getCompressor(),
              plan.getProps(), plan.getAlias());

      // update tag index
      if (plan.getTags() != null) {
        // tag key, tag value
        for (Entry<String, String> entry : plan.getTags().entrySet()) {
          tagIndex.computeIfAbsent(entry.getKey(), k -> new HashMap<>())
              .computeIfAbsent(entry.getValue(), v -> new HashSet<>()).add(leafMNode);
        }
      }

      // update statistics
<<<<<<< HEAD
      if (config.isEnableActiveTimeseriesCounter()) {
        int size = seriesNumberInStorageGroups.get(storageGroupName);
        seriesNumberInStorageGroups.put(storageGroupName, size + 1);
=======
      if (config.isEnableParameterAdapter()) {
        int size = seriesNumberInStorageGroups.get(storageGroupPath.getFullPath());
        seriesNumberInStorageGroups.put(storageGroupPath.getFullPath(), size + 1);
>>>>>>> 12e13327
        if (size + 1 > maxSeriesNumberAmongStorageGroup) {
          maxSeriesNumberAmongStorageGroup = size + 1;
        }
      }

      // update statistics in schemaDataTypeNumMap
      updateSchemaDataTypeNumMap(type, 1);

      // write log
      if (!isRecovering) {
        // either tags or attributes is not empty
        if ((plan.getTags() != null && !plan.getTags().isEmpty())
            || (plan.getAttributes() != null && !plan.getAttributes().isEmpty())) {
          offset = tagLogFile.write(plan.getTags(), plan.getAttributes());
        }
        logWriter.createTimeseries(plan, offset);
      }
      leafMNode.setOffset(offset);

    } catch (IOException e) {
      throw new MetadataException(e.getMessage());
    } finally {
      lock.writeLock().unlock();
    }
  }

  /**
   * Add one timeseries to metadata tree, if the timeseries already exists, throw exception
   *
   * @param path       the timeseries path
   * @param dataType   the dateType {@code DataType} of the timeseries
   * @param encoding   the encoding function {@code Encoding} of the timeseries
   * @param compressor the compressor function {@code Compressor} of the time series
   * @return whether the measurement occurs for the first time in this storage group (if true, the
   * measurement should be registered to the StorageEngine too)
   */
  public void createTimeseries(PartialPath path, TSDataType dataType, TSEncoding encoding,
      CompressionType compressor, Map<String, String> props) throws MetadataException {
    createTimeseries(
        new CreateTimeSeriesPlan(path, dataType, encoding, compressor, props, null, null,
            null));
  }

  /**
   * Delete all timeseries under the given path, may cross different storage group
   *
   * @param prefixPath path to be deleted, could be root or a prefix path or a full path
   * @return The String is the deletion failed Timeseries
   */
  public String deleteTimeseries(PartialPath prefixPath) throws MetadataException {
    lock.writeLock().lock();

    if (isStorageGroup(prefixPath)) {

<<<<<<< HEAD
      if (config.isEnableActiveTimeseriesCounter()) {
        int size = seriesNumberInStorageGroups.get(prefixPath);
        seriesNumberInStorageGroups.put(prefixPath, 0);
=======
      if (config.isEnableParameterAdapter()) {
        int size = seriesNumberInStorageGroups.get(prefixPath.getFullPath());
        seriesNumberInStorageGroups.put(prefixPath.getFullPath(), 0);
>>>>>>> 12e13327
        if (size == maxSeriesNumberAmongStorageGroup) {
          seriesNumberInStorageGroups.values().stream()
              .max(Integer::compareTo)
              .ifPresent(val -> maxSeriesNumberAmongStorageGroup = val);
        }
      }

      mNodeCache.clear();
    }
    try {
      List<PartialPath> allTimeseries = mtree.getAllTimeseriesPath(prefixPath);
      // Monitor storage group seriesPath is not allowed to be deleted
      allTimeseries.removeIf(p -> p.startsWith(MonitorConstants.getStatStorageGroupPrefixArray()));

      Set<String> failedNames = new HashSet<>();
      for (PartialPath p : allTimeseries) {
        try {
          PartialPath emptyStorageGroup = deleteOneTimeseriesAndUpdateStatistics(p);
          if (!isRecovering) {
            if (emptyStorageGroup != null) {
              StorageEngine.getInstance().deleteAllDataFilesInOneStorageGroup(emptyStorageGroup);
            }
            logWriter.deleteTimeseries(p.getFullPath());
          }
        } catch (DeleteFailedException e) {
          failedNames.add(e.getName());
        }
      }
      return String.join(",", failedNames);
    } catch (IOException e) {
      throw new MetadataException(e.getMessage());
    } finally {
      lock.writeLock().unlock();
    }
  }

  /**
   * remove the node from the tag inverted index
   */
  private void removeFromTagInvertedIndex(MeasurementMNode node) throws IOException {
    if (node.getOffset() < 0) {
      return;
    }
    Map<String, String> tagMap =
        tagLogFile.readTag(config.getTagAttributeTotalSize(), node.getOffset());
    if (tagMap != null) {
      for (Entry<String, String> entry : tagMap.entrySet()) {
        if (tagIndex.containsKey(entry.getKey()) && tagIndex.get(entry.getKey())
            .containsKey(entry.getValue())) {
          if (logger.isDebugEnabled()) {
            logger.debug(String.format(
                "Delete: TimeSeries %s is removed from tag inverted index, "
                    + "tag key is %s, tag value is %s, tlog offset is %d",
                node.getFullPath(), entry.getKey(), entry.getValue(), node.getOffset()));
          }
          tagIndex.get(entry.getKey()).get(entry.getValue()).remove(node);
          if (tagIndex.get(entry.getKey()).get(entry.getValue()).isEmpty()) {
            tagIndex.get(entry.getKey()).remove(entry.getValue());
            if (tagIndex.get(entry.getKey()).isEmpty()) {
              tagIndex.remove(entry.getKey());
            }
          }
        } else {
          if (logger.isDebugEnabled()) {
            logger.debug(String.format(
                "Delete: TimeSeries %s's tag info has been removed from tag inverted index before "
                    + "deleting it, tag key is %s, tag value is %s, tlog offset is %d, contains key %b",
                node.getFullPath(), entry.getKey(), entry.getValue(), node.getOffset(),
                tagIndex.containsKey(entry.getKey())));
          }
        }
      }
    }
  }

  /**
   * @param path full path from root to leaf node
   * @return after delete if the storage group is empty, return its path, otherwise return null
   */
  private PartialPath deleteOneTimeseriesAndUpdateStatistics(PartialPath path)
      throws MetadataException, IOException {
    lock.writeLock().lock();
    try {
      Pair<PartialPath, MeasurementMNode> pair = mtree.deleteTimeseriesAndReturnEmptyStorageGroup(path);
      removeFromTagInvertedIndex(pair.right);
      PartialPath storageGroupPath = pair.left;

      // update statistics in schemaDataTypeNumMap
      updateSchemaDataTypeNumMap(pair.right.getSchema().getType(), -1);

      // TODO: delete the path node and all its ancestors
      mNodeCache.clear();
<<<<<<< HEAD
      if (config.isEnableActiveTimeseriesCounter()) {
        String storageGroup = getStorageGroupName(path);
        int size = seriesNumberInStorageGroups.get(storageGroup);
        seriesNumberInStorageGroups.put(storageGroup, size - 1);
=======
      try {
        IoTDBConfigDynamicAdapter.getInstance().addOrDeleteTimeSeries(-1);
      } catch (ConfigAdjusterException e) {
        throw new MetadataException(e);
      }

      if (config.isEnableParameterAdapter()) {
        PartialPath storageGroup = getStorageGroupPath(path);
        int size = seriesNumberInStorageGroups.get(storageGroup.getFullPath());
        seriesNumberInStorageGroups.put(storageGroup.getFullPath(), size - 1);
>>>>>>> 12e13327
        if (size == maxSeriesNumberAmongStorageGroup) {
          seriesNumberInStorageGroups.values().stream().max(Integer::compareTo)
              .ifPresent(val -> maxSeriesNumberAmongStorageGroup = val);
        }
      }
      return storageGroupPath;
    } finally {
      lock.writeLock().unlock();
    }
  }

  /**
   * Set storage group of the given path to MTree. Check
   *
   * @param storageGroup root.node.(node)*
   */
  public void setStorageGroup(PartialPath storageGroup) throws MetadataException {
    lock.writeLock().lock();
    try {
      mtree.setStorageGroup(storageGroup);
<<<<<<< HEAD
      if (config.isEnableActiveTimeseriesCounter()) {
        ActiveTimeSeriesCounter.getInstance().init(storageGroup);
        seriesNumberInStorageGroups.put(storageGroup, 0);
=======
      IoTDBConfigDynamicAdapter.getInstance().addOrDeleteStorageGroup(1);

      if (config.isEnableParameterAdapter()) {
        ActiveTimeSeriesCounter.getInstance().init(storageGroup.getFullPath());
        seriesNumberInStorageGroups.put(storageGroup.getFullPath(), 0);
>>>>>>> 12e13327
      }
      if (!isRecovering) {
        logWriter.setStorageGroup(storageGroup.getFullPath());
      }
    } catch (IOException e) {
      throw new MetadataException(e.getMessage());
    } finally {
      lock.writeLock().unlock();
    }
  }

  /**
   * Delete storage groups of given paths from MTree. Log format: "delete_storage_group,sg1,sg2,sg3"
   *
   * @param storageGroups list of paths to be deleted. Format: root.node
   */
  public void deleteStorageGroups(List<PartialPath> storageGroups) throws MetadataException {
    lock.writeLock().lock();
    try {
      for (PartialPath storageGroup : storageGroups) {

        // clear cached MNode
        mNodeCache.clear();

        // try to delete storage group
        List<MeasurementMNode> leafMNodes = mtree.deleteStorageGroup(storageGroup);
        for (MeasurementMNode leafMNode : leafMNodes) {
          removeFromTagInvertedIndex(leafMNode);
          // update statistics in schemaDataTypeNumMap
          updateSchemaDataTypeNumMap(leafMNode.getSchema().getType(), -1);
        }

<<<<<<< HEAD
        if (config.isEnableActiveTimeseriesCounter()) {
          int size = seriesNumberInStorageGroups.get(storageGroup);
          ActiveTimeSeriesCounter.getInstance().delete(storageGroup);
          seriesNumberInStorageGroups.remove(storageGroup);
=======
        if (config.isEnableParameterAdapter()) {
          IoTDBConfigDynamicAdapter.getInstance().addOrDeleteStorageGroup(-1);
          int size = seriesNumberInStorageGroups.get(storageGroup.getFullPath());
          IoTDBConfigDynamicAdapter.getInstance().addOrDeleteTimeSeries(size * -1);
          ActiveTimeSeriesCounter.getInstance().delete(storageGroup.getFullPath());
          seriesNumberInStorageGroups.remove(storageGroup.getFullPath());
>>>>>>> 12e13327
          if (size == maxSeriesNumberAmongStorageGroup) {
            maxSeriesNumberAmongStorageGroup =
                seriesNumberInStorageGroups.values().stream().max(Integer::compareTo).orElse(0);
          }
        }
        // if success
        if (!isRecovering) {
          logWriter.deleteStorageGroup(storageGroup.getFullPath());
        }
      }
    } catch (IOException e) {
      throw new MetadataException(e.getMessage());
    } finally {
      lock.writeLock().unlock();
    }
  }

  /**
   * update statistics in schemaDataTypeNumMap
   *
   * @param type data type
   * @param num 1 for creating timeseries and -1 for deleting timeseries
   */
  private void updateSchemaDataTypeNumMap(TSDataType type, int num) {
    schemaDataTypeNumMap.put(type, schemaDataTypeNumMap.getOrDefault(type, 0) + num);
    schemaDataTypeNumMap.put(TSDataType.INT64,
        schemaDataTypeNumMap.getOrDefault(TSDataType.INT64, 0) + num);
    int currentDataTypeTotalNum = schemaDataTypeNumMap.values().size();
    if (num > 0 && currentDataTypeTotalNum >= reportedDataTypeTotalNum * 1.1) {
      PrimitiveArrayManager.updateSchemaDataTypeNum(schemaDataTypeNumMap);
      reportedDataTypeTotalNum = currentDataTypeTotalNum;
    }
  }

  /**
   * Check if the given path is storage group or not.
   *
   * @param path Format: root.node.(node)*
   * @apiNote :for cluster
   */
  boolean isStorageGroup(PartialPath path) {
    lock.readLock().lock();
    try {
      return mtree.isStorageGroup(path);
    } finally {
      lock.readLock().unlock();
    }
  }

  /**
   * Get series type for given seriesPath.
   *
   * @param path full path
   */
  public TSDataType getSeriesType(PartialPath path) throws MetadataException {
    lock.readLock().lock();
    try {
      if (path.equals(SQLConstant.TIME_PATH)) {
        return TSDataType.INT64;
      }

      return mtree.getSchema(path).getType();
    } finally {
      lock.readLock().unlock();
    }
  }

  public MeasurementSchema[] getSchemas(PartialPath deviceId, String[] measurements)
      throws MetadataException {
    lock.readLock().lock();
    try {
      MNode deviceNode = getNodeByPath(deviceId);
      MeasurementSchema[] measurementSchemas = new MeasurementSchema[measurements.length];
      for (int i = 0; i < measurementSchemas.length; i++) {
        if (!deviceNode.hasChild(measurements[i])) {
          throw new MetadataException(measurements[i] + " does not exist in " + deviceId);
        }
        measurementSchemas[i] = ((MeasurementMNode) deviceNode.getChild(measurements[i]))
            .getSchema();
      }
      return measurementSchemas;
    } finally {
      lock.readLock().unlock();
    }
  }

  /**
   * Get all devices under given prefixPath.
   *
   * @param prefixPath a prefix of a full path. if the wildcard is not at the tail, then each
   *                   wildcard can only match one level, otherwise it can match to the tail.
   * @return A HashSet instance which stores devices paths with given prefixPath.
   */
  public Set<PartialPath> getDevices(PartialPath prefixPath) throws MetadataException {
    lock.readLock().lock();
    try {
      return mtree.getDevices(prefixPath);
    } finally {
      lock.readLock().unlock();
    }
  }

  /**
   * Get all nodes from the given level
   *
   * @param prefixPath can be a prefix of a full path. Can not be a full path. can not have
   *                   wildcard. But, the level of the prefixPath can be smaller than the given
   *                   level, e.g., prefixPath = root.a while the given level is 5
   * @param nodeLevel  the level can not be smaller than the level of the prefixPath
   * @return A List instance which stores all node at given level
   */
  public List<PartialPath> getNodesList(PartialPath prefixPath, int nodeLevel) throws MetadataException {
    return getNodesList(prefixPath, nodeLevel, null);
  }

  public List<PartialPath> getNodesList(PartialPath prefixPath, int nodeLevel, StorageGroupFilter filter)
      throws MetadataException {
    lock.readLock().lock();
    try {
      return mtree.getNodesList(prefixPath, nodeLevel, filter);
    } finally {
      lock.readLock().unlock();
    }
  }

  /**
   * Get storage group name by path
   *
   * <p>e.g., root.sg1 is a storage group and path = root.sg1.d1, return root.sg1
   *
   * @return storage group in the given path
   */
  public PartialPath getStorageGroupPath(PartialPath path) throws StorageGroupNotSetException {
    lock.readLock().lock();
    try {
      return mtree.getStorageGroupPath(path);
    } finally {
      lock.readLock().unlock();
    }
  }

  /**
   * Get all storage group paths
   */
  public List<PartialPath> getAllStorageGroupPaths() {
    lock.readLock().lock();
    try {
      return mtree.getAllStorageGroupPaths();
    } finally {
      lock.readLock().unlock();
    }
  }

  /**
   * Get all storage group MNodes
   */
  public List<StorageGroupMNode> getAllStorageGroupNodes() {
    lock.readLock().lock();
    try {
      return mtree.getAllStorageGroupNodes();
    } finally {
      lock.readLock().unlock();
    }
  }

  /**
   * Return all paths for given path if the path is abstract. Or return the path itself. Regular
   * expression in this method is formed by the amalgamation of seriesPath and the character '*'.
   *
   * @param prefixPath can be a prefix or a full path. if the wildcard is not at the tail, then each
   *                   wildcard can only match one level, otherwise it can match to the tail.
   */
  public List<PartialPath> getAllTimeseriesPath(PartialPath prefixPath) throws MetadataException {
    lock.readLock().lock();
    try {
      return mtree.getAllTimeseriesPath(prefixPath);
    } finally {
      lock.readLock().unlock();
    }
  }

  /**
   * Similar to method getAllTimeseriesPath(), but return Path with alias
   * alias.
   */
  public List<PartialPath> getAllTimeseriesPathWithAlias(PartialPath prefixPath) throws MetadataException {
    lock.readLock().lock();
    try {
      return mtree.getAllTimeseriesPathWithAlias(prefixPath);
    } finally {
      lock.readLock().unlock();
    }
  }

  /**
   * To calculate the count of timeseries for given prefix path.
   */
  public int getAllTimeseriesCount(PartialPath prefixPath) throws MetadataException {
    lock.readLock().lock();
    try {
      return mtree.getAllTimeseriesCount(prefixPath);
    } finally {
      lock.readLock().unlock();
    }
  }

  /**
   * To calculate the count of nodes in the given level for given prefix path.
   *
   * @param prefixPath a prefix path or a full path, can not contain '*'
   * @param level      the level can not be smaller than the level of the prefixPath
   */
  public int getNodesCountInGivenLevel(PartialPath prefixPath, int level) throws MetadataException {
    lock.readLock().lock();
    try {
      return mtree.getNodesCountInGivenLevel(prefixPath, level);
    } finally {
      lock.readLock().unlock();
    }
  }

  private List<ShowTimeSeriesResult> showTimeseriesWithIndex(ShowTimeSeriesPlan plan,
      QueryContext context) throws MetadataException {
    lock.readLock().lock();
    try {
      if (!tagIndex.containsKey(plan.getKey())) {
        throw new MetadataException("The key " + plan.getKey() + " is not a tag.");
      }
      Map<String, Set<MeasurementMNode>> value2Node = tagIndex.get(plan.getKey());
      if (value2Node.isEmpty()) {
        throw new MetadataException("The key " + plan.getKey() + " is not a tag.");
      }

      List<MeasurementMNode> allMatchedNodes = new ArrayList<>();
      if (plan.isContains()) {
        for (Entry<String, Set<MeasurementMNode>> entry : value2Node.entrySet()) {
          String tagValue = entry.getKey();
          if (tagValue.contains(plan.getValue())) {
            allMatchedNodes.addAll(entry.getValue());
          }
        }
      } else {
        for (Entry<String, Set<MeasurementMNode>> entry : value2Node.entrySet()) {
          String tagValue = entry.getKey();
          if (plan.getValue().equals(tagValue)) {
            allMatchedNodes.addAll(entry.getValue());
          }
        }
      }

      // if ordered by heat, we sort all the timeseries by the descending order of the last insert timestamp
      if (plan.isOrderByHeat()) {
        allMatchedNodes = allMatchedNodes.stream().sorted(Comparator
            .comparingLong((MeasurementMNode mNode) -> MTree.getLastTimeStamp(mNode, context))
            .reversed().thenComparing(MNode::getFullPath)).collect(toList());
      } else {
        // otherwise, we just sort them by the alphabetical order
        allMatchedNodes = allMatchedNodes.stream().sorted(Comparator.comparing(MNode::getFullPath))
            .collect(toList());
      }

      List<ShowTimeSeriesResult> res = new LinkedList<>();
      String[] prefixNodes = plan.getPath().getNodes();
      int curOffset = -1;
      int count = 0;
      int limit = plan.getLimit();
      int offset = plan.getOffset();
      for (MeasurementMNode leaf : allMatchedNodes) {
        if (match(leaf.getPartialPath(), prefixNodes)) {
          if (limit != 0 || offset != 0) {
            curOffset++;
            if (curOffset < offset || count == limit) {
              continue;
            }
          }
          try {
            Pair<Map<String, String>, Map<String, String>> pair =
                tagLogFile.read(config.getTagAttributeTotalSize(), leaf.getOffset());
            pair.left.putAll(pair.right);
            MeasurementSchema measurementSchema = leaf.getSchema();
            res.add(new ShowTimeSeriesResult(leaf.getFullPath(), leaf.getAlias(),
                getStorageGroupPath(leaf.getPartialPath()).getFullPath(), measurementSchema.getType().toString(),
                measurementSchema.getEncodingType().toString(),
                measurementSchema.getCompressor().toString(), pair.left));
            if (limit != 0) {
              count++;
            }
          } catch (IOException e) {
            throw new MetadataException(
                "Something went wrong while deserialize tag info of " + leaf.getFullPath(), e);
          }
        }
      }
      return res;
    } finally {
      lock.readLock().unlock();
    }
  }

  /**
   * whether the full path has the prefixNodes
   */
  private boolean match(PartialPath fullPath, String[] prefixNodes) {
    String[] nodes = fullPath.getNodes();
    if (nodes.length < prefixNodes.length) {
      return false;
    }
    for (int i = 0; i < prefixNodes.length; i++) {
      if (!"*".equals(prefixNodes[i]) && !prefixNodes[i].equals(nodes[i])) {
        return false;
      }
    }
    return true;
  }

  public List<ShowTimeSeriesResult> showTimeseries(ShowTimeSeriesPlan plan, QueryContext context)
      throws MetadataException {
    // show timeseries with index
    if (plan.getKey() != null && plan.getValue() != null) {
      return showTimeseriesWithIndex(plan, context);
    } else {
      return showTimeseriesWithoutIndex(plan, context);
    }
  }

  /**
   * Get the result of ShowTimeseriesPlan
   *
   * @param plan show time series query plan
   */
  private List<ShowTimeSeriesResult> showTimeseriesWithoutIndex(ShowTimeSeriesPlan plan,
      QueryContext context) throws MetadataException {
    lock.readLock().lock();
    List<Pair<PartialPath, String[]>> ans;
    try {
      if (plan.isOrderByHeat()) {
        ans = mtree.getAllMeasurementSchemaByHeatOrder(plan, context);
      } else {
        ans = mtree.getAllMeasurementSchema(plan);
      }
      List<ShowTimeSeriesResult> res = new LinkedList<>();
      for (Pair<PartialPath, String[]> ansString : ans) {
        long tagFileOffset = Long.parseLong(ansString.right[5]);
        try {
          if (tagFileOffset < 0) {
            // no tags/attributes
            res.add(new ShowTimeSeriesResult(ansString.left.getFullPath(), ansString.right[0], ansString.right[1], ansString.right[2],
                ansString.right[3], ansString.right[4], Collections.emptyMap()));
          } else {
            // has tags/attributes
            Pair<Map<String, String>, Map<String, String>> pair =
                tagLogFile.read(config.getTagAttributeTotalSize(), tagFileOffset);
            pair.left.putAll(pair.right);
            res.add(new ShowTimeSeriesResult(ansString.left.getFullPath(), ansString.right[0], ansString.right[1], ansString.right[2],
                ansString.right[3], ansString.right[4], pair.left));
          }
        } catch (IOException e) {
          throw new MetadataException(
              "Something went wrong while deserialize tag info of " + ansString.left.getFullPath(), e);
        }
      }
      return res;
    } finally {
      lock.readLock().unlock();
    }
  }

  public MeasurementSchema getSeriesSchema(PartialPath device, String measurement)
      throws MetadataException {
    lock.readLock().lock();
    try {
      MNode node = mtree.getNodeByPath(device);
      MNode leaf = node.getChild(measurement);
      if (leaf != null) {
        return ((MeasurementMNode) leaf).getSchema();
      }
      return null;
    } catch (PathNotExistException | IllegalPathException e) {
      //do nothing and throw it directly.
      throw e;
    } finally {
      lock.readLock().unlock();
    }
  }

  /**
   * Get child node path in the next level of the given path.
   *
   * <p>e.g., MTree has [root.sg1.d1.s1, root.sg1.d1.s2, root.sg1.d2.s1] given path = root.sg1,
   * return [root.sg1.d1, root.sg1.d2]
   *
   * @return All child nodes' seriesPath(s) of given seriesPath.
   */
  public Set<String> getChildNodePathInNextLevel(PartialPath path) throws MetadataException {
    lock.readLock().lock();
    try {
      return mtree.getChildNodePathInNextLevel(path);
    } finally {
      lock.readLock().unlock();
    }
  }

  /**
   * Check whether the path exists.
   *
   * @param path a full path or a prefix path
   */
  public boolean isPathExist(PartialPath path) {
    lock.readLock().lock();
    try {
      return mtree.isPathExist(path);
    } finally {
      lock.readLock().unlock();
    }
  }

  /**
   * Get node by path
   */
  public MNode getNodeByPath(PartialPath path) throws MetadataException {
    lock.readLock().lock();
    try {
      return mtree.getNodeByPath(path);
    } finally {
      lock.readLock().unlock();
    }
  }

  /**
   * E.g., root.sg is storage group
   * given [root, sg], return the MNode of root.sg
   * given [root, sg, device], return the MNode of root.sg
   * Get storage group node by path. If storage group is not set, StorageGroupNotSetException will
   * be thrown
   */
  public StorageGroupMNode getStorageGroupNodeByStorageGroupPath(PartialPath path) throws MetadataException {
    lock.readLock().lock();
    try {
      return mtree.getStorageGroupNodeByStorageGroupPath(path);
    } finally {
      lock.readLock().unlock();
    }
  }

  /**
   * Get storage group node by path. the give path don't need to be storage group path.
   */
  public StorageGroupMNode getStorageGroupNodeByPath(PartialPath path) throws MetadataException {
    lock.readLock().lock();
    try {
      return mtree.getStorageGroupNodeByPath(path);
    } finally {
      lock.readLock().unlock();
    }
  }

  /**
   * get device node, if the storage group is not set, create it when autoCreateSchema is true <p>
   * (we develop this method as we need to get the node's lock after we get the lock.writeLock())
   *
   * <p>!!!!!!Attention!!!!! must call the return node's readUnlock() if you call this method.
   *
   * @param path path
   */
  public MNode getDeviceNodeWithAutoCreateAndReadLock(
      PartialPath path, boolean autoCreateSchema, int sgLevel) throws MetadataException {
    lock.readLock().lock();
    MNode node = null;
    boolean shouldSetStorageGroup;
    try {
      node = mNodeCache.get(path);
      return node;
    } catch (CacheException e) {
      if (!autoCreateSchema) {
        throw new PathNotExistException(path.getFullPath());
      }
    } finally {
      if (node != null) {
        node.readLock();
      }
      lock.readLock().unlock();
    }

    lock.writeLock().lock();
    try {
      try {
        node = mNodeCache.get(path);
        return node;
      } catch (CacheException e) {
        shouldSetStorageGroup = e.getCause() instanceof StorageGroupNotSetException;
      }

      if (shouldSetStorageGroup) {
        PartialPath storageGroupPath = MetaUtils.getStorageGroupPathByLevel(path, sgLevel);
        setStorageGroup(storageGroupPath);
      }
      node = mtree.getDeviceNodeWithAutoCreating(path, sgLevel);
      return node;
    } catch (StorageGroupAlreadySetException e) {
      // ignore set storage group concurrently
      node = mtree.getDeviceNodeWithAutoCreating(path, sgLevel);
      return node;
    } finally {
      if (node != null) {
        node.readLock();
      }
      lock.writeLock().unlock();
    }
  }

  /**
   * !!!!!!Attention!!!!! must call the return node's readUnlock() if you call this method.
   */
  public MNode getDeviceNodeWithAutoCreateAndReadLock(PartialPath path) throws MetadataException {
    return getDeviceNodeWithAutoCreateAndReadLock(
        path, config.isAutoCreateSchemaEnabled(), config.getDefaultStorageGroupLevel());
  }

  public MNode getDeviceNode(PartialPath path) throws MetadataException {
    lock.readLock().lock();
    MNode node;
    try {
      node = mNodeCache.get(path);
      return node;
    } catch (CacheException e) {
      throw new PathNotExistException(path.getFullPath());
    } finally {
      lock.readLock().unlock();
    }
  }

  /**
   * To reduce the String number in memory, use the deviceId from MManager instead of the deviceId
   * read from disk
   *
   * @param path read from disk
   * @return deviceId
   */
  public String getDeviceId(PartialPath path) {
    MNode deviceNode = null;
    String device = null;
    try {
      deviceNode = getDeviceNode(path);
      device = deviceNode.getFullPath();
    } catch (MetadataException | NullPointerException e) {
      // Cannot get deviceId from MManager, return the input deviceId
    }
    return device;
  }

  public MNode getChild(MNode parent, String child) {
    lock.readLock().lock();
    try {
      return parent.getChild(child);
    } finally {
      lock.readLock().unlock();
    }
  }

  /**
   * Get metadata in string
   */
  public String getMetadataInString() {
    lock.readLock().lock();
    try {
      return TIME_SERIES_TREE_HEADER + mtree.toString();
    } finally {
      lock.readLock().unlock();
    }
  }

  @TestOnly
  public void setMaxSeriesNumberAmongStorageGroup(long maxSeriesNumberAmongStorageGroup) {
    this.maxSeriesNumberAmongStorageGroup = maxSeriesNumberAmongStorageGroup;
  }

  public long getMaximalSeriesNumberAmongStorageGroups() {
    return maxSeriesNumberAmongStorageGroup;
  }

  public void setTTL(PartialPath storageGroup, long dataTTL) throws MetadataException, IOException {
    lock.writeLock().lock();
    try {
      getStorageGroupNodeByStorageGroupPath(storageGroup).setDataTTL(dataTTL);
      if (!isRecovering) {
        logWriter.setTTL(storageGroup.getFullPath(), dataTTL);
      }
    } finally {
      lock.writeLock().unlock();
    }
  }

  /**
   * get all storageGroups ttl
   *
   * @return key-> storageGroupPath, value->ttl
   */
  public Map<PartialPath, Long> getStorageGroupsTTL() {
    Map<PartialPath, Long> storageGroupsTTL = new HashMap<>();
    try {
      List<PartialPath> storageGroups = this.getAllStorageGroupPaths();
      for (PartialPath storageGroup : storageGroups) {
        long ttl = getStorageGroupNodeByStorageGroupPath(storageGroup).getDataTTL();
        storageGroupsTTL.put(storageGroup, ttl);
      }
    } catch (MetadataException e) {
      logger.error("get storage groups ttl failed.", e);
    }
    return storageGroupsTTL;
  }

  /**
   * Check whether the given path contains a storage group change or set the new offset of a
   * timeseries
   *
   * @param path   timeseries
   * @param offset offset in the tag file
   */
  public void changeOffset(PartialPath path, long offset) throws MetadataException {
    lock.writeLock().lock();
    try {
      ((MeasurementMNode) mtree.getNodeByPath(path)).setOffset(offset);
    } finally {
      lock.writeLock().unlock();
    }
  }

  public void changeAlias(PartialPath path, String alias) throws MetadataException {
    lock.writeLock().lock();
    try {
      MeasurementMNode leafMNode = (MeasurementMNode) mtree.getNodeByPath(path);
      if (leafMNode.getAlias() != null) {
        leafMNode.getParent().deleteAliasChild(leafMNode.getAlias());
      }
      leafMNode.getParent().addAlias(alias, leafMNode);
      leafMNode.setAlias(alias);
    } finally {
      lock.writeLock().unlock();
    }
  }

  /**
   * upsert tags and attributes key-value for the timeseries if the key has existed, just use the
   * new value to update it.
   *
   * @param alias         newly added alias
   * @param tagsMap       newly added tags map
   * @param attributesMap newly added attributes map
   * @param fullPath      timeseries
   */
  public void upsertTagsAndAttributes(String alias, Map<String, String> tagsMap,
      Map<String, String> attributesMap, PartialPath fullPath) throws MetadataException, IOException {
    lock.writeLock().lock();
    try {
      MNode mNode = mtree.getNodeByPath(fullPath);
      if (!(mNode instanceof MeasurementMNode)) {
        throw new PathNotExistException(fullPath.getFullPath());
      }
      MeasurementMNode leafMNode = (MeasurementMNode) mNode;
      // upsert alias
      if (alias != null && !alias.equals(leafMNode.getAlias())) {

        if (leafMNode.getParent().hasChild(alias)) {
          throw new MetadataException("The alias already exists.");
        }
        if (leafMNode.getAlias() != null) {
          leafMNode.getParent().deleteAliasChild(leafMNode.getAlias());
        }
        leafMNode.getParent().addAlias(alias, leafMNode);
        leafMNode.setAlias(alias);
        // persist to WAL
        logWriter.changeAlias(fullPath.getFullPath(), alias);
      }

      if (tagsMap == null && attributesMap == null) {
        return;
      }
      // no tag or attribute, we need to add a new record in log
      if (leafMNode.getOffset() < 0) {
        long offset = tagLogFile.write(tagsMap, attributesMap);
        logWriter.changeOffset(fullPath.getFullPath(), offset);
        leafMNode.setOffset(offset);
        // update inverted Index map
        if (tagsMap != null) {
          for (Entry<String, String> entry : tagsMap.entrySet()) {
            tagIndex.computeIfAbsent(entry.getKey(), k -> new HashMap<>())
                .computeIfAbsent(entry.getValue(), v -> new HashSet<>()).add(leafMNode);
          }
        }
        return;
      }

      Pair<Map<String, String>, Map<String, String>> pair =
          tagLogFile.read(config.getTagAttributeTotalSize(), leafMNode.getOffset());

      if (tagsMap != null) {
        for (Entry<String, String> entry : tagsMap.entrySet()) {
          String key = entry.getKey();
          String value = entry.getValue();
          String beforeValue = pair.left.get(key);
          pair.left.put(key, value);
          // if the key has existed and the value is not equal to the new one
          // we should remove before key-value from inverted index map
          if (beforeValue != null && !beforeValue.equals(value)) {

            if (tagIndex.containsKey(key) && tagIndex.get(key).containsKey(beforeValue)) {
              if (logger.isDebugEnabled()) {
                logger.debug(String.format(
                    "Upsert: TimeSeries %s is removed from tag inverted index, "
                        + "tag key is %s, tag value is %s, tlog offset is %d",
                    leafMNode.getFullPath(), key, beforeValue, leafMNode.getOffset()));
              }

              tagIndex.get(key).get(beforeValue).remove(leafMNode);
              if (tagIndex.get(key).get(beforeValue).isEmpty()) {
                tagIndex.get(key).remove(beforeValue);
              }
            } else {
              if (logger.isDebugEnabled()) {
                logger.debug(String.format(
                    "Upsert: TimeSeries %s's tag info has been removed from tag inverted index "
                        + "before deleting it, tag key is %s, tag value is %s, tlog offset is %d, contains key %b",
                    leafMNode.getFullPath(), key, beforeValue, leafMNode.getOffset(),
                    tagIndex.containsKey(key)));
              }
            }
          }

          // if the key doesn't exist or the value is not equal to the new one
          // we should add a new key-value to inverted index map
          if (beforeValue == null || !beforeValue.equals(value)) {
            tagIndex.computeIfAbsent(key, k -> new HashMap<>())
                .computeIfAbsent(value, v -> new HashSet<>()).add(leafMNode);
          }
        }
      }

      pair.right.putAll(attributesMap);

      // persist the change to disk
      tagLogFile.write(pair.left, pair.right, leafMNode.getOffset());

    } finally {
      lock.writeLock().unlock();
    }
  }

  /**
   * add new attributes key-value for the timeseries
   *
   * @param attributesMap newly added attributes map
   * @param fullPath      timeseries
   */
  public void addAttributes(Map<String, String> attributesMap, PartialPath fullPath)
      throws MetadataException, IOException {
    lock.writeLock().lock();
    try {
      MNode mNode = mtree.getNodeByPath(fullPath);
      if (!(mNode instanceof MeasurementMNode)) {
        throw new PathNotExistException(fullPath.getFullPath());
      }
      MeasurementMNode leafMNode = (MeasurementMNode) mNode;
      // no tag or attribute, we need to add a new record in log
      if (leafMNode.getOffset() < 0) {
        long offset = tagLogFile.write(Collections.emptyMap(), attributesMap);
        logWriter.changeOffset(fullPath.getFullPath(), offset);
        leafMNode.setOffset(offset);
        return;
      }

      Pair<Map<String, String>, Map<String, String>> pair =
          tagLogFile.read(config.getTagAttributeTotalSize(), leafMNode.getOffset());

      for (Entry<String, String> entry : attributesMap.entrySet()) {
        String key = entry.getKey();
        String value = entry.getValue();
        if (pair.right.containsKey(key)) {
          throw new MetadataException(
              String.format("TimeSeries [%s] already has the attribute [%s].", fullPath, key));
        }
        pair.right.put(key, value);
      }

      // persist the change to disk
      tagLogFile.write(pair.left, pair.right, leafMNode.getOffset());
    } finally {
      lock.writeLock().unlock();
    }
  }

  /**
   * add new tags key-value for the timeseries
   *
   * @param tagsMap  newly added tags map
   * @param fullPath timeseries
   */
  public void addTags(Map<String, String> tagsMap, PartialPath fullPath)
      throws MetadataException, IOException {
    lock.writeLock().lock();
    try {
      MNode mNode = mtree.getNodeByPath(fullPath);
      if (!(mNode instanceof MeasurementMNode)) {
        throw new PathNotExistException(fullPath.getFullPath());
      }
      MeasurementMNode leafMNode = (MeasurementMNode) mNode;
      // no tag or attribute, we need to add a new record in log
      if (leafMNode.getOffset() < 0) {
        long offset = tagLogFile.write(tagsMap, Collections.emptyMap());
        logWriter.changeOffset(fullPath.getFullPath(), offset);
        leafMNode.setOffset(offset);
        // update inverted Index map
        for (Entry<String, String> entry : tagsMap.entrySet()) {
          tagIndex.computeIfAbsent(entry.getKey(), k -> new HashMap<>())
              .computeIfAbsent(entry.getValue(), v -> new HashSet<>()).add(leafMNode);
        }
        return;
      }

      Pair<Map<String, String>, Map<String, String>> pair =
          tagLogFile.read(config.getTagAttributeTotalSize(), leafMNode.getOffset());

      for (Entry<String, String> entry : tagsMap.entrySet()) {
        String key = entry.getKey();
        String value = entry.getValue();
        if (pair.left.containsKey(key)) {
          throw new MetadataException(
              String.format("TimeSeries [%s] already has the tag [%s].", fullPath, key));
        }
        pair.left.put(key, value);
      }

      // persist the change to disk
      tagLogFile.write(pair.left, pair.right, leafMNode.getOffset());

      // update tag inverted map
      tagsMap.forEach((key, value) -> tagIndex.computeIfAbsent(key, k -> new HashMap<>())
          .computeIfAbsent(value, v -> new HashSet<>()).add(leafMNode));

    } finally {
      lock.writeLock().unlock();
    }
  }

  /**
   * drop tags or attributes of the timeseries
   *
   * @param keySet   tags key or attributes key
   * @param fullPath timeseries path
   */
  public void dropTagsOrAttributes(Set<String> keySet, PartialPath fullPath)
      throws MetadataException, IOException {
    lock.writeLock().lock();
    try {
      MNode mNode = mtree.getNodeByPath(fullPath);
      if (!(mNode instanceof MeasurementMNode)) {
        throw new PathNotExistException(fullPath.getFullPath());
      }
      MeasurementMNode leafMNode = (MeasurementMNode) mNode;
      // no tag or attribute, just do nothing.
      if (leafMNode.getOffset() < 0) {
        return;
      }
      Pair<Map<String, String>, Map<String, String>> pair =
          tagLogFile.read(config.getTagAttributeTotalSize(), leafMNode.getOffset());

      Map<String, String> deleteTag = new HashMap<>();
      for (String key : keySet) {
        // check tag map
        // check attribute map
        if (pair.left.containsKey(key)) {
          deleteTag.put(key, pair.left.remove(key));
        } else {
          pair.right.remove(key);
        }
      }

      // persist the change to disk
      tagLogFile.write(pair.left, pair.right, leafMNode.getOffset());

      for (Entry<String, String> entry : deleteTag.entrySet()) {
        String key = entry.getKey();
        String value = entry.getValue();
        // change the tag inverted index map
        if (tagIndex.containsKey(key) && tagIndex.get(key).containsKey(value)) {
          if (logger.isDebugEnabled()) {
            logger.debug(String.format(
                "Drop: TimeSeries %s is removed from tag inverted index, "
                    + "tag key is %s, tag value is %s, tlog offset is %d",
                leafMNode.getFullPath(), entry.getKey(), entry.getValue(), leafMNode.getOffset()));
          }

          tagIndex.get(key).get(value).remove(leafMNode);
          if (tagIndex.get(key).get(value).isEmpty()) {
            tagIndex.get(key).remove(value);
            if (tagIndex.get(key).isEmpty()) {
              tagIndex.remove(key);
            }
          }
        } else {
          if (logger.isDebugEnabled()) {
            logger.debug(String.format(
                "Drop: TimeSeries %s's tag info has been removed from tag inverted index "
                    + "before deleting it, tag key is %s, tag value is %s, tlog offset is %d, contains key %b",
                leafMNode.getFullPath(), key, value, leafMNode.getOffset(),
                tagIndex.containsKey(key)));
          }
        }

      }
    } finally {
      lock.writeLock().unlock();
    }
  }

  /**
   * set/change the values of tags or attributes
   *
   * @param alterMap the new tags or attributes key-value
   * @param fullPath timeseries
   */
  public void setTagsOrAttributesValue(Map<String, String> alterMap, PartialPath fullPath)
      throws MetadataException, IOException {
    lock.writeLock().lock();
    try {
      MNode mNode = mtree.getNodeByPath(fullPath);
      if (!(mNode instanceof MeasurementMNode)) {
        throw new PathNotExistException(fullPath.getFullPath());
      }
      MeasurementMNode leafMNode = (MeasurementMNode) mNode;
      if (leafMNode.getOffset() < 0) {
        throw new MetadataException(
            String.format("TimeSeries [%s] does not have any tag/attribute.", fullPath));
      }

      // tags, attributes
      Pair<Map<String, String>, Map<String, String>> pair =
          tagLogFile.read(config.getTagAttributeTotalSize(), leafMNode.getOffset());
      Map<String, String> oldTagValue = new HashMap<>();
      Map<String, String> newTagValue = new HashMap<>();

      for (Entry<String, String> entry : alterMap.entrySet()) {
        String key = entry.getKey();
        String value = entry.getValue();
        // check tag map
        if (pair.left.containsKey(key)) {
          oldTagValue.put(key, pair.left.get(key));
          newTagValue.put(key, value);
          pair.left.put(key, value);
        } else if (pair.right.containsKey(key)) {
          // check attribute map
          pair.right.put(key, value);
        } else {
          throw new MetadataException(
              String.format("TimeSeries [%s] does not have tag/attribute [%s].", fullPath, key));
        }
      }

      // persist the change to disk
      tagLogFile.write(pair.left, pair.right, leafMNode.getOffset());

      for (Entry<String, String> entry : oldTagValue.entrySet()) {
        String key = entry.getKey();
        String beforeValue = entry.getValue();
        String currentValue = newTagValue.get(key);
        // change the tag inverted index map
        if (tagIndex.containsKey(key) && tagIndex.get(key).containsKey(beforeValue)) {

          if (logger.isDebugEnabled()) {
            logger.debug(String.format(
                "Set: TimeSeries %s is removed from tag inverted index, "
                    + "tag key is %s, tag value is %s, tlog offset is %d",
                leafMNode.getFullPath(), entry.getKey(), beforeValue, leafMNode.getOffset()));
          }

          tagIndex.get(key).get(beforeValue).remove(leafMNode);
        } else {
          if (logger.isDebugEnabled()) {
            logger.debug(String.format(
                "Set: TimeSeries %s's tag info has been removed from tag inverted index "
                    + "before deleting it, tag key is %s, tag value is %s, tlog offset is %d, contains key %b",
                leafMNode.getFullPath(), key, beforeValue, leafMNode.getOffset(),
                tagIndex.containsKey(key)));
          }
        }
        tagIndex.computeIfAbsent(key, k -> new HashMap<>())
            .computeIfAbsent(currentValue, k -> new HashSet<>()).add(leafMNode);
      }
    } finally {
      lock.writeLock().unlock();
    }
  }

  /**
   * rename the tag or attribute's key of the timeseries
   *
   * @param oldKey   old key of tag or attribute
   * @param newKey   new key of tag or attribute
   * @param fullPath timeseries
   */
  public void renameTagOrAttributeKey(String oldKey, String newKey, PartialPath fullPath)
      throws MetadataException, IOException {
    lock.writeLock().lock();
    try {
      MNode mNode = mtree.getNodeByPath(fullPath);
      if (!(mNode instanceof MeasurementMNode)) {
        throw new PathNotExistException(fullPath.getFullPath());
      }
      MeasurementMNode leafMNode = (MeasurementMNode) mNode;
      if (leafMNode.getOffset() < 0) {
        throw new MetadataException(
            String.format("TimeSeries [%s] does not have [%s] tag/attribute.", fullPath, oldKey));
      }
      // tags, attributes
      Pair<Map<String, String>, Map<String, String>> pair =
          tagLogFile.read(config.getTagAttributeTotalSize(), leafMNode.getOffset());

      // current name has existed
      if (pair.left.containsKey(newKey) || pair.right.containsKey(newKey)) {
        throw new MetadataException(
            String.format(
                "TimeSeries [%s] already has a tag/attribute named [%s].", fullPath, newKey));
      }

      // check tag map
      if (pair.left.containsKey(oldKey)) {
        String value = pair.left.remove(oldKey);
        pair.left.put(newKey, value);
        // persist the change to disk
        tagLogFile.write(pair.left, pair.right, leafMNode.getOffset());
        // change the tag inverted index map
        if (tagIndex.containsKey(oldKey) && tagIndex.get(oldKey).containsKey(value)) {

          if (logger.isDebugEnabled()) {
            logger.debug(String.format(
                "Rename: TimeSeries %s is removed from tag inverted index, "
                    + "tag key is %s, tag value is %s, tlog offset is %d",
                leafMNode.getFullPath(), oldKey, value, leafMNode.getOffset()));
          }

          tagIndex.get(oldKey).get(value).remove(leafMNode);

        } else {
          if (logger.isDebugEnabled()) {
            logger.debug(String.format(
                "Rename: TimeSeries %s's tag info has been removed from tag inverted index "
                    + "before deleting it, tag key is %s, tag value is %s, tlog offset is %d, contains key %b",
                leafMNode.getFullPath(), oldKey, value, leafMNode.getOffset(),
                tagIndex.containsKey(oldKey)));
          }
        }
        tagIndex.computeIfAbsent(newKey, k -> new HashMap<>())
            .computeIfAbsent(value, k -> new HashSet<>()).add(leafMNode);
      } else if (pair.right.containsKey(oldKey)) {
        // check attribute map
        pair.right.put(newKey, pair.right.remove(oldKey));
        // persist the change to disk
        tagLogFile.write(pair.left, pair.right, leafMNode.getOffset());
      } else {
        throw new MetadataException(
            String.format("TimeSeries [%s] does not have tag/attribute [%s].", fullPath, oldKey));
      }
    } finally {
      lock.writeLock().unlock();
    }
  }

  /**
   * Check whether the given path contains a storage group
   */
  boolean checkStorageGroupByPath(PartialPath path) {
    lock.readLock().lock();
    try {
      return mtree.checkStorageGroupByPath(path);
    } finally {
      lock.readLock().unlock();
    }
  }

  /**
   * Get all storage groups under the given path
   *
   * @return List of String represented all storage group names
   * @apiNote :for cluster
   */
  List<String> getStorageGroupByPath(PartialPath path) throws MetadataException {
    lock.readLock().lock();
    try {
      return mtree.getStorageGroupByPath(path);
    } catch (MetadataException e) {
      throw new MetadataException(e);
    } finally {
      lock.readLock().unlock();
    }
  }

  public void collectTimeseriesSchema(MNode startingNode,
      Collection<TimeseriesSchema> timeseriesSchemas) {
    Deque<MNode> nodeDeque = new ArrayDeque<>();
    nodeDeque.addLast(startingNode);
    while (!nodeDeque.isEmpty()) {
      MNode node = nodeDeque.removeFirst();
      if (node instanceof MeasurementMNode) {
        MeasurementSchema nodeSchema = ((MeasurementMNode) node).getSchema();
        timeseriesSchemas.add(new TimeseriesSchema(node.getFullPath(), nodeSchema.getType(),
            nodeSchema.getEncodingType(), nodeSchema.getCompressor()));
      } else if (!node.getChildren().isEmpty()) {
        nodeDeque.addAll(node.getChildren().values());
      }
    }
  }

  public void collectMeasurementSchema(MNode startingNode,
      Collection<MeasurementSchema> timeseriesSchemas) {
    Deque<MNode> nodeDeque = new ArrayDeque<>();
    nodeDeque.addLast(startingNode);
    while (!nodeDeque.isEmpty()) {
      MNode node = nodeDeque.removeFirst();
      if (node instanceof MeasurementMNode) {
        MeasurementSchema nodeSchema = ((MeasurementMNode) node).getSchema();
        timeseriesSchemas.add(new MeasurementSchema(node.getFullPath(), nodeSchema.getType(),
            nodeSchema.getEncodingType(), nodeSchema.getCompressor()));
      } else if (!node.getChildren().isEmpty()) {
        nodeDeque.addAll(node.getChildren().values());
      }
    }
  }

  /**
   * Collect the timeseries schemas under "startingPath".
   *
   * @param startingPath
   * @param measurementSchemas
   */
  public void collectSeries(PartialPath startingPath, List<MeasurementSchema> measurementSchemas) {
    MNode mNode;
    try {
      mNode = getNodeByPath(startingPath);
    } catch (MetadataException e) {
      return;
    }
    collectMeasurementSchema(mNode, measurementSchemas);
  }

  /**
   * For a path, infer all storage groups it may belong to. The path can have wildcards.
   *
   * <p>Consider the path into two parts: (1) the sub path which can not contain a storage group
   * name and (2) the sub path which is substring that begin after the storage group name.
   *
   * <p>(1) Suppose the part of the path can not contain a storage group name (e.g.,
   * "root".contains("root.sg") == false), then: If the wildcard is not at the tail, then for each
   * wildcard, only one level will be inferred and the wildcard will be removed. If the wildcard is
   * at the tail, then the inference will go on until the storage groups are found and the wildcard
   * will be kept. (2) Suppose the part of the path is a substring that begin after the storage
   * group name. (e.g., For "root.*.sg1.a.*.b.*" and "root.x.sg1" is a storage group, then this part
   * is "a.*.b.*"). For this part, keep what it is.
   *
   * <p>Assuming we have three SGs: root.group1, root.group2, root.area1.group3 Eg1: for input
   * "root.*", returns ("root.group1", "root.group1.*"), ("root.group2", "root.group2.*")
   * ("root.area1.group3", "root.area1.group3.*") Eg2: for input "root.*.s1", returns
   * ("root.group1", "root.group1.s1"), ("root.group2", "root.group2.s1")
   *
   * <p>Eg3: for input "root.area1.*", returns ("root.area1.group3", "root.area1.group3.*")
   *
   * @param path can be a prefix or a full path.
   * @return StorageGroupName-FullPath pairs
   */
  public Map<String, String> determineStorageGroup(PartialPath path) throws IllegalPathException {
    lock.readLock().lock();
    try {
      return mtree.determineStorageGroup(path);
    } finally {
      lock.readLock().unlock();
    }
  }

  /**
   * StorageGroupFilter filters unsatisfied storage groups in metadata queries to speed up and
   * deduplicate.
   */
  @FunctionalInterface
  public interface StorageGroupFilter {

    boolean satisfy(String storageGroup);
  }

  /**
   * if the path is in local mtree, nothing needed to do (because mtree is in the memory); Otherwise
   * cache the path to mRemoteSchemaCache
   */
  public void cacheMeta(String path, MeasurementMeta meta) {
    // do nothing
  }

  public void updateLastCache(PartialPath seriesPath, TimeValuePair timeValuePair,
      boolean highPriorityUpdate, Long latestFlushedTime,
      MeasurementMNode node) {
    if (node != null) {
      node.updateCachedLast(timeValuePair, highPriorityUpdate, latestFlushedTime);
    } else {
      try {
        MeasurementMNode node1 = (MeasurementMNode) mtree.getNodeByPath(seriesPath);
        node1.updateCachedLast(timeValuePair, highPriorityUpdate, latestFlushedTime);
      } catch (MetadataException e) {
        logger.warn("failed to update last cache for the {}, err:{}", seriesPath, e.getMessage());
      }
    }
  }

  public TimeValuePair getLastCache(PartialPath seriesPath) {
    try {
      MeasurementMNode node = (MeasurementMNode) mtree.getNodeByPath(seriesPath);
      return node.getCachedLast();
    } catch (MetadataException e) {
      logger.warn("failed to get last cache for the {}, err:{}", seriesPath, e.getMessage());
    }
    return null;
  }

  private void checkMTreeModified() {
    if (logWriter == null || logFile == null) {
      // the logWriter is not initialized now, we skip the check once.
      return;
    }
    if (System.currentTimeMillis() - logFile.lastModified() < mtreeSnapshotThresholdTime) {
      if (logger.isDebugEnabled()) {
        logger.debug("MTree snapshot need not be created. Time from last modification: {} ms.",
            System.currentTimeMillis() - logFile.lastModified());
      }
    } else if (logWriter.getLineNumber() < mtreeSnapshotInterval) {
      if (logger.isDebugEnabled()) {
        logger.debug("MTree snapshot need not be created. New mlog line number: {}.",
            logWriter.getLineNumber());
      }
    } else {
      logger.info("New mlog line number: {}, time from last modification: {} ms",
          logWriter.getLineNumber(), System.currentTimeMillis() - logFile.lastModified());
      createMTreeSnapshot();
    }
  }

  public void createMTreeSnapshot() {
    lock.readLock().lock();
    long time = System.currentTimeMillis();
    logger.info("Start creating MTree snapshot to {}", mtreeSnapshotPath);
    try {
      mtree.serializeTo(mtreeSnapshotTmpPath);
      File tmpFile = SystemFileFactory.INSTANCE.getFile(mtreeSnapshotTmpPath);
      File snapshotFile = SystemFileFactory.INSTANCE.getFile(mtreeSnapshotPath);
      if (snapshotFile.exists()) {
        Files.delete(snapshotFile.toPath());
      }
      if (tmpFile.renameTo(snapshotFile)) {
        logger.info("Finish creating MTree snapshot to {}, spend {} ms.", mtreeSnapshotPath,
            System.currentTimeMillis() - time);
      }
      logWriter.clear();
    } catch (IOException e) {
      logger.warn("Failed to create MTree snapshot to {}", mtreeSnapshotPath, e);
      if (SystemFileFactory.INSTANCE.getFile(mtreeSnapshotTmpPath).exists()) {
        try {
          Files.delete(SystemFileFactory.INSTANCE.getFile(mtreeSnapshotTmpPath).toPath());
        } catch (IOException e1) {
          logger.warn("delete file {} failed: {}", mtreeSnapshotTmpPath, e1.getMessage());
        }
      }
    } finally {
      lock.readLock().unlock();
    }
  }

  /**
   * get schema for device. Attention!!!  Only support insertPlan
   *
   * @throws MetadataException
   */
  public MeasurementSchema[] getSeriesSchemasAndReadLockDevice(PartialPath deviceId,
      String[] measurementList, InsertPlan plan) throws MetadataException {
    MeasurementSchema[] schemas = new MeasurementSchema[measurementList.length];

    MNode deviceNode;
    // 1. get device node
    deviceNode = getDeviceNodeWithAutoCreateAndReadLock(deviceId);

    // 2. get schema of each measurement
    for (int i = 0; i < measurementList.length; i++) {
      try {
        // if do not has measurement
        if (!deviceNode.hasChild(measurementList[i])) {
          // could not create it
          if (!config.isAutoCreateSchemaEnabled()) {
            throw new MetadataException(String.format(
                "Current deviceId[%s] does not contain measurement:%s", deviceId,
                measurementList[i]));
          }

          // create it

          TSDataType dataType = getTypeInLoc(plan, i);
          createTimeseries(
              deviceId.concatNode(measurementList[i]),
              dataType,
              getDefaultEncoding(dataType),
              TSFileDescriptor.getInstance().getConfig().getCompressor(),
              Collections.emptyMap());
        }

        MeasurementMNode measurementNode = (MeasurementMNode) getChild(deviceNode,
            measurementList[i]);

        // check type is match
        TSDataType insertDataType = null;
        if (plan instanceof InsertRowPlan) {
          if (!((InsertRowPlan) plan).isNeedInferType()) {
            // only when InsertRowPlan's values is object[], we should check type
            insertDataType = getTypeInLoc(plan, i);
          } else {
            insertDataType = measurementNode.getSchema().getType();
          }
        } else if (plan instanceof InsertTabletPlan) {
          insertDataType = getTypeInLoc(plan, i);
        }

        if (measurementNode.getSchema().getType() != insertDataType) {
          logger.warn("DataType mismatch, Insert measurement {} type {}, metadata tree type {}",
              measurementList[i], insertDataType, measurementNode.getSchema().getType());
          if (!config.isEnablePartialInsert()) {
            throw new MetadataException(String.format(
                "DataType mismatch, Insert measurement %s type %s, metadata tree type %s",
                measurementList[i], insertDataType, measurementNode.getSchema().getType()));
          } else {
            // mark failed measurement
            plan.markFailedMeasurementInsertion(i);
            continue;
          }
        }

        schemas[i] = measurementNode.getSchema();
        if (schemas[i] != null) {
          measurementList[i] = schemas[i].getMeasurementId();
        }
      } catch (MetadataException e) {
        logger.warn("meet error when check {}.{}, message: {}", deviceId, measurementList[i],
            e.getMessage());
        if (config.isEnablePartialInsert()) {
          // mark failed measurement
          plan.markFailedMeasurementInsertion(i);
        } else {
          throw e;
        }
      }
    }

    plan.setDeviceMNode(deviceNode);

    return schemas;
  }

  /**
   * Get default encoding by dataType
   */
  private TSEncoding getDefaultEncoding(TSDataType dataType) {
    IoTDBConfig conf = IoTDBDescriptor.getInstance().getConfig();
    switch (dataType) {
      case BOOLEAN:
        return conf.getDefaultBooleanEncoding();
      case INT32:
        return conf.getDefaultInt32Encoding();
      case INT64:
        return conf.getDefaultInt64Encoding();
      case FLOAT:
        return conf.getDefaultFloatEncoding();
      case DOUBLE:
        return conf.getDefaultDoubleEncoding();
      case TEXT:
        return conf.getDefaultTextEncoding();
      default:
        throw new UnSupportedDataTypeException(
            String.format("Data type %s is not supported.", dataType.toString()));
    }
  }

  /**
   * get dataType of plan, in loc measurements only support InsertRowPlan and InsertTabletPlan
   *
   * @throws MetadataException
   */
  private TSDataType getTypeInLoc(InsertPlan plan, int loc) throws MetadataException {
    TSDataType dataType;
    if (plan instanceof InsertRowPlan) {
      InsertRowPlan tPlan = (InsertRowPlan) plan;
      dataType = TypeInferenceUtils
          .getPredictedDataType(tPlan.getValues()[loc], tPlan.isNeedInferType());
    } else if (plan instanceof InsertTabletPlan) {
      dataType = (plan).getDataTypes()[loc];
    } else {
      throw new MetadataException(String.format(
          "Only support insert and insertTablet, plan is [%s]", plan.getOperatorType()));
    }
    return dataType;
  }

  /**
   * when insert, we lock device node for not create deleted time series after insert, we should
   * call this function to unlock the device node
   *
   * @param deviceId
   */
  public void unlockDeviceReadLock(PartialPath deviceId) {
    try {
      MNode mNode = getDeviceNode(deviceId);
      mNode.readUnlock();
    } catch (MetadataException e) {
      // ignore the exception
    }
  }
}<|MERGE_RESOLUTION|>--- conflicted
+++ resolved
@@ -209,15 +209,9 @@
       isRecovering = true;
       int lineNumber = initFromLog(logFile);
 
-<<<<<<< HEAD
-      if (config.isEnableActiveTimeseriesCounter()) {
-        List<String> storageGroups = mtree.getAllStorageGroupNames();
-        for (String sg : storageGroups) {
-=======
-      if (config.isEnableParameterAdapter()) {
+      if (config.isEnableActiveTimeseriesCounter())) {
         List<PartialPath> storageGroups = mtree.getAllStorageGroupPaths();
         for (PartialPath sg : storageGroups) {
->>>>>>> 12e13327
           MNode node = mtree.getNodeByPath(sg);
           seriesNumberInStorageGroups.put(sg.getFullPath(), node.getLeafCount());
         }
@@ -420,15 +414,9 @@
       }
 
       // update statistics
-<<<<<<< HEAD
       if (config.isEnableActiveTimeseriesCounter()) {
-        int size = seriesNumberInStorageGroups.get(storageGroupName);
-        seriesNumberInStorageGroups.put(storageGroupName, size + 1);
-=======
-      if (config.isEnableParameterAdapter()) {
         int size = seriesNumberInStorageGroups.get(storageGroupPath.getFullPath());
         seriesNumberInStorageGroups.put(storageGroupPath.getFullPath(), size + 1);
->>>>>>> 12e13327
         if (size + 1 > maxSeriesNumberAmongStorageGroup) {
           maxSeriesNumberAmongStorageGroup = size + 1;
         }
@@ -483,15 +471,9 @@
 
     if (isStorageGroup(prefixPath)) {
 
-<<<<<<< HEAD
       if (config.isEnableActiveTimeseriesCounter()) {
-        int size = seriesNumberInStorageGroups.get(prefixPath);
-        seriesNumberInStorageGroups.put(prefixPath, 0);
-=======
-      if (config.isEnableParameterAdapter()) {
         int size = seriesNumberInStorageGroups.get(prefixPath.getFullPath());
         seriesNumberInStorageGroups.put(prefixPath.getFullPath(), 0);
->>>>>>> 12e13327
         if (size == maxSeriesNumberAmongStorageGroup) {
           seriesNumberInStorageGroups.values().stream()
               .max(Integer::compareTo)
@@ -584,23 +566,11 @@
 
       // TODO: delete the path node and all its ancestors
       mNodeCache.clear();
-<<<<<<< HEAD
+
       if (config.isEnableActiveTimeseriesCounter()) {
-        String storageGroup = getStorageGroupName(path);
-        int size = seriesNumberInStorageGroups.get(storageGroup);
-        seriesNumberInStorageGroups.put(storageGroup, size - 1);
-=======
-      try {
-        IoTDBConfigDynamicAdapter.getInstance().addOrDeleteTimeSeries(-1);
-      } catch (ConfigAdjusterException e) {
-        throw new MetadataException(e);
-      }
-
-      if (config.isEnableParameterAdapter()) {
         PartialPath storageGroup = getStorageGroupPath(path);
         int size = seriesNumberInStorageGroups.get(storageGroup.getFullPath());
         seriesNumberInStorageGroups.put(storageGroup.getFullPath(), size - 1);
->>>>>>> 12e13327
         if (size == maxSeriesNumberAmongStorageGroup) {
           seriesNumberInStorageGroups.values().stream().max(Integer::compareTo)
               .ifPresent(val -> maxSeriesNumberAmongStorageGroup = val);
@@ -621,17 +591,10 @@
     lock.writeLock().lock();
     try {
       mtree.setStorageGroup(storageGroup);
-<<<<<<< HEAD
+
       if (config.isEnableActiveTimeseriesCounter()) {
-        ActiveTimeSeriesCounter.getInstance().init(storageGroup);
-        seriesNumberInStorageGroups.put(storageGroup, 0);
-=======
-      IoTDBConfigDynamicAdapter.getInstance().addOrDeleteStorageGroup(1);
-
-      if (config.isEnableParameterAdapter()) {
         ActiveTimeSeriesCounter.getInstance().init(storageGroup.getFullPath());
         seriesNumberInStorageGroups.put(storageGroup.getFullPath(), 0);
->>>>>>> 12e13327
       }
       if (!isRecovering) {
         logWriter.setStorageGroup(storageGroup.getFullPath());
@@ -664,19 +627,10 @@
           updateSchemaDataTypeNumMap(leafMNode.getSchema().getType(), -1);
         }
 
-<<<<<<< HEAD
         if (config.isEnableActiveTimeseriesCounter()) {
-          int size = seriesNumberInStorageGroups.get(storageGroup);
-          ActiveTimeSeriesCounter.getInstance().delete(storageGroup);
-          seriesNumberInStorageGroups.remove(storageGroup);
-=======
-        if (config.isEnableParameterAdapter()) {
-          IoTDBConfigDynamicAdapter.getInstance().addOrDeleteStorageGroup(-1);
           int size = seriesNumberInStorageGroups.get(storageGroup.getFullPath());
-          IoTDBConfigDynamicAdapter.getInstance().addOrDeleteTimeSeries(size * -1);
           ActiveTimeSeriesCounter.getInstance().delete(storageGroup.getFullPath());
           seriesNumberInStorageGroups.remove(storageGroup.getFullPath());
->>>>>>> 12e13327
           if (size == maxSeriesNumberAmongStorageGroup) {
             maxSeriesNumberAmongStorageGroup =
                 seriesNumberInStorageGroups.values().stream().max(Integer::compareTo).orElse(0);
