/*
 * Licensed to the Apache Software Foundation (ASF) under one
 * or more contributor license agreements.  See the NOTICE file
 * distributed with this work for additional information
 * regarding copyright ownership.  The ASF licenses this file
 * to you under the Apache License, Version 2.0 (the
 * "License"); you may not use this file except in compliance
 * with the License.  You may obtain a copy of the License at
 *
 *     http://www.apache.org/licenses/LICENSE-2.0
 *
 * Unless required by applicable law or agreed to in writing,
 * software distributed under the License is distributed on an
 * "AS IS" BASIS, WITHOUT WARRANTIES OR CONDITIONS OF ANY
 * KIND, either express or implied.  See the License for the
 * specific language governing permissions and limitations
 * under the License.
 */
package org.apache.iotdb.db.metadata;

import org.apache.iotdb.db.conf.IoTDBConfig;
import org.apache.iotdb.db.conf.IoTDBDescriptor;
import org.apache.iotdb.db.engine.StorageEngine;
import org.apache.iotdb.db.engine.fileSystem.SystemFileFactory;
import org.apache.iotdb.db.engine.storagegroup.StorageGroupProcessor;
import org.apache.iotdb.db.exception.StorageEngineException;
import org.apache.iotdb.db.exception.metadata.AliasAlreadyExistException;
import org.apache.iotdb.db.exception.metadata.AlignedTimeseriesException;
import org.apache.iotdb.db.exception.metadata.DataTypeMismatchException;
import org.apache.iotdb.db.exception.metadata.DeleteFailedException;
import org.apache.iotdb.db.exception.metadata.IllegalPathException;
import org.apache.iotdb.db.exception.metadata.MetadataException;
import org.apache.iotdb.db.exception.metadata.PathAlreadyExistException;
import org.apache.iotdb.db.exception.metadata.PathNotExistException;
import org.apache.iotdb.db.exception.metadata.StorageGroupAlreadySetException;
import org.apache.iotdb.db.exception.metadata.StorageGroupNotSetException;
import org.apache.iotdb.db.metadata.logfile.MLogReader;
import org.apache.iotdb.db.metadata.logfile.MLogWriter;
import org.apache.iotdb.db.metadata.mnode.MNode;
import org.apache.iotdb.db.metadata.mnode.MeasurementMNode;
import org.apache.iotdb.db.metadata.mnode.StorageGroupMNode;
import org.apache.iotdb.db.metadata.template.Template;
import org.apache.iotdb.db.monitor.MonitorConstants;
import org.apache.iotdb.db.qp.constant.SQLConstant;
import org.apache.iotdb.db.qp.physical.PhysicalPlan;
import org.apache.iotdb.db.qp.physical.crud.CreateTemplatePlan;
import org.apache.iotdb.db.qp.physical.crud.InsertPlan;
import org.apache.iotdb.db.qp.physical.crud.InsertRowPlan;
import org.apache.iotdb.db.qp.physical.crud.InsertTabletPlan;
import org.apache.iotdb.db.qp.physical.crud.SetDeviceTemplatePlan;
import org.apache.iotdb.db.qp.physical.sys.ChangeAliasPlan;
import org.apache.iotdb.db.qp.physical.sys.ChangeTagOffsetPlan;
import org.apache.iotdb.db.qp.physical.sys.CreateAlignedTimeSeriesPlan;
import org.apache.iotdb.db.qp.physical.sys.CreateTimeSeriesPlan;
import org.apache.iotdb.db.qp.physical.sys.DeleteStorageGroupPlan;
import org.apache.iotdb.db.qp.physical.sys.DeleteTimeSeriesPlan;
import org.apache.iotdb.db.qp.physical.sys.SetStorageGroupPlan;
import org.apache.iotdb.db.qp.physical.sys.SetTTLPlan;
import org.apache.iotdb.db.qp.physical.sys.ShowDevicesPlan;
import org.apache.iotdb.db.qp.physical.sys.ShowTimeSeriesPlan;
import org.apache.iotdb.db.query.context.QueryContext;
import org.apache.iotdb.db.query.dataset.ShowDevicesResult;
import org.apache.iotdb.db.query.dataset.ShowTimeSeriesResult;
import org.apache.iotdb.db.rescon.MemTableManager;
import org.apache.iotdb.db.rescon.PrimitiveArrayManager;
import org.apache.iotdb.db.utils.RandomDeleteCache;
import org.apache.iotdb.db.utils.SchemaUtils;
import org.apache.iotdb.db.utils.TestOnly;
import org.apache.iotdb.tsfile.common.conf.TSFileDescriptor;
import org.apache.iotdb.tsfile.exception.cache.CacheException;
import org.apache.iotdb.tsfile.file.metadata.enums.CompressionType;
import org.apache.iotdb.tsfile.file.metadata.enums.TSDataType;
import org.apache.iotdb.tsfile.file.metadata.enums.TSEncoding;
import org.apache.iotdb.tsfile.read.TimeValuePair;
import org.apache.iotdb.tsfile.utils.Pair;
import org.apache.iotdb.tsfile.write.schema.IMeasurementSchema;
import org.apache.iotdb.tsfile.write.schema.MeasurementSchema;
import org.apache.iotdb.tsfile.write.schema.TimeseriesSchema;
import org.apache.iotdb.tsfile.write.schema.VectorMeasurementSchema;

import org.slf4j.Logger;
import org.slf4j.LoggerFactory;

import java.io.File;
import java.io.IOException;
import java.nio.file.Files;
import java.util.ArrayDeque;
import java.util.ArrayList;
import java.util.Arrays;
import java.util.Collection;
import java.util.Collections;
import java.util.Comparator;
import java.util.Deque;
import java.util.HashMap;
import java.util.HashSet;
import java.util.LinkedHashMap;
import java.util.LinkedList;
import java.util.List;
import java.util.Map;
import java.util.Map.Entry;
import java.util.Set;
import java.util.concurrent.ConcurrentHashMap;
import java.util.concurrent.CopyOnWriteArraySet;
import java.util.concurrent.Executors;
import java.util.concurrent.ScheduledExecutorService;
import java.util.concurrent.TimeUnit;
import java.util.concurrent.atomic.AtomicLong;

import static java.util.stream.Collectors.toList;
import static org.apache.iotdb.db.utils.EncodingInferenceUtils.getDefaultEncoding;
import static org.apache.iotdb.tsfile.common.constant.TsFileConstant.PATH_SEPARATOR;

/**
 * This class takes the responsibility of serialization of all the metadata info and persistent it
 * into files. This class contains all the interfaces to modify the metadata for delta system. All
 * the operations will be insert into the logs temporary in case the downtime of the delta system.
 */
@SuppressWarnings("java:S1135") // ignore todos
public class MManager {

  public static final String TIME_SERIES_TREE_HEADER = "===  Timeseries Tree  ===\n\n";
  private static final String TAG_FORMAT = "tag key is %s, tag value is %s, tlog offset is %d";
  private static final String DEBUG_MSG = "%s : TimeSeries %s is removed from tag inverted index, ";
  private static final String DEBUG_MSG_1 =
      "%s: TimeSeries %s's tag info has been removed from tag inverted index ";
  private static final String PREVIOUS_CONDITION =
      "before deleting it, tag key is %s, tag value is %s, tlog offset is %d, contains key %b";

  private static final int UPDATE_SCHEMA_MAP_IN_ARRAYPOOL_THRESHOLD = 5000;

  private static final Logger logger = LoggerFactory.getLogger(MManager.class);

  /** A thread will check whether the MTree is modified lately each such interval. Unit: second */
  private static final long MTREE_SNAPSHOT_THREAD_CHECK_TIME = 600L;

  private final int mtreeSnapshotInterval;
  private final long mtreeSnapshotThresholdTime;
  // the log file seriesPath
  private String logFilePath;
  private String mtreeSnapshotPath;
  private String mtreeSnapshotTmpPath;
  private MTree mtree;
  private MLogWriter logWriter;
  private TagLogFile tagLogFile;
  private boolean isRecovering;
  // device -> DeviceMNode
  private RandomDeleteCache<PartialPath, Pair<MNode, Template>> mNodeCache;
  // tag key -> tag value -> LeafMNode
  private Map<String, Map<String, Set<MeasurementMNode>>> tagIndex = new ConcurrentHashMap<>();

  // data type -> number
  private Map<TSDataType, Integer> schemaDataTypeNumMap = new ConcurrentHashMap<>();
  // reported total series number
  private long reportedDataTypeTotalNum;
  private AtomicLong totalSeriesNumber = new AtomicLong();
  private boolean initialized;
  protected static IoTDBConfig config = IoTDBDescriptor.getInstance().getConfig();

  private File logFile;
  private ScheduledExecutorService timedCreateMTreeSnapshotThread;
  private ScheduledExecutorService timedForceMLogThread;

  /** threshold total size of MTree */
  private static final long MTREE_SIZE_THRESHOLD = config.getAllocateMemoryForSchema();

  private boolean allowToCreateNewSeries = true;

  private static final int ESTIMATED_SERIES_SIZE = config.getEstimatedSeriesSize();

  // template name -> template
  private Map<String, Template> templateMap = new ConcurrentHashMap<>();

  private static class MManagerHolder {

    private MManagerHolder() {
      // allowed to do nothing
    }

    private static final MManager INSTANCE = new MManager();
  }

  protected MManager() {
    mtreeSnapshotInterval = config.getMtreeSnapshotInterval();
    mtreeSnapshotThresholdTime = config.getMtreeSnapshotThresholdTime() * 1000L;
    String schemaDir = config.getSchemaDir();
    File schemaFolder = SystemFileFactory.INSTANCE.getFile(schemaDir);
    if (!schemaFolder.exists()) {
      if (schemaFolder.mkdirs()) {
        logger.info("create system folder {}", schemaFolder.getAbsolutePath());
      } else {
        logger.info("create system folder {} failed.", schemaFolder.getAbsolutePath());
      }
    }
    logFilePath = schemaDir + File.separator + MetadataConstant.METADATA_LOG;
    mtreeSnapshotPath = schemaDir + File.separator + MetadataConstant.MTREE_SNAPSHOT;
    mtreeSnapshotTmpPath = schemaDir + File.separator + MetadataConstant.MTREE_SNAPSHOT_TMP;

    // do not write log when recover
    isRecovering = true;

    int cacheSize = config.getmManagerCacheSize();
    mNodeCache =
        new RandomDeleteCache<PartialPath, Pair<MNode, Template>>(cacheSize) {

          @Override
          public Pair<MNode, Template> loadObjectByKey(PartialPath key) throws CacheException {
            try {
              return mtree.getNodeByPathWithStorageGroupCheck(key);
            } catch (MetadataException e) {
              throw new CacheException(e);
            }
          }
        };

    if (config.isEnableMTreeSnapshot()) {
      timedCreateMTreeSnapshotThread =
          Executors.newSingleThreadScheduledExecutor(
              r -> new Thread(r, "timedCreateMTreeSnapshotThread"));
      timedCreateMTreeSnapshotThread.scheduleAtFixedRate(
          this::checkMTreeModified,
          MTREE_SNAPSHOT_THREAD_CHECK_TIME,
          MTREE_SNAPSHOT_THREAD_CHECK_TIME,
          TimeUnit.SECONDS);
    }
  }

  /** we should not use this function in other place, but only in IoTDB class */
  public static MManager getInstance() {
    return MManagerHolder.INSTANCE;
  }

  // Because the writer will be used later and should not be closed here.
  @SuppressWarnings("squid:S2093")
  public synchronized void init() {
    if (initialized) {
      return;
    }
    logFile = SystemFileFactory.INSTANCE.getFile(logFilePath);

    try {
      tagLogFile = new TagLogFile(config.getSchemaDir(), MetadataConstant.TAG_LOG);

      isRecovering = true;
      int lineNumber = initFromLog(logFile);
      List<PartialPath> storageGroups = mtree.getAllStorageGroupPaths();
      for (PartialPath sg : storageGroups) {
        MNode node = mtree.getNodeByPath(sg);
        totalSeriesNumber.addAndGet(node.getMeasurementMNodeCount());
      }

      logWriter = new MLogWriter(config.getSchemaDir(), MetadataConstant.METADATA_LOG);
      logWriter.setLogNum(lineNumber);
      isRecovering = false;
    } catch (IOException | MetadataException e) {
      logger.error(
          "Cannot recover all MTree from file, we try to recover as possible as we can", e);
    }
    reportedDataTypeTotalNum = 0L;
    initialized = true;
  }

  /** @return line number of the logFile */
  @SuppressWarnings("squid:S3776")
  private int initFromLog(File logFile) throws IOException {
    File tmpFile = SystemFileFactory.INSTANCE.getFile(mtreeSnapshotTmpPath);
    if (tmpFile.exists()) {
      logger.warn("Creating MTree snapshot not successful before crashing...");
      Files.delete(tmpFile.toPath());
    }

    File mtreeSnapshot = SystemFileFactory.INSTANCE.getFile(mtreeSnapshotPath);
    long time = System.currentTimeMillis();
    if (!mtreeSnapshot.exists()) {
      mtree = new MTree();
    } else {
      mtree = MTree.deserializeFrom(mtreeSnapshot);
      logger.debug(
          "spend {} ms to deserialize mtree from snapshot", System.currentTimeMillis() - time);
    }

    time = System.currentTimeMillis();
    // init the metadata from the operation log
    if (logFile.exists()) {
      int idx = 0;
      try (MLogReader mLogReader =
          new MLogReader(config.getSchemaDir(), MetadataConstant.METADATA_LOG); ) {
        idx = applyMlog(mLogReader);
        logger.debug(
            "spend {} ms to deserialize mtree from mlog.bin", System.currentTimeMillis() - time);
        return idx;
      } catch (Exception e) {
        throw new IOException("Failed to parser mlog.bin for err:" + e);
      }
    } else {
      return 0;
    }
  }

  private int applyMlog(MLogReader mLogReader) {
    int idx = 0;
    while (mLogReader.hasNext()) {
      PhysicalPlan plan = null;
      try {
        plan = mLogReader.next();
        if (plan == null) {
          continue;
        }
        operation(plan);
        idx++;
      } catch (Exception e) {
        logger.error(
            "Can not operate cmd {} for err:", plan == null ? "" : plan.getOperatorType(), e);
      }
    }
    return idx;
  }

  /** function for clearing MTree */
  public void clear() {
    try {
      this.mtree = new MTree();
      this.mNodeCache.clear();
      this.tagIndex.clear();
      this.totalSeriesNumber.set(0);
      if (logWriter != null) {
        logWriter.close();
        logWriter = null;
      }
      if (tagLogFile != null) {
        tagLogFile.close();
        tagLogFile = null;
      }
      this.schemaDataTypeNumMap.clear();
      this.reportedDataTypeTotalNum = 0L;
      initialized = false;
      if (config.isEnableMTreeSnapshot() && timedCreateMTreeSnapshotThread != null) {
        timedCreateMTreeSnapshotThread.shutdownNow();
        timedCreateMTreeSnapshotThread = null;
      }
      if (timedForceMLogThread != null) {
        timedForceMLogThread.shutdownNow();
        timedForceMLogThread = null;
      }
    } catch (IOException e) {
      logger.error("Cannot close metadata log writer, because:", e);
    }
  }

  public void operation(PhysicalPlan plan) throws IOException, MetadataException {
    switch (plan.getOperatorType()) {
      case CREATE_TIMESERIES:
        CreateTimeSeriesPlan createTimeSeriesPlan = (CreateTimeSeriesPlan) plan;
        createTimeseries(createTimeSeriesPlan, createTimeSeriesPlan.getTagOffset());
        break;
      case CREATE_ALIGNED_TIMESERIES:
        CreateAlignedTimeSeriesPlan createAlignedTimeSeriesPlan =
            (CreateAlignedTimeSeriesPlan) plan;
        createAlignedTimeSeries(createAlignedTimeSeriesPlan);
        break;
      case DELETE_TIMESERIES:
        DeleteTimeSeriesPlan deleteTimeSeriesPlan = (DeleteTimeSeriesPlan) plan;
        // cause we only has one path for one DeleteTimeSeriesPlan
        deleteTimeseries(deleteTimeSeriesPlan.getPaths().get(0));
        break;
      case SET_STORAGE_GROUP:
        SetStorageGroupPlan setStorageGroupPlan = (SetStorageGroupPlan) plan;
        setStorageGroup(setStorageGroupPlan.getPath());
        break;
      case DELETE_STORAGE_GROUP:
        DeleteStorageGroupPlan deleteStorageGroupPlan = (DeleteStorageGroupPlan) plan;
        deleteStorageGroups(deleteStorageGroupPlan.getPaths());
        break;
      case TTL:
        SetTTLPlan setTTLPlan = (SetTTLPlan) plan;
        setTTL(setTTLPlan.getStorageGroup(), setTTLPlan.getDataTTL());
        break;
      case CHANGE_ALIAS:
        ChangeAliasPlan changeAliasPlan = (ChangeAliasPlan) plan;
        changeAlias(changeAliasPlan.getPath(), changeAliasPlan.getAlias());
        break;
      case CHANGE_TAG_OFFSET:
        ChangeTagOffsetPlan changeTagOffsetPlan = (ChangeTagOffsetPlan) plan;
        changeOffset(changeTagOffsetPlan.getPath(), changeTagOffsetPlan.getOffset());
        break;
      case CREATE_TEMPLATE:
        CreateTemplatePlan createTemplatePlan = (CreateTemplatePlan) plan;
        createDeviceTemplate(createTemplatePlan);
        break;
      case SET_DEVICE_TEMPLATE:
        SetDeviceTemplatePlan setDeviceTemplatePlan = (SetDeviceTemplatePlan) plan;
        setDeviceTemplate(setDeviceTemplatePlan);
        break;
      default:
        logger.error("Unrecognizable command {}", plan.getOperatorType());
    }
  }

  public void createTimeseries(CreateTimeSeriesPlan plan) throws MetadataException {
    createTimeseries(plan, -1);
  }

  private void ensureStorageGroup(PartialPath path) throws MetadataException {
    try {
      mtree.getStorageGroupPath(path);
    } catch (StorageGroupNotSetException e) {
      if (!config.isAutoCreateSchemaEnabled()) {
        throw e;
      }
      PartialPath storageGroupPath =
          MetaUtils.getStorageGroupPathByLevel(path, config.getDefaultStorageGroupLevel());
      setStorageGroup(storageGroupPath);
    }
  }

  @SuppressWarnings("squid:S3776") // Suppress high Cognitive Complexity warning
  public void createTimeseries(CreateTimeSeriesPlan plan, long offset) throws MetadataException {
    if (!allowToCreateNewSeries) {
      throw new MetadataException(
          "IoTDB system load is too large to create timeseries, "
              + "please increase MAX_HEAP_SIZE in iotdb-env.sh/bat and restart");
    }
    try {
      PartialPath path = plan.getPath();
      SchemaUtils.checkDataTypeWithEncoding(plan.getDataType(), plan.getEncoding());

      ensureStorageGroup(path);

      TSDataType type = plan.getDataType();
      // create time series in MTree
      MeasurementMNode leafMNode =
          mtree.createTimeseries(
              path,
              type,
              plan.getEncoding(),
              plan.getCompressor(),
              plan.getProps(),
              plan.getAlias());

      // update tag index
      if (plan.getTags() != null) {
        // tag key, tag value
        for (Entry<String, String> entry : plan.getTags().entrySet()) {
          if (entry.getKey() == null || entry.getValue() == null) {
            continue;
          }
          tagIndex
              .computeIfAbsent(entry.getKey(), k -> new ConcurrentHashMap<>())
              .computeIfAbsent(entry.getValue(), v -> new CopyOnWriteArraySet<>())
              .add(leafMNode);
        }
      }

      // update statistics and schemaDataTypeNumMap
      totalSeriesNumber.addAndGet(1);
      if (totalSeriesNumber.get() * ESTIMATED_SERIES_SIZE >= MTREE_SIZE_THRESHOLD) {
        logger.warn("Current series number {} is too large...", totalSeriesNumber);
        allowToCreateNewSeries = false;
      }
      updateSchemaDataTypeNumMap(type, 1);

      // write log
      if (!isRecovering) {
        // either tags or attributes is not empty
        if ((plan.getTags() != null && !plan.getTags().isEmpty())
            || (plan.getAttributes() != null && !plan.getAttributes().isEmpty())) {
          offset = tagLogFile.write(plan.getTags(), plan.getAttributes());
        }
        plan.setTagOffset(offset);
        logWriter.createTimeseries(plan);
      }
      leafMNode.setOffset(offset);

    } catch (IOException e) {
      throw new MetadataException(e);
    }
  }

  /**
   * Add one timeseries to metadata tree, if the timeseries already exists, throw exception
   *
   * @param path the timeseries path
   * @param dataType the dateType {@code DataType} of the timeseries
   * @param encoding the encoding function {@code Encoding} of the timeseries
   * @param compressor the compressor function {@code Compressor} of the time series
   */
  public void createTimeseries(
      PartialPath path,
      TSDataType dataType,
      TSEncoding encoding,
      CompressionType compressor,
      Map<String, String> props)
      throws MetadataException {
    try {
      createTimeseries(
          new CreateTimeSeriesPlan(path, dataType, encoding, compressor, props, null, null, null));
    } catch (PathAlreadyExistException | AliasAlreadyExistException e) {
      if (logger.isDebugEnabled()) {
        logger.debug(
            "Ignore PathAlreadyExistException and AliasAlreadyExistException when Concurrent inserting"
                + " a non-exist time series {}",
            path);
      }
    }
  }

  public void createAlignedTimeSeries(
      PartialPath devicePath,
      List<String> measurements,
      List<TSDataType> dataTypes,
      List<TSEncoding> encodings,
      CompressionType compressor)
      throws MetadataException {
    createAlignedTimeSeries(
        new CreateAlignedTimeSeriesPlan(
            devicePath, measurements, dataTypes, encodings, compressor, null));
  }

  /**
   * create aligned timeseries
   *
   * @param plan CreateAlignedTimeSeriesPlan
   */
  public void createAlignedTimeSeries(CreateAlignedTimeSeriesPlan plan) throws MetadataException {
    if (!allowToCreateNewSeries) {
      throw new MetadataException(
          "IoTDB system load is too large to create timeseries, "
              + "please increase MAX_HEAP_SIZE in iotdb-env.sh/bat and restart");
    }
    try {
      PartialPath devicePath = plan.getDevicePath();
      List<String> measurements = plan.getMeasurements();
      int alignedSize = measurements.size();
      List<TSDataType> dataTypes = plan.getDataTypes();
      List<TSEncoding> encodings = plan.getEncodings();

      for (int i = 0; i < alignedSize; i++) {
        SchemaUtils.checkDataTypeWithEncoding(dataTypes.get(i), encodings.get(i));
      }

      ensureStorageGroup(devicePath);

      // create time series in MTree
      mtree.createAlignedTimeseries(
          devicePath, measurements, plan.getDataTypes(), plan.getEncodings(), plan.getCompressor());

      // update statistics and schemaDataTypeNumMap
      totalSeriesNumber.addAndGet(measurements.size());
      if (totalSeriesNumber.get() * ESTIMATED_SERIES_SIZE >= MTREE_SIZE_THRESHOLD) {
        logger.warn("Current series number {} is too large...", totalSeriesNumber);
        allowToCreateNewSeries = false;
      }
      for (TSDataType type : dataTypes) {
        updateSchemaDataTypeNumMap(type, 1);
      }
      // write log
      if (!isRecovering) {
        logWriter.createAlignedTimeseries(plan);
      }
    } catch (IOException e) {
      throw new MetadataException(e);
    }
  }

  /**
   * Delete all timeseries under the given path, may cross different storage group
   *
   * @param prefixPath path to be deleted, could be root or a prefix path or a full path
   * @return deletion failed Timeseries >>>>>>> cf081f9a1d0c48bcb02bc7dac2695483ac624eec
   */
  public String deleteTimeseries(PartialPath prefixPath) throws MetadataException {
    if (isStorageGroup(prefixPath)) {
      mNodeCache.clear();
    }
    try {
      List<PartialPath> allTimeseries = mtree.getAllTimeseriesPath(prefixPath);
      if (allTimeseries.isEmpty()) {
        throw new PathNotExistException(prefixPath.getFullPath());
      }

      // for not support deleting part of aligned timeseies
      // should be removed after partial deletion is supported
      MNode lastNode = getNodeByPath(allTimeseries.get(0));
      if (lastNode instanceof MeasurementMNode) {
        IMeasurementSchema schema = ((MeasurementMNode) lastNode).getSchema();
        if (schema instanceof VectorMeasurementSchema
            && schema.getValueMeasurementIdList().size() != allTimeseries.size()) {
          throw new AlignedTimeseriesException(
              "Not support deleting part of aligned timeseies!", prefixPath.getFullPath());
        }
      }

      // Monitor storage group seriesPath is not allowed to be deleted
      allTimeseries.removeIf(p -> p.startsWith(MonitorConstants.STAT_STORAGE_GROUP_ARRAY));

      Set<String> failedNames = new HashSet<>();
      for (PartialPath p : allTimeseries) {
        deleteSingleTimeseriesInternal(p, failedNames);
      }
      return failedNames.isEmpty() ? null : String.join(",", failedNames);
    } catch (IOException e) {
      throw new MetadataException(e.getMessage());
    }
  }

  private void deleteSingleTimeseriesInternal(PartialPath p, Set<String> failedNames)
      throws MetadataException, IOException {
    DeleteTimeSeriesPlan deleteTimeSeriesPlan = new DeleteTimeSeriesPlan();
    try {
      PartialPath emptyStorageGroup = deleteOneTimeseriesAndUpdateStatistics(p);
      if (!isRecovering) {
        if (emptyStorageGroup != null) {
          StorageEngine.getInstance().deleteAllDataFilesInOneStorageGroup(emptyStorageGroup);
          StorageEngine.getInstance()
              .releaseWalDirectByteBufferPoolInOneStorageGroup(emptyStorageGroup);
        }
        deleteTimeSeriesPlan.setDeletePathList(Collections.singletonList(p));
        logWriter.deleteTimeseries(deleteTimeSeriesPlan);
      }
    } catch (DeleteFailedException e) {
      failedNames.add(e.getName());
    }
  }

  /** remove the node from the tag inverted index */
  @SuppressWarnings("squid:S3776") // Suppress high Cognitive Complexity warning
  private void removeFromTagInvertedIndex(MeasurementMNode node) throws IOException {
    if (node.getOffset() < 0) {
      return;
    }
    Map<String, String> tagMap =
        tagLogFile.readTag(config.getTagAttributeTotalSize(), node.getOffset());
    if (tagMap != null) {
      for (Entry<String, String> entry : tagMap.entrySet()) {
        if (tagIndex.containsKey(entry.getKey())
            && tagIndex.get(entry.getKey()).containsKey(entry.getValue())) {
          if (logger.isDebugEnabled()) {
            logger.debug(
                String.format(
                    String.format(DEBUG_MSG, "Delete" + TAG_FORMAT, node.getFullPath()),
                    entry.getKey(),
                    entry.getValue(),
                    node.getOffset()));
          }
          tagIndex.get(entry.getKey()).get(entry.getValue()).remove(node);
          if (tagIndex.get(entry.getKey()).get(entry.getValue()).isEmpty()) {
            tagIndex.get(entry.getKey()).remove(entry.getValue());
            if (tagIndex.get(entry.getKey()).isEmpty()) {
              tagIndex.remove(entry.getKey());
            }
          }
        } else {
          if (logger.isDebugEnabled()) {
            logger.debug(
                String.format(
                    String.format(DEBUG_MSG_1, "Delete" + PREVIOUS_CONDITION, node.getFullPath()),
                    entry.getKey(),
                    entry.getValue(),
                    node.getOffset(),
                    tagIndex.containsKey(entry.getKey())));
          }
        }
      }
    }
  }

  /**
   * @param path full path from root to leaf node <<<<<<< HEAD
   * @return pair.left: name of MNode which is deleted;pair.right: After delete if the storage group
   *     is empty, return its path, otherwise return null =======
   * @return After delete if the storage group is empty, return its path, otherwise return null
   *     >>>>>>> cf081f9a1d0c48bcb02bc7dac2695483ac624eec
   */
  private PartialPath deleteOneTimeseriesAndUpdateStatistics(PartialPath path)
      throws MetadataException, IOException {
    Pair<PartialPath, MeasurementMNode> pair =
        mtree.deleteTimeseriesAndReturnEmptyStorageGroup(path);
    // if one of the aligned timeseries is deleted, pair.right could be null
    IMeasurementSchema schema = pair.right.getSchema();
    int timeseriesNum = 0;
    if (schema instanceof MeasurementSchema) {
      removeFromTagInvertedIndex(pair.right);
      updateSchemaDataTypeNumMap(schema.getType(), -1);
      timeseriesNum = 1;
    } else if (schema instanceof VectorMeasurementSchema) {
      for (TSDataType dataType : schema.getValueTSDataTypeList()) {
        updateSchemaDataTypeNumMap(dataType, -1);
        timeseriesNum++;
      }
    }
    PartialPath storageGroupPath = pair.left;

    // TODO: delete the path node and all its ancestors
    mNodeCache.clear();
    totalSeriesNumber.addAndGet(-timeseriesNum);
    if (!allowToCreateNewSeries
        && totalSeriesNumber.get() * ESTIMATED_SERIES_SIZE < MTREE_SIZE_THRESHOLD) {
      logger.info("Current series number {} come back to normal level", totalSeriesNumber);
      allowToCreateNewSeries = true;
    }
    return storageGroupPath;
  }

  /**
   * Set storage group of the given path to MTree.
   *
   * @param storageGroup root.node.(node)*
   */
  public void setStorageGroup(PartialPath storageGroup) throws MetadataException {
    try {
      mtree.setStorageGroup(storageGroup);
      if (!config.isEnableMemControl()) {
        MemTableManager.getInstance().addOrDeleteStorageGroup(1);
      }
      if (!isRecovering) {
        logWriter.setStorageGroup(storageGroup);
      }
    } catch (IOException e) {
      throw new MetadataException(e.getMessage());
    }
  }

  /**
   * Delete storage groups of given paths from MTree. Log format: "delete_storage_group,sg1,sg2,sg3"
   *
   * @param storageGroups list of paths to be deleted. Format: root.node
   */
  public void deleteStorageGroups(List<PartialPath> storageGroups) throws MetadataException {
    try {
      for (PartialPath storageGroup : storageGroups) {
        totalSeriesNumber.addAndGet(mtree.getAllTimeseriesCount(storageGroup));
        // clear cached MNode
        if (!allowToCreateNewSeries
            && totalSeriesNumber.get() * ESTIMATED_SERIES_SIZE < MTREE_SIZE_THRESHOLD) {
          logger.info("Current series number {} come back to normal level", totalSeriesNumber);
          allowToCreateNewSeries = true;
        }
        mNodeCache.clear();

        // try to delete storage group
        List<MeasurementMNode> leafMNodes = mtree.deleteStorageGroup(storageGroup);
        for (MeasurementMNode leafMNode : leafMNodes) {
          removeFromTagInvertedIndex(leafMNode);
          // update statistics in schemaDataTypeNumMap
          updateSchemaDataTypeNumMap(leafMNode.getSchema().getType(), -1);
        }

        if (!config.isEnableMemControl()) {
          MemTableManager.getInstance().addOrDeleteStorageGroup(-1);
        }

        // if success
        if (!isRecovering) {
          logWriter.deleteStorageGroup(storageGroup);
        }
      }
    } catch (IOException e) {
      throw new MetadataException(e.getMessage());
    }
  }

  /**
   * update statistics in schemaDataTypeNumMap
   *
   * @param type data type
   * @param num 1 for creating timeseries and -1 for deleting timeseries
   */
  private synchronized void updateSchemaDataTypeNumMap(TSDataType type, int num) {
    // add an array of the series type
    schemaDataTypeNumMap.put(type, schemaDataTypeNumMap.getOrDefault(type, 0) + num);
    // add an array of time
    schemaDataTypeNumMap.put(
        TSDataType.INT64, schemaDataTypeNumMap.getOrDefault(TSDataType.INT64, 0) + num);

    // total current DataType Total Num (twice of number of time series)
    // used in primitive array manager
    long currentDataTypeTotalNum = totalSeriesNumber.get() * 2;

    if (num > 0
        && currentDataTypeTotalNum - reportedDataTypeTotalNum
            >= UPDATE_SCHEMA_MAP_IN_ARRAYPOOL_THRESHOLD) {
      PrimitiveArrayManager.updateSchemaDataTypeNum(schemaDataTypeNumMap, currentDataTypeTotalNum);
      reportedDataTypeTotalNum = currentDataTypeTotalNum;
    }
  }

  /**
   * Check if the given path is storage group or not.
   *
   * @param path Format: root.node.(node)*
   * @apiNote :for cluster
   */
  public boolean isStorageGroup(PartialPath path) {
    return mtree.isStorageGroup(path);
  }

  /**
   * Get series type for given seriesPath.
   *
   * @param path full path
   */
  public TSDataType getSeriesType(PartialPath path) throws MetadataException {
    if (path.equals(SQLConstant.TIME_PATH)) {
      return TSDataType.INT64;
    }

    if (path instanceof VectorPartialPath) {
      return TSDataType.VECTOR;
    }
    IMeasurementSchema schema = mtree.getSchema(path);
    if (schema instanceof MeasurementSchema) {
      return schema.getType();
    } else {
      List<String> measurements = schema.getValueMeasurementIdList();
      return schema.getValueTSDataTypeList().get(measurements.indexOf(path.getMeasurement()));
    }
  }

  public MeasurementMNode[] getMNodes(PartialPath deviceId, String[] measurements)
      throws MetadataException {
    MNode deviceNode = getNodeByPath(deviceId);
    MeasurementMNode[] mNodes = new MeasurementMNode[measurements.length];
    for (int i = 0; i < mNodes.length; i++) {
      mNodes[i] = ((MeasurementMNode) deviceNode.getChild(measurements[i]));
      if (mNodes[i] == null && !IoTDBDescriptor.getInstance().getConfig().isEnablePartialInsert()) {
        throw new MetadataException(measurements[i] + " does not exist in " + deviceId);
      }
    }
    return mNodes;
  }

  /**
   * Get all devices under given prefixPath.
   *
   * @param prefixPath a prefix of a full path. if the wildcard is not at the tail, then each
   *     wildcard can only match one level, otherwise it can match to the tail.
   * @return A HashSet instance which stores devices paths with given prefixPath.
   */
  public Set<PartialPath> getDevices(PartialPath prefixPath) throws MetadataException {
    return mtree.getDevices(prefixPath);
  }

  public List<ShowDevicesResult> getDevices(ShowDevicesPlan plan) throws MetadataException {
    return mtree.getDevices(plan);
  }

  /**
   * Get all nodes from the given level
   *
   * @param prefixPath can be a prefix of a full path. Can not be a full path. can not have
   *     wildcard. But, the level of the prefixPath can be smaller than the given level, e.g.,
   *     prefixPath = root.a while the given level is 5
   * @param nodeLevel the level can not be smaller than the level of the prefixPath
   * @return A List instance which stores all node at given level
   */
  public List<PartialPath> getNodesList(PartialPath prefixPath, int nodeLevel)
      throws MetadataException {
    return getNodesList(prefixPath, nodeLevel, null);
  }

  public List<PartialPath> getNodesList(
      PartialPath prefixPath, int nodeLevel, StorageGroupFilter filter) throws MetadataException {
    return mtree.getNodesList(prefixPath, nodeLevel, filter);
  }

  /**
   * Get storage group name by path
   *
   * <p>e.g., root.sg1 is a storage group and path = root.sg1.d1, return root.sg1
   *
   * @return storage group in the given path
   */
  public PartialPath getStorageGroupPath(PartialPath path) throws StorageGroupNotSetException {
    return mtree.getStorageGroupPath(path);
  }

  /** Get all storage group paths */
  public List<PartialPath> getAllStorageGroupPaths() {
    return mtree.getAllStorageGroupPaths();
  }

  public List<PartialPath> searchAllRelatedStorageGroups(PartialPath path)
      throws MetadataException {
    return mtree.searchAllRelatedStorageGroups(path);
  }

  /**
   * Get all storage group under given prefixPath.
   *
   * @param prefixPath a prefix of a full path. if the wildcard is not at the tail, then each
   *     wildcard can only match one level, otherwise it can match to the tail.
   * @return A ArrayList instance which stores storage group paths with given prefixPath.
   */
  public List<PartialPath> getStorageGroupPaths(PartialPath prefixPath) throws MetadataException {
    return mtree.getStorageGroupPaths(prefixPath);
  }

  /** Get all storage group MNodes */
  public List<StorageGroupMNode> getAllStorageGroupNodes() {
    return mtree.getAllStorageGroupNodes();
  }

  /**
   * Return all paths for given path if the path is abstract. Or return the path itself. Regular
   * expression in this method is formed by the amalgamation of seriesPath and the character '*'.
   *
   * @param prefixPath can be a prefix or a full path. if the wildcard is not at the tail, then each
   *     wildcard can only match one level, otherwise it can match to the tail.
   */
  public List<PartialPath> getAllTimeseriesPath(PartialPath prefixPath) throws MetadataException {
    return mtree.getAllTimeseriesPath(prefixPath);
  }

  /** Similar to method getAllTimeseriesPath(), but return Path with alias alias. */
  public Pair<List<PartialPath>, Integer> getAllTimeseriesPathWithAlias(
      PartialPath prefixPath, int limit, int offset) throws MetadataException {
    return mtree.getAllTimeseriesPathWithAlias(prefixPath, limit, offset);
  }

  /** To calculate the count of timeseries for given prefix path. */
  public int getAllTimeseriesCount(PartialPath prefixPath) throws MetadataException {
    return mtree.getAllTimeseriesCount(prefixPath);
  }

  /** To calculate the count of devices for given prefix path. */
  public int getDevicesNum(PartialPath prefixPath) throws MetadataException {
    return mtree.getDevicesNum(prefixPath);
  }

  /** To calculate the count of storage group for given prefix path. */
  public int getStorageGroupNum(PartialPath prefixPath) throws MetadataException {
    return mtree.getStorageGroupNum(prefixPath);
  }

  /**
   * To calculate the count of nodes in the given level for given prefix path.
   *
   * @param prefixPath a prefix path or a full path, can not contain '*'
   * @param level the level can not be smaller than the level of the prefixPath
   */
  public int getNodesCountInGivenLevel(PartialPath prefixPath, int level) throws MetadataException {
    return mtree.getNodesCountInGivenLevel(prefixPath, level);
  }

  @SuppressWarnings("squid:S3776") // Suppress high Cognitive Complexity warning
  private List<ShowTimeSeriesResult> showTimeseriesWithIndex(
      ShowTimeSeriesPlan plan, QueryContext context) throws MetadataException {
    if (!tagIndex.containsKey(plan.getKey())) {
      throw new MetadataException("The key " + plan.getKey() + " is not a tag.", true);
    }
    Map<String, Set<MeasurementMNode>> value2Node = tagIndex.get(plan.getKey());
    if (value2Node.isEmpty()) {
      throw new MetadataException("The key " + plan.getKey() + " is not a tag.");
    }

    List<MeasurementMNode> allMatchedNodes = new ArrayList<>();
    if (plan.isContains()) {
      for (Entry<String, Set<MeasurementMNode>> entry : value2Node.entrySet()) {
        if (entry.getKey() == null || entry.getValue() == null) {
          continue;
        }
        String tagValue = entry.getKey();
        if (tagValue.contains(plan.getValue())) {
          allMatchedNodes.addAll(entry.getValue());
        }
      }
    } else {
      for (Entry<String, Set<MeasurementMNode>> entry : value2Node.entrySet()) {
        if (entry.getKey() == null || entry.getValue() == null) {
          continue;
        }
        String tagValue = entry.getKey();
        if (plan.getValue().equals(tagValue)) {
          allMatchedNodes.addAll(entry.getValue());
        }
      }
    }

    // if ordered by heat, we sort all the timeseries by the descending order of the last insert
    // timestamp
    if (plan.isOrderByHeat()) {
      List<StorageGroupProcessor> list;
      try {
        list =
            StorageEngine.getInstance()
                .mergeLock(allMatchedNodes.stream().map(MNode::getPartialPath).collect(toList()));
        try {
          allMatchedNodes =
              allMatchedNodes.stream()
                  .sorted(
                      Comparator.comparingLong(
                              (MeasurementMNode mNode) -> MTree.getLastTimeStamp(mNode, context))
                          .reversed()
                          .thenComparing(MNode::getFullPath))
                  .collect(toList());
        } finally {
          StorageEngine.getInstance().mergeUnLock(list);
        }
      } catch (StorageEngineException e) {
        throw new MetadataException(e);
      }
    } else {
      // otherwise, we just sort them by the alphabetical order
      allMatchedNodes =
          allMatchedNodes.stream()
              .sorted(Comparator.comparing(MNode::getFullPath))
              .collect(toList());
    }

    List<ShowTimeSeriesResult> res = new LinkedList<>();
    String[] prefixNodes = plan.getPath().getNodes();
    int curOffset = -1;
    int count = 0;
    int limit = plan.getLimit();
    int offset = plan.getOffset();
    for (MeasurementMNode leaf : allMatchedNodes) {
      if (match(leaf.getPartialPath(), prefixNodes)) {
        if (limit != 0 || offset != 0) {
          curOffset++;
          if (curOffset < offset || count == limit) {
            continue;
          }
        }
        try {
          Pair<Map<String, String>, Map<String, String>> tagAndAttributePair =
              tagLogFile.read(config.getTagAttributeTotalSize(), leaf.getOffset());
          IMeasurementSchema measurementSchema = leaf.getSchema();
          res.add(
              new ShowTimeSeriesResult(
                  leaf.getFullPath(),
                  leaf.getAlias(),
                  getStorageGroupPath(leaf.getPartialPath()).getFullPath(),
                  measurementSchema.getType(),
                  measurementSchema.getEncodingType(),
                  measurementSchema.getCompressor(),
                  tagAndAttributePair.left,
                  tagAndAttributePair.right));
          if (limit != 0) {
            count++;
          }
        } catch (IOException e) {
          throw new MetadataException(
              "Something went wrong while deserialize tag info of " + leaf.getFullPath(), e);
        }
      }
    }
    return res;
  }

  /** whether the full path has the prefixNodes */
  private boolean match(PartialPath fullPath, String[] prefixNodes) {
    String[] nodes = fullPath.getNodes();
    if (nodes.length < prefixNodes.length) {
      return false;
    }
    for (int i = 0; i < prefixNodes.length; i++) {
      if (!"*".equals(prefixNodes[i]) && !prefixNodes[i].equals(nodes[i])) {
        return false;
      }
    }
    return true;
  }

  public List<ShowTimeSeriesResult> showTimeseries(ShowTimeSeriesPlan plan, QueryContext context)
      throws MetadataException {
    // show timeseries with index
    if (plan.getKey() != null && plan.getValue() != null) {
      return showTimeseriesWithIndex(plan, context);
    } else {
      return showTimeseriesWithoutIndex(plan, context);
    }
  }

  /**
   * Get the result of ShowTimeseriesPlan
   *
   * @param plan show time series query plan
   */
  private List<ShowTimeSeriesResult> showTimeseriesWithoutIndex(
      ShowTimeSeriesPlan plan, QueryContext context) throws MetadataException {
    List<Pair<PartialPath, String[]>> ans;
    if (plan.isOrderByHeat()) {
      ans = mtree.getAllMeasurementSchemaByHeatOrder(plan, context);
    } else {
      ans = mtree.getAllMeasurementSchema(plan);
    }
    List<ShowTimeSeriesResult> res = new LinkedList<>();
    for (Pair<PartialPath, String[]> ansString : ans) {
      long tagFileOffset = Long.parseLong(ansString.right[5]);
      try {
        Pair<Map<String, String>, Map<String, String>> tagAndAttributePair =
            new Pair<>(Collections.emptyMap(), Collections.emptyMap());
        if (tagFileOffset >= 0) {
          tagAndAttributePair = tagLogFile.read(config.getTagAttributeTotalSize(), tagFileOffset);
        }
        res.add(
            new ShowTimeSeriesResult(
                ansString.left.getFullPath(),
                ansString.right[0],
                ansString.right[1],
                TSDataType.valueOf(ansString.right[2]),
                TSEncoding.valueOf(ansString.right[3]),
                CompressionType.valueOf(ansString.right[4]),
                tagAndAttributePair.left,
                tagAndAttributePair.right));
      } catch (IOException e) {
        throw new MetadataException(
            "Something went wrong while deserialize tag info of " + ansString.left.getFullPath(),
            e);
      }
    }
    return res;
  }

  public IMeasurementSchema getSeriesSchema(PartialPath device, String measurement)
      throws MetadataException {
    return getSeriesSchema(new PartialPath(device.getFullPath(), measurement));
  }

  /**
   * Get schema of paritialPath
   *
   * @param fullPath (may be ParitialPath or VectorPartialPath)
   * @return MeasurementSchema or VectorMeasurementSchema
   */
  public IMeasurementSchema getSeriesSchema(PartialPath fullPath) throws MetadataException {
    MNode leaf = mtree.getNodeByPath(fullPath);
    IMeasurementSchema schema = ((MeasurementMNode) leaf).getSchema();
    if (schema != null && schema.getType() == TSDataType.VECTOR) {

      List<PartialPath> measurements = ((VectorPartialPath) fullPath).getSubSensorsPathList();
      TSDataType[] types = new TSDataType[measurements.size()];
      TSEncoding[] encodings = new TSEncoding[measurements.size()];

      List<String> measurementsInLeaf = schema.getValueMeasurementIdList();
      for (int i = 0; i < measurements.size(); i++) {
        int index = measurementsInLeaf.indexOf(measurements.get(i).getMeasurement());
        types[i] = schema.getValueTSDataTypeList().get(index);
        encodings[i] = schema.getValueTSEncodingList().get(index);
      }
      String[] array = new String[measurements.size()];
      for (int i = 0; i < array.length; i++) {
        array[i] = measurements.get(i).getMeasurement();
      }
      return new VectorMeasurementSchema(
          leaf.getName(), array, types, encodings, schema.getCompressor());
    }
    return leaf != null ? schema : null;
  }

  /**
   * Get schema of partialPaths, in which aligned timeseries should only organized to one schema.
   * This method should be called when logical plan converts to physical plan.
   *
   * @param fullPaths full path list without pointing out which timeseries are aligned. For example,
   *     maybe (s1,s2) are aligned, but the input could be [root.sg1.d1.s1, root.sg1.d1.s2]
   * @return Pair<List < PartialPath>, List<Integer>>. Size of partial path list could NOT equal to
   *     the input list size. For example, the VectorMeasurementSchema (s1,s2) would be returned
   *     once; Size of integer list must equal to the input list size. It indicates the index of
   *     elements of original list in the result list
   */
  public Pair<List<PartialPath>, Map<String, Integer>> getSeriesSchemas(List<PartialPath> fullPaths)
      throws MetadataException {
    Map<MNode, PartialPath> nodeToPartialPath = new LinkedHashMap<>();
    Map<MNode, List<Integer>> nodeToIndex = new LinkedHashMap<>();
    for (int i = 0; i < fullPaths.size(); i++) {
      PartialPath path = fullPaths.get(i);
      // use dfs to collect paths
      MeasurementMNode node = (MeasurementMNode) getNodeByPath(path);

      if (!nodeToPartialPath.containsKey(node)) {
        if (node.getSchema() instanceof MeasurementSchema) {
          nodeToPartialPath.put(node, path);
        } else {
          List<PartialPath> subSensorsPathList = new ArrayList<>();
          subSensorsPathList.add(path);
          nodeToPartialPath.put(
              node,
              new VectorPartialPath(path.getDevice() + "." + node.getName(), subSensorsPathList));
        }
        nodeToIndex.computeIfAbsent(node, k -> new ArrayList<>()).add(i);
      } else {
        // if nodeToPartialPath contains node, it must be VectorPartialPath
        ((VectorPartialPath) nodeToPartialPath.get(node)).addSubSensor(path);
        nodeToIndex.get(node).add(i);
      }
    }
    Map<String, Integer> indexMap = new HashMap<>();
    int i = 0;
    for (List<Integer> indexList : nodeToIndex.values()) {
      for (int index : indexList) {
        indexMap.put(fullPaths.get(i).getFullPath(), index);
        i++;
      }
    }
    return new Pair<>(new ArrayList<>(nodeToPartialPath.values()), indexMap);
  }

  /**
   * Get child node path in the next level of the given path.
   *
   * <p>e.g., MTree has [root.sg1.d1.s1, root.sg1.d1.s2, root.sg1.d2.s1] given path = root.sg1,
   * return [root.sg1.d1, root.sg1.d2]
   *
   * @param path The given path
   * @return All child nodes' seriesPath(s) of given seriesPath.
   */
  public Set<String> getChildNodePathInNextLevel(PartialPath path) throws MetadataException {
    return mtree.getChildNodePathInNextLevel(path);
  }

  /**
   * Get child node in the next level of the given path.
   *
   * <p>e.g., MTree has [root.sg1.d1.s1, root.sg1.d1.s2, root.sg1.d2.s1] given path = root.sg1,
   * return [d1, d2] given path = root.sg.d1 return [s1,s2]
   *
   * @return All child nodes of given seriesPath.
   */
  public Set<String> getChildNodeInNextLevel(PartialPath path) throws MetadataException {
    return mtree.getChildNodeInNextLevel(path);
  }

  /**
   * Check whether the path exists.
   *
   * @param path a full path or a prefix path
   */
  public boolean isPathExist(PartialPath path) {
    return mtree.isPathExist(path);
  }

  /** Get node by path */
  public MNode getNodeByPath(PartialPath path) throws MetadataException {
    return mtree.getNodeByPath(path);
  }

  /**
   * E.g., root.sg is storage group given [root, sg], return the MNode of root.sg given [root, sg,
   * device], return the MNode of root.sg Get storage group node by path. If storage group is not
   * set, StorageGroupNotSetException will be thrown
   */
  public StorageGroupMNode getStorageGroupNodeByStorageGroupPath(PartialPath path)
      throws MetadataException {
    return mtree.getStorageGroupNodeByStorageGroupPath(path);
  }

  /** Get storage group node by path. the give path don't need to be storage group path. */
  public StorageGroupMNode getStorageGroupNodeByPath(PartialPath path) throws MetadataException {
    return mtree.getStorageGroupNodeByPath(path);
  }

  /**
   * get device node, if the storage group is not set, create it when autoCreateSchema is true
   *
   * <p>(we develop this method as we need to get the node's lock after we get the lock.writeLock())
   *
   * @param path path
   */
  public Pair<MNode, Template> getDeviceNodeWithAutoCreate(
      PartialPath path, boolean autoCreateSchema, int sgLevel) throws MetadataException {
    Pair<MNode, Template> node;
    boolean shouldSetStorageGroup;
    try {
      node = mNodeCache.get(path);
      return node;
    } catch (CacheException e) {
      if (!autoCreateSchema) {
        throw new PathNotExistException(path.getFullPath());
      }
      shouldSetStorageGroup = e.getCause() instanceof StorageGroupNotSetException;
    }

    try {
      if (shouldSetStorageGroup) {
        PartialPath storageGroupPath = MetaUtils.getStorageGroupPathByLevel(path, sgLevel);
        setStorageGroup(storageGroupPath);
      }
      node = mtree.getDeviceNodeWithAutoCreating(path, sgLevel);
      return node;
    } catch (StorageGroupAlreadySetException e) {
      // ignore set storage group concurrently
      node = mtree.getDeviceNodeWithAutoCreating(path, sgLevel);
      return node;
    }
  }

  /** !!!!!!Attention!!!!! must call the return node's readUnlock() if you call this method. */
  public Pair<MNode, Template> getDeviceNodeWithAutoCreate(PartialPath path)
      throws MetadataException {
    return getDeviceNodeWithAutoCreate(
        path, config.isAutoCreateSchemaEnabled(), config.getDefaultStorageGroupLevel());
  }

  public MNode getDeviceNode(PartialPath path) throws MetadataException {
    MNode node;
    try {
      node = mNodeCache.get(path).left;
      return node;
    } catch (CacheException e) {
      throw new PathNotExistException(path.getFullPath());
    }
  }

  /**
   * To reduce the String number in memory, use the deviceId from MManager instead of the deviceId
   * read from disk
   *
   * @param path read from disk
   * @return deviceId
   */
  public String getDeviceId(PartialPath path) {
    String device = null;
    try {
      MNode deviceNode = getDeviceNode(path);
      device = deviceNode.getFullPath();
    } catch (MetadataException | NullPointerException e) {
      // Cannot get deviceId from MManager, return the input deviceId
    }
    return device;
  }

  /** Get metadata in string */
  public String getMetadataInString() {
    return TIME_SERIES_TREE_HEADER + mtree;
  }

  public void setTTL(PartialPath storageGroup, long dataTTL) throws MetadataException, IOException {
    getStorageGroupNodeByStorageGroupPath(storageGroup).setDataTTL(dataTTL);
    if (!isRecovering) {
      logWriter.setTTL(storageGroup, dataTTL);
    }
  }

  /**
   * get all storageGroups ttl
   *
   * @return key-> storageGroupPath, value->ttl
   */
  public Map<PartialPath, Long> getStorageGroupsTTL() {
    Map<PartialPath, Long> storageGroupsTTL = new HashMap<>();
    try {
      List<PartialPath> storageGroups = this.getAllStorageGroupPaths();
      for (PartialPath storageGroup : storageGroups) {
        long ttl = getStorageGroupNodeByStorageGroupPath(storageGroup).getDataTTL();
        storageGroupsTTL.put(storageGroup, ttl);
      }
    } catch (MetadataException e) {
      logger.error("get storage groups ttl failed.", e);
    }
    return storageGroupsTTL;
  }

  /**
   * Check whether the given path contains a storage group change or set the new offset of a
   * timeseries
   *
   * @param path timeseries
   * @param offset offset in the tag file
   */
  public void changeOffset(PartialPath path, long offset) throws MetadataException {
    ((MeasurementMNode) mtree.getNodeByPath(path)).setOffset(offset);
  }

  public void changeAlias(PartialPath path, String alias) throws MetadataException {
    MeasurementMNode leafMNode = (MeasurementMNode) mtree.getNodeByPath(path);
    if (leafMNode.getAlias() != null) {
      leafMNode.getParent().deleteAliasChild(leafMNode.getAlias());
    }
    leafMNode.getParent().addAlias(alias, leafMNode);
    leafMNode.setAlias(alias);
  }

  /**
   * upsert tags and attributes key-value for the timeseries if the key has existed, just use the
   * new value to update it.
   *
   * @param alias newly added alias
   * @param tagsMap newly added tags map
   * @param attributesMap newly added attributes map
   * @param fullPath timeseries
   */
  @SuppressWarnings("squid:S3776") // Suppress high Cognitive Complexity warning
  public void upsertTagsAndAttributes(
      String alias,
      Map<String, String> tagsMap,
      Map<String, String> attributesMap,
      PartialPath fullPath)
      throws MetadataException, IOException {
    MNode mNode = mtree.getNodeByPath(fullPath);
    if (!(mNode instanceof MeasurementMNode)) {
      throw new PathNotExistException(fullPath.getFullPath());
    }
    MeasurementMNode leafMNode = (MeasurementMNode) mNode;
    // upsert alias
    if (alias != null && !alias.equals(leafMNode.getAlias())) {
      if (!leafMNode.getParent().addAlias(alias, leafMNode)) {
        throw new MetadataException("The alias already exists.");
      }

      if (leafMNode.getAlias() != null) {
        leafMNode.getParent().deleteAliasChild(leafMNode.getAlias());
      }

      leafMNode.setAlias(alias);
      // persist to WAL
      logWriter.changeAlias(fullPath, alias);
    }

    if (tagsMap == null && attributesMap == null) {
      return;
    }
    // no tag or attribute, we need to add a new record in log
    if (leafMNode.getOffset() < 0) {
      long offset = tagLogFile.write(tagsMap, attributesMap);
      logWriter.changeOffset(fullPath, offset);
      leafMNode.setOffset(offset);
      // update inverted Index map
      if (tagsMap != null) {
        for (Entry<String, String> entry : tagsMap.entrySet()) {
          tagIndex
              .computeIfAbsent(entry.getKey(), k -> new ConcurrentHashMap<>())
              .computeIfAbsent(entry.getValue(), v -> new CopyOnWriteArraySet<>())
              .add(leafMNode);
        }
      }
      return;
    }

    Pair<Map<String, String>, Map<String, String>> pair =
        tagLogFile.read(config.getTagAttributeTotalSize(), leafMNode.getOffset());

    if (tagsMap != null) {
      for (Entry<String, String> entry : tagsMap.entrySet()) {
        String key = entry.getKey();
        String value = entry.getValue();
        String beforeValue = pair.left.get(key);
        pair.left.put(key, value);
        // if the key has existed and the value is not equal to the new one
        // we should remove before key-value from inverted index map
        if (beforeValue != null && !beforeValue.equals(value)) {

          if (tagIndex.containsKey(key) && tagIndex.get(key).containsKey(beforeValue)) {
            if (logger.isDebugEnabled()) {
              logger.debug(
                  String.format(
                      String.format(DEBUG_MSG, "Upsert" + TAG_FORMAT, leafMNode.getFullPath()),
                      key,
                      beforeValue,
                      leafMNode.getOffset()));
            }

            tagIndex.get(key).get(beforeValue).remove(leafMNode);
            if (tagIndex.get(key).get(beforeValue).isEmpty()) {
              tagIndex.get(key).remove(beforeValue);
            }
          } else {
            if (logger.isDebugEnabled()) {
              logger.debug(
                  String.format(
                      String.format(
                          DEBUG_MSG_1, "Upsert" + PREVIOUS_CONDITION, leafMNode.getFullPath()),
                      key,
                      beforeValue,
                      leafMNode.getOffset(),
                      tagIndex.containsKey(key)));
            }
          }
        }

        // if the key doesn't exist or the value is not equal to the new one
        // we should add a new key-value to inverted index map
        if (beforeValue == null || !beforeValue.equals(value)) {
          tagIndex
              .computeIfAbsent(key, k -> new ConcurrentHashMap<>())
              .computeIfAbsent(value, v -> new CopyOnWriteArraySet<>())
              .add(leafMNode);
        }
      }
    }

    if (attributesMap != null) {
      pair.right.putAll(attributesMap);
    }

    // persist the change to disk
    tagLogFile.write(pair.left, pair.right, leafMNode.getOffset());
  }

  /**
   * add new attributes key-value for the timeseries
   *
   * @param attributesMap newly added attributes map
   * @param fullPath timeseries
   */
  public void addAttributes(Map<String, String> attributesMap, PartialPath fullPath)
      throws MetadataException, IOException {
    MNode mNode = mtree.getNodeByPath(fullPath);
    if (!(mNode instanceof MeasurementMNode)) {
      throw new PathNotExistException(fullPath.getFullPath());
    }
    MeasurementMNode leafMNode = (MeasurementMNode) mNode;
    // no tag or attribute, we need to add a new record in log
    if (leafMNode.getOffset() < 0) {
      long offset = tagLogFile.write(Collections.emptyMap(), attributesMap);
      logWriter.changeOffset(fullPath, offset);
      leafMNode.setOffset(offset);
      return;
    }

    Pair<Map<String, String>, Map<String, String>> pair =
        tagLogFile.read(config.getTagAttributeTotalSize(), leafMNode.getOffset());

    for (Entry<String, String> entry : attributesMap.entrySet()) {
      String key = entry.getKey();
      String value = entry.getValue();
      if (pair.right.containsKey(key)) {
        throw new MetadataException(
            String.format("TimeSeries [%s] already has the attribute [%s].", fullPath, key));
      }
      pair.right.put(key, value);
    }

    // persist the change to disk
    tagLogFile.write(pair.left, pair.right, leafMNode.getOffset());
  }

  /**
   * add new tags key-value for the timeseries
   *
   * @param tagsMap newly added tags map
   * @param fullPath timeseries
   */
  public void addTags(Map<String, String> tagsMap, PartialPath fullPath)
      throws MetadataException, IOException {
    MNode mNode = mtree.getNodeByPath(fullPath);
    if (!(mNode instanceof MeasurementMNode)) {
      throw new PathNotExistException(fullPath.getFullPath());
    }
    MeasurementMNode leafMNode = (MeasurementMNode) mNode;
    // no tag or attribute, we need to add a new record in log
    if (leafMNode.getOffset() < 0) {
      long offset = tagLogFile.write(tagsMap, Collections.emptyMap());
      logWriter.changeOffset(fullPath, offset);
      leafMNode.setOffset(offset);
      // update inverted Index map
      for (Entry<String, String> entry : tagsMap.entrySet()) {
        tagIndex
            .computeIfAbsent(entry.getKey(), k -> new ConcurrentHashMap<>())
            .computeIfAbsent(entry.getValue(), v -> new CopyOnWriteArraySet<>())
            .add(leafMNode);
      }
      return;
    }

    Pair<Map<String, String>, Map<String, String>> pair =
        tagLogFile.read(config.getTagAttributeTotalSize(), leafMNode.getOffset());

    for (Entry<String, String> entry : tagsMap.entrySet()) {
      String key = entry.getKey();
      String value = entry.getValue();
      if (pair.left.containsKey(key)) {
        throw new MetadataException(
            String.format("TimeSeries [%s] already has the tag [%s].", fullPath, key));
      }
      pair.left.put(key, value);
    }

    // persist the change to disk
    tagLogFile.write(pair.left, pair.right, leafMNode.getOffset());

    // update tag inverted map
    tagsMap.forEach(
        (key, value) ->
            tagIndex
                .computeIfAbsent(key, k -> new ConcurrentHashMap<>())
                .computeIfAbsent(value, v -> new CopyOnWriteArraySet<>())
                .add(leafMNode));
  }

  /**
   * drop tags or attributes of the timeseries
   *
   * @param keySet tags key or attributes key
   * @param fullPath timeseries path
   */
  @SuppressWarnings("squid:S3776") // Suppress high Cognitive Complexity warning
  public void dropTagsOrAttributes(Set<String> keySet, PartialPath fullPath)
      throws MetadataException, IOException {
    MNode mNode = mtree.getNodeByPath(fullPath);
    if (!(mNode instanceof MeasurementMNode)) {
      throw new PathNotExistException(fullPath.getFullPath());
    }
    MeasurementMNode leafMNode = (MeasurementMNode) mNode;
    // no tag or attribute, just do nothing.
    if (leafMNode.getOffset() < 0) {
      return;
    }
    Pair<Map<String, String>, Map<String, String>> pair =
        tagLogFile.read(config.getTagAttributeTotalSize(), leafMNode.getOffset());

    Map<String, String> deleteTag = new HashMap<>();
    for (String key : keySet) {
      // check tag map
      // check attribute map
      String removeVal = pair.left.remove(key);
      if (removeVal != null) {
        deleteTag.put(key, removeVal);
      } else {
        removeVal = pair.right.remove(key);
        if (removeVal == null) {
          logger.warn("TimeSeries [{}] does not have tag/attribute [{}]", fullPath, key);
        }
      }
    }

    // persist the change to disk
    tagLogFile.write(pair.left, pair.right, leafMNode.getOffset());

    Map<String, Set<MeasurementMNode>> tagVal2LeafMNodeSet;
    Set<MeasurementMNode> MMNodes;
    for (Entry<String, String> entry : deleteTag.entrySet()) {
      String key = entry.getKey();
      String value = entry.getValue();
      // change the tag inverted index map
      tagVal2LeafMNodeSet = tagIndex.get(key);
      if (tagVal2LeafMNodeSet != null) {
        MMNodes = tagVal2LeafMNodeSet.get(value);
        if (MMNodes != null) {
          if (logger.isDebugEnabled()) {
            logger.debug(
                String.format(
                    String.format(DEBUG_MSG, "Drop" + TAG_FORMAT, leafMNode.getFullPath()),
                    entry.getKey(),
                    entry.getValue(),
                    leafMNode.getOffset()));
          }

          MMNodes.remove(leafMNode);
          if (MMNodes.isEmpty()) {
            tagVal2LeafMNodeSet.remove(value);
            if (tagVal2LeafMNodeSet.isEmpty()) {
              tagIndex.remove(key);
            }
          }
        }
      } else {
        if (logger.isDebugEnabled()) {
          logger.debug(
              String.format(
                  String.format(DEBUG_MSG_1, "Drop" + PREVIOUS_CONDITION, leafMNode.getFullPath()),
                  key,
                  value,
                  leafMNode.getOffset(),
                  tagIndex.containsKey(key)));
        }
      }
    }
  }

  /**
   * set/change the values of tags or attributes
   *
   * @param alterMap the new tags or attributes key-value
   * @param fullPath timeseries
   */
  @SuppressWarnings("squid:S3776") // Suppress high Cognitive Complexity warning
  public void setTagsOrAttributesValue(Map<String, String> alterMap, PartialPath fullPath)
      throws MetadataException, IOException {
    MNode mNode = mtree.getNodeByPath(fullPath);
    if (!(mNode instanceof MeasurementMNode)) {
      throw new PathNotExistException(fullPath.getFullPath());
    }
    MeasurementMNode leafMNode = (MeasurementMNode) mNode;
    if (leafMNode.getOffset() < 0) {
      throw new MetadataException(
          String.format("TimeSeries [%s] does not have any tag/attribute.", fullPath));
    }

    // tags, attributes
    Pair<Map<String, String>, Map<String, String>> pair =
        tagLogFile.read(config.getTagAttributeTotalSize(), leafMNode.getOffset());
    Map<String, String> oldTagValue = new HashMap<>();
    Map<String, String> newTagValue = new HashMap<>();

    for (Entry<String, String> entry : alterMap.entrySet()) {
      String key = entry.getKey();
      String value = entry.getValue();
      // check tag map
      if (pair.left.containsKey(key)) {
        oldTagValue.put(key, pair.left.get(key));
        newTagValue.put(key, value);
        pair.left.put(key, value);
      } else if (pair.right.containsKey(key)) {
        // check attribute map
        pair.right.put(key, value);
      } else {
        throw new MetadataException(
            String.format("TimeSeries [%s] does not have tag/attribute [%s].", fullPath, key),
            true);
      }
    }

    // persist the change to disk
    tagLogFile.write(pair.left, pair.right, leafMNode.getOffset());

    for (Entry<String, String> entry : oldTagValue.entrySet()) {
      String key = entry.getKey();
      String beforeValue = entry.getValue();
      String currentValue = newTagValue.get(key);
      // change the tag inverted index map
      if (tagIndex.containsKey(key) && tagIndex.get(key).containsKey(beforeValue)) {

        if (logger.isDebugEnabled()) {
          logger.debug(
              String.format(
                  String.format(DEBUG_MSG, "Set" + TAG_FORMAT, leafMNode.getFullPath()),
                  entry.getKey(),
                  beforeValue,
                  leafMNode.getOffset()));
        }

        tagIndex.get(key).get(beforeValue).remove(leafMNode);
      } else {
        if (logger.isDebugEnabled()) {
          logger.debug(
              String.format(
                  String.format(DEBUG_MSG_1, "Set" + PREVIOUS_CONDITION, leafMNode.getFullPath()),
                  key,
                  beforeValue,
                  leafMNode.getOffset(),
                  tagIndex.containsKey(key)));
        }
      }
      tagIndex
          .computeIfAbsent(key, k -> new ConcurrentHashMap<>())
          .computeIfAbsent(currentValue, k -> new CopyOnWriteArraySet<>())
          .add(leafMNode);
    }
  }

  /**
   * rename the tag or attribute's key of the timeseries
   *
   * @param oldKey old key of tag or attribute
   * @param newKey new key of tag or attribute
   * @param fullPath timeseries
   */
  @SuppressWarnings("squid:S3776") // Suppress high Cognitive Complexity warning
  public void renameTagOrAttributeKey(String oldKey, String newKey, PartialPath fullPath)
      throws MetadataException, IOException {
    MNode mNode = mtree.getNodeByPath(fullPath);
    if (!(mNode instanceof MeasurementMNode)) {
      throw new PathNotExistException(fullPath.getFullPath());
    }
    MeasurementMNode leafMNode = (MeasurementMNode) mNode;
    if (leafMNode.getOffset() < 0) {
      throw new MetadataException(
          String.format("TimeSeries [%s] does not have [%s] tag/attribute.", fullPath, oldKey),
          true);
    }
    // tags, attributes
    Pair<Map<String, String>, Map<String, String>> pair =
        tagLogFile.read(config.getTagAttributeTotalSize(), leafMNode.getOffset());

    // current name has existed
    if (pair.left.containsKey(newKey) || pair.right.containsKey(newKey)) {
      throw new MetadataException(
          String.format(
              "TimeSeries [%s] already has a tag/attribute named [%s].", fullPath, newKey),
          true);
    }

    // check tag map
    if (pair.left.containsKey(oldKey)) {
      String value = pair.left.remove(oldKey);
      pair.left.put(newKey, value);
      // persist the change to disk
      tagLogFile.write(pair.left, pair.right, leafMNode.getOffset());
      // change the tag inverted index map
      if (tagIndex.containsKey(oldKey) && tagIndex.get(oldKey).containsKey(value)) {

        if (logger.isDebugEnabled()) {
          logger.debug(
              String.format(
                  String.format(DEBUG_MSG, "Rename" + TAG_FORMAT, leafMNode.getFullPath()),
                  oldKey,
                  value,
                  leafMNode.getOffset()));
        }

        tagIndex.get(oldKey).get(value).remove(leafMNode);

      } else {
        if (logger.isDebugEnabled()) {
          logger.debug(
              String.format(
                  String.format(
                      DEBUG_MSG_1, "Rename" + PREVIOUS_CONDITION, leafMNode.getFullPath()),
                  oldKey,
                  value,
                  leafMNode.getOffset(),
                  tagIndex.containsKey(oldKey)));
        }
      }
      tagIndex
          .computeIfAbsent(newKey, k -> new ConcurrentHashMap<>())
          .computeIfAbsent(value, k -> new CopyOnWriteArraySet<>())
          .add(leafMNode);
    } else if (pair.right.containsKey(oldKey)) {
      // check attribute map
      pair.right.put(newKey, pair.right.remove(oldKey));
      // persist the change to disk
      tagLogFile.write(pair.left, pair.right, leafMNode.getOffset());
    } else {
      throw new MetadataException(
          String.format("TimeSeries [%s] does not have tag/attribute [%s].", fullPath, oldKey),
          true);
    }
  }

  /** Check whether the given path contains a storage group */
  boolean checkStorageGroupByPath(PartialPath path) {
    return mtree.checkStorageGroupByPath(path);
  }

  /**
   * Get all storage groups under the given path
   *
   * @return List of String represented all storage group names
   * @apiNote :for cluster
   */
  List<String> getStorageGroupByPath(PartialPath path) throws MetadataException {
    try {
      return mtree.getStorageGroupByPath(path);
    } catch (MetadataException e) {
      throw new MetadataException(e);
    }
  }

  public void collectTimeseriesSchema(
      MNode startingNode, Collection<TimeseriesSchema> timeseriesSchemas) {
    Deque<MNode> nodeDeque = new ArrayDeque<>();
    nodeDeque.addLast(startingNode);
    while (!nodeDeque.isEmpty()) {
      MNode node = nodeDeque.removeFirst();
      if (node instanceof MeasurementMNode) {
        IMeasurementSchema nodeSchema = ((MeasurementMNode) node).getSchema();
        timeseriesSchemas.add(
            new TimeseriesSchema(
                node.getFullPath(),
                nodeSchema.getType(),
                nodeSchema.getEncodingType(),
                nodeSchema.getCompressor()));
      } else if (!node.getChildren().isEmpty()) {
        nodeDeque.addAll(node.getChildren().values());
      }
    }
  }

  public void collectTimeseriesSchema(
      String prefixPath, Collection<TimeseriesSchema> timeseriesSchemas) throws MetadataException {
    collectTimeseriesSchema(getNodeByPath(new PartialPath(prefixPath)), timeseriesSchemas);
  }

  public void collectMeasurementSchema(
      MNode startingNode, Collection<IMeasurementSchema> measurementSchemas) {
    Deque<MNode> nodeDeque = new ArrayDeque<>();
    nodeDeque.addLast(startingNode);
    while (!nodeDeque.isEmpty()) {
      MNode node = nodeDeque.removeFirst();
      if (node instanceof MeasurementMNode) {
        IMeasurementSchema nodeSchema = ((MeasurementMNode) node).getSchema();
        measurementSchemas.add(
            new MeasurementSchema(
                node.getName(),
                nodeSchema.getType(),
                nodeSchema.getEncodingType(),
                nodeSchema.getCompressor()));
      } else if (!node.getChildren().isEmpty()) {
        nodeDeque.addAll(node.getChildren().values());
      }
    }
  }

  /** Collect the timeseries schemas under "startingPath". */
  public void collectSeries(PartialPath startingPath, List<IMeasurementSchema> measurementSchemas) {
    MNode mNode;
    try {
      mNode = getNodeByPath(startingPath);
    } catch (MetadataException e) {
      return;
    }
    collectMeasurementSchema(mNode, measurementSchemas);
  }

  /**
   * For a path, infer all storage groups it may belong to. The path can have wildcards.
   *
   * <p>Consider the path into two parts: (1) the sub path which can not contain a storage group
   * name and (2) the sub path which is substring that begin after the storage group name.
   *
   * <p>(1) Suppose the part of the path can not contain a storage group name (e.g.,
   * "root".contains("root.sg") == false), then: If the wildcard is not at the tail, then for each
   * wildcard, only one level will be inferred and the wildcard will be removed. If the wildcard is
   * at the tail, then the inference will go on until the storage groups are found and the wildcard
   * will be kept. (2) Suppose the part of the path is a substring that begin after the storage
   * group name. (e.g., For "root.*.sg1.a.*.b.*" and "root.x.sg1" is a storage group, then this part
   * is "a.*.b.*"). For this part, keep what it is.
   *
   * <p>Assuming we have three SGs: root.group1, root.group2, root.area1.group3 Eg1: for input
   * "root.*", returns ("root.group1", "root.group1.*"), ("root.group2", "root.group2.*")
   * ("root.area1.group3", "root.area1.group3.*") Eg2: for input "root.*.s1", returns
   * ("root.group1", "root.group1.s1"), ("root.group2", "root.group2.s1")
   *
   * <p>Eg3: for input "root.area1.*", returns ("root.area1.group3", "root.area1.group3.*")
   *
   * @param path can be a prefix or a full path.
   * @return StorageGroupName-FullPath pairs
   */
  public Map<String, String> determineStorageGroup(PartialPath path) throws IllegalPathException {
    Map<String, String> sgPathMap = mtree.determineStorageGroup(path);
    if (logger.isDebugEnabled()) {
      logger.debug("The storage groups of path {} are {}", path, sgPathMap.keySet());
    }
    return sgPathMap;
  }

  /**
   * if the path is in local mtree, nothing needed to do (because mtree is in the memory); Otherwise
   * cache the path to mRemoteSchemaCache
   */
  public void cacheMeta(PartialPath path, MeasurementMNode measurementMNode) {
    // do nothing
  }

  public void updateLastCache(
      PartialPath seriesPath,
      TimeValuePair timeValuePair,
      boolean highPriorityUpdate,
      Long latestFlushedTime,
      MeasurementMNode node) {
    if (node != null) {
      node.updateCachedLast(timeValuePair, highPriorityUpdate, latestFlushedTime);
    } else {
      try {
        MeasurementMNode node1 = (MeasurementMNode) mtree.getNodeByPath(seriesPath);
        node1.updateCachedLast(timeValuePair, highPriorityUpdate, latestFlushedTime);
      } catch (MetadataException e) {
        logger.warn("failed to update last cache for the {}, err:{}", seriesPath, e.getMessage());
      }
    }
  }

  public TimeValuePair getLastCache(PartialPath seriesPath) {
    try {
      MeasurementMNode node = (MeasurementMNode) mtree.getNodeByPath(seriesPath);
      return node.getCachedLast();
    } catch (MetadataException e) {
      logger.warn("failed to get last cache for the {}, err:{}", seriesPath, e.getMessage());
    }
    return null;
  }

  @TestOnly
  public void flushAllMlogForTest() throws IOException {
    logWriter.close();
  }

  private void checkMTreeModified() {
    if (logWriter == null || logFile == null) {
      // the logWriter is not initialized now, we skip the check once.
      return;
    }
    if (System.currentTimeMillis() - logFile.lastModified() < mtreeSnapshotThresholdTime) {
      if (logger.isDebugEnabled()) {
        logger.debug(
            "MTree snapshot need not be created. Time from last modification: {} ms.",
            System.currentTimeMillis() - logFile.lastModified());
      }
    } else if (logWriter.getLogNum() < mtreeSnapshotInterval) {
      if (logger.isDebugEnabled()) {
        logger.debug(
            "MTree snapshot need not be created. New mlog line number: {}.", logWriter.getLogNum());
      }
    } else {
      logger.info(
          "New mlog line number: {}, time from last modification: {} ms",
          logWriter.getLogNum(),
          System.currentTimeMillis() - logFile.lastModified());
      createMTreeSnapshot();
    }
  }

  public void createMTreeSnapshot() {
    long time = System.currentTimeMillis();
    logger.info("Start creating MTree snapshot to {}", mtreeSnapshotPath);
    try {
      mtree.serializeTo(mtreeSnapshotTmpPath);
      File tmpFile = SystemFileFactory.INSTANCE.getFile(mtreeSnapshotTmpPath);
      File snapshotFile = SystemFileFactory.INSTANCE.getFile(mtreeSnapshotPath);
      if (snapshotFile.exists()) {
        Files.delete(snapshotFile.toPath());
      }
      if (tmpFile.renameTo(snapshotFile)) {
        logger.info(
            "Finish creating MTree snapshot to {}, spend {} ms.",
            mtreeSnapshotPath,
            System.currentTimeMillis() - time);
      }
      logWriter.clear();
    } catch (IOException e) {
      logger.warn("Failed to create MTree snapshot to {}", mtreeSnapshotPath, e);
      if (SystemFileFactory.INSTANCE.getFile(mtreeSnapshotTmpPath).exists()) {
        try {
          Files.delete(SystemFileFactory.INSTANCE.getFile(mtreeSnapshotTmpPath).toPath());
        } catch (IOException e1) {
          logger.warn("delete file {} failed: {}", mtreeSnapshotTmpPath, e1.getMessage());
        }
      }
    }
  }

  /** get schema for device. Attention!!! Only support insertPlan */
  @SuppressWarnings("squid:S3776") // Suppress high Cognitive Complexity warning
  public MNode getSeriesSchemasAndReadLockDevice(InsertPlan plan) throws MetadataException {

    PartialPath deviceId = plan.getDeviceId();
    String[] measurementList = plan.getMeasurements();
    MeasurementMNode[] measurementMNodes = plan.getMeasurementMNodes();

    // 1. get device node
    Pair<MNode, Template> deviceMNode = getDeviceNodeWithAutoCreate(deviceId);
    if (deviceMNode.left.getDeviceTemplate() != null) {
      deviceMNode.right = deviceMNode.left.getDeviceTemplate();
    }

    // 2. get schema of each measurement
    // if do not have measurement
    MeasurementMNode measurementMNode;
    int loc = 0;

    for (int i = 0; i < measurementList.length; i++) {
      try {
        String measurement = measurementList[i];
        boolean isVector = false;
        String firstMeasurementOfVector = null;
        if (measurement.contains("(") && measurement.contains(",")) {
          isVector = true;
          firstMeasurementOfVector = measurement.replace("(", "").replace(")", "").split(",")[0];
        }

        MNode child = getMNode(deviceMNode.left, isVector ? firstMeasurementOfVector : measurement);
        if (child instanceof MeasurementMNode) {
          measurementMNode = (MeasurementMNode) child;
        } else if (child instanceof StorageGroupMNode) {
          throw new PathAlreadyExistException(deviceId + PATH_SEPARATOR + measurement);
        } else if ((measurementMNode = findTemplate(deviceMNode, measurement)) != null) {
          // empty
        } else {
          if (!config.isAutoCreateSchemaEnabled()) {
            throw new PathNotExistException(deviceId + PATH_SEPARATOR + measurement);
          } else {
            // child is null or child is type of MNode
            // get dataType of plan, only support InsertRowPlan and InsertTabletPlan
            if (plan instanceof InsertRowPlan) {
              TSDataType dataType = plan.getDataTypes()[i];
              // create it, may concurrent created by multiple thread
              internalCreateTimeseries(deviceId.concatNode(measurement), dataType);
              measurementMNode = (MeasurementMNode) deviceMNode.left.getChild(measurement);
            } else if (plan instanceof InsertTabletPlan) {
              List<TSDataType> dataTypes = new ArrayList<>();
              List<String> measurements =
                  Arrays.asList(measurement.replace("(", "").replace(")", "").split(","));
              if (measurements.size() == 1) {
                internalCreateTimeseries(
<<<<<<< HEAD
                    deviceId.concatNode(measurementList[i]), plan.getDataTypes()[loc++]);
                measurementMNode = (MeasurementMNode) deviceMNode.left.getChild(measurementList[i]);
=======
                    deviceId.concatNode(measurement), plan.getDataTypes()[loc]);
                measurementMNode = (MeasurementMNode) deviceMNode.left.getChild(measurement);
>>>>>>> d66c8d9f
              } else {
                int curLoc = loc;
                for (int j = 0; j < measurements.size(); j++) {
                  dataTypes.add(plan.getDataTypes()[curLoc]);
                  curLoc++;
                }
                internalAlignedCreateTimeseries(deviceId, measurements, dataTypes);
                measurementMNode =
                    (MeasurementMNode) deviceMNode.left.getChild(measurements.get(0));
              }
            } else {
              throw new MetadataException(
                  String.format(
                      "Only support insertRow and insertTablet, plan is [%s]",
                      plan.getOperatorType()));
            }
          }
        }

        // check type is match
        boolean mismatch = false;
        TSDataType insertDataType = null;
        if (plan instanceof InsertRowPlan) {
          if (!((InsertRowPlan) plan).isNeedInferType()) {
            // only when InsertRowPlan's values list is object[], we should check type
            insertDataType = plan.getDataTypes()[i];
          } else {
            insertDataType = measurementMNode.getSchema().getType();
          }
          mismatch = measurementMNode.getSchema().getType() != insertDataType;
        } else if (plan instanceof InsertTabletPlan) {
          int measurementSize = measurementList[i].split(",").length;
          if (measurementSize == 1) {
            insertDataType = measurementMNode.getSchema().getType();
            mismatch = measurementMNode.getSchema().getType() != insertDataType;
          } else {
            for (int j = 0; j < measurementSize; j++) {
              TSDataType dataTypeInNode =
                  measurementMNode.getSchema().getValueTSDataTypeList().get(j);
              insertDataType = plan.getDataTypes()[loc];
              if (dataTypeInNode != insertDataType) {
                mismatch = true;
                insertDataType = measurementMNode.getSchema().getType();
                break;
              }
              loc++;
            }
          }
        }

        if (mismatch) {
          logger.warn(
              "DataType mismatch, Insert measurement {} type {}, metadata tree type {}",
              measurementList[i],
              insertDataType,
              measurementMNode.getSchema().getType());
          DataTypeMismatchException mismatchException =
              new DataTypeMismatchException(
                  measurementList[i], insertDataType, measurementMNode.getSchema().getType());
          if (!config.isEnablePartialInsert()) {
            throw mismatchException;
          } else {
            // mark failed measurement
            plan.markFailedMeasurementInsertion(i, mismatchException);
            continue;
          }
        }

        measurementMNodes[i] = measurementMNode;

        // set measurementName instead of alias
        measurementList[i] = measurementMNode.getName();
      } catch (MetadataException e) {
        logger.warn(
            "meet error when check {}.{}, message: {}",
            deviceId,
            measurementList[i],
            e.getMessage());
        if (config.isEnablePartialInsert()) {
          // mark failed measurement
          plan.markFailedMeasurementInsertion(i, e);
        } else {
          throw e;
        }
      }
    }

    return deviceMNode.left;
  }

  public MNode getMNode(MNode deviceMNode, String measurementName) {
    return deviceMNode.getChild(measurementName);
  }

  private MeasurementMNode findTemplate(Pair<MNode, Template> deviceMNode, String measurement) {
    if (deviceMNode.right != null) {
      Map<String, IMeasurementSchema> templateMap = deviceMNode.right.getSchemaMap();
      List<String> measurements =
          Arrays.asList(measurement.replace("(", "").replace(")", "").split(","));

      String firstMeasurement = measurements.get(0);
      IMeasurementSchema schema = templateMap.get(firstMeasurement);
      if (schema != null) {
        if (schema instanceof MeasurementSchema) {
          return new MeasurementMNode(deviceMNode.left, firstMeasurement, schema, null);
        } else if (schema instanceof VectorMeasurementSchema) {
          return new MeasurementMNode(
              deviceMNode.left,
              deviceMNode.right.getMeasurementNodeName(schema.getValueMeasurementIdList().get(0)),
              schema,
              null);
        }
      }
      return null;
    }
    return null;
  }

  /** create timeseries ignoring PathAlreadyExistException */
  private void internalCreateTimeseries(PartialPath path, TSDataType dataType)
      throws MetadataException {
    createTimeseries(
        path,
        dataType,
        getDefaultEncoding(dataType),
        TSFileDescriptor.getInstance().getConfig().getCompressor(),
        Collections.emptyMap());
  }

  /** create aligned timeseries ignoring PathAlreadyExistException */
  private void internalAlignedCreateTimeseries(
      PartialPath devicePath, List<String> measurements, List<TSDataType> dataTypes)
      throws MetadataException {
    List<TSEncoding> encodings = new ArrayList<>();
    for (TSDataType dataType : dataTypes) {
      encodings.add(getDefaultEncoding(dataType));
    }
    createAlignedTimeSeries(
        devicePath,
        measurements,
        dataTypes,
        encodings,
        TSFileDescriptor.getInstance().getConfig().getCompressor());
  }

  /**
   * StorageGroupFilter filters unsatisfied storage groups in metadata queries to speed up and
   * deduplicate.
   */
  @FunctionalInterface
  public interface StorageGroupFilter {

    boolean satisfy(String storageGroup);
  }

  public void createDeviceTemplate(CreateTemplatePlan plan) throws MetadataException {
    try {
      Template template = new Template(plan);
      if (templateMap.putIfAbsent(plan.getName(), template) != null) {
        // already have template
        throw new MetadataException("Duplicated template name: " + plan.getName());
      }

      // write wal
      if (!isRecovering) {
        logWriter.createDeviceTemplate(plan);
      }
    } catch (IOException e) {
      throw new MetadataException(e);
    }
  }

  public void setDeviceTemplate(SetDeviceTemplatePlan plan) throws MetadataException {
    try {
      Template template = templateMap.get(plan.getTemplateName());

      if (template == null) {
        throw new MetadataException("Undefined template name: " + plan.getTemplateName());
      }

      // get mnode and update template should be atomic
      synchronized (this) {
        Pair<MNode, Template> node =
            getDeviceNodeWithAutoCreate(new PartialPath(plan.getPrefixPath()));

        if (node.left.getDeviceTemplate() != null) {
          throw new MetadataException("Specified node already has template");
        }

        if (!isTemplateCompatible(node.right, template)) {
          throw new MetadataException("Incompatible template");
        }

        node.left.setDeviceTemplate(template);
      }

      // write wal
      if (!isRecovering) {
        logWriter.setDeviceTemplate(plan);
      }
    } catch (IOException e) {
      throw new MetadataException(e);
    }
  }

  public boolean isTemplateCompatible(Template upper, Template current) {
    if (upper == null) {
      return true;
    }

    Map<String, IMeasurementSchema> upperMap = new HashMap<>(upper.getSchemaMap());
    Map<String, IMeasurementSchema> currentMap = new HashMap<>(current.getSchemaMap());

    // for identical vector schema, we should just compare once
    Map<IMeasurementSchema, IMeasurementSchema> sameSchema = new HashMap<>();

    for (String name : currentMap.keySet()) {
      IMeasurementSchema upperSchema = upperMap.remove(name);
      if (upperSchema != null) {
        IMeasurementSchema currentSchema = currentMap.get(name);
        // use "==" to compare actual address space
        if (upperSchema == sameSchema.get(currentSchema)) {
          continue;
        }

        if (!upperSchema.equals(currentSchema)) {
          return false;
        }

        sameSchema.put(currentSchema, upperSchema);
      }
    }

    // current template must contains all measurements of upper template
    return upperMap.isEmpty();
  }
}<|MERGE_RESOLUTION|>--- conflicted
+++ resolved
@@ -2073,13 +2073,9 @@
                   Arrays.asList(measurement.replace("(", "").replace(")", "").split(","));
               if (measurements.size() == 1) {
                 internalCreateTimeseries(
-<<<<<<< HEAD
-                    deviceId.concatNode(measurementList[i]), plan.getDataTypes()[loc++]);
-                measurementMNode = (MeasurementMNode) deviceMNode.left.getChild(measurementList[i]);
-=======
-                    deviceId.concatNode(measurement), plan.getDataTypes()[loc]);
+                    deviceId.concatNode(measurement), plan.getDataTypes()[loc++]);
                 measurementMNode = (MeasurementMNode) deviceMNode.left.getChild(measurement);
->>>>>>> d66c8d9f
+
               } else {
                 int curLoc = loc;
                 for (int j = 0; j < measurements.size(); j++) {
