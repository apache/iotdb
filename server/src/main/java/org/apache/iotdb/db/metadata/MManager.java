--- conflicted
+++ resolved
@@ -39,12 +39,8 @@
 import org.apache.iotdb.db.exception.metadata.UndefinedTemplateException;
 import org.apache.iotdb.db.metadata.logfile.MLogReader;
 import org.apache.iotdb.db.metadata.logfile.MLogWriter;
-<<<<<<< HEAD
+import org.apache.iotdb.db.metadata.logfile.TagLogFile;
 import org.apache.iotdb.db.metadata.mnode.IMNode;
-=======
-import org.apache.iotdb.db.metadata.logfile.TagLogFile;
-import org.apache.iotdb.db.metadata.mnode.MNode;
->>>>>>> 8343f225
 import org.apache.iotdb.db.metadata.mnode.MeasurementMNode;
 import org.apache.iotdb.db.metadata.mnode.StorageGroupMNode;
 import org.apache.iotdb.db.metadata.template.Template;
@@ -143,11 +139,7 @@
   private TagLogFile tagLogFile;
   private boolean isRecovering;
   // device -> DeviceMNode
-<<<<<<< HEAD
-  private RandomDeleteCache<PartialPath, IMNode> mNodeCache;
-=======
-  private RandomDeleteCache<PartialPath, Pair<MNode, Template>> mNodeCache;
->>>>>>> 8343f225
+  private RandomDeleteCache<PartialPath, Pair<IMNode, Template>> mNodeCache;
   // tag key -> tag value -> LeafMNode
   private Map<String, Map<String, Set<MeasurementMNode>>> tagIndex = new ConcurrentHashMap<>();
 
@@ -166,7 +158,9 @@
 
   private static final int ESTIMATED_SERIES_SIZE = config.getEstimatedSeriesSize();
 
-<<<<<<< HEAD
+  // template name -> template
+  private Map<String, Template> templateMap = new ConcurrentHashMap<>();
+
   private byte MTreeType = MTREE_DISK_BASED;
 
   public byte getMTreeType() {
@@ -180,10 +174,6 @@
       this.MTreeType = MTREE_MEMORY_BASED;
     }
   }
-=======
-  // template name -> template
-  private Map<String, Template> templateMap = new ConcurrentHashMap<>();
->>>>>>> 8343f225
 
   private static class MManagerHolder {
 
@@ -213,17 +203,10 @@
 
     int cacheSize = config.getmManagerCacheSize();
     mNodeCache =
-<<<<<<< HEAD
-        new RandomDeleteCache<PartialPath, IMNode>(cacheSize) {
+        new RandomDeleteCache<PartialPath, Pair<IMNode, Template>>(cacheSize) {
 
           @Override
-          public IMNode loadObjectByKey(PartialPath key) throws CacheException {
-=======
-        new RandomDeleteCache<PartialPath, Pair<MNode, Template>>(cacheSize) {
-
-          @Override
-          public Pair<MNode, Template> loadObjectByKey(PartialPath key) throws CacheException {
->>>>>>> 8343f225
+          public Pair<IMNode, Template> loadObjectByKey(PartialPath key) throws CacheException {
             try {
               return mtree.getNodeByPathWithStorageGroupCheck(key);
             } catch (MetadataException e) {
@@ -271,14 +254,6 @@
         mtree = new MTreeDiskBased();
       }
       int lineNumber = initFromLog(logFile);
-<<<<<<< HEAD
-      List<PartialPath> storageGroups = mtree.getAllStorageGroupPaths();
-      for (PartialPath sg : storageGroups) {
-        IMNode node = mtree.getNodeByPath(sg);
-        totalSeriesNumber.addAndGet(node.getMeasurementMNodeCount());
-      }
-=======
->>>>>>> 8343f225
 
       logWriter = new MLogWriter(config.getSchemaDir(), MetadataConstant.METADATA_LOG);
       logWriter.setLogNum(lineNumber);
@@ -630,15 +605,6 @@
     removeFromTagInvertedIndex(pair.right);
     PartialPath storageGroupPath = pair.left;
 
-<<<<<<< HEAD
-    // update statistics in schemaDataTypeNumMap
-    updateSchemaDataTypeNumMap(pair.right.getSchema().getType(), -1);
-
-    // drop trigger with no exceptions
-    TriggerEngine.drop(pair.right);
-
-=======
->>>>>>> 8343f225
     // TODO: delete the path node and all its ancestors
     mNodeCache.clear();
     totalSeriesNumber.addAndGet(-1);
@@ -734,21 +700,12 @@
 
   public MeasurementMNode[] getMNodes(PartialPath deviceId, String[] measurements)
       throws MetadataException {
-<<<<<<< HEAD
-    //    MNode deviceNode = getNodeByPath(deviceId);
-    Map<String, IMNode> deviceChildren = mtree.getChildrenOfNodeByPath(deviceId);
-    MeasurementMNode[] mNodes = new MeasurementMNode[measurements.length];
-    for (int i = 0; i < mNodes.length; i++) {
-      //      mNodes[i] = ((MeasurementMNode) deviceNode.getChild(measurements[i]));
-      mNodes[i] = ((MeasurementMNode) deviceChildren.get(measurements[i]));
-=======
     MeasurementMNode[] mNodes = new MeasurementMNode[measurements.length];
     for (int i = 0; i < mNodes.length; i++) {
       try {
         mNodes[i] = (MeasurementMNode) getNodeByPath(deviceId.concatNode(measurements[i]));
       } catch (PathNotExistException ignored) {
       }
->>>>>>> 8343f225
       if (mNodes[i] == null && !IoTDBDescriptor.getInstance().getConfig().isEnablePartialInsert()) {
         throw new MetadataException(measurements[i] + " does not exist in " + deviceId);
       }
@@ -1041,20 +998,13 @@
 
   public MeasurementSchema getSeriesSchema(PartialPath device, String measurement)
       throws MetadataException {
-<<<<<<< HEAD
-    IMNode node = mtree.getNodeByPath(device);
-    IMNode leaf = node.getChild(measurement);
-    if (!leaf.isLoaded()) {
-      leaf = mtree.getNodeByPath(device.concatNode(measurement));
-    }
-    if (leaf != null) {
-      return ((MeasurementMNode) leaf).getSchema();
-=======
-    MNode deviceMNode = getDeviceNode(device);
+    IMNode deviceMNode = getDeviceNode(device);
     MeasurementMNode measurementMNode = (MeasurementMNode) deviceMNode.getChild(measurement);
     if (measurementMNode == null) {
       return getSeriesSchema(device.concatNode(measurement));
->>>>>>> 8343f225
+    }
+    if (!measurementMNode.isLoaded()) {
+      measurementMNode = mtree.getNodeByPath(device.concatNode(measurement));
     }
     return measurementMNode.getSchema();
   }
@@ -1137,25 +1087,18 @@
    *
    * @param path path
    */
-<<<<<<< HEAD
-  public IMNode getDeviceNodeWithAutoCreate(PartialPath path, boolean autoCreateSchema, int sgLevel)
-      throws MetadataException {
-    IMNode node =
+  public Pair<IMNode, Template> getDeviceNodeWithAutoCreate(PartialPath path, boolean autoCreateSchema, int sgLevel)
+      throws IOException, MetadataException {
+    Pair<IMNode, Template> node =
         getDeviceNodeWithAutoCreateWithoutReturnProcess(path, autoCreateSchema, sgLevel, false);
-    node = processMNodeForExternChildrenCheck(node);
+    node.left = processMNodeForExternChildrenCheck(node.left);
     return node;
   }
 
-  private IMNode getDeviceNodeWithAutoCreateWithoutReturnProcess(
+  private Pair<IMNode, Template> getDeviceNodeWithAutoCreateWithoutReturnProcess(
       PartialPath path, boolean autoCreateSchema, int sgLevel, boolean isLocked)
-      throws MetadataException {
-    IMNode node;
-=======
-  public Pair<MNode, Template> getDeviceNodeWithAutoCreate(
-      PartialPath path, boolean autoCreateSchema, boolean allowCreateSg, int sgLevel)
       throws IOException, MetadataException {
-    Pair<MNode, Template> node;
->>>>>>> 8343f225
+    Pair<IMNode, Template> node;
     boolean shouldSetStorageGroup;
     if (MTreeType == MTREE_DISK_BASED && isLocked) {
       try {
@@ -1189,13 +1132,11 @@
         }
       }
       node = mtree.getDeviceNodeWithAutoCreating(path, sgLevel);
-<<<<<<< HEAD
-      if (!isLocked) {
-        unlockNode(node);
-=======
       if (!(node.left instanceof StorageGroupMNode)) {
         logWriter.autoCreateDeviceMNode(new AutoCreateDeviceMNodePlan(node.left.getPartialPath()));
->>>>>>> 8343f225
+      }
+      if (!isLocked) {
+        unlockNode(node.left);
       }
       return node;
     } catch (StorageGroupAlreadySetException e) {
@@ -1206,25 +1147,19 @@
       }
       // ignore set storage group concurrently
       node = mtree.getDeviceNodeWithAutoCreating(path, sgLevel);
-<<<<<<< HEAD
-      if (!isLocked) {
-        unlockNode(node);
-=======
       if (!(node.left instanceof StorageGroupMNode)) {
         logWriter.autoCreateDeviceMNode(new AutoCreateDeviceMNodePlan(node.left.getPartialPath()));
->>>>>>> 8343f225
+      }
+      if (!isLocked) {
+        unlockNode(node.left);
       }
       return node;
     }
   }
 
   /** !!!!!!Attention!!!!! must call the return node's readUnlock() if you call this method. */
-<<<<<<< HEAD
-  public IMNode getDeviceNodeWithAutoCreate(PartialPath path) throws MetadataException {
-=======
-  public Pair<MNode, Template> getDeviceNodeWithAutoCreate(PartialPath path)
+  public Pair<IMNode, Template> getDeviceNodeWithAutoCreate(PartialPath path)
       throws MetadataException, IOException {
->>>>>>> 8343f225
     return getDeviceNodeWithAutoCreate(
         path, config.isAutoCreateSchemaEnabled(), true, config.getDefaultStorageGroupLevel());
   }
@@ -1260,12 +1195,8 @@
   public IMNode getDeviceNode(PartialPath path) throws MetadataException {
     IMNode node;
     try {
-<<<<<<< HEAD
-      node = getMNodeFromCache(path);
+      node = getMNodeFromCache(path).left;
       node = processMNodeForExternChildrenCheck(node);
-=======
-      node = mNodeCache.get(path).left;
->>>>>>> 8343f225
       return node;
     } catch (CacheException e) {
       throw new PathNotExistException(path.getFullPath());
@@ -1442,25 +1373,6 @@
         logWriter.changeAlias(fullPath, alias);
       }
 
-<<<<<<< HEAD
-      if (tagsMap == null && attributesMap == null) {
-        return;
-      }
-      // no tag or attribute, we need to add a new record in log
-      if (leafMNode.getOffset() < 0) {
-        long offset = tagLogFile.write(tagsMap, attributesMap);
-        logWriter.changeOffset(fullPath, offset);
-        leafMNode.setOffset(offset);
-        mtree.updateMNode(leafMNode);
-        // update inverted Index map
-        if (tagsMap != null) {
-          for (Entry<String, String> entry : tagsMap.entrySet()) {
-            tagIndex
-                .computeIfAbsent(entry.getKey(), k -> new ConcurrentHashMap<>())
-                .computeIfAbsent(entry.getValue(), v -> new CopyOnWriteArraySet<>())
-                .add(leafMNode);
-          }
-=======
     if (tagsMap == null && attributesMap == null) {
       return;
     }
@@ -1469,6 +1381,7 @@
       long offset = tagLogFile.write(tagsMap, attributesMap);
       logWriter.changeOffset(fullPath, offset);
       leafMNode.setOffset(offset);
+      mtree.updateMNode(leafMNode);
       // update inverted Index map
       if (tagsMap != null) {
         for (Entry<String, String> entry : tagsMap.entrySet()) {
@@ -1476,10 +1389,10 @@
               .computeIfAbsent(entry.getKey(), k -> new ConcurrentHashMap<>())
               .computeIfAbsent(entry.getValue(), v -> Collections.synchronizedSet(new HashSet<>()))
               .add(leafMNode);
->>>>>>> 8343f225
-        }
-        return;
-      }
+        }
+      }
+      return;
+    }
 
       Pair<Map<String, String>, Map<String, String>> pair =
           tagLogFile.read(config.getTagAttributeTotalSize(), leafMNode.getOffset());
@@ -1522,21 +1435,6 @@
             }
           }
 
-          // if the key doesn't exist or the value is not equal to the new one
-          // we should add a new key-value to inverted index map
-          if (beforeValue == null || !beforeValue.equals(value)) {
-            tagIndex
-                .computeIfAbsent(key, k -> new ConcurrentHashMap<>())
-                .computeIfAbsent(value, v -> new CopyOnWriteArraySet<>())
-                .add(leafMNode);
-          }
-        }
-      }
-
-<<<<<<< HEAD
-      if (attributesMap != null) {
-        pair.right.putAll(attributesMap);
-=======
         // if the key doesn't exist or the value is not equal to the new one
         // we should add a new key-value to inverted index map
         if (beforeValue == null || !beforeValue.equals(value)) {
@@ -1545,7 +1443,11 @@
               .computeIfAbsent(value, v -> Collections.synchronizedSet(new HashSet<>()))
               .add(leafMNode);
         }
->>>>>>> 8343f225
+      }
+    }
+
+      if (attributesMap != null) {
+        pair.right.putAll(attributesMap);
       }
 
       // persist the change to disk
@@ -1606,29 +1508,8 @@
    */
   public void addTags(Map<String, String> tagsMap, PartialPath fullPath)
       throws MetadataException, IOException {
-<<<<<<< HEAD
     IMNode mNode = mtree.getNodeByPathWithMemoryLock(fullPath);
     try {
-      if (!(mNode instanceof MeasurementMNode)) {
-        throw new PathNotExistException(fullPath.getFullPath());
-      }
-      MeasurementMNode leafMNode = (MeasurementMNode) mNode;
-      // no tag or attribute, we need to add a new record in log
-      if (leafMNode.getOffset() < 0) {
-        long offset = tagLogFile.write(tagsMap, Collections.emptyMap());
-        logWriter.changeOffset(fullPath, offset);
-        leafMNode.setOffset(offset);
-        mtree.updateMNode(leafMNode);
-        // update inverted Index map
-        for (Entry<String, String> entry : tagsMap.entrySet()) {
-          tagIndex
-              .computeIfAbsent(entry.getKey(), k -> new ConcurrentHashMap<>())
-              .computeIfAbsent(entry.getValue(), v -> new CopyOnWriteArraySet<>())
-              .add(leafMNode);
-        }
-        return;
-=======
-    MNode mNode = mtree.getNodeByPath(fullPath);
     if (!(mNode instanceof MeasurementMNode)) {
       throw new PathNotExistException(fullPath.getFullPath());
     }
@@ -1638,14 +1519,16 @@
       long offset = tagLogFile.write(tagsMap, Collections.emptyMap());
       logWriter.changeOffset(fullPath, offset);
       leafMNode.setOffset(offset);
+      mtree.updateMNode(leafMNode);
       // update inverted Index map
       for (Entry<String, String> entry : tagsMap.entrySet()) {
         tagIndex
             .computeIfAbsent(entry.getKey(), k -> new ConcurrentHashMap<>())
             .computeIfAbsent(entry.getValue(), v -> Collections.synchronizedSet(new HashSet<>()))
             .add(leafMNode);
->>>>>>> 8343f225
-      }
+      }
+      return;
+    }
 
       Pair<Map<String, String>, Map<String, String>> pair =
           tagLogFile.read(config.getTagAttributeTotalSize(), leafMNode.getOffset());
@@ -1663,18 +1546,6 @@
       // persist the change to disk
       tagLogFile.write(pair.left, pair.right, leafMNode.getOffset());
 
-<<<<<<< HEAD
-      // update tag inverted map
-      tagsMap.forEach(
-          (key, value) ->
-              tagIndex
-                  .computeIfAbsent(key, k -> new ConcurrentHashMap<>())
-                  .computeIfAbsent(value, v -> new CopyOnWriteArraySet<>())
-                  .add(leafMNode));
-    } finally {
-      mtree.unlockMNode(mNode);
-    }
-=======
     // update tag inverted map
     tagsMap.forEach(
         (key, value) ->
@@ -1682,8 +1553,9 @@
                 .computeIfAbsent(key, k -> new ConcurrentHashMap<>())
                 .computeIfAbsent(value, v -> Collections.synchronizedSet(new HashSet<>()))
                 .add(leafMNode));
->>>>>>> 8343f225
-  }
+  } finally {
+      mtree.unlockMNode(mNode);
+    }
 
   /**
    * drop tags or attributes of the timeseries
@@ -2109,60 +1981,30 @@
 
   /** get schema for device. Attention!!! Only support insertPlan */
   @SuppressWarnings("squid:S3776") // Suppress high Cognitive Complexity warning
-<<<<<<< HEAD
-  public IMNode getSeriesSchemasAndReadLockDevice(InsertPlan plan) throws MetadataException {
-=======
-  public MNode getSeriesSchemasAndReadLockDevice(InsertPlan plan)
+  public IMNode getSeriesSchemasAndReadLockDevice(InsertPlan plan)
       throws MetadataException, IOException {
->>>>>>> 8343f225
 
     PartialPath deviceId = plan.getDeviceId();
     String[] measurementList = plan.getMeasurements();
     MeasurementMNode[] measurementMNodes = plan.getMeasurementMNodes();
 
     // 1. get device node
-<<<<<<< HEAD
-    IMNode deviceMNode =
-        getDeviceNodeWithAutoCreateWithoutReturnProcess(
+    Pair<IMNode, Template> deviceMNode = getDeviceNodeWithAutoCreateWithoutReturnProcess(
             deviceId,
             config.isAutoCreateSchemaEnabled(),
             config.getDefaultStorageGroupLevel(),
             true);
-    try {
-      // 2. get schema of each measurement
-      // if do not has measurement
-      MeasurementMNode measurementMNode;
-      TSDataType dataType;
-      for (int i = 0; i < measurementList.length; i++) {
-        try {
-          IMNode child = getMNode(deviceMNode, measurementList[i]);
-          if (child instanceof MeasurementMNode) {
-            measurementMNode = (MeasurementMNode) child;
-          } else if (child instanceof StorageGroupMNode) {
-            throw new PathAlreadyExistException(deviceId + PATH_SEPARATOR + measurementList[i]);
-          } else {
-            if (!config.isAutoCreateSchemaEnabled()) {
-              throw new PathNotExistException(deviceId + PATH_SEPARATOR + measurementList[i]);
-            } else {
-              // child is null or child is type of MNode
-              dataType = getTypeInLoc(plan, i);
-              // create it, may concurrent created by multiple thread
-              internalCreateTimeseries(deviceId.concatNode(measurementList[i]), dataType);
-              measurementMNode = (MeasurementMNode) getMNode(deviceMNode, measurementList[i]);
-            }
-=======
-    Pair<MNode, Template> deviceMNode = getDeviceNodeWithAutoCreate(deviceId);
     if (deviceMNode.left.getDeviceTemplate() != null) {
       deviceMNode.right = deviceMNode.left.getDeviceTemplate();
     }
-
+      try {
     // 2. get schema of each measurement
     // if do not has measurement
     MeasurementMNode measurementMNode;
     TSDataType dataType;
     for (int i = 0; i < measurementList.length; i++) {
       try {
-        MNode child = getMNode(deviceMNode.left, measurementList[i]);
+        IMNode child = getMNode(deviceMNode.left, measurementList[i]);
         if (child instanceof MeasurementMNode) {
           measurementMNode = (MeasurementMNode) child;
         } else if (child instanceof StorageGroupMNode) {
@@ -2178,8 +2020,8 @@
             // create it, may concurrent created by multiple thread
             internalCreateTimeseries(deviceId.concatNode(measurementList[i]), dataType);
             measurementMNode = (MeasurementMNode) deviceMNode.left.getChild(measurementList[i]);
->>>>>>> 8343f225
           }
+        }
 
           // check type is match
           TSDataType insertDataType = null;
@@ -2217,9 +2059,6 @@
           // set measurementName instead of alias
           measurementList[i] = measurementMNode.getName();
 
-<<<<<<< HEAD
-        } catch (MetadataException e) {
-=======
       } catch (MetadataException e) {
         if (IoTDB.isClusterMode()) {
           logger.debug(
@@ -2228,38 +2067,24 @@
               measurementList[i],
               e.getMessage());
         } else {
->>>>>>> 8343f225
           logger.warn(
               "meet error when check {}.{}, message: {}",
               deviceId,
               measurementList[i],
               e.getMessage());
-<<<<<<< HEAD
-          if (config.isEnablePartialInsert()) {
-            // mark failed measurement
-            plan.markFailedMeasurementInsertion(i, e);
-          } else {
-            throw e;
-          }
-=======
         }
         if (config.isEnablePartialInsert()) {
           // mark failed measurement
           plan.markFailedMeasurementInsertion(i, e);
         } else {
           throw e;
->>>>>>> 8343f225
         }
       }
     } finally {
       mtree.unlockMNode(deviceMNode);
     }
-<<<<<<< HEAD
-    return deviceMNode;
-=======
 
     return deviceMNode.left;
->>>>>>> 8343f225
   }
 
   public IMNode getMNode(IMNode deviceMNode, String measurementName) throws MetadataException {
@@ -2327,27 +2152,6 @@
     boolean satisfy(String storageGroup);
   }
 
-<<<<<<< HEAD
-  public void unlockNode(IMNode mNode) {
-    try {
-      mtree.unlockMNode(mNode);
-    } catch (MetadataException e) {
-      logger.warn("Exception occurred after unlock mNode {}. ", mNode.getFullPath(), e);
-    }
-  }
-
-  private IMNode getMNodeFromCache(PartialPath path) throws CacheException {
-    IMNode node = mNodeCache.get(path);
-    if (MTreeType == MTREE_DISK_BASED && !node.isCached()) {
-      mNodeCache.removeObject(path);
-      return mNodeCache.loadObjectByKey(path);
-    }
-    return node;
-  }
-
-  private IMNode processMNodeForExternChildrenCheck(IMNode node) throws MetadataException {
-    return mtree.getNodeDeepClone(node);
-=======
   public void createDeviceTemplate(CreateTemplatePlan plan) throws MetadataException {
     try {
       checkTemplateSchemaNames(plan.getSchemaNames());
@@ -2434,6 +2238,26 @@
 
   public long getTotalSeriesNumber() {
     return totalSeriesNumber.get();
->>>>>>> 8343f225
+  }
+
+  public void unlockNode(IMNode mNode) {
+    try {
+      mtree.unlockMNode(mNode);
+    } catch (MetadataException e) {
+      logger.warn("Exception occurred after unlock mNode {}. ", mNode.getFullPath(), e);
+    }
+  }
+
+  private IMNode getMNodeFromCache(PartialPath path) throws CacheException {
+    IMNode node = mNodeCache.get(path);
+    if (MTreeType == MTREE_DISK_BASED && !node.isCached()) {
+      mNodeCache.removeObject(path);
+      return mNodeCache.loadObjectByKey(path);
+    }
+    return node;
+  }
+
+  private IMNode processMNodeForExternChildrenCheck(IMNode node) throws MetadataException {
+    return mtree.getNodeDeepClone(node);
   }
 }