/*
 * Licensed to the Apache Software Foundation (ASF) under one
 * or more contributor license agreements.  See the NOTICE file
 * distributed with this work for additional information
 * regarding copyright ownership.  The ASF licenses this file
 * to you under the Apache License, Version 2.0 (the
 * "License"); you may not use this file except in compliance
 * with the License.  You may obtain a copy of the License at
 *
 *     http://www.apache.org/licenses/LICENSE-2.0
 *
 * Unless required by applicable law or agreed to in writing,
 * software distributed under the License is distributed on an
 * "AS IS" BASIS, WITHOUT WARRANTIES OR CONDITIONS OF ANY
 * KIND, either express or implied.  See the License for the
 * specific language governing permissions and limitations
 * under the License.
 */
package org.apache.iotdb.db.metadata;

import static java.util.stream.Collectors.toList;

import java.io.BufferedReader;
import java.io.File;
import java.io.FileReader;
import java.io.IOException;
import java.util.ArrayDeque;
import java.util.ArrayList;
import java.util.Arrays;
import java.util.Collection;
import java.util.Collections;
import java.util.Comparator;
import java.util.Deque;
import java.util.HashMap;
import java.util.HashSet;
import java.util.LinkedList;
import java.util.List;
import java.util.Map;
import java.util.Map.Entry;
import java.util.Set;
import java.util.concurrent.locks.ReentrantReadWriteLock;
import org.apache.iotdb.db.conf.IoTDBConfig;
import org.apache.iotdb.db.conf.IoTDBConstant;
import org.apache.iotdb.db.conf.IoTDBDescriptor;
import org.apache.iotdb.db.conf.adapter.ActiveTimeSeriesCounter;
import org.apache.iotdb.db.conf.adapter.IoTDBConfigDynamicAdapter;
import org.apache.iotdb.db.engine.StorageEngine;
import org.apache.iotdb.db.engine.fileSystem.SystemFileFactory;
import org.apache.iotdb.db.exception.ConfigAdjusterException;
import org.apache.iotdb.db.exception.metadata.DeleteFailedException;
import org.apache.iotdb.db.exception.metadata.IllegalPathException;
import org.apache.iotdb.db.exception.metadata.MetadataException;
import org.apache.iotdb.db.exception.metadata.PathNotExistException;
import org.apache.iotdb.db.exception.metadata.StorageGroupAlreadySetException;
import org.apache.iotdb.db.exception.metadata.StorageGroupNotSetException;
import org.apache.iotdb.db.metadata.mnode.InternalMNode;
import org.apache.iotdb.db.metadata.mnode.MeasurementMNode;
import org.apache.iotdb.db.metadata.mnode.MNode;
import org.apache.iotdb.db.metadata.mnode.StorageGroupMNode;
import org.apache.iotdb.db.monitor.MonitorConstants;
import org.apache.iotdb.db.qp.constant.SQLConstant;
import org.apache.iotdb.db.qp.physical.sys.CreateTimeSeriesPlan;
import org.apache.iotdb.db.qp.physical.sys.ShowTimeSeriesPlan;
import org.apache.iotdb.db.query.dataset.ShowTimeSeriesResult;
import org.apache.iotdb.db.utils.RandomDeleteCache;
import org.apache.iotdb.db.utils.TestOnly;
import org.apache.iotdb.tsfile.common.cache.LRUCache;
import org.apache.iotdb.tsfile.exception.cache.CacheException;
import org.apache.iotdb.tsfile.file.metadata.enums.CompressionType;
import org.apache.iotdb.tsfile.file.metadata.enums.TSDataType;
import org.apache.iotdb.tsfile.file.metadata.enums.TSEncoding;
import org.apache.iotdb.tsfile.read.common.Path;
import org.apache.iotdb.tsfile.utils.Pair;
import org.apache.iotdb.tsfile.write.schema.MeasurementSchema;
import org.slf4j.Logger;
import org.slf4j.LoggerFactory;

/**
 * This class takes the responsibility of serialization of all the metadata info and persistent it
 * into files. This class contains all the interfaces to modify the metadata for delta system. All
 * the operations will be insert into the logs temporary in case the downtime of the delta system.
 */
public class MManager {

  private static final Logger logger = LoggerFactory.getLogger(MManager.class);
  private static final String TIME_SERIES_TREE_HEADER = "===  Timeseries Tree  ===\n\n";

  // the lock for read/insert
  private ReentrantReadWriteLock lock = new ReentrantReadWriteLock();
  // the log file seriesPath
  private String logFilePath;
  private MTree mtree;
  private MLogWriter logWriter;
  private TagLogFile tagLogFile;
  private boolean isRecovering;
  // device -> DeviceMNode
  private RandomDeleteCache<String, MNode> mNodeCache;
  // currently, if a key is not existed in the mRemoteSchemaCache, an IOException will be thrown
  private LRUCache<String, MeasurementSchema> mRemoteSchemaCache;

  // tag key -> tag value -> LeafMNode
  private Map<String, Map<String, Set<MeasurementMNode>>> tagIndex = new HashMap<>();

  // storage group name -> the series number
  private Map<String, Integer> seriesNumberInStorageGroups = new HashMap<>();
  private long maxSeriesNumberAmongStorageGroup;
  private boolean initialized;
  private IoTDBConfig config;

  private static class MManagerHolder {

    private MManagerHolder() {
      // allowed to do nothing
    }

    private static final MManager INSTANCE = new MManager();
  }

  private MManager() {
    config = IoTDBDescriptor.getInstance().getConfig();
    String schemaDir = config.getSchemaDir();
    File schemaFolder = SystemFileFactory.INSTANCE.getFile(schemaDir);
    if (!schemaFolder.exists()) {
      if (schemaFolder.mkdirs()) {
        logger.info("create system folder {}", schemaFolder.getAbsolutePath());
      } else {
        logger.info("create system folder {} failed.", schemaFolder.getAbsolutePath());
      }
    }
    logFilePath = schemaDir + File.separator + MetadataConstant.METADATA_LOG;

    // do not write log when recover
    isRecovering = true;

    int cacheSize = config.getmManagerCacheSize();
    mNodeCache = new RandomDeleteCache<String, MNode>(cacheSize) {

      @Override
      public MNode loadObjectByKey(String key) throws CacheException {
        lock.readLock().lock();
        try {
          return mtree.getNodeByPathWithStorageGroupCheck(key);
        } catch (MetadataException e) {
          throw new CacheException(e);
        } finally {
          lock.readLock().unlock();
        }
      }
    };

    int remoteCacheSize = config.getmRemoteSchemaCacheSize();
    mRemoteSchemaCache = new LRUCache<String, MeasurementSchema>(remoteCacheSize) {
      @Override
      protected MeasurementSchema loadObjectByKey(String key) {
        return null;
      }

      @Override
      public synchronized void removeItem(String key) {
        cache.keySet().removeIf(s -> s.startsWith(key));
      }
    };
  }

  public static MManager getInstance() {
    return MManagerHolder.INSTANCE;
  }

  // Because the writer will be used later and should not be closed here.
  @SuppressWarnings("squid:S2093")
  public synchronized void init() {
    if (initialized) {
      return;
    }
    File logFile = SystemFileFactory.INSTANCE.getFile(logFilePath);

    try {
      tagLogFile = new TagLogFile(config.getSchemaDir(), MetadataConstant.TAG_LOG);

      initFromLog(logFile);

      if (config.isEnableParameterAdapter()) {
        List<String> storageGroups = mtree.getAllStorageGroupNames();
        for (String sg : storageGroups) {
          MNode node = mtree.getNodeByPath(sg);
          seriesNumberInStorageGroups.put(sg, node.getLeafCount());
        }
        maxSeriesNumberAmongStorageGroup =
            seriesNumberInStorageGroups.values().stream().max(Integer::compareTo).orElse(0);
      }

      logWriter = new MLogWriter(config.getSchemaDir(), MetadataConstant.METADATA_LOG);
      isRecovering = false;
    } catch (IOException | MetadataException e) {
      mtree = new MTree();
      logger.error("Cannot read MTree from file, using an empty new one", e);
    }
    initialized = true;
  }

  private void initFromLog(File logFile) throws IOException {
    // init the metadata from the operation log
    mtree = new MTree();
    if (logFile.exists()) {
      try (FileReader fr = new FileReader(logFile);
          BufferedReader br = new BufferedReader(fr)) {
        String cmd;
        while ((cmd = br.readLine()) != null) {
          try {
            operation(cmd);
          } catch (Exception e) {
            logger.error("Can not operate cmd {}", cmd, e);
          }
        }
      }
    }
  }

  /**
   * function for clearing MTree
   */
  public void clear() {
    lock.writeLock().lock();
    try {
      this.mtree = new MTree();
      this.mNodeCache.clear();
      this.tagIndex.clear();
      this.seriesNumberInStorageGroups.clear();
      this.maxSeriesNumberAmongStorageGroup = 0;
      if (logWriter != null) {
        logWriter.close();
        logWriter = null;
      }
      if (tagLogFile != null) {
        tagLogFile.close();
        tagLogFile = null;
      }
      initialized = false;
    } catch (IOException e) {
      logger.error("Cannot close metadata log writer, because:", e);
    } finally {
      lock.writeLock().unlock();
    }
  }

  public void operation(String cmd) throws IOException, MetadataException {
    // see createTimeseries() to get the detailed format of the cmd
    String[] args = cmd.trim().split(",", -1);
    switch (args[0]) {
      case MetadataOperationType.CREATE_TIMESERIES:
        Map<String, String> props = new HashMap<>();
        if (!args[5].isEmpty()) {
          String[] keyValues = args[5].split("&");
          String[] kv;
          for (String keyValue : keyValues) {
            kv = keyValue.split("=");
            props.put(kv[0], kv[1]);
          }
        }

        String alias = null;
        if (!args[6].isEmpty()) {
          alias = args[6];
        }
        long offset = -1L;
        Map<String, String> tagMap = null;
        if (!args[7].isEmpty()) {
          offset = Long.parseLong(args[7]);
          tagMap = tagLogFile.readTag(config.getTagAttributeTotalSize(), offset);
        }

        CreateTimeSeriesPlan plan = new CreateTimeSeriesPlan(new Path(args[1]),
            TSDataType.deserialize(Short.parseShort(args[2])),
            TSEncoding.deserialize(Short.parseShort(args[3])),
            CompressionType.deserialize(Short.parseShort(args[4])), props, tagMap, null, alias);

        createTimeseries(plan, offset);
        break;
      case MetadataOperationType.DELETE_TIMESERIES:
        String failedTimeseries = deleteTimeseries(args[1]);
        if (!failedTimeseries.isEmpty()) {
          throw new DeleteFailedException(failedTimeseries);
        }
        break;
      case MetadataOperationType.SET_STORAGE_GROUP:
        setStorageGroup(args[1]);
        break;
      case MetadataOperationType.DELETE_STORAGE_GROUP:
        List<String> storageGroups = new ArrayList<>(Arrays.asList(args).subList(1, args.length));
        deleteStorageGroups(storageGroups);
        break;
      case MetadataOperationType.SET_TTL:
        setTTL(args[1], Long.parseLong(args[2]));
        break;
      case MetadataOperationType.CHANGE_OFFSET:
        changeOffset(args[1], Long.parseLong(args[2]));
        break;
      case MetadataOperationType.CHANGE_ALIAS:
        changeAlias(args[1], args[2]);
        break;
      default:
        logger.error("Unrecognizable command {}", cmd);
    }
  }

  public void createTimeseries(CreateTimeSeriesPlan plan) throws MetadataException {
    createTimeseries(plan, -1);
  }

  public void createTimeseries(CreateTimeSeriesPlan plan, long offset) throws MetadataException {
    lock.writeLock().lock();
    String path = plan.getPath().getFullPath();
    try {
      /*
       * get the storage group with auto create schema
       */
      String storageGroupName;
      try {
        storageGroupName = mtree.getStorageGroupName(path);
      } catch (StorageGroupNotSetException e) {
        if (!config.isAutoCreateSchemaEnabled()) {
          throw e;
        }
        storageGroupName =
            MetaUtils.getStorageGroupNameByLevel(path, config.getDefaultStorageGroupLevel());
        setStorageGroup(storageGroupName);
      }

      // check memory
      IoTDBConfigDynamicAdapter.getInstance().addOrDeleteTimeSeries(1);

      // create time series in MTree
      MeasurementMNode leafMNode = mtree
          .createTimeseries(path, plan.getDataType(), plan.getEncoding(), plan.getCompressor(),
              plan.getProps(), plan.getAlias());

      // update tag index
      if (plan.getTags() != null) {
        // tag key, tag value
        for (Entry<String, String> entry : plan.getTags().entrySet()) {
          tagIndex.computeIfAbsent(entry.getKey(), k -> new HashMap<>())
              .computeIfAbsent(entry.getValue(), v -> new HashSet<>()).add(leafMNode);
        }
      }

      // update statistics
      if (config.isEnableParameterAdapter()) {
        int size = seriesNumberInStorageGroups.get(storageGroupName);
        seriesNumberInStorageGroups.put(storageGroupName, size + 1);
        if (size + 1 > maxSeriesNumberAmongStorageGroup) {
          maxSeriesNumberAmongStorageGroup = size + 1;
        }
      }

      // write log
      if (!isRecovering) {
        // either tags or attributes is not empty
        if ((plan.getTags() != null && !plan.getTags().isEmpty())
            || (plan.getAttributes() != null && !plan.getAttributes().isEmpty())) {
          offset = tagLogFile.write(plan.getTags(), plan.getAttributes());
        }
        logWriter.createTimeseries(plan, offset);
      }
      leafMNode.setOffset(offset);

    } catch (IOException | ConfigAdjusterException e) {
      throw new MetadataException(e.getMessage());
    } finally {
      lock.writeLock().unlock();
    }
  }

  /**
   * Add one timeseries to metadata tree, if the timeseries already exists, throw exception
   *
   * @param path       the timeseries path
   * @param dataType   the dateType {@code DataType} of the timeseries
   * @param encoding   the encoding function {@code Encoding} of the timeseries
   * @param compressor the compressor function {@code Compressor} of the time series
   * @return whether the measurement occurs for the first time in this storage group (if true, the
   * measurement should be registered to the StorageEngine too)
   */
  public void createTimeseries(String path, TSDataType dataType, TSEncoding encoding,
      CompressionType compressor, Map<String, String> props) throws MetadataException {
    createTimeseries(
        new CreateTimeSeriesPlan(new Path(path), dataType, encoding, compressor, props, null, null,
            null));
  }

  /**
   * Delete all timeseries under the given path, may cross different storage group
   *
   * @param prefixPath path to be deleted, could be root or a prefix path or a full path
   * @return The String is the deletion failed Timeseries
   */
  public String deleteTimeseries(String prefixPath) throws MetadataException {
    lock.writeLock().lock();

    // clear cached schema
    mRemoteSchemaCache.removeItem(prefixPath);

    if (isStorageGroup(prefixPath)) {

      if (config.isEnableParameterAdapter()) {
        int size = seriesNumberInStorageGroups.get(prefixPath);
        seriesNumberInStorageGroups.put(prefixPath, 0);
        if (size == maxSeriesNumberAmongStorageGroup) {
          seriesNumberInStorageGroups.values().stream()
              .max(Integer::compareTo)
              .ifPresent(val -> maxSeriesNumberAmongStorageGroup = val);
        }
      }

      mNodeCache.clear();
    }
    try {
      List<String> allTimeseries = mtree.getAllTimeseriesName(prefixPath);
      // Monitor storage group seriesPath is not allowed to be deleted
      allTimeseries.removeIf(p -> p.startsWith(MonitorConstants.STAT_STORAGE_GROUP_PREFIX));

      Set<String> failedNames = new HashSet<>();
      for (String p : allTimeseries) {
        try {
          String emptyStorageGroup = deleteOneTimeseriesAndUpdateStatistics(p);
          if (!isRecovering) {
            if (emptyStorageGroup != null) {
              StorageEngine.getInstance().deleteAllDataFilesInOneStorageGroup(emptyStorageGroup);
            }
            logWriter.deleteTimeseries(p);
          }
        } catch (DeleteFailedException e) {
          failedNames.add(e.getName());
        }
      }
      return String.join(",", failedNames);
    } catch (IOException e) {
      throw new MetadataException(e.getMessage());
    } finally {
      lock.writeLock().unlock();
    }
  }

  /**
   * remove the node from the tag inverted index
   *
   * @param node
   * @throws IOException
   */
  private void removeFromTagInvertedIndex(MeasurementMNode node) throws IOException {
    if (node.getOffset() < 0) {
      return;
    }
    Map<String, String> tagMap =
        tagLogFile.readTag(config.getTagAttributeTotalSize(), node.getOffset());
    if (tagMap != null) {
      for (Entry<String, String> entry : tagMap.entrySet()) {
        if (tagIndex.containsKey(entry.getKey()) && tagIndex.get(entry.getKey())
            .containsKey(entry.getValue())) {
          tagIndex.get(entry.getKey()).get(entry.getValue()).remove(node);
          if (tagIndex.get(entry.getKey()).get(entry.getValue()).isEmpty()) {
            tagIndex.get(entry.getKey()).remove(entry.getValue());
            if (tagIndex.get(entry.getKey()).isEmpty()) {
              tagIndex.remove(entry.getKey());
            }
          }
        } else {
          if (logger.isWarnEnabled()) {
            logger.warn(String.format(
                "TimeSeries %s's tag info has been removed from tag inverted index before "
                    + "deleting it, tag key is %s, tag value is %s",
                node.getFullPath(), entry.getKey(), entry.getValue()));
          }
        }
      }
    }
  }

  /**
   * @param path full path from root to leaf node
   * @return after delete if the storage group is empty, return its name, otherwise return null
   */
  private String deleteOneTimeseriesAndUpdateStatistics(String path)
      throws MetadataException, IOException {
    lock.writeLock().lock();
    try {
      Pair<String, MeasurementMNode> pair = mtree.deleteTimeseriesAndReturnEmptyStorageGroup(path);
      removeFromTagInvertedIndex(pair.right);
      String storageGroupName = pair.left;

      // TODO: delete the path node and all its ancestors
      mNodeCache.clear();
      try {
        IoTDBConfigDynamicAdapter.getInstance().addOrDeleteTimeSeries(-1);
      } catch (ConfigAdjusterException e) {
        throw new MetadataException(e);
      }

      if (config.isEnableParameterAdapter()) {
        String storageGroup = getStorageGroupName(path);
        int size = seriesNumberInStorageGroups.get(storageGroup);
        seriesNumberInStorageGroups.put(storageGroup, size - 1);
        if (size == maxSeriesNumberAmongStorageGroup) {
          seriesNumberInStorageGroups.values().stream().max(Integer::compareTo)
              .ifPresent(val -> maxSeriesNumberAmongStorageGroup = val);
        }
      }
      return storageGroupName;
    } finally {
      lock.writeLock().unlock();
    }
  }

  /**
   * Set storage group of the given path to MTree. Check
   *
   * @param storageGroup root.node.(node)*
   */
  public void setStorageGroup(String storageGroup) throws MetadataException {
    lock.writeLock().lock();
    try {
      mtree.setStorageGroup(storageGroup);
      IoTDBConfigDynamicAdapter.getInstance().addOrDeleteStorageGroup(1);

      if (config.isEnableParameterAdapter()) {
        ActiveTimeSeriesCounter.getInstance().init(storageGroup);
        seriesNumberInStorageGroups.put(storageGroup, 0);
      }
      if (!isRecovering) {
        logWriter.setStorageGroup(storageGroup);
      }
    } catch (IOException e) {
      throw new MetadataException(e.getMessage());
    } catch (ConfigAdjusterException e) {
      mtree.deleteStorageGroup(storageGroup);
      throw new MetadataException(e);
    } finally {
      lock.writeLock().unlock();
    }
  }

  /**
   * Delete storage groups of given paths from MTree. Log format: "delete_storage_group,sg1,sg2,sg3"
   *
   * @param storageGroups list of paths to be deleted. Format: root.node
   */
  public void deleteStorageGroups(List<String> storageGroups) throws MetadataException {
    lock.writeLock().lock();
    try {
      for (String storageGroup : storageGroups) {
        // clear cached schema
        mRemoteSchemaCache.removeItem(storageGroup);

        // try to delete storage group
        List<MeasurementMNode> leafMNodes = mtree.deleteStorageGroup(storageGroup);
        for (MeasurementMNode leafMNode : leafMNodes) {
          removeFromTagInvertedIndex(leafMNode);
        }
        mNodeCache.clear();

        if (config.isEnableParameterAdapter()) {
          IoTDBConfigDynamicAdapter.getInstance().addOrDeleteStorageGroup(-1);
          int size = seriesNumberInStorageGroups.get(storageGroup);
          IoTDBConfigDynamicAdapter.getInstance().addOrDeleteTimeSeries(size * -1);
          ActiveTimeSeriesCounter.getInstance().delete(storageGroup);
          seriesNumberInStorageGroups.remove(storageGroup);
          if (size == maxSeriesNumberAmongStorageGroup) {
            maxSeriesNumberAmongStorageGroup =
                seriesNumberInStorageGroups.values().stream().max(Integer::compareTo).orElse(0);
          }
        }
        // if success
        if (!isRecovering) {
          logWriter.deleteStorageGroup(storageGroup);
        }
      }
    } catch (ConfigAdjusterException e) {
      throw new MetadataException(e);
    } catch (IOException e) {
      throw new MetadataException(e.getMessage());
    } finally {
      lock.writeLock().unlock();
    }
  }

  /**
   * Check if the given path is storage group or not.
   *
   * @param path Format: root.node.(node)*
   * @apiNote :for cluster
   */
  boolean isStorageGroup(String path) {
    lock.readLock().lock();
    try {
      return mtree.isStorageGroup(path);
    } finally {
      lock.readLock().unlock();
    }
  }

  /**
   * Get series type for given seriesPath.
   *
   * @param path full path
   */
  public TSDataType getSeriesType(String path) throws MetadataException {
    lock.readLock().lock();
    try {
      if (path.equals(SQLConstant.RESERVED_TIME)) {
        return TSDataType.INT64;
      }

      try {
        MeasurementSchema schema = mRemoteSchemaCache.get(path);
        if (schema != null) {
          return schema.getType();
        }
      } catch (IOException e) {
        // unreachable
      }

      return mtree.getSchema(path).getType();
    } finally {
      lock.readLock().unlock();
    }
  }

  public MeasurementSchema[] getSchemas(String deviceId, String[] measurements)
      throws MetadataException {
    lock.readLock().lock();
    try {
      MNode deviceNode = getNodeByPath(deviceId);
      MeasurementSchema[] measurementSchemas = new MeasurementSchema[measurements.length];
      for (int i = 0; i < measurementSchemas.length; i++) {
        if (!deviceNode.hasChild(measurements[i])) {
          throw new MetadataException(measurements[i] + " does not exist in " + deviceId);
        }
        measurementSchemas[i] = ((MeasurementMNode) deviceNode.getChild(measurements[i])).getSchema();
      }
      return measurementSchemas;
    } finally {
      lock.readLock().unlock();
    }
  }

  /**
   * Get all devices under given prefixPath.
   *
   * @param prefixPath a prefix of a full path. if the wildcard is not at the tail, then each
   *                   wildcard can only match one level, otherwise it can match to the tail.
   * @return A HashSet instance which stores devices names with given prefixPath.
   */
  public Set<String> getDevices(String prefixPath) throws MetadataException {
    lock.readLock().lock();
    try {
      return mtree.getDevices(prefixPath);
    } finally {
      lock.readLock().unlock();
    }
  }

  /**
   * Get all nodes from the given level
   *
   * @param prefixPath can be a prefix of a full path. Can not be a full path. can not have
   *                   wildcard. But, the level of the prefixPath can be smaller than the given
   *                   level, e.g., prefixPath = root.a while the given level is 5
   * @param nodeLevel  the level can not be smaller than the level of the prefixPath
   * @return A List instance which stores all node at given level
   */
  public List<String> getNodesList(String prefixPath, int nodeLevel) throws MetadataException {
    lock.readLock().lock();
    try {
      return mtree.getNodesList(prefixPath, nodeLevel);
    } finally {
      lock.readLock().unlock();
    }
  }

  /**
   * Get storage group name by path
   *
   * <p>e.g., root.sg1 is a storage group and path = root.sg1.d1, return root.sg1
   *
   * @return storage group in the given path
   */
  public String getStorageGroupName(String path) throws StorageGroupNotSetException {
    lock.readLock().lock();
    try {
      return mtree.getStorageGroupName(path);
    } finally {
      lock.readLock().unlock();
    }
  }

  /**
   * Get all storage group names
   */
  public List<String> getAllStorageGroupNames() {
    lock.readLock().lock();
    try {
      return mtree.getAllStorageGroupNames();
    } finally {
      lock.readLock().unlock();
    }
  }

  /**
   * Get all storage group MNodes
   */
  public List<StorageGroupMNode> getAllStorageGroupNodes() {
    lock.readLock().lock();
    try {
      return mtree.getAllStorageGroupNodes();
    } finally {
      lock.readLock().unlock();
    }
  }

  /**
   * Return all paths for given path if the path is abstract. Or return the path itself. Regular
   * expression in this method is formed by the amalgamation of seriesPath and the character '*'.
   *
   * @param prefixPath can be a prefix or a full path. if the wildcard is not at the tail, then each
   *                   wildcard can only match one level, otherwise it can match to the tail.
   */
  public List<String> getAllTimeseriesName(String prefixPath) throws MetadataException {
    lock.readLock().lock();
    try {
      return mtree.getAllTimeseriesName(prefixPath);
    } finally {
      lock.readLock().unlock();
    }
  }

  /**
   * Similar to method getAllTimeseriesName(), but return Path instead of String in order to include
   * alias.
   */
  public List<Path> getAllTimeseriesPath(String prefixPath) throws MetadataException {
    lock.readLock().lock();
    try {
      return mtree.getAllTimeseriesPath(prefixPath);
    } finally {
      lock.readLock().unlock();
    }
  }

  /**
   * To calculate the count of timeseries for given prefix path.
   */
  public int getAllTimeseriesCount(String prefixPath) throws MetadataException {
    lock.readLock().lock();
    try {
      return mtree.getAllTimeseriesCount(prefixPath);
    } finally {
      lock.readLock().unlock();
    }
  }

  /**
   * To calculate the count of nodes in the given level for given prefix path.
   *
   * @param prefixPath a prefix path or a full path, can not contain '*'
   * @param level      the level can not be smaller than the level of the prefixPath
   */
  public int getNodesCountInGivenLevel(String prefixPath, int level) throws MetadataException {
    lock.readLock().lock();
    try {
      return mtree.getNodesCountInGivenLevel(prefixPath, level);
    } finally {
      lock.readLock().unlock();
    }
  }

  public List<ShowTimeSeriesResult> getAllTimeseriesSchema(ShowTimeSeriesPlan plan)
      throws MetadataException {
    lock.readLock().lock();
    try {
      if (!tagIndex.containsKey(plan.getKey())) {
        throw new MetadataException("The key " + plan.getKey() + " is not a tag.");
      }
      Map<String, Set<MeasurementMNode>> value2Node = tagIndex.get(plan.getKey());
      if (value2Node.isEmpty()) {
        throw new MetadataException("The key " + plan.getKey() + " is not a tag.");
      }
<<<<<<< HEAD

      List<LeafMNode> allMatchedNodes = new ArrayList<>();

=======
      Set<MeasurementMNode> allMatchedNodes = new TreeSet<>(Comparator.comparing(MNode::getFullPath));
>>>>>>> 6a927f42
      if (plan.isContains()) {
        for (Entry<String, Set<MeasurementMNode>> entry : value2Node.entrySet()) {
          String tagValue = entry.getKey();
          if (tagValue.contains(plan.getValue())) {
            allMatchedNodes.addAll(entry.getValue());
          }
        }
      } else {
        for (Entry<String, Set<MeasurementMNode>> entry : value2Node.entrySet()) {
          String tagValue = entry.getKey();
          if (plan.getValue().equals(tagValue)) {
            allMatchedNodes.addAll(entry.getValue());
          }
        }
      }

      // if ordered by heat, we sort all the timeseries by the descending order of the last insert timestamp
      if (plan.isOrderByHeat()) {
        allMatchedNodes = allMatchedNodes.stream().sorted(
            Comparator.comparingLong(MTree::getLastTimeStamp).reversed()
                .thenComparing(MNode::getFullPath)).collect(toList());
      } else {
        // otherwise, we just sort them by the alphabetical order
        allMatchedNodes = allMatchedNodes.stream().sorted(Comparator.comparing(MNode::getFullPath))
            .collect(toList());
      }

      List<ShowTimeSeriesResult> res = new LinkedList<>();
      String[] prefixNodes = MetaUtils.getNodeNames(plan.getPath().getFullPath());
      int curOffset = -1;
      int count = 0;
      int limit = plan.getLimit();
      int offset = plan.getOffset();
      for (MeasurementMNode leaf : allMatchedNodes) {
        if (match(leaf.getFullPath(), prefixNodes)) {
          if (limit != 0 || offset != 0) {
            curOffset++;
            if (curOffset < offset || count == limit) {
              continue;
            }
          }
          try {
            Pair<Map<String, String>, Map<String, String>> pair =
                tagLogFile.read(config.getTagAttributeTotalSize(), leaf.getOffset());
            pair.left.putAll(pair.right);
            MeasurementSchema measurementSchema = leaf.getSchema();
            res.add(new ShowTimeSeriesResult(leaf.getFullPath(), leaf.getAlias(),
                getStorageGroupName(leaf.getFullPath()), measurementSchema.getType().toString(),
                measurementSchema.getEncodingType().toString(),
                measurementSchema.getCompressor().toString(), pair.left));
            if (limit != 0) {
              count++;
            }
          } catch (IOException e) {
            throw new MetadataException(
                "Something went wrong while deserialize tag info of " + leaf.getFullPath(), e);
          }
        }
      }
      return res;
    } finally {
      lock.readLock().unlock();
    }
  }

  /**
   * whether the full path has the prefixNodes
   */
  private boolean match(String fullPath, String[] prefixNodes) {
    String[] nodes = MetaUtils.getNodeNames(fullPath);
    if (nodes.length < prefixNodes.length) {
      return false;
    }
    for (int i = 0; i < prefixNodes.length; i++) {
      if (!"*".equals(prefixNodes[i]) && !prefixNodes[i].equals(nodes[i])) {
        return false;
      }
    }
    return true;
  }

  /**
   * Get the result of ShowTimeseriesPlan
   *
   * @param plan show time series query plan
   */
  public List<ShowTimeSeriesResult> showTimeseries(ShowTimeSeriesPlan plan)
      throws MetadataException {
    lock.readLock().lock();
    List<String[]> ans;
    try {
      if (plan.isOrderByHeat()) {
        ans = mtree.getAllMeasurementSchemaByHeatOrder(plan);
      } else {
        ans = mtree.getAllMeasurementSchema(plan);
      }
      List<ShowTimeSeriesResult> res = new LinkedList<>();
      for (String[] ansString : ans) {
        long tagFileOffset = Long.parseLong(ansString[6]);
        try {
          if (tagFileOffset < 0) {
            // no tags/attributes
            res.add(new ShowTimeSeriesResult(ansString[0], ansString[1], ansString[2], ansString[3],
                ansString[4], ansString[5], Collections.emptyMap()));
          } else {
            // has tags/attributes
            Pair<Map<String, String>, Map<String, String>> pair =
                tagLogFile.read(config.getTagAttributeTotalSize(), tagFileOffset);
            pair.left.putAll(pair.right);
            res.add(new ShowTimeSeriesResult(ansString[0], ansString[1], ansString[2], ansString[3],
                ansString[4], ansString[5], pair.left));
          }
        } catch (IOException e) {
          throw new MetadataException(
              "Something went wrong while deserialize tag info of " + ansString[0], e);
        }
      }
      return res;
    } finally {
      lock.readLock().unlock();
    }
  }

  public MeasurementSchema getSeriesSchema(String device, String measurement)
      throws MetadataException {
    lock.readLock().lock();
    try {
      InternalMNode node = (InternalMNode) mtree.getNodeByPath(device);
      MNode leaf = node.getChild(measurement);
      if (leaf != null) {
        return ((MeasurementMNode) leaf).getSchema();
      } else {
        return mRemoteSchemaCache
            .get(device + IoTDBConstant.PATH_SEPARATOR + measurement);
      }
    } catch (PathNotExistException e) {
      try {
        MeasurementSchema measurementSchema = mRemoteSchemaCache
            .get(device + IoTDBConstant.PATH_SEPARATOR + measurement);
        if (measurementSchema != null) {
          return measurementSchema;
        } else {
          throw e;
        }
      } catch (IOException ex) {
        throw e;
      }
    } catch (IllegalPathException e) {
      //do nothing and throw it directly.
      throw e;
    } catch (IOException e) {
      // cache miss
      throw new PathNotExistException(device + IoTDBConstant.PATH_SEPARATOR + measurement);
    } finally {
      lock.readLock().unlock();
    }
  }

  /**
   * Get child node path in the next level of the given path.
   *
   * <p>e.g., MTree has [root.sg1.d1.s1, root.sg1.d1.s2, root.sg1.d2.s1] given path = root.sg1,
   * return [root.sg1.d1, root.sg1.d2]
   *
   * @return All child nodes' seriesPath(s) of given seriesPath.
   */
  public Set<String> getChildNodePathInNextLevel(String path) throws MetadataException {
    lock.readLock().lock();
    try {
      return mtree.getChildNodePathInNextLevel(path);
    } finally {
      lock.readLock().unlock();
    }
  }

  /**
   * Check whether the path exists.
   *
   * @param path a full path or a prefix path
   */
  public boolean isPathExist(String path) {
    lock.readLock().lock();
    try {
      return mtree.isPathExist(path);
    } finally {
      lock.readLock().unlock();
    }
  }

  /**
   * Get node by path
   */
  public MNode getNodeByPath(String path) throws MetadataException {
    lock.readLock().lock();
    try {
      return mtree.getNodeByPath(path);
    } finally {
      lock.readLock().unlock();
    }
  }

  /**
   * Get storage group node by path. If storage group is not set, StorageGroupNotSetException will
   * be thrown
   */
  public StorageGroupMNode getStorageGroupNode(String path) throws MetadataException {
    lock.readLock().lock();
    try {
      return mtree.getStorageGroupNode(path);
    } finally {
      lock.readLock().unlock();
    }
  }

  /**
   * get device node, if the storage group is not set, create it when autoCreateSchema is true
   * <p>
   * (we develop this method as we need to get the node's lock after we get the lock.writeLock())
   *
   * <p>!!!!!!Attention!!!!! must call the return node's readUnlock() if you call this method.
   *
   * @param path path
   */
  public MNode getDeviceNodeWithAutoCreateAndReadLock(
      String path, boolean autoCreateSchema, int sgLevel) throws MetadataException {
    lock.readLock().lock();
    MNode node = null;
    boolean shouldSetStorageGroup;
    try {
      node = mNodeCache.get(path);
      return node;
    } catch (CacheException e) {
      if (!autoCreateSchema) {
        throw new PathNotExistException(path);
      }
    } finally {
      if (node != null) {
        ((InternalMNode) node).readLock();
      }
      lock.readLock().unlock();
    }

    lock.writeLock().lock();
    try {
      try {
        node = mNodeCache.get(path);
        return node;
      } catch (CacheException e) {
        shouldSetStorageGroup = e.getCause() instanceof StorageGroupNotSetException;
      }

      if (shouldSetStorageGroup) {
        String storageGroupName = MetaUtils.getStorageGroupNameByLevel(path, sgLevel);
        setStorageGroup(storageGroupName);
      }
      node = mtree.getDeviceNodeWithAutoCreating(path, sgLevel);
      return node;
    } catch (StorageGroupAlreadySetException e) {
      // ignore set storage group concurrently
      node = mtree.getDeviceNodeWithAutoCreating(path, sgLevel);
      return node;
    } finally {
      if (node != null) {
        ((InternalMNode) node).readLock();
      }
      lock.writeLock().unlock();
    }
  }

  /**
   * !!!!!!Attention!!!!! must call the return node's readUnlock() if you call this method.
   */
  public MNode getDeviceNodeWithAutoCreateAndReadLock(String path) throws MetadataException {
    return getDeviceNodeWithAutoCreateAndReadLock(
        path, config.isAutoCreateSchemaEnabled(), config.getDefaultStorageGroupLevel());
  }

  public MNode getChild(MNode parent, String child) {
    lock.readLock().lock();
    try {
      return parent.getChild(child);
    } finally {
      lock.readLock().unlock();
    }
  }

  /**
   * Get metadata in string
   */
  public String getMetadataInString() {
    lock.readLock().lock();
    try {
      return TIME_SERIES_TREE_HEADER + mtree.toString();
    } finally {
      lock.readLock().unlock();
    }
  }

  @TestOnly
  public void setMaxSeriesNumberAmongStorageGroup(long maxSeriesNumberAmongStorageGroup) {
    this.maxSeriesNumberAmongStorageGroup = maxSeriesNumberAmongStorageGroup;
  }

  public long getMaximalSeriesNumberAmongStorageGroups() {
    return maxSeriesNumberAmongStorageGroup;
  }

  public void setTTL(String storageGroup, long dataTTL) throws MetadataException, IOException {
    lock.writeLock().lock();
    try {
      getStorageGroupNode(storageGroup).setDataTTL(dataTTL);
      if (!isRecovering) {
        logWriter.setTTL(storageGroup, dataTTL);
      }
    } finally {
      lock.writeLock().unlock();
    }
  }

  /**
   * get all storageGroups ttl
   *
   * @return key-> storageGroupName, value->ttl
   */
  public Map<String, Long> getStorageGroupsTTL() {
    Map<String, Long> storageGroupsTTL = new HashMap<>();
    try {
      List<String> storageGroups = this.getAllStorageGroupNames();
      for (String storageGroup : storageGroups) {
        long ttl = getStorageGroupNode(storageGroup).getDataTTL();
        storageGroupsTTL.put(storageGroup, ttl);
      }
    } catch (MetadataException e) {
      logger.error("get storage groups ttl failed.", e);
    }
    return storageGroupsTTL;
  }

  /**
   * Check whether the given path contains a storage group change or set the new offset of a
   * timeseries
   *
   * @param path   timeseries
   * @param offset offset in the tag file
   */
  public void changeOffset(String path, long offset) throws MetadataException {
    lock.writeLock().lock();
    try {
      ((MeasurementMNode) mtree.getNodeByPath(path)).setOffset(offset);
    } finally {
      lock.writeLock().unlock();
    }
  }

  public void changeAlias(String path, String alias) throws MetadataException {
    lock.writeLock().lock();
    try {
      MeasurementMNode leafMNode = (MeasurementMNode) mtree.getNodeByPath(path);
      if (leafMNode.getAlias() != null) {
        leafMNode.getParent().deleteAliasChild(leafMNode.getAlias());
      }
      leafMNode.getParent().addAlias(alias, leafMNode);
      leafMNode.setAlias(alias);
    } finally {
      lock.writeLock().unlock();
    }
  }

  /**
   * upsert tags and attributes key-value for the timeseries if the key has existed, just use the
   * new value to update it.
   *
   * @param alias         newly added alias
   * @param tagsMap       newly added tags map
   * @param attributesMap newly added attributes map
   * @param fullPath      timeseries
   */
  public void upsertTagsAndAttributes(String alias, Map<String, String> tagsMap,
      Map<String, String> attributesMap, String fullPath) throws MetadataException, IOException {
    lock.writeLock().lock();
    try {
      MNode mNode = mtree.getNodeByPath(fullPath);
      if (!(mNode instanceof MeasurementMNode)) {
        throw new PathNotExistException(fullPath);
      }
      MeasurementMNode leafMNode = (MeasurementMNode) mNode;
      // upsert alias
      if (alias != null && !alias.equals(leafMNode.getAlias())) {

        if (leafMNode.getParent().hasChild(alias)) {
          throw new MetadataException("The alias already exists.");
        }
        if (leafMNode.getAlias() != null) {
          leafMNode.getParent().deleteAliasChild(leafMNode.getAlias());
        }
        leafMNode.getParent().addAlias(alias, leafMNode);
        leafMNode.setAlias(alias);
        // persist to WAL
        logWriter.changeAlias(fullPath, alias);
      }

      if (tagsMap == null && attributesMap == null) {
        return;
      }
      // no tag or attribute, we need to add a new record in log
      if (leafMNode.getOffset() < 0) {
        long offset = tagLogFile.write(tagsMap, attributesMap);
        logWriter.changeOffset(fullPath, offset);
        leafMNode.setOffset(offset);
        // update inverted Index map
        if (tagsMap != null) {
          for (Entry<String, String> entry : tagsMap.entrySet()) {
            tagIndex.computeIfAbsent(entry.getKey(), k -> new HashMap<>())
                .computeIfAbsent(entry.getValue(), v -> new HashSet<>()).add(leafMNode);
          }
        }
        return;
      }

      Pair<Map<String, String>, Map<String, String>> pair =
          tagLogFile.read(config.getTagAttributeTotalSize(), leafMNode.getOffset());

      if (tagsMap != null) {
        for (Entry<String, String> entry : tagsMap.entrySet()) {
          String key = entry.getKey();
          String value = entry.getValue();
          String beforeValue = pair.left.get(key);
          pair.left.put(key, value);
          // if the key has existed and the value is not equal to the new one
          // we should remove before key-value from inverted index map
          if (beforeValue != null && !beforeValue.equals(value)) {
            tagIndex.get(key).get(beforeValue).remove(leafMNode);
            if (tagIndex.get(key).get(beforeValue).isEmpty()) {
              tagIndex.get(key).remove(beforeValue);
            }
          }

          // if the key doesn't exist or the value is not equal to the new one
          // we should add a new key-value to inverted index map
          if (beforeValue == null || !beforeValue.equals(value)) {
            tagIndex.computeIfAbsent(key, k -> new HashMap<>())
                .computeIfAbsent(value, v -> new HashSet<>()).add(leafMNode);
          }
        }
      }
      if (tagsMap != null) {
        pair.left.putAll(tagsMap);
      }
      pair.right.putAll(attributesMap);

      // persist the change to disk
      tagLogFile.write(pair.left, pair.right, leafMNode.getOffset());

    } finally {
      lock.writeLock().unlock();
    }
  }

  /**
   * add new attributes key-value for the timeseries
   *
   * @param attributesMap newly added attributes map
   * @param fullPath      timeseries
   */
  public void addAttributes(Map<String, String> attributesMap, String fullPath)
      throws MetadataException, IOException {
    lock.writeLock().lock();
    try {
      MNode mNode = mtree.getNodeByPath(fullPath);
      if (!(mNode instanceof MeasurementMNode)) {
        throw new PathNotExistException(fullPath);
      }
      MeasurementMNode leafMNode = (MeasurementMNode) mNode;
      // no tag or attribute, we need to add a new record in log
      if (leafMNode.getOffset() < 0) {
        long offset = tagLogFile.write(Collections.emptyMap(), attributesMap);
        logWriter.changeOffset(fullPath, offset);
        leafMNode.setOffset(offset);
        return;
      }

      Pair<Map<String, String>, Map<String, String>> pair =
          tagLogFile.read(config.getTagAttributeTotalSize(), leafMNode.getOffset());

      for (Entry<String, String> entry : attributesMap.entrySet()) {
        String key = entry.getKey();
        String value = entry.getValue();
        if (pair.right.containsKey(key)) {
          throw new MetadataException(
              String.format("TimeSeries [%s] already has the attribute [%s].", fullPath, key));
        }
        pair.right.put(key, value);
      }

      // persist the change to disk
      tagLogFile.write(pair.left, pair.right, leafMNode.getOffset());
    } finally {
      lock.writeLock().unlock();
    }
  }

  /**
   * add new tags key-value for the timeseries
   *
   * @param tagsMap  newly added tags map
   * @param fullPath timeseries
   */
  public void addTags(Map<String, String> tagsMap, String fullPath)
      throws MetadataException, IOException {
    lock.writeLock().lock();
    try {
      MNode mNode = mtree.getNodeByPath(fullPath);
      if (!(mNode instanceof MeasurementMNode)) {
        throw new PathNotExistException(fullPath);
      }
      MeasurementMNode leafMNode = (MeasurementMNode) mNode;
      // no tag or attribute, we need to add a new record in log
      if (leafMNode.getOffset() < 0) {
        long offset = tagLogFile.write(tagsMap, Collections.emptyMap());
        logWriter.changeOffset(fullPath, offset);
        leafMNode.setOffset(offset);
        // update inverted Index map
        for (Entry<String, String> entry : tagsMap.entrySet()) {
          tagIndex.computeIfAbsent(entry.getKey(), k -> new HashMap<>())
              .computeIfAbsent(entry.getValue(), v -> new HashSet<>()).add(leafMNode);
        }
        return;
      }

      Pair<Map<String, String>, Map<String, String>> pair =
          tagLogFile.read(config.getTagAttributeTotalSize(), leafMNode.getOffset());

      for (Entry<String, String> entry : tagsMap.entrySet()) {
        String key = entry.getKey();
        String value = entry.getValue();
        if (pair.left.containsKey(key)) {
          throw new MetadataException(
              String.format("TimeSeries [%s] already has the tag [%s].", fullPath, key));
        }
        pair.left.put(key, value);
      }

      // persist the change to disk
      tagLogFile.write(pair.left, pair.right, leafMNode.getOffset());

      // update tag inverted map
      tagsMap.forEach((key, value) -> tagIndex.computeIfAbsent(key, k -> new HashMap<>())
          .computeIfAbsent(value, v -> new HashSet<>()).add(leafMNode));

    } finally {
      lock.writeLock().unlock();
    }
  }

  /**
   * drop tags or attributes of the timeseries
   *
   * @param keySet   tags key or attributes key
   * @param fullPath timeseries path
   */
  public void dropTagsOrAttributes(Set<String> keySet, String fullPath)
      throws MetadataException, IOException {
    lock.writeLock().lock();
    try {
      MNode mNode = mtree.getNodeByPath(fullPath);
      if (!(mNode instanceof MeasurementMNode)) {
        throw new PathNotExistException(fullPath);
      }
      MeasurementMNode leafMNode = (MeasurementMNode) mNode;
      // no tag or attribute, just do nothing.
      if (leafMNode.getOffset() < 0) {
        return;
      }
      Pair<Map<String, String>, Map<String, String>> pair =
          tagLogFile.read(config.getTagAttributeTotalSize(), leafMNode.getOffset());

      Map<String, String> deleteTag = new HashMap<>();
      for (String key : keySet) {
        // check tag map
        // check attribute map
        if (pair.left.containsKey(key)) {
          deleteTag.put(key, pair.left.remove(key));
        } else {
          pair.right.remove(key);
        }
      }

      // persist the change to disk
      tagLogFile.write(pair.left, pair.right, leafMNode.getOffset());

      for (Entry<String, String> entry : deleteTag.entrySet()) {
        String key = entry.getKey();
        String value = entry.getValue();
        // change the tag inverted index map
        tagIndex.get(key).get(value).remove(leafMNode);
        if (tagIndex.get(key).get(value).isEmpty()) {
          tagIndex.get(key).remove(value);
          if (tagIndex.get(key).isEmpty()) {
            tagIndex.remove(key);
          }
        }
      }
    } finally {
      lock.writeLock().unlock();
    }
  }

  /**
   * set/change the values of tags or attributes
   *
   * @param alterMap the new tags or attributes key-value
   * @param fullPath timeseries
   */
  public void setTagsOrAttributesValue(Map<String, String> alterMap, String fullPath)
      throws MetadataException, IOException {
    lock.writeLock().lock();
    try {
      MNode mNode = mtree.getNodeByPath(fullPath);
      if (!(mNode instanceof MeasurementMNode)) {
        throw new PathNotExistException(fullPath);
      }
      MeasurementMNode leafMNode = (MeasurementMNode) mNode;
      if (leafMNode.getOffset() < 0) {
        throw new MetadataException(
            String.format("TimeSeries [%s] does not have any tag/attribute.", fullPath));
      }

      // tags, attributes
      Pair<Map<String, String>, Map<String, String>> pair =
          tagLogFile.read(config.getTagAttributeTotalSize(), leafMNode.getOffset());
      Map<String, String> oldTagValue = new HashMap<>();
      Map<String, String> newTagValue = new HashMap<>();

      for (Entry<String, String> entry : alterMap.entrySet()) {
        String key = entry.getKey();
        String value = entry.getValue();
        // check tag map
        if (pair.left.containsKey(key)) {
          oldTagValue.put(key, pair.left.get(key));
          newTagValue.put(key, value);
          pair.left.put(key, value);
        } else if (pair.right.containsKey(key)) {
          // check attribute map
          pair.right.put(key, value);
        } else {
          throw new MetadataException(
              String.format("TimeSeries [%s] does not have tag/attribute [%s].", fullPath, key));
        }
      }

      // persist the change to disk
      tagLogFile.write(pair.left, pair.right, leafMNode.getOffset());

      for (Entry<String, String> entry : oldTagValue.entrySet()) {
        String key = entry.getKey();
        String beforeValue = entry.getValue();
        String currentValue = newTagValue.get(key);
        // change the tag inverted index map
        tagIndex.get(key).get(beforeValue).remove(leafMNode);
        tagIndex.computeIfAbsent(key, k -> new HashMap<>())
            .computeIfAbsent(currentValue, k -> new HashSet<>()).add(leafMNode);
      }
    } finally {
      lock.writeLock().unlock();
    }
  }

  /**
   * rename the tag or attribute's key of the timeseries
   *
   * @param oldKey   old key of tag or attribute
   * @param newKey   new key of tag or attribute
   * @param fullPath timeseries
   */
  public void renameTagOrAttributeKey(String oldKey, String newKey, String fullPath)
      throws MetadataException, IOException {
    lock.writeLock().lock();
    try {
      MNode mNode = mtree.getNodeByPath(fullPath);
      if (!(mNode instanceof MeasurementMNode)) {
        throw new PathNotExistException(fullPath);
      }
      MeasurementMNode leafMNode = (MeasurementMNode) mNode;
      if (leafMNode.getOffset() < 0) {
        throw new MetadataException(
            String.format("TimeSeries [%s] does not have [%s] tag/attribute.", fullPath, oldKey));
      }
      // tags, attributes
      Pair<Map<String, String>, Map<String, String>> pair =
          tagLogFile.read(config.getTagAttributeTotalSize(), leafMNode.getOffset());

      // current name has existed
      if (pair.left.containsKey(newKey) || pair.right.containsKey(newKey)) {
        throw new MetadataException(
            String.format(
                "TimeSeries [%s] already has a tag/attribute named [%s].", fullPath, newKey));
      }

      // check tag map
      if (pair.left.containsKey(oldKey)) {
        String value = pair.left.remove(oldKey);
        pair.left.put(newKey, value);
        // persist the change to disk
        tagLogFile.write(pair.left, pair.right, leafMNode.getOffset());
        // change the tag inverted index map
        tagIndex.get(oldKey).get(value).remove(leafMNode);
        tagIndex.computeIfAbsent(newKey, k -> new HashMap<>())
            .computeIfAbsent(value, k -> new HashSet<>()).add(leafMNode);
      } else if (pair.right.containsKey(oldKey)) {
        // check attribute map
        pair.right.put(newKey, pair.right.remove(oldKey));
        // persist the change to disk
        tagLogFile.write(pair.left, pair.right, leafMNode.getOffset());
      } else {
        throw new MetadataException(
            String.format("TimeSeries [%s] does not have tag/attribute [%s].", fullPath, oldKey));
      }
    } finally {
      lock.writeLock().unlock();
    }
  }

  /**
   * Check whether the given path contains a storage group
   */
  boolean checkStorageGroupByPath(String path) {
    lock.readLock().lock();
    try {
      return mtree.checkStorageGroupByPath(path);
    } finally {
      lock.readLock().unlock();
    }
  }

  /**
   * Get all storage groups under the given path
   *
   * @return List of String represented all storage group names
   * @apiNote :for cluster
   */
  List<String> getStorageGroupByPath(String path) throws MetadataException {
    lock.readLock().lock();
    try {
      return mtree.getStorageGroupByPath(path);
    } catch (MetadataException e) {
      throw new MetadataException(e);
    } finally {
      lock.readLock().unlock();
    }
  }

  public void collectSeries(MNode startingNode, Collection<MeasurementSchema> timeseriesSchemas) {
    Deque<MNode> nodeDeque = new ArrayDeque<>();
    nodeDeque.addLast(startingNode);
    while (!nodeDeque.isEmpty()) {
      MNode node = nodeDeque.removeFirst();
      if (node instanceof MeasurementMNode) {
        MeasurementSchema nodeSchema = ((MeasurementMNode) node).getSchema();
        timeseriesSchemas.add(new MeasurementSchema(node.getFullPath(), nodeSchema.getType(),
            nodeSchema.getEncodingType(), nodeSchema.getCompressor()));
      } else if (!node.getChildren().isEmpty()) {
        nodeDeque.addAll(node.getChildren().values());
      }
    }
  }

  /**
   * Collect the timeseries schemas under "startingPath". Notice the measurements in the collected
   * MeasurementSchemas are the full path here.
   *
   * @param startingPath
   * @param timeseriesSchemas
   */
  public void collectSeries(String startingPath, List<MeasurementSchema> timeseriesSchemas) {
    MNode mNode;
    try {
      mNode = getNodeByPath(startingPath);
    } catch (MetadataException e) {
      return;
    }
    collectSeries(mNode, timeseriesSchemas);
  }

  /**
   * For a path, infer all storage groups it may belong to. The path can have wildcards.
   *
   * <p>Consider the path into two parts: (1) the sub path which can not contain a storage group
   * name and (2) the sub path which is substring that begin after the storage group name.
   *
   * <p>(1) Suppose the part of the path can not contain a storage group name (e.g.,
   * "root".contains("root.sg") == false), then: If the wildcard is not at the tail, then for each
   * wildcard, only one level will be inferred and the wildcard will be removed. If the wildcard is
   * at the tail, then the inference will go on until the storage groups are found and the wildcard
   * will be kept. (2) Suppose the part of the path is a substring that begin after the storage
   * group name. (e.g., For "root.*.sg1.a.*.b.*" and "root.x.sg1" is a storage group, then this part
   * is "a.*.b.*"). For this part, keep what it is.
   *
   * <p>Assuming we have three SGs: root.group1, root.group2, root.area1.group3 Eg1: for input
   * "root.*", returns ("root.group1", "root.group1.*"), ("root.group2", "root.group2.*")
   * ("root.area1.group3", "root.area1.group3.*") Eg2: for input "root.*.s1", returns
   * ("root.group1", "root.group1.s1"), ("root.group2", "root.group2.s1")
   *
   * <p>Eg3: for input "root.area1.*", returns ("root.area1.group3", "root.area1.group3.*")
   *
   * @param path can be a prefix or a full path.
   * @return StorageGroupName-FullPath pairs
   */
  public Map<String, String> determineStorageGroup(String path) throws IllegalPathException {
    lock.readLock().lock();
    try {
      return mtree.determineStorageGroup(path);
    } finally {
      lock.readLock().unlock();
    }
  }

  /**
   * if the path is in local mtree, nothing needed to do (because mtree is in the memory); Otherwise
   * cache the path to mRemoteSchemaCache
   *
   * @param path
   * @param schema
   */
  public void cacheSchema(String path, MeasurementSchema schema) {
    // check schema is in local
    try {
      ShowTimeSeriesPlan tempPlan = new ShowTimeSeriesPlan(new Path(path), false, null, null, 0, 0,
          false);
      List<String[]> schemas = mtree.getAllMeasurementSchema(tempPlan);
      if (schemas.isEmpty()) {
        mRemoteSchemaCache.put(path, schema);
      }
    } catch (MetadataException e) {
      mRemoteSchemaCache.put(path, schema);
    }
  }
}<|MERGE_RESOLUTION|>--- conflicted
+++ resolved
@@ -783,13 +783,8 @@
       if (value2Node.isEmpty()) {
         throw new MetadataException("The key " + plan.getKey() + " is not a tag.");
       }
-<<<<<<< HEAD
-
-      List<LeafMNode> allMatchedNodes = new ArrayList<>();
-
-=======
-      Set<MeasurementMNode> allMatchedNodes = new TreeSet<>(Comparator.comparing(MNode::getFullPath));
->>>>>>> 6a927f42
+
+      List<MeasurementMNode> allMatchedNodes = new ArrayList<>();
       if (plan.isContains()) {
         for (Entry<String, Set<MeasurementMNode>> entry : value2Node.entrySet()) {
           String tagValue = entry.getKey();
