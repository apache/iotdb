/*
 * Licensed to the Apache Software Foundation (ASF) under one
 * or more contributor license agreements.  See the NOTICE file
 * distributed with this work for additional information
 * regarding copyright ownership.  The ASF licenses this file
 * to you under the Apache License, Version 2.0 (the
 * "License"); you may not use this file except in compliance
 * with the License.  You may obtain a copy of the License at
 *
 *     http://www.apache.org/licenses/LICENSE-2.0
 *
 * Unless required by applicable law or agreed to in writing,
 * software distributed under the License is distributed on an
 * "AS IS" BASIS, WITHOUT WARRANTIES OR CONDITIONS OF ANY
 * KIND, either express or implied.  See the License for the
 * specific language governing permissions and limitations
 * under the License.
 */
package org.apache.iotdb.db.metadata;

import org.apache.iotdb.db.concurrent.IoTDBThreadPoolFactory;
import org.apache.iotdb.db.conf.IoTDBConfig;
import org.apache.iotdb.db.conf.IoTDBDescriptor;
import org.apache.iotdb.db.engine.StorageEngine;
import org.apache.iotdb.db.engine.cq.ContinuousQueryService;
import org.apache.iotdb.db.engine.fileSystem.SystemFileFactory;
import org.apache.iotdb.db.engine.trigger.executor.TriggerEngine;
import org.apache.iotdb.db.exception.ContinuousQueryException;
import org.apache.iotdb.db.exception.metadata.AliasAlreadyExistException;
import org.apache.iotdb.db.exception.metadata.DataTypeMismatchException;
import org.apache.iotdb.db.exception.metadata.DeleteFailedException;
import org.apache.iotdb.db.exception.metadata.DifferentTemplateException;
import org.apache.iotdb.db.exception.metadata.MNodeTypeMismatchException;
import org.apache.iotdb.db.exception.metadata.MetadataException;
import org.apache.iotdb.db.exception.metadata.NoTemplateOnMNodeException;
import org.apache.iotdb.db.exception.metadata.PathAlreadyExistException;
import org.apache.iotdb.db.exception.metadata.PathNotExistException;
import org.apache.iotdb.db.exception.metadata.StorageGroupAlreadySetException;
import org.apache.iotdb.db.exception.metadata.StorageGroupNotSetException;
import org.apache.iotdb.db.exception.metadata.TemplateIsInUseException;
import org.apache.iotdb.db.exception.metadata.UndefinedTemplateException;
import org.apache.iotdb.db.metadata.idtable.IDTable;
import org.apache.iotdb.db.metadata.idtable.IDTableManager;
import org.apache.iotdb.db.metadata.lastCache.LastCacheManager;
import org.apache.iotdb.db.metadata.logfile.MLogReader;
import org.apache.iotdb.db.metadata.logfile.MLogWriter;
import org.apache.iotdb.db.metadata.mnode.IMNode;
import org.apache.iotdb.db.metadata.mnode.IMeasurementMNode;
import org.apache.iotdb.db.metadata.mnode.IStorageGroupMNode;
import org.apache.iotdb.db.metadata.mnode.MeasurementMNode;
import org.apache.iotdb.db.metadata.mtree.service.MTreeService;
import org.apache.iotdb.db.metadata.path.MeasurementPath;
import org.apache.iotdb.db.metadata.path.PartialPath;
import org.apache.iotdb.db.metadata.tag.TagManager;
import org.apache.iotdb.db.metadata.template.Template;
import org.apache.iotdb.db.metadata.template.TemplateManager;
import org.apache.iotdb.db.metadata.utils.MetaUtils;
import org.apache.iotdb.db.qp.constant.SQLConstant;
import org.apache.iotdb.db.qp.physical.PhysicalPlan;
import org.apache.iotdb.db.qp.physical.crud.InsertPlan;
import org.apache.iotdb.db.qp.physical.crud.InsertRowPlan;
import org.apache.iotdb.db.qp.physical.crud.InsertTabletPlan;
import org.apache.iotdb.db.qp.physical.sys.ActivateTemplatePlan;
import org.apache.iotdb.db.qp.physical.sys.AppendTemplatePlan;
import org.apache.iotdb.db.qp.physical.sys.AutoCreateDeviceMNodePlan;
import org.apache.iotdb.db.qp.physical.sys.ChangeAliasPlan;
import org.apache.iotdb.db.qp.physical.sys.ChangeTagOffsetPlan;
import org.apache.iotdb.db.qp.physical.sys.CreateAlignedTimeSeriesPlan;
import org.apache.iotdb.db.qp.physical.sys.CreateContinuousQueryPlan;
import org.apache.iotdb.db.qp.physical.sys.CreateTemplatePlan;
import org.apache.iotdb.db.qp.physical.sys.CreateTimeSeriesPlan;
import org.apache.iotdb.db.qp.physical.sys.DeleteStorageGroupPlan;
import org.apache.iotdb.db.qp.physical.sys.DeleteTimeSeriesPlan;
import org.apache.iotdb.db.qp.physical.sys.DropContinuousQueryPlan;
import org.apache.iotdb.db.qp.physical.sys.DropTemplatePlan;
import org.apache.iotdb.db.qp.physical.sys.PruneTemplatePlan;
import org.apache.iotdb.db.qp.physical.sys.SetStorageGroupPlan;
import org.apache.iotdb.db.qp.physical.sys.SetTTLPlan;
import org.apache.iotdb.db.qp.physical.sys.SetTemplatePlan;
import org.apache.iotdb.db.qp.physical.sys.ShowDevicesPlan;
import org.apache.iotdb.db.qp.physical.sys.ShowTimeSeriesPlan;
import org.apache.iotdb.db.qp.physical.sys.UnsetTemplatePlan;
import org.apache.iotdb.db.query.context.QueryContext;
import org.apache.iotdb.db.query.dataset.ShowDevicesResult;
import org.apache.iotdb.db.query.dataset.ShowTimeSeriesResult;
import org.apache.iotdb.db.rescon.MemTableManager;
import org.apache.iotdb.db.service.IoTDB;
import org.apache.iotdb.db.service.metrics.Metric;
import org.apache.iotdb.db.service.metrics.MetricsService;
import org.apache.iotdb.db.service.metrics.Tag;
import org.apache.iotdb.db.utils.SchemaUtils;
import org.apache.iotdb.db.utils.TestOnly;
import org.apache.iotdb.db.utils.TypeInferenceUtils;
import org.apache.iotdb.metrics.config.MetricConfigDescriptor;
import org.apache.iotdb.tsfile.common.conf.TSFileDescriptor;
import org.apache.iotdb.tsfile.file.metadata.enums.CompressionType;
import org.apache.iotdb.tsfile.file.metadata.enums.TSDataType;
import org.apache.iotdb.tsfile.file.metadata.enums.TSEncoding;
import org.apache.iotdb.tsfile.read.TimeValuePair;
import org.apache.iotdb.tsfile.utils.Pair;
import org.apache.iotdb.tsfile.utils.RamUsageEstimator;
import org.apache.iotdb.tsfile.write.schema.IMeasurementSchema;
import org.apache.iotdb.tsfile.write.schema.TimeseriesSchema;

import com.github.benmanes.caffeine.cache.Caffeine;
import com.github.benmanes.caffeine.cache.LoadingCache;
import com.github.benmanes.caffeine.cache.RemovalCause;
import org.checkerframework.checker.nullness.qual.NonNull;
import org.checkerframework.checker.nullness.qual.Nullable;
import org.slf4j.Logger;
import org.slf4j.LoggerFactory;

import java.io.File;
import java.io.IOException;
import java.util.ArrayList;
import java.util.Arrays;
import java.util.Collection;
import java.util.Collections;
import java.util.HashMap;
import java.util.HashSet;
import java.util.LinkedList;
import java.util.List;
import java.util.Map;
import java.util.Set;
import java.util.concurrent.ScheduledExecutorService;
import java.util.concurrent.TimeUnit;
import java.util.concurrent.atomic.AtomicLong;

import static org.apache.iotdb.db.conf.IoTDBConstant.MULTI_LEVEL_PATH_WILDCARD;
import static org.apache.iotdb.db.utils.EncodingInferenceUtils.getDefaultEncoding;
import static org.apache.iotdb.tsfile.common.constant.TsFileConstant.PATH_SEPARATOR;

/**
 * This class takes the responsibility of serialization of all the metadata info and persistent it
 * into files. This class contains all the interfaces to modify the metadata for delta system. All
 * the operations will be insert into the logs temporary in case the downtime of the delta system.
 *
 * <p>Since there are too many interfaces and methods in this class, we use code region to help
 * manage code. The code region starts with //region and ends with //endregion. When using Intellij
 * Idea to develop, it's easy to fold the code region and see code region overview by collapsing
 * all.
 *
 * <p>The codes are divided into the following code regions:
 *
 * <ol>
 *   <li>MManager Singleton
 *   <li>Interfaces and Implementation of MManager initialization、snapshot、recover and clear
 *   <li>Interfaces for CQ
 *   <li>Interfaces and Implementation for Timeseries operation
 *   <li>Interfaces and Implementation for StorageGroup and TTL operation
 *   <li>Interfaces for get and auto create device
 *   <li>Interfaces for metadata info Query
 *       <ol>
 *         <li>Interfaces for metadata count
 *         <li>Interfaces for level Node info Query
 *         <li>Interfaces for StorageGroup and TTL info Query
 *         <li>Interfaces for Entity/Device info Query
 *         <li>Interfaces for timeseries, measurement and schema info Query
 *       </ol>
 *   <li>Interfaces and methods for MNode query
 *   <li>Interfaces for alias and tag/attribute operations
 *   <li>Interfaces only for Cluster module usage
 *   <li>Interfaces for lastCache operations
 *   <li>Interfaces and Implementation for InsertPlan process
 *   <li>Interfaces and Implementation for Template operations
 *   <li>TestOnly Interfaces
 * </ol>
 */
@SuppressWarnings("java:S1135") // ignore todos
public class MManager {

  private static final Logger logger = LoggerFactory.getLogger(MManager.class);

  public static final String TIME_SERIES_TREE_HEADER = "===  Timeseries Tree  ===\n\n";

  /** A thread will check whether the MTree is modified lately each such interval. Unit: second */
  private static final long MTREE_SNAPSHOT_THREAD_CHECK_TIME = 600L;

  protected static IoTDBConfig config = IoTDBDescriptor.getInstance().getConfig();
  /** threshold total size of MTree */
  private static final long MTREE_SIZE_THRESHOLD = config.getAllocateMemoryForSchema();

  private static final int ESTIMATED_SERIES_SIZE = config.getEstimatedSeriesSize();

  private boolean isRecovering;
  private boolean initialized;
  private boolean isClearing;
  private boolean allowToCreateNewSeries = true;

  private AtomicLong totalSeriesNumber = new AtomicLong();

  private final int mtreeSnapshotInterval;
  private final long mtreeSnapshotThresholdTime;
  private ScheduledExecutorService timedCreateMTreeSnapshotThread;
  private ScheduledExecutorService timedForceMLogThread;

  // the log file seriesPath
  private String logFilePath;
  private File logFile;
  private MLogWriter logWriter;

  private MTreeService mtree;
  // device -> DeviceMNode
  private LoadingCache<PartialPath, IMNode> mNodeCache;
  private TagManager tagManager = TagManager.getInstance();
  private TemplateManager templateManager = TemplateManager.getInstance();

  // region MManager Singleton
  private static class MManagerHolder {

    private MManagerHolder() {
      // allowed to do nothing
    }

    private static final MManager INSTANCE = new MManager();
  }

  /** we should not use this function in other place, but only in IoTDB class */
  public static MManager getInstance() {
    return MManagerHolder.INSTANCE;
  }
  // endregion

  // region Interfaces and Implementation of MManager initialization、snapshot、recover and clear
  protected MManager() {
    mtreeSnapshotInterval = config.getMtreeSnapshotInterval();
    mtreeSnapshotThresholdTime = config.getMtreeSnapshotThresholdTime() * 1000L;
    String schemaDir = config.getSchemaDir();
    File schemaFolder = SystemFileFactory.INSTANCE.getFile(schemaDir);
    if (!schemaFolder.exists()) {
      if (schemaFolder.mkdirs()) {
        logger.info("create system folder {}", schemaFolder.getAbsolutePath());
      } else {
        logger.info("create system folder {} failed.", schemaFolder.getAbsolutePath());
      }
    }
    logFilePath = schemaDir + File.separator + MetadataConstant.METADATA_LOG;

    // do not write log when recover
    isRecovering = true;

    int cacheSize = config.getmManagerCacheSize();
    mNodeCache =
        Caffeine.newBuilder()
            .maximumSize(cacheSize)
            .removalListener(
                (PartialPath path, IMNode node, RemovalCause cause) -> {
                  if (!isClearing) {
                    mtree.unPinMNode(node);
                  }
                })
            .build(
                new com.github.benmanes.caffeine.cache.CacheLoader<PartialPath, IMNode>() {
                  @Override
                  public @Nullable IMNode load(@NonNull PartialPath partialPath)
                      throws MetadataException {

                    return mtree.getNodeByPathWithStorageGroupCheck(partialPath);
                  }
                });

    if (config.isEnableMTreeSnapshot()) {
      timedCreateMTreeSnapshotThread =
          IoTDBThreadPoolFactory.newSingleThreadScheduledExecutor("timedCreateMTreeSnapshot");
      timedCreateMTreeSnapshotThread.scheduleAtFixedRate(
          this::checkMTreeModified,
          MTREE_SNAPSHOT_THREAD_CHECK_TIME,
          MTREE_SNAPSHOT_THREAD_CHECK_TIME,
          TimeUnit.SECONDS);
    }

    if (config.getSyncMlogPeriodInMs() != 0) {
      timedForceMLogThread =
          IoTDBThreadPoolFactory.newSingleThreadScheduledExecutor("timedForceMLogThread");

      timedForceMLogThread.scheduleAtFixedRate(
          this::forceMlog,
          config.getSyncMlogPeriodInMs(),
          config.getSyncMlogPeriodInMs(),
          TimeUnit.MILLISECONDS);
    }
  }

  // Because the writer will be used later and should not be closed here.
  @SuppressWarnings("squid:S2093")
  public synchronized void init() {
    if (initialized) {
      return;
    }
    logFile = SystemFileFactory.INSTANCE.getFile(logFilePath);

    try {
      isRecovering = true;

      tagManager.init();
      mtree = new MTreeService();
      mtree.init();

      int lineNumber = initFromLog(logFile);

      logWriter = new MLogWriter(config.getSchemaDir(), MetadataConstant.METADATA_LOG);
      logWriter.setLogNum(lineNumber);
      isRecovering = false;
    } catch (MetadataException | IOException e) {
      logger.error(
          "Cannot recover all MTree from file, we try to recover as possible as we can", e);
    }
    initialized = true;

    if (MetricConfigDescriptor.getInstance().getMetricConfig().getEnableMetric()) {
      startStatisticCounts();
      MetricsService.getInstance()
          .getMetricManager()
          .getOrCreateAutoGauge(
              Metric.MEM.toString(),
              mtree,
              RamUsageEstimator::sizeOf,
              Tag.NAME.toString(),
              "mtree");
    }
  }

  private void startStatisticCounts() {
    MetricsService.getInstance()
        .getMetricManager()
        .getOrCreateAutoGauge(
            Metric.QUANTITY.toString(),
            totalSeriesNumber,
            AtomicLong::get,
            Tag.NAME.toString(),
            "timeSeries");

    MetricsService.getInstance()
        .getMetricManager()
        .getOrCreateAutoGauge(
            Metric.QUANTITY.toString(),
            mtree,
            tree -> {
              try {
                return tree.getDevicesNum(new PartialPath("root.**"));
              } catch (MetadataException e) {
                logger.error("get deviceNum error", e);
              }
              return 0;
            },
            Tag.NAME.toString(),
            "device");

    MetricsService.getInstance()
        .getMetricManager()
        .getOrCreateAutoGauge(
            Metric.QUANTITY.toString(),
            mtree,
            tree -> {
              try {
                return tree.getStorageGroupNum(new PartialPath("root.**"));
              } catch (MetadataException e) {
                logger.error("get storageGroupNum error", e);
              }
              return 0;
            },
            Tag.NAME.toString(),
            "storageGroup");
  }

  private void forceMlog() {
    try {
      logWriter.force();
    } catch (IOException e) {
      logger.error("Cannot force mlog to the storage device", e);
    }
  }

  /** @return line number of the logFile */
  @SuppressWarnings("squid:S3776")
  private int initFromLog(File logFile) throws IOException {
    long time = System.currentTimeMillis();
    // init the metadata from the operation log
    if (logFile.exists()) {
      int idx = 0;
      try (MLogReader mLogReader =
          new MLogReader(config.getSchemaDir(), MetadataConstant.METADATA_LOG); ) {
        idx = applyMLog(mLogReader);
        logger.debug(
            "spend {} ms to deserialize mtree from mlog.bin", System.currentTimeMillis() - time);
        return idx;
      } catch (Exception e) {
        throw new IOException("Failed to parser mlog.bin for err:" + e);
      }
    } else {
      return 0;
    }
  }

  private int applyMLog(MLogReader mLogReader) {
    int idx = 0;
    PhysicalPlan plan;
    while (mLogReader.hasNext()) {
      try {
        plan = mLogReader.next();
        idx++;
      } catch (Exception e) {
        logger.error("Parse mlog error at lineNumber {} because:", idx, e);
        break;
      }
      if (plan == null) {
        continue;
      }
      try {
        operation(plan);
      } catch (MetadataException | IOException e) {
        logger.error("Can not operate cmd {} for err:", plan.getOperatorType(), e);
      }
    }

    return idx;
  }

  private void checkMTreeModified() {
    if (logWriter == null || logFile == null) {
      // the logWriter is not initialized now, we skip the check once.
      return;
    }
    if (System.currentTimeMillis() - logFile.lastModified() >= mtreeSnapshotThresholdTime
        || logWriter.getLogNum() >= mtreeSnapshotInterval) {
      logger.info(
          "New mlog line number: {}, time from last modification: {} ms",
          logWriter.getLogNum(),
          System.currentTimeMillis() - logFile.lastModified());
      createMTreeSnapshot();
    }
  }

  public void createMTreeSnapshot() {
    try {
      mtree.createSnapshot();
      logWriter.clear();
    } catch (IOException e) {
      logger.warn("Failed to create MTree snapshot", e);
    }
  }

  /** function for clearing MTree */
  public synchronized void clear() {
    isClearing = true;
    try {
      if (this.mNodeCache != null) {
        this.mNodeCache.invalidateAll();
      }
      if (this.mtree != null) {
        this.mtree.clear();
      }
      this.totalSeriesNumber.set(0);
      this.templateManager.clear();
      if (logWriter != null) {
        logWriter.close();
        logWriter = null;
      }
      tagManager.clear();
      initialized = false;
      if (config.isEnableMTreeSnapshot() && timedCreateMTreeSnapshotThread != null) {
        timedCreateMTreeSnapshotThread.shutdownNow();
        timedCreateMTreeSnapshotThread = null;
      }
      if (timedForceMLogThread != null) {
        timedForceMLogThread.shutdownNow();
        timedForceMLogThread = null;
      }
    } catch (IOException e) {
      logger.error("Cannot close metadata log writer, because:", e);
    }
    isClearing = false;
  }

  public void operation(PhysicalPlan plan) throws IOException, MetadataException {
    switch (plan.getOperatorType()) {
      case CREATE_TIMESERIES:
        CreateTimeSeriesPlan createTimeSeriesPlan = (CreateTimeSeriesPlan) plan;
        createTimeseries(createTimeSeriesPlan, createTimeSeriesPlan.getTagOffset());
        break;
      case CREATE_ALIGNED_TIMESERIES:
        CreateAlignedTimeSeriesPlan createAlignedTimeSeriesPlan =
            (CreateAlignedTimeSeriesPlan) plan;
        createAlignedTimeSeries(createAlignedTimeSeriesPlan);
        break;
      case DELETE_TIMESERIES:
        DeleteTimeSeriesPlan deleteTimeSeriesPlan = (DeleteTimeSeriesPlan) plan;
        // cause we only has one path for one DeleteTimeSeriesPlan
        deleteTimeseries(deleteTimeSeriesPlan.getPaths().get(0));
        break;
      case SET_STORAGE_GROUP:
        SetStorageGroupPlan setStorageGroupPlan = (SetStorageGroupPlan) plan;
        setStorageGroup(setStorageGroupPlan.getPath());
        break;
      case DELETE_STORAGE_GROUP:
        DeleteStorageGroupPlan deleteStorageGroupPlan = (DeleteStorageGroupPlan) plan;
        deleteStorageGroups(deleteStorageGroupPlan.getPaths());
        break;
      case TTL:
        SetTTLPlan setTTLPlan = (SetTTLPlan) plan;
        setTTL(setTTLPlan.getStorageGroup(), setTTLPlan.getDataTTL());
        break;
      case CHANGE_ALIAS:
        ChangeAliasPlan changeAliasPlan = (ChangeAliasPlan) plan;
        changeAlias(changeAliasPlan.getPath(), changeAliasPlan.getAlias());
        break;
      case CHANGE_TAG_OFFSET:
        ChangeTagOffsetPlan changeTagOffsetPlan = (ChangeTagOffsetPlan) plan;
        changeOffset(changeTagOffsetPlan.getPath(), changeTagOffsetPlan.getOffset());
        break;
      case CREATE_TEMPLATE:
        CreateTemplatePlan createTemplatePlan = (CreateTemplatePlan) plan;
        createSchemaTemplate(createTemplatePlan);
        break;
      case DROP_TEMPLATE:
        DropTemplatePlan dropTemplatePlan = (DropTemplatePlan) plan;
        dropSchemaTemplate(dropTemplatePlan);
        break;
      case APPEND_TEMPLATE:
        AppendTemplatePlan appendTemplatePlan = (AppendTemplatePlan) plan;
        appendSchemaTemplate(appendTemplatePlan);
        break;
      case PRUNE_TEMPLATE:
        PruneTemplatePlan pruneTemplatePlan = (PruneTemplatePlan) plan;
        pruneSchemaTemplate(pruneTemplatePlan);
        break;
      case SET_TEMPLATE:
        SetTemplatePlan setTemplatePlan = (SetTemplatePlan) plan;
        setSchemaTemplate(setTemplatePlan);
        break;
      case ACTIVATE_TEMPLATE:
        ActivateTemplatePlan activateTemplatePlan = (ActivateTemplatePlan) plan;
        setUsingSchemaTemplate(activateTemplatePlan);
        break;
      case AUTO_CREATE_DEVICE_MNODE:
        AutoCreateDeviceMNodePlan autoCreateDeviceMNodePlan = (AutoCreateDeviceMNodePlan) plan;
        autoCreateDeviceMNode(autoCreateDeviceMNodePlan);
        break;
      case UNSET_TEMPLATE:
        UnsetTemplatePlan unsetTemplatePlan = (UnsetTemplatePlan) plan;
        unsetSchemaTemplate(unsetTemplatePlan);
        break;
      case CREATE_CONTINUOUS_QUERY:
        CreateContinuousQueryPlan createContinuousQueryPlan = (CreateContinuousQueryPlan) plan;
        createContinuousQuery(createContinuousQueryPlan);
        break;
      case DROP_CONTINUOUS_QUERY:
        DropContinuousQueryPlan dropContinuousQueryPlan = (DropContinuousQueryPlan) plan;
        dropContinuousQuery(dropContinuousQueryPlan);
        break;
      default:
        logger.error("Unrecognizable command {}", plan.getOperatorType());
    }
  }
  // endregion

  // region Interfaces for CQ
  public void createContinuousQuery(CreateContinuousQueryPlan plan) throws MetadataException {
    try {
      ContinuousQueryService.getInstance().register(plan, false);
    } catch (ContinuousQueryException e) {
      throw new MetadataException(e);
    }
  }

  public void dropContinuousQuery(DropContinuousQueryPlan plan) throws MetadataException {
    try {
      ContinuousQueryService.getInstance().deregister(plan, false);
    } catch (ContinuousQueryException e) {
      throw new MetadataException(e);
    }
  }

  public void writeCreateContinuousQueryLog(CreateContinuousQueryPlan plan) throws IOException {
    logWriter.createContinuousQuery(plan);
  }

  public void writeDropContinuousQueryLog(DropContinuousQueryPlan plan) throws IOException {
    logWriter.dropContinuousQuery(plan);
  }
  // endregion

  // region Interfaces and Implementation for Timeseries operation
  // including create and delete

  public void createTimeseries(CreateTimeSeriesPlan plan) throws MetadataException {
    createTimeseries(plan, -1);
  }

  @SuppressWarnings("squid:S3776") // Suppress high Cognitive Complexity warning
  public void createTimeseries(CreateTimeSeriesPlan plan, long offset) throws MetadataException {
    if (!allowToCreateNewSeries) {
      throw new MetadataException(
          "IoTDB system load is too large to create timeseries, "
              + "please increase MAX_HEAP_SIZE in iotdb-env.sh/bat and restart");
    }
    try {
      PartialPath path = plan.getPath();
      SchemaUtils.checkDataTypeWithEncoding(plan.getDataType(), plan.getEncoding());

      ensureStorageGroup(path);

      TSDataType type = plan.getDataType();
      // create time series in MTree
      IMeasurementMNode leafMNode =
          mtree.createTimeseriesWithPinnedReturn(
              path,
              type,
              plan.getEncoding(),
              plan.getCompressor(),
              plan.getProps(),
              plan.getAlias());

      try {
        // the cached mNode may be replaced by new entityMNode in mtree
        mNodeCache.invalidate(path.getDevicePath());

        // update tag index

        if (offset != -1 && isRecovering) {
          // the timeseries has already been created and now system is recovering, using the tag
          // info
          // in tagFile to recover index directly
          tagManager.recoverIndex(offset, leafMNode);
        } else if (plan.getTags() != null) {
          // tag key, tag value
          tagManager.addIndex(plan.getTags(), leafMNode);
        }

        // update statistics and schemaDataTypeNumMap
        totalSeriesNumber.addAndGet(1);
        if (totalSeriesNumber.get() * ESTIMATED_SERIES_SIZE >= MTREE_SIZE_THRESHOLD) {
          logger.warn("Current series number {} is too large...", totalSeriesNumber);
          allowToCreateNewSeries = false;
        }

        // write log
        if (!isRecovering) {
          // either tags or attributes is not empty
          if ((plan.getTags() != null && !plan.getTags().isEmpty())
              || (plan.getAttributes() != null && !plan.getAttributes().isEmpty())) {
            offset = tagManager.writeTagFile(plan.getTags(), plan.getAttributes());
          }
          plan.setTagOffset(offset);
          logWriter.createTimeseries(plan);
        }
        leafMNode.setOffset(offset);
        mtree.updateMNode(leafMNode);

      } finally {
        mtree.unPinMNode(leafMNode);
      }

    } catch (IOException e) {
      throw new MetadataException(e);
    }

    // update id table if not in recovering or disable id table log file
    if (config.isEnableIDTable() && (!isRecovering || !config.isEnableIDTableLogFile())) {
      IDTable idTable = IDTableManager.getInstance().getIDTable(plan.getPath().getDevicePath());
      idTable.createTimeseries(plan);
    }
  }

  /**
   * Add one timeseries to metadata tree, if the timeseries already exists, throw exception
   *
   * @param path the timeseries path
   * @param dataType the dateType {@code DataType} of the timeseries
   * @param encoding the encoding function {@code Encoding} of the timeseries
   * @param compressor the compressor function {@code Compressor} of the time series
   */
  public void createTimeseries(
      PartialPath path,
      TSDataType dataType,
      TSEncoding encoding,
      CompressionType compressor,
      Map<String, String> props)
      throws MetadataException {
    try {
      createTimeseries(
          new CreateTimeSeriesPlan(path, dataType, encoding, compressor, props, null, null, null));
    } catch (PathAlreadyExistException | AliasAlreadyExistException e) {
      if (logger.isDebugEnabled()) {
        logger.debug(
            "Ignore PathAlreadyExistException and AliasAlreadyExistException when Concurrent inserting"
                + " a non-exist time series {}",
            path);
      }
    }
  }

  public void createAlignedTimeSeries(
      PartialPath prefixPath,
      List<String> measurements,
      List<TSDataType> dataTypes,
      List<TSEncoding> encodings,
      List<CompressionType> compressors)
      throws MetadataException {
    createAlignedTimeSeries(
        new CreateAlignedTimeSeriesPlan(
            prefixPath, measurements, dataTypes, encodings, compressors, null));
  }

  /**
   * create aligned timeseries
   *
   * @param plan CreateAlignedTimeSeriesPlan
   */
  public void createAlignedTimeSeries(CreateAlignedTimeSeriesPlan plan) throws MetadataException {
    if (!allowToCreateNewSeries) {
      throw new MetadataException(
          "IoTDB system load is too large to create timeseries, "
              + "please increase MAX_HEAP_SIZE in iotdb-env.sh/bat and restart");
    }
    try {
      PartialPath prefixPath = plan.getPrefixPath();
      List<String> measurements = plan.getMeasurements();
      List<TSDataType> dataTypes = plan.getDataTypes();
      List<TSEncoding> encodings = plan.getEncodings();

      for (int i = 0; i < measurements.size(); i++) {
        SchemaUtils.checkDataTypeWithEncoding(dataTypes.get(i), encodings.get(i));
      }

      ensureStorageGroup(prefixPath);

      // create time series in MTree
      mtree.createAlignedTimeseries(
          prefixPath,
          measurements,
          plan.getDataTypes(),
          plan.getEncodings(),
          plan.getCompressors());

      // the cached mNode may be replaced by new entityMNode in mtree
      mNodeCache.invalidate(prefixPath);

      // update statistics and schemaDataTypeNumMap
      totalSeriesNumber.addAndGet(measurements.size());
      if (totalSeriesNumber.get() * ESTIMATED_SERIES_SIZE >= MTREE_SIZE_THRESHOLD) {
        logger.warn("Current series number {} is too large...", totalSeriesNumber);
        allowToCreateNewSeries = false;
      }
      // write log
      if (!isRecovering) {
        logWriter.createAlignedTimeseries(plan);
      }
    } catch (IOException e) {
      throw new MetadataException(e);
    }

    // update id table if not in recovering or disable id table log file
    if (config.isEnableIDTable() && (!isRecovering || !config.isEnableIDTableLogFile())) {
      IDTable idTable = IDTableManager.getInstance().getIDTable(plan.getPrefixPath());
      idTable.createAlignedTimeseries(plan);
    }
  }

  private void ensureStorageGroup(PartialPath path) throws MetadataException {
    try {
      mtree.getBelongedStorageGroup(path);
    } catch (StorageGroupNotSetException e) {
      if (!config.isAutoCreateSchemaEnabled()) {
        throw e;
      }
      PartialPath storageGroupPath =
          MetaUtils.getStorageGroupPathByLevel(path, config.getDefaultStorageGroupLevel());
      try {
        setStorageGroup(storageGroupPath);
      } catch (StorageGroupAlreadySetException storageGroupAlreadySetException) {
        // do nothing
        // concurrent timeseries creation may result concurrent ensureStorageGroup
        // it's ok that the storageGroup has already been set
      }
    }
  }

  /**
   * Delete all timeseries matching the given path pattern, may cross different storage group. If
   * using prefix match, the path pattern is used to match prefix path. All timeseries start with
   * the matched prefix path will be deleted.
   *
   * @param pathPattern path to be deleted
   * @param isPrefixMatch if true, the path pattern is used to match prefix path
   * @return deletion failed Timeseries
   */
  public String deleteTimeseries(PartialPath pathPattern, boolean isPrefixMatch)
      throws MetadataException {
    try {
      List<MeasurementPath> allTimeseries = mtree.getMeasurementPaths(pathPattern, isPrefixMatch);
      if (allTimeseries.isEmpty()) {
        // In the cluster mode, the deletion of a timeseries will be forwarded to all the nodes. For
        // nodes that do not have the metadata of the timeseries, the coordinator expects a
        // PathNotExistException.
        throw new PathNotExistException(pathPattern.getFullPath());
      }

      Set<String> failedNames = new HashSet<>();
      for (PartialPath p : allTimeseries) {
        deleteSingleTimeseriesInternal(p, failedNames);
      }
      return failedNames.isEmpty() ? null : String.join(",", failedNames);
    } catch (IOException e) {
      throw new MetadataException(e.getMessage());
    }
  }

  /**
   * Delete all timeseries matching the given path pattern, may cross different storage group
   *
   * @param pathPattern path to be deleted
   * @return deletion failed Timeseries
   */
  public String deleteTimeseries(PartialPath pathPattern) throws MetadataException {
    return deleteTimeseries(pathPattern, false);
  }

  private void deleteSingleTimeseriesInternal(PartialPath p, Set<String> failedNames)
      throws MetadataException, IOException {
    DeleteTimeSeriesPlan deleteTimeSeriesPlan = new DeleteTimeSeriesPlan();
    try {
      PartialPath emptyStorageGroup = deleteOneTimeseriesUpdateStatisticsAndDropTrigger(p);
      if (!isRecovering) {
        if (emptyStorageGroup != null) {
          StorageEngine.getInstance().deleteAllDataFilesInOneStorageGroup(emptyStorageGroup);
          StorageEngine.getInstance()
              .releaseWalDirectByteBufferPoolInOneStorageGroup(emptyStorageGroup);
        }
        deleteTimeSeriesPlan.setDeletePathList(Collections.singletonList(p));
        logWriter.deleteTimeseries(deleteTimeSeriesPlan);
      }
    } catch (DeleteFailedException e) {
      failedNames.add(e.getName());
    }
  }

  /**
   * @param path full path from root to leaf node
   * @return After delete if the storage group is empty, return its path, otherwise return null
   */
  private PartialPath deleteOneTimeseriesUpdateStatisticsAndDropTrigger(PartialPath path)
      throws MetadataException, IOException {
    Pair<PartialPath, IMeasurementMNode> pair =
        mtree.deleteTimeseriesAndReturnEmptyStorageGroup(path);
    // if one of the aligned timeseries is deleted, pair.right could be null
    IMeasurementMNode measurementMNode = pair.right;
    removeFromTagInvertedIndex(measurementMNode);
    PartialPath storageGroupPath = pair.left;

    // drop trigger with no exceptions
    TriggerEngine.drop(pair.right);

    IMNode node = measurementMNode.getParent();

    if (node.isUseTemplate() && node.getSchemaTemplate().hasSchema(measurementMNode.getName())) {
      // measurement represent by template doesn't affect the MTree structure and memory control
      return storageGroupPath;
    }

    mNodeCache.invalidate(node.getPartialPath());

    totalSeriesNumber.addAndGet(-1);
    if (!allowToCreateNewSeries
        && totalSeriesNumber.get() * ESTIMATED_SERIES_SIZE < MTREE_SIZE_THRESHOLD) {
      logger.info("Current series number {} come back to normal level", totalSeriesNumber);
      allowToCreateNewSeries = true;
    }
    return storageGroupPath;
  }
  // endregion

  // region Interfaces and Implementation for StorageGroup and TTL operation
  // including sg set and delete, and ttl set

  /**
   * Set storage group of the given path to MTree.
   *
   * @param storageGroup root.node.(node)*
   */
  public void setStorageGroup(PartialPath storageGroup) throws MetadataException {
    try {
      mtree.setStorageGroup(storageGroup);
      if (!config.isEnableMemControl()) {
        MemTableManager.getInstance().addOrDeleteStorageGroup(1);
      }
      if (!isRecovering) {
        logWriter.setStorageGroup(storageGroup);
      }
    } catch (IOException e) {
      throw new MetadataException(e.getMessage());
    }
  }

  /**
   * Delete storage groups of given paths from MTree. Log format: "delete_storage_group,sg1,sg2,sg3"
   *
   * @param storageGroups list of paths to be deleted. Format: root.node
   */
  public void deleteStorageGroups(List<PartialPath> storageGroups) throws MetadataException {
    try {
      for (PartialPath storageGroup : storageGroups) {
        totalSeriesNumber.addAndGet(
            -mtree.getAllTimeseriesCount(storageGroup.concatNode(MULTI_LEVEL_PATH_WILDCARD)));
        // clear cached MNode
        if (!allowToCreateNewSeries
            && totalSeriesNumber.get() * ESTIMATED_SERIES_SIZE < MTREE_SIZE_THRESHOLD) {
          logger.info("Current series number {} come back to normal level", totalSeriesNumber);
          allowToCreateNewSeries = true;
        }
        mNodeCache.invalidateAll();

        // try to delete storage group
        List<IMeasurementMNode> leafMNodes = mtree.deleteStorageGroup(storageGroup);
        for (IMeasurementMNode leafMNode : leafMNodes) {
          removeFromTagInvertedIndex(leafMNode);
        }

        // drop triggers with no exceptions
        TriggerEngine.drop(leafMNodes);

        if (!config.isEnableMemControl()) {
          MemTableManager.getInstance().addOrDeleteStorageGroup(-1);
        }

        // if success
        if (!isRecovering) {
          logWriter.deleteStorageGroup(storageGroup);
        }
      }
    } catch (IOException e) {
      throw new MetadataException(e.getMessage());
    }
  }

  public void setTTL(PartialPath storageGroup, long dataTTL) throws MetadataException, IOException {
    IStorageGroupMNode storageGroupMNode =
        mtree.getStorageGroupNodeByStorageGroupPath(storageGroup);
    storageGroupMNode.setDataTTL(dataTTL);
    mtree.updateMNode(storageGroupMNode);
    mtree.unPinMNode(storageGroupMNode);
    if (!isRecovering) {
      logWriter.setTTL(storageGroup, dataTTL);
    }
  }
  // endregion

  // region Interfaces for get and auto create device
  /**
   * get device node, if the storage group is not set, create it when autoCreateSchema is true
   *
   * <p>(we develop this method as we need to get the node's lock after we get the lock.writeLock())
   *
   * @param path path
   * @param allowCreateSg The stand-alone version can create an sg at will, but the cluster version
   *     needs to make the Meta group aware of the creation of an SG, so an exception needs to be
   *     thrown here
   */
  protected IMNode getDeviceNodeWithAutoCreate(
      PartialPath path, boolean autoCreateSchema, boolean allowCreateSg, int sgLevel)
      throws IOException, MetadataException {
    IMNode node;
    boolean shouldSetStorageGroup;
    try {
      node = mNodeCache.get(path);
      mtree.pinMNode(node);
      return node;
    } catch (Exception e) {
      if (e.getCause() instanceof MetadataException) {
        if (!autoCreateSchema) {
          throw new PathNotExistException(path.getFullPath());
        }
        shouldSetStorageGroup = e.getCause() instanceof StorageGroupNotSetException;
      } else {
        throw e;
      }
    }

    try {
      if (shouldSetStorageGroup) {
        if (allowCreateSg) {
          PartialPath storageGroupPath = MetaUtils.getStorageGroupPathByLevel(path, sgLevel);
          setStorageGroup(storageGroupPath);
        } else {
          throw new StorageGroupNotSetException(path.getFullPath());
        }
      }
      node = mtree.getDeviceNodeWithAutoCreating(path, sgLevel);
      if (!(node.isStorageGroup())) {
        logWriter.autoCreateDeviceMNode(new AutoCreateDeviceMNodePlan(node.getPartialPath()));
      }
      return node;
    } catch (StorageGroupAlreadySetException e) {
      if (e.isHasChild()) {
        // if setStorageGroup failure is because of child, the deviceNode should not be created.
        // Timeseries can't be create under a deviceNode without storageGroup.
        throw e;
      }
      // ignore set storage group concurrently
      node = mtree.getDeviceNodeWithAutoCreating(path, sgLevel);
      if (!(node.isStorageGroup())) {
        logWriter.autoCreateDeviceMNode(new AutoCreateDeviceMNodePlan(node.getPartialPath()));
      }
      return node;
    }
  }

  protected IMNode getDeviceNodeWithAutoCreate(PartialPath path)
      throws MetadataException, IOException {
    return getDeviceNodeWithAutoCreate(
        path, config.isAutoCreateSchemaEnabled(), true, config.getDefaultStorageGroupLevel());
  }

  private void autoCreateDeviceMNode(AutoCreateDeviceMNodePlan plan) throws MetadataException {
    mtree.getDeviceNodeWithAutoCreating(plan.getPath(), config.getDefaultStorageGroupLevel());
  }
  // endregion

  // region Interfaces for metadata info Query
  /**
   * Check whether the path exists.
   *
   * @param path a full path or a prefix path
   */
  public boolean isPathExist(PartialPath path) {
    try {
      return mtree.isPathExist(path);
    } catch (MetadataException e) {
      logger.error(e.getMessage());
      return false;
    }
  }

  /** Get metadata in string */
  public String getMetadataInString() {
    return TIME_SERIES_TREE_HEADER + mtree;
  }

  // region Interfaces for metadata count

  public long getTotalSeriesNumber() {
    return totalSeriesNumber.get();
  }

  /**
   * To calculate the count of timeseries matching given path. The path could be a pattern of a full
   * path, may contain wildcard. If using prefix match, the path pattern is used to match prefix
   * path. All timeseries start with the matched prefix path will be counted.
   */
  public int getAllTimeseriesCount(PartialPath pathPattern, boolean isPrefixMatch)
      throws MetadataException {
    return mtree.getAllTimeseriesCount(pathPattern, isPrefixMatch);
  }

  /**
   * To calculate the count of timeseries matching given path. The path could be a pattern of a full
   * path, may contain wildcard.
   */
  public int getAllTimeseriesCount(PartialPath pathPattern) throws MetadataException {
    return getAllTimeseriesCount(pathPattern, false);
  }

  /**
   * To calculate the count of devices for given path pattern. If using prefix match, the path
   * pattern is used to match prefix path. All timeseries start with the matched prefix path will be
   * counted.
   */
  public int getDevicesNum(PartialPath pathPattern, boolean isPrefixMatch)
      throws MetadataException {
    return mtree.getDevicesNum(pathPattern, isPrefixMatch);
  }

  /** To calculate the count of devices for given path pattern. */
  public int getDevicesNum(PartialPath pathPattern) throws MetadataException {
    return getDevicesNum(pathPattern, false);
  }

  /**
   * To calculate the count of storage group for given path pattern. If using prefix match, the path
   * pattern is used to match prefix path. All timeseries start with the matched prefix path will be
   * counted.
   */
  public int getStorageGroupNum(PartialPath pathPattern, boolean isPrefixMatch)
      throws MetadataException {
    return mtree.getStorageGroupNum(pathPattern, isPrefixMatch);
  }

  /**
   * To calculate the count of nodes in the given level for given path pattern. If using prefix
   * match, the path pattern is used to match prefix path. All timeseries start with the matched
   * prefix path will be counted.
   *
   * @param pathPattern a path pattern or a full path
   * @param level the level should match the level of the path
   * @param isPrefixMatch if true, the path pattern is used to match prefix path
   */
  public int getNodesCountInGivenLevel(PartialPath pathPattern, int level, boolean isPrefixMatch)
      throws MetadataException {
    return mtree.getNodesCountInGivenLevel(pathPattern, level, isPrefixMatch);
  }

  /**
   * To calculate the count of nodes in the given level for given path pattern.
   *
   * @param pathPattern a path pattern or a full path
   * @param level the level should match the level of the path
   */
  public int getNodesCountInGivenLevel(PartialPath pathPattern, int level)
      throws MetadataException {
    return getNodesCountInGivenLevel(pathPattern, level, false);
  }

  public Map<PartialPath, Integer> getMeasurementCountGroupByLevel(
      PartialPath pathPattern, int level, boolean isPrefixMatch) throws MetadataException {
    return mtree.getMeasurementCountGroupByLevel(pathPattern, level, isPrefixMatch);
  }

  // endregion

  // region Interfaces for level Node info Query
  /**
   * Get all nodes matching the given path pattern in the given level. The level of the path should
   * match the nodeLevel. 1. The given level equals the path level with out **, e.g. give path
   * root.*.d.* and the level should be 4. 2. The given level is greater than path level with **,
   * e.g. give path root.** and the level could be 2 or 3.
   *
   * @param pathPattern can be a pattern of a full path.
   * @param nodeLevel the level should match the level of the path
   * @return A List instance which stores all node at given level
   */
  public List<PartialPath> getNodesListInGivenLevel(PartialPath pathPattern, int nodeLevel)
      throws MetadataException {
    return getNodesListInGivenLevel(pathPattern, nodeLevel, null);
  }

  public List<PartialPath> getNodesListInGivenLevel(
      PartialPath pathPattern, int nodeLevel, StorageGroupFilter filter) throws MetadataException {
    return mtree.getNodesListInGivenLevel(pathPattern, nodeLevel, filter);
  }

  /**
   * Get child node path in the next level of the given path pattern.
   *
   * <p>give pathPattern and the child nodes is those matching pathPattern.*
   *
   * <p>e.g., MTree has [root.sg1.d1.s1, root.sg1.d1.s2, root.sg1.d2.s1] given path = root.sg1,
   * return [root.sg1.d1, root.sg1.d2]
   *
   * @param pathPattern The given path
   * @return All child nodes' seriesPath(s) of given seriesPath.
   */
  public Set<String> getChildNodePathInNextLevel(PartialPath pathPattern) throws MetadataException {
    return mtree.getChildNodePathInNextLevel(pathPattern);
  }

  /**
   * Get child node in the next level of the given path pattern.
   *
   * <p>give pathPattern and the child nodes is those matching pathPattern.*
   *
   * <p>e.g., MTree has [root.sg1.d1.s1, root.sg1.d1.s2, root.sg1.d2.s1] given path = root.sg1,
   * return [d1, d2] given path = root.sg.d1 return [s1,s2]
   *
   * @return All child nodes of given seriesPath.
   */
  public Set<String> getChildNodeNameInNextLevel(PartialPath pathPattern) throws MetadataException {
    return mtree.getChildNodeNameInNextLevel(pathPattern);
  }
  // endregion

  // region Interfaces for StorageGroup and TTL info Query
  /**
   * Check if the given path is storage group or not.
   *
   * @param path Format: root.node.(node)*
   * @apiNote :for cluster
   */
  public boolean isStorageGroup(PartialPath path) {
    try {
      return mtree.isStorageGroup(path);
    } catch (MetadataException e) {
      logger.error(e.getMessage());
      return false;
    }
  }

  /** Check whether the given path contains a storage group */
  public boolean checkStorageGroupByPath(PartialPath path) {
    try {
      return mtree.checkStorageGroupByPath(path);
    } catch (MetadataException e) {
      logger.error(e.getMessage());
      return false;
    }
  }

  /**
   * Get storage group name by path
   *
   * <p>e.g., root.sg1 is a storage group and path = root.sg1.d1, return root.sg1
   *
   * @param path only full path, cannot be path pattern
   * @return storage group in the given path
   */
  public PartialPath getBelongedStorageGroup(PartialPath path) throws StorageGroupNotSetException {
    try {
      return mtree.getBelongedStorageGroup(path);
    } catch (MetadataException e) {
      logger.error(e.getMessage());
      throw new StorageGroupNotSetException(path.getFullPath(), e.getMessage());
    }
  }

  /**
   * Get the storage group that given path pattern matches or belongs to.
   *
   * <p>Suppose we have (root.sg1.d1.s1, root.sg2.d2.s2), refer the following cases: 1. given path
   * "root.sg1", ("root.sg1") will be returned. 2. given path "root.*", ("root.sg1", "root.sg2")
   * will be returned. 3. given path "root.*.d1.s1", ("root.sg1", "root.sg2") will be returned.
   *
   * @param pathPattern a path pattern or a full path
   * @return a list contains all storage groups related to given path pattern
   */
  public List<PartialPath> getBelongedStorageGroups(PartialPath pathPattern)
      throws MetadataException {
    return mtree.getBelongedStorageGroups(pathPattern);
  }

  /**
   * Get all storage group matching given path pattern. If using prefix match, the path pattern is
   * used to match prefix path. All timeseries start with the matched prefix path will be collected.
   *
   * @param pathPattern a pattern of a full path
   * @param isPrefixMatch if true, the path pattern is used to match prefix path
   * @return A ArrayList instance which stores storage group paths matching given path pattern.
   */
  public List<PartialPath> getMatchedStorageGroups(PartialPath pathPattern, boolean isPrefixMatch)
      throws MetadataException {
    return mtree.getMatchedStorageGroups(pathPattern, isPrefixMatch);
  }

  /** Get all storage group paths */
  public List<PartialPath> getAllStorageGroupPaths() {
    try {
      return mtree.getAllStorageGroupPaths();
    } catch (MetadataException e) {
      logger.error("Something wrong when collecting storage groups");
      return Collections.emptyList();
    }
  }

  /**
   * get all storageGroups ttl
   *
   * @return key-> storageGroupPath, value->ttl
   */
  public Map<PartialPath, Long> getStorageGroupsTTL() {
    Map<PartialPath, Long> storageGroupsTTL = new HashMap<>();
    try {
      List<IStorageGroupMNode> storageGroupMNodes = mtree.getAllStorageGroupNodes();
      for (IStorageGroupMNode node : storageGroupMNodes) {
        storageGroupsTTL.put(node.getPartialPath(), node.getDataTTL());
      }
    } catch (MetadataException e) {
      logger.error("get storage groups ttl failed.", e);
    }
    return storageGroupsTTL;
  }

  // endregion

  // region Interfaces for Entity/Device info Query

  /**
   * Get all devices that one of the timeseries, matching the given timeseries path pattern, belongs
   * to.
   *
   * @param timeseries a path pattern of the target timeseries
   * @return A HashSet instance which stores devices paths.
   */
  public Set<PartialPath> getBelongedDevices(PartialPath timeseries) throws MetadataException {
    return mtree.getDevicesByTimeseries(timeseries);
  }

  /**
   * Get all device paths matching the path pattern. If using prefix match, the path pattern is used
   * to match prefix path. All timeseries start with the matched prefix path will be collected.
   *
   * @param pathPattern the pattern of the target devices.
   * @param isPrefixMatch if true, the path pattern is used to match prefix path.
   * @return A HashSet instance which stores devices paths matching the given path pattern.
   */
  public Set<PartialPath> getMatchedDevices(PartialPath pathPattern, boolean isPrefixMatch)
      throws MetadataException {
    return mtree.getDevices(pathPattern, isPrefixMatch);
  }

  /**
   * Get all device paths and according storage group paths as ShowDevicesResult.
   *
   * @param plan ShowDevicesPlan which contains the path pattern and restriction params.
   * @return ShowDevicesResult.
   */
  public List<ShowDevicesResult> getMatchedDevices(ShowDevicesPlan plan) throws MetadataException {
    return mtree.getDevices(plan);
  }
  // endregion

  // region Interfaces for timeseries, measurement and schema info Query

  /**
   * Return all measurement paths for given path if the path is abstract. Or return the path itself.
   * Regular expression in this method is formed by the amalgamation of seriesPath and the character
   * '*'. If using prefix match, the path pattern is used to match prefix path. All timeseries start
   * with the matched prefix path will be collected.
   *
   * @param pathPattern can be a pattern or a full path of timeseries.
   * @param isPrefixMatch if true, the path pattern is used to match prefix path
   */
  public List<MeasurementPath> getMeasurementPaths(PartialPath pathPattern, boolean isPrefixMatch)
      throws MetadataException {
    return getMeasurementPathsWithAlias(pathPattern, 0, 0, isPrefixMatch).left;
  }

  /**
   * Return all measurement paths for given path if the path is abstract. Or return the path itself.
   * Regular expression in this method is formed by the amalgamation of seriesPath and the character
   * '*'.
   *
   * @param pathPattern can be a pattern or a full path of timeseries.
   */
  public List<MeasurementPath> getMeasurementPaths(PartialPath pathPattern)
      throws MetadataException {
    return getMeasurementPaths(pathPattern, false);
  }

  /**
   * Similar to method getMeasurementPaths(), but return Path with alias and filter the result by
   * limit and offset. If using prefix match, the path pattern is used to match prefix path. All
   * timeseries start with the matched prefix path will be collected.
   *
   * @param isPrefixMatch if true, the path pattern is used to match prefix path
   */
  public Pair<List<MeasurementPath>, Integer> getMeasurementPathsWithAlias(
      PartialPath pathPattern, int limit, int offset, boolean isPrefixMatch)
      throws MetadataException {
    return mtree.getMeasurementPathsWithAlias(pathPattern, limit, offset, isPrefixMatch);
  }

  public List<ShowTimeSeriesResult> showTimeseries(ShowTimeSeriesPlan plan, QueryContext context)
      throws MetadataException {
    // show timeseries with index
    if (plan.getKey() != null && plan.getValue() != null) {
      return showTimeseriesWithIndex(plan, context);
    } else {
      return showTimeseriesWithoutIndex(plan, context);
    }
  }

  @SuppressWarnings("squid:S3776") // Suppress high Cognitive Complexity warning
  private List<ShowTimeSeriesResult> showTimeseriesWithIndex(
      ShowTimeSeriesPlan plan, QueryContext context) throws MetadataException {

    List<IMeasurementMNode> allMatchedNodes = tagManager.getMatchedTimeseriesInIndex(plan, context);

    List<ShowTimeSeriesResult> res = new LinkedList<>();
    PartialPath pathPattern = plan.getPath();
    int curOffset = -1;
    int count = 0;
    int limit = plan.getLimit();
    int offset = plan.getOffset();
    for (IMeasurementMNode leaf : allMatchedNodes) {
      if (plan.isPrefixMatch()
          ? pathPattern.matchPrefixPath(leaf.getPartialPath())
          : pathPattern.matchFullPath(leaf.getPartialPath())) {
        if (limit != 0 || offset != 0) {
          curOffset++;
          if (curOffset < offset || count == limit) {
            continue;
          }
        }
        try {
          Pair<Map<String, String>, Map<String, String>> tagAndAttributePair =
              tagManager.readTagFile(leaf.getOffset());
          IMeasurementSchema measurementSchema = leaf.getSchema();
          res.add(
              new ShowTimeSeriesResult(
                  leaf.getFullPath(),
                  leaf.getAlias(),
                  getBelongedStorageGroup(leaf.getPartialPath()).getFullPath(),
                  measurementSchema.getType(),
                  measurementSchema.getEncodingType(),
                  measurementSchema.getCompressor(),
                  leaf.getLastCacheContainer().getCachedLast() != null
                      ? leaf.getLastCacheContainer().getCachedLast().getTimestamp()
                      : 0,
                  tagAndAttributePair.left,
                  tagAndAttributePair.right));
          if (limit != 0) {
            count++;
          }
        } catch (IOException e) {
          throw new MetadataException(
              "Something went wrong while deserialize tag info of " + leaf.getFullPath(), e);
        }
      }
    }
    return res;
  }

  /**
   * Get the result of ShowTimeseriesPlan
   *
   * @param plan show time series query plan
   */
  private List<ShowTimeSeriesResult> showTimeseriesWithoutIndex(
      ShowTimeSeriesPlan plan, QueryContext context) throws MetadataException {
    List<Pair<PartialPath, String[]>> ans;
    if (plan.isOrderByHeat()) {
      ans = mtree.getAllMeasurementSchemaByHeatOrder(plan, context);
    } else {
      ans = mtree.getAllMeasurementSchema(plan);
    }
    List<ShowTimeSeriesResult> res = new LinkedList<>();
    for (Pair<PartialPath, String[]> ansString : ans) {
      long tagFileOffset = Long.parseLong(ansString.right[5]);
      try {
        Pair<Map<String, String>, Map<String, String>> tagAndAttributePair =
            new Pair<>(Collections.emptyMap(), Collections.emptyMap());
        if (tagFileOffset >= 0) {
          tagAndAttributePair = tagManager.readTagFile(tagFileOffset);
        }
        res.add(
            new ShowTimeSeriesResult(
                ansString.left.getFullPath(),
                ansString.right[0],
                ansString.right[1],
                TSDataType.valueOf(ansString.right[2]),
                TSEncoding.valueOf(ansString.right[3]),
                CompressionType.valueOf(ansString.right[4]),
                ansString.right[6] != null ? Long.parseLong(ansString.right[6]) : 0,
                tagAndAttributePair.left,
                tagAndAttributePair.right));
      } catch (IOException e) {
        throw new MetadataException(
            "Something went wrong while deserialize tag info of " + ansString.left.getFullPath(),
            e);
      }
    }
    return res;
  }

  /**
   * Get series type for given seriesPath.
   *
   * @param fullPath full path
   */
  public TSDataType getSeriesType(PartialPath fullPath) throws MetadataException {
    if (fullPath.equals(SQLConstant.TIME_PATH)) {
      return TSDataType.INT64;
    }
    return getSeriesSchema(fullPath).getType();
  }

  /**
   * Get schema of paritialPath
   *
   * @param fullPath (may be ParitialPath or AlignedPath)
   * @return MeasurementSchema
   */
  public IMeasurementSchema getSeriesSchema(PartialPath fullPath) throws MetadataException {
    return getMeasurementMNode(fullPath).getSchema();
  }
  // endregion
  // endregion

  // region Interfaces and methods for MNode query
  /** Get storage group node by path. the give path don't need to be storage group path. */
  public IStorageGroupMNode getStorageGroupNodeByPath(PartialPath path) throws MetadataException {
    ensureStorageGroup(path);
    return mtree.getStorageGroupNodeByPath(path);
  }

  /** Get all storage group MNodes */
  public List<IStorageGroupMNode> getAllStorageGroupNodes() {
    try {
      return mtree.getAllStorageGroupNodes();
    } catch (MetadataException e) {
      logger.error("Something wrong when collecting storage groups");
      return Collections.emptyList();
    }
  }

  public IMNode getDeviceNode(PartialPath path) throws MetadataException {
    IMNode node;
    try {
      node = mNodeCache.get(path);
      return node;
    } catch (Exception e) {
      if (e.getCause() instanceof MetadataException) {
        throw new PathNotExistException(path.getFullPath());
      }
      throw e;
    }
  }

  public IMeasurementMNode[] getMeasurementMNodes(PartialPath deviceId, String[] measurements)
      throws MetadataException {
    IMeasurementMNode[] mNodes = new IMeasurementMNode[measurements.length];
    for (int i = 0; i < mNodes.length; i++) {
      try {
        mNodes[i] = getMeasurementMNode(deviceId.concatNode(measurements[i]));
      } catch (PathNotExistException | MNodeTypeMismatchException ignored) {
        logger.warn("MeasurementMNode {} does not exist in {}", measurements[i], deviceId);
      }
      if (mNodes[i] == null && !IoTDBDescriptor.getInstance().getConfig().isEnablePartialInsert()) {
        throw new MetadataException(measurements[i] + " does not exist in " + deviceId);
      }
    }
    return mNodes;
  }

  public IMeasurementMNode getMeasurementMNode(PartialPath fullPath) throws MetadataException {
    return mtree.getMeasurementMNode(fullPath);
  }

  /**
   * Invoked during insertPlan process. Get target MeasurementMNode from given EntityMNode. If the
   * result is not null and is not MeasurementMNode, it means a timeseries with same path cannot be
   * created thus throw PathAlreadyExistException.
   */
  protected IMeasurementMNode getMeasurementMNode(IMNode deviceMNode, String measurementName)
      throws MetadataException {
    IMNode result = mtree.getChildFromPinnedMNode(deviceMNode, measurementName);
    if (result == null) {
      return null;
    }

    if (result.isMeasurement()) {
      return result.getAsMeasurementMNode();
    } else {
      throw new PathAlreadyExistException(
          deviceMNode.getFullPath() + PATH_SEPARATOR + measurementName);
    }
  }
  // endregion

  // region Interfaces for alias and tag/attribute operations
  /**
   * Check whether the given path contains a storage group change or set the new offset of a
   * timeseries
   *
   * @param path timeseries
   * @param offset offset in the tag file
   */
  public void changeOffset(PartialPath path, long offset) throws MetadataException {
    IMeasurementMNode measurementMNode = mtree.getMeasurementMNode(path);
    measurementMNode.setOffset(offset);
    mtree.updateMNode(measurementMNode);
    mtree.unPinMNode(measurementMNode);
  }

  public void changeAlias(PartialPath path, String alias) throws MetadataException {
    IMeasurementMNode leafMNode = mtree.getMeasurementMNode(path);
    if (leafMNode.getAlias() != null) {
      leafMNode.getParent().deleteAliasChild(leafMNode.getAlias());
    }
    leafMNode.getParent().addAlias(alias, leafMNode);
    leafMNode.setAlias(alias);
    mtree.updateMNode(leafMNode);
    mtree.unPinMNode(leafMNode);
  }

  /**
   * upsert tags and attributes key-value for the timeseries if the key has existed, just use the
   * new value to update it.
   *
   * @param alias newly added alias
   * @param tagsMap newly added tags map
   * @param attributesMap newly added attributes map
   * @param fullPath timeseries
   */
  @SuppressWarnings("squid:S3776") // Suppress high Cognitive Complexity warning
  public void upsertTagsAndAttributes(
      String alias,
      Map<String, String> tagsMap,
      Map<String, String> attributesMap,
      PartialPath fullPath)
      throws MetadataException, IOException {
    IMeasurementMNode leafMNode = mtree.getMeasurementMNode(fullPath);
    try {
      // upsert alias
      upsertAlias(alias, fullPath, leafMNode);
    } catch (MetadataException | IOException e) {
      mtree.unPinMNode(leafMNode);
      throw e;
    }

    if (tagsMap == null && attributesMap == null) {
      mtree.unPinMNode(leafMNode);
      return;
    }
    // no tag or attribute, we need to add a new record in log
    if (leafMNode.getOffset() < 0) {
      try {
        long offset = tagManager.writeTagFile(tagsMap, attributesMap);
        logWriter.changeOffset(fullPath, offset);
        leafMNode.setOffset(offset);
        mtree.updateMNode(leafMNode);
        // update inverted Index map
        tagManager.addIndex(tagsMap, leafMNode);
        return;
      } catch (MetadataException | IOException e) {
        mtree.unPinMNode(leafMNode);
        throw e;
      }
    }

    try {
      tagManager.updateTagsAndAttributes(tagsMap, attributesMap, leafMNode);
    } finally {
      mtree.unPinMNode(leafMNode);
    }
  }

  private void upsertAlias(String alias, PartialPath fullPath, IMeasurementMNode leafMNode)
      throws MetadataException, IOException {
    // upsert alias
    if (alias != null && !alias.equals(leafMNode.getAlias())) {
      if (!leafMNode.getParent().addAlias(alias, leafMNode)) {
        throw new MetadataException("The alias already exists.");
      }

      if (leafMNode.getAlias() != null) {
        leafMNode.getParent().deleteAliasChild(leafMNode.getAlias());
      }

      leafMNode.setAlias(alias);
      mtree.updateMNode(leafMNode);
      // persist to WAL
      logWriter.changeAlias(fullPath, alias);
    }
  }

  /**
   * add new attributes key-value for the timeseries
   *
   * @param attributesMap newly added attributes map
   * @param fullPath timeseries
   */
  public void addAttributes(Map<String, String> attributesMap, PartialPath fullPath)
      throws MetadataException, IOException {
    IMeasurementMNode leafMNode = mtree.getMeasurementMNode(fullPath);
    // no tag or attribute, we need to add a new record in log
    if (leafMNode.getOffset() < 0) {
      try {
        long offset = tagManager.writeTagFile(Collections.emptyMap(), attributesMap);
        logWriter.changeOffset(fullPath, offset);
        leafMNode.setOffset(offset);
        mtree.updateMNode(leafMNode);
        return;
      } catch (MetadataException | IOException e) {
        mtree.unPinMNode(leafMNode);
        throw e;
      }
    }

    try {
      tagManager.addAttributes(attributesMap, fullPath, leafMNode);
    } finally {
      mtree.updateMNode(leafMNode);
    }
  }

  /**
   * add new tags key-value for the timeseries
   *
   * @param tagsMap newly added tags map
   * @param fullPath timeseries
   */
  public void addTags(Map<String, String> tagsMap, PartialPath fullPath)
      throws MetadataException, IOException {
    IMeasurementMNode leafMNode = mtree.getMeasurementMNode(fullPath);
    // no tag or attribute, we need to add a new record in log
    if (leafMNode.getOffset() < 0) {
      try {
        long offset = tagManager.writeTagFile(tagsMap, Collections.emptyMap());
        logWriter.changeOffset(fullPath, offset);
        leafMNode.setOffset(offset);
        mtree.updateMNode(leafMNode);
        // update inverted Index map
        tagManager.addIndex(tagsMap, leafMNode);
        return;
      } catch (MetadataException | IOException e) {
        mtree.unPinMNode(leafMNode);
        throw e;
      }
    }

    try {
      tagManager.addTags(tagsMap, fullPath, leafMNode);
    } finally {
      mtree.unPinMNode(leafMNode);
    }
  }

  /**
   * drop tags or attributes of the timeseries
   *
   * @param keySet tags key or attributes key
   * @param fullPath timeseries path
   */
  @SuppressWarnings("squid:S3776") // Suppress high Cognitive Complexity warning
  public void dropTagsOrAttributes(Set<String> keySet, PartialPath fullPath)
      throws MetadataException, IOException {
    IMeasurementMNode leafMNode = mtree.getMeasurementMNode(fullPath);
    try {
      // no tag or attribute, just do nothing.
      if (leafMNode.getOffset() != -1) {
        tagManager.dropTagsOrAttributes(keySet, fullPath, leafMNode);
        mtree.unPinMNode(
            leafMNode); // when the measurementMNode was added to tagIndex, it was pinned
      }
    } finally {
      mtree.unPinMNode(leafMNode);
    }
  }

  /**
   * set/change the values of tags or attributes
   *
   * @param alterMap the new tags or attributes key-value
   * @param fullPath timeseries
   */
  @SuppressWarnings("squid:S3776") // Suppress high Cognitive Complexity warning
  public void setTagsOrAttributesValue(Map<String, String> alterMap, PartialPath fullPath)
      throws MetadataException, IOException {
    IMeasurementMNode leafMNode = mtree.getMeasurementMNode(fullPath);
    try {
      if (leafMNode.getOffset() < 0) {
        throw new MetadataException(
            String.format("TimeSeries [%s] does not have any tag/attribute.", fullPath));
      }

      // tags, attributes
      tagManager.setTagsOrAttributesValue(alterMap, fullPath, leafMNode);
    } finally {
      mtree.unPinMNode(leafMNode);
    }
  }

  /**
   * rename the tag or attribute's key of the timeseries
   *
   * @param oldKey old key of tag or attribute
   * @param newKey new key of tag or attribute
   * @param fullPath timeseries
   */
  @SuppressWarnings("squid:S3776") // Suppress high Cognitive Complexity warning
  public void renameTagOrAttributeKey(String oldKey, String newKey, PartialPath fullPath)
      throws MetadataException, IOException {
    IMeasurementMNode leafMNode = mtree.getMeasurementMNode(fullPath);
    try {
      if (leafMNode.getOffset() < 0) {
        throw new MetadataException(
            String.format("TimeSeries [%s] does not have [%s] tag/attribute.", fullPath, oldKey),
            true);
      }
      // tags, attributes
      tagManager.renameTagOrAttributeKey(oldKey, newKey, fullPath, leafMNode);
    } finally {
      mtree.unPinMNode(leafMNode);
    }
  }

  /** remove the node from the tag inverted index */
  @SuppressWarnings("squid:S3776") // Suppress high Cognitive Complexity warning
  private void removeFromTagInvertedIndex(IMeasurementMNode node) throws IOException {
    tagManager.removeFromTagInvertedIndex(node);
  }
  // endregion

  // region Interfaces only for Cluster module usage

  /**
   * Collect the timeseries schemas as IMeasurementSchema under "prefixPath".
   *
   * @apiNote :for cluster
   */
  public void collectMeasurementSchema(
      PartialPath prefixPath, List<IMeasurementSchema> measurementSchemas) {
    try {
      mtree.collectMeasurementSchema(prefixPath, measurementSchemas);
    } catch (MetadataException ignored) {
      // do nothing
    }
  }

  /**
   * Collect the timeseries schemas as TimeseriesSchema under "prefixPath".
   *
   * @apiNote :for cluster
   */
  public void collectTimeseriesSchema(
      PartialPath prefixPath, Collection<TimeseriesSchema> timeseriesSchemas) {
    try {
      mtree.collectTimeseriesSchema(prefixPath, timeseriesSchemas);
    } catch (MetadataException ignored) {
      // do nothing
    }
  }

  /**
   * For a path, infer all storage groups it may belong to. The path can have wildcards. Resolve the
   * path or path pattern into StorageGroupName-FullPath pairs that FullPath matches the given path.
   *
   * <p>Consider the path into two parts: (1) the sub path which can not contain a storage group
   * name and (2) the sub path which is substring that begin after the storage group name.
   *
   * <p>(1) Suppose the part of the path can not contain a storage group name (e.g.,
   * "root".contains("root.sg") == false), then: For each one level wildcard *, only one level will
   * be inferred and the wildcard will be removed. For each multi level wildcard **, then the
   * inference will go on until the storage groups are found and the wildcard will be kept. (2)
   * Suppose the part of the path is a substring that begin after the storage group name. (e.g., For
   * "root.*.sg1.a.*.b.*" and "root.x.sg1" is a storage group, then this part is "a.*.b.*"). For
   * this part, keep what it is.
   *
   * <p>Assuming we have three SGs: root.group1, root.group2, root.area1.group3 Eg1: for input
   * "root.**", returns ("root.group1", "root.group1.**"), ("root.group2", "root.group2.**")
   * ("root.area1.group3", "root.area1.group3.**") Eg2: for input "root.*.s1", returns
   * ("root.group1", "root.group1.s1"), ("root.group2", "root.group2.s1")
   *
   * <p>Eg3: for input "root.area1.**", returns ("root.area1.group3", "root.area1.group3.**")
   *
   * @param path can be a path pattern or a full path.
   * @return StorageGroupName-FullPath pairs
   * @apiNote :for cluster
   */
  public Map<String, List<PartialPath>> groupPathByStorageGroup(PartialPath path)
      throws MetadataException {
    Map<String, List<PartialPath>> sgPathMap = mtree.groupPathByStorageGroup(path);
    if (logger.isDebugEnabled()) {
      logger.debug("The storage groups of path {} are {}", path, sgPathMap.keySet());
    }
    return sgPathMap;
  }

  /**
   * if the path is in local mtree, nothing needed to do (because mtree is in the memory); Otherwise
   * cache the path to mRemoteSchemaCache
   */
  public void cacheMeta(
      PartialPath path, IMeasurementMNode measurementMNode, boolean needSetFullPath) {
    // do nothing
  }

  /**
   * StorageGroupFilter filters unsatisfied storage groups in metadata queries to speed up and
   * deduplicate.
   */
  @FunctionalInterface
  public interface StorageGroupFilter {

    boolean satisfy(String storageGroup);
  }
  // endregion

  // region Interfaces for lastCache operations
  /**
   * Update the last cache value of time series of given seriesPath.
   *
   * <p>MManager will use the seriesPath to search the node first and then process the lastCache in
   * the MeasurementMNode
   *
   * <p>Invoking scenario: (1) after executing insertPlan (2) after reading last value from file
   * during last Query
   *
   * @param seriesPath the PartialPath of full path from root to Measurement
   * @param timeValuePair the latest point value
   * @param highPriorityUpdate the last value from insertPlan is high priority
   * @param latestFlushedTime latest flushed time
   */
  public void updateLastCache(
      PartialPath seriesPath,
      TimeValuePair timeValuePair,
      boolean highPriorityUpdate,
      Long latestFlushedTime) {
    IMeasurementMNode node;
    try {
      node = getMeasurementMNode(seriesPath);
    } catch (MetadataException e) {
      logger.warn("failed to update last cache for the {}, err:{}", seriesPath, e.getMessage());
      return;
    }

    LastCacheManager.updateLastCache(node, timeValuePair, highPriorityUpdate, latestFlushedTime);
  }

  /**
   * Update the last cache value in given MeasurementMNode. work.
   *
   * <p>Invoking scenario: (1) after executing insertPlan (2) after reading last value from file
   * during last Query
   *
   * @param node the measurementMNode holding the lastCache
   * @param timeValuePair the latest point value
   * @param highPriorityUpdate the last value from insertPlan is high priority
   * @param latestFlushedTime latest flushed time
   */
  public void updateLastCache(
      IMeasurementMNode node,
      TimeValuePair timeValuePair,
      boolean highPriorityUpdate,
      Long latestFlushedTime) {
    LastCacheManager.updateLastCache(node, timeValuePair, highPriorityUpdate, latestFlushedTime);
  }

  /**
   * Get the last cache value of time series of given seriesPath. MManager will use the seriesPath
   * to search the node.
   *
   * <p>Invoking scenario: last cache read during last Query
   *
   * @param seriesPath the PartialPath of full path from root to Measurement
   * @return the last cache value
   */
  public TimeValuePair getLastCache(PartialPath seriesPath) {
    IMeasurementMNode node;
    try {
      node = getMeasurementMNode(seriesPath);
    } catch (MetadataException e) {
      logger.warn("failed to get last cache for the {}, err:{}", seriesPath, e.getMessage());
      return null;
    }

    return LastCacheManager.getLastCache(node);
  }

  /**
   * Get the last cache value in given MeasurementMNode.
   *
   * <p>Invoking scenario: last cache read during last Query
   *
   * @param node the measurementMNode holding the lastCache
   * @return the last cache value
   */
  public TimeValuePair getLastCache(IMeasurementMNode node) {
    return LastCacheManager.getLastCache(node);
  }

  /**
   * Reset the last cache value of time series of given seriesPath. MManager will use the seriesPath
   * to search the node.
   *
   * @param seriesPath the PartialPath of full path from root to Measurement
   */
  public void resetLastCache(PartialPath seriesPath) {
    IMeasurementMNode node;
    try {
      node = getMeasurementMNode(seriesPath);
    } catch (MetadataException e) {
      logger.warn("failed to reset last cache for the {}, err:{}", seriesPath, e.getMessage());
      return;
    }

    LastCacheManager.resetLastCache(node);
  }

  /**
   * delete all the last cache value of any timeseries or aligned timeseries under the device
   *
   * <p>Invoking scenario (1) after upload tsfile
   *
   * @param deviceId path of device
   */
  public void deleteLastCacheByDevice(PartialPath deviceId) throws MetadataException {
    IMNode node = getDeviceNode(deviceId);
    if (node.isEntity()) {
      LastCacheManager.deleteLastCacheByDevice(node.getAsEntityMNode());
    }
  }

  /**
   * delete the last cache value of timeseries or subMeasurement of some aligned timeseries, which
   * is under the device and matching the originalPath
   *
   * <p>Invoking scenario (1) delete timeseries
   *
   * @param deviceId path of device
   * @param originalPath origin timeseries path
   * @param startTime startTime
   * @param endTime endTime
   */
  public void deleteLastCacheByDevice(
      PartialPath deviceId, PartialPath originalPath, long startTime, long endTime)
      throws MetadataException {
    IMNode node = IoTDB.metaManager.getDeviceNode(deviceId);
    if (node.isEntity()) {
      LastCacheManager.deleteLastCacheByDevice(
          node.getAsEntityMNode(), originalPath, startTime, endTime);
    }
  }
  // endregion

  // region Interfaces and Implementation for InsertPlan process
  /** get schema for device. Attention!!! Only support insertPlan */
  @SuppressWarnings("squid:S3776") // Suppress high Cognitive Complexity warning
  public IMNode getSeriesSchemasAndReadLockDevice(InsertPlan plan)
      throws MetadataException, IOException {
    // devicePath is a logical path which is parent of measurement, whether in template or not
    PartialPath devicePath = plan.getDevicePath();
    String[] measurementList = plan.getMeasurements();
    IMeasurementMNode[] measurementMNodes = plan.getMeasurementMNodes();

    // 1. get device node, set using template if accessed.
    boolean mountedNodeFound = false;
    // check every measurement path
    for (String measurementId : measurementList) {
      PartialPath fullPath = devicePath.concatNode(measurementId);
      int index = mtree.getMountedNodeIndexOnMeasurementPath(fullPath);
      if ((index != fullPath.getNodeLength() - 1) && !mountedNodeFound) {
        // this measurement is in template, need to assure mounted node exists and set using
        // template.
        // Without allowing overlap of template and MTree, this block run only once
        String[] mountedPathNodes = Arrays.copyOfRange(fullPath.getNodes(), 0, index + 1);
        IMNode mountedNode = getDeviceNodeWithAutoCreate(new PartialPath(mountedPathNodes));
        try {
          if (!mountedNode.isUseTemplate()) {
            setUsingSchemaTemplate(mountedNode);
          }
        } finally {
          mtree.unPinMNode(mountedNode);
        }
        mountedNodeFound = true;
      }
    }
    // get logical device node, may be in template. will be multiple if overlap is allowed.
    IMNode deviceMNode = getDeviceNodeWithAutoCreate(devicePath);
    try {
      // check insert non-aligned InsertPlan for aligned timeseries
      if (deviceMNode.isEntity()) {
        if (plan.isAligned()) {
          if (!deviceMNode.getAsEntityMNode().isAligned()) {
            throw new MetadataException(
                String.format(
                    "Timeseries under path [%s] is not aligned , please set InsertPlan.isAligned() = false",
                    plan.getDevicePath()));
          }
        } else {
          if (deviceMNode.getAsEntityMNode().isAligned()) {
            throw new MetadataException(
                String.format(
                    "Timeseries under path [%s] is aligned , please set InsertPlan.isAligned() = true",
                    plan.getDevicePath()));
          }
        }
      }

      // 2. get schema of each measurement
      IMeasurementMNode measurementMNode;
      for (int i = 0; i < measurementList.length; i++) {
        try {
          // get MeasurementMNode, auto create if absent
          Pair<IMNode, IMeasurementMNode> pair =
              getMeasurementMNodeForInsertPlan(plan, i, deviceMNode);
          deviceMNode = pair.left;
          measurementMNode = pair.right;

          // check type is match
          if (plan instanceof InsertRowPlan || plan instanceof InsertTabletPlan) {
            try {
              checkDataTypeMatch(plan, i, measurementMNode.getSchema().getType());
            } catch (DataTypeMismatchException mismatchException) {
              if (!config.isEnablePartialInsert()) {
                throw mismatchException;
              } else {
                // mark failed measurement
                plan.markFailedMeasurementInsertion(i, mismatchException);
                continue;
              }
            }
            measurementMNodes[i] = measurementMNode;
            // set measurementName instead of alias
            measurementList[i] = measurementMNode.getName();
          }
        } catch (MetadataException e) {
          if (IoTDB.isClusterMode()) {
            logger.debug(
                "meet error when check {}.{}, message: {}",
                devicePath,
                measurementList[i],
                e.getMessage());
          } else {
            logger.warn(
                "meet error when check {}.{}, message: {}",
                devicePath,
                measurementList[i],
                e.getMessage());
          }
          if (config.isEnablePartialInsert()) {
            // mark failed measurement
            plan.markFailedMeasurementInsertion(i, e);
          } else {
            throw e;
          }
        }
      }
    } finally {
      mtree.pinMNode(deviceMNode);
      for (IMeasurementMNode measurementMNode : measurementMNodes) {
        if (measurementMNode != null) {
          mtree.unPinMNode(measurementMNode);
        }
      }
    }

    return deviceMNode;
  }

  private Pair<IMNode, IMeasurementMNode> getMeasurementMNodeForInsertPlan(
      InsertPlan plan, int loc, IMNode deviceMNode) throws MetadataException {
    PartialPath devicePath = plan.getDevicePath();
    String[] measurementList = plan.getMeasurements();
    String measurement = measurementList[loc];
    IMeasurementMNode measurementMNode = getMeasurementMNode(deviceMNode, measurement);
    if (measurementMNode == null) {
      measurementMNode = findMeasurementInTemplate(deviceMNode, measurement);
    }
    if (measurementMNode == null) {
      if (!config.isAutoCreateSchemaEnabled()) {
        throw new PathNotExistException(devicePath + PATH_SEPARATOR + measurement);
      } else {
        if (plan instanceof InsertRowPlan || plan instanceof InsertTabletPlan) {
          if (!plan.isAligned()) {
            internalCreateTimeseries(devicePath.concatNode(measurement), plan.getDataTypes()[loc]);
          } else {
            internalAlignedCreateTimeseries(
                devicePath,
                Collections.singletonList(measurement),
                Collections.singletonList(plan.getDataTypes()[loc]));
          }
          // after creating timeseries, the deviceMNode has been replaced by a new entityMNode
          deviceMNode = mtree.getNodeByPath(devicePath);
          mtree.unPinMNode(deviceMNode);
          measurementMNode = getMeasurementMNode(deviceMNode, measurement);
        } else {
          throw new MetadataException(
              String.format(
                  "Only support insertRow and insertTablet, plan is [%s]", plan.getOperatorType()));
        }
      }
    }
    return new Pair<>(deviceMNode, measurementMNode);
  }

  private void checkDataTypeMatch(InsertPlan plan, int loc, TSDataType dataType)
      throws MetadataException {
    TSDataType insertDataType;
    if (plan instanceof InsertRowPlan) {
      if (!((InsertRowPlan) plan).isNeedInferType()) {
        // only when InsertRowPlan's values is object[], we should check type
        insertDataType = getTypeInLoc(plan, loc);
      } else {
        insertDataType = dataType;
      }
    } else {
      insertDataType = getTypeInLoc(plan, loc);
    }
    if (dataType != insertDataType) {
      String measurement = plan.getMeasurements()[loc];
      logger.warn(
          "DataType mismatch, Insert measurement {} type {}, metadata tree type {}",
          measurement,
          insertDataType,
          dataType);
      throw new DataTypeMismatchException(measurement, insertDataType, dataType);
    }
  }

  /** get dataType of plan, in loc measurements only support InsertRowPlan and InsertTabletPlan */
  private TSDataType getTypeInLoc(InsertPlan plan, int loc) throws MetadataException {
    TSDataType dataType;
    if (plan instanceof InsertRowPlan) {
      InsertRowPlan tPlan = (InsertRowPlan) plan;
      dataType =
          TypeInferenceUtils.getPredictedDataType(tPlan.getValues()[loc], tPlan.isNeedInferType());
    } else if (plan instanceof InsertTabletPlan) {
      dataType = (plan).getDataTypes()[loc];
    } else {
      throw new MetadataException(
          String.format(
              "Only support insert and insertTablet, plan is [%s]", plan.getOperatorType()));
    }
    return dataType;
  }

  private IMeasurementMNode findMeasurementInTemplate(IMNode deviceMNode, String measurement)
      throws MetadataException {
    Template curTemplate = deviceMNode.getUpperTemplate();
    if (curTemplate != null) {
      IMeasurementSchema schema = curTemplate.getSchema(measurement);
      if (!deviceMNode.isUseTemplate()) {
        deviceMNode = setUsingSchemaTemplate(deviceMNode);
      }

      if (schema != null) {
        return MeasurementMNode.getMeasurementMNode(
            deviceMNode.getAsEntityMNode(), measurement, schema, null);
      }
      return null;
    }
    return null;
  }

  /** create timeseries ignoring PathAlreadyExistException */
  private void internalCreateTimeseries(PartialPath path, TSDataType dataType)
      throws MetadataException {
    createTimeseries(
        path,
        dataType,
        getDefaultEncoding(dataType),
        TSFileDescriptor.getInstance().getConfig().getCompressor(),
        Collections.emptyMap());
  }

  /** create aligned timeseries ignoring PathAlreadyExistException */
  private void internalAlignedCreateTimeseries(
      PartialPath prefixPath, List<String> measurements, List<TSDataType> dataTypes)
      throws MetadataException {
    List<TSEncoding> encodings = new ArrayList<>();
    List<CompressionType> compressors = new ArrayList<>();
    for (TSDataType dataType : dataTypes) {
      encodings.add(getDefaultEncoding(dataType));
      compressors.add(TSFileDescriptor.getInstance().getConfig().getCompressor());
    }
    createAlignedTimeSeries(prefixPath, measurements, dataTypes, encodings, compressors);
  }

  // endregion

  // region Interfaces and Implementation for Template operations
  public void createSchemaTemplate(CreateTemplatePlan plan) throws MetadataException {
    try {

      List<List<TSDataType>> dataTypes = plan.getDataTypes();
      List<List<TSEncoding>> encodings = plan.getEncodings();
      for (int i = 0; i < dataTypes.size(); i++) {
        for (int j = 0; j < dataTypes.get(i).size(); j++) {
          SchemaUtils.checkDataTypeWithEncoding(dataTypes.get(i).get(j), encodings.get(i).get(j));
        }
      }

      templateManager.createSchemaTemplate(plan);
      // write wal
      if (!isRecovering) {
        logWriter.createSchemaTemplate(plan);
      }
    } catch (IOException e) {
      throw new MetadataException(e);
    }
  }

  public void appendSchemaTemplate(AppendTemplatePlan plan) throws MetadataException {
    try {

      List<TSDataType> dataTypes = plan.getDataTypes();
      List<TSEncoding> encodings = plan.getEncodings();
      for (int idx = 0; idx < dataTypes.size(); idx++) {
        SchemaUtils.checkDataTypeWithEncoding(dataTypes.get(idx), encodings.get(idx));
      }

      templateManager.appendSchemaTemplate(plan);
      // write wal
      if (!isRecovering) {
        logWriter.appendSchemaTemplate(plan);
      }
    } catch (IOException e) {
      throw new MetadataException(e);
    }
  }

  public void pruneSchemaTemplate(PruneTemplatePlan plan) throws MetadataException {
    try {
      templateManager.pruneSchemaTemplate(plan);
      // write wal
      if (!isRecovering) {
        logWriter.pruneSchemaTemplate(plan);
      }
    } catch (IOException e) {
      throw new MetadataException(e);
    }
  }

  public int countMeasurementsInTemplate(String templateName) throws MetadataException {
    try {
      return templateManager.getTemplate(templateName).getMeasurementsCount();
    } catch (UndefinedTemplateException e) {
      throw new MetadataException(e);
    }
  }

  /**
   * @param templateName name of template to check
   * @param path full path to check
   * @return if path correspond to a measurement in template
   * @throws MetadataException
   */
  public boolean isMeasurementInTemplate(String templateName, String path)
      throws MetadataException {
    return templateManager.getTemplate(templateName).isPathMeasurement(path);
  }

  public boolean isPathExistsInTemplate(String templateName, String path) throws MetadataException {
    return templateManager.getTemplate(templateName).isPathExistInTemplate(path);
  }

  public List<String> getMeasurementsInTemplate(String templateName, String path)
      throws MetadataException {
    return templateManager.getTemplate(templateName).getMeasurementsUnderPath(path);
  }

  public List<Pair<String, IMeasurementSchema>> getSchemasInTemplate(
      String templateName, String path) throws MetadataException {
    Set<Map.Entry<String, IMeasurementSchema>> rawSchemas =
        templateManager.getTemplate(templateName).getSchemaMap().entrySet();
    return rawSchemas.stream()
        .filter(e -> e.getKey().startsWith(path))
        .collect(
            ArrayList::new,
            (res, elem) -> res.add(new Pair<>(elem.getKey(), elem.getValue())),
            ArrayList::addAll);
  }

  public Set<String> getAllTemplates() {
    return templateManager.getAllTemplateName();
  }

  /**
   * Get all paths set designated template
   *
   * @param templateName designated template name, blank string for any template exists
   * @return paths set
   */
  public Set<String> getPathsSetTemplate(String templateName) throws MetadataException {
    return new HashSet<>(mtree.getPathsSetOnTemplate(templateName));
  }

  public Set<String> getPathsUsingTemplate(String templateName) throws MetadataException {
    return new HashSet<>(mtree.getPathsUsingTemplate(templateName));
  }

  public void dropSchemaTemplate(DropTemplatePlan plan) throws MetadataException {
    try {
      String templateName = plan.getName();
      // check whether template exists
      if (!templateManager.getAllTemplateName().contains(templateName)) {
        throw new UndefinedTemplateException(templateName);
      }

      if (mtree.isTemplateSetOnMTree(templateName)) {
        throw new MetadataException(
            String.format(
                "Template [%s] has been set on MTree, cannot be dropped now.", templateName));
      }

      templateManager.dropSchemaTemplate(plan);
      if (!isRecovering) {
        logWriter.dropSchemaTemplate(plan);
      }
    } catch (IOException e) {
      throw new MetadataException(e);
    }
  }

  public synchronized void setSchemaTemplate(SetTemplatePlan plan) throws MetadataException {
    // get mnode and update template should be atomic
    Template template = templateManager.getTemplate(plan.getTemplateName());

    try {
      PartialPath path = new PartialPath(plan.getPrefixPath());

      mtree.checkTemplateOnPath(path);

      IMNode node = getDeviceNodeWithAutoCreate(path);

<<<<<<< HEAD
      try {
        templateManager.checkIsTemplateCompatible(template, node);
        mtree.checkIsTemplateCompatibleWithChild(node, template);
        node.setSchemaTemplate(template);
        mtree.updateMNode(node);
      } finally {
        mtree.unPinMNode(node);
      }
=======
      templateManager.checkTemplateCompatible(template, node);

      node.setSchemaTemplate(template);
>>>>>>> 3f915d0c

      // write wal
      if (!isRecovering) {
        logWriter.setSchemaTemplate(plan);
      }
    } catch (IOException e) {
      throw new MetadataException(e);
    }
  }

  public synchronized void unsetSchemaTemplate(UnsetTemplatePlan plan) throws MetadataException {
    // get mnode should be atomic
    try {
      PartialPath path = new PartialPath(plan.getPrefixPath());
      IMNode node = mtree.getNodeByPath(path);
      if (node.getSchemaTemplate() == null) {
        throw new NoTemplateOnMNodeException(plan.getPrefixPath());
      } else if (!node.getSchemaTemplate().getName().equals(plan.getTemplateName())) {
        throw new DifferentTemplateException(plan.getPrefixPath(), plan.getTemplateName());
      } else if (node.isUseTemplate()) {
        throw new TemplateIsInUseException(plan.getPrefixPath());
      }
      mtree.checkTemplateInUseOnLowerNode(node);
      node.setSchemaTemplate(null);
      // write wal
      if (!isRecovering) {
        logWriter.unsetSchemaTemplate(plan);
      }
    } catch (IOException e) {
      throw new MetadataException(e);
    }
  }

  public void setUsingSchemaTemplate(ActivateTemplatePlan plan) throws MetadataException {
<<<<<<< HEAD
    IMNode node;
    // the order of SetUsingSchemaTemplatePlan and AutoCreateDeviceMNodePlan cannot be guaranteed
    // when writing concurrently, so we need a auto-create mechanism here
=======
    // check whether any template has been set on designated path
    if (mtree.getTemplateOnPath(plan.getPrefixPath()) == null) {
      throw new MetadataException(
          String.format(
              "Path [%s] has not been set any template.", plan.getPrefixPath().toString()));
    }

>>>>>>> 3f915d0c
    try {
      node = getDeviceNodeWithAutoCreate(plan.getPrefixPath());
    } catch (IOException ioException) {
      throw new MetadataException(ioException);
    }
    try {
      node = setUsingSchemaTemplate(node);
    } finally {
      mtree.unPinMNode(node);
    }
  }

  IMNode setUsingSchemaTemplate(IMNode node) throws MetadataException {
    // check whether any template has been set on designated path
    if (node.getUpperTemplate() == null) {
      throw new MetadataException(
          String.format("Path [%s] has not been set any template.", node.getFullPath()));
    }

    // this operation may change mtree structure and node type
    // invoke mnode.setUseTemplate is invalid

    // check alignment of template and mounted node
    // if direct measurement exists, node will be replaced
    IMNode mountedMNode =
        mtree.checkTemplateAlignmentWithMountedNode(node, node.getUpperTemplate());

    // if has direct measurement (be a EntityNode), to ensure alignment adapt with former node or
    // template
    if (mountedMNode.isEntity()) {
      mountedMNode
          .getAsEntityMNode()
          .setAligned(
              node.isEntity()
                  ? node.getAsEntityMNode().isAligned()
                  : node.getUpperTemplate().isDirectAligned());
    }
    mountedMNode.setUseTemplate(true);
    mtree.updateMNode(mountedMNode);

    if (node != mountedMNode) {
      mNodeCache.invalidate(mountedMNode.getPartialPath());
    }
    if (!isRecovering) {
      try {
        logWriter.setUsingSchemaTemplate(node.getPartialPath());
      } catch (IOException e) {
        throw new MetadataException(e);
      }
    }
    return mountedMNode;
  }
  // endregion

  // region TestOnly Interfaces
  /**
   * To reduce the String number in memory, use the deviceId from MManager instead of the deviceId
   * read from disk
   *
   * @param devicePath read from disk
   * @return deviceId
   */
  @TestOnly
  public String getDeviceId(PartialPath devicePath) {
    String device = null;
    try {
      IMNode deviceNode = getDeviceNode(devicePath);
      device = deviceNode.getFullPath();
    } catch (MetadataException | NullPointerException e) {
      // Cannot get deviceId from MManager, return the input deviceId
    }
    return device;
  }

  /**
   * E.g., root.sg is storage group given [root, sg], return the MNode of root.sg given [root, sg,
   * device], return the MNode of root.sg Get storage group node by path. If storage group is not
   * set, StorageGroupNotSetException will be thrown
   */
  @TestOnly
  public IStorageGroupMNode getStorageGroupNodeByStorageGroupPath(PartialPath path)
      throws MetadataException {
    return mtree.getStorageGroupNodeByStorageGroupPath(path);
  }

  /**
   * Attention!!!!!, this method could only be used for Tests involving multiple mmanagers. The
   * singleton of templateManager and tagManager will cause interference between mmanagers if one of
   * the mmanagers invoke init method or clear method
   */
  @TestOnly
  public void initForMultiMManagerTest() {
    templateManager = TemplateManager.getNewInstanceForTest();
    tagManager = TagManager.getNewInstanceForTest();
    init();
  }

  @TestOnly
  public void flushAllMlogForTest() throws IOException {
    logWriter.close();
  }

  @TestOnly
  public Template getTemplate(String templateName) throws MetadataException {
    try {
      return templateManager.getTemplate(templateName);
    } catch (UndefinedTemplateException e) {
      throw new MetadataException(e);
    }
  }
  // endregion
}<|MERGE_RESOLUTION|>--- conflicted
+++ resolved
@@ -2383,7 +2383,6 @@
 
       IMNode node = getDeviceNodeWithAutoCreate(path);
 
-<<<<<<< HEAD
       try {
         templateManager.checkIsTemplateCompatible(template, node);
         mtree.checkIsTemplateCompatibleWithChild(node, template);
@@ -2392,11 +2391,6 @@
       } finally {
         mtree.unPinMNode(node);
       }
-=======
-      templateManager.checkTemplateCompatible(template, node);
-
-      node.setSchemaTemplate(template);
->>>>>>> 3f915d0c
 
       // write wal
       if (!isRecovering) {
@@ -2431,19 +2425,16 @@
   }
 
   public void setUsingSchemaTemplate(ActivateTemplatePlan plan) throws MetadataException {
-<<<<<<< HEAD
+    // check whether any template has been set on designated path
+    if (mtree.getTemplateOnPath(plan.getPrefixPath()) == null) {
+      throw new MetadataException(
+              String.format(
+                      "Path [%s] has not been set any template.", plan.getPrefixPath().toString()));
+    }
+
     IMNode node;
     // the order of SetUsingSchemaTemplatePlan and AutoCreateDeviceMNodePlan cannot be guaranteed
     // when writing concurrently, so we need a auto-create mechanism here
-=======
-    // check whether any template has been set on designated path
-    if (mtree.getTemplateOnPath(plan.getPrefixPath()) == null) {
-      throw new MetadataException(
-          String.format(
-              "Path [%s] has not been set any template.", plan.getPrefixPath().toString()));
-    }
-
->>>>>>> 3f915d0c
     try {
       node = getDeviceNodeWithAutoCreate(plan.getPrefixPath());
     } catch (IOException ioException) {
