--- conflicted
+++ resolved
@@ -24,9 +24,6 @@
 import java.util.Iterator;
 
 public interface ISchemaReader<T extends ISchemaInfo> extends Iterator<T>, AutoCloseable {
-<<<<<<< HEAD
-
-=======
   /**
    * Determines if the iteration is successful when it completes.
    *
@@ -40,5 +37,4 @@
    * @return Throwable, null if no exception.
    */
   Throwable getFailure();
->>>>>>> c32b3f52
 }