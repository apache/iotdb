--- conflicted
+++ resolved
@@ -95,11 +95,8 @@
 import org.apache.iotdb.mpp.rpc.thrift.TSendFragmentInstanceResp;
 import org.apache.iotdb.mpp.rpc.thrift.TSendPlanNodeReq;
 import org.apache.iotdb.mpp.rpc.thrift.TSendPlanNodeResp;
-<<<<<<< HEAD
+import org.apache.iotdb.mpp.rpc.thrift.TUpdateConfigNodeGroupReq;
 import org.apache.iotdb.mpp.rpc.thrift.TUpdateTemplateReq;
-=======
-import org.apache.iotdb.mpp.rpc.thrift.TUpdateConfigNodeGroupReq;
->>>>>>> d3e71a2b
 import org.apache.iotdb.rpc.RpcUtils;
 import org.apache.iotdb.rpc.TSStatusCode;
 import org.apache.iotdb.tsfile.exception.NotImplementedException;
@@ -492,10 +489,6 @@
   }
 
   @Override
-<<<<<<< HEAD
-  public TSStatus updateTemplate(TUpdateTemplateReq req) throws TException {
-    ClusterTemplateManager.getInstance().updateTemplateSetInfo(req.getTemplateInfo());
-=======
   public TSStatus updateConfigNodeGroup(TUpdateConfigNodeGroupReq req) {
     List<TConfigNodeLocation> configNodeLocations = req.getConfigNodeLocations();
     if (configNodeLocations != null) {
@@ -506,7 +499,12 @@
                   .map(TConfigNodeLocation::getInternalEndPoint)
                   .collect(Collectors.toList()));
     }
->>>>>>> d3e71a2b
+    return RpcUtils.getStatus(TSStatusCode.SUCCESS_STATUS);
+  }
+
+  @Override
+  public TSStatus updateTemplate(TUpdateTemplateReq req) throws TException {
+    ClusterTemplateManager.getInstance().updateTemplateSetInfo(req.getTemplateInfo());
     return RpcUtils.getStatus(TSStatusCode.SUCCESS_STATUS);
   }
 
