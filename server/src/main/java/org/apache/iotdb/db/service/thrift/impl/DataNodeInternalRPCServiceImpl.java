--- conflicted
+++ resolved
@@ -81,7 +81,6 @@
 import org.apache.iotdb.db.service.metrics.enums.Tag;
 import org.apache.iotdb.db.trigger.executor.TriggerExecutor;
 import org.apache.iotdb.db.trigger.executor.TriggerFireResult;
-import org.apache.iotdb.db.trigger.executor.TriggerFireVisitor;
 import org.apache.iotdb.db.trigger.service.TriggerManagementService;
 import org.apache.iotdb.db.utils.SetThreadName;
 import org.apache.iotdb.metrics.config.MetricConfigDescriptor;
@@ -98,23 +97,17 @@
 import org.apache.iotdb.mpp.rpc.thrift.TCreateFunctionRequest;
 import org.apache.iotdb.mpp.rpc.thrift.TCreatePeerReq;
 import org.apache.iotdb.mpp.rpc.thrift.TCreateSchemaRegionReq;
-<<<<<<< HEAD
 import org.apache.iotdb.mpp.rpc.thrift.TCreateTriggerInstanceReq;
-=======
 import org.apache.iotdb.mpp.rpc.thrift.TDeleteDataForDeleteTimeSeriesReq;
 import org.apache.iotdb.mpp.rpc.thrift.TDeleteTimeSeriesReq;
->>>>>>> 478640e8
 import org.apache.iotdb.mpp.rpc.thrift.TDisableDataNodeReq;
 import org.apache.iotdb.mpp.rpc.thrift.TDropFunctionRequest;
 import org.apache.iotdb.mpp.rpc.thrift.TDropTriggerInstanceReq;
 import org.apache.iotdb.mpp.rpc.thrift.TFetchFragmentInstanceStateReq;
-<<<<<<< HEAD
+import org.apache.iotdb.mpp.rpc.thrift.TFetchSchemaBlackListReq;
+import org.apache.iotdb.mpp.rpc.thrift.TFetchSchemaBlackListResp;
 import org.apache.iotdb.mpp.rpc.thrift.TFireTriggerReq;
 import org.apache.iotdb.mpp.rpc.thrift.TFireTriggerResp;
-=======
-import org.apache.iotdb.mpp.rpc.thrift.TFetchSchemaBlackListReq;
-import org.apache.iotdb.mpp.rpc.thrift.TFetchSchemaBlackListResp;
->>>>>>> 478640e8
 import org.apache.iotdb.mpp.rpc.thrift.TFragmentInstanceStateResp;
 import org.apache.iotdb.mpp.rpc.thrift.THeartbeatReq;
 import org.apache.iotdb.mpp.rpc.thrift.THeartbeatResp;
@@ -242,81 +235,8 @@
     ConsensusGroupId groupId =
         ConsensusGroupId.Factory.createFromTConsensusGroupId(req.getConsensusGroupId());
     PlanNode planNode = PlanNodeType.deserialize(req.planNode.body);
-<<<<<<< HEAD
-    boolean hasFailedMeasurement = false;
-    String partialInsertMessage = null;
-    if (planNode instanceof InsertNode) {
-      InsertNode insertNode = (InsertNode) planNode;
-      try {
-        SchemaValidator.validate(insertNode);
-      } catch (SemanticException e) {
-        response.setAccepted(false);
-        response.setMessage(e.getMessage());
-        return response;
-      }
-      hasFailedMeasurement = insertNode.hasFailedMeasurements();
-      if (hasFailedMeasurement) {
-        partialInsertMessage =
-            String.format(
-                "Fail to insert measurements %s caused by %s",
-                insertNode.getFailedMeasurements(), insertNode.getFailedMessages());
-        LOGGER.warn(partialInsertMessage);
-      }
-    }
-    if (groupId instanceof DataRegionId) {
-      TriggerFireVisitor visitor = new TriggerFireVisitor();
-      // fire Trigger before the insertion
-      TriggerFireResult result = planNode.accept(visitor, TriggerEvent.BEFORE_INSERT);
-      if (result.equals(TriggerFireResult.TERMINATION)) {
-        TSStatus triggerError = new TSStatus(TSStatusCode.TRIGGER_FIRE_ERROR.getStatusCode());
-        triggerError.setMessage(
-            "Failed to complete the insertion because trigger error before the insertion.");
-        writeResponse = ConsensusWriteResponse.newBuilder().setStatus(triggerError).build();
-      } else {
-        writeResponse = DataRegionConsensusImpl.getInstance().write(groupId, planNode);
-        // fire Trigger after the insertion
-        if (writeResponse.isSuccessful()) {
-          result = planNode.accept(visitor, TriggerEvent.AFTER_INSERT);
-          if (!result.equals(TriggerFireResult.SUCCESS)) {
-            TSStatus triggerError = new TSStatus(TSStatusCode.TRIGGER_FIRE_ERROR.getStatusCode());
-            triggerError.setMessage(
-                "Failed to complete the insertion because trigger error after the insertion.");
-            writeResponse = ConsensusWriteResponse.newBuilder().setStatus(triggerError).build();
-          }
-        }
-      }
-    } else {
-      writeResponse = SchemaRegionConsensusImpl.getInstance().write(groupId, planNode);
-    }
-
-    // TODO need consider more status
-    if (writeResponse.getStatus() != null) {
-      response.setAccepted(
-          !hasFailedMeasurement
-              && TSStatusCode.SUCCESS_STATUS.getStatusCode()
-                  == writeResponse.getStatus().getCode());
-      if (TSStatusCode.SUCCESS_STATUS.getStatusCode() != writeResponse.getStatus().getCode()) {
-        response.setMessage(writeResponse.getStatus().message);
-        response.setStatus(writeResponse.getStatus());
-      } else if (hasFailedMeasurement) {
-        response.setMessage(partialInsertMessage);
-        response.setStatus(
-            RpcUtils.getStatus(TSStatusCode.METADATA_ERROR.getStatusCode(), partialInsertMessage));
-      } else {
-        response.setMessage(writeResponse.getStatus().message);
-      }
-    } else {
-      LOGGER.error(
-          "Something wrong happened while calling consensus layer's write API.",
-          writeResponse.getException());
-      response.setAccepted(false);
-      response.setMessage(writeResponse.getException().getMessage());
-    }
-
-    return response;
-=======
+
     return regionManager.executePlanNode(groupId, planNode);
->>>>>>> 478640e8
   }
 
   @Override
