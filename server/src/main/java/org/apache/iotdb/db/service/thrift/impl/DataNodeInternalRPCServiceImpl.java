--- conflicted
+++ resolved
@@ -901,9 +901,6 @@
   }
 
   @Override
-<<<<<<< HEAD
-  public TPushPipeMetaResp pushPipeMeta(TPushPipeMetaReq req) {
-=======
   public TSStatus alterView(TAlterViewReq req) throws TException {
     List<TConsensusGroupId> consensusGroupIdList = req.getSchemaRegionIdList();
     List<ByteBuffer> viewBinaryList = req.getViewBinaryList();
@@ -934,8 +931,7 @@
   }
 
   @Override
-  public TSStatus pushPipeMeta(TPushPipeMetaReq req) {
->>>>>>> a48d9823
+  public TPushPipeMetaResp pushPipeMeta(TPushPipeMetaReq req) {
     final List<PipeMeta> pipeMetas = new ArrayList<>();
     for (ByteBuffer byteBuffer : req.getPipeMetas()) {
       pipeMetas.add(PipeMeta.deserialize(byteBuffer));
