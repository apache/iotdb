/*
 * Licensed to the Apache Software Foundation (ASF) under one
 * or more contributor license agreements.  See the NOTICE file
 * distributed with this work for additional information
 * regarding copyright ownership.  The ASF licenses this file
 * to you under the Apache License, Version 2.0 (the
 * "License"); you may not use this file except in compliance
 * with the License.  You may obtain a copy of the License at
 *
 *     http://www.apache.org/licenses/LICENSE-2.0
 *
 * Unless required by applicable law or agreed to in writing,
 * software distributed under the License is distributed on an
 * "AS IS" BASIS, WITHOUT WARRANTIES OR CONDITIONS OF ANY
 * KIND, either express or implied.  See the License for the
 * specific language governing permissions and limitations
 * under the License.
 */

package org.apache.iotdb.db.service.thrift.impl;

import org.apache.iotdb.common.rpc.thrift.TConfigNodeLocation;
import org.apache.iotdb.common.rpc.thrift.TConsensusGroupId;
import org.apache.iotdb.common.rpc.thrift.TDataNodeLocation;
import org.apache.iotdb.common.rpc.thrift.TEndPoint;
import org.apache.iotdb.common.rpc.thrift.TFlushReq;
import org.apache.iotdb.common.rpc.thrift.TSStatus;
import org.apache.iotdb.common.rpc.thrift.TSetTTLReq;
import org.apache.iotdb.commons.cluster.NodeStatus;
import org.apache.iotdb.commons.conf.CommonConfig;
import org.apache.iotdb.commons.conf.CommonDescriptor;
import org.apache.iotdb.commons.consensus.ConsensusGroupId;
import org.apache.iotdb.commons.consensus.DataRegionId;
import org.apache.iotdb.commons.consensus.SchemaRegionId;
import org.apache.iotdb.commons.exception.IllegalPathException;
import org.apache.iotdb.commons.exception.MetadataException;
import org.apache.iotdb.commons.exception.sync.PipeException;
import org.apache.iotdb.commons.path.PartialPath;
import org.apache.iotdb.commons.path.PathPatternTree;
import org.apache.iotdb.commons.sync.pipe.PipeInfo;
import org.apache.iotdb.commons.sync.pipe.SyncOperation;
import org.apache.iotdb.commons.trigger.TriggerInformation;
import org.apache.iotdb.commons.trigger.service.TriggerExecutableManager;
import org.apache.iotdb.commons.udf.service.UDFExecutableManager;
import org.apache.iotdb.commons.udf.service.UDFRegistrationService;
import org.apache.iotdb.consensus.common.Peer;
import org.apache.iotdb.consensus.common.response.ConsensusGenericResponse;
import org.apache.iotdb.consensus.exception.PeerNotInConsensusGroupException;
import org.apache.iotdb.db.auth.AuthorizerManager;
import org.apache.iotdb.db.client.ConfigNodeInfo;
import org.apache.iotdb.db.conf.IoTDBDescriptor;
import org.apache.iotdb.db.consensus.DataRegionConsensusImpl;
import org.apache.iotdb.db.consensus.SchemaRegionConsensusImpl;
import org.apache.iotdb.db.engine.StorageEngineV2;
import org.apache.iotdb.db.engine.cache.BloomFilterCache;
import org.apache.iotdb.db.engine.cache.ChunkCache;
import org.apache.iotdb.db.engine.cache.TimeSeriesMetadataCache;
import org.apache.iotdb.db.exception.StorageEngineException;
import org.apache.iotdb.db.exception.query.QueryProcessException;
import org.apache.iotdb.db.metadata.cache.DataNodeSchemaCache;
import org.apache.iotdb.db.metadata.schemaregion.ISchemaRegion;
import org.apache.iotdb.db.metadata.schemaregion.SchemaEngine;
import org.apache.iotdb.db.metadata.template.ClusterTemplateManager;
import org.apache.iotdb.db.metadata.template.TemplateInternalRPCUpdateType;
import org.apache.iotdb.db.mpp.common.FragmentInstanceId;
import org.apache.iotdb.db.mpp.execution.executor.RegionExecutionResult;
import org.apache.iotdb.db.mpp.execution.executor.RegionReadExecutor;
import org.apache.iotdb.db.mpp.execution.executor.RegionWriteExecutor;
import org.apache.iotdb.db.mpp.execution.fragment.FragmentInstanceInfo;
import org.apache.iotdb.db.mpp.execution.fragment.FragmentInstanceManager;
import org.apache.iotdb.db.mpp.execution.fragment.FragmentInstanceState;
import org.apache.iotdb.db.mpp.plan.analyze.ClusterPartitionFetcher;
import org.apache.iotdb.db.mpp.plan.planner.plan.FragmentInstance;
import org.apache.iotdb.db.mpp.plan.planner.plan.node.PlanNode;
import org.apache.iotdb.db.mpp.plan.planner.plan.node.PlanNodeId;
import org.apache.iotdb.db.mpp.plan.planner.plan.node.PlanNodeType;
import org.apache.iotdb.db.mpp.plan.planner.plan.node.load.LoadTsFilePieceNode;
import org.apache.iotdb.db.mpp.plan.planner.plan.node.metedata.write.ConstructSchemaBlackListNode;
import org.apache.iotdb.db.mpp.plan.planner.plan.node.metedata.write.DeleteTimeSeriesNode;
import org.apache.iotdb.db.mpp.plan.planner.plan.node.metedata.write.RollbackSchemaBlackListNode;
import org.apache.iotdb.db.mpp.plan.planner.plan.node.write.DeleteDataNode;
import org.apache.iotdb.db.mpp.plan.scheduler.load.LoadTsFileScheduler;
import org.apache.iotdb.db.service.DataNode;
import org.apache.iotdb.db.service.RegionMigrateService;
import org.apache.iotdb.db.service.metrics.MetricService;
import org.apache.iotdb.db.service.metrics.enums.Metric;
import org.apache.iotdb.db.service.metrics.enums.Tag;
import org.apache.iotdb.db.sync.SyncService;
import org.apache.iotdb.db.trigger.executor.TriggerExecutor;
import org.apache.iotdb.db.trigger.executor.TriggerFireResult;
import org.apache.iotdb.db.trigger.service.TriggerManagementService;
import org.apache.iotdb.db.utils.SetThreadName;
import org.apache.iotdb.metrics.config.MetricConfigDescriptor;
import org.apache.iotdb.metrics.type.Gauge;
import org.apache.iotdb.metrics.utils.MetricLevel;
import org.apache.iotdb.mpp.rpc.thrift.IDataNodeRPCService;
import org.apache.iotdb.mpp.rpc.thrift.TActiveTriggerInstanceReq;
import org.apache.iotdb.mpp.rpc.thrift.TCancelFragmentInstanceReq;
import org.apache.iotdb.mpp.rpc.thrift.TCancelPlanFragmentReq;
import org.apache.iotdb.mpp.rpc.thrift.TCancelQueryReq;
import org.apache.iotdb.mpp.rpc.thrift.TCancelResp;
import org.apache.iotdb.mpp.rpc.thrift.TConstructSchemaBlackListReq;
import org.apache.iotdb.mpp.rpc.thrift.TCreateDataRegionReq;
import org.apache.iotdb.mpp.rpc.thrift.TCreateFunctionRequest;
import org.apache.iotdb.mpp.rpc.thrift.TCreatePeerReq;
import org.apache.iotdb.mpp.rpc.thrift.TCreatePipeOnDataNodeReq;
import org.apache.iotdb.mpp.rpc.thrift.TCreateSchemaRegionReq;
import org.apache.iotdb.mpp.rpc.thrift.TCreateTriggerInstanceReq;
import org.apache.iotdb.mpp.rpc.thrift.TDeleteDataForDeleteTimeSeriesReq;
import org.apache.iotdb.mpp.rpc.thrift.TDeleteTimeSeriesReq;
import org.apache.iotdb.mpp.rpc.thrift.TDisableDataNodeReq;
import org.apache.iotdb.mpp.rpc.thrift.TDropFunctionRequest;
import org.apache.iotdb.mpp.rpc.thrift.TDropTriggerInstanceReq;
import org.apache.iotdb.mpp.rpc.thrift.TFetchFragmentInstanceStateReq;
import org.apache.iotdb.mpp.rpc.thrift.TFetchSchemaBlackListReq;
import org.apache.iotdb.mpp.rpc.thrift.TFetchSchemaBlackListResp;
import org.apache.iotdb.mpp.rpc.thrift.TFireTriggerReq;
import org.apache.iotdb.mpp.rpc.thrift.TFireTriggerResp;
import org.apache.iotdb.mpp.rpc.thrift.TFragmentInstanceStateResp;
import org.apache.iotdb.mpp.rpc.thrift.THeartbeatReq;
import org.apache.iotdb.mpp.rpc.thrift.THeartbeatResp;
import org.apache.iotdb.mpp.rpc.thrift.TInactiveTriggerInstanceReq;
import org.apache.iotdb.mpp.rpc.thrift.TInvalidateCacheReq;
import org.apache.iotdb.mpp.rpc.thrift.TInvalidateMatchedSchemaCacheReq;
import org.apache.iotdb.mpp.rpc.thrift.TInvalidatePermissionCacheReq;
import org.apache.iotdb.mpp.rpc.thrift.TLoadCommandReq;
import org.apache.iotdb.mpp.rpc.thrift.TLoadResp;
import org.apache.iotdb.mpp.rpc.thrift.TLoadSample;
import org.apache.iotdb.mpp.rpc.thrift.TMaintainPeerReq;
import org.apache.iotdb.mpp.rpc.thrift.TOperatePipeOnDataNodeReq;
import org.apache.iotdb.mpp.rpc.thrift.TRegionLeaderChangeReq;
import org.apache.iotdb.mpp.rpc.thrift.TRegionRouteReq;
import org.apache.iotdb.mpp.rpc.thrift.TRollbackSchemaBlackListReq;
import org.apache.iotdb.mpp.rpc.thrift.TSchemaFetchRequest;
import org.apache.iotdb.mpp.rpc.thrift.TSchemaFetchResponse;
import org.apache.iotdb.mpp.rpc.thrift.TSendFragmentInstanceReq;
import org.apache.iotdb.mpp.rpc.thrift.TSendFragmentInstanceResp;
import org.apache.iotdb.mpp.rpc.thrift.TSendPlanNodeReq;
import org.apache.iotdb.mpp.rpc.thrift.TSendPlanNodeResp;
import org.apache.iotdb.mpp.rpc.thrift.TTsFilePieceReq;
import org.apache.iotdb.mpp.rpc.thrift.TUpdateConfigNodeGroupReq;
import org.apache.iotdb.mpp.rpc.thrift.TUpdateTemplateReq;
import org.apache.iotdb.mpp.rpc.thrift.TUpdateTriggerLocationReq;
import org.apache.iotdb.rpc.RpcUtils;
import org.apache.iotdb.rpc.TSStatusCode;
import org.apache.iotdb.trigger.api.enums.FailureStrategy;
import org.apache.iotdb.trigger.api.enums.TriggerEvent;
import org.apache.iotdb.tsfile.exception.NotImplementedException;
import org.apache.iotdb.tsfile.write.record.Tablet;

import com.google.common.collect.ImmutableList;
import org.apache.thrift.TException;
import org.slf4j.Logger;
import org.slf4j.LoggerFactory;

import java.io.ByteArrayOutputStream;
import java.io.DataOutputStream;
import java.io.IOException;
import java.nio.ByteBuffer;
import java.util.ArrayList;
import java.util.Arrays;
import java.util.HashMap;
import java.util.List;
import java.util.Map;
import java.util.concurrent.TimeUnit;
import java.util.stream.Collectors;

import static org.apache.iotdb.commons.conf.IoTDBConstant.MULTI_LEVEL_PATH_WILDCARD;

public class DataNodeInternalRPCServiceImpl implements IDataNodeRPCService.Iface {

  private static final Logger LOGGER =
      LoggerFactory.getLogger(DataNodeInternalRPCServiceImpl.class);
  private final SchemaEngine schemaEngine = SchemaEngine.getInstance();
  private final StorageEngineV2 storageEngine = StorageEngineV2.getInstance();

  private final DataNodeRegionManager regionManager = DataNodeRegionManager.getInstance();

  public DataNodeInternalRPCServiceImpl() {
    super();
  }

  @Override
  public TSendFragmentInstanceResp sendFragmentInstance(TSendFragmentInstanceReq req) {
    LOGGER.info("receive FragmentInstance to group[{}]", req.getConsensusGroupId());

    // deserialize ConsensusGroupId
    ConsensusGroupId groupId;
    try {
      groupId = ConsensusGroupId.Factory.createFromTConsensusGroupId(req.getConsensusGroupId());
    } catch (Throwable t) {
      LOGGER.error("Deserialize ConsensusGroupId failed. ", t);
      TSendFragmentInstanceResp resp = new TSendFragmentInstanceResp(false);
      resp.setMessage("Deserialize ConsensusGroupId failed: " + t.getMessage());
      return resp;
    }

    // We deserialize here instead of the underlying state machine because parallelism is possible
    // here but not at the underlying state machine
    FragmentInstance fragmentInstance;
    try {
      fragmentInstance = FragmentInstance.deserializeFrom(req.fragmentInstance.body);
    } catch (Throwable t) {
      LOGGER.error("Deserialize FragmentInstance failed.", t);
      TSendFragmentInstanceResp resp = new TSendFragmentInstanceResp(false);
      resp.setMessage("Deserialize FragmentInstance failed: " + t.getMessage());
      return resp;
    }

    RegionReadExecutor executor = new RegionReadExecutor();
    RegionExecutionResult executionResult = executor.execute(groupId, fragmentInstance);
    TSendFragmentInstanceResp resp = new TSendFragmentInstanceResp();
    resp.setAccepted(executionResult.isAccepted());
    resp.setMessage(executionResult.getMessage());

    return resp;
  }

  @Override
  public TSendPlanNodeResp sendPlanNode(TSendPlanNodeReq req) {
    LOGGER.info("receive PlanNode to group[{}]", req.getConsensusGroupId());
    ConsensusGroupId groupId =
        ConsensusGroupId.Factory.createFromTConsensusGroupId(req.getConsensusGroupId());
    PlanNode planNode = PlanNodeType.deserialize(req.planNode.body);
    RegionWriteExecutor executor = new RegionWriteExecutor();
    TSendPlanNodeResp resp = new TSendPlanNodeResp();
    RegionExecutionResult executionResult = executor.execute(groupId, planNode);
    resp.setAccepted(executionResult.isAccepted());
    resp.setMessage(executionResult.getMessage());
    resp.setStatus(executionResult.getStatus());
    return resp;
  }

  @Override
  public TFragmentInstanceStateResp fetchFragmentInstanceState(TFetchFragmentInstanceStateReq req) {
    FragmentInstanceId instanceId = FragmentInstanceId.fromThrift(req.fragmentInstanceId);
    FragmentInstanceInfo info = FragmentInstanceManager.getInstance().getInstanceInfo(instanceId);
    if (info != null) {
      TFragmentInstanceStateResp resp = new TFragmentInstanceStateResp(info.getState().toString());
      resp.setFailedMessages(ImmutableList.of(info.getMessage()));
      return resp;
    } else {
      return new TFragmentInstanceStateResp(FragmentInstanceState.NO_SUCH_INSTANCE.toString());
    }
  }

  @Override
  public TCancelResp cancelQuery(TCancelQueryReq req) {
    try (SetThreadName threadName = new SetThreadName(req.getQueryId())) {
      List<FragmentInstanceId> taskIds =
          req.getFragmentInstanceIds().stream()
              .map(FragmentInstanceId::fromThrift)
              .collect(Collectors.toList());
      for (FragmentInstanceId taskId : taskIds) {
        FragmentInstanceManager.getInstance().cancelTask(taskId);
      }
      return new TCancelResp(true);
    }
  }

  @Override
  public TCancelResp cancelPlanFragment(TCancelPlanFragmentReq req) {
    throw new NotImplementedException();
  }

  @Override
  public TCancelResp cancelFragmentInstance(TCancelFragmentInstanceReq req) {
    throw new NotImplementedException();
  }

  @Override
  public TSchemaFetchResponse fetchSchema(TSchemaFetchRequest req) {
    throw new UnsupportedOperationException();
  }

  @Override
  public TLoadResp sendTsFilePieceNode(TTsFilePieceReq req) throws TException {
    LOGGER.info(String.format("Receive load node from uuid %s.", req.uuid));

    ConsensusGroupId groupId =
        ConsensusGroupId.Factory.createFromTConsensusGroupId(req.consensusGroupId);
    LoadTsFilePieceNode pieceNode = (LoadTsFilePieceNode) PlanNodeType.deserialize(req.body);
    if (pieceNode == null) {
      return createTLoadResp(new TSStatus(TSStatusCode.NODE_DESERIALIZE_ERROR.getStatusCode()));
    }

    TSStatus resultStatus =
        StorageEngineV2.getInstance()
            .writeLoadTsFileNode((DataRegionId) groupId, pieceNode, req.uuid);

    return createTLoadResp(resultStatus);
  }

  @Override
  public TLoadResp sendLoadCommand(TLoadCommandReq req) throws TException {

    TSStatus resultStatus =
        StorageEngineV2.getInstance()
            .executeLoadCommand(
                LoadTsFileScheduler.LoadCommand.values()[req.commandType], req.uuid);
    return createTLoadResp(resultStatus);
  }

  private TLoadResp createTLoadResp(TSStatus resultStatus) {
    boolean isAccepted = RpcUtils.SUCCESS_STATUS.equals(resultStatus);
    TLoadResp loadResp = new TLoadResp(isAccepted);
    if (!isAccepted) {
      loadResp.setMessage(resultStatus.getMessage());
      loadResp.setStatus(resultStatus);
    }
    return loadResp;
  }

  @Override
  public TSStatus createSchemaRegion(TCreateSchemaRegionReq req) {
    return regionManager.createSchemaRegion(req.getRegionReplicaSet(), req.getStorageGroup());
  }

  @Override
  public TSStatus createDataRegion(TCreateDataRegionReq req) {
    return regionManager.createDataRegion(
        req.getRegionReplicaSet(), req.getStorageGroup(), req.getTtl());
  }

  @Override
  public TSStatus invalidatePartitionCache(TInvalidateCacheReq req) {
    ClusterPartitionFetcher.getInstance().invalidAllCache();
    return new TSStatus(TSStatusCode.SUCCESS_STATUS.getStatusCode());
  }

  @Override
  public TSStatus invalidateSchemaCache(TInvalidateCacheReq req) {
    DataNodeSchemaCache.getInstance().cleanUp();
    return new TSStatus(TSStatusCode.SUCCESS_STATUS.getStatusCode());
  }

  @Override
  public TSStatus constructSchemaBlackList(TConstructSchemaBlackListReq req) throws TException {
    PathPatternTree patternTree =
        PathPatternTree.deserialize(ByteBuffer.wrap(req.getPathPatternTree()));
    List<TSStatus> failureList = new ArrayList<>();
    TSStatus status;
    int preDeletedNum = 0;
    for (TConsensusGroupId consensusGroupId : req.getSchemaRegionIdList()) {
      String storageGroup =
          schemaEngine
              .getSchemaRegion(new SchemaRegionId(consensusGroupId.getId()))
              .getStorageGroupFullPath();
      PathPatternTree filteredPatternTree = filterPathPatternTree(patternTree, storageGroup);
      if (filteredPatternTree.isEmpty()) {
        continue;
      }
      RegionWriteExecutor executor = new RegionWriteExecutor();
      status =
          executor
              .execute(
                  new SchemaRegionId(consensusGroupId.getId()),
                  new ConstructSchemaBlackListNode(new PlanNodeId(""), filteredPatternTree))
              .getStatus();
      if (status.code == TSStatusCode.SUCCESS_STATUS.getStatusCode()) {
        preDeletedNum += Integer.parseInt(status.getMessage());
      } else {
        failureList.add(status);
      }
    }

    if (!failureList.isEmpty()) {
      return RpcUtils.getStatus(failureList);
    }

    return RpcUtils.getStatus(TSStatusCode.SUCCESS_STATUS, String.valueOf(preDeletedNum));
  }

  @Override
  public TSStatus rollbackSchemaBlackList(TRollbackSchemaBlackListReq req) throws TException {
    PathPatternTree patternTree =
        PathPatternTree.deserialize(ByteBuffer.wrap(req.getPathPatternTree()));
    List<TSStatus> failureList = new ArrayList<>();
    TSStatus status;
    for (TConsensusGroupId consensusGroupId : req.getSchemaRegionIdList()) {
      String storageGroup =
          schemaEngine
              .getSchemaRegion(new SchemaRegionId(consensusGroupId.getId()))
              .getStorageGroupFullPath();
      PathPatternTree filteredPatternTree = filterPathPatternTree(patternTree, storageGroup);
      if (filteredPatternTree.isEmpty()) {
        continue;
      }
      RegionWriteExecutor executor = new RegionWriteExecutor();
      status =
          executor
              .execute(
                  new SchemaRegionId(consensusGroupId.getId()),
                  new RollbackSchemaBlackListNode(new PlanNodeId(""), filteredPatternTree))
              .getStatus();
      if (status.code != TSStatusCode.SUCCESS_STATUS.getStatusCode()) {
        failureList.add(status);
      }
    }

    if (!failureList.isEmpty()) {
      return RpcUtils.getStatus(failureList);
    }

    return RpcUtils.SUCCESS_STATUS;
  }

  @Override
  public TSStatus invalidateMatchedSchemaCache(TInvalidateMatchedSchemaCacheReq req)
      throws TException {
    DataNodeSchemaCache cache = DataNodeSchemaCache.getInstance();
    cache.takeWriteLock();
    try {
      // todo implement precise timeseries clean rather than clean all
      cache.cleanUp();
    } finally {
      cache.releaseWriteLock();
    }
    return RpcUtils.SUCCESS_STATUS;
  }

  @Override
  public TFetchSchemaBlackListResp fetchSchemaBlackList(TFetchSchemaBlackListReq req)
      throws TException {
    PathPatternTree patternTree = PathPatternTree.deserialize(req.pathPatternTree);
    TFetchSchemaBlackListResp resp = new TFetchSchemaBlackListResp();
    PathPatternTree result = new PathPatternTree();
    for (TConsensusGroupId consensusGroupId : req.getSchemaRegionIdList()) {
      // todo implement as consensus layer read request
      try {
        ISchemaRegion schemaRegion =
            schemaEngine.getSchemaRegion(new SchemaRegionId(consensusGroupId.getId()));
        PathPatternTree filteredPatternTree =
            filterPathPatternTree(patternTree, schemaRegion.getStorageGroupFullPath());
        if (filteredPatternTree.isEmpty()) {
          continue;
        }
        for (PartialPath path : schemaRegion.fetchSchemaBlackList(filteredPatternTree)) {
          result.appendFullPath(path);
        }
      } catch (MetadataException e) {
        LOGGER.error(e.getMessage(), e);
        resp.setStatus(RpcUtils.getStatus(e.getErrorCode(), e.getMessage()));
        return resp;
      }
    }
    resp.setStatus(RpcUtils.SUCCESS_STATUS);
    ByteArrayOutputStream outputStream = new ByteArrayOutputStream();
    DataOutputStream dataOutputStream = new DataOutputStream(outputStream);
    result.constructTree();
    try {
      result.serialize(dataOutputStream);
    } catch (IOException ignored) {
      // won't reach here
    }
    resp.setPathPatternTree(outputStream.toByteArray());
    return resp;
  }

  @Override
  public TSStatus deleteDataForDeleteTimeSeries(TDeleteDataForDeleteTimeSeriesReq req)
      throws TException {
    PathPatternTree patternTree =
        PathPatternTree.deserialize(ByteBuffer.wrap(req.getPathPatternTree()));
    List<PartialPath> pathList = patternTree.getAllPathPatterns();
    List<TSStatus> failureList = new ArrayList<>();
    TSStatus status;
    for (TConsensusGroupId consensusGroupId : req.getDataRegionIdList()) {
      RegionWriteExecutor executor = new RegionWriteExecutor();
      status =
          executor
              .execute(
                  new DataRegionId(consensusGroupId.getId()),
                  new DeleteDataNode(new PlanNodeId(""), pathList, Long.MIN_VALUE, Long.MAX_VALUE))
              .getStatus();
      if (status.code != TSStatusCode.SUCCESS_STATUS.getStatusCode()) {
        failureList.add(status);
      }
    }

    if (!failureList.isEmpty()) {
      return RpcUtils.getStatus(failureList);
    }

    return RpcUtils.SUCCESS_STATUS;
  }

  @Override
  public TSStatus deleteTimeSeries(TDeleteTimeSeriesReq req) throws TException {
    PathPatternTree patternTree =
        PathPatternTree.deserialize(ByteBuffer.wrap(req.getPathPatternTree()));
    List<TSStatus> failureList = new ArrayList<>();
    TSStatus status;
    for (TConsensusGroupId consensusGroupId : req.getSchemaRegionIdList()) {
      String storageGroup =
          schemaEngine
              .getSchemaRegion(new SchemaRegionId(consensusGroupId.getId()))
              .getStorageGroupFullPath();
      PathPatternTree filteredPatternTree = filterPathPatternTree(patternTree, storageGroup);
      if (filteredPatternTree.isEmpty()) {
        continue;
      }
      RegionWriteExecutor executor = new RegionWriteExecutor();
      status =
          executor
              .execute(
                  new SchemaRegionId(consensusGroupId.getId()),
                  new DeleteTimeSeriesNode(new PlanNodeId(""), filteredPatternTree))
              .getStatus();
      if (status.code != TSStatusCode.SUCCESS_STATUS.getStatusCode()) {
        failureList.add(status);
      }
    }

    if (!failureList.isEmpty()) {
      return RpcUtils.getStatus(failureList);
    }

    return RpcUtils.SUCCESS_STATUS;
  }

  @Override
  public TSStatus createPipeOnDataNode(TCreatePipeOnDataNodeReq req) throws TException {
    try {
      PipeInfo pipeInfo = PipeInfo.deserializePipeInfo(req.pipeInfo);
      SyncService.getInstance().addPipe(pipeInfo);
      return RpcUtils.SUCCESS_STATUS;
    } catch (PipeException e) {
      return new TSStatus(TSStatusCode.PIPE_ERROR.getStatusCode()).setMessage(e.getMessage());
    }
  }

  @Override
  public TSStatus operatePipeOnDataNode(TOperatePipeOnDataNodeReq req) throws TException {
    try {
      switch (SyncOperation.values()[req.getOperation()]) {
        case START_PIPE:
          SyncService.getInstance().startPipe(req.getPipeName());
          break;
        case STOP_PIPE:
          SyncService.getInstance().stopPipe(req.getPipeName());
          break;
        case DROP_PIPE:
          SyncService.getInstance().dropPipe(req.getPipeName());
          break;
        default:
          return new TSStatus(TSStatusCode.PIPE_ERROR.getStatusCode())
              .setMessage("Unsupported operation.");
      }
      return RpcUtils.SUCCESS_STATUS;
    } catch (PipeException e) {
      return new TSStatus(TSStatusCode.PIPE_ERROR.getStatusCode()).setMessage(e.getMessage());
    }
  }

  private PathPatternTree filterPathPatternTree(PathPatternTree patternTree, String storageGroup) {
    PathPatternTree filteredPatternTree = new PathPatternTree();
    try {
      PartialPath storageGroupPattern =
          new PartialPath(storageGroup).concatNode(MULTI_LEVEL_PATH_WILDCARD);
      for (PartialPath pathPattern : patternTree.getOverlappedPathPatterns(storageGroupPattern)) {
        filteredPatternTree.appendPathPattern(pathPattern);
      }
      filteredPatternTree.constructTree();
    } catch (IllegalPathException e) {
      // won't reach here
    }
    return filteredPatternTree;
  }

  @Override
  public THeartbeatResp getDataNodeHeartBeat(THeartbeatReq req) throws TException {
    THeartbeatResp resp = new THeartbeatResp();

    // Judging leader if necessary
    if (req.isNeedJudgeLeader()) {
      resp.setJudgedLeaders(getJudgedLeaders());
    }

    // Sampling load if necessary
    if (MetricConfigDescriptor.getInstance().getMetricConfig().getEnableMetric()
        && req.isNeedSamplingLoad()) {
      TLoadSample loadSample = new TLoadSample();

      // Sample cpu load
      long cpuLoad =
          MetricService.getInstance()
              .getOrCreateGauge(
                  Metric.SYS_CPU_LOAD.toString(), MetricLevel.CORE, Tag.NAME.toString(), "system")
              .value();
      if (cpuLoad != 0) {
        loadSample.setCpuUsageRate((short) cpuLoad);
      }

      // Sample memory load
      long usedMemory = getMemory("jvm.memory.used.bytes");
      long maxMemory = getMemory("jvm.memory.max.bytes");
      if (usedMemory != 0 && maxMemory != 0) {
        loadSample.setMemoryUsageRate((double) usedMemory * 100 / maxMemory);
      }

      // Sample disk load
      sampleDiskLoad(loadSample);

      resp.setLoadSample(loadSample);
    }

    resp.setHeartbeatTimestamp(req.getHeartbeatTimestamp());
    resp.setStatus(CommonDescriptor.getInstance().getConfig().getNodeStatus().getStatus());
    if (CommonDescriptor.getInstance().getConfig().getStatusReason() != null) {
      resp.setStatusReason(CommonDescriptor.getInstance().getConfig().getStatusReason());
    }
    return resp;
  }

  @Override
  public TSStatus updateRegionCache(TRegionRouteReq req) throws TException {
    boolean result = ClusterPartitionFetcher.getInstance().updateRegionCache(req);
    if (result) {
      return RpcUtils.getStatus(TSStatusCode.SUCCESS_STATUS);
    } else {
      return RpcUtils.getStatus(TSStatusCode.CACHE_UPDATE_FAIL);
    }
  }

  private Map<TConsensusGroupId, Boolean> getJudgedLeaders() {
    Map<TConsensusGroupId, Boolean> result = new HashMap<>();
    if (DataRegionConsensusImpl.getInstance() != null) {
      DataRegionConsensusImpl.getInstance()
          .getAllConsensusGroupIds()
          .forEach(
              groupId -> {
                result.put(
                    groupId.convertToTConsensusGroupId(),
                    DataRegionConsensusImpl.getInstance().isLeader(groupId));
              });
    }

    if (SchemaRegionConsensusImpl.getInstance() != null) {
      SchemaRegionConsensusImpl.getInstance()
          .getAllConsensusGroupIds()
          .forEach(
              groupId -> {
                result.put(
                    groupId.convertToTConsensusGroupId(),
                    SchemaRegionConsensusImpl.getInstance().isLeader(groupId));
              });
    }
    return result;
  }

  private long getMemory(String gaugeName) {
    long result = 0;
    try {
      //
      List<String> heapIds = Arrays.asList("PS Eden Space", "PS Old Eden", "Ps Survivor Space");
      List<String> noHeapIds = Arrays.asList("Code Cache", "Compressed Class Space", "Metaspace");

      for (String id : heapIds) {
        Gauge gauge =
            MetricService.getInstance()
                .getOrCreateGauge(gaugeName, MetricLevel.IMPORTANT, "id", id, "area", "heap");
        result += gauge.value();
      }
      for (String id : noHeapIds) {
        Gauge gauge =
            MetricService.getInstance()
                .getOrCreateGauge(gaugeName, MetricLevel.IMPORTANT, "id", id, "area", "noheap");
        result += gauge.value();
      }
    } catch (Exception e) {
      LOGGER.error("Failed to get memory from metric because {}", e.getMessage());
      return 0;
    }
    return result;
  }

  private void sampleDiskLoad(TLoadSample loadSample) {
    final CommonConfig commonConfig = CommonDescriptor.getInstance().getConfig();

    long freeDisk =
        MetricService.getInstance()
            .getOrCreateGauge(
                Metric.SYS_DISK_FREE_SPACE.toString(),
                MetricLevel.CORE,
                Tag.NAME.toString(),
                "system")
            .value();
    long totalDisk =
        MetricService.getInstance()
            .getOrCreateGauge(
                Metric.SYS_DISK_TOTAL_SPACE.toString(),
                MetricLevel.CORE,
                Tag.NAME.toString(),
                "system")
            .value();

    if (freeDisk != 0 && totalDisk != 0) {
      double freeDiskRatio = (double) freeDisk * 100 / totalDisk;
      loadSample.setDiskUsageRate(100.0 - freeDiskRatio);
      // Reset NodeStatus if necessary
      if (freeDiskRatio < commonConfig.getDiskSpaceWarningThreshold()) {
        commonConfig.setNodeStatus(NodeStatus.ReadOnly);
        commonConfig.setStatusReason(NodeStatus.DISK_FULL);
      }
    }
  }

  @Override
  public TSStatus invalidatePermissionCache(TInvalidatePermissionCacheReq req) {
    if (AuthorizerManager.getInstance().invalidateCache(req.getUsername(), req.getRoleName())) {
      return RpcUtils.getStatus(TSStatusCode.SUCCESS_STATUS);
    }
    return RpcUtils.getStatus(TSStatusCode.INVALIDATE_PERMISSION_CACHE_ERROR);
  }

  @Override
  public TSStatus merge() throws TException {
    try {
      storageEngine.mergeAll();
    } catch (StorageEngineException e) {
      return RpcUtils.getStatus(TSStatusCode.EXECUTE_STATEMENT_ERROR, e.getMessage());
    }
    return RpcUtils.getStatus(TSStatusCode.SUCCESS_STATUS);
  }

  @Override
  public TSStatus flush(TFlushReq req) throws TException {
    return storageEngine.operateFlush(req);
  }

  @Override
  public TSStatus clearCache() throws TException {
    ChunkCache.getInstance().clear();
    TimeSeriesMetadataCache.getInstance().clear();
    BloomFilterCache.getInstance().clear();
    return RpcUtils.getStatus(TSStatusCode.SUCCESS_STATUS);
  }

  @Override
  public TSStatus loadConfiguration() throws TException {
    try {
      IoTDBDescriptor.getInstance().loadHotModifiedProps();
    } catch (QueryProcessException e) {
      return RpcUtils.getStatus(TSStatusCode.EXECUTE_STATEMENT_ERROR, e.getMessage());
    }
    return RpcUtils.getStatus(TSStatusCode.SUCCESS_STATUS);
  }

  @Override
  public TSStatus setSystemStatus(String status) throws TException {
    try {
      CommonDescriptor.getInstance().getConfig().setNodeStatus(NodeStatus.parse(status));
    } catch (Exception e) {
      return RpcUtils.getStatus(TSStatusCode.EXECUTE_STATEMENT_ERROR, e.getMessage());
    }
    return RpcUtils.getStatus(TSStatusCode.SUCCESS_STATUS);
  }

  @Override
  public TSStatus setTTL(TSetTTLReq req) throws TException {
    return storageEngine.setTTL(req);
  }

  @Override
  public TSStatus updateConfigNodeGroup(TUpdateConfigNodeGroupReq req) {
    List<TConfigNodeLocation> configNodeLocations = req.getConfigNodeLocations();
    if (configNodeLocations != null) {
      ConfigNodeInfo.getInstance()
          .updateConfigNodeList(
              configNodeLocations
                  .parallelStream()
                  .map(TConfigNodeLocation::getInternalEndPoint)
                  .collect(Collectors.toList()));
    }
    return RpcUtils.getStatus(TSStatusCode.SUCCESS_STATUS);
  }

  @Override
  public TSStatus updateTemplate(TUpdateTemplateReq req) throws TException {
    switch (TemplateInternalRPCUpdateType.getType(req.type)) {
      case ADD_TEMPLATE_SET_INFO:
        ClusterTemplateManager.getInstance().updateTemplateSetInfo(req.getTemplateInfo());
        break;
      case INVALIDATE_TEMPLATE_SET_INFO:
        ClusterTemplateManager.getInstance().invalidateTemplateSetInfo(req.getTemplateInfo());
        break;
    }
    return RpcUtils.getStatus(TSStatusCode.SUCCESS_STATUS);
  }

  @Override
  public TSStatus deleteRegion(TConsensusGroupId tconsensusGroupId) {
    ConsensusGroupId consensusGroupId =
        ConsensusGroupId.Factory.createFromTConsensusGroupId(tconsensusGroupId);
    if (consensusGroupId instanceof DataRegionId) {
      ConsensusGenericResponse response =
          DataRegionConsensusImpl.getInstance().deletePeer(consensusGroupId);
      if (!response.isSuccess()
          && !(response.getException() instanceof PeerNotInConsensusGroupException)) {
        return RpcUtils.getStatus(
            TSStatusCode.DELETE_REGION_ERROR, response.getException().getMessage());
      }
      return regionManager.deleteDataRegion((DataRegionId) consensusGroupId);
    } else {
      ConsensusGenericResponse response =
          SchemaRegionConsensusImpl.getInstance().deletePeer(consensusGroupId);
      if (!response.isSuccess()
          && !(response.getException() instanceof PeerNotInConsensusGroupException)) {
        return RpcUtils.getStatus(
            TSStatusCode.DELETE_REGION_ERROR, response.getException().getMessage());
      }
      return regionManager.deleteSchemaRegion((SchemaRegionId) consensusGroupId);
    }
  }

  public TSStatus changeRegionLeader(TRegionLeaderChangeReq req) throws TException {
    TSStatus status = new TSStatus(TSStatusCode.SUCCESS_STATUS.getStatusCode());
    TConsensusGroupId tgId = req.getRegionId();
    ConsensusGroupId regionId = ConsensusGroupId.Factory.createFromTConsensusGroupId(tgId);
    TEndPoint newNode = getConsensusEndPoint(req.getNewLeaderNode(), regionId);
    Peer newLeaderPeer = new Peer(regionId, req.getNewLeaderNode().getDataNodeId(), newNode);
    if (!isLeader(regionId)) {
      LOGGER.info("region {} is not leader, no need to change leader", regionId);
      return status;
    }
    LOGGER.info("region {} is leader, will change leader", regionId);
    return transferLeader(regionId, newLeaderPeer);
  }

  private TSStatus transferLeader(ConsensusGroupId regionId, Peer newLeaderPeer) {
    TSStatus status = new TSStatus(TSStatusCode.SUCCESS_STATUS.getStatusCode());
    ConsensusGenericResponse resp;
    if (regionId instanceof DataRegionId) {
      resp = DataRegionConsensusImpl.getInstance().transferLeader(regionId, newLeaderPeer);
    } else if (regionId instanceof SchemaRegionId) {
      resp = SchemaRegionConsensusImpl.getInstance().transferLeader(regionId, newLeaderPeer);
    } else {
      status.setCode(TSStatusCode.REGION_LEADER_CHANGE_FAILED.getStatusCode());
      status.setMessage("Error Region type. region: " + regionId);
      return status;
    }
    if (!resp.isSuccess()) {
      LOGGER.error("change region {} leader failed", regionId, resp.getException());
      status.setCode(TSStatusCode.REGION_LEADER_CHANGE_FAILED.getStatusCode());
      status.setMessage(resp.getException().getMessage());
      return status;
    }
    status.setMessage("change region " + regionId + " leader succeed");
    return status;
  }

  private boolean isLeader(ConsensusGroupId regionId) {
    if (regionId instanceof DataRegionId) {
      return DataRegionConsensusImpl.getInstance().isLeader(regionId);
    }
    if (regionId instanceof SchemaRegionId) {
      return SchemaRegionConsensusImpl.getInstance().isLeader(regionId);
    }
    LOGGER.error("region {} type is illegal", regionId);
    return false;
  }

  @Override
  public TSStatus createNewRegionPeer(TCreatePeerReq req) throws TException {
    ConsensusGroupId regionId =
        ConsensusGroupId.Factory.createFromTConsensusGroupId(req.getRegionId());
    List<Peer> peers =
        req.getRegionLocations().stream()
            .map(
                location ->
                    new Peer(
                        regionId,
                        location.getDataNodeId(),
                        getConsensusEndPoint(location, regionId)))
            .collect(Collectors.toList());
    TSStatus status = createNewRegion(regionId, req.getStorageGroup(), req.getTtl());
    if (!isSucceed(status)) {
      return status;
    }
    return createNewRegionPeer(regionId, peers);
  }

  @Override
  public TSStatus addRegionPeer(TMaintainPeerReq req) throws TException {
    TConsensusGroupId regionId = req.getRegionId();
    String selectedDataNodeIP = req.getDestNode().getInternalEndPoint().getIp();
    boolean submitSucceed = RegionMigrateService.getInstance().submitAddRegionPeerTask(req);
    TSStatus status = new TSStatus(TSStatusCode.SUCCESS_STATUS.getStatusCode());
    if (submitSucceed) {
      LOGGER.info(
          "Successfully submit addRegionPeer task for region: {} on DataNode: {}",
          regionId,
          selectedDataNodeIP);
      return status;
    }
    status.setCode(TSStatusCode.MIGRATE_REGION_ERROR.getStatusCode());
    status.setMessage("Submit addRegionPeer task failed, region: " + regionId);
    return status;
  }

  @Override
  public TSStatus removeRegionPeer(TMaintainPeerReq req) throws TException {
    TConsensusGroupId regionId = req.getRegionId();
    String selectedDataNodeIP = req.getDestNode().getInternalEndPoint().getIp();
    boolean submitSucceed = RegionMigrateService.getInstance().submitRemoveRegionPeerTask(req);
    TSStatus status = new TSStatus(TSStatusCode.SUCCESS_STATUS.getStatusCode());
    if (submitSucceed) {
      LOGGER.info(
          "Successfully submit removeRegionPeer task for region: {} on DataNode: {}",
          regionId,
          selectedDataNodeIP);
      return status;
    }
    status.setCode(TSStatusCode.MIGRATE_REGION_ERROR.getStatusCode());
    status.setMessage("Submit removeRegionPeer task failed, region: " + regionId);
    return status;
  }

  @Override
  public TSStatus deleteOldRegionPeer(TMaintainPeerReq req) throws TException {
    TConsensusGroupId regionId = req.getRegionId();
    String selectedDataNodeIP = req.getDestNode().getInternalEndPoint().getIp();
    boolean submitSucceed = RegionMigrateService.getInstance().submitDeleteOldRegionPeerTask(req);
    TSStatus status = new TSStatus(TSStatusCode.SUCCESS_STATUS.getStatusCode());
    if (submitSucceed) {
      LOGGER.info(
          "Successfully submit deleteOldRegionPeer task for region: {} on DataNode: {}",
          regionId,
          selectedDataNodeIP);
      return status;
    }
    status.setCode(TSStatusCode.MIGRATE_REGION_ERROR.getStatusCode());
    status.setMessage("Submit deleteOldRegionPeer task failed, region: " + regionId);
    return status;
  }

  private TSStatus createNewRegion(ConsensusGroupId regionId, String storageGroup, long ttl) {
    return regionManager.createNewRegion(regionId, storageGroup, ttl);
  }

  @Override
  public TSStatus createFunction(TCreateFunctionRequest request) {
    try {
      UDFRegistrationService.getInstance()
          .register(
              request.getUdfName(),
              request.getClassName(),
              request.getUris(),
              UDFExecutableManager.getInstance(),
              true);
      return new TSStatus(TSStatusCode.SUCCESS_STATUS.getStatusCode());
    } catch (Exception e) {
      return new TSStatus(TSStatusCode.EXECUTE_STATEMENT_ERROR.getStatusCode())
          .setMessage(e.getMessage());
    }
  }

  @Override
  public TSStatus dropFunction(TDropFunctionRequest request) {
    try {
      UDFRegistrationService.getInstance().deregister(request.getUdfName());
      return new TSStatus(TSStatusCode.SUCCESS_STATUS.getStatusCode());
    } catch (Exception e) {
      return new TSStatus(TSStatusCode.EXECUTE_STATEMENT_ERROR.getStatusCode())
          .setMessage(e.getMessage());
    }
  }

  @Override
  public TSStatus createTriggerInstance(TCreateTriggerInstanceReq req) throws TException {
    TriggerInformation triggerInformation = TriggerInformation.deserialize(req.triggerInformation);
    try {
      // save jar file at trigger_lib_dir
      if (req.getJarFile() != null) {
        TriggerExecutableManager.getInstance()
            .writeToLibDir(req.jarFile, triggerInformation.getJarName());
      }
      // register trigger information with TriggerRegistrationService
      // config nodes take responsibility for synchronization control
      TriggerManagementService.getInstance().register(triggerInformation);
    } catch (Exception e) {
      LOGGER.warn(
          "Error occurred when creating trigger instance for trigger: {}. The cause is {}.",
          triggerInformation.getTriggerName(),
          e);
      return new TSStatus(TSStatusCode.CREATE_TRIGGER_INSTANCE_ERROR.getStatusCode())
          .setMessage(e.getMessage());
    }
    return new TSStatus(TSStatusCode.SUCCESS_STATUS.getStatusCode());
  }

  @Override
  public TSStatus activeTriggerInstance(TActiveTriggerInstanceReq req) throws TException {
    try {
      TriggerManagementService.getInstance().activeTrigger(req.triggerName);
    } catch (Exception e) {
      LOGGER.error(
          "Error occurred during active trigger instance for trigger: {}. The cause is {}.",
          req.triggerName,
          e);
      return new TSStatus(TSStatusCode.ACTIVE_TRIGGER_INSTANCE_ERROR.getStatusCode())
          .setMessage(e.getMessage());
    }
    return new TSStatus(TSStatusCode.SUCCESS_STATUS.getStatusCode());
  }

  @Override
  public TSStatus inactiveTriggerInstance(TInactiveTriggerInstanceReq req) throws TException {
    try {
      TriggerManagementService.getInstance().inactiveTrigger(req.triggerName);
    } catch (Exception e) {
      LOGGER.error("Error occurred during ");
      return new TSStatus(TSStatusCode.EXECUTE_STATEMENT_ERROR.getStatusCode())
          .setMessage(e.getMessage());
    }

    return new TSStatus(TSStatusCode.SUCCESS_STATUS.getStatusCode());
  }

  @Override
  public TSStatus dropTriggerInstance(TDropTriggerInstanceReq req) throws TException {
    try {
      TriggerManagementService.getInstance().dropTrigger(req.triggerName, req.needToDeleteJarFile);
    } catch (Exception e) {
      LOGGER.error(
          "Error occurred during drop trigger instance for trigger: {}. The cause is {}.",
          req.triggerName,
          e);
      return new TSStatus(TSStatusCode.DROP_TRIGGER_INSTANCE_ERROR.getStatusCode())
          .setMessage(e.getMessage());
    }
    return new TSStatus(TSStatusCode.SUCCESS_STATUS.getStatusCode());
  }

  @Override
<<<<<<< HEAD
  public TSStatus updateTriggerLocation(TUpdateTriggerLocationReq req) throws TException {
    try {
      TriggerManagementService.getInstance()
          .updateLocationOfStatefulTrigger(req.triggerName, req.newLocation);
    } catch (Exception e) {
      LOGGER.error(
          "Error occurred during update Location for trigger: {}. The cause is {}.",
          req.triggerName,
          e);
      return new TSStatus(TSStatusCode.UPDATE_TRIGGER_LOCATION_ERROR.getStatusCode())
          .setMessage(e.getMessage());
    }
    return new TSStatus(TSStatusCode.SUCCESS_STATUS.getStatusCode());
=======
  public TFireTriggerResp fireTrigger(TFireTriggerReq req) {
    String triggerName = req.getTriggerName();
    TriggerExecutor executor = TriggerManagementService.getInstance().getExecutor(triggerName);
    // no executor for given trigger name on this data node
    if (executor == null) {
      return new TFireTriggerResp(false, TriggerFireResult.FAILED_NO_TERMINATION.getId());
    }
    TriggerFireResult result = TriggerFireResult.SUCCESS;
    try {
      boolean fireResult =
          executor.fire(
              Tablet.deserialize(req.tablet), TriggerEvent.construct(req.getTriggerEvent()));
      if (!fireResult) {
        result =
            executor.getFailureStrategy().equals(FailureStrategy.PESSIMISTIC)
                ? TriggerFireResult.TERMINATION
                : TriggerFireResult.FAILED_NO_TERMINATION;
      }
    } catch (Exception e) {
      result =
          executor.getFailureStrategy().equals(FailureStrategy.PESSIMISTIC)
              ? TriggerFireResult.TERMINATION
              : TriggerFireResult.FAILED_NO_TERMINATION;
    }
    return new TFireTriggerResp(true, result.getId());
>>>>>>> 40779e48
  }

  private TEndPoint getConsensusEndPoint(
      TDataNodeLocation nodeLocation, ConsensusGroupId regionId) {
    if (regionId instanceof DataRegionId) {
      return nodeLocation.getDataRegionConsensusEndPoint();
    }
    return nodeLocation.getSchemaRegionConsensusEndPoint();
  }

  private boolean isSucceed(TSStatus status) {
    return status.getCode() == TSStatusCode.SUCCESS_STATUS.getStatusCode();
  }

  private TSStatus createNewRegionPeer(ConsensusGroupId regionId, List<Peer> peers) {
    LOGGER.info("Start to createNewRegionPeer {} to region {}", peers, regionId);
    TSStatus status = new TSStatus(TSStatusCode.SUCCESS_STATUS.getStatusCode());
    ConsensusGenericResponse resp;
    if (regionId instanceof DataRegionId) {
      resp = DataRegionConsensusImpl.getInstance().createPeer(regionId, peers);
    } else {
      resp = SchemaRegionConsensusImpl.getInstance().createPeer(regionId, peers);
    }
    if (!resp.isSuccess()) {
      LOGGER.error(
          "CreateNewRegionPeer error, peers: {}, regionId: {}, errorMessage",
          peers,
          regionId,
          resp.getException());
      status.setCode(TSStatusCode.REGION_MIGRATE_FAILED.getStatusCode());
      status.setMessage(resp.getException().getMessage());
      return status;
    }
    LOGGER.info("Succeed to createNewRegionPeer {} for region {}", peers, regionId);
    status.setMessage("createNewRegionPeer succeed, regionId: " + regionId);
    return status;
  }

  @Override
  public TSStatus disableDataNode(TDisableDataNodeReq req) throws TException {
    LOGGER.info("start disable data node in the request: {}", req);
    TSStatus status = new TSStatus(TSStatusCode.SUCCESS_STATUS.getStatusCode());
    status.setMessage("disable datanode succeed");
    // TODO what need to clean?
    ClusterPartitionFetcher.getInstance().invalidAllCache();
    DataNodeSchemaCache.getInstance().cleanUp();
    return status;
  }

  @Override
  public TSStatus stopDataNode() {
    TSStatus status = new TSStatus(TSStatusCode.SUCCESS_STATUS.getStatusCode());
    LOGGER.info("Execute stopDataNode RPC method");

    // kill the datanode process 20 seconds later
    // because datanode process cannot exit normally for the reason of InterruptedException
    new Thread(
            () -> {
              try {
                TimeUnit.SECONDS.sleep(20);
              } catch (InterruptedException e) {
                LOGGER.error("Meets InterruptedException in stopDataNode RPC method");
              } finally {
                LOGGER.info("Executing system.exit(0) in stopDataNode RPC method after 20 seconds");
                System.exit(0);
              }
            })
        .start();

    try {
      DataNode.getInstance().stop();
      status.setMessage("stop datanode succeed");
    } catch (Exception e) {
      LOGGER.error("stop Data Node error", e);
      status.setCode(TSStatusCode.DATANODE_STOP_ERROR.getStatusCode());
      status.setMessage(e.getMessage());
    }
    return status;
  }

  public void handleClientExit() {}
}<|MERGE_RESOLUTION|>--- conflicted
+++ resolved
@@ -1034,7 +1034,6 @@
   }
 
   @Override
-<<<<<<< HEAD
   public TSStatus updateTriggerLocation(TUpdateTriggerLocationReq req) throws TException {
     try {
       TriggerManagementService.getInstance()
@@ -1048,7 +1047,9 @@
           .setMessage(e.getMessage());
     }
     return new TSStatus(TSStatusCode.SUCCESS_STATUS.getStatusCode());
-=======
+  }
+
+  @Override
   public TFireTriggerResp fireTrigger(TFireTriggerReq req) {
     String triggerName = req.getTriggerName();
     TriggerExecutor executor = TriggerManagementService.getInstance().getExecutor(triggerName);
@@ -1074,7 +1075,6 @@
               : TriggerFireResult.FAILED_NO_TERMINATION;
     }
     return new TFireTriggerResp(true, result.getId());
->>>>>>> 40779e48
   }
 
   private TEndPoint getConsensusEndPoint(
