--- conflicted
+++ resolved
@@ -749,9 +749,7 @@
   }
 
   @Override
-<<<<<<< HEAD
-  public TSStatus operatePipeOnDataNodeForRollback(TOperatePipeOnDataNodeReq req)
-      throws TException {
+  public TSStatus operatePipeOnDataNodeForRollback(TOperatePipeOnDataNodeReq req) {
     // Operate PIPE on DataNode for rollback, createTime in req is required.
     switch (SyncOperation.values()[req.getOperation()]) {
       case START_PIPE:
@@ -768,7 +766,9 @@
             .setMessage("Unsupported operation.");
     }
     return RpcUtils.SUCCESS_STATUS;
-=======
+  }
+
+  @Override
   public TSStatus executeCQ(TExecuteCQ req) {
 
     long sessionId =
@@ -862,7 +862,6 @@
         COORDINATOR.removeQueryExecution(queryId);
       }
     }
->>>>>>> 576331b9
   }
 
   private PathPatternTree filterPathPatternTree(PathPatternTree patternTree, String storageGroup) {
