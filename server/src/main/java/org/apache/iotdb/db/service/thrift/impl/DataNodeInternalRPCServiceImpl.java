--- conflicted
+++ resolved
@@ -718,7 +718,6 @@
   }
 
   @Override
-<<<<<<< HEAD
   public TCountPathsUsingTemplateResp countPathsUsingTemplate(TCountPathsUsingTemplateReq req)
       throws TException {
     PathPatternTree patternTree = PathPatternTree.deserialize(req.patternTree);
@@ -753,10 +752,7 @@
   }
 
   @Override
-  public TSStatus createPipeOnDataNode(TCreatePipeOnDataNodeReq req) throws TException {
-=======
   public TSStatus createPipeOnDataNode(TCreatePipeOnDataNodeReq req) {
->>>>>>> 576331b9
     try {
       PipeInfo pipeInfo = PipeInfo.deserializePipeInfo(req.pipeInfo);
       SyncService.getInstance().addPipe(pipeInfo);
