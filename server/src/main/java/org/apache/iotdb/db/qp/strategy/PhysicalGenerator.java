--- conflicted
+++ resolved
@@ -310,13 +310,8 @@
       queryPlan.setMeasurements(measurements);
       queryPlan.setMeasurementsGroupByDevice(measurementsGroupByDevice);
       queryPlan.setDataTypeConsistencyChecker(dataTypeConsistencyChecker);
-<<<<<<< HEAD
       queryPlan.setPaths(paths);
-=======
-      queryPlan.setPaths(new ArrayList<>(allSelectPaths));
-      List<Path> paths = queryPlan.getPaths();
       queryPlan.setDeduplicatedPaths(paths);
->>>>>>> 22001156
     } else {
       List<Path> paths = queryOperator.getSelectedPaths();
       queryPlan.setPaths(paths);
@@ -338,7 +333,6 @@
     return queryPlan;
   }
 
-<<<<<<< HEAD
   private String checkDatatype(Path path, String originAggregation, Map<String, TSDataType> dataTypeConsistencyChecker)
           throws QueryProcessException {
     // get pathForDataType and measurementColumn
@@ -368,7 +362,7 @@
     }
     return measurementChecked;
   }
-=======
+
   private void generateDataTypes(QueryPlan queryPlan) throws PathException {
     List<Path> paths = queryPlan.getPaths();
     List<TSDataType> dataTypes = new ArrayList<>(paths.size());
@@ -404,8 +398,6 @@
       }
     }
   }
-
->>>>>>> 22001156
 
   private List<String> slimitTrimColumn(List<String> columnList, int seriesLimit, int seriesOffset)
       throws QueryProcessException {
