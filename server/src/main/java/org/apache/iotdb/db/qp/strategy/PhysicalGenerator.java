--- conflicted
+++ resolved
@@ -40,6 +40,7 @@
 import org.apache.iotdb.db.qp.logical.crud.FilterOperator;
 import org.apache.iotdb.db.qp.logical.crud.InsertOperator;
 import org.apache.iotdb.db.qp.logical.crud.QueryOperator;
+import org.apache.iotdb.db.qp.logical.sys.AlterTimeSeriesOperator;
 import org.apache.iotdb.db.qp.logical.sys.AuthorOperator;
 import org.apache.iotdb.db.qp.logical.sys.CountOperator;
 import org.apache.iotdb.db.qp.logical.sys.CreateTimeSeriesOperator;
@@ -68,6 +69,7 @@
 import org.apache.iotdb.db.qp.physical.crud.LastQueryPlan;
 import org.apache.iotdb.db.qp.physical.crud.QueryPlan;
 import org.apache.iotdb.db.qp.physical.crud.RawDataQueryPlan;
+import org.apache.iotdb.db.qp.physical.sys.AlterTimeSeriesPlan;
 import org.apache.iotdb.db.qp.physical.sys.AuthorPlan;
 import org.apache.iotdb.db.qp.physical.sys.CountPlan;
 import org.apache.iotdb.db.qp.physical.sys.CreateTimeSeriesPlan;
@@ -91,15 +93,7 @@
 import org.apache.iotdb.tsfile.read.expression.IExpression;
 import org.apache.iotdb.tsfile.utils.Pair;
 
-<<<<<<< HEAD
-/**
- * Used to convert logical operator to physical plan
- */
-=======
-import java.util.*;
-
 /** Used to convert logical operator to physical plan */
->>>>>>> 73dd5eb6
 public class PhysicalGenerator {
 
   public PhysicalPlan transformToPhysicalPlan(Operator operator) throws QueryProcessException {
@@ -178,14 +172,10 @@
           throw new LogicalOperatorException(
               "For Insert command, cannot specified more than one seriesPath: " + paths);
         }
-<<<<<<< HEAD
-
-        return new InsertPlan(paths.get(0).getFullPath(), insert.getTime(),
-=======
+
         return new InsertPlan(
             paths.get(0).getFullPath(),
             insert.getTime(),
->>>>>>> 73dd5eb6
             insert.getMeasurementList(),
             insert.getValueList());
       case QUERY:
