--- conflicted
+++ resolved
@@ -58,532 +58,7 @@
     return SchemaUtils.getSeriesTypesByPaths(paths);
   }
 
-<<<<<<< HEAD
-  interface Transfrom {
-    QueryPlan transform(QueryOperator queryOperator, int fetchSize) throws QueryProcessException;
-  }
-
-  /** agg physical plan transform */
-  public static class AggPhysicalPlanRule implements Transfrom {
-
-    @Override
-    public QueryPlan transform(QueryOperator queryOperator, int fetchSize)
-        throws QueryProcessException {
-      QueryPlan queryPlan;
-      if (queryOperator.hasUdf()) {
-        throw new QueryProcessException(
-            "User-defined and built-in hybrid aggregation is not supported.");
-      }
-      if (queryOperator.isGroupByTime() && queryOperator.isFill()) {
-        queryPlan = new GroupByTimeFillPlan();
-      } else if (queryOperator.isGroupByTime()) {
-        queryPlan = new GroupByTimePlan();
-      } else {
-        queryPlan = new AggregationPlan();
-      }
-      ((AggregationPlan) queryPlan)
-          .setAggregations(queryOperator.getSelectOperator().getAggregations());
-
-      if (queryOperator.isGroupByTime()) {
-        ((GroupByTimePlan) queryPlan).setInterval(queryOperator.getUnit());
-        ((GroupByTimePlan) queryPlan).setIntervalByMonth(queryOperator.isIntervalByMonth());
-        ((GroupByTimePlan) queryPlan).setSlidingStep(queryOperator.getSlidingStep());
-        ((GroupByTimePlan) queryPlan).setSlidingStepByMonth(queryOperator.isSlidingStepByMonth());
-        ((GroupByTimePlan) queryPlan).setLeftCRightO(queryOperator.isLeftCRightO());
-        if (!queryOperator.isLeftCRightO()) {
-          ((GroupByTimePlan) queryPlan).setStartTime(queryOperator.getStartTime() + 1);
-          ((GroupByTimePlan) queryPlan).setEndTime(queryOperator.getEndTime() + 1);
-        } else {
-          ((GroupByTimePlan) queryPlan).setStartTime(queryOperator.getStartTime());
-          ((GroupByTimePlan) queryPlan).setEndTime(queryOperator.getEndTime());
-        }
-      }
-      if (queryOperator.isFill()) {
-        ((GroupByTimeFillPlan) queryPlan).setFillType(queryOperator.getFillTypes());
-      } else if (queryOperator.isGroupByLevel()) {
-        ((AggregationPlan) queryPlan).setLevel(queryOperator.getLevel());
-        try {
-          if (!verifyAllAggregationDataTypesEqual(queryOperator)) {
-            throw new QueryProcessException("Aggregate among unmatched data types");
-          }
-        } catch (MetadataException e) {
-          throw new QueryProcessException(e);
-        }
-      }
-      return queryPlan;
-    }
-  }
-
-  /** fill physical plan transfrom */
-  public static class FillPhysicalPlanRule implements Transfrom {
-
-    @Override
-    public QueryPlan transform(QueryOperator queryOperator, int fetchSize)
-        throws QueryProcessException {
-      QueryPlan queryPlan;
-      if (queryOperator.hasUdf()) {
-        throw new QueryProcessException("Fill functions are not supported in UDF queries.");
-      }
-      queryPlan = new FillQueryPlan();
-      FilterOperator timeFilter = queryOperator.getFilterOperator();
-      if (!timeFilter.isSingle()) {
-        throw new QueryProcessException("Slice query must select a single time point");
-      }
-      long time = Long.parseLong(((BasicFunctionOperator) timeFilter).getValue());
-      ((FillQueryPlan) queryPlan).setQueryTime(time);
-      ((FillQueryPlan) queryPlan).setFillType(queryOperator.getFillTypes());
-      return queryPlan;
-    }
-  }
-
-  @SuppressWarnings("squid:S3776") // Suppress high Cognitive Complexity warning
-  private PhysicalPlan transformQuery(QueryOperator queryOperator, int fetchSize)
-      throws QueryProcessException {
-    QueryPlan queryPlan = null;
-
-    if (queryOperator.hasAggregation()) {
-      queryPlan = new AggPhysicalPlanRule().transform(queryOperator, fetchSize);
-    } else if (queryOperator.isFill()) {
-      queryPlan = new FillPhysicalPlanRule().transform(queryOperator, fetchSize);
-    } else if (queryOperator.isLastQuery()) {
-      queryPlan = new LastQueryPlan();
-    } else if (queryOperator.getIndexType() != null) {
-      queryPlan = new QueryIndexPlan();
-    } else if (queryOperator.hasUdf()) {
-      queryPlan = new UDTFPlan(queryOperator.getSelectOperator().getZoneId());
-      ((UDTFPlan) queryPlan).constructUdfExecutors(queryOperator.getSelectOperator().getUdfList());
-    } else {
-      queryPlan = new RawDataQueryPlan();
-    }
-
-    if (queryOperator.isAlignByDevice()) {
-      queryPlan = getAlignQueryPlan(queryOperator, fetchSize, queryPlan);
-    } else {
-      queryPlan.setPaths(queryOperator.getSelectedPaths());
-      // Last query result set will not be affected by alignment
-      if (queryPlan instanceof LastQueryPlan && !queryOperator.isAlignByTime()) {
-        throw new QueryProcessException("Disable align cannot be applied to LAST query.");
-      }
-      queryPlan.setAlignByTime(queryOperator.isAlignByTime());
-
-      // transform filter operator to expression
-      FilterOperator filterOperator = queryOperator.getFilterOperator();
-
-      if (filterOperator != null) {
-        List<PartialPath> filterPaths = new ArrayList<>(filterOperator.getPathSet());
-        try {
-          List<TSDataType> seriesTypes = getSeriesTypes(filterPaths);
-          HashMap<PartialPath, TSDataType> pathTSDataTypeHashMap = new HashMap<>();
-          for (int i = 0; i < filterPaths.size(); i++) {
-            ((RawDataQueryPlan) queryPlan).addFilterPathInDeviceToMeasurements(filterPaths.get(i));
-            pathTSDataTypeHashMap.put(filterPaths.get(i), seriesTypes.get(i));
-          }
-          IExpression expression = filterOperator.transformToExpression(pathTSDataTypeHashMap);
-          ((RawDataQueryPlan) queryPlan).setExpression(expression);
-        } catch (MetadataException e) {
-          throw new LogicalOptimizeException(e.getMessage());
-        }
-      }
-    }
-
-    if (queryOperator.getIndexType() != null) {
-      if (queryPlan instanceof QueryIndexPlan) {
-        ((QueryIndexPlan) queryPlan).setIndexType(queryOperator.getIndexType());
-        ((QueryIndexPlan) queryPlan).setProps(queryOperator.getProps());
-      }
-      return queryPlan;
-    }
-    try {
-      deduplicate(queryPlan);
-    } catch (MetadataException e) {
-      throw new QueryProcessException(e);
-    }
-
-    queryPlan.setRowLimit(queryOperator.getRowLimit());
-    queryPlan.setRowOffset(queryOperator.getRowOffset());
-    queryPlan.setAscending(queryOperator.isAscending());
-
-    return queryPlan;
-  }
-
-  @SuppressWarnings("squid:S3777") // Suppress high Cognitive Complexity warning
-  private QueryPlan getAlignQueryPlan(
-      QueryOperator queryOperator, int fetchSize, QueryPlan queryPlan)
-      throws QueryProcessException {
-    // below is the core realization of ALIGN_BY_DEVICE sql logic
-    AlignByDevicePlan alignByDevicePlan = new AlignByDevicePlan();
-    if (queryPlan instanceof GroupByTimePlan) {
-      alignByDevicePlan.setGroupByTimePlan((GroupByTimePlan) queryPlan);
-    } else if (queryPlan instanceof FillQueryPlan) {
-      alignByDevicePlan.setFillQueryPlan((FillQueryPlan) queryPlan);
-    } else if (queryPlan instanceof AggregationPlan) {
-      if (((AggregationPlan) queryPlan).getLevel() >= 0) {
-        throw new QueryProcessException("group by level does not support align by device now.");
-      }
-      alignByDevicePlan.setAggregationPlan((AggregationPlan) queryPlan);
-    }
-
-    List<PartialPath> prefixPaths = queryOperator.getFromOperator().getPrefixPaths();
-    // remove stars in fromPaths and get deviceId with deduplication
-    List<PartialPath> devices = this.removeStarsInDeviceWithUnique(prefixPaths);
-    List<PartialPath> suffixPaths = queryOperator.getSelectOperator().getSuffixPaths();
-    List<String> originAggregations = queryOperator.getSelectOperator().getAggregations();
-
-    // to record result measurement columns
-    List<String> measurements = new ArrayList<>();
-    Map<String, String> measurementAliasMap = new HashMap<>();
-    // to check the same measurement of different devices having the same datatype
-    // record the data type of each column of result set
-    Map<String, TSDataType> columnDataTypeMap = new HashMap<>();
-    Map<String, MeasurementType> measurementTypeMap = new HashMap<>();
-
-    // to record the real type of the corresponding measurement
-    Map<String, TSDataType> measurementDataTypeMap = new HashMap<>();
-    List<PartialPath> paths = new ArrayList<>();
-
-    for (int i = 0; i < suffixPaths.size(); i++) { // per suffix in SELECT
-      PartialPath suffixPath = suffixPaths.get(i);
-
-      // to record measurements in the loop of a suffix path
-      Set<String> measurementSetOfGivenSuffix = new LinkedHashSet<>();
-
-      // if const measurement
-      if (suffixPath.getMeasurement().startsWith("'")) {
-        measurements.add(suffixPath.getMeasurement());
-        measurementTypeMap.put(suffixPath.getMeasurement(), MeasurementType.Constant);
-        continue;
-      }
-
-      for (PartialPath device : devices) { // per device in FROM after deduplication
-
-        PartialPath fullPath = device.concatPath(suffixPath);
-        try {
-          // remove stars in SELECT to get actual paths
-          List<PartialPath> actualPaths = getMatchedTimeseries(fullPath);
-          if (suffixPath.isTsAliasExists()) {
-            if (actualPaths.size() == 1) {
-              String columnName = actualPaths.get(0).getMeasurement();
-              if (originAggregations != null && !originAggregations.isEmpty()) {
-                measurementAliasMap.put(
-                    originAggregations.get(i) + "(" + columnName + ")", suffixPath.getTsAlias());
-              } else {
-                measurementAliasMap.put(columnName, suffixPath.getTsAlias());
-              }
-            } else if (actualPaths.size() >= 2) {
-              throw new QueryProcessException(
-                  "alias '"
-                      + suffixPath.getTsAlias()
-                      + "' can only be matched with one time series");
-            }
-          }
-
-          // for actual non exist path
-          if (originAggregations != null && actualPaths.isEmpty() && originAggregations.isEmpty()) {
-            String nonExistMeasurement = fullPath.getMeasurement();
-            if (measurementSetOfGivenSuffix.add(nonExistMeasurement)
-                && measurementTypeMap.get(nonExistMeasurement) != MeasurementType.Exist) {
-              measurementTypeMap.put(fullPath.getMeasurement(), MeasurementType.NonExist);
-            }
-          }
-
-          // Get data types with and without aggregate functions (actual time series) respectively
-          // Data type with aggregation function `columnDataTypes` is used for:
-          //  1. Data type consistency check 2. Header calculation, output result set
-          // The actual data type of the time series `measurementDataTypes` is used for
-          //  the actual query in the AlignByDeviceDataSet
-          String aggregation =
-              originAggregations != null && !originAggregations.isEmpty()
-                  ? originAggregations.get(i)
-                  : null;
-
-          Pair<List<TSDataType>, List<TSDataType>> pair = getSeriesTypes(actualPaths, aggregation);
-          List<TSDataType> columnDataTypes = pair.left;
-          List<TSDataType> measurementDataTypes = pair.right;
-          for (int pathIdx = 0; pathIdx < actualPaths.size(); pathIdx++) {
-            PartialPath path = new PartialPath(actualPaths.get(pathIdx).getNodes());
-
-            // check datatype consistency
-            // a example of inconsistency: select s0 from root.sg1.d1, root.sg1.d2 align by
-            // device,
-            // while root.sg1.d1.s0 is INT32 and root.sg1.d2.s0 is FLOAT.
-            String measurementChecked;
-            if (originAggregations != null && !originAggregations.isEmpty()) {
-              measurementChecked = originAggregations.get(i) + "(" + path.getMeasurement() + ")";
-            } else {
-              measurementChecked = path.getMeasurement();
-            }
-            TSDataType columnDataType = columnDataTypes.get(pathIdx);
-            if (columnDataTypeMap.containsKey(measurementChecked)) {
-              if (!columnDataType.equals(columnDataTypeMap.get(measurementChecked))) {
-                throw new QueryProcessException(
-                    "The data types of the same measurement column should be the same across "
-                        + "devices in ALIGN_BY_DEVICE sql. For more details please refer to the "
-                        + "SQL document.");
-              }
-            } else {
-              columnDataTypeMap.put(measurementChecked, columnDataType);
-              measurementDataTypeMap.put(measurementChecked, measurementDataTypes.get(pathIdx));
-            }
-
-            // This step indicates that the measurement exists under the device and is correct,
-            // First, update measurementSetOfGivenSuffix which is distinct
-            // Then if this measurement is recognized as NonExist before，update it to Exist
-            if (measurementSetOfGivenSuffix.add(measurementChecked)
-                || measurementTypeMap.get(measurementChecked) != MeasurementType.Exist) {
-              measurementTypeMap.put(measurementChecked, MeasurementType.Exist);
-            }
-
-            // update paths
-            paths.add(path);
-          }
-
-        } catch (MetadataException e) {
-          throw new LogicalOptimizeException(
-              String.format(
-                      "Error when getting all paths of a full path: %s", fullPath.getFullPath())
-                  + e.getMessage());
-        }
-      }
-
-      // update measurements
-      // Note that in the loop of a suffix path, set is used.
-      // And across the loops of suffix paths, list is used.
-      // e.g. select *,s1 from root.sg.d0, root.sg.d1
-      // for suffix *, measurementSetOfGivenSuffix = {s1,s2,s3}
-      // for suffix s1, measurementSetOfGivenSuffix = {s1}
-      // therefore the final measurements is [s1,s2,s3,s1].
-      measurements.addAll(measurementSetOfGivenSuffix);
-    }
-
-    // slimit trim on the measurementColumnList
-    if (queryOperator.hasSlimit()) {
-      int seriesSlimit = queryOperator.getSeriesLimit();
-      int seriesOffset = queryOperator.getSeriesOffset();
-      measurements = slimitTrimColumn(measurements, seriesSlimit, seriesOffset);
-    }
-
-    // assigns to alignByDevicePlan
-    alignByDevicePlan.setMeasurements(measurements);
-    alignByDevicePlan.setMeasurementAliasMap(measurementAliasMap);
-    alignByDevicePlan.setDevices(devices);
-    alignByDevicePlan.setColumnDataTypeMap(columnDataTypeMap);
-    alignByDevicePlan.setMeasurementTypeMap(measurementTypeMap);
-    alignByDevicePlan.setMeasurementDataTypeMap(measurementDataTypeMap);
-    alignByDevicePlan.setPaths(paths);
-
-    // get deviceToFilterMap
-    FilterOperator filterOperator = queryOperator.getFilterOperator();
-    if (filterOperator != null) {
-      alignByDevicePlan.setDeviceToFilterMap(concatFilterByDevice(devices, filterOperator));
-    }
-
-    queryPlan = alignByDevicePlan;
-    return queryPlan;
-  }
-
-  // e.g. translate "select * from root.ln.d1, root.ln.d2 where s1 < 20 AND s2 > 10" to
-  // [root.ln.d1 -> root.ln.d1.s1 < 20 AND root.ln.d1.s2 > 10,
-  //  root.ln.d2 -> root.ln.d2.s1 < 20 AND root.ln.d2.s2 > 10)]
-  private Map<String, IExpression> concatFilterByDevice(
-      List<PartialPath> devices, FilterOperator operator) throws QueryProcessException {
-    Map<String, IExpression> deviceToFilterMap = new HashMap<>();
-    Set<PartialPath> filterPaths = new HashSet<>();
-    for (PartialPath device : devices) {
-      FilterOperator newOperator = operator.copy();
-      concatFilterPath(device, newOperator, filterPaths);
-      // transform to a list so it can be indexed
-      List<PartialPath> filterPathList = new ArrayList<>(filterPaths);
-      try {
-        List<TSDataType> seriesTypes = getSeriesTypes(filterPathList);
-        Map<PartialPath, TSDataType> pathTSDataTypeHashMap = new HashMap<>();
-        for (int i = 0; i < filterPathList.size(); i++) {
-          pathTSDataTypeHashMap.put(filterPathList.get(i), seriesTypes.get(i));
-        }
-        deviceToFilterMap.put(
-            device.getFullPath(), newOperator.transformToExpression(pathTSDataTypeHashMap));
-        filterPaths.clear();
-      } catch (MetadataException e) {
-        throw new QueryProcessException(e);
-      }
-    }
-
-    return deviceToFilterMap;
-  }
-
-  private List<PartialPath> removeStarsInDeviceWithUnique(List<PartialPath> paths)
-      throws LogicalOptimizeException {
-    List<PartialPath> retDevices;
-    Set<PartialPath> deviceSet = new LinkedHashSet<>();
-    try {
-      for (PartialPath path : paths) {
-        Set<PartialPath> tempDS = getMatchedDevices(path);
-        deviceSet.addAll(tempDS);
-      }
-      retDevices = new ArrayList<>(deviceSet);
-    } catch (MetadataException e) {
-      throw new LogicalOptimizeException("error when remove star: " + e.getMessage());
-    }
-    return retDevices;
-  }
-
-  private void concatFilterPath(
-      PartialPath prefix, FilterOperator operator, Set<PartialPath> filterPaths) {
-    if (!operator.isLeaf()) {
-      for (FilterOperator child : operator.getChildren()) {
-        concatFilterPath(prefix, child, filterPaths);
-      }
-      return;
-    }
-    BasicFunctionOperator basicOperator = (BasicFunctionOperator) operator;
-    PartialPath filterPath = basicOperator.getSinglePath();
-
-    // do nothing in the cases of "where time > 5" or "where root.d1.s1 > 5"
-    if (SQLConstant.isReservedPath(filterPath)
-        || filterPath.getFirstNode().startsWith(SQLConstant.ROOT)) {
-      filterPaths.add(filterPath);
-      return;
-    }
-
-    PartialPath concatPath = prefix.concatPath(filterPath);
-    filterPaths.add(concatPath);
-    basicOperator.setSinglePath(concatPath);
-  }
-
-  @SuppressWarnings("squid:S3776") // Suppress high Cognitive Complexity warning
-  private void deduplicate(QueryPlan queryPlan) throws MetadataException {
-    // generate dataType first
-    List<PartialPath> paths = queryPlan.getPaths();
-    List<TSDataType> dataTypes = getSeriesTypes(paths);
-    queryPlan.setDataTypes(dataTypes);
-
-    // deduplicate from here
-    if (queryPlan instanceof AlignByDevicePlan) {
-      return;
-    }
-
-    RawDataQueryPlan rawDataQueryPlan = (RawDataQueryPlan) queryPlan;
-    Set<String> columnForReaderSet = new HashSet<>();
-    // if it's a last query, no need to sort by device
-    if (queryPlan instanceof LastQueryPlan) {
-      for (int i = 0; i < paths.size(); i++) {
-        PartialPath path = paths.get(i);
-        String column = queryPlan.getColumnForReaderFromPath(path, i);
-        if (!columnForReaderSet.contains(column)) {
-          TSDataType seriesType = dataTypes.get(i);
-          rawDataQueryPlan.addDeduplicatedPaths(path);
-          rawDataQueryPlan.addDeduplicatedDataTypes(seriesType);
-          columnForReaderSet.add(column);
-        }
-      }
-      return;
-    }
-
-    // sort path by device
-    List<Pair<PartialPath, Integer>> indexedPaths = new ArrayList<>();
-    for (int i = 0; i < paths.size(); i++) {
-      PartialPath path = paths.get(i);
-      if (path != null) { // non-udf
-        indexedPaths.add(new Pair<>(paths.get(i), i));
-      } else { // udf
-        UDFContext context =
-            ((UDTFPlan) queryPlan).getExecutorByOriginalOutputColumnIndex(i).getContext();
-        for (PartialPath udfPath : context.getPaths()) {
-          indexedPaths.add(new Pair<>(udfPath, i));
-        }
-      }
-    }
-    indexedPaths.sort(Comparator.comparing(pair -> pair.left));
-
-    Map<String, Integer> pathNameToReaderIndex = new HashMap<>();
-    Set<String> columnForDisplaySet = new HashSet<>();
-    for (Pair<PartialPath, Integer> indexedPath : indexedPaths) {
-      PartialPath originalPath = indexedPath.left;
-      Integer originalIndex = indexedPath.right;
-
-      String columnForReader = queryPlan.getColumnForReaderFromPath(originalPath, originalIndex);
-      boolean isUdf = queryPlan instanceof UDTFPlan && paths.get(originalIndex) == null;
-
-      if (!columnForReaderSet.contains(columnForReader)) {
-        rawDataQueryPlan.addDeduplicatedPaths(originalPath);
-        rawDataQueryPlan.addDeduplicatedDataTypes(
-            isUdf ? IoTDB.metaManager.getSeriesType(originalPath) : dataTypes.get(originalIndex));
-        pathNameToReaderIndex.put(columnForReader, pathNameToReaderIndex.size());
-        if (queryPlan instanceof AggregationPlan) {
-          ((AggregationPlan) queryPlan)
-              .addDeduplicatedAggregations(queryPlan.getAggregations().get(originalIndex));
-        }
-        columnForReaderSet.add(columnForReader);
-      }
-
-      String columnForDisplay = queryPlan.getColumnForDisplay(columnForReader, originalIndex);
-
-      if (!columnForDisplaySet.contains(columnForDisplay)) {
-        queryPlan.addPathToIndex(columnForDisplay, queryPlan.getPathToIndex().size());
-        if (queryPlan instanceof UDTFPlan) {
-          if (isUdf) {
-            ((UDTFPlan) queryPlan).addUdfOutputColumn(columnForDisplay);
-          } else {
-            ((UDTFPlan) queryPlan).addRawQueryOutputColumn(columnForDisplay);
-          }
-        }
-        columnForDisplaySet.add(columnForDisplay);
-      }
-    }
-
-    if (queryPlan instanceof UDTFPlan) {
-      ((UDTFPlan) queryPlan).setPathNameToReaderIndex(pathNameToReaderIndex);
-    }
-  }
-
-  private List<String> slimitTrimColumn(List<String> columnList, int seriesLimit, int seriesOffset)
-      throws QueryProcessException {
-    int size = columnList.size();
-
-    // check parameter range
-    if (seriesOffset >= size) {
-      String errorMessage =
-          "The value of SOFFSET (%d) is equal to or exceeds the number of sequences (%d) that can actually be returned.";
-      throw new QueryProcessException(String.format(errorMessage, seriesOffset, size));
-    }
-    int endPosition = seriesOffset + seriesLimit;
-    if (endPosition > size) {
-      endPosition = size;
-    }
-
-    // trim seriesPath list
-    return new ArrayList<>(columnList.subList(seriesOffset, endPosition));
-  }
-
-  private static boolean verifyAllAggregationDataTypesEqual(QueryOperator queryOperator)
-      throws MetadataException {
-    List<String> aggregations = queryOperator.getSelectOperator().getAggregations();
-    if (aggregations.isEmpty()) {
-      return true;
-    }
-
-    List<PartialPath> paths = queryOperator.getSelectedPaths();
-    List<TSDataType> dataTypes = SchemaUtils.getSeriesTypesByPaths(paths);
-    String aggType = aggregations.get(0);
-    switch (aggType) {
-      case SQLConstant.MIN_VALUE:
-      case SQLConstant.MAX_VALUE:
-      case SQLConstant.AVG:
-      case SQLConstant.SUM:
-        return dataTypes.stream().allMatch(dataTypes.get(0)::equals);
-      default:
-        return true;
-    }
-  }
-
-  protected List<PartialPath> getMatchedTimeseries(PartialPath path) throws MetadataException {
-    return IoTDB.metaManager.getAllTimeseriesPath(path);
-  }
-
-  protected Set<PartialPath> getMatchedDevices(PartialPath path) throws MetadataException {
-    return IoTDB.metaManager.getDevices(path);
-=======
   public List<PartialPath> groupVectorPaths(List<PartialPath> paths) throws MetadataException {
     return IoTDB.metaManager.groupVectorPaths(paths);
->>>>>>> 461d22b5
   }
 }