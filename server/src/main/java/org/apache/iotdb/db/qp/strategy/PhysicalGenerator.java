--- conflicted
+++ resolved
@@ -22,99 +22,10 @@
 import org.apache.iotdb.db.exception.query.QueryProcessException;
 import org.apache.iotdb.db.metadata.PartialPath;
 import org.apache.iotdb.db.qp.logical.Operator;
-<<<<<<< HEAD
-import org.apache.iotdb.db.qp.logical.Operator.OperatorType;
-import org.apache.iotdb.db.qp.logical.crud.BasicFunctionOperator;
-import org.apache.iotdb.db.qp.logical.crud.DeleteDataOperator;
-import org.apache.iotdb.db.qp.logical.crud.FilterOperator;
-import org.apache.iotdb.db.qp.logical.crud.InsertOperator;
-import org.apache.iotdb.db.qp.logical.crud.QueryOperator;
-import org.apache.iotdb.db.qp.logical.sys.AlterTimeSeriesOperator;
-import org.apache.iotdb.db.qp.logical.sys.AuthorOperator;
-import org.apache.iotdb.db.qp.logical.sys.CountOperator;
-import org.apache.iotdb.db.qp.logical.sys.CreateContinuousQueryOperator;
-import org.apache.iotdb.db.qp.logical.sys.CreateFunctionOperator;
-import org.apache.iotdb.db.qp.logical.sys.CreateIndexOperator;
-import org.apache.iotdb.db.qp.logical.sys.CreateTimeSeriesOperator;
-import org.apache.iotdb.db.qp.logical.sys.CreateTriggerOperator;
-import org.apache.iotdb.db.qp.logical.sys.DataAuthOperator;
-import org.apache.iotdb.db.qp.logical.sys.DeletePartitionOperator;
-import org.apache.iotdb.db.qp.logical.sys.DeleteStorageGroupOperator;
-import org.apache.iotdb.db.qp.logical.sys.DeleteTimeSeriesOperator;
-import org.apache.iotdb.db.qp.logical.sys.DropContinuousQueryOperator;
-import org.apache.iotdb.db.qp.logical.sys.DropFunctionOperator;
-import org.apache.iotdb.db.qp.logical.sys.DropIndexOperator;
-import org.apache.iotdb.db.qp.logical.sys.DropTriggerOperator;
-import org.apache.iotdb.db.qp.logical.sys.FlushOperator;
-import org.apache.iotdb.db.qp.logical.sys.KillQueryOperator;
-import org.apache.iotdb.db.qp.logical.sys.LoadConfigurationOperator;
-=======
->>>>>>> d8b4ce8e
 import org.apache.iotdb.db.qp.logical.sys.LoadConfigurationOperator.LoadConfigurationOperatorType;
 import org.apache.iotdb.db.qp.physical.PhysicalPlan;
-<<<<<<< HEAD
-import org.apache.iotdb.db.qp.physical.crud.AggregationPlan;
-import org.apache.iotdb.db.qp.physical.crud.AlignByDevicePlan;
-import org.apache.iotdb.db.qp.physical.crud.AlignByDevicePlan.MeasurementType;
-import org.apache.iotdb.db.qp.physical.crud.DeletePartitionPlan;
-import org.apache.iotdb.db.qp.physical.crud.DeletePlan;
-import org.apache.iotdb.db.qp.physical.crud.FillQueryPlan;
-import org.apache.iotdb.db.qp.physical.crud.GroupByTimeFillPlan;
-import org.apache.iotdb.db.qp.physical.crud.GroupByTimePlan;
-import org.apache.iotdb.db.qp.physical.crud.InsertRowPlan;
-import org.apache.iotdb.db.qp.physical.crud.InsertRowsPlan;
-import org.apache.iotdb.db.qp.physical.crud.LastQueryPlan;
-import org.apache.iotdb.db.qp.physical.crud.QueryIndexPlan;
-import org.apache.iotdb.db.qp.physical.crud.QueryPlan;
-import org.apache.iotdb.db.qp.physical.crud.RawDataQueryPlan;
-import org.apache.iotdb.db.qp.physical.crud.UDTFPlan;
-import org.apache.iotdb.db.qp.physical.sys.AlterTimeSeriesPlan;
-import org.apache.iotdb.db.qp.physical.sys.AuthorPlan;
-import org.apache.iotdb.db.qp.physical.sys.ClearCachePlan;
-import org.apache.iotdb.db.qp.physical.sys.CountPlan;
-import org.apache.iotdb.db.qp.physical.sys.CreateContinuousQueryPlan;
-import org.apache.iotdb.db.qp.physical.sys.CreateFunctionPlan;
-import org.apache.iotdb.db.qp.physical.sys.CreateIndexPlan;
-import org.apache.iotdb.db.qp.physical.sys.CreateSnapshotPlan;
-import org.apache.iotdb.db.qp.physical.sys.CreateTimeSeriesPlan;
-import org.apache.iotdb.db.qp.physical.sys.CreateTriggerPlan;
-import org.apache.iotdb.db.qp.physical.sys.DataAuthPlan;
-import org.apache.iotdb.db.qp.physical.sys.DeleteStorageGroupPlan;
-import org.apache.iotdb.db.qp.physical.sys.DeleteTimeSeriesPlan;
-import org.apache.iotdb.db.qp.physical.sys.DropContinuousQueryPlan;
-import org.apache.iotdb.db.qp.physical.sys.DropFunctionPlan;
-import org.apache.iotdb.db.qp.physical.sys.DropIndexPlan;
-import org.apache.iotdb.db.qp.physical.sys.DropTriggerPlan;
-import org.apache.iotdb.db.qp.physical.sys.FlushPlan;
-import org.apache.iotdb.db.qp.physical.sys.KillQueryPlan;
 import org.apache.iotdb.db.qp.physical.sys.LoadConfigurationPlan;
 import org.apache.iotdb.db.qp.physical.sys.LoadConfigurationPlan.LoadConfigurationPlanType;
-import org.apache.iotdb.db.qp.physical.sys.LoadDataPlan;
-import org.apache.iotdb.db.qp.physical.sys.MergePlan;
-import org.apache.iotdb.db.qp.physical.sys.OperateFilePlan;
-import org.apache.iotdb.db.qp.physical.sys.SetStorageGroupPlan;
-import org.apache.iotdb.db.qp.physical.sys.SetTTLPlan;
-import org.apache.iotdb.db.qp.physical.sys.ShowChildNodesPlan;
-import org.apache.iotdb.db.qp.physical.sys.ShowChildPathsPlan;
-import org.apache.iotdb.db.qp.physical.sys.ShowContinuousQueriesPlan;
-import org.apache.iotdb.db.qp.physical.sys.ShowDevicesPlan;
-import org.apache.iotdb.db.qp.physical.sys.ShowFunctionsPlan;
-import org.apache.iotdb.db.qp.physical.sys.ShowMergeStatusPlan;
-import org.apache.iotdb.db.qp.physical.sys.ShowPlan;
-import org.apache.iotdb.db.qp.physical.sys.ShowPlan.ShowContentType;
-import org.apache.iotdb.db.qp.physical.sys.ShowQueryProcesslistPlan;
-import org.apache.iotdb.db.qp.physical.sys.ShowStorageGroupPlan;
-import org.apache.iotdb.db.qp.physical.sys.ShowTTLPlan;
-import org.apache.iotdb.db.qp.physical.sys.ShowTimeSeriesPlan;
-import org.apache.iotdb.db.qp.physical.sys.ShowTriggersPlan;
-import org.apache.iotdb.db.qp.physical.sys.StartTriggerPlan;
-import org.apache.iotdb.db.qp.physical.sys.StopTriggerPlan;
-import org.apache.iotdb.db.qp.physical.sys.TracingPlan;
-import org.apache.iotdb.db.query.udf.core.context.UDFContext;
-=======
-import org.apache.iotdb.db.qp.physical.sys.LoadConfigurationPlan;
-import org.apache.iotdb.db.qp.physical.sys.LoadConfigurationPlan.LoadConfigurationPlanType;
->>>>>>> d8b4ce8e
 import org.apache.iotdb.db.service.IoTDB;
 import org.apache.iotdb.db.utils.SchemaUtils;
 import org.apache.iotdb.tsfile.file.metadata.enums.TSDataType;
@@ -133,297 +44,7 @@
     return physicalPlan;
   }
 
-<<<<<<< HEAD
-  @SuppressWarnings("squid:S3776") // Suppress high Cognitive Complexity warning
-  private PhysicalPlan doTransformation(Operator operator, int fetchSize)
-      throws QueryProcessException {
-    List<PartialPath> paths;
-    switch (operator.getType()) {
-      case AUTHOR:
-        AuthorOperator author = (AuthorOperator) operator;
-        try {
-          return new AuthorPlan(
-              author.getAuthorType(),
-              author.getUserName(),
-              author.getRoleName(),
-              author.getPassWord(),
-              author.getNewPassword(),
-              author.getPrivilegeList(),
-              author.getNodeName());
-        } catch (AuthException e) {
-          throw new QueryProcessException(e.getMessage());
-        }
-      case GRANT_WATERMARK_EMBEDDING:
-      case REVOKE_WATERMARK_EMBEDDING:
-        DataAuthOperator dataAuthOperator = (DataAuthOperator) operator;
-        return new DataAuthPlan(dataAuthOperator.getType(), dataAuthOperator.getUsers());
-      case LOADDATA:
-        LoadDataOperator loadData = (LoadDataOperator) operator;
-        return new LoadDataPlan(loadData.getInputFilePath(), loadData.getMeasureType());
-      case METADATA:
-      case SET_STORAGE_GROUP:
-        SetStorageGroupOperator setStorageGroup = (SetStorageGroupOperator) operator;
-        return new SetStorageGroupPlan(setStorageGroup.getPath());
-      case DELETE_STORAGE_GROUP:
-        DeleteStorageGroupOperator deleteStorageGroup = (DeleteStorageGroupOperator) operator;
-        return new DeleteStorageGroupPlan(deleteStorageGroup.getDeletePathList());
-      case CREATE_TIMESERIES:
-        CreateTimeSeriesOperator createOperator = (CreateTimeSeriesOperator) operator;
-        if (createOperator.getTags() != null
-            && !createOperator.getTags().isEmpty()
-            && createOperator.getAttributes() != null
-            && !createOperator.getAttributes().isEmpty()) {
-          for (String tagKey : createOperator.getTags().keySet()) {
-            if (createOperator.getAttributes().containsKey(tagKey)) {
-              throw new QueryProcessException(
-                  String.format(
-                      "Tag and attribute shouldn't have the same property key [%s]", tagKey));
-            }
-          }
-        }
-        return new CreateTimeSeriesPlan(
-            createOperator.getPath(),
-            createOperator.getDataType(),
-            createOperator.getEncoding(),
-            createOperator.getCompressor(),
-            createOperator.getProps(),
-            createOperator.getTags(),
-            createOperator.getAttributes(),
-            createOperator.getAlias());
-      case DELETE_TIMESERIES:
-        DeleteTimeSeriesOperator deletePath = (DeleteTimeSeriesOperator) operator;
-        return new DeleteTimeSeriesPlan(deletePath.getDeletePathList());
-      case CREATE_INDEX:
-        CreateIndexOperator createIndexOp = (CreateIndexOperator) operator;
-        return new CreateIndexPlan(
-            createIndexOp.getSelectedPaths(),
-            createIndexOp.getProps(),
-            createIndexOp.getTime(),
-            createIndexOp.getIndexType());
-      case DROP_INDEX:
-        DropIndexOperator dropIndexOp = (DropIndexOperator) operator;
-        return new DropIndexPlan(dropIndexOp.getSelectedPaths(), dropIndexOp.getIndexType());
-      case ALTER_TIMESERIES:
-        AlterTimeSeriesOperator alterTimeSeriesOperator = (AlterTimeSeriesOperator) operator;
-        return new AlterTimeSeriesPlan(
-            alterTimeSeriesOperator.getPath(),
-            alterTimeSeriesOperator.getAlterType(),
-            alterTimeSeriesOperator.getAlterMap(),
-            alterTimeSeriesOperator.getAlias(),
-            alterTimeSeriesOperator.getTagsMap(),
-            alterTimeSeriesOperator.getAttributesMap());
-      case DELETE:
-        DeleteDataOperator delete = (DeleteDataOperator) operator;
-        paths = delete.getSelectedPaths();
-        return new DeletePlan(delete.getStartTime(), delete.getEndTime(), paths);
-      case INSERT:
-        InsertOperator insert = (InsertOperator) operator;
-        paths = insert.getSelectedPaths();
-        int measurementsNum = 0;
-        for (String measurement : insert.getMeasurementList()) {
-          if (measurement.startsWith("(") && measurement.endsWith(")")) {
-            measurementsNum += measurement.replace("(", "").replace(")", "").split(",").length;
-          } else {
-            measurementsNum++;
-          }
-        }
-        if (measurementsNum == 0 || (insert.getValueList().length % measurementsNum != 0)) {
-          throw new SQLParserException(
-              String.format(
-                  "the measurementList's size %d is not consistent with the valueList's size %d",
-                  measurementsNum, insert.getValueList().length));
-        }
-        if (measurementsNum == insert.getValueList().length) {
-          return new InsertRowPlan(
-              paths.get(0),
-              insert.getTimes()[0],
-              insert.getMeasurementList(),
-              insert.getValueList());
-        }
-        InsertRowsPlan insertRowsPlan = new InsertRowsPlan();
-        for (int i = 0; i < insert.getTimes().length; i++) {
-          insertRowsPlan.addOneInsertRowPlan(
-              new InsertRowPlan(
-                  paths.get(0),
-                  insert.getTimes()[i],
-                  insert.getMeasurementList(),
-                  Arrays.copyOfRange(
-                      insert.getValueList(), i * measurementsNum, (i + 1) * measurementsNum)),
-              i);
-        }
-        return insertRowsPlan;
-      case MERGE:
-        if (operator.getTokenIntType() == SQLConstant.TOK_FULL_MERGE) {
-          return new MergePlan(OperatorType.FULL_MERGE);
-        } else {
-          return new MergePlan();
-        }
-      case FLUSH:
-        FlushOperator flushOperator = (FlushOperator) operator;
-        return new FlushPlan(flushOperator.isSeq(), flushOperator.getStorageGroupList());
-      case TRACING:
-        TracingOperator tracingOperator = (TracingOperator) operator;
-        return new TracingPlan(tracingOperator.isTracingOn());
-      case QUERY:
-        return transformQuery((QueryOperator) operator);
-      case TTL:
-        switch (operator.getTokenIntType()) {
-          case SQLConstant.TOK_SET:
-            SetTTLOperator setTTLOperator = (SetTTLOperator) operator;
-            return new SetTTLPlan(setTTLOperator.getStorageGroup(), setTTLOperator.getDataTTL());
-          case SQLConstant.TOK_UNSET:
-            SetTTLOperator unsetTTLOperator = (SetTTLOperator) operator;
-            return new SetTTLPlan(unsetTTLOperator.getStorageGroup());
-          case SQLConstant.TOK_SHOW:
-            ShowTTLOperator showTTLOperator = (ShowTTLOperator) operator;
-            return new ShowTTLPlan(showTTLOperator.getStorageGroups());
-          default:
-            throw new LogicalOperatorException(
-                String.format(
-                    "not supported operator type %s in ttl operation.", operator.getType()));
-        }
-      case LOAD_CONFIGURATION:
-        LoadConfigurationOperatorType type =
-            ((LoadConfigurationOperator) operator).getLoadConfigurationOperatorType();
-        return generateLoadConfigurationPlan(type);
-      case SHOW:
-        switch (operator.getTokenIntType()) {
-          case SQLConstant.TOK_FLUSH_TASK_INFO:
-            return new ShowPlan(ShowContentType.FLUSH_TASK_INFO);
-          case SQLConstant.TOK_VERSION:
-            return new ShowPlan(ShowContentType.VERSION);
-          case SQLConstant.TOK_TIMESERIES:
-            ShowTimeSeriesOperator showTimeSeriesOperator = (ShowTimeSeriesOperator) operator;
-            ShowTimeSeriesPlan showTimeSeriesPlan =
-                new ShowTimeSeriesPlan(
-                    showTimeSeriesOperator.getPath(),
-                    showTimeSeriesOperator.getLimit(),
-                    showTimeSeriesOperator.getOffset(),
-                    fetchSize);
-            showTimeSeriesPlan.setIsContains(showTimeSeriesOperator.isContains());
-            showTimeSeriesPlan.setKey(showTimeSeriesOperator.getKey());
-            showTimeSeriesPlan.setValue(showTimeSeriesOperator.getValue());
-            showTimeSeriesPlan.setOrderByHeat(showTimeSeriesOperator.isOrderByHeat());
-            return showTimeSeriesPlan;
-          case SQLConstant.TOK_STORAGE_GROUP:
-            return new ShowStorageGroupPlan(
-                ShowContentType.STORAGE_GROUP, ((ShowStorageGroupOperator) operator).getPath());
-          case SQLConstant.TOK_DEVICES:
-            ShowDevicesOperator showDevicesOperator = (ShowDevicesOperator) operator;
-            return new ShowDevicesPlan(
-                showDevicesOperator.getPath(),
-                showDevicesOperator.getLimit(),
-                showDevicesOperator.getOffset(),
-                fetchSize,
-                showDevicesOperator.hasSgCol());
-          case SQLConstant.TOK_COUNT_DEVICES:
-            return new CountPlan(
-                ShowContentType.COUNT_DEVICES, ((CountOperator) operator).getPath());
-          case SQLConstant.TOK_COUNT_STORAGE_GROUP:
-            return new CountPlan(
-                ShowContentType.COUNT_STORAGE_GROUP, ((CountOperator) operator).getPath());
-          case SQLConstant.TOK_COUNT_NODE_TIMESERIES:
-            return new CountPlan(
-                ShowContentType.COUNT_NODE_TIMESERIES,
-                ((CountOperator) operator).getPath(),
-                ((CountOperator) operator).getLevel());
-          case SQLConstant.TOK_COUNT_NODES:
-            return new CountPlan(
-                ShowContentType.COUNT_NODES,
-                ((CountOperator) operator).getPath(),
-                ((CountOperator) operator).getLevel());
-          case SQLConstant.TOK_COUNT_TIMESERIES:
-            return new CountPlan(
-                ShowContentType.COUNT_TIMESERIES, ((CountOperator) operator).getPath());
-          case SQLConstant.TOK_CHILD_PATHS:
-            return new ShowChildPathsPlan(
-                ShowContentType.CHILD_PATH, ((ShowChildPathsOperator) operator).getPath());
-          case SQLConstant.TOK_CHILD_NODES:
-            return new ShowChildNodesPlan(
-                ShowContentType.CHILD_NODE, ((ShowChildNodesOperator) operator).getPath());
-          case SQLConstant.TOK_QUERY_PROCESSLIST:
-            return new ShowQueryProcesslistPlan(ShowContentType.QUERY_PROCESSLIST);
-          case SQLConstant.TOK_SHOW_FUNCTIONS:
-            return new ShowFunctionsPlan(((ShowFunctionsOperator) operator).showTemporary());
-          case SQLConstant.TOK_SHOW_TRIGGERS:
-            return new ShowTriggersPlan();
-          default:
-            throw new LogicalOperatorException(
-                String.format(
-                    "not supported operator type %s in show operation.", operator.getType()));
-        }
-      case LOAD_FILES:
-        return new OperateFilePlan(
-            ((LoadFilesOperator) operator).getFile(),
-            OperatorType.LOAD_FILES,
-            ((LoadFilesOperator) operator).isAutoCreateSchema(),
-            ((LoadFilesOperator) operator).getSgLevel());
-      case REMOVE_FILE:
-        return new OperateFilePlan(
-            ((RemoveFileOperator) operator).getFile(), OperatorType.REMOVE_FILE);
-      case MOVE_FILE:
-        return new OperateFilePlan(
-            ((MoveFileOperator) operator).getFile(),
-            ((MoveFileOperator) operator).getTargetDir(),
-            OperatorType.MOVE_FILE);
-      case CLEAR_CACHE:
-        return new ClearCachePlan();
-      case SHOW_MERGE_STATUS:
-        return new ShowMergeStatusPlan();
-      case DELETE_PARTITION:
-        DeletePartitionOperator op = (DeletePartitionOperator) operator;
-        return new DeletePartitionPlan(op.getStorageGroupName(), op.getPartitionId());
-      case CREATE_SCHEMA_SNAPSHOT:
-        return new CreateSnapshotPlan();
-      case KILL:
-        return new KillQueryPlan(((KillQueryOperator) operator).getQueryId());
-      case CREATE_FUNCTION:
-        CreateFunctionOperator createFunctionOperator = (CreateFunctionOperator) operator;
-        return new CreateFunctionPlan(
-            createFunctionOperator.isTemporary(),
-            createFunctionOperator.getUdfName(),
-            createFunctionOperator.getClassName());
-      case DROP_FUNCTION:
-        DropFunctionOperator dropFunctionOperator = (DropFunctionOperator) operator;
-        return new DropFunctionPlan(dropFunctionOperator.getUdfName());
-      case CREATE_TRIGGER:
-        CreateTriggerOperator createTriggerOperator = (CreateTriggerOperator) operator;
-        return new CreateTriggerPlan(
-            createTriggerOperator.getTriggerName(),
-            createTriggerOperator.getEvent(),
-            createTriggerOperator.getFullPath(),
-            createTriggerOperator.getClassName(),
-            createTriggerOperator.getAttributes());
-      case DROP_TRIGGER:
-        return new DropTriggerPlan(((DropTriggerOperator) operator).getTriggerName());
-      case START_TRIGGER:
-        return new StartTriggerPlan(((StartTriggerOperator) operator).getTriggerName());
-      case STOP_TRIGGER:
-        return new StopTriggerPlan(((StopTriggerOperator) operator).getTriggerName());
-      case CREATE_CONTINUOUS_QUERY:
-        CreateContinuousQueryOperator createContinuousQueryOperator =
-            (CreateContinuousQueryOperator) operator;
-        return new CreateContinuousQueryPlan(
-            createContinuousQueryOperator.getQuerySql(),
-            createContinuousQueryOperator.getContinuousQueryName(),
-            createContinuousQueryOperator.getTargetPath(),
-            createContinuousQueryOperator.getEveryInterval(),
-            createContinuousQueryOperator.getForInterval(),
-            createContinuousQueryOperator.getQueryOperator());
-      case DROP_CONTINUOUS_QUERY:
-        return new DropContinuousQueryPlan(
-            ((DropContinuousQueryOperator) operator).getContinuousQueryName());
-      case SHOW_CONTINUOUS_QUERIES:
-        return new ShowContinuousQueriesPlan();
-      default:
-        throw new LogicalOperatorException(operator.getType().toString(), "");
-    }
-  }
-
-  protected PhysicalPlan generateLoadConfigurationPlan(LoadConfigurationOperatorType type)
-=======
   public PhysicalPlan generateLoadConfigurationPlan(LoadConfigurationOperatorType type)
->>>>>>> d8b4ce8e
       throws QueryProcessException {
     switch (type) {
       case GLOBAL:
