--- conflicted
+++ resolved
@@ -104,11 +104,6 @@
  * Used to convert logical operator to physical plan
  */
 public class PhysicalGenerator {
-<<<<<<< HEAD
-
-  private static Logger logger = LoggerFactory.getLogger(PhysicalGenerator.class);
-=======
->>>>>>> a7ac8c19
 
   public PhysicalPlan transformToPhysicalPlan(Operator operator) throws QueryProcessException {
     List<Path> paths;
