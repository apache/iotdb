--- conflicted
+++ resolved
@@ -31,10 +31,7 @@
 import org.apache.iotdb.db.exception.query.LogicalOperatorException;
 import org.apache.iotdb.db.exception.query.LogicalOptimizeException;
 import org.apache.iotdb.db.exception.query.QueryProcessException;
-<<<<<<< HEAD
-=======
 import org.apache.iotdb.db.metadata.PartialPath;
->>>>>>> 12e13327
 import org.apache.iotdb.db.qp.constant.SQLConstant;
 import org.apache.iotdb.db.qp.logical.Operator;
 import org.apache.iotdb.db.qp.logical.Operator.OperatorType;
@@ -450,15 +447,12 @@
           PartialPath fullPath = device.concatPath(suffixPath);
           try {
             // remove stars in SELECT to get actual paths
-<<<<<<< HEAD
-            List<String> actualPaths = getMatchedTimeseries(fullPath.getFullPath());
+            List<PartialPath> actualPaths = getMatchedTimeseries(fullPath);
             if (suffixPath.getTsAlias() != null && actualPaths.size() >= 2) {
               throw new QueryProcessException(
                   "alias '" + suffixPath.getTsAlias() + "' can only be matched with one time series");
             }
-=======
-            List<PartialPath> actualPaths = getMatchedTimeseries(fullPath);
->>>>>>> 12e13327
+
             // for actual non exist path
             if (originAggregations != null && actualPaths.isEmpty() && originAggregations
                 .isEmpty()) {
@@ -682,19 +676,10 @@
     // if it's a last query, no need to sort by device
     if (queryPlan instanceof LastQueryPlan) {
       for (int i = 0; i < paths.size(); i++) {
-<<<<<<< HEAD
-        Path path = paths.get(i);
+        PartialPath path = paths.get(i);
         String column = path.getTsAlias();
         if (column == null) {
           column = path.getAlias() != null ? path.getFullPathWithAlias() : path.toString();
-=======
-        PartialPath path = paths.get(i);
-        String column;
-        if (path.getAlias() != null) {
-          column = path.getFullPathWithAlias();
-        } else {
-          column = path.getFullPath();
->>>>>>> 12e13327
         }
         if (!columnSet.contains(column)) {
           TSDataType seriesType = dataTypes.get(i);
@@ -714,8 +699,7 @@
     indexedPaths.sort(Comparator.comparing(pair -> pair.left));
 
     int index = 0;
-<<<<<<< HEAD
-    for (Pair<Path, Integer> indexedPath : indexedPaths) {
+    for (Pair<PartialPath, Integer> indexedPath : indexedPaths) {
       // judge whether as clause is used or not first
       String column = indexedPath.left.getTsAlias();
       if (column == null) {
@@ -724,17 +708,6 @@
         if (queryPlan instanceof AggregationPlan) {
           column = queryPlan.getAggregations().get(indexedPath.right) + "(" + column + ")";
         }
-=======
-    for (Pair<PartialPath, Integer> indexedPath : indexedPaths) {
-      String column;
-      if (indexedPath.left.getAlias() != null) {
-        column = indexedPath.left.getFullPathWithAlias();
-      } else {
-        column = indexedPath.left.getFullPath();
-      }
-      if (queryPlan instanceof AggregationPlan) {
-        column = queryPlan.getAggregations().get(indexedPath.right) + "(" + column + ")";
->>>>>>> 12e13327
       }
       if (!columnSet.contains(column)) {
         TSDataType seriesType = dataTypes.get(indexedPath.right);
