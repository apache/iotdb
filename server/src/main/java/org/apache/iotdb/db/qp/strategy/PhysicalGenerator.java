/*
 * Licensed to the Apache Software Foundation (ASF) under one
 * or more contributor license agreements.  See the NOTICE file
 * distributed with this work for additional information
 * regarding copyright ownership.  The ASF licenses this file
 * to you under the Apache License, Version 2.0 (the
 * "License"); you may not use this file except in compliance
 * with the License.  You may obtain a copy of the License at
 *
 *     http://www.apache.org/licenses/LICENSE-2.0
 *
 * Unless required by applicable law or agreed to in writing,
 * software distributed under the License is distributed on an
 * "AS IS" BASIS, WITHOUT WARRANTIES OR CONDITIONS OF ANY
 * KIND, either express or implied.  See the License for the
 * specific language governing permissions and limitations
 * under the License.
 */
package org.apache.iotdb.db.qp.strategy;

import org.apache.iotdb.db.auth.AuthException;
import org.apache.iotdb.db.exception.metadata.MetadataException;
import org.apache.iotdb.db.exception.query.LogicalOperatorException;
import org.apache.iotdb.db.exception.query.LogicalOptimizeException;
import org.apache.iotdb.db.exception.query.QueryProcessException;
import org.apache.iotdb.db.exception.runtime.SQLParserException;
import org.apache.iotdb.db.metadata.PartialPath;
import org.apache.iotdb.db.qp.constant.SQLConstant;
import org.apache.iotdb.db.qp.logical.Operator;
import org.apache.iotdb.db.qp.logical.Operator.OperatorType;
import org.apache.iotdb.db.qp.logical.crud.BasicFunctionOperator;
import org.apache.iotdb.db.qp.logical.crud.DeleteDataOperator;
import org.apache.iotdb.db.qp.logical.crud.FilterOperator;
import org.apache.iotdb.db.qp.logical.crud.InsertOperator;
import org.apache.iotdb.db.qp.logical.crud.QueryOperator;
import org.apache.iotdb.db.qp.logical.sys.AlterTimeSeriesOperator;
import org.apache.iotdb.db.qp.logical.sys.AuthorOperator;
import org.apache.iotdb.db.qp.logical.sys.CountOperator;
import org.apache.iotdb.db.qp.logical.sys.CreateFunctionOperator;
import org.apache.iotdb.db.qp.logical.sys.CreateIndexOperator;
import org.apache.iotdb.db.qp.logical.sys.CreateTimeSeriesOperator;
import org.apache.iotdb.db.qp.logical.sys.CreateTriggerOperator;
import org.apache.iotdb.db.qp.logical.sys.DataAuthOperator;
import org.apache.iotdb.db.qp.logical.sys.DeletePartitionOperator;
import org.apache.iotdb.db.qp.logical.sys.DeleteStorageGroupOperator;
import org.apache.iotdb.db.qp.logical.sys.DeleteTimeSeriesOperator;
import org.apache.iotdb.db.qp.logical.sys.DropFunctionOperator;
import org.apache.iotdb.db.qp.logical.sys.DropIndexOperator;
import org.apache.iotdb.db.qp.logical.sys.DropTriggerOperator;
import org.apache.iotdb.db.qp.logical.sys.FlushOperator;
import org.apache.iotdb.db.qp.logical.sys.KillQueryOperator;
import org.apache.iotdb.db.qp.logical.sys.LoadConfigurationOperator;
import org.apache.iotdb.db.qp.logical.sys.LoadConfigurationOperator.LoadConfigurationOperatorType;
import org.apache.iotdb.db.qp.logical.sys.LoadDataOperator;
import org.apache.iotdb.db.qp.logical.sys.LoadFilesOperator;
import org.apache.iotdb.db.qp.logical.sys.MoveFileOperator;
import org.apache.iotdb.db.qp.logical.sys.RemoveFileOperator;
import org.apache.iotdb.db.qp.logical.sys.SetStorageGroupOperator;
import org.apache.iotdb.db.qp.logical.sys.SetTTLOperator;
import org.apache.iotdb.db.qp.logical.sys.ShowChildNodesOperator;
import org.apache.iotdb.db.qp.logical.sys.ShowChildPathsOperator;
import org.apache.iotdb.db.qp.logical.sys.ShowDevicesOperator;
import org.apache.iotdb.db.qp.logical.sys.ShowFunctionsOperator;
import org.apache.iotdb.db.qp.logical.sys.ShowStorageGroupOperator;
import org.apache.iotdb.db.qp.logical.sys.ShowTTLOperator;
import org.apache.iotdb.db.qp.logical.sys.ShowTimeSeriesOperator;
import org.apache.iotdb.db.qp.logical.sys.StartTriggerOperator;
import org.apache.iotdb.db.qp.logical.sys.StopTriggerOperator;
import org.apache.iotdb.db.qp.logical.sys.TracingOperator;
import org.apache.iotdb.db.qp.physical.PhysicalPlan;
import org.apache.iotdb.db.qp.physical.crud.AggregationPlan;
import org.apache.iotdb.db.qp.physical.crud.AlignByDevicePlan;
import org.apache.iotdb.db.qp.physical.crud.AlignByDevicePlan.MeasurementType;
import org.apache.iotdb.db.qp.physical.crud.DeletePartitionPlan;
import org.apache.iotdb.db.qp.physical.crud.DeletePlan;
import org.apache.iotdb.db.qp.physical.crud.FillQueryPlan;
import org.apache.iotdb.db.qp.physical.crud.GroupByTimeFillPlan;
import org.apache.iotdb.db.qp.physical.crud.GroupByTimePlan;
import org.apache.iotdb.db.qp.physical.crud.InsertRowPlan;
import org.apache.iotdb.db.qp.physical.crud.InsertRowsPlan;
import org.apache.iotdb.db.qp.physical.crud.LastQueryPlan;
import org.apache.iotdb.db.qp.physical.crud.QueryIndexPlan;
import org.apache.iotdb.db.qp.physical.crud.QueryPlan;
import org.apache.iotdb.db.qp.physical.crud.RawDataQueryPlan;
import org.apache.iotdb.db.qp.physical.crud.UDTFPlan;
import org.apache.iotdb.db.qp.physical.sys.AlterTimeSeriesPlan;
import org.apache.iotdb.db.qp.physical.sys.AuthorPlan;
import org.apache.iotdb.db.qp.physical.sys.ClearCachePlan;
import org.apache.iotdb.db.qp.physical.sys.CountPlan;
import org.apache.iotdb.db.qp.physical.sys.CreateFunctionPlan;
import org.apache.iotdb.db.qp.physical.sys.CreateIndexPlan;
import org.apache.iotdb.db.qp.physical.sys.CreateSnapshotPlan;
import org.apache.iotdb.db.qp.physical.sys.CreateTimeSeriesPlan;
import org.apache.iotdb.db.qp.physical.sys.CreateTriggerPlan;
import org.apache.iotdb.db.qp.physical.sys.DataAuthPlan;
import org.apache.iotdb.db.qp.physical.sys.DeleteStorageGroupPlan;
import org.apache.iotdb.db.qp.physical.sys.DeleteTimeSeriesPlan;
import org.apache.iotdb.db.qp.physical.sys.DropFunctionPlan;
import org.apache.iotdb.db.qp.physical.sys.DropIndexPlan;
import org.apache.iotdb.db.qp.physical.sys.DropTriggerPlan;
import org.apache.iotdb.db.qp.physical.sys.FlushPlan;
import org.apache.iotdb.db.qp.physical.sys.KillQueryPlan;
import org.apache.iotdb.db.qp.physical.sys.LoadConfigurationPlan;
import org.apache.iotdb.db.qp.physical.sys.LoadConfigurationPlan.LoadConfigurationPlanType;
import org.apache.iotdb.db.qp.physical.sys.LoadDataPlan;
import org.apache.iotdb.db.qp.physical.sys.MergePlan;
import org.apache.iotdb.db.qp.physical.sys.OperateFilePlan;
import org.apache.iotdb.db.qp.physical.sys.SetStorageGroupPlan;
import org.apache.iotdb.db.qp.physical.sys.SetTTLPlan;
import org.apache.iotdb.db.qp.physical.sys.ShowChildNodesPlan;
import org.apache.iotdb.db.qp.physical.sys.ShowChildPathsPlan;
import org.apache.iotdb.db.qp.physical.sys.ShowDevicesPlan;
import org.apache.iotdb.db.qp.physical.sys.ShowFunctionsPlan;
import org.apache.iotdb.db.qp.physical.sys.ShowMergeStatusPlan;
import org.apache.iotdb.db.qp.physical.sys.ShowPlan;
import org.apache.iotdb.db.qp.physical.sys.ShowPlan.ShowContentType;
import org.apache.iotdb.db.qp.physical.sys.ShowQueryProcesslistPlan;
import org.apache.iotdb.db.qp.physical.sys.ShowStorageGroupPlan;
import org.apache.iotdb.db.qp.physical.sys.ShowTTLPlan;
import org.apache.iotdb.db.qp.physical.sys.ShowTimeSeriesPlan;
import org.apache.iotdb.db.qp.physical.sys.ShowTriggersPlan;
import org.apache.iotdb.db.qp.physical.sys.StartTriggerPlan;
import org.apache.iotdb.db.qp.physical.sys.StopTriggerPlan;
import org.apache.iotdb.db.qp.physical.sys.TracingPlan;
import org.apache.iotdb.db.query.udf.core.context.UDFContext;
import org.apache.iotdb.db.service.IoTDB;
import org.apache.iotdb.db.utils.SchemaUtils;
import org.apache.iotdb.tsfile.file.metadata.enums.TSDataType;
import org.apache.iotdb.tsfile.read.expression.IExpression;
import org.apache.iotdb.tsfile.utils.Pair;

import java.util.ArrayList;
import java.util.Arrays;
import java.util.Comparator;
import java.util.HashMap;
import java.util.HashSet;
import java.util.LinkedHashSet;
import java.util.List;
import java.util.Map;
import java.util.Set;

/** Used to convert logical operator to physical plan */
public class PhysicalGenerator {

  public PhysicalPlan transformToPhysicalPlan(Operator operator, int fetchSize)
      throws QueryProcessException {
    PhysicalPlan physicalPlan = doTransformation(operator, fetchSize);
    physicalPlan.setDebug(operator.isDebug());
    return physicalPlan;
  }

  @SuppressWarnings("squid:S3776") // Suppress high Cognitive Complexity warning
  private PhysicalPlan doTransformation(Operator operator, int fetchSize)
      throws QueryProcessException {
    List<PartialPath> paths;
    switch (operator.getType()) {
      case AUTHOR:
        AuthorOperator author = (AuthorOperator) operator;
        try {
          return new AuthorPlan(
              author.getAuthorType(),
              author.getUserName(),
              author.getRoleName(),
              author.getPassWord(),
              author.getNewPassword(),
              author.getPrivilegeList(),
              author.getNodeName());
        } catch (AuthException e) {
          throw new QueryProcessException(e.getMessage());
        }
      case GRANT_WATERMARK_EMBEDDING:
      case REVOKE_WATERMARK_EMBEDDING:
        DataAuthOperator dataAuthOperator = (DataAuthOperator) operator;
        return new DataAuthPlan(dataAuthOperator.getType(), dataAuthOperator.getUsers());
      case LOADDATA:
        LoadDataOperator loadData = (LoadDataOperator) operator;
        return new LoadDataPlan(loadData.getInputFilePath(), loadData.getMeasureType());
      case METADATA:
      case SET_STORAGE_GROUP:
        SetStorageGroupOperator setStorageGroup = (SetStorageGroupOperator) operator;
        return new SetStorageGroupPlan(setStorageGroup.getPath());
      case DELETE_STORAGE_GROUP:
        DeleteStorageGroupOperator deleteStorageGroup = (DeleteStorageGroupOperator) operator;
        return new DeleteStorageGroupPlan(deleteStorageGroup.getDeletePathList());
      case CREATE_TIMESERIES:
        CreateTimeSeriesOperator createOperator = (CreateTimeSeriesOperator) operator;
        if (createOperator.getTags() != null
            && !createOperator.getTags().isEmpty()
            && createOperator.getAttributes() != null
            && !createOperator.getAttributes().isEmpty()) {
          for (String tagKey : createOperator.getTags().keySet()) {
            if (createOperator.getAttributes().containsKey(tagKey)) {
              throw new QueryProcessException(
                  String.format(
                      "Tag and attribute shouldn't have the same property key [%s]", tagKey));
            }
          }
        }
        return new CreateTimeSeriesPlan(
            createOperator.getPath(),
            createOperator.getDataType(),
            createOperator.getEncoding(),
            createOperator.getCompressor(),
            createOperator.getProps(),
            createOperator.getTags(),
            createOperator.getAttributes(),
            createOperator.getAlias());
      case DELETE_TIMESERIES:
        DeleteTimeSeriesOperator deletePath = (DeleteTimeSeriesOperator) operator;
        return new DeleteTimeSeriesPlan(deletePath.getDeletePathList());
      case CREATE_INDEX:
        CreateIndexOperator createIndexOp = (CreateIndexOperator) operator;
        return new CreateIndexPlan(
            createIndexOp.getSelectedPaths(),
            createIndexOp.getProps(),
            createIndexOp.getTime(),
            createIndexOp.getIndexType());
      case DROP_INDEX:
        DropIndexOperator dropIndexOp = (DropIndexOperator) operator;
        return new DropIndexPlan(dropIndexOp.getSelectedPaths(), dropIndexOp.getIndexType());
      case ALTER_TIMESERIES:
        AlterTimeSeriesOperator alterTimeSeriesOperator = (AlterTimeSeriesOperator) operator;
        return new AlterTimeSeriesPlan(
            alterTimeSeriesOperator.getPath(),
            alterTimeSeriesOperator.getAlterType(),
            alterTimeSeriesOperator.getAlterMap(),
            alterTimeSeriesOperator.getAlias(),
            alterTimeSeriesOperator.getTagsMap(),
            alterTimeSeriesOperator.getAttributesMap());
      case DELETE:
        DeleteDataOperator delete = (DeleteDataOperator) operator;
        paths = delete.getSelectedPaths();
        return new DeletePlan(delete.getStartTime(), delete.getEndTime(), paths);
      case INSERT:
        InsertOperator insert = (InsertOperator) operator;
        paths = insert.getSelectedPaths();
        int measurementsNum = 0;
        for (String measurement : insert.getMeasurementList()) {
          if (measurement.startsWith("(") && measurement.endsWith(")")) {
            measurementsNum += measurement.replace("(", "").replace(")", "").split(",").length;
          } else {
            measurementsNum++;
          }
        }
        if (measurementsNum == 0 || (insert.getValueList().length % measurementsNum != 0)) {
          throw new SQLParserException(
              String.format(
                  "the measurementList's size %d is not consistent with the valueList's size %d",
                  measurementsNum, insert.getValueList().length));
        }
        if (measurementsNum == insert.getValueList().length) {
          return new InsertRowPlan(
              paths.get(0),
              insert.getTimes()[0],
              insert.getMeasurementList(),
              insert.getValueList());
        }
        InsertRowsPlan insertRowsPlan = new InsertRowsPlan();
        for (int i = 0; i < insert.getTimes().length; i++) {
          insertRowsPlan.addOneInsertRowPlan(
              new InsertRowPlan(
                  paths.get(0),
                  insert.getTimes()[i],
                  insert.getMeasurementList(),
                  Arrays.copyOfRange(
                      insert.getValueList(), i * measurementsNum, (i + 1) * measurementsNum)),
              i);
        }
        return insertRowsPlan;
      case MERGE:
        if (operator.getTokenIntType() == SQLConstant.TOK_FULL_MERGE) {
          return new MergePlan(OperatorType.FULL_MERGE);
        } else {
          return new MergePlan();
        }
      case FLUSH:
        FlushOperator flushOperator = (FlushOperator) operator;
        return new FlushPlan(flushOperator.isSeq(), flushOperator.getStorageGroupList());
      case TRACING:
        TracingOperator tracingOperator = (TracingOperator) operator;
        return new TracingPlan(tracingOperator.isTracingOn());
      case QUERY:
        return transformQuery((QueryOperator) operator);
      case TTL:
        switch (operator.getTokenIntType()) {
          case SQLConstant.TOK_SET:
            SetTTLOperator setTTLOperator = (SetTTLOperator) operator;
            return new SetTTLPlan(setTTLOperator.getStorageGroup(), setTTLOperator.getDataTTL());
          case SQLConstant.TOK_UNSET:
            SetTTLOperator unsetTTLOperator = (SetTTLOperator) operator;
            return new SetTTLPlan(unsetTTLOperator.getStorageGroup());
          case SQLConstant.TOK_SHOW:
            ShowTTLOperator showTTLOperator = (ShowTTLOperator) operator;
            return new ShowTTLPlan(showTTLOperator.getStorageGroups());
          default:
            throw new LogicalOperatorException(
                String.format(
                    "not supported operator type %s in ttl operation.", operator.getType()));
        }
      case LOAD_CONFIGURATION:
        LoadConfigurationOperatorType type =
            ((LoadConfigurationOperator) operator).getLoadConfigurationOperatorType();
        return generateLoadConfigurationPlan(type);
      case SHOW:
        switch (operator.getTokenIntType()) {
          case SQLConstant.TOK_FLUSH_TASK_INFO:
            return new ShowPlan(ShowContentType.FLUSH_TASK_INFO);
          case SQLConstant.TOK_VERSION:
            return new ShowPlan(ShowContentType.VERSION);
          case SQLConstant.TOK_TIMESERIES:
            ShowTimeSeriesOperator showTimeSeriesOperator = (ShowTimeSeriesOperator) operator;
            ShowTimeSeriesPlan showTimeSeriesPlan =
                new ShowTimeSeriesPlan(
                    showTimeSeriesOperator.getPath(),
                    showTimeSeriesOperator.getLimit(),
                    showTimeSeriesOperator.getOffset(),
                    fetchSize);
            showTimeSeriesPlan.setIsContains(showTimeSeriesOperator.isContains());
            showTimeSeriesPlan.setKey(showTimeSeriesOperator.getKey());
            showTimeSeriesPlan.setValue(showTimeSeriesOperator.getValue());
            showTimeSeriesPlan.setOrderByHeat(showTimeSeriesOperator.isOrderByHeat());
            return showTimeSeriesPlan;
          case SQLConstant.TOK_STORAGE_GROUP:
            return new ShowStorageGroupPlan(
                ShowContentType.STORAGE_GROUP, ((ShowStorageGroupOperator) operator).getPath());
          case SQLConstant.TOK_DEVICES:
            ShowDevicesOperator showDevicesOperator = (ShowDevicesOperator) operator;
            return new ShowDevicesPlan(
                showDevicesOperator.getPath(),
                showDevicesOperator.getLimit(),
                showDevicesOperator.getOffset(),
                fetchSize,
                showDevicesOperator.hasSgCol());
          case SQLConstant.TOK_COUNT_DEVICES:
            return new CountPlan(
                ShowContentType.COUNT_DEVICES, ((CountOperator) operator).getPath());
          case SQLConstant.TOK_COUNT_STORAGE_GROUP:
            return new CountPlan(
                ShowContentType.COUNT_STORAGE_GROUP, ((CountOperator) operator).getPath());
          case SQLConstant.TOK_COUNT_NODE_TIMESERIES:
            return new CountPlan(
                ShowContentType.COUNT_NODE_TIMESERIES,
                ((CountOperator) operator).getPath(),
                ((CountOperator) operator).getLevel());
          case SQLConstant.TOK_COUNT_NODES:
            return new CountPlan(
                ShowContentType.COUNT_NODES,
                ((CountOperator) operator).getPath(),
                ((CountOperator) operator).getLevel());
          case SQLConstant.TOK_COUNT_TIMESERIES:
            return new CountPlan(
                ShowContentType.COUNT_TIMESERIES, ((CountOperator) operator).getPath());
          case SQLConstant.TOK_CHILD_PATHS:
            return new ShowChildPathsPlan(
                ShowContentType.CHILD_PATH, ((ShowChildPathsOperator) operator).getPath());
          case SQLConstant.TOK_CHILD_NODES:
            return new ShowChildNodesPlan(
                ShowContentType.CHILD_NODE, ((ShowChildNodesOperator) operator).getPath());
          case SQLConstant.TOK_QUERY_PROCESSLIST:
            return new ShowQueryProcesslistPlan(ShowContentType.QUERY_PROCESSLIST);
          case SQLConstant.TOK_SHOW_FUNCTIONS:
            return new ShowFunctionsPlan(((ShowFunctionsOperator) operator).showTemporary());
          case SQLConstant.TOK_SHOW_TRIGGERS:
            return new ShowTriggersPlan();
          default:
            throw new LogicalOperatorException(
                String.format(
                    "not supported operator type %s in show operation.", operator.getType()));
        }
      case LOAD_FILES:
        return new OperateFilePlan(
            ((LoadFilesOperator) operator).getFile(),
            OperatorType.LOAD_FILES,
            ((LoadFilesOperator) operator).isAutoCreateSchema(),
            ((LoadFilesOperator) operator).getSgLevel());
      case REMOVE_FILE:
        return new OperateFilePlan(
            ((RemoveFileOperator) operator).getFile(), OperatorType.REMOVE_FILE);
      case MOVE_FILE:
        return new OperateFilePlan(
            ((MoveFileOperator) operator).getFile(),
            ((MoveFileOperator) operator).getTargetDir(),
            OperatorType.MOVE_FILE);
      case CLEAR_CACHE:
        return new ClearCachePlan();
      case SHOW_MERGE_STATUS:
        return new ShowMergeStatusPlan();
      case DELETE_PARTITION:
        DeletePartitionOperator op = (DeletePartitionOperator) operator;
        return new DeletePartitionPlan(op.getStorageGroupName(), op.getPartitionId());
      case CREATE_SCHEMA_SNAPSHOT:
        return new CreateSnapshotPlan();
      case KILL:
        return new KillQueryPlan(((KillQueryOperator) operator).getQueryId());
      case CREATE_FUNCTION:
        CreateFunctionOperator createFunctionOperator = (CreateFunctionOperator) operator;
        return new CreateFunctionPlan(
            createFunctionOperator.isTemporary(),
            createFunctionOperator.getUdfName(),
            createFunctionOperator.getClassName());
      case DROP_FUNCTION:
        DropFunctionOperator dropFunctionOperator = (DropFunctionOperator) operator;
        return new DropFunctionPlan(dropFunctionOperator.getUdfName());
      case CREATE_TRIGGER:
        CreateTriggerOperator createTriggerOperator = (CreateTriggerOperator) operator;
        return new CreateTriggerPlan(
            createTriggerOperator.getTriggerName(),
            createTriggerOperator.getEvent(),
            createTriggerOperator.getFullPath(),
            createTriggerOperator.getClassName(),
            createTriggerOperator.getAttributes());
      case DROP_TRIGGER:
        return new DropTriggerPlan(((DropTriggerOperator) operator).getTriggerName());
      case START_TRIGGER:
        return new StartTriggerPlan(((StartTriggerOperator) operator).getTriggerName());
      case STOP_TRIGGER:
        return new StopTriggerPlan(((StopTriggerOperator) operator).getTriggerName());
      default:
        throw new LogicalOperatorException(operator.getType().toString(), "");
    }
  }

  protected PhysicalPlan generateLoadConfigurationPlan(LoadConfigurationOperatorType type)
      throws QueryProcessException {
    switch (type) {
      case GLOBAL:
        return new LoadConfigurationPlan(LoadConfigurationPlanType.GLOBAL);
      case LOCAL:
        return new LoadConfigurationPlan(LoadConfigurationPlanType.LOCAL);
      default:
        throw new QueryProcessException(
            String.format("Unrecognized load configuration operator type, %s", type.name()));
    }
  }

  /**
   * get types for path list
   *
   * @return pair.left is the type of column in result set, pair.right is the real type of the
   *     measurement
   */
  protected Pair<List<TSDataType>, List<TSDataType>> getSeriesTypes(
      List<PartialPath> paths, String aggregation) throws MetadataException {
    List<TSDataType> measurementDataTypes = SchemaUtils.getSeriesTypesByPaths(paths, (String) null);
    // if the aggregation function is null, the type of column in result set
    // is equal to the real type of the measurement
    if (aggregation == null) {
      return new Pair<>(measurementDataTypes, measurementDataTypes);
    } else {
      // if the aggregation function is not null,
      // we should recalculate the type of column in result set
      List<TSDataType> columnDataTypes = SchemaUtils.getSeriesTypesByPaths(paths, aggregation);
      return new Pair<>(columnDataTypes, measurementDataTypes);
    }
  }

  protected List<TSDataType> getSeriesTypes(List<PartialPath> paths) throws MetadataException {
    return SchemaUtils.getSeriesTypesByPaths(paths);
  }

  interface Transfrom {
    QueryPlan transform(QueryOperator queryOperator) throws QueryProcessException;
  }

  /** agg physical plan transform */
  public static class AggPhysicalPlanRule implements Transfrom {

    @Override
    public QueryPlan transform(QueryOperator queryOperator) throws QueryProcessException {
      QueryPlan queryPlan;
      if (queryOperator.hasUdf()) {
        throw new QueryProcessException(
            "User-defined and built-in hybrid aggregation is not supported.");
      }
      if (queryOperator.isGroupByTime() && queryOperator.isFill()) {
        queryPlan = new GroupByTimeFillPlan();
      } else if (queryOperator.isGroupByTime()) {
        queryPlan = new GroupByTimePlan();
      } else {
        queryPlan = new AggregationPlan();
      }
      ((AggregationPlan) queryPlan)
          .setAggregations(queryOperator.getSelectOperator().getAggregations());

      if (queryOperator.isGroupByTime()) {
<<<<<<< HEAD
        ((GroupByTimePlan) queryPlan).setInterval(queryOperator.getUnit());
        ((GroupByTimePlan) queryPlan).setIntervalByMonth(queryOperator.isIntervalByMonth());
        ((GroupByTimePlan) queryPlan).setSlidingStep(queryOperator.getUnit());
        ((GroupByTimePlan) queryPlan).setSlidingStepByMonth(queryOperator.isSlidingStepByMonth());
        ((GroupByTimePlan) queryPlan).setLeftCRightO(queryOperator.isLeftCRightO());
=======
        GroupByTimePlan groupByTimePlan = (GroupByTimePlan) queryPlan;
        groupByTimePlan.setInterval(queryOperator.getUnit());
        groupByTimePlan.setIntervalByMonth(queryOperator.isIntervalByMonth());
        groupByTimePlan.setSlidingStep(queryOperator.getSlidingStep());
        groupByTimePlan.setSlidingStepByMonth(queryOperator.isSlidingStepByMonth());
        groupByTimePlan.setLeftCRightO(queryOperator.isLeftCRightO());
>>>>>>> ae779771
        if (!queryOperator.isLeftCRightO()) {
          groupByTimePlan.setStartTime(queryOperator.getStartTime() + 1);
          groupByTimePlan.setEndTime(queryOperator.getEndTime() + 1);
        } else {
          groupByTimePlan.setStartTime(queryOperator.getStartTime());
          groupByTimePlan.setEndTime(queryOperator.getEndTime());
        }
      }
      if (queryOperator.isFill()) {
        ((GroupByTimeFillPlan) queryPlan).setFillType(queryOperator.getFillTypes());
        for (String aggregation : queryPlan.getAggregations()) {
          if (!SQLConstant.LAST_VALUE.equals(aggregation)) {
            throw new QueryProcessException("Group By Fill only support last_value function");
          }
        }
      } else if (queryOperator.isGroupByLevel()) {
        ((AggregationPlan) queryPlan).setLevel(queryOperator.getLevel());
        try {
          if (!verifyAllAggregationDataTypesEqual(queryOperator)) {
            throw new QueryProcessException("Aggregate among unmatched data types");
          }
        } catch (MetadataException e) {
          throw new QueryProcessException(e);
        }
      }
      return queryPlan;
    }
  }

  /** fill physical plan transfrom */
  public static class FillPhysicalPlanRule implements Transfrom {

    @Override
    public QueryPlan transform(QueryOperator queryOperator) throws QueryProcessException {
      if (queryOperator.hasUdf()) {
        throw new QueryProcessException("Fill functions are not supported in UDF queries.");
      }
      FillQueryPlan queryPlan = new FillQueryPlan();
      FilterOperator timeFilter = queryOperator.getFilterOperator();
      if (!timeFilter.isSingle()) {
        throw new QueryProcessException("Slice query must select a single time point");
      }
      long time = Long.parseLong(((BasicFunctionOperator) timeFilter).getValue());
      queryPlan.setQueryTime(time);
      queryPlan.setFillType(queryOperator.getFillTypes());
      return queryPlan;
    }
  }

  @SuppressWarnings("squid:S3776") // Suppress high Cognitive Complexity warning
  private PhysicalPlan transformQuery(QueryOperator queryOperator) throws QueryProcessException {
    QueryPlan queryPlan = null;

    if (queryOperator.hasAggregation()) {
      queryPlan = new AggPhysicalPlanRule().transform(queryOperator);
    } else if (queryOperator.isFill()) {
      queryPlan = new FillPhysicalPlanRule().transform(queryOperator);
    } else if (queryOperator.isLastQuery()) {
      queryPlan = new LastQueryPlan();
    } else if (queryOperator.getIndexType() != null) {
      queryPlan = new QueryIndexPlan();
    } else if (queryOperator.hasUdf()) {
      queryPlan = new UDTFPlan(queryOperator.getSelectOperator().getZoneId());
      ((UDTFPlan) queryPlan).constructUdfExecutors(queryOperator.getSelectOperator().getUdfList());
    } else {
      queryPlan = new RawDataQueryPlan();
    }

    if (queryOperator.isAlignByDevice()) {
      queryPlan = getAlignQueryPlan(queryOperator, queryPlan);
    } else {
      queryPlan.setPaths(queryOperator.getSelectedPaths());
      // Last query result set will not be affected by alignment
      if (queryPlan instanceof LastQueryPlan && !queryOperator.isAlignByTime()) {
        throw new QueryProcessException("Disable align cannot be applied to LAST query.");
      }
      queryPlan.setAlignByTime(queryOperator.isAlignByTime());

      // transform filter operator to expression
      FilterOperator filterOperator = queryOperator.getFilterOperator();

      if (filterOperator != null) {
        List<PartialPath> filterPaths = new ArrayList<>(filterOperator.getPathSet());
        try {
          List<TSDataType> seriesTypes = getSeriesTypes(filterPaths);
          HashMap<PartialPath, TSDataType> pathTSDataTypeHashMap = new HashMap<>();
          for (int i = 0; i < filterPaths.size(); i++) {
            ((RawDataQueryPlan) queryPlan).addFilterPathInDeviceToMeasurements(filterPaths.get(i));
            pathTSDataTypeHashMap.put(filterPaths.get(i), seriesTypes.get(i));
          }
          IExpression expression = filterOperator.transformToExpression(pathTSDataTypeHashMap);
          ((RawDataQueryPlan) queryPlan).setExpression(expression);
        } catch (MetadataException e) {
          throw new LogicalOptimizeException(e.getMessage());
        }
      }
    }

    if (queryOperator.getIndexType() != null) {
      if (queryPlan instanceof QueryIndexPlan) {
        ((QueryIndexPlan) queryPlan).setIndexType(queryOperator.getIndexType());
        ((QueryIndexPlan) queryPlan).setProps(queryOperator.getProps());
      }
      return queryPlan;
    }
    try {
      deduplicate(queryPlan);
    } catch (MetadataException e) {
      throw new QueryProcessException(e);
    }

    queryPlan.setRowLimit(queryOperator.getRowLimit());
    queryPlan.setRowOffset(queryOperator.getRowOffset());
    queryPlan.setAscending(queryOperator.isAscending());

    return queryPlan;
  }

  @SuppressWarnings("squid:S3777") // Suppress high Cognitive Complexity warning
  private QueryPlan getAlignQueryPlan(QueryOperator queryOperator, QueryPlan queryPlan)
      throws QueryProcessException {
    // below is the core realization of ALIGN_BY_DEVICE sql logic
    AlignByDevicePlan alignByDevicePlan = new AlignByDevicePlan();
    if (queryPlan instanceof GroupByTimePlan) {
      alignByDevicePlan.setGroupByTimePlan((GroupByTimePlan) queryPlan);
    } else if (queryPlan instanceof FillQueryPlan) {
      alignByDevicePlan.setFillQueryPlan((FillQueryPlan) queryPlan);
    } else if (queryPlan instanceof AggregationPlan) {
      if (((AggregationPlan) queryPlan).getLevel() >= 0) {
        throw new QueryProcessException("group by level does not support align by device now.");
      }
      alignByDevicePlan.setAggregationPlan((AggregationPlan) queryPlan);
    }

    List<PartialPath> prefixPaths = queryOperator.getFromOperator().getPrefixPaths();
    // remove stars in fromPaths and get deviceId with deduplication
    List<PartialPath> devices = this.removeStarsInDeviceWithUnique(prefixPaths);
    List<PartialPath> suffixPaths = queryOperator.getSelectOperator().getSuffixPaths();
    List<String> originAggregations = queryOperator.getSelectOperator().getAggregations();

    // to record result measurement columns
    List<String> measurements = new ArrayList<>();
    Map<String, String> measurementAliasMap = new HashMap<>();
    // to check the same measurement of different devices having the same datatype
    // record the data type of each column of result set
    Map<String, TSDataType> columnDataTypeMap = new HashMap<>();
    Map<String, MeasurementType> measurementTypeMap = new HashMap<>();

    // to record the real type of the corresponding measurement
    Map<String, TSDataType> measurementDataTypeMap = new HashMap<>();
    List<PartialPath> paths = new ArrayList<>();

    for (int i = 0; i < suffixPaths.size(); i++) { // per suffix in SELECT
      PartialPath suffixPath = suffixPaths.get(i);

      // to record measurements in the loop of a suffix path
      Set<String> measurementSetOfGivenSuffix = new LinkedHashSet<>();

      // if const measurement
      if (suffixPath.getMeasurement().startsWith("'")) {
        measurements.add(suffixPath.getMeasurement());
        measurementTypeMap.put(suffixPath.getMeasurement(), MeasurementType.Constant);
        continue;
      }

      for (PartialPath device : devices) { // per device in FROM after deduplication

        PartialPath fullPath = device.concatPath(suffixPath);
        try {
          // remove stars in SELECT to get actual paths
          List<PartialPath> actualPaths = getMatchedTimeseries(fullPath);
          if (suffixPath.isTsAliasExists()) {
            if (actualPaths.size() == 1) {
              String columnName = actualPaths.get(0).getMeasurement();
              if (originAggregations != null && !originAggregations.isEmpty()) {
                measurementAliasMap.put(
                    originAggregations.get(i) + "(" + columnName + ")", suffixPath.getTsAlias());
              } else {
                measurementAliasMap.put(columnName, suffixPath.getTsAlias());
              }
            } else if (actualPaths.size() >= 2) {
              throw new QueryProcessException(
                  "alias '"
                      + suffixPath.getTsAlias()
                      + "' can only be matched with one time series");
            }
          }

          // for actual non exist path
          if (originAggregations != null && actualPaths.isEmpty() && originAggregations.isEmpty()) {
            String nonExistMeasurement = fullPath.getMeasurement();
            if (measurementSetOfGivenSuffix.add(nonExistMeasurement)
                && measurementTypeMap.get(nonExistMeasurement) != MeasurementType.Exist) {
              measurementTypeMap.put(fullPath.getMeasurement(), MeasurementType.NonExist);
            }
          }

          // Get data types with and without aggregate functions (actual time series) respectively
          // Data type with aggregation function `columnDataTypes` is used for:
          //  1. Data type consistency check 2. Header calculation, output result set
          // The actual data type of the time series `measurementDataTypes` is used for
          //  the actual query in the AlignByDeviceDataSet
          String aggregation =
              originAggregations != null && !originAggregations.isEmpty()
                  ? originAggregations.get(i)
                  : null;

          Pair<List<TSDataType>, List<TSDataType>> pair = getSeriesTypes(actualPaths, aggregation);
          List<TSDataType> columnDataTypes = pair.left;
          List<TSDataType> measurementDataTypes = pair.right;
          for (int pathIdx = 0; pathIdx < actualPaths.size(); pathIdx++) {
            PartialPath path = new PartialPath(actualPaths.get(pathIdx).getNodes());

            // check datatype consistency
            // a example of inconsistency: select s0 from root.sg1.d1, root.sg1.d2 align by
            // device,
            // while root.sg1.d1.s0 is INT32 and root.sg1.d2.s0 is FLOAT.
            String measurementChecked;
            if (originAggregations != null && !originAggregations.isEmpty()) {
              measurementChecked = originAggregations.get(i) + "(" + path.getMeasurement() + ")";
            } else {
              measurementChecked = path.getMeasurement();
            }
            TSDataType columnDataType = columnDataTypes.get(pathIdx);
            if (columnDataTypeMap.containsKey(measurementChecked)) {
              if (!columnDataType.equals(columnDataTypeMap.get(measurementChecked))) {
                throw new QueryProcessException(
                    "The data types of the same measurement column should be the same across "
                        + "devices in ALIGN_BY_DEVICE sql. For more details please refer to the "
                        + "SQL document.");
              }
            } else {
              columnDataTypeMap.put(measurementChecked, columnDataType);
              measurementDataTypeMap.put(measurementChecked, measurementDataTypes.get(pathIdx));
            }

            // This step indicates that the measurement exists under the device and is correct,
            // First, update measurementSetOfGivenSuffix which is distinct
            // Then if this measurement is recognized as NonExist before，update it to Exist
            if (measurementSetOfGivenSuffix.add(measurementChecked)
                || measurementTypeMap.get(measurementChecked) != MeasurementType.Exist) {
              measurementTypeMap.put(measurementChecked, MeasurementType.Exist);
            }

            // update paths
            paths.add(path);
          }

        } catch (MetadataException e) {
          throw new LogicalOptimizeException(
              String.format(
                      "Error when getting all paths of a full path: %s", fullPath.getFullPath())
                  + e.getMessage());
        }
      }

      // update measurements
      // Note that in the loop of a suffix path, set is used.
      // And across the loops of suffix paths, list is used.
      // e.g. select *,s1 from root.sg.d0, root.sg.d1
      // for suffix *, measurementSetOfGivenSuffix = {s1,s2,s3}
      // for suffix s1, measurementSetOfGivenSuffix = {s1}
      // therefore the final measurements is [s1,s2,s3,s1].
      measurements.addAll(measurementSetOfGivenSuffix);
    }

    // slimit trim on the measurementColumnList
    if (queryOperator.hasSlimit()) {
      int seriesSlimit = queryOperator.getSeriesLimit();
      int seriesOffset = queryOperator.getSeriesOffset();
      measurements = slimitTrimColumn(measurements, seriesSlimit, seriesOffset);
    }

    // assigns to alignByDevicePlan
    alignByDevicePlan.setMeasurements(measurements);
    alignByDevicePlan.setMeasurementAliasMap(measurementAliasMap);
    alignByDevicePlan.setDevices(devices);
    alignByDevicePlan.setColumnDataTypeMap(columnDataTypeMap);
    alignByDevicePlan.setMeasurementTypeMap(measurementTypeMap);
    alignByDevicePlan.setMeasurementDataTypeMap(measurementDataTypeMap);
    alignByDevicePlan.setPaths(paths);

    // get deviceToFilterMap
    FilterOperator filterOperator = queryOperator.getFilterOperator();
    if (filterOperator != null) {
      alignByDevicePlan.setDeviceToFilterMap(concatFilterByDevice(devices, filterOperator));
    }

    queryPlan = alignByDevicePlan;
    return queryPlan;
  }

  // e.g. translate "select * from root.ln.d1, root.ln.d2 where s1 < 20 AND s2 > 10" to
  // [root.ln.d1 -> root.ln.d1.s1 < 20 AND root.ln.d1.s2 > 10,
  //  root.ln.d2 -> root.ln.d2.s1 < 20 AND root.ln.d2.s2 > 10)]
  private Map<String, IExpression> concatFilterByDevice(
      List<PartialPath> devices, FilterOperator operator) throws QueryProcessException {
    Map<String, IExpression> deviceToFilterMap = new HashMap<>();
    Set<PartialPath> filterPaths = new HashSet<>();
    for (PartialPath device : devices) {
      FilterOperator newOperator = operator.copy();
      concatFilterPath(device, newOperator, filterPaths);
      // transform to a list so it can be indexed
      List<PartialPath> filterPathList = new ArrayList<>(filterPaths);
      try {
        List<TSDataType> seriesTypes = getSeriesTypes(filterPathList);
        Map<PartialPath, TSDataType> pathTSDataTypeHashMap = new HashMap<>();
        for (int i = 0; i < filterPathList.size(); i++) {
          pathTSDataTypeHashMap.put(filterPathList.get(i), seriesTypes.get(i));
        }
        deviceToFilterMap.put(
            device.getFullPath(), newOperator.transformToExpression(pathTSDataTypeHashMap));
        filterPaths.clear();
      } catch (MetadataException e) {
        throw new QueryProcessException(e);
      }
    }

    return deviceToFilterMap;
  }

  private List<PartialPath> removeStarsInDeviceWithUnique(List<PartialPath> paths)
      throws LogicalOptimizeException {
    List<PartialPath> retDevices;
    Set<PartialPath> deviceSet = new LinkedHashSet<>();
    try {
      for (PartialPath path : paths) {
        Set<PartialPath> tempDS = getMatchedDevices(path);
        deviceSet.addAll(tempDS);
      }
      retDevices = new ArrayList<>(deviceSet);
    } catch (MetadataException e) {
      throw new LogicalOptimizeException("error when remove star: " + e.getMessage());
    }
    return retDevices;
  }

  private void concatFilterPath(
      PartialPath prefix, FilterOperator operator, Set<PartialPath> filterPaths) {
    if (!operator.isLeaf()) {
      for (FilterOperator child : operator.getChildren()) {
        concatFilterPath(prefix, child, filterPaths);
      }
      return;
    }
    BasicFunctionOperator basicOperator = (BasicFunctionOperator) operator;
    PartialPath filterPath = basicOperator.getSinglePath();

    // do nothing in the cases of "where time > 5" or "where root.d1.s1 > 5"
    if (SQLConstant.isReservedPath(filterPath)
        || filterPath.getFirstNode().startsWith(SQLConstant.ROOT)) {
      filterPaths.add(filterPath);
      return;
    }

    PartialPath concatPath = prefix.concatPath(filterPath);
    filterPaths.add(concatPath);
    basicOperator.setSinglePath(concatPath);
  }

  @SuppressWarnings("squid:S3776") // Suppress high Cognitive Complexity warning
  private void deduplicate(QueryPlan queryPlan) throws MetadataException {
    // generate dataType first
    List<PartialPath> paths = queryPlan.getPaths();
    List<TSDataType> dataTypes = getSeriesTypes(paths);
    queryPlan.setDataTypes(dataTypes);

    // deduplicate from here
    if (queryPlan instanceof AlignByDevicePlan) {
      return;
    }

    RawDataQueryPlan rawDataQueryPlan = (RawDataQueryPlan) queryPlan;
    Set<String> columnForReaderSet = new HashSet<>();
    // if it's a last query, no need to sort by device
    if (queryPlan instanceof LastQueryPlan) {
      for (int i = 0; i < paths.size(); i++) {
        PartialPath path = paths.get(i);
        String column = queryPlan.getColumnForReaderFromPath(path, i);
        if (!columnForReaderSet.contains(column)) {
          TSDataType seriesType = dataTypes.get(i);
          rawDataQueryPlan.addDeduplicatedPaths(path);
          rawDataQueryPlan.addDeduplicatedDataTypes(seriesType);
          columnForReaderSet.add(column);
        }
      }
      ((LastQueryPlan) queryPlan).transformPaths(IoTDB.metaManager);
      return;
    }

    // sort path by device
    List<Pair<PartialPath, Integer>> indexedPaths = new ArrayList<>();
    for (int i = 0; i < paths.size(); i++) {
      PartialPath path = paths.get(i);
      if (path != null) { // non-udf
        indexedPaths.add(new Pair<>(paths.get(i), i));
      } else { // udf
        UDFContext context =
            ((UDTFPlan) queryPlan).getExecutorByOriginalOutputColumnIndex(i).getContext();
        for (PartialPath udfPath : context.getPaths()) {
          indexedPaths.add(new Pair<>(udfPath, i));
        }
      }
    }
    indexedPaths.sort(Comparator.comparing(pair -> pair.left));

    Map<String, Integer> pathNameToReaderIndex = new HashMap<>();
    Set<String> columnForDisplaySet = new HashSet<>();
    for (Pair<PartialPath, Integer> indexedPath : indexedPaths) {
      PartialPath originalPath = indexedPath.left;
      Integer originalIndex = indexedPath.right;

      String columnForReader = queryPlan.getColumnForReaderFromPath(originalPath, originalIndex);
      boolean isUdf = queryPlan instanceof UDTFPlan && paths.get(originalIndex) == null;

      if (!columnForReaderSet.contains(columnForReader)) {
        rawDataQueryPlan.addDeduplicatedPaths(originalPath);
        rawDataQueryPlan.addDeduplicatedDataTypes(
            isUdf ? IoTDB.metaManager.getSeriesType(originalPath) : dataTypes.get(originalIndex));
        pathNameToReaderIndex.put(columnForReader, pathNameToReaderIndex.size());
        if (queryPlan instanceof AggregationPlan) {
          ((AggregationPlan) queryPlan)
              .addDeduplicatedAggregations(queryPlan.getAggregations().get(originalIndex));
        }
        columnForReaderSet.add(columnForReader);
      }

      String columnForDisplay = queryPlan.getColumnForDisplay(columnForReader, originalIndex);

      if (!columnForDisplaySet.contains(columnForDisplay)) {
        queryPlan.addPathToIndex(columnForDisplay, queryPlan.getPathToIndex().size());
        if (queryPlan instanceof UDTFPlan) {
          if (isUdf) {
            ((UDTFPlan) queryPlan).addUdfOutputColumn(columnForDisplay);
          } else {
            ((UDTFPlan) queryPlan).addRawQueryOutputColumn(columnForDisplay);
          }
        }
        columnForDisplaySet.add(columnForDisplay);
      }
    }
    if (queryPlan instanceof UDTFPlan) {
      ((UDTFPlan) queryPlan).setPathNameToReaderIndex(pathNameToReaderIndex);
      return;
    }

    if (!rawDataQueryPlan.isRawQuery()) {
      rawDataQueryPlan.transformPaths(IoTDB.metaManager);
    } else {
      // support vector
      List<PartialPath> deduplicatedPaths = rawDataQueryPlan.getDeduplicatedPaths();
      Pair<List<PartialPath>, Map<String, Integer>> pair = getSeriesSchema(deduplicatedPaths);

      List<PartialPath> vectorizedDeduplicatedPaths = pair.left;
      List<TSDataType> vectorizedDeduplicatedDataTypes =
          new ArrayList<>(getSeriesTypes(vectorizedDeduplicatedPaths));
      rawDataQueryPlan.setDeduplicatedVectorPaths(vectorizedDeduplicatedPaths);
      rawDataQueryPlan.setDeduplicatedVectorDataTypes(vectorizedDeduplicatedDataTypes);

      Map<String, Integer> columnForDisplayToQueryDataSetIndex = pair.right;
      Map<String, Integer> pathToIndex = new HashMap<>();
      for (String columnForDisplay : columnForDisplaySet) {
        pathToIndex.put(
            columnForDisplay, columnForDisplayToQueryDataSetIndex.get(columnForDisplay));
      }
      queryPlan.setVectorPathToIndex(pathToIndex);
    }
  }

  protected Pair<List<PartialPath>, Map<String, Integer>> getSeriesSchema(List<PartialPath> paths)
      throws MetadataException {
    return IoTDB.metaManager.getSeriesSchemas(paths);
  }

  private List<String> slimitTrimColumn(List<String> columnList, int seriesLimit, int seriesOffset)
      throws QueryProcessException {
    int size = columnList.size();

    // check parameter range
    if (seriesOffset >= size) {
      String errorMessage =
          "The value of SOFFSET (%d) is equal to or exceeds the number of sequences (%d) that can actually be returned.";
      throw new QueryProcessException(String.format(errorMessage, seriesOffset, size));
    }
    int endPosition = seriesOffset + seriesLimit;
    if (endPosition > size) {
      endPosition = size;
    }

    // trim seriesPath list
    return new ArrayList<>(columnList.subList(seriesOffset, endPosition));
  }

  private static boolean verifyAllAggregationDataTypesEqual(QueryOperator queryOperator)
      throws MetadataException {
    List<String> aggregations = queryOperator.getSelectOperator().getAggregations();
    if (aggregations.isEmpty()) {
      return true;
    }

    List<PartialPath> paths = queryOperator.getSelectedPaths();
    List<TSDataType> dataTypes = SchemaUtils.getSeriesTypesByPaths(paths);
    String aggType = aggregations.get(0);
    switch (aggType) {
      case SQLConstant.MIN_VALUE:
      case SQLConstant.MAX_VALUE:
      case SQLConstant.AVG:
      case SQLConstant.SUM:
        return dataTypes.stream().allMatch(dataTypes.get(0)::equals);
      default:
        return true;
    }
  }

  protected List<PartialPath> getMatchedTimeseries(PartialPath path) throws MetadataException {
    return IoTDB.metaManager.getAllTimeseriesPath(path);
  }

  protected Set<PartialPath> getMatchedDevices(PartialPath path) throws MetadataException {
    return IoTDB.metaManager.getDevices(path);
  }
}<|MERGE_RESOLUTION|>--- conflicted
+++ resolved
@@ -483,20 +483,12 @@
           .setAggregations(queryOperator.getSelectOperator().getAggregations());
 
       if (queryOperator.isGroupByTime()) {
-<<<<<<< HEAD
-        ((GroupByTimePlan) queryPlan).setInterval(queryOperator.getUnit());
-        ((GroupByTimePlan) queryPlan).setIntervalByMonth(queryOperator.isIntervalByMonth());
-        ((GroupByTimePlan) queryPlan).setSlidingStep(queryOperator.getUnit());
-        ((GroupByTimePlan) queryPlan).setSlidingStepByMonth(queryOperator.isSlidingStepByMonth());
-        ((GroupByTimePlan) queryPlan).setLeftCRightO(queryOperator.isLeftCRightO());
-=======
         GroupByTimePlan groupByTimePlan = (GroupByTimePlan) queryPlan;
         groupByTimePlan.setInterval(queryOperator.getUnit());
         groupByTimePlan.setIntervalByMonth(queryOperator.isIntervalByMonth());
         groupByTimePlan.setSlidingStep(queryOperator.getSlidingStep());
         groupByTimePlan.setSlidingStepByMonth(queryOperator.isSlidingStepByMonth());
         groupByTimePlan.setLeftCRightO(queryOperator.isLeftCRightO());
->>>>>>> ae779771
         if (!queryOperator.isLeftCRightO()) {
           groupByTimePlan.setStartTime(queryOperator.getStartTime() + 1);
           groupByTimePlan.setEndTime(queryOperator.getEndTime() + 1);
