--- conflicted
+++ resolved
@@ -117,15 +117,11 @@
  */
 public class PhysicalGenerator {
 
-<<<<<<< HEAD
+
+  @SuppressWarnings("squid:S3776") // Suppress high Cognitive Complexity warning
   public PhysicalPlan transformToPhysicalPlan(Operator operator, int fetchSize)
       throws QueryProcessException {
-    List<Path> paths;
-=======
-  @SuppressWarnings("squid:S3776") // Suppress high Cognitive Complexity warning
-  public PhysicalPlan transformToPhysicalPlan(Operator operator) throws QueryProcessException {
     List<PartialPath> paths;
->>>>>>> 7e2dbc6d
     switch (operator.getType()) {
       case AUTHOR:
         AuthorOperator author = (AuthorOperator) operator;
@@ -325,13 +321,10 @@
     return SchemaUtils.getSeriesTypesByPath(paths);
   }
 
-<<<<<<< HEAD
+
+  @SuppressWarnings("squid:S3776") // Suppress high Cognitive Complexity warning
   private PhysicalPlan transformQuery(QueryOperator queryOperator, int fetchSize)
       throws QueryProcessException {
-=======
-  @SuppressWarnings("squid:S3776") // Suppress high Cognitive Complexity warning
-  private PhysicalPlan transformQuery(QueryOperator queryOperator) throws QueryProcessException {
->>>>>>> 7e2dbc6d
     QueryPlan queryPlan;
 
     if (queryOperator.isGroupByTime() && queryOperator.isFill()) {
@@ -687,13 +680,9 @@
     basicOperator.setSinglePath(concatPath);
   }
 
-<<<<<<< HEAD
+  @SuppressWarnings("squid:S3776") // Suppress high Cognitive Complexity warning
   private void deduplicate(QueryPlan queryPlan, int fetchSize)
       throws MetadataException, PathNumOverLimitException {
-=======
-  @SuppressWarnings("squid:S3776") // Suppress high Cognitive Complexity warning
-  private void deduplicate(QueryPlan queryPlan) throws MetadataException {
->>>>>>> 7e2dbc6d
     // generate dataType first
     List<PartialPath> paths = queryPlan.getPaths();
     List<TSDataType> dataTypes = getSeriesTypes(paths);
