--- conflicted
+++ resolved
@@ -319,15 +319,9 @@
                 pathForDataType = path.getFullPath();
                 measurementChecked = path.getMeasurement();
               }
-<<<<<<< HEAD
-              TSDataType dataType = TSServiceImpl.getSeriesType(pathForDataType);
+              TSDataType dataType = getSeriesType(pathForDataType);
               if (measurementDataTypeMap.containsKey(measurementChecked)) {
                 if (!dataType.equals(measurementDataTypeMap.get(measurementChecked))) {
-=======
-              TSDataType dataType = getSeriesType(pathForDataType);
-              if (dataTypeConsistencyChecker.containsKey(measurementChecked)) {
-                if (!dataType.equals(dataTypeConsistencyChecker.get(measurementChecked))) {
->>>>>>> c7557262
                   throw new QueryProcessException(
                       "The data types of the same measurement column should be the same across "
                           + "devices in ALIGN_BY_DEVICE sql. For more details please refer to the "
