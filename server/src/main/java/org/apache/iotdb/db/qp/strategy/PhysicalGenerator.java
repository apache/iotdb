--- conflicted
+++ resolved
@@ -789,23 +789,13 @@
     Set<String> columnForDisplaySet = new HashSet<>();
 
     for (Pair<PartialPath, Integer> indexedPath : indexedPaths) {
-<<<<<<< HEAD
       PartialPath originalPath = indexedPath.left;
       Integer originalIndex = indexedPath.right;
 
-      String columnForReader = originalPath.getTsAlias();
+      String columnForReader = originalPath.isTsAliasExists() ? originalPath.getTsAlias() : null;
       if (columnForReader == null) {
-        columnForReader = originalPath.getMeasurementAlias() != null ?
+        columnForReader = originalPath.isMeasurementAliasExists() ?
             originalPath.getFullPathWithAlias() : originalPath.toString();
-=======
-      String column;
-      if (indexedPath.left.isTsAliasExists()) {
-        column = indexedPath.left.getTsAlias();
-      } else {
-        column =
-            indexedPath.left.isMeasurementAliasExists() ? indexedPath.left.getFullPathWithAlias()
-                : indexedPath.left.toString();
->>>>>>> 6fa424c5
         if (queryPlan instanceof AggregationPlan) {
           columnForReader =
               queryPlan.getAggregations().get(originalIndex) + "(" + columnForReader + ")";
