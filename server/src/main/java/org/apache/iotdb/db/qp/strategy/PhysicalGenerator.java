--- conflicted
+++ resolved
@@ -362,25 +362,8 @@
           }
         }
       } else {
-<<<<<<< HEAD
-        ((GroupByTimePlan) queryPlan).setStartTime(queryOperator.getStartTime());
-        ((GroupByTimePlan) queryPlan).setEndTime(queryOperator.getEndTime());
-      }
-      ((GroupByTimePlan) queryPlan)
-          .setAggregations(queryOperator.getSelectOperator().getAggregations());
-
-      ((GroupByTimePlan) queryPlan).setLevel(queryOperator.getLevel());
-=======
         ((AggregationPlan) queryPlan).setLevel(queryOperator.getLevel());
-        if (queryOperator.getLevel() >= 0) {
-          for (String aggregation : queryPlan.getAggregations()) {
-            if (!SQLConstant.COUNT.equals(aggregation)) {
-              throw new QueryProcessException("group by level only support count now.");
-            }
-          }
-        }
-      }
->>>>>>> 7359c53f
+      }
     } else if (queryOperator.isFill()) {
       queryPlan = new FillQueryPlan();
       FilterOperator timeFilter = queryOperator.getFilterOperator();
@@ -390,14 +373,11 @@
       long time = Long.parseLong(((BasicFunctionOperator) timeFilter).getValue());
       ((FillQueryPlan) queryPlan).setQueryTime(time);
       ((FillQueryPlan) queryPlan).setFillType(queryOperator.getFillTypes());
-<<<<<<< HEAD
     } else if (queryOperator.hasAggregation()) {
       queryPlan = new AggregationPlan();
       ((AggregationPlan) queryPlan).setLevel(queryOperator.getLevel());
       ((AggregationPlan) queryPlan)
           .setAggregations(queryOperator.getSelectOperator().getAggregations());
-=======
->>>>>>> 7359c53f
     } else if (queryOperator.isLastQuery()) {
       queryPlan = new LastQueryPlan();
     } else {
