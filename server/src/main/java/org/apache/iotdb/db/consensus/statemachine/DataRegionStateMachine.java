--- conflicted
+++ resolved
@@ -22,12 +22,9 @@
 import org.apache.iotdb.common.rpc.thrift.TSStatus;
 import org.apache.iotdb.commons.consensus.DataRegionId;
 import org.apache.iotdb.consensus.common.DataSet;
-<<<<<<< HEAD
 import org.apache.iotdb.consensus.common.request.IConsensusRequest;
 import org.apache.iotdb.consensus.common.request.IndexedConsensusRequest;
-=======
 import org.apache.iotdb.db.consensus.statemachine.visitor.DataExecutionVisitor;
->>>>>>> eaeb42be
 import org.apache.iotdb.db.engine.StorageEngineV2;
 import org.apache.iotdb.db.engine.snapshot.SnapshotLoader;
 import org.apache.iotdb.db.engine.snapshot.SnapshotTaker;
@@ -35,17 +32,8 @@
 import org.apache.iotdb.db.mpp.execution.fragment.FragmentInstanceManager;
 import org.apache.iotdb.db.mpp.plan.planner.plan.FragmentInstance;
 import org.apache.iotdb.db.mpp.plan.planner.plan.node.PlanNode;
-<<<<<<< HEAD
-import org.apache.iotdb.db.mpp.plan.planner.plan.node.write.InsertMultiTabletsNode;
 import org.apache.iotdb.db.mpp.plan.planner.plan.node.write.InsertNode;
-import org.apache.iotdb.db.mpp.plan.planner.plan.node.write.InsertRowNode;
-import org.apache.iotdb.db.mpp.plan.planner.plan.node.write.InsertRowsNode;
-import org.apache.iotdb.db.mpp.plan.planner.plan.node.write.InsertRowsOfOneDeviceNode;
-import org.apache.iotdb.db.mpp.plan.planner.plan.node.write.InsertTabletNode;
-import org.apache.iotdb.rpc.RpcUtils;
 import org.apache.iotdb.rpc.TSStatusCode;
-=======
->>>>>>> eaeb42be
 
 import org.slf4j.Logger;
 import org.slf4j.LoggerFactory;
@@ -108,7 +96,6 @@
   }
 
   @Override
-<<<<<<< HEAD
   public TSStatus write(IConsensusRequest request) {
     PlanNode planNode;
     try {
@@ -119,9 +106,10 @@
                 .getRoot();
         if (planNode instanceof InsertNode) {
           ((InsertNode) planNode)
-              .setCurrentIndex(((IndexedConsensusRequest) request).getCurrentIndex());
+              .setSearchIndex(((IndexedConsensusRequest) request).getSearchIndex());
           ((InsertNode) planNode)
-              .setMinSyncIndex(((IndexedConsensusRequest) request).getMinSyncIndex());
+              .setSafelyDeletedSearchIndex(
+                  ((IndexedConsensusRequest) request).getSafelyDeletedSearchIndex());
         }
       } else {
         planNode = getFragmentInstance(request).getFragment().getRoot();
@@ -134,37 +122,7 @@
   }
 
   protected TSStatus write(PlanNode planNode) {
-    try {
-      if (planNode instanceof InsertRowNode) {
-        region.insert((InsertRowNode) planNode);
-      } else if (planNode instanceof InsertTabletNode) {
-        region.insertTablet((InsertTabletNode) planNode);
-      } else if (planNode instanceof InsertRowsNode) {
-        region.insert((InsertRowsNode) planNode);
-      } else if (planNode instanceof InsertMultiTabletsNode) {
-        region.insertTablets((InsertMultiTabletsNode) (planNode));
-      } else if (planNode instanceof InsertRowsOfOneDeviceNode) {
-        region.insert((InsertRowsOfOneDeviceNode) planNode);
-      } else if (planNode instanceof DeleteRegionNode) {
-        region.syncDeleteDataFiles();
-        StorageEngineV2.getInstance()
-            .deleteDataRegion((DataRegionId) ((DeleteRegionNode) planNode).getConsensusGroupId());
-      } else {
-        logger.error("Unsupported plan node for writing to data region : {}", planNode);
-        return StatusUtils.UNSUPPORTED_OPERATION;
-      }
-    } catch (BatchProcessException e) {
-      return RpcUtils.getStatus(Arrays.asList(e.getFailingStatus()));
-    } catch (Exception e) {
-      logger.error("Error in executing plan node: {}", planNode, e);
-      return StatusUtils.EXECUTE_STATEMENT_ERROR;
-    }
-    return StatusUtils.OK;
-=======
-  protected TSStatus write(FragmentInstance fragmentInstance) {
-    PlanNode planNode = fragmentInstance.getFragment().getRoot();
     return planNode.accept(new DataExecutionVisitor(), region);
->>>>>>> eaeb42be
   }
 
   @Override
