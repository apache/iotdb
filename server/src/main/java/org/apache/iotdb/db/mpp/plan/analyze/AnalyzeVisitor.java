--- conflicted
+++ resolved
@@ -244,23 +244,8 @@
         if (analysis.hasValueFilter()) {
           throw new SemanticException("Only time filters are supported in LAST query");
         }
-
         analyzeOrderBy(analysis, queryStatement);
 
-<<<<<<< HEAD
-        List<MeasurementPath> allSelectedPath = schemaTree.getAllMeasurement();
-        analyzeLastSource(analysis, allSelectedPath);
-
-        // set header
-        analysis.setRespDatasetHeader(DatasetHeaderFactory.getLastQueryHeader());
-
-        // fetch partition information
-        Set<String> deviceSet =
-            allSelectedPath.stream().map(MeasurementPath::getDevice).collect(Collectors.toSet());
-        DataPartition dataPartition =
-            fetchDataPartitionByDevices(deviceSet, schemaTree, analysis.getGlobalTimeFilter());
-        analysis.setDataPartitionInfo(dataPartition);
-=======
         List<Expression> selectExpressions = new ArrayList<>();
         for (ResultColumn resultColumn : queryStatement.getSelectComponent().getResultColumns()) {
           selectExpressions.add(resultColumn.getExpression());
@@ -271,7 +256,6 @@
 
         // fetch partition information
         analyzeDataPartition(analysis, queryStatement, schemaTree);
->>>>>>> 3ed2d734
 
         return analysis;
       }
@@ -376,12 +360,8 @@
     analysis.setHasValueFilter(hasValueFilter);
   }
 
-<<<<<<< HEAD
-  private void analyzeLastSource(Analysis analysis, List<MeasurementPath> allSelectedPath) {
-=======
   private void analyzeLastSource(
       Analysis analysis, List<Expression> selectExpressions, ISchemaTree schemaTree) {
->>>>>>> 3ed2d734
     Set<Expression> sourceExpressions;
 
     OrderByParameter orderByParameter = analysis.getMergeOrderParameter();
@@ -400,14 +380,11 @@
     } else {
       sourceExpressions = new LinkedHashSet<>();
     }
-<<<<<<< HEAD
-=======
 
     for (Expression selectExpression : selectExpressions) {
       sourceExpressions.addAll(
           ExpressionAnalyzer.removeWildcardInExpression(selectExpression, schemaTree));
     }
->>>>>>> 3ed2d734
     analysis.setSourceExpressions(sourceExpressions);
   }
 
