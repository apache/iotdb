--- conflicted
+++ resolved
@@ -281,21 +281,12 @@
         analyzeHaving(analysis, queryStatement, schemaTree);
 
         analyzeGroupByLevel(analysis, queryStatement, outputExpressionMap, outputExpressions);
-<<<<<<< HEAD
-        analyzeGroupByTag(analysis, queryStatement, outputExpressions, schemaTree);
+        analyzeGroupByTag(analysis, queryStatement, outputExpressions);
 
         Set<Expression> selectExpressions = new LinkedHashSet<>();
         for (Pair<Expression, String> outputExpressionAndAlias : outputExpressions) {
           selectExpressions.add(outputExpressionAndAlias.left);
         }
-=======
-        analyzeGroupByTag(analysis, queryStatement, outputExpressions);
-
-        Set<Expression> selectExpressions =
-            outputExpressions.stream()
-                .map(Pair::getLeft)
-                .collect(Collectors.toCollection(LinkedHashSet::new));
->>>>>>> 5da80643
         analysis.setSelectExpressions(selectExpressions);
 
         analyzeAggregation(analysis, queryStatement);
