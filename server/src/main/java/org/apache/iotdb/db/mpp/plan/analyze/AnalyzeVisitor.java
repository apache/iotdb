--- conflicted
+++ resolved
@@ -1148,10 +1148,6 @@
       SchemaFetchStatement schemaFetchStatement, MPPQueryContext context) {
     Analysis analysis = new Analysis();
     analysis.setStatement(schemaFetchStatement);
-<<<<<<< HEAD
-    analysis.setSchemaPartitionInfo(
-        partitionFetcher.getSchemaPartition(schemaFetchStatement.getPatternTree()));
-=======
 
     SchemaPartition schemaPartition =
         partitionFetcher.getSchemaPartition(schemaFetchStatement.getPatternTree());
@@ -1161,7 +1157,6 @@
       analysis.setFinishQueryAfterAnalyze(true);
     }
 
->>>>>>> adedb34e
     return analysis;
   }
 
