/*
 * Licensed to the Apache Software Foundation (ASF) under one
 * or more contributor license agreements.  See the NOTICE file
 * distributed with this work for additional information
 * regarding copyright ownership.  The ASF licenses this file
 * to you under the Apache License, Version 2.0 (the
 * "License"); you may not use this file except in compliance
 * with the License.  You may obtain a copy of the License at
 *
 *     http://www.apache.org/licenses/LICENSE-2.0
 *
 * Unless required by applicable law or agreed to in writing,
 * software distributed under the License is distributed on an
 * "AS IS" BASIS, WITHOUT WARRANTIES OR CONDITIONS OF ANY
 * KIND, either express or implied.  See the License for the
 * specific language governing permissions and limitations
 * under the License.
 */
package org.apache.iotdb.db.mpp.plan.analyze;

import org.apache.iotdb.common.rpc.thrift.TTimePartitionSlot;
import org.apache.iotdb.commons.conf.IoTDBConstant;
import org.apache.iotdb.commons.exception.IllegalPathException;
import org.apache.iotdb.commons.exception.MetadataException;
import org.apache.iotdb.commons.partition.DataPartition;
import org.apache.iotdb.commons.partition.DataPartitionQueryParam;
import org.apache.iotdb.commons.partition.SchemaNodeManagementPartition;
import org.apache.iotdb.commons.partition.SchemaPartition;
import org.apache.iotdb.commons.path.MeasurementPath;
import org.apache.iotdb.commons.path.PartialPath;
import org.apache.iotdb.commons.path.PathPatternTree;
import org.apache.iotdb.db.conf.IoTDBDescriptor;
import org.apache.iotdb.db.engine.storagegroup.TsFileResource;
import org.apache.iotdb.db.engine.storagegroup.TsFileResourceStatus;
import org.apache.iotdb.db.exception.LoadFileException;
import org.apache.iotdb.db.exception.VerifyMetadataException;
import org.apache.iotdb.db.exception.metadata.template.TemplateImcompatibeException;
import org.apache.iotdb.db.exception.sql.MeasurementNotExistException;
import org.apache.iotdb.db.exception.sql.SemanticException;
import org.apache.iotdb.db.exception.sql.StatementAnalyzeException;
import org.apache.iotdb.db.metadata.template.Template;
import org.apache.iotdb.db.mpp.common.MPPQueryContext;
import org.apache.iotdb.db.mpp.common.header.ColumnHeader;
import org.apache.iotdb.db.mpp.common.header.DatasetHeader;
import org.apache.iotdb.db.mpp.common.header.DatasetHeaderFactory;
import org.apache.iotdb.db.mpp.common.schematree.DeviceSchemaInfo;
import org.apache.iotdb.db.mpp.common.schematree.ISchemaTree;
import org.apache.iotdb.db.mpp.plan.Coordinator;
import org.apache.iotdb.db.mpp.plan.execution.ExecutionResult;
import org.apache.iotdb.db.mpp.plan.expression.Expression;
import org.apache.iotdb.db.mpp.plan.expression.ExpressionType;
import org.apache.iotdb.db.mpp.plan.expression.leaf.TimeSeriesOperand;
import org.apache.iotdb.db.mpp.plan.planner.plan.parameter.FillDescriptor;
import org.apache.iotdb.db.mpp.plan.planner.plan.parameter.GroupByTimeParameter;
import org.apache.iotdb.db.mpp.plan.planner.plan.parameter.OrderByParameter;
import org.apache.iotdb.db.mpp.plan.statement.Statement;
import org.apache.iotdb.db.mpp.plan.statement.StatementNode;
import org.apache.iotdb.db.mpp.plan.statement.StatementVisitor;
import org.apache.iotdb.db.mpp.plan.statement.component.AlignByTimeIntoComponent;
import org.apache.iotdb.db.mpp.plan.statement.component.FillComponent;
import org.apache.iotdb.db.mpp.plan.statement.component.GroupByTimeComponent;
import org.apache.iotdb.db.mpp.plan.statement.component.Ordering;
import org.apache.iotdb.db.mpp.plan.statement.component.ResultColumn;
import org.apache.iotdb.db.mpp.plan.statement.component.SortItem;
import org.apache.iotdb.db.mpp.plan.statement.component.SortKey;
import org.apache.iotdb.db.mpp.plan.statement.component.WhereCondition;
import org.apache.iotdb.db.mpp.plan.statement.crud.DeleteDataStatement;
import org.apache.iotdb.db.mpp.plan.statement.crud.InsertMultiTabletsStatement;
import org.apache.iotdb.db.mpp.plan.statement.crud.InsertRowStatement;
import org.apache.iotdb.db.mpp.plan.statement.crud.InsertRowsOfOneDeviceStatement;
import org.apache.iotdb.db.mpp.plan.statement.crud.InsertRowsStatement;
import org.apache.iotdb.db.mpp.plan.statement.crud.InsertStatement;
import org.apache.iotdb.db.mpp.plan.statement.crud.InsertTabletStatement;
import org.apache.iotdb.db.mpp.plan.statement.crud.LoadTsFileStatement;
import org.apache.iotdb.db.mpp.plan.statement.crud.QueryStatement;
import org.apache.iotdb.db.mpp.plan.statement.internal.InternalCreateTimeSeriesStatement;
import org.apache.iotdb.db.mpp.plan.statement.internal.SchemaFetchStatement;
import org.apache.iotdb.db.mpp.plan.statement.metadata.AlterTimeSeriesStatement;
import org.apache.iotdb.db.mpp.plan.statement.metadata.CountDevicesStatement;
import org.apache.iotdb.db.mpp.plan.statement.metadata.CountLevelTimeSeriesStatement;
import org.apache.iotdb.db.mpp.plan.statement.metadata.CountNodesStatement;
import org.apache.iotdb.db.mpp.plan.statement.metadata.CountStorageGroupStatement;
import org.apache.iotdb.db.mpp.plan.statement.metadata.CountTimeSeriesStatement;
import org.apache.iotdb.db.mpp.plan.statement.metadata.CreateAlignedTimeSeriesStatement;
import org.apache.iotdb.db.mpp.plan.statement.metadata.CreateMultiTimeSeriesStatement;
import org.apache.iotdb.db.mpp.plan.statement.metadata.CreateTimeSeriesStatement;
import org.apache.iotdb.db.mpp.plan.statement.metadata.SetStorageGroupStatement;
import org.apache.iotdb.db.mpp.plan.statement.metadata.ShowChildNodesStatement;
import org.apache.iotdb.db.mpp.plan.statement.metadata.ShowChildPathsStatement;
import org.apache.iotdb.db.mpp.plan.statement.metadata.ShowClusterStatement;
import org.apache.iotdb.db.mpp.plan.statement.metadata.ShowDevicesStatement;
import org.apache.iotdb.db.mpp.plan.statement.metadata.ShowStorageGroupStatement;
import org.apache.iotdb.db.mpp.plan.statement.metadata.ShowTTLStatement;
import org.apache.iotdb.db.mpp.plan.statement.metadata.ShowTimeSeriesStatement;
import org.apache.iotdb.db.mpp.plan.statement.metadata.template.ActivateTemplateStatement;
import org.apache.iotdb.db.mpp.plan.statement.metadata.template.CreateSchemaTemplateStatement;
import org.apache.iotdb.db.mpp.plan.statement.metadata.template.SetSchemaTemplateStatement;
import org.apache.iotdb.db.mpp.plan.statement.metadata.template.ShowNodesInSchemaTemplateStatement;
import org.apache.iotdb.db.mpp.plan.statement.metadata.template.ShowPathSetTemplateStatement;
import org.apache.iotdb.db.mpp.plan.statement.metadata.template.ShowPathsUsingTemplateStatement;
import org.apache.iotdb.db.mpp.plan.statement.metadata.template.ShowSchemaTemplateStatement;
import org.apache.iotdb.db.mpp.plan.statement.sys.ExplainStatement;
import org.apache.iotdb.db.mpp.plan.statement.sys.ShowVersionStatement;
import org.apache.iotdb.db.mpp.plan.statement.sys.sync.ShowPipeSinkTypeStatement;
<<<<<<< HEAD
import org.apache.iotdb.db.query.control.SessionManager;
import org.apache.iotdb.db.utils.FileLoaderUtils;
import org.apache.iotdb.db.utils.TimePartitionUtils;
import org.apache.iotdb.rpc.TSStatusCode;
import org.apache.iotdb.tsfile.common.constant.TsFileConstant;
import org.apache.iotdb.tsfile.file.header.ChunkHeader;
import org.apache.iotdb.tsfile.file.metadata.IChunkMetadata;
import org.apache.iotdb.tsfile.file.metadata.TimeseriesMetadata;
import org.apache.iotdb.tsfile.file.metadata.enums.CompressionType;
=======
import org.apache.iotdb.db.qp.constant.SQLConstant;
>>>>>>> 62b2d495
import org.apache.iotdb.tsfile.file.metadata.enums.TSDataType;
import org.apache.iotdb.tsfile.file.metadata.enums.TSEncoding;
import org.apache.iotdb.tsfile.read.TsFileSequenceReader;
import org.apache.iotdb.tsfile.read.filter.GroupByFilter;
import org.apache.iotdb.tsfile.read.filter.GroupByMonthFilter;
import org.apache.iotdb.tsfile.read.filter.basic.Filter;
import org.apache.iotdb.tsfile.read.filter.factory.FilterFactory;
import org.apache.iotdb.tsfile.utils.Pair;
import org.apache.iotdb.tsfile.write.schema.MeasurementSchema;

import org.slf4j.Logger;
import org.slf4j.LoggerFactory;

import java.io.File;
import java.io.IOException;
import java.util.ArrayList;
import java.util.Arrays;
import java.util.Collections;
import java.util.HashMap;
import java.util.HashSet;
import java.util.Iterator;
import java.util.LinkedHashMap;
import java.util.LinkedHashSet;
import java.util.List;
import java.util.Map;
import java.util.Objects;
import java.util.Set;
import java.util.TimeZone;
import java.util.stream.Collectors;

import static com.google.common.base.Preconditions.checkState;
import static org.apache.iotdb.commons.conf.IoTDBConstant.DOUBLE_COLONS;
import static org.apache.iotdb.commons.conf.IoTDBConstant.LEVELED_PATH_TEMPLATE_PATTERN;
import static org.apache.iotdb.commons.conf.IoTDBConstant.MULTI_LEVEL_PATH_WILDCARD;
import static org.apache.iotdb.commons.conf.IoTDBConstant.ONE_LEVEL_PATH_WILDCARD;
import static org.apache.iotdb.db.metadata.MetadataConstant.ALL_RESULT_NODES;
import static org.apache.iotdb.db.mpp.common.header.ColumnHeaderConstant.COLUMN_DEVICE;

/** This visitor is used to analyze each type of Statement and returns the {@link Analysis}. */
public class AnalyzeVisitor extends StatementVisitor<Analysis, MPPQueryContext> {

  private static final Logger logger = LoggerFactory.getLogger(Analyzer.class);

  private final IPartitionFetcher partitionFetcher;
  private final ISchemaFetcher schemaFetcher;
  private final MPPQueryContext context;

  public AnalyzeVisitor(
      IPartitionFetcher partitionFetcher, ISchemaFetcher schemaFetcher, MPPQueryContext context) {
    this.context = context;
    this.partitionFetcher = partitionFetcher;
    this.schemaFetcher = schemaFetcher;
  }

  @Override
  public Analysis visitNode(StatementNode node, MPPQueryContext context) {
    throw new UnsupportedOperationException(
        "Unsupported statement type: " + node.getClass().getName());
  }

  @Override
  public Analysis visitExplain(ExplainStatement explainStatement, MPPQueryContext context) {
    Analysis analysis = visitQuery(explainStatement.getQueryStatement(), context);
    analysis.setStatement(explainStatement);
    analysis.setFinishQueryAfterAnalyze(true);
    return analysis;
  }

  @Override
  public Analysis visitQuery(QueryStatement queryStatement, MPPQueryContext context) {
    Analysis analysis = new Analysis();
    try {
      // check for semantic errors
      queryStatement.semanticCheck();

      // concat path and construct path pattern tree
      PathPatternTree patternTree = new PathPatternTree();
      queryStatement =
          (QueryStatement) new ConcatPathRewriter().rewrite(queryStatement, patternTree);
      analysis.setStatement(queryStatement);

      // request schema fetch API
      logger.info("[StartFetchSchema]");
      ISchemaTree schemaTree = schemaFetcher.fetchSchema(patternTree);
      logger.info("[EndFetchSchema]");
      // If there is no leaf node in the schema tree, the query should be completed immediately
      if (schemaTree.isEmpty()) {
        if (queryStatement.isLastQuery()) {
          analysis.setRespDatasetHeader(DatasetHeaderFactory.getLastQueryHeader());
        }
        analysis.setFinishQueryAfterAnalyze(true);
        return analysis;
      }

      // extract global time filter from query filter and determine if there is a value filter
      analyzeGlobalTimeFilter(analysis, queryStatement);

      if (queryStatement.isLastQuery()) {
        if (analysis.hasValueFilter()) {
          throw new SemanticException("Only time filters are supported in LAST query");
        }
        analyzeOrderBy(analysis, queryStatement);
        return analyzeLast(analysis, schemaTree.getAllMeasurement(), schemaTree);
      }

      List<Pair<Expression, String>> outputExpressions;
      if (queryStatement.isAlignByDevice()) {
<<<<<<< HEAD
        Set<PartialPath> deviceSet = analyzeFrom(queryStatement, schemaTree);
        outputExpressions = analyzeSelect(analysis, queryStatement, schemaTree, deviceSet);
=======
        Map<String, Set<Expression>> deviceToTransformExpressions = new HashMap<>();
        Map<String, Set<Expression>> deviceToTransformExpressionsInHaving = new HashMap<>();

        // all selected device
        Set<PartialPath> deviceList = analyzeFrom(queryStatement, schemaTree);

        Map<String, Set<String>> deviceToMeasurementsMap = new HashMap<>();
        outputExpressions =
            analyzeSelect(
                analysis,
                schemaTree,
                deviceList,
                deviceToTransformExpressions,
                deviceToMeasurementsMap);

        analyzeInto(analysis, outputExpressions, deviceToMeasurementsMap);

        if (queryStatement.hasHaving()) {
          List<PartialPath> measurementNotExistDevices = new ArrayList<>();
          for (PartialPath device : deviceList) {
            try {
              deviceToTransformExpressionsInHaving.put(
                  device.toString(),
                  new HashSet<>(
                      ExpressionAnalyzer.removeWildcardInFilterByDevice(
                          queryStatement.getHavingCondition().getPredicate(),
                          device,
                          schemaTree,
                          false)));
            } catch (SemanticException e) {
              if (e instanceof MeasurementNotExistException) {
                logger.warn(e.getMessage());
                measurementNotExistDevices.add(device);
                continue;
              }
              throw e;
            }
          }
          for (PartialPath measurementNotExistDevice : measurementNotExistDevices) {
            deviceList.remove(measurementNotExistDevice);
            deviceToTransformExpressions.remove(measurementNotExistDevice.getFullPath());
          }
        }

        Map<String, List<Integer>> deviceToMeasurementIndexesMap = new HashMap<>();
        List<String> allMeasurements =
            outputExpressions.stream()
                .map(Pair::getLeft)
                .map(Expression::getExpressionString)
                .distinct()
                .collect(Collectors.toList());
        for (String deviceName : deviceToMeasurementsMap.keySet()) {
          List<String> measurementsUnderDevice =
              new ArrayList<>(deviceToMeasurementsMap.get(deviceName));
          List<Integer> indexes = new ArrayList<>();
          for (String measurement : measurementsUnderDevice) {
            indexes.add(
                allMeasurements.indexOf(measurement) + 1); // add 1 to skip the device column
          }
          deviceToMeasurementIndexesMap.put(deviceName, indexes);
        }
        analysis.setDeviceToMeasurementIndexesMap(deviceToMeasurementIndexesMap);

        Map<String, Set<Expression>> deviceToSourceExpressions = new HashMap<>();
        boolean isValueFilterAggregation = queryStatement.isAggregationQuery() && hasValueFilter;

        Map<String, Boolean> deviceToIsRawDataSource = new HashMap<>();
>>>>>>> 62b2d495

        Map<String, Set<Expression>> deviceToAggregationExpressions = new HashMap<>();
        analyzeHaving(
            analysis, queryStatement, schemaTree, deviceSet, deviceToAggregationExpressions);
        analyzeDeviceToAggregation(analysis, queryStatement, deviceToAggregationExpressions);
        analysis.setDeviceToAggregationExpressions(deviceToAggregationExpressions);

        analyzeDeviceToWhere(analysis, queryStatement, schemaTree, deviceSet);
        analyzeDeviceToSourceTransform(analysis, queryStatement);

        analyzeDeviceToSource(analysis, queryStatement);
        analyzeDeviceView(analysis, queryStatement, outputExpressions);
      } else {
        outputExpressions = analyzeSelect(analysis, queryStatement, schemaTree);

        analyzeHaving(analysis, queryStatement, schemaTree);
        analyzeGroupByLevel(analysis, queryStatement, outputExpressions);

        Set<Expression> selectExpressions =
            outputExpressions.stream()
                .map(Pair::getLeft)
                .collect(Collectors.toCollection(LinkedHashSet::new));
        analysis.setSelectExpressions(selectExpressions);

        analyzeAggregation(analysis, queryStatement);

<<<<<<< HEAD
        analyzeWhere(analysis, queryStatement, schemaTree);
        analyzeSourceTransform(analysis, queryStatement);
=======
        analyzeInto(analysis, outputExpressions);

        // true if nested expressions and UDFs exist in aggregation function
        // i.e. select sum(s1 + 1) from root.sg.d1
        boolean isHasRawDataInputAggregation = false;
        if (queryStatement.isAggregationQuery()) {
          Set<Expression> aggregationExpressions = new HashSet<>();
          Set<Expression> aggregationTransformExpressions = new HashSet<>();
          List<Expression> aggregationExpressionsInHaving =
              new ArrayList<>(); // as input of GroupByLevelController
          isHasRawDataInputAggregation =
              analyzeAggregation(
                  transformExpressions, aggregationExpressions, aggregationTransformExpressions);
          if (queryStatement.hasHaving()) {
            isHasRawDataInputAggregation |=
                analyzeAggregationInHaving(
                    transformExpressionsInHaving,
                    aggregationExpressionsInHaving,
                    aggregationExpressions,
                    aggregationTransformExpressions);

            Expression havingExpression = // construct Filter from Having
                analyzeHaving(
                    queryStatement,
                    analysis.getGroupByLevelExpressions(),
                    transformExpressionsInHaving,
                    aggregationExpressionsInHaving);
            analyzeExpression(analysis, havingExpression);
            analysis.setHavingExpression(havingExpression);
          }
          analysis.setAggregationExpressions(aggregationExpressions);
          analysis.setAggregationTransformExpressions(aggregationTransformExpressions);
        }

        // generate sourceExpression according to transformExpressions
        Set<Expression> sourceExpressions = new HashSet<>();
        boolean isValueFilterAggregation = queryStatement.isAggregationQuery() && hasValueFilter;
        boolean isRawDataSource =
            !queryStatement.isAggregationQuery()
                || isValueFilterAggregation
                || isHasRawDataInputAggregation;
        for (Expression expression : transformExpressions) {
          updateSource(expression, sourceExpressions, isRawDataSource);
        }

        if (queryStatement.hasHaving()) {
          for (Expression expression : transformExpressionsInHaving) {
            updateSource(expression, sourceExpressions, isRawDataSource);
          }
        }
>>>>>>> 62b2d495

        analyzeSource(analysis, queryStatement);
      }

      analyzeGroupBy(analysis, queryStatement);

      analyzeFill(analysis, queryStatement);

      // generate result set header according to output expressions
      analyzeOutput(analysis, queryStatement, outputExpressions);

      // fetch partition information
      analyzeDataPartition(analysis, queryStatement, schemaTree);

    } catch (StatementAnalyzeException e) {
      logger.error("Meet error when analyzing the query statement: ", e);
      throw new StatementAnalyzeException(
          "Meet error when analyzing the query statement: " + e.getMessage());
    }
    return analysis;
  }

  private void analyzeGlobalTimeFilter(Analysis analysis, QueryStatement queryStatement) {
    Filter globalTimeFilter = null;
    boolean hasValueFilter = false;
    if (queryStatement.getWhereCondition() != null) {
      Expression predicate = queryStatement.getWhereCondition().getPredicate();
      WhereCondition whereCondition = queryStatement.getWhereCondition();
      Pair<Filter, Boolean> resultPair =
          ExpressionAnalyzer.extractGlobalTimeFilter(predicate, true, true);
      predicate = ExpressionAnalyzer.evaluatePredicate(predicate);

      // set where condition to null if predicate is true
      if (predicate.getExpressionType().equals(ExpressionType.CONSTANT)
          && Boolean.parseBoolean(predicate.getExpressionString())) {
        queryStatement.setWhereCondition(null);
      } else {
        whereCondition.setPredicate(predicate);
      }
      globalTimeFilter = resultPair.left;
      hasValueFilter = resultPair.right;
    }
    if (queryStatement.isGroupByTime()) {
      GroupByTimeComponent groupByTimeComponent = queryStatement.getGroupByTimeComponent();
      Filter groupByFilter = initGroupByFilter(groupByTimeComponent);
      if (globalTimeFilter == null) {
        globalTimeFilter = groupByFilter;
      } else {
        globalTimeFilter = FilterFactory.and(globalTimeFilter, groupByFilter);
      }
    }
    analysis.setGlobalTimeFilter(globalTimeFilter);
    analysis.setHasValueFilter(hasValueFilter);
  }

  private Analysis analyzeLast(
      Analysis analysis, List<MeasurementPath> allSelectedPath, ISchemaTree schemaTree) {
    Set<Expression> sourceExpressions;
    List<SortItem> sortItemList = analysis.getMergeOrderParameter().getSortItemList();
    if (sortItemList.size() > 0) {
      checkState(
          sortItemList.size() == 1 && sortItemList.get(0).getSortKey() == SortKey.TIMESERIES,
          "Last queries only support sorting by timeseries now.");
      boolean isAscending = sortItemList.get(0).getOrdering() == Ordering.ASC;
      sourceExpressions =
          allSelectedPath.stream()
              .map(TimeSeriesOperand::new)
              .sorted(
                  (o1, o2) ->
                      isAscending
                          ? o1.getExpressionString().compareTo(o2.getExpressionString())
                          : o2.getExpressionString().compareTo(o1.getExpressionString()))
              .collect(Collectors.toCollection(LinkedHashSet::new));
    } else {
      sourceExpressions =
          allSelectedPath.stream()
              .map(TimeSeriesOperand::new)
              .collect(Collectors.toCollection(LinkedHashSet::new));
    }

    sourceExpressions.forEach(expression -> analyzeExpression(analysis, expression));
    analysis.setSourceExpressions(sourceExpressions);

    analysis.setRespDatasetHeader(DatasetHeaderFactory.getLastQueryHeader());

    Set<String> deviceSet =
        allSelectedPath.stream().map(MeasurementPath::getDevice).collect(Collectors.toSet());
    Map<String, List<DataPartitionQueryParam>> sgNameToQueryParamsMap = new HashMap<>();
    for (String devicePath : deviceSet) {
      DataPartitionQueryParam queryParam = new DataPartitionQueryParam();
      queryParam.setDevicePath(devicePath);
      sgNameToQueryParamsMap
          .computeIfAbsent(schemaTree.getBelongedStorageGroup(devicePath), key -> new ArrayList<>())
          .add(queryParam);
    }
    DataPartition dataPartition = partitionFetcher.getDataPartition(sgNameToQueryParamsMap);
    analysis.setDataPartitionInfo(dataPartition);

    return analysis;
  }

  private List<Pair<Expression, String>> analyzeSelect(
      Analysis analysis, QueryStatement queryStatement, ISchemaTree schemaTree) {
    List<Pair<Expression, String>> outputExpressions = new ArrayList<>();
    boolean isGroupByLevel = queryStatement.isGroupByLevel();
    ColumnPaginationController paginationController =
        new ColumnPaginationController(
            queryStatement.getSeriesLimit(),
            queryStatement.getSeriesOffset(),
            queryStatement.isLastQuery() || isGroupByLevel);

    for (ResultColumn resultColumn : queryStatement.getSelectComponent().getResultColumns()) {
      boolean hasAlias = resultColumn.hasAlias();
      List<Expression> resultExpressions =
          ExpressionAnalyzer.removeWildcardInExpression(resultColumn.getExpression(), schemaTree);
      if (hasAlias && !queryStatement.isGroupByLevel() && resultExpressions.size() > 1) {
        throw new SemanticException(
            String.format(
                "alias '%s' can only be matched with one time series", resultColumn.getAlias()));
      }
      for (Expression expression : resultExpressions) {
        if (paginationController.hasCurOffset()) {
          paginationController.consumeOffset();
          continue;
        }
        if (paginationController.hasCurLimit()) {
          if (isGroupByLevel) {
            analyzeExpression(analysis, expression);
            outputExpressions.add(new Pair<>(expression, resultColumn.getAlias()));
            queryStatement
                .getGroupByLevelComponent()
                .updateIsCountStar(resultColumn.getExpression());
          } else {
            Expression expressionWithoutAlias =
                ExpressionAnalyzer.removeAliasFromExpression(expression);
            String alias =
                !Objects.equals(expressionWithoutAlias, expression)
                    ? expression.getExpressionString()
                    : null;
            alias = hasAlias ? resultColumn.getAlias() : alias;
            analyzeExpression(analysis, expressionWithoutAlias);
            outputExpressions.add(new Pair<>(expressionWithoutAlias, alias));
          }
          paginationController.consumeLimit();
        } else {
          break;
        }
      }
    }
    return outputExpressions;
  }

  private Set<PartialPath> analyzeFrom(QueryStatement queryStatement, ISchemaTree schemaTree) {
    // device path patterns in FROM clause
    List<PartialPath> devicePatternList = queryStatement.getFromComponent().getPrefixPaths();

    Set<PartialPath> deviceList = new LinkedHashSet<>();
    for (PartialPath devicePattern : devicePatternList) {
      // get all matched devices
      deviceList.addAll(
          schemaTree.getMatchedDevices(devicePattern).stream()
              .map(DeviceSchemaInfo::getDevicePath)
              .collect(Collectors.toList()));
    }
    return deviceList;
  }

  private List<Pair<Expression, String>> analyzeSelect(
      Analysis analysis,
      QueryStatement queryStatement,
      ISchemaTree schemaTree,
      Set<PartialPath> deviceSet) {
    List<Pair<Expression, String>> outputExpressions = new ArrayList<>();
    Map<String, Set<Expression>> deviceToSelectExpressions = new HashMap<>();

    ColumnPaginationController paginationController =
        new ColumnPaginationController(
            queryStatement.getSeriesLimit(), queryStatement.getSeriesOffset(), false);

    for (ResultColumn resultColumn : queryStatement.getSelectComponent().getResultColumns()) {
      Expression selectExpression = resultColumn.getExpression();
      boolean hasAlias = resultColumn.hasAlias();

      // select expression after removing wildcard
      // use LinkedHashMap for order-preserving
      Map<Expression, Map<String, Expression>> measurementToDeviceSelectExpressions =
          new LinkedHashMap<>();
      for (PartialPath device : deviceSet) {
        List<Expression> selectExpressionsOfOneDevice =
            ExpressionAnalyzer.concatDeviceAndRemoveWildcard(selectExpression, device, schemaTree);
        for (Expression expression : selectExpressionsOfOneDevice) {
          Expression measurementExpression =
              ExpressionAnalyzer.getMeasurementExpression(expression);
          measurementToDeviceSelectExpressions
              .computeIfAbsent(measurementExpression, key -> new LinkedHashMap<>())
              .put(device.getFullPath(), ExpressionAnalyzer.removeAliasFromExpression(expression));
        }
      }

      if (hasAlias && measurementToDeviceSelectExpressions.keySet().size() > 1) {
        throw new SemanticException(
            String.format(
                "alias '%s' can only be matched with one time series", resultColumn.getAlias()));
      }

      for (Expression measurementExpression : measurementToDeviceSelectExpressions.keySet()) {
        if (paginationController.hasCurOffset()) {
          paginationController.consumeOffset();
          continue;
        }
        if (paginationController.hasCurLimit()) {
          Map<String, Expression> deviceToSelectExpressionsOfOneMeasurement =
              measurementToDeviceSelectExpressions.get(measurementExpression);
          deviceToSelectExpressionsOfOneMeasurement
              .values()
              .forEach(expression -> analyzeExpression(analysis, expression));
          // check whether the datatype of paths which has the same measurement name are
          // consistent
          // if not, throw a SemanticException
          checkDataTypeConsistencyInAlignByDevice(
              analysis, new ArrayList<>(deviceToSelectExpressionsOfOneMeasurement.values()));

          // add outputExpressions
          Expression measurementExpressionWithoutAlias =
              ExpressionAnalyzer.removeAliasFromExpression(measurementExpression);
          String alias =
              !Objects.equals(measurementExpressionWithoutAlias, measurementExpression)
                  ? measurementExpression.getExpressionString()
                  : null;
          alias = hasAlias ? resultColumn.getAlias() : alias;
          analyzeExpression(analysis, measurementExpressionWithoutAlias);
          outputExpressions.add(new Pair<>(measurementExpressionWithoutAlias, alias));

          // add deviceToSelectExpressions
          for (String deviceName : deviceToSelectExpressionsOfOneMeasurement.keySet()) {
            Expression expression = deviceToSelectExpressionsOfOneMeasurement.get(deviceName);
            Expression expressionWithoutAlias =
                ExpressionAnalyzer.removeAliasFromExpression(expression);
            analyzeExpression(analysis, expressionWithoutAlias);
            deviceToSelectExpressions
                .computeIfAbsent(deviceName, key -> new LinkedHashSet<>())
                .add(expressionWithoutAlias);
          }
          paginationController.consumeLimit();
        } else {
          break;
        }
      }
    }

    analysis.setDeviceToSelectExpressions(deviceToSelectExpressions);
    return outputExpressions;
  }

  private void analyzeHaving(
      Analysis analysis, QueryStatement queryStatement, ISchemaTree schemaTree) {
    if (!queryStatement.hasHaving()) {
      return;
    }

    // get removeWildcard Expressions in Having
    List<Expression> conJunctions =
        ExpressionAnalyzer.removeWildcardInFilter(
            queryStatement.getHavingCondition().getPredicate(),
            queryStatement.getFromComponent().getPrefixPaths(),
            schemaTree,
            false);
    Expression havingExpression =
        ExpressionUtils.constructQueryFilter(
            conJunctions.stream().distinct().collect(Collectors.toList()));
    analyzeExpression(analysis, havingExpression);

    analysis.setHavingExpression(havingExpression);
  }

  private void analyzeHaving(
      Analysis analysis,
      QueryStatement queryStatement,
      ISchemaTree schemaTree,
      Set<PartialPath> deviceSet,
      Map<String, Set<Expression>> deviceToAggregationExpressions) {
    if (!queryStatement.hasHaving()) {
      return;
    }

    Expression havingExpression = queryStatement.getHavingCondition().getPredicate();
    Set<Expression> conJunctions = new HashSet<>();

    for (PartialPath device : deviceSet) {
      List<Expression> expressionsInHaving =
          ExpressionAnalyzer.concatDeviceAndRemoveWildcard(havingExpression, device, schemaTree);

      conJunctions.addAll(
          expressionsInHaving.stream()
              .map(ExpressionAnalyzer::getMeasurementExpression)
              .collect(Collectors.toList()));

      for (Expression expression : expressionsInHaving) {
        Set<Expression> aggregationExpressions = new LinkedHashSet<>();
        for (Expression aggregationExpression :
            ExpressionAnalyzer.searchAggregationExpressions(expression)) {
          analyzeExpression(analysis, aggregationExpression);
          aggregationExpressions.add(aggregationExpression);
        }
        deviceToAggregationExpressions
            .computeIfAbsent(device.getFullPath(), key -> new LinkedHashSet<>())
            .addAll(aggregationExpressions);
      }
    }

    havingExpression = ExpressionUtils.constructQueryFilter(new ArrayList<>(conJunctions));
    analyzeExpression(analysis, havingExpression);
    analysis.setHavingExpression(havingExpression);
  }

  private void analyzeGroupByLevel(
      Analysis analysis,
      QueryStatement queryStatement,
      List<Pair<Expression, String>> outputExpressions) {
    if (!queryStatement.isGroupByLevel()) {
      return;
    }

    GroupByLevelController groupByLevelController =
        new GroupByLevelController(queryStatement.getGroupByLevelComponent().getLevels());

    Set<Expression> groupedSelectExpressions = new LinkedHashSet<>();
    for (int i = 0; i < outputExpressions.size(); i++) {
      Pair<Expression, String> expressionAliasPair = outputExpressions.get(i);
      boolean isCountStar = queryStatement.getGroupByLevelComponent().isCountStar(i);
      Expression groupedExpression =
          groupByLevelController.control(
              isCountStar, expressionAliasPair.left, expressionAliasPair.right);
      groupedSelectExpressions.add(groupedExpression);
    }

    Map<Expression, Set<Expression>> groupByLevelExpressions = new LinkedHashMap<>();
    if (queryStatement.hasHaving()) {
      // update havingExpression
      Expression havingExpression = groupByLevelController.control(analysis.getHavingExpression());
      analyzeExpression(analysis, havingExpression);
      analysis.setHavingExpression(havingExpression);
      updateGroupByLevelExpressions(
          havingExpression,
          groupByLevelExpressions,
          groupByLevelController.getGroupedExpressionToRawExpressionsMap());
    }

    outputExpressions.clear();
    ColumnPaginationController paginationController =
        new ColumnPaginationController(
            queryStatement.getSeriesLimit(), queryStatement.getSeriesOffset(), false);
    for (Expression groupedExpression : groupedSelectExpressions) {
      if (paginationController.hasCurOffset()) {
        paginationController.consumeOffset();
        continue;
      }
      if (paginationController.hasCurLimit()) {
        Pair<Expression, String> outputExpression =
            removeAliasFromExpression(
                groupedExpression,
                groupByLevelController.getAlias(groupedExpression.getExpressionString()));
        Expression groupedExpressionWithoutAlias = outputExpression.left;
        analyzeExpression(analysis, groupedExpressionWithoutAlias);
        outputExpressions.add(outputExpression);
        updateGroupByLevelExpressions(
            groupedExpressionWithoutAlias,
            groupByLevelExpressions,
            groupByLevelController.getGroupedExpressionToRawExpressionsMap());
        paginationController.consumeLimit();
      } else {
        break;
      }
    }

    checkDataTypeConsistencyInGroupByLevel(analysis, groupByLevelExpressions);
    analysis.setGroupByLevelExpressions(groupByLevelExpressions);
  }

  private void checkDataTypeConsistencyInGroupByLevel(
      Analysis analysis, Map<Expression, Set<Expression>> groupByLevelExpressions) {
    for (Expression groupedAggregationExpression : groupByLevelExpressions.keySet()) {
      TSDataType checkedDataType = analysis.getType(groupedAggregationExpression);
      for (Expression rawAggregationExpression :
          groupByLevelExpressions.get(groupedAggregationExpression)) {
        if (analysis.getType(rawAggregationExpression) != checkedDataType) {
          throw new SemanticException(
              String.format(
                  "GROUP BY LEVEL: the data types of the same output column[%s] should be the same.",
                  groupedAggregationExpression));
        }
      }
    }
  }

  private void updateGroupByLevelExpressions(
      Expression expression,
      Map<Expression, Set<Expression>> groupByLevelExpressions,
      Map<Expression, Set<Expression>> groupedExpressionToRawExpressionsMap) {
    for (Expression groupedAggregationExpression :
        ExpressionAnalyzer.searchAggregationExpressions(expression)) {
      groupByLevelExpressions
          .computeIfAbsent(groupedAggregationExpression, key -> new HashSet<>())
          .addAll(groupedExpressionToRawExpressionsMap.get(groupedAggregationExpression));
    }
  }

  private Pair<Expression, String> removeAliasFromExpression(
      Expression rawExpression, String rawAlias) {
    Expression expressionWithoutAlias = ExpressionAnalyzer.removeAliasFromExpression(rawExpression);
    String alias =
        !Objects.equals(expressionWithoutAlias, rawExpression)
            ? rawExpression.getExpressionString()
            : null;
    alias = rawAlias == null ? alias : rawAlias;
    return new Pair<>(expressionWithoutAlias, alias);
  }

  private void analyzeDeviceToAggregation(
      Analysis analysis,
      QueryStatement queryStatement,
      Map<String, Set<Expression>> deviceToAggregationExpressions) {
    if (!queryStatement.isAggregationQuery()) {
      return;
    }

    Map<String, Set<Expression>> deviceToSelectExpressions =
        analysis.getDeviceToSelectExpressions();
    for (String deviceName : deviceToSelectExpressions.keySet()) {
      Set<Expression> selectExpressions = deviceToSelectExpressions.get(deviceName);
      Set<Expression> aggregationExpressions = new LinkedHashSet<>();
      for (Expression expression : selectExpressions) {
        aggregationExpressions.addAll(ExpressionAnalyzer.searchAggregationExpressions(expression));
      }
      deviceToAggregationExpressions
          .computeIfAbsent(deviceName, key -> new LinkedHashSet<>())
          .addAll(aggregationExpressions);
    }
  }

  private void analyzeAggregation(Analysis analysis, QueryStatement queryStatement) {
    if (!queryStatement.isAggregationQuery()) {
      return;
    }

    if (queryStatement.isGroupByLevel()) {
      Set<Expression> aggregationExpressions =
          analysis.getGroupByLevelExpressions().values().stream()
              .flatMap(Set::stream)
              .collect(Collectors.toSet());
      analysis.setAggregationExpressions(aggregationExpressions);
    } else {
      Set<Expression> aggregationExpressions = new HashSet<>();
      for (Expression expression : analysis.getSelectExpressions()) {
        aggregationExpressions.addAll(ExpressionAnalyzer.searchAggregationExpressions(expression));
      }
      if (queryStatement.hasHaving()) {
        aggregationExpressions.addAll(
            ExpressionAnalyzer.searchAggregationExpressions(analysis.getHavingExpression()));
      }
      analysis.setAggregationExpressions(aggregationExpressions);
    }
  }

  private void analyzeDeviceToSourceTransform(Analysis analysis, QueryStatement queryStatement) {
    Map<String, Set<Expression>> deviceToSourceTransformExpressions = new HashMap<>();
    if (queryStatement.isAggregationQuery()) {
      Map<String, Set<Expression>> deviceToAggregationExpressions =
          analysis.getDeviceToAggregationExpressions();
      for (String deviceName : deviceToAggregationExpressions.keySet()) {
        Set<Expression> aggregationExpressions = deviceToAggregationExpressions.get(deviceName);
        Set<Expression> sourceTransformExpressions = new LinkedHashSet<>();
        for (Expression expression : aggregationExpressions) {
          sourceTransformExpressions.addAll(expression.getExpressions());
        }
        deviceToSourceTransformExpressions.put(deviceName, sourceTransformExpressions);
      }
    } else {
      deviceToSourceTransformExpressions = analysis.getDeviceToSelectExpressions();
    }
    analysis.setDeviceToSourceTransformExpressions(deviceToSourceTransformExpressions);
  }

  private void analyzeSourceTransform(Analysis analysis, QueryStatement queryStatement) {
    Set<Expression> sourceTransformExpressions = new HashSet<>();
    if (queryStatement.isAggregationQuery()) {
      for (Expression expression : analysis.getAggregationExpressions()) {
        sourceTransformExpressions.addAll(expression.getExpressions());
      }
    } else {
      sourceTransformExpressions = analysis.getSelectExpressions();
    }
    analysis.setSourceTransformExpressions(sourceTransformExpressions);
  }

  private void analyzeDeviceToSource(Analysis analysis, QueryStatement queryStatement) {
    Map<String, Set<Expression>> deviceToSourceExpressions = new HashMap<>();
    Map<String, Set<Expression>> deviceToSourceTransformExpressions =
        analysis.getDeviceToSourceTransformExpressions();
    for (String deviceName : deviceToSourceTransformExpressions.keySet()) {
      Set<Expression> sourceTransformExpressions =
          deviceToSourceTransformExpressions.get(deviceName);
      Set<Expression> sourceExpressions = new LinkedHashSet<>();
      for (Expression expression : sourceTransformExpressions) {
        sourceExpressions.addAll(ExpressionAnalyzer.searchSourceExpressions(expression));
      }
      deviceToSourceExpressions.put(deviceName, sourceExpressions);
    }
    if (queryStatement.hasWhere()) {
      Map<String, Expression> deviceToWhereExpression = analysis.getDeviceToWhereExpression();
      for (String deviceName : deviceToWhereExpression.keySet()) {
        Expression whereExpression = deviceToWhereExpression.get(deviceName);
        deviceToSourceExpressions
            .computeIfAbsent(deviceName, key -> new LinkedHashSet<>())
            .addAll(ExpressionAnalyzer.searchSourceExpressions(whereExpression));
      }
    }
    analysis.setDeviceToSourceExpressions(deviceToSourceExpressions);
  }

  private void analyzeSource(Analysis analysis, QueryStatement queryStatement) {
    Set<Expression> sourceExpressions = new HashSet<>();
    for (Expression expression : analysis.getSourceTransformExpressions()) {
      sourceExpressions.addAll(ExpressionAnalyzer.searchSourceExpressions(expression));
    }
    if (queryStatement.hasWhere()) {
      sourceExpressions.addAll(
          ExpressionAnalyzer.searchSourceExpressions(analysis.getWhereExpression()));
    }
    analysis.setSourceExpressions(sourceExpressions);
  }

  private void analyzeDeviceToWhere(
      Analysis analysis,
      QueryStatement queryStatement,
      ISchemaTree schemaTree,
      Set<PartialPath> deviceSet) {
    if (!queryStatement.hasWhere()) {
      return;
    }

    Map<String, Expression> deviceToWhereExpression = new HashMap<>();
    Iterator<PartialPath> deviceIterator = deviceSet.iterator();
    while (deviceIterator.hasNext()) {
      PartialPath devicePath = deviceIterator.next();
      Expression whereExpression;
      try {
        whereExpression = analyzeWhereSplitByDevice(queryStatement, devicePath, schemaTree);
      } catch (SemanticException e) {
        if (e instanceof MeasurementNotExistException) {
          logger.warn(e.getMessage());
          deviceIterator.remove();
          analysis.getDeviceToSelectExpressions().remove(devicePath.getFullPath());
          if (queryStatement.isAggregationQuery()) {
            analysis.getDeviceToAggregationExpressions().remove(devicePath.getFullPath());
          }
          continue;
        }
        throw e;
      }
      deviceToWhereExpression.put(devicePath.getFullPath(), whereExpression);
      analyzeExpression(analysis, whereExpression);
    }
    analysis.setDeviceToWhereExpression(deviceToWhereExpression);
  }

  private void analyzeWhere(
      Analysis analysis, QueryStatement queryStatement, ISchemaTree schemaTree) {
    if (!queryStatement.hasWhere()) {
      return;
    }
    List<Expression> conJunctions =
        ExpressionAnalyzer.removeWildcardInFilter(
            queryStatement.getWhereCondition().getPredicate(),
            queryStatement.getFromComponent().getPrefixPaths(),
            schemaTree,
            true);
    Expression whereExpression =
        ExpressionUtils.constructQueryFilter(
            conJunctions.stream().distinct().collect(Collectors.toList()));
    analyzeExpression(analysis, whereExpression);
    analysis.setWhereExpression(whereExpression);
  }

  private Expression analyzeWhereSplitByDevice(
      QueryStatement queryStatement, PartialPath devicePath, ISchemaTree schemaTree) {
    List<Expression> conJunctions =
        ExpressionAnalyzer.removeWildcardInFilterByDevice(
            queryStatement.getWhereCondition().getPredicate(), devicePath, schemaTree, true);
    return ExpressionUtils.constructQueryFilter(
        conJunctions.stream().distinct().collect(Collectors.toList()));
  }

  private void analyzeDeviceView(
      Analysis analysis,
      QueryStatement queryStatement,
      List<Pair<Expression, String>> outputExpressions) {
    Expression deviceExpression =
        new TimeSeriesOperand(
            new MeasurementPath(new PartialPath(COLUMN_DEVICE, false), TSDataType.TEXT));

    Set<Expression> selectExpressions = new LinkedHashSet<>();
    selectExpressions.add(deviceExpression);
    selectExpressions.addAll(
        outputExpressions.stream()
            .map(Pair::getLeft)
            .collect(Collectors.toCollection(LinkedHashSet::new)));
    analysis.setSelectExpressions(selectExpressions);

    Set<Expression> deviceViewOutputExpressions = new LinkedHashSet<>();
    if (queryStatement.isAggregationQuery()) {
      deviceViewOutputExpressions.add(deviceExpression);
      for (Expression selectExpression : selectExpressions) {
        deviceViewOutputExpressions.addAll(
            ExpressionAnalyzer.searchAggregationExpressions(selectExpression));
      }
      if (queryStatement.hasHaving()) {
        deviceViewOutputExpressions.addAll(
            ExpressionAnalyzer.searchAggregationExpressions(analysis.getHavingExpression()));
      }
    } else {
      deviceViewOutputExpressions = selectExpressions;
    }
    analysis.setDeviceViewOutputExpressions(deviceViewOutputExpressions);

    List<String> deviceViewOutputColumns =
        deviceViewOutputExpressions.stream()
            .map(Expression::getExpressionString)
            .collect(Collectors.toList());

    Map<String, Set<String>> deviceToOutputColumnsMap = new LinkedHashMap<>();
    Map<String, Set<Expression>> deviceToOutputExpressions =
        queryStatement.isAggregationQuery()
            ? analysis.getDeviceToAggregationExpressions()
            : analysis.getDeviceToSourceTransformExpressions();
    for (String deviceName : deviceToOutputExpressions.keySet()) {
      Set<Expression> outputExpressionsUnderDevice = deviceToOutputExpressions.get(deviceName);
      Set<String> outputColumns = new LinkedHashSet<>();
      for (Expression expression : outputExpressionsUnderDevice) {
        outputColumns.add(ExpressionAnalyzer.getMeasurementExpression(expression).toString());
      }
      deviceToOutputColumnsMap.put(deviceName, outputColumns);
    }

    Map<String, List<Integer>> deviceViewInputIndexesMap = new HashMap<>();
    for (String deviceName : deviceToOutputColumnsMap.keySet()) {
      List<String> outputsUnderDevice = new ArrayList<>(deviceToOutputColumnsMap.get(deviceName));
      List<Integer> indexes = new ArrayList<>();
      for (String output : outputsUnderDevice) {
        int index = deviceViewOutputColumns.indexOf(output);
        checkState(
            index >= 1, "output column '%s' is not stored in %s", output, deviceViewOutputColumns);
        indexes.add(index);
      }
      deviceViewInputIndexesMap.put(deviceName, indexes);
    }
    analysis.setDeviceViewInputIndexesMap(deviceViewInputIndexesMap);
  }

  private void analyzeOutput(
      Analysis analysis,
      QueryStatement queryStatement,
      List<Pair<Expression, String>> outputExpressions) {
    boolean isIgnoreTimestamp =
        queryStatement.isAggregationQuery() && !queryStatement.isGroupByTime();
    List<ColumnHeader> columnHeaders = new ArrayList<>();
    if (queryStatement.isAlignByDevice()) {
      columnHeaders.add(new ColumnHeader(COLUMN_DEVICE, TSDataType.TEXT, null));
    }
    columnHeaders.addAll(
        outputExpressions.stream()
            .map(
                expressionAliasPair -> {
                  String columnName = expressionAliasPair.left.getExpressionString();
                  String alias = expressionAliasPair.right;
                  return new ColumnHeader(
                      columnName, analysis.getType(expressionAliasPair.left), alias);
                })
            .collect(Collectors.toList()));
    analysis.setRespDatasetHeader(new DatasetHeader(columnHeaders, isIgnoreTimestamp));
  }

  private void analyzeOrderBy(Analysis analysis, QueryStatement queryStatement) {
    analysis.setMergeOrderParameter(new OrderByParameter(queryStatement.getSortItemList()));
  }

  private void analyzeExpression(Analysis analysis, Expression expression) {
    ExpressionTypeAnalyzer.analyzeExpression(analysis, expression);
  }

  private void analyzeGroupBy(Analysis analysis, QueryStatement queryStatement) {
    if (!queryStatement.isGroupByTime()) {
      return;
    }

    GroupByTimeComponent groupByTimeComponent = queryStatement.getGroupByTimeComponent();
    if ((groupByTimeComponent.isIntervalByMonth() || groupByTimeComponent.isSlidingStepByMonth())
        && queryStatement.getResultTimeOrder() == Ordering.DESC) {
      throw new SemanticException("Group by month doesn't support order by time desc now.");
    }
    analysis.setGroupByTimeParameter(new GroupByTimeParameter(groupByTimeComponent));
  }

  private void analyzeFill(Analysis analysis, QueryStatement queryStatement) {
    if (queryStatement.getFillComponent() == null) {
      return;
    }

    FillComponent fillComponent = queryStatement.getFillComponent();
    analysis.setFillDescriptor(
        new FillDescriptor(fillComponent.getFillPolicy(), fillComponent.getFillValue()));
  }

  private void analyzeDataPartition(
      Analysis analysis, QueryStatement queryStatement, ISchemaTree schemaTree) {
    Set<String> deviceSet = new HashSet<>();
    if (queryStatement.isAlignByDevice()) {
      deviceSet = analysis.getDeviceToSourceExpressions().keySet();
    } else {
      for (Expression expression : analysis.getSourceExpressions()) {
        deviceSet.add(ExpressionAnalyzer.getDeviceNameInSourceExpression(expression));
      }
    }
    DataPartition dataPartition = fetchDataPartitionByDevices(deviceSet, schemaTree);
    analysis.setDataPartitionInfo(dataPartition);
  }

  private DataPartition fetchDataPartitionByDevices(Set<String> deviceSet, ISchemaTree schemaTree) {
    Map<String, List<DataPartitionQueryParam>> sgNameToQueryParamsMap = new HashMap<>();
    for (String devicePath : deviceSet) {
      DataPartitionQueryParam queryParam = new DataPartitionQueryParam();
      queryParam.setDevicePath(devicePath);
      sgNameToQueryParamsMap
          .computeIfAbsent(schemaTree.getBelongedStorageGroup(devicePath), key -> new ArrayList<>())
          .add(queryParam);
    }
    return partitionFetcher.getDataPartition(sgNameToQueryParamsMap);
  }

<<<<<<< HEAD
=======
  private OrderByParameter analyzeOrderBy(QueryStatement queryStatement) {
    return new OrderByParameter(queryStatement.getSortItemList());
  }

  private void analyzeExpression(Analysis analysis, Expression expression) {
    ExpressionTypeAnalyzer.analyzeExpression(analysis, expression);
  }

  private void analyzeInto(Analysis analysis, List<Pair<Expression, String>> outputExpressions) {
    Map<String, PartialPath> outputColumnToIntoPathMap = new HashMap<>();
    List<Expression> outputColumns =
        outputExpressions.stream()
            .map(Pair::getLeft)
            .collect(Collectors.toCollection(ArrayList::new));
    AlignByTimeIntoComponent intoComponent =
        ((AlignByTimeIntoComponent) ((QueryStatement) analysis.getStatement()).getIntoComponent());
    List<PartialPath> intoPaths = intoComponent.getIntoPaths();
    boolean isAligned = intoComponent.isAligned();

    boolean isAllRawSeriesQuery = checkIsAllRawSeriesQuery(outputColumns);
    if (isAllRawSeriesQuery) {
      if (intoPaths.size() != outputColumns.size()) {
        throw new SemanticException(
            "select into: the number of source paths and the number of target paths should be the same.");
      }
      if (intoPaths.size() > new HashSet<>(intoPaths).size()) {
        throw new SemanticException(
            "select into: target paths in into clause should be different.");
      }
      for (int i = 0; i < outputColumns.size(); i++) {
        outputColumnToIntoPathMap.put(
            outputColumns.get(i).toString(),
            constructIntoPath(analysis, outputColumns.get(i), intoPaths.get(i), isAligned));
      }
    } else {

    }
    analysis.setOutputColumnToIntoPathMap(outputColumnToIntoPathMap);
  }

  private PartialPath constructIntoPath(
      Analysis analysis, Expression outputColumn, PartialPath path, boolean isAligned) {
    if (!path.startWith(SQLConstant.ROOT)) {
      throw new SemanticException("select into: ");
    }
    if (path.containNode(DOUBLE_COLONS)) {
      throw new SemanticException("select into: ");
    }
    if (LEVELED_PATH_TEMPLATE_PATTERN.matcher(path.getFullPath()).find()) {
      throw new SemanticException("select into: ");
    }
    return new MeasurementPath(path, analysis.getType(outputColumn), isAligned);
  }

  private void analyzeInto(
      Analysis analysis,
      List<Pair<Expression, String>> outputExpressions,
      Map<String, Set<String>> deviceToMeasurementsMap) {
    Map<String, Map<String, PartialPath>> deviceToIntoPathMap = new HashMap<>();

    analysis.setDeviceToIntoPathMap(deviceToIntoPathMap);
  }

  private boolean checkIsAllRawSeriesQuery(List<Expression> expressions) {
    for (Expression expression : expressions) {
      if (!(expression instanceof TimeSeriesOperand)) {
        return true;
      }
    }
    return false;
  }

>>>>>>> 62b2d495
  /**
   * Check datatype consistency in ALIGN BY DEVICE.
   *
   * <p>an inconsistent example: select s0 from root.sg1.d1, root.sg1.d2 align by device, return
   * false while root.sg1.d1.s0 is INT32 and root.sg1.d2.s0 is FLOAT.
   */
  private void checkDataTypeConsistencyInAlignByDevice(
      Analysis analysis, List<Expression> expressions) {
    TSDataType checkedDataType = analysis.getType(expressions.get(0));
    for (Expression expression : expressions) {
      if (analysis.getType(expression) != checkedDataType) {
        throw new SemanticException(
            "ALIGN BY DEVICE: the data types of the same measurement column should be the same across devices.");
      }
    }
  }

  @Override
  public Analysis visitInsert(InsertStatement insertStatement, MPPQueryContext context) {
    context.setQueryType(QueryType.WRITE);
    insertStatement.semanticCheck();
    long[] timeArray = insertStatement.getTimes();
    PartialPath devicePath = insertStatement.getDevice();
    String[] measurementList = insertStatement.getMeasurementList();
    if (timeArray.length == 1) {
      // construct insert row statement
      InsertRowStatement insertRowStatement = new InsertRowStatement();
      insertRowStatement.setDevicePath(devicePath);
      insertRowStatement.setTime(timeArray[0]);
      insertRowStatement.setMeasurements(measurementList);
      insertRowStatement.setDataTypes(new TSDataType[measurementList.length]);
      Object[] values = new Object[measurementList.length];
      System.arraycopy(insertStatement.getValuesList().get(0), 0, values, 0, values.length);
      insertRowStatement.setValues(values);
      insertRowStatement.setNeedInferType(true);
      insertRowStatement.setAligned(insertStatement.isAligned());
      return insertRowStatement.accept(this, context);
    } else {
      // construct insert rows statement
      // construct insert statement
      InsertRowsStatement insertRowsStatement = new InsertRowsStatement();
      List<InsertRowStatement> insertRowStatementList = new ArrayList<>();
      for (int i = 0; i < timeArray.length; i++) {
        InsertRowStatement statement = new InsertRowStatement();
        statement.setDevicePath(devicePath);
        String[] measurements = new String[measurementList.length];
        System.arraycopy(measurementList, 0, measurements, 0, measurements.length);
        statement.setMeasurements(measurements);
        statement.setTime(timeArray[i]);
        statement.setDataTypes(new TSDataType[measurementList.length]);
        Object[] values = new Object[measurementList.length];
        System.arraycopy(insertStatement.getValuesList().get(i), 0, values, 0, values.length);
        statement.setValues(values);
        statement.setAligned(insertStatement.isAligned());
        statement.setNeedInferType(true);
        insertRowStatementList.add(statement);
      }
      insertRowsStatement.setInsertRowStatementList(insertRowStatementList);
      return insertRowsStatement.accept(this, context);
    }
  }

  @Override
  public Analysis visitCreateTimeseries(
      CreateTimeSeriesStatement createTimeSeriesStatement, MPPQueryContext context) {
    context.setQueryType(QueryType.WRITE);
    if (createTimeSeriesStatement.getTags() != null
        && !createTimeSeriesStatement.getTags().isEmpty()
        && createTimeSeriesStatement.getAttributes() != null
        && !createTimeSeriesStatement.getAttributes().isEmpty()) {
      for (String tagKey : createTimeSeriesStatement.getTags().keySet()) {
        if (createTimeSeriesStatement.getAttributes().containsKey(tagKey)) {
          throw new SemanticException(
              String.format("Tag and attribute shouldn't have the same property key [%s]", tagKey));
        }
      }
    }
    Analysis analysis = new Analysis();
    analysis.setStatement(createTimeSeriesStatement);

    checkIsTemplateCompatible(
        createTimeSeriesStatement.getPath(), createTimeSeriesStatement.getAlias());

    PathPatternTree patternTree = new PathPatternTree();
    patternTree.appendFullPath(createTimeSeriesStatement.getPath());
    SchemaPartition schemaPartitionInfo = partitionFetcher.getOrCreateSchemaPartition(patternTree);
    analysis.setSchemaPartitionInfo(schemaPartitionInfo);
    return analysis;
  }

  private void checkIsTemplateCompatible(PartialPath timeseriesPath, String alias) {
    Pair<Template, PartialPath> templateInfo = schemaFetcher.checkTemplateSetInfo(timeseriesPath);
    if (templateInfo != null) {
      if (templateInfo.left.hasSchema(timeseriesPath.getMeasurement())) {
        throw new RuntimeException(
            new TemplateImcompatibeException(
                timeseriesPath.getFullPath(),
                templateInfo.left.getName(),
                timeseriesPath.getMeasurement()));
      }

      if (alias != null && templateInfo.left.hasSchema(alias)) {
        throw new RuntimeException(
            new TemplateImcompatibeException(
                timeseriesPath.getDevicePath().concatNode(alias).getFullPath(),
                templateInfo.left.getName(),
                alias));
      }
    }
  }

  private void checkIsTemplateCompatible(
      PartialPath devicePath, List<String> measurements, List<String> aliasList) {
    Pair<Template, PartialPath> templateInfo = schemaFetcher.checkTemplateSetInfo(devicePath);
    if (templateInfo != null) {
      Template template = templateInfo.left;
      for (String measurement : measurements) {
        if (template.hasSchema(measurement)) {
          throw new RuntimeException(
              new TemplateImcompatibeException(
                  devicePath.concatNode(measurement).getFullPath(),
                  templateInfo.left.getName(),
                  measurement));
        }
      }

      if (aliasList == null) {
        return;
      }

      for (String alias : aliasList) {
        if (template.hasSchema(alias)) {
          throw new RuntimeException(
              new TemplateImcompatibeException(
                  devicePath.concatNode(alias).getFullPath(), templateInfo.left.getName(), alias));
        }
      }
    }
  }

  @Override
  public Analysis visitCreateAlignedTimeseries(
      CreateAlignedTimeSeriesStatement createAlignedTimeSeriesStatement, MPPQueryContext context) {
    context.setQueryType(QueryType.WRITE);
    List<String> measurements = createAlignedTimeSeriesStatement.getMeasurements();
    Set<String> measurementsSet = new HashSet<>(measurements);
    if (measurementsSet.size() < measurements.size()) {
      throw new SemanticException(
          "Measurement under an aligned device is not allowed to have the same measurement name");
    }

    Analysis analysis = new Analysis();
    analysis.setStatement(createAlignedTimeSeriesStatement);

    checkIsTemplateCompatible(
        createAlignedTimeSeriesStatement.getDevicePath(),
        createAlignedTimeSeriesStatement.getMeasurements(),
        createAlignedTimeSeriesStatement.getAliasList());

    PathPatternTree pathPatternTree = new PathPatternTree();
    for (String measurement : createAlignedTimeSeriesStatement.getMeasurements()) {
      pathPatternTree.appendFullPath(createAlignedTimeSeriesStatement.getDevicePath(), measurement);
    }

    SchemaPartition schemaPartitionInfo;
    schemaPartitionInfo = partitionFetcher.getOrCreateSchemaPartition(pathPatternTree);
    analysis.setSchemaPartitionInfo(schemaPartitionInfo);
    return analysis;
  }

  @Override
  public Analysis visitInternalCreateTimeseries(
      InternalCreateTimeSeriesStatement internalCreateTimeSeriesStatement,
      MPPQueryContext context) {
    context.setQueryType(QueryType.WRITE);

    Analysis analysis = new Analysis();
    analysis.setStatement(internalCreateTimeSeriesStatement);

    checkIsTemplateCompatible(
        internalCreateTimeSeriesStatement.getDevicePath(),
        internalCreateTimeSeriesStatement.getMeasurements(),
        null);

    PathPatternTree pathPatternTree = new PathPatternTree();
    for (String measurement : internalCreateTimeSeriesStatement.getMeasurements()) {
      pathPatternTree.appendFullPath(
          internalCreateTimeSeriesStatement.getDevicePath(), measurement);
    }

    SchemaPartition schemaPartitionInfo;
    schemaPartitionInfo = partitionFetcher.getOrCreateSchemaPartition(pathPatternTree);
    analysis.setSchemaPartitionInfo(schemaPartitionInfo);
    return analysis;
  }

  @Override
  public Analysis visitCreateMultiTimeseries(
      CreateMultiTimeSeriesStatement createMultiTimeSeriesStatement, MPPQueryContext context) {
    context.setQueryType(QueryType.WRITE);
    Analysis analysis = new Analysis();
    analysis.setStatement(createMultiTimeSeriesStatement);

    List<PartialPath> timeseriesPathList = createMultiTimeSeriesStatement.getPaths();
    List<String> aliasList = createMultiTimeSeriesStatement.getAliasList();
    for (int i = 0; i < timeseriesPathList.size(); i++) {
      checkIsTemplateCompatible(
          timeseriesPathList.get(i), aliasList == null ? null : aliasList.get(i));
    }

    PathPatternTree patternTree = new PathPatternTree();
    for (PartialPath path : createMultiTimeSeriesStatement.getPaths()) {
      patternTree.appendFullPath(path);
    }
    SchemaPartition schemaPartitionInfo = partitionFetcher.getOrCreateSchemaPartition(patternTree);
    analysis.setSchemaPartitionInfo(schemaPartitionInfo);
    return analysis;
  }

  @Override
  public Analysis visitAlterTimeseries(
      AlterTimeSeriesStatement alterTimeSeriesStatement, MPPQueryContext context) {
    context.setQueryType(QueryType.WRITE);
    Analysis analysis = new Analysis();
    analysis.setStatement(alterTimeSeriesStatement);

    if (alterTimeSeriesStatement.getAlias() != null) {
      checkIsTemplateCompatible(
          alterTimeSeriesStatement.getPath(), alterTimeSeriesStatement.getAlias());
    }

    PathPatternTree patternTree = new PathPatternTree();
    patternTree.appendFullPath(alterTimeSeriesStatement.getPath());
    SchemaPartition schemaPartitionInfo;
    schemaPartitionInfo = partitionFetcher.getSchemaPartition(patternTree);
    analysis.setSchemaPartitionInfo(schemaPartitionInfo);
    return analysis;
  }

  @Override
  public Analysis visitInsertTablet(
      InsertTabletStatement insertTabletStatement, MPPQueryContext context) {
    context.setQueryType(QueryType.WRITE);

    DataPartitionQueryParam dataPartitionQueryParam = new DataPartitionQueryParam();
    dataPartitionQueryParam.setDevicePath(insertTabletStatement.getDevicePath().getFullPath());
    dataPartitionQueryParam.setTimePartitionSlotList(insertTabletStatement.getTimePartitionSlots());

    DataPartition dataPartition =
        partitionFetcher.getOrCreateDataPartition(
            Collections.singletonList(dataPartitionQueryParam));

    Analysis analysis = new Analysis();
    analysis.setStatement(insertTabletStatement);
    analysis.setDataPartitionInfo(dataPartition);

    return analysis;
  }

  @Override
  public Analysis visitInsertRow(InsertRowStatement insertRowStatement, MPPQueryContext context) {
    context.setQueryType(QueryType.WRITE);

    DataPartitionQueryParam dataPartitionQueryParam = new DataPartitionQueryParam();
    dataPartitionQueryParam.setDevicePath(insertRowStatement.getDevicePath().getFullPath());
    dataPartitionQueryParam.setTimePartitionSlotList(insertRowStatement.getTimePartitionSlots());

    DataPartition dataPartition =
        partitionFetcher.getOrCreateDataPartition(
            Collections.singletonList(dataPartitionQueryParam));

    Analysis analysis = new Analysis();
    analysis.setStatement(insertRowStatement);
    analysis.setDataPartitionInfo(dataPartition);

    return analysis;
  }

  @Override
  public Analysis visitInsertRows(
      InsertRowsStatement insertRowsStatement, MPPQueryContext context) {
    context.setQueryType(QueryType.WRITE);

    Map<String, Set<TTimePartitionSlot>> dataPartitionQueryParamMap = new HashMap<>();
    for (InsertRowStatement insertRowStatement : insertRowsStatement.getInsertRowStatementList()) {
      Set<TTimePartitionSlot> timePartitionSlotSet =
          dataPartitionQueryParamMap.computeIfAbsent(
              insertRowStatement.getDevicePath().getFullPath(), k -> new HashSet());
      timePartitionSlotSet.addAll(insertRowStatement.getTimePartitionSlots());
    }

    List<DataPartitionQueryParam> dataPartitionQueryParams = new ArrayList<>();
    for (Map.Entry<String, Set<TTimePartitionSlot>> entry : dataPartitionQueryParamMap.entrySet()) {
      DataPartitionQueryParam dataPartitionQueryParam = new DataPartitionQueryParam();
      dataPartitionQueryParam.setDevicePath(entry.getKey());
      dataPartitionQueryParam.setTimePartitionSlotList(new ArrayList<>(entry.getValue()));
      dataPartitionQueryParams.add(dataPartitionQueryParam);
    }

    DataPartition dataPartition =
        partitionFetcher.getOrCreateDataPartition(dataPartitionQueryParams);

    Analysis analysis = new Analysis();
    analysis.setStatement(insertRowsStatement);
    analysis.setDataPartitionInfo(dataPartition);

    return analysis;
  }

  @Override
  public Analysis visitInsertMultiTablets(
      InsertMultiTabletsStatement insertMultiTabletsStatement, MPPQueryContext context) {
    context.setQueryType(QueryType.WRITE);

    Map<String, Set<TTimePartitionSlot>> dataPartitionQueryParamMap = new HashMap<>();
    for (InsertTabletStatement insertTabletStatement :
        insertMultiTabletsStatement.getInsertTabletStatementList()) {
      Set<TTimePartitionSlot> timePartitionSlotSet =
          dataPartitionQueryParamMap.computeIfAbsent(
              insertTabletStatement.getDevicePath().getFullPath(), k -> new HashSet());
      timePartitionSlotSet.addAll(insertTabletStatement.getTimePartitionSlots());
    }

    List<DataPartitionQueryParam> dataPartitionQueryParams = new ArrayList<>();
    for (Map.Entry<String, Set<TTimePartitionSlot>> entry : dataPartitionQueryParamMap.entrySet()) {
      DataPartitionQueryParam dataPartitionQueryParam = new DataPartitionQueryParam();
      dataPartitionQueryParam.setDevicePath(entry.getKey());
      dataPartitionQueryParam.setTimePartitionSlotList(new ArrayList<>(entry.getValue()));
      dataPartitionQueryParams.add(dataPartitionQueryParam);
    }

    DataPartition dataPartition =
        partitionFetcher.getOrCreateDataPartition(dataPartitionQueryParams);

    Analysis analysis = new Analysis();
    analysis.setStatement(insertMultiTabletsStatement);
    analysis.setDataPartitionInfo(dataPartition);

    return analysis;
  }

  @Override
  public Analysis visitInsertRowsOfOneDevice(
      InsertRowsOfOneDeviceStatement insertRowsOfOneDeviceStatement, MPPQueryContext context) {
    context.setQueryType(QueryType.WRITE);

    DataPartitionQueryParam dataPartitionQueryParam = new DataPartitionQueryParam();
    dataPartitionQueryParam.setDevicePath(
        insertRowsOfOneDeviceStatement.getDevicePath().getFullPath());
    dataPartitionQueryParam.setTimePartitionSlotList(
        insertRowsOfOneDeviceStatement.getTimePartitionSlots());

    DataPartition dataPartition =
        partitionFetcher.getOrCreateDataPartition(
            Collections.singletonList(dataPartitionQueryParam));

    Analysis analysis = new Analysis();
    analysis.setStatement(insertRowsOfOneDeviceStatement);
    analysis.setDataPartitionInfo(dataPartition);

    return analysis;
  }

  @Override
  public Analysis visitLoadFile(LoadTsFileStatement loadTsFileStatement, MPPQueryContext context) {
    context.setQueryType(QueryType.WRITE);

    Map<String, Long> device2MinTime = new HashMap<>();
    Map<String, Long> device2MaxTime = new HashMap<>();
    Map<String, Map<MeasurementSchema, File>> device2Schemas = new HashMap<>();
    Map<String, Pair<Boolean, File>> device2IsAligned = new HashMap<>();

    // analyze tsfile metadata
    for (File tsFile : loadTsFileStatement.getTsFiles()) {
      try {
        TsFileResource resource =
            analyzeTsFile(
                loadTsFileStatement,
                tsFile,
                device2MinTime,
                device2MaxTime,
                device2Schemas,
                device2IsAligned);
        loadTsFileStatement.addTsFileResource(resource);
      } catch (Exception e) {
        logger.error(String.format("Parse file %s to resource error.", tsFile.getPath()), e);
        throw new SemanticException(
            String.format("Parse file %s to resource error", tsFile.getPath()));
      }
    }

    // auto create and verify schema
    try {
      if (loadTsFileStatement.isVerifySchema()) {
        verifyLoadingMeasurements(device2Schemas);
      }
      if (loadTsFileStatement.isAutoCreateSchema()) {
        autoCreateSg(loadTsFileStatement.getSgLevel(), device2Schemas);
      }
      ISchemaTree schemaTree =
          autoCreateSchema(
              device2Schemas,
              device2IsAligned); // schema fetcher will not auto create if config set
      // isAutoCreateSchemaEnabled is false.
      if (loadTsFileStatement.isVerifySchema()) {
        verifySchema(schemaTree, device2Schemas, device2IsAligned);
      }
    } catch (Exception e) {
      logger.error("Auto create or verify schema error.", e);
      throw new SemanticException(
          String.format(
              "Auto create or verify schema error when executing statement %s.",
              loadTsFileStatement));
    }

    // construct partition info
    List<DataPartitionQueryParam> params = new ArrayList<>();
    for (Map.Entry<String, Long> entry : device2MinTime.entrySet()) {
      List<TTimePartitionSlot> timePartitionSlots = new ArrayList<>();
      String device = entry.getKey();
      long endTime = device2MaxTime.get(device);
      long interval = TimePartitionUtils.timePartitionIntervalForRouting;
      long time = (entry.getValue() / interval) * interval;
      for (; time <= endTime; time += interval) {
        timePartitionSlots.add(TimePartitionUtils.getTimePartitionForRouting(time));
      }

      DataPartitionQueryParam dataPartitionQueryParam = new DataPartitionQueryParam();
      dataPartitionQueryParam.setDevicePath(device);
      dataPartitionQueryParam.setTimePartitionSlotList(timePartitionSlots);
      params.add(dataPartitionQueryParam);
    }

    DataPartition dataPartition = partitionFetcher.getOrCreateDataPartition(params);

    Analysis analysis = new Analysis();
    analysis.setStatement(loadTsFileStatement);
    analysis.setDataPartitionInfo(dataPartition);

    return analysis;
  }

  private TsFileResource analyzeTsFile(
      LoadTsFileStatement statement,
      File tsFile,
      Map<String, Long> device2MinTime,
      Map<String, Long> device2MaxTime,
      Map<String, Map<MeasurementSchema, File>> device2Schemas,
      Map<String, Pair<Boolean, File>> device2IsAligned)
      throws IOException, VerifyMetadataException {
    try (TsFileSequenceReader reader = new TsFileSequenceReader(tsFile.getAbsolutePath())) {
      Map<String, List<TimeseriesMetadata>> device2Metadata = reader.getAllTimeseriesMetadata(true);

      if (statement.isAutoCreateSchema() || statement.isVerifySchema()) {
        // construct schema
        for (Map.Entry<String, List<TimeseriesMetadata>> entry : device2Metadata.entrySet()) {
          String device = entry.getKey();
          List<TimeseriesMetadata> timeseriesMetadataList = entry.getValue();
          boolean isAligned = false;
          for (TimeseriesMetadata timeseriesMetadata : timeseriesMetadataList) {
            TSDataType dataType = timeseriesMetadata.getTSDataType();
            if (!dataType.equals(TSDataType.VECTOR)) {
              ChunkHeader chunkHeader =
                  getChunkHeaderByTimeseriesMetadata(reader, timeseriesMetadata);
              MeasurementSchema measurementSchema =
                  new MeasurementSchema(
                      timeseriesMetadata.getMeasurementId(),
                      dataType,
                      chunkHeader.getEncodingType(),
                      chunkHeader.getCompressionType());
              device2Schemas
                  .computeIfAbsent(device, o -> new HashMap<>())
                  .put(measurementSchema, tsFile);
            } else {
              isAligned = true;
            }
          }
          boolean finalIsAligned = isAligned;
          if (!device2IsAligned
              .computeIfAbsent(device, o -> new Pair<>(finalIsAligned, tsFile))
              .left
              .equals(isAligned)) {
            throw new VerifyMetadataException(
                String.format(
                    "Device %s has different aligned definition in tsFile %s and other TsFile.",
                    device, tsFile.getParentFile()));
          }
        }
      }

      // construct TsFileResource
      TsFileResource resource = new TsFileResource(tsFile);
      FileLoaderUtils.updateTsFileResource(device2Metadata, resource);
      resource.updatePlanIndexes(reader.getMinPlanIndex());
      resource.updatePlanIndexes(reader.getMaxPlanIndex());

      // construct device time range
      for (String device : resource.getDevices()) {
        device2MinTime.put(
            device,
            Math.min(
                device2MinTime.getOrDefault(device, Long.MAX_VALUE),
                resource.getStartTime(device)));
        device2MaxTime.put(
            device,
            Math.max(
                device2MaxTime.getOrDefault(device, Long.MIN_VALUE), resource.getEndTime(device)));
      }

      resource.setStatus(TsFileResourceStatus.CLOSED);
      return resource;
    }
  }

  private ChunkHeader getChunkHeaderByTimeseriesMetadata(
      TsFileSequenceReader reader, TimeseriesMetadata timeseriesMetadata) throws IOException {
    IChunkMetadata chunkMetadata = timeseriesMetadata.getChunkMetadataList().get(0);
    reader.position(chunkMetadata.getOffsetOfChunkHeader());
    return reader.readChunkHeader(reader.readMarker());
  }

  private void autoCreateSg(int sgLevel, Map<String, Map<MeasurementSchema, File>> device2Schemas)
      throws VerifyMetadataException, LoadFileException, IllegalPathException {
    sgLevel += 1; // e.g. "root.sg" means sgLevel = 1, "root.sg.test" means sgLevel=2
    Set<PartialPath> sgSet = new HashSet<>();
    for (String device : device2Schemas.keySet()) {
      PartialPath devicePath = new PartialPath(device);

      String[] nodes = devicePath.getNodes();
      String[] sgNodes = new String[sgLevel];
      if (nodes.length < sgLevel) {
        throw new VerifyMetadataException(
            String.format("Sg level %d is longer than device %s.", sgLevel, device));
      }
      for (int i = 0; i < sgLevel; i++) {
        sgNodes[i] = nodes[i];
      }
      PartialPath sgPath = new PartialPath(sgNodes);
      sgSet.add(sgPath);
    }

    for (PartialPath sgPath : sgSet) {
      SetStorageGroupStatement statement = new SetStorageGroupStatement();
      statement.setStorageGroupPath(sgPath);
      executeSetStorageGroupStatement(statement);
    }
  }

  private void executeSetStorageGroupStatement(Statement statement) throws LoadFileException {
    long queryId = SessionManager.getInstance().requestQueryId(false);
    ExecutionResult result =
        Coordinator.getInstance()
            .execute(
                statement,
                queryId,
                null,
                "",
                partitionFetcher,
                schemaFetcher,
                IoTDBDescriptor.getInstance().getConfig().getQueryTimeoutThreshold());
    if (result.status.code != TSStatusCode.SUCCESS_STATUS.getStatusCode()
        && result.status.code != TSStatusCode.STORAGE_GROUP_ALREADY_EXISTS.getStatusCode()) {
      logger.error(String.format("Set Storage group error, statement: %s.", statement));
      logger.error(String.format("Set storage group result status : %s.", result.status));
      throw new LoadFileException(
          String.format("Can not execute set storage group statement: %s", statement));
    }
  }

  private ISchemaTree autoCreateSchema(
      Map<String, Map<MeasurementSchema, File>> device2Schemas,
      Map<String, Pair<Boolean, File>> device2IsAligned)
      throws IllegalPathException {
    List<PartialPath> deviceList = new ArrayList<>();
    List<String[]> measurementList = new ArrayList<>();
    List<TSDataType[]> dataTypeList = new ArrayList<>();
    List<TSEncoding[]> encodingsList = new ArrayList<>();
    List<CompressionType[]> compressionTypesList = new ArrayList<>();
    List<Boolean> isAlignedList = new ArrayList<>();

    for (Map.Entry<String, Map<MeasurementSchema, File>> entry : device2Schemas.entrySet()) {
      int measurementSize = entry.getValue().size();
      String[] measurements = new String[measurementSize];
      TSDataType[] tsDataTypes = new TSDataType[measurementSize];
      TSEncoding[] encodings = new TSEncoding[measurementSize];
      CompressionType[] compressionTypes = new CompressionType[measurementSize];

      int index = 0;
      for (MeasurementSchema measurementSchema : entry.getValue().keySet()) {
        measurements[index] = measurementSchema.getMeasurementId();
        tsDataTypes[index] = measurementSchema.getType();
        encodings[index] = measurementSchema.getEncodingType();
        compressionTypes[index++] = measurementSchema.getCompressor();
      }

      deviceList.add(new PartialPath(entry.getKey()));
      measurementList.add(measurements);
      dataTypeList.add(tsDataTypes);
      encodingsList.add(encodings);
      compressionTypesList.add(compressionTypes);
      isAlignedList.add(device2IsAligned.get(entry.getKey()).left);
    }

    return SchemaValidator.validate(
        deviceList,
        measurementList,
        dataTypeList,
        encodingsList,
        compressionTypesList,
        isAlignedList);
  }

  private void verifyLoadingMeasurements(Map<String, Map<MeasurementSchema, File>> device2Schemas)
      throws VerifyMetadataException {
    for (Map.Entry<String, Map<MeasurementSchema, File>> deviceEntry : device2Schemas.entrySet()) {
      Map<String, MeasurementSchema> id2Schema = new HashMap<>();
      Map<MeasurementSchema, File> schema2TsFile = deviceEntry.getValue();
      for (Map.Entry<MeasurementSchema, File> entry : schema2TsFile.entrySet()) {
        String measurementId = entry.getKey().getMeasurementId();
        if (!id2Schema.containsKey(measurementId)) {
          id2Schema.put(measurementId, entry.getKey());
        } else {
          MeasurementSchema conflictSchema = id2Schema.get(measurementId);
          String msg =
              String.format(
                  "Measurement %s Conflict, TsFile %s has measurement: %s, TsFile %s has measurement %s.",
                  deviceEntry.getKey() + measurementId,
                  entry.getValue().getPath(),
                  entry.getKey(),
                  schema2TsFile.get(conflictSchema).getPath(),
                  conflictSchema);
          logger.error(msg);
          throw new VerifyMetadataException(msg);
        }
      }
    }
  }

  private void verifySchema(
      ISchemaTree schemaTree,
      Map<String, Map<MeasurementSchema, File>> device2Schemas,
      Map<String, Pair<Boolean, File>> device2IsAligned)
      throws VerifyMetadataException, IllegalPathException {
    for (Map.Entry<String, Map<MeasurementSchema, File>> entry : device2Schemas.entrySet()) {
      String device = entry.getKey();
      MeasurementSchema[] tsFileSchemas =
          entry.getValue().keySet().toArray(new MeasurementSchema[0]);
      DeviceSchemaInfo schemaInfo =
          schemaTree.searchDeviceSchemaInfo(
              new PartialPath(device),
              Arrays.stream(tsFileSchemas)
                  .map(MeasurementSchema::getMeasurementId)
                  .collect(Collectors.toList()));
      if (schemaInfo.isAligned() != device2IsAligned.get(device).left) {
        throw new VerifyMetadataException(
            device,
            "Is aligned",
            device2IsAligned.get(device).left.toString(),
            device2IsAligned.get(device).right.getPath(),
            String.valueOf(schemaInfo.isAligned()));
      }
      List<MeasurementSchema> originSchemaList = schemaInfo.getMeasurementSchemaList();
      int measurementSize = originSchemaList.size();
      for (int j = 0; j < measurementSize; j++) {
        MeasurementSchema originSchema = originSchemaList.get(j);
        MeasurementSchema tsFileSchema = tsFileSchemas[j];
        String measurementPath =
            device + TsFileConstant.PATH_SEPARATOR + originSchema.getMeasurementId();
        if (!tsFileSchema.getType().equals(originSchema.getType())) {
          throw new VerifyMetadataException(
              measurementPath,
              "Datatype",
              tsFileSchema.getType().name(),
              entry.getValue().get(tsFileSchema).getPath(),
              originSchema.getType().name());
        }
        if (!tsFileSchema.getEncodingType().equals(originSchema.getEncodingType())) {
          throw new VerifyMetadataException(
              measurementPath,
              "Encoding",
              tsFileSchema.getEncodingType().name(),
              entry.getValue().get(tsFileSchema).getPath(),
              originSchema.getEncodingType().name());
        }
        if (!tsFileSchema.getCompressor().equals(originSchema.getCompressor())) {
          throw new VerifyMetadataException(
              measurementPath,
              "Compress type",
              tsFileSchema.getCompressor().name(),
              entry.getValue().get(tsFileSchema).getPath(),
              originSchema.getCompressor().name());
        }
      }
    }
  }

  @Override
  public Analysis visitShowTimeSeries(
      ShowTimeSeriesStatement showTimeSeriesStatement, MPPQueryContext context) {
    Analysis analysis = new Analysis();
    analysis.setStatement(showTimeSeriesStatement);

    PathPatternTree patternTree = new PathPatternTree();
    patternTree.appendPathPattern(showTimeSeriesStatement.getPathPattern());
    SchemaPartition schemaPartitionInfo = partitionFetcher.getSchemaPartition(patternTree);
    analysis.setSchemaPartitionInfo(schemaPartitionInfo);

    Map<Integer, Template> templateMap =
        schemaFetcher.checkAllRelatedTemplate(showTimeSeriesStatement.getPathPattern());
    analysis.setRelatedTemplateInfo(templateMap);

    if (showTimeSeriesStatement.isOrderByHeat()) {
      patternTree.constructTree();
      // request schema fetch API
      logger.info("[StartFetchSchema]");
      ISchemaTree schemaTree = schemaFetcher.fetchSchema(patternTree);
      logger.info("[EndFetchSchema]]");
      List<MeasurementPath> allSelectedPath = schemaTree.getAllMeasurement();

      Set<Expression> sourceExpressions =
          allSelectedPath.stream()
              .map(TimeSeriesOperand::new)
              .collect(Collectors.toCollection(LinkedHashSet::new));
      analysis.setSourceExpressions(sourceExpressions);
      sourceExpressions.forEach(expression -> analyzeExpression(analysis, expression));

      Set<String> deviceSet =
          allSelectedPath.stream().map(MeasurementPath::getDevice).collect(Collectors.toSet());
      Map<String, List<DataPartitionQueryParam>> sgNameToQueryParamsMap = new HashMap<>();
      for (String devicePath : deviceSet) {
        DataPartitionQueryParam queryParam = new DataPartitionQueryParam();
        queryParam.setDevicePath(devicePath);
        sgNameToQueryParamsMap
            .computeIfAbsent(
                schemaTree.getBelongedStorageGroup(devicePath), key -> new ArrayList<>())
            .add(queryParam);
      }
      DataPartition dataPartition = partitionFetcher.getDataPartition(sgNameToQueryParamsMap);
      analysis.setDataPartitionInfo(dataPartition);
    }

    analysis.setRespDatasetHeader(DatasetHeaderFactory.getShowTimeSeriesHeader());
    return analysis;
  }

  @Override
  public Analysis visitShowStorageGroup(
      ShowStorageGroupStatement showStorageGroupStatement, MPPQueryContext context) {
    Analysis analysis = new Analysis();
    analysis.setStatement(showStorageGroupStatement);
    analysis.setRespDatasetHeader(DatasetHeaderFactory.getShowStorageGroupHeader());
    return analysis;
  }

  @Override
  public Analysis visitShowTTL(ShowTTLStatement showTTLStatement, MPPQueryContext context) {
    Analysis analysis = new Analysis();
    analysis.setStatement(showTTLStatement);
    analysis.setRespDatasetHeader(DatasetHeaderFactory.getShowTTLHeader());
    return analysis;
  }

  @Override
  public Analysis visitShowDevices(
      ShowDevicesStatement showDevicesStatement, MPPQueryContext context) {
    Analysis analysis = new Analysis();
    analysis.setStatement(showDevicesStatement);

    PathPatternTree patternTree = new PathPatternTree();
    patternTree.appendPathPattern(
        showDevicesStatement.getPathPattern().concatNode(IoTDBConstant.ONE_LEVEL_PATH_WILDCARD));
    SchemaPartition schemaPartitionInfo = partitionFetcher.getSchemaPartition(patternTree);

    analysis.setSchemaPartitionInfo(schemaPartitionInfo);
    analysis.setRespDatasetHeader(
        showDevicesStatement.hasSgCol()
            ? DatasetHeaderFactory.getShowDevicesWithSgHeader()
            : DatasetHeaderFactory.getShowDevicesHeader());
    return analysis;
  }

  @Override
  public Analysis visitShowCluster(
      ShowClusterStatement showClusterStatement, MPPQueryContext context) {
    Analysis analysis = new Analysis();
    analysis.setStatement(showClusterStatement);
    analysis.setRespDatasetHeader(DatasetHeaderFactory.getShowClusterHeader());
    return analysis;
  }

  @Override
  public Analysis visitCountStorageGroup(
      CountStorageGroupStatement countStorageGroupStatement, MPPQueryContext context) {
    Analysis analysis = new Analysis();
    analysis.setStatement(countStorageGroupStatement);
    analysis.setRespDatasetHeader(DatasetHeaderFactory.getCountStorageGroupHeader());
    return analysis;
  }

  @Override
  public Analysis visitSchemaFetch(
      SchemaFetchStatement schemaFetchStatement, MPPQueryContext context) {
    Analysis analysis = new Analysis();
    analysis.setStatement(schemaFetchStatement);

    SchemaPartition schemaPartition =
        partitionFetcher.getSchemaPartition(schemaFetchStatement.getPatternTree());
    analysis.setSchemaPartitionInfo(schemaPartition);

    if (schemaPartition.isEmpty()) {
      analysis.setFinishQueryAfterAnalyze(true);
    }

    return analysis;
  }

  @Override
  public Analysis visitCountDevices(
      CountDevicesStatement countDevicesStatement, MPPQueryContext context) {
    Analysis analysis = new Analysis();
    analysis.setStatement(countDevicesStatement);

    PathPatternTree patternTree = new PathPatternTree();
    patternTree.appendPathPattern(
        countDevicesStatement.getPathPattern().concatNode(IoTDBConstant.ONE_LEVEL_PATH_WILDCARD));
    SchemaPartition schemaPartitionInfo = partitionFetcher.getSchemaPartition(patternTree);

    analysis.setSchemaPartitionInfo(schemaPartitionInfo);
    analysis.setRespDatasetHeader(DatasetHeaderFactory.getCountDevicesHeader());
    return analysis;
  }

  @Override
  public Analysis visitCountTimeSeries(
      CountTimeSeriesStatement countTimeSeriesStatement, MPPQueryContext context) {
    Analysis analysis = new Analysis();
    analysis.setStatement(countTimeSeriesStatement);

    PathPatternTree patternTree = new PathPatternTree();
    patternTree.appendPathPattern(countTimeSeriesStatement.getPathPattern());
    SchemaPartition schemaPartitionInfo = partitionFetcher.getSchemaPartition(patternTree);
    analysis.setSchemaPartitionInfo(schemaPartitionInfo);

    Map<Integer, Template> templateMap =
        schemaFetcher.checkAllRelatedTemplate(countTimeSeriesStatement.getPathPattern());
    analysis.setRelatedTemplateInfo(templateMap);

    analysis.setRespDatasetHeader(DatasetHeaderFactory.getCountTimeSeriesHeader());
    return analysis;
  }

  @Override
  public Analysis visitCountLevelTimeSeries(
      CountLevelTimeSeriesStatement countLevelTimeSeriesStatement, MPPQueryContext context) {
    Analysis analysis = new Analysis();
    analysis.setStatement(countLevelTimeSeriesStatement);

    PathPatternTree patternTree = new PathPatternTree();
    patternTree.appendPathPattern(countLevelTimeSeriesStatement.getPathPattern());
    SchemaPartition schemaPartitionInfo = partitionFetcher.getSchemaPartition(patternTree);

    analysis.setSchemaPartitionInfo(schemaPartitionInfo);
    analysis.setRespDatasetHeader(DatasetHeaderFactory.getCountLevelTimeSeriesHeader());
    return analysis;
  }

  @Override
  public Analysis visitCountNodes(CountNodesStatement countStatement, MPPQueryContext context) {
    Analysis analysis = new Analysis();
    analysis.setStatement(countStatement);

    PathPatternTree patternTree = new PathPatternTree();
    patternTree.appendPathPattern(countStatement.getPathPattern());
    SchemaNodeManagementPartition schemaNodeManagementPartition =
        partitionFetcher.getSchemaNodeManagementPartitionWithLevel(
            patternTree, countStatement.getLevel());

    if (schemaNodeManagementPartition == null) {
      return analysis;
    }
    if (!schemaNodeManagementPartition.getMatchedNode().isEmpty()
        && schemaNodeManagementPartition.getSchemaPartition().getSchemaPartitionMap().size() == 0) {
      analysis.setFinishQueryAfterAnalyze(true);
    }
    analysis.setMatchedNodes(schemaNodeManagementPartition.getMatchedNode());
    analysis.setSchemaPartitionInfo(schemaNodeManagementPartition.getSchemaPartition());
    analysis.setRespDatasetHeader(DatasetHeaderFactory.getCountNodesHeader());
    return analysis;
  }

  @Override
  public Analysis visitShowChildPaths(
      ShowChildPathsStatement showChildPathsStatement, MPPQueryContext context) {
    return visitSchemaNodeManagementPartition(
        showChildPathsStatement,
        showChildPathsStatement.getPartialPath(),
        DatasetHeaderFactory.getShowChildPathsHeader());
  }

  @Override
  public Analysis visitShowChildNodes(
      ShowChildNodesStatement showChildNodesStatement, MPPQueryContext context) {
    return visitSchemaNodeManagementPartition(
        showChildNodesStatement,
        showChildNodesStatement.getPartialPath(),
        DatasetHeaderFactory.getShowChildNodesHeader());
  }

  @Override
  public Analysis visitShowVersion(
      ShowVersionStatement showVersionStatement, MPPQueryContext context) {
    Analysis analysis = new Analysis();
    analysis.setStatement(showVersionStatement);
    analysis.setRespDatasetHeader(DatasetHeaderFactory.getShowVersionHeader());
    analysis.setFinishQueryAfterAnalyze(true);
    return analysis;
  }

  private Analysis visitSchemaNodeManagementPartition(
      Statement statement, PartialPath path, DatasetHeader header) {
    Analysis analysis = new Analysis();
    analysis.setStatement(statement);

    PathPatternTree patternTree = new PathPatternTree();
    patternTree.appendPathPattern(path);
    SchemaNodeManagementPartition schemaNodeManagementPartition =
        partitionFetcher.getSchemaNodeManagementPartition(patternTree);

    if (schemaNodeManagementPartition == null) {
      return analysis;
    }
    if (!schemaNodeManagementPartition.getMatchedNode().isEmpty()
        && schemaNodeManagementPartition.getSchemaPartition().getSchemaPartitionMap().size() == 0) {
      analysis.setFinishQueryAfterAnalyze(true);
    }
    analysis.setMatchedNodes(schemaNodeManagementPartition.getMatchedNode());
    analysis.setSchemaPartitionInfo(schemaNodeManagementPartition.getSchemaPartition());
    analysis.setRespDatasetHeader(header);
    return analysis;
  }

  @Override
  public Analysis visitDeleteData(
      DeleteDataStatement deleteDataStatement, MPPQueryContext context) {
    context.setQueryType(QueryType.WRITE);
    Analysis analysis = new Analysis();
    analysis.setStatement(deleteDataStatement);

    PathPatternTree patternTree = new PathPatternTree();
    for (PartialPath pathPattern : deleteDataStatement.getPathList()) {
      patternTree.appendPathPattern(pathPattern);
    }

    ISchemaTree schemaTree = schemaFetcher.fetchSchema(patternTree);
    analysis.setSchemaTree(schemaTree);

    Map<String, List<DataPartitionQueryParam>> sgNameToQueryParamsMap = new HashMap<>();

    schemaTree
        .getMatchedDevices(new PartialPath(ALL_RESULT_NODES))
        .forEach(
            deviceSchemaInfo -> {
              PartialPath devicePath = deviceSchemaInfo.getDevicePath();
              DataPartitionQueryParam queryParam = new DataPartitionQueryParam();
              queryParam.setDevicePath(devicePath.getFullPath());
              sgNameToQueryParamsMap
                  .computeIfAbsent(
                      schemaTree.getBelongedStorageGroup(devicePath), key -> new ArrayList<>())
                  .add(queryParam);
            });

    DataPartition dataPartition = partitionFetcher.getDataPartition(sgNameToQueryParamsMap);
    analysis.setDataPartitionInfo(dataPartition);

    if (dataPartition.isEmpty()) {
      analysis.setFinishQueryAfterAnalyze(true);
    }

    return analysis;
  }

  @Override
  public Analysis visitCreateSchemaTemplate(
      CreateSchemaTemplateStatement createTemplateStatement, MPPQueryContext context) {

    context.setQueryType(QueryType.WRITE);
    List<List<String>> measurementsList = createTemplateStatement.getMeasurements();
    for (List measurements : measurementsList) {
      Set<String> measurementsSet = new HashSet<>(measurements);
      if (measurementsSet.size() < measurements.size()) {
        throw new SemanticException(
            "Measurement under an aligned device is not allowed to have the same measurement name");
      }
    }
    Analysis analysis = new Analysis();
    analysis.setStatement(createTemplateStatement);
    return analysis;
  }

  @Override
  public Analysis visitShowNodesInSchemaTemplate(
      ShowNodesInSchemaTemplateStatement showNodesInSchemaTemplateStatement,
      MPPQueryContext context) {
    Analysis analysis = new Analysis();
    analysis.setStatement(showNodesInSchemaTemplateStatement);
    analysis.setRespDatasetHeader(DatasetHeaderFactory.getShowNodesInSchemaTemplateHeader());
    return analysis;
  }

  @Override
  public Analysis visitShowSchemaTemplate(
      ShowSchemaTemplateStatement showSchemaTemplateStatement, MPPQueryContext context) {
    Analysis analysis = new Analysis();
    analysis.setStatement(showSchemaTemplateStatement);
    analysis.setRespDatasetHeader(DatasetHeaderFactory.getShowSchemaTemplateHeader());
    return analysis;
  }

  private GroupByFilter initGroupByFilter(GroupByTimeComponent groupByTimeComponent) {
    if (groupByTimeComponent.isIntervalByMonth() || groupByTimeComponent.isSlidingStepByMonth()) {
      return new GroupByMonthFilter(
          groupByTimeComponent.getInterval(),
          groupByTimeComponent.getSlidingStep(),
          groupByTimeComponent.getStartTime(),
          groupByTimeComponent.getEndTime(),
          groupByTimeComponent.isSlidingStepByMonth(),
          groupByTimeComponent.isIntervalByMonth(),
          TimeZone.getTimeZone("+00:00"));
    } else {
      long startTime =
          groupByTimeComponent.isLeftCRightO()
              ? groupByTimeComponent.getStartTime()
              : groupByTimeComponent.getStartTime() + 1;
      long endTime =
          groupByTimeComponent.isLeftCRightO()
              ? groupByTimeComponent.getEndTime()
              : groupByTimeComponent.getEndTime() + 1;
      return new GroupByFilter(
          groupByTimeComponent.getInterval(),
          groupByTimeComponent.getSlidingStep(),
          startTime,
          endTime);
    }
  }

  @Override
  public Analysis visitSetSchemaTemplate(
      SetSchemaTemplateStatement setSchemaTemplateStatement, MPPQueryContext context) {
    context.setQueryType(QueryType.WRITE);
    Analysis analysis = new Analysis();
    analysis.setStatement(setSchemaTemplateStatement);
    return analysis;
  }

  @Override
  public Analysis visitShowPathSetTemplate(
      ShowPathSetTemplateStatement showPathSetTemplateStatement, MPPQueryContext context) {
    Analysis analysis = new Analysis();
    analysis.setStatement(showPathSetTemplateStatement);
    analysis.setRespDatasetHeader(DatasetHeaderFactory.getShowPathSetTemplateHeader());
    return analysis;
  }

  @Override
  public Analysis visitActivateTemplate(
      ActivateTemplateStatement activateTemplateStatement, MPPQueryContext context) {
    context.setQueryType(QueryType.WRITE);
    Analysis analysis = new Analysis();
    analysis.setStatement(activateTemplateStatement);

    PartialPath activatePath = activateTemplateStatement.getPath();

    Pair<Template, PartialPath> templateSetInfo = schemaFetcher.checkTemplateSetInfo(activatePath);
    if (templateSetInfo == null) {
      throw new StatementAnalyzeException(
          new MetadataException(
              String.format(
                  "Path [%s] has not been set any template.", activatePath.getFullPath())));
    }
    analysis.setTemplateSetInfo(
        new Pair<>(templateSetInfo.left, Collections.singletonList(templateSetInfo.right)));

    PathPatternTree patternTree = new PathPatternTree();
    patternTree.appendPathPattern(activatePath.concatNode(ONE_LEVEL_PATH_WILDCARD));
    SchemaPartition partition = partitionFetcher.getOrCreateSchemaPartition(patternTree);

    analysis.setSchemaPartitionInfo(partition);

    return analysis;
  }

  @Override
  public Analysis visitShowPathsUsingTemplate(
      ShowPathsUsingTemplateStatement showPathsUsingTemplateStatement, MPPQueryContext context) {
    Analysis analysis = new Analysis();
    analysis.setStatement(showPathsUsingTemplateStatement);
    analysis.setRespDatasetHeader(DatasetHeaderFactory.getShowPathsUsingTemplateHeader());

    Pair<Template, List<PartialPath>> templateSetInfo =
        schemaFetcher.getAllPathsSetTemplate(showPathsUsingTemplateStatement.getTemplateName());
    analysis.setTemplateSetInfo(templateSetInfo);
    if (templateSetInfo == null
        || templateSetInfo.right == null
        || templateSetInfo.right.isEmpty()) {
      analysis.setFinishQueryAfterAnalyze(true);
      return analysis;
    }

    PathPatternTree patternTree = new PathPatternTree();
    templateSetInfo.right.forEach(
        path -> {
          patternTree.appendPathPattern(path);
          patternTree.appendPathPattern(path.concatNode(MULTI_LEVEL_PATH_WILDCARD));
        });

    SchemaPartition partition = partitionFetcher.getOrCreateSchemaPartition(patternTree);
    analysis.setSchemaPartitionInfo(partition);
    if (partition.isEmpty()) {
      analysis.setFinishQueryAfterAnalyze(true);
      return analysis;
    }

    return analysis;
  }

  @Override
  public Analysis visitShowPipeSinkType(
      ShowPipeSinkTypeStatement showPipeSinkTypeStatement, MPPQueryContext context) {
    Analysis analysis = new Analysis();
    analysis.setStatement(showPipeSinkTypeStatement);
    analysis.setRespDatasetHeader(DatasetHeaderFactory.getShowPipeSinkTypeHeader());
    analysis.setFinishQueryAfterAnalyze(true);
    return analysis;
  }
}<|MERGE_RESOLUTION|>--- conflicted
+++ resolved
@@ -102,7 +102,6 @@
 import org.apache.iotdb.db.mpp.plan.statement.sys.ExplainStatement;
 import org.apache.iotdb.db.mpp.plan.statement.sys.ShowVersionStatement;
 import org.apache.iotdb.db.mpp.plan.statement.sys.sync.ShowPipeSinkTypeStatement;
-<<<<<<< HEAD
 import org.apache.iotdb.db.query.control.SessionManager;
 import org.apache.iotdb.db.utils.FileLoaderUtils;
 import org.apache.iotdb.db.utils.TimePartitionUtils;
@@ -112,9 +111,7 @@
 import org.apache.iotdb.tsfile.file.metadata.IChunkMetadata;
 import org.apache.iotdb.tsfile.file.metadata.TimeseriesMetadata;
 import org.apache.iotdb.tsfile.file.metadata.enums.CompressionType;
-=======
 import org.apache.iotdb.db.qp.constant.SQLConstant;
->>>>>>> 62b2d495
 import org.apache.iotdb.tsfile.file.metadata.enums.TSDataType;
 import org.apache.iotdb.tsfile.file.metadata.enums.TSEncoding;
 import org.apache.iotdb.tsfile.read.TsFileSequenceReader;
@@ -222,78 +219,8 @@
 
       List<Pair<Expression, String>> outputExpressions;
       if (queryStatement.isAlignByDevice()) {
-<<<<<<< HEAD
         Set<PartialPath> deviceSet = analyzeFrom(queryStatement, schemaTree);
         outputExpressions = analyzeSelect(analysis, queryStatement, schemaTree, deviceSet);
-=======
-        Map<String, Set<Expression>> deviceToTransformExpressions = new HashMap<>();
-        Map<String, Set<Expression>> deviceToTransformExpressionsInHaving = new HashMap<>();
-
-        // all selected device
-        Set<PartialPath> deviceList = analyzeFrom(queryStatement, schemaTree);
-
-        Map<String, Set<String>> deviceToMeasurementsMap = new HashMap<>();
-        outputExpressions =
-            analyzeSelect(
-                analysis,
-                schemaTree,
-                deviceList,
-                deviceToTransformExpressions,
-                deviceToMeasurementsMap);
-
-        analyzeInto(analysis, outputExpressions, deviceToMeasurementsMap);
-
-        if (queryStatement.hasHaving()) {
-          List<PartialPath> measurementNotExistDevices = new ArrayList<>();
-          for (PartialPath device : deviceList) {
-            try {
-              deviceToTransformExpressionsInHaving.put(
-                  device.toString(),
-                  new HashSet<>(
-                      ExpressionAnalyzer.removeWildcardInFilterByDevice(
-                          queryStatement.getHavingCondition().getPredicate(),
-                          device,
-                          schemaTree,
-                          false)));
-            } catch (SemanticException e) {
-              if (e instanceof MeasurementNotExistException) {
-                logger.warn(e.getMessage());
-                measurementNotExistDevices.add(device);
-                continue;
-              }
-              throw e;
-            }
-          }
-          for (PartialPath measurementNotExistDevice : measurementNotExistDevices) {
-            deviceList.remove(measurementNotExistDevice);
-            deviceToTransformExpressions.remove(measurementNotExistDevice.getFullPath());
-          }
-        }
-
-        Map<String, List<Integer>> deviceToMeasurementIndexesMap = new HashMap<>();
-        List<String> allMeasurements =
-            outputExpressions.stream()
-                .map(Pair::getLeft)
-                .map(Expression::getExpressionString)
-                .distinct()
-                .collect(Collectors.toList());
-        for (String deviceName : deviceToMeasurementsMap.keySet()) {
-          List<String> measurementsUnderDevice =
-              new ArrayList<>(deviceToMeasurementsMap.get(deviceName));
-          List<Integer> indexes = new ArrayList<>();
-          for (String measurement : measurementsUnderDevice) {
-            indexes.add(
-                allMeasurements.indexOf(measurement) + 1); // add 1 to skip the device column
-          }
-          deviceToMeasurementIndexesMap.put(deviceName, indexes);
-        }
-        analysis.setDeviceToMeasurementIndexesMap(deviceToMeasurementIndexesMap);
-
-        Map<String, Set<Expression>> deviceToSourceExpressions = new HashMap<>();
-        boolean isValueFilterAggregation = queryStatement.isAggregationQuery() && hasValueFilter;
-
-        Map<String, Boolean> deviceToIsRawDataSource = new HashMap<>();
->>>>>>> 62b2d495
 
         Map<String, Set<Expression>> deviceToAggregationExpressions = new HashMap<>();
         analyzeHaving(
@@ -320,61 +247,8 @@
 
         analyzeAggregation(analysis, queryStatement);
 
-<<<<<<< HEAD
         analyzeWhere(analysis, queryStatement, schemaTree);
         analyzeSourceTransform(analysis, queryStatement);
-=======
-        analyzeInto(analysis, outputExpressions);
-
-        // true if nested expressions and UDFs exist in aggregation function
-        // i.e. select sum(s1 + 1) from root.sg.d1
-        boolean isHasRawDataInputAggregation = false;
-        if (queryStatement.isAggregationQuery()) {
-          Set<Expression> aggregationExpressions = new HashSet<>();
-          Set<Expression> aggregationTransformExpressions = new HashSet<>();
-          List<Expression> aggregationExpressionsInHaving =
-              new ArrayList<>(); // as input of GroupByLevelController
-          isHasRawDataInputAggregation =
-              analyzeAggregation(
-                  transformExpressions, aggregationExpressions, aggregationTransformExpressions);
-          if (queryStatement.hasHaving()) {
-            isHasRawDataInputAggregation |=
-                analyzeAggregationInHaving(
-                    transformExpressionsInHaving,
-                    aggregationExpressionsInHaving,
-                    aggregationExpressions,
-                    aggregationTransformExpressions);
-
-            Expression havingExpression = // construct Filter from Having
-                analyzeHaving(
-                    queryStatement,
-                    analysis.getGroupByLevelExpressions(),
-                    transformExpressionsInHaving,
-                    aggregationExpressionsInHaving);
-            analyzeExpression(analysis, havingExpression);
-            analysis.setHavingExpression(havingExpression);
-          }
-          analysis.setAggregationExpressions(aggregationExpressions);
-          analysis.setAggregationTransformExpressions(aggregationTransformExpressions);
-        }
-
-        // generate sourceExpression according to transformExpressions
-        Set<Expression> sourceExpressions = new HashSet<>();
-        boolean isValueFilterAggregation = queryStatement.isAggregationQuery() && hasValueFilter;
-        boolean isRawDataSource =
-            !queryStatement.isAggregationQuery()
-                || isValueFilterAggregation
-                || isHasRawDataInputAggregation;
-        for (Expression expression : transformExpressions) {
-          updateSource(expression, sourceExpressions, isRawDataSource);
-        }
-
-        if (queryStatement.hasHaving()) {
-          for (Expression expression : transformExpressionsInHaving) {
-            updateSource(expression, sourceExpressions, isRawDataSource);
-          }
-        }
->>>>>>> 62b2d495
 
         analyzeSource(analysis, queryStatement);
       }
@@ -1114,24 +988,14 @@
     return partitionFetcher.getDataPartition(sgNameToQueryParamsMap);
   }
 
-<<<<<<< HEAD
-=======
-  private OrderByParameter analyzeOrderBy(QueryStatement queryStatement) {
-    return new OrderByParameter(queryStatement.getSortItemList());
-  }
-
-  private void analyzeExpression(Analysis analysis, Expression expression) {
-    ExpressionTypeAnalyzer.analyzeExpression(analysis, expression);
-  }
-
   private void analyzeInto(Analysis analysis, List<Pair<Expression, String>> outputExpressions) {
     Map<String, PartialPath> outputColumnToIntoPathMap = new HashMap<>();
     List<Expression> outputColumns =
-        outputExpressions.stream()
-            .map(Pair::getLeft)
-            .collect(Collectors.toCollection(ArrayList::new));
+            outputExpressions.stream()
+                    .map(Pair::getLeft)
+                    .collect(Collectors.toCollection(ArrayList::new));
     AlignByTimeIntoComponent intoComponent =
-        ((AlignByTimeIntoComponent) ((QueryStatement) analysis.getStatement()).getIntoComponent());
+            ((AlignByTimeIntoComponent) ((QueryStatement) analysis.getStatement()).getIntoComponent());
     List<PartialPath> intoPaths = intoComponent.getIntoPaths();
     boolean isAligned = intoComponent.isAligned();
 
@@ -1139,16 +1003,16 @@
     if (isAllRawSeriesQuery) {
       if (intoPaths.size() != outputColumns.size()) {
         throw new SemanticException(
-            "select into: the number of source paths and the number of target paths should be the same.");
+                "select into: the number of source paths and the number of target paths should be the same.");
       }
       if (intoPaths.size() > new HashSet<>(intoPaths).size()) {
         throw new SemanticException(
-            "select into: target paths in into clause should be different.");
+                "select into: target paths in into clause should be different.");
       }
       for (int i = 0; i < outputColumns.size(); i++) {
         outputColumnToIntoPathMap.put(
-            outputColumns.get(i).toString(),
-            constructIntoPath(analysis, outputColumns.get(i), intoPaths.get(i), isAligned));
+                outputColumns.get(i).toString(),
+                constructIntoPath(analysis, outputColumns.get(i), intoPaths.get(i), isAligned));
       }
     } else {
 
@@ -1157,7 +1021,7 @@
   }
 
   private PartialPath constructIntoPath(
-      Analysis analysis, Expression outputColumn, PartialPath path, boolean isAligned) {
+          Analysis analysis, Expression outputColumn, PartialPath path, boolean isAligned) {
     if (!path.startWith(SQLConstant.ROOT)) {
       throw new SemanticException("select into: ");
     }
@@ -1171,24 +1035,14 @@
   }
 
   private void analyzeInto(
-      Analysis analysis,
-      List<Pair<Expression, String>> outputExpressions,
-      Map<String, Set<String>> deviceToMeasurementsMap) {
+          Analysis analysis,
+          List<Pair<Expression, String>> outputExpressions,
+          Map<String, Set<String>> deviceToMeasurementsMap) {
     Map<String, Map<String, PartialPath>> deviceToIntoPathMap = new HashMap<>();
 
     analysis.setDeviceToIntoPathMap(deviceToIntoPathMap);
   }
 
-  private boolean checkIsAllRawSeriesQuery(List<Expression> expressions) {
-    for (Expression expression : expressions) {
-      if (!(expression instanceof TimeSeriesOperand)) {
-        return true;
-      }
-    }
-    return false;
-  }
-
->>>>>>> 62b2d495
   /**
    * Check datatype consistency in ALIGN BY DEVICE.
    *
