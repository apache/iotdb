/*
 * Licensed to the Apache Software Foundation (ASF) under one
 * or more contributor license agreements.  See the NOTICE file
 * distributed with this work for additional information
 * regarding copyright ownership.  The ASF licenses this file
 * to you under the Apache License, Version 2.0 (the
 * "License"); you may not use this file except in compliance
 * with the License.  You may obtain a copy of the License at
 *
 *     http://www.apache.org/licenses/LICENSE-2.0
 *
 * Unless required by applicable law or agreed to in writing,
 * software distributed under the License is distributed on an
 * "AS IS" BASIS, WITHOUT WARRANTIES OR CONDITIONS OF ANY
 * KIND, either express or implied.  See the License for the
 * specific language governing permissions and limitations
 * under the License.
 */
package org.apache.iotdb.db.mpp.plan.analyze;

import org.apache.iotdb.common.rpc.thrift.TDataNodeLocation;
import org.apache.iotdb.common.rpc.thrift.TTimePartitionSlot;
import org.apache.iotdb.commons.client.exception.ClientManagerException;
import org.apache.iotdb.commons.conf.IoTDBConstant;
import org.apache.iotdb.commons.exception.IllegalPathException;
import org.apache.iotdb.commons.exception.IoTDBException;
import org.apache.iotdb.commons.exception.MetadataException;
import org.apache.iotdb.commons.partition.DataPartition;
import org.apache.iotdb.commons.partition.DataPartitionQueryParam;
import org.apache.iotdb.commons.partition.SchemaNodeManagementPartition;
import org.apache.iotdb.commons.partition.SchemaPartition;
import org.apache.iotdb.commons.path.MeasurementPath;
import org.apache.iotdb.commons.path.PartialPath;
import org.apache.iotdb.commons.path.PathPatternTree;
import org.apache.iotdb.commons.schema.view.LogicalViewSchema;
import org.apache.iotdb.commons.schema.view.viewExpression.ViewExpression;
import org.apache.iotdb.commons.service.metric.PerformanceOverviewMetrics;
import org.apache.iotdb.confignode.rpc.thrift.TGetDataNodeLocationsResp;
import org.apache.iotdb.db.client.ConfigNodeClient;
import org.apache.iotdb.db.client.ConfigNodeClientManager;
import org.apache.iotdb.db.client.ConfigNodeInfo;
import org.apache.iotdb.db.conf.IoTDBConfig;
import org.apache.iotdb.db.conf.IoTDBDescriptor;
import org.apache.iotdb.db.engine.storagegroup.TsFileResource;
import org.apache.iotdb.db.engine.storagegroup.TsFileResourceStatus;
import org.apache.iotdb.db.exception.LoadFileException;
import org.apache.iotdb.db.exception.VerifyMetadataException;
import org.apache.iotdb.db.exception.metadata.template.TemplateImcompatibeException;
import org.apache.iotdb.db.exception.sql.MeasurementNotExistException;
import org.apache.iotdb.db.exception.sql.SemanticException;
import org.apache.iotdb.db.exception.sql.StatementAnalyzeException;
import org.apache.iotdb.db.metadata.template.Template;
import org.apache.iotdb.db.mpp.common.MPPQueryContext;
import org.apache.iotdb.db.mpp.common.header.ColumnHeader;
import org.apache.iotdb.db.mpp.common.header.ColumnHeaderConstant;
import org.apache.iotdb.db.mpp.common.header.DatasetHeader;
import org.apache.iotdb.db.mpp.common.header.DatasetHeaderFactory;
import org.apache.iotdb.db.mpp.common.schematree.DeviceSchemaInfo;
import org.apache.iotdb.db.mpp.common.schematree.ISchemaTree;
import org.apache.iotdb.db.mpp.execution.operator.window.WindowType;
import org.apache.iotdb.db.mpp.metric.QueryPlanCostMetricSet;
import org.apache.iotdb.db.mpp.plan.Coordinator;
import org.apache.iotdb.db.mpp.plan.analyze.schema.ISchemaFetcher;
import org.apache.iotdb.db.mpp.plan.analyze.schema.SchemaValidator;
import org.apache.iotdb.db.mpp.plan.execution.ExecutionResult;
import org.apache.iotdb.db.mpp.plan.expression.Expression;
import org.apache.iotdb.db.mpp.plan.expression.ExpressionType;
import org.apache.iotdb.db.mpp.plan.expression.binary.CompareBinaryExpression;
import org.apache.iotdb.db.mpp.plan.expression.leaf.ConstantOperand;
import org.apache.iotdb.db.mpp.plan.expression.leaf.TimeSeriesOperand;
import org.apache.iotdb.db.mpp.plan.expression.multi.FunctionExpression;
import org.apache.iotdb.db.mpp.plan.planner.plan.parameter.DeviceViewIntoPathDescriptor;
import org.apache.iotdb.db.mpp.plan.planner.plan.parameter.FillDescriptor;
import org.apache.iotdb.db.mpp.plan.planner.plan.parameter.GroupByConditionParameter;
import org.apache.iotdb.db.mpp.plan.planner.plan.parameter.GroupByCountParameter;
import org.apache.iotdb.db.mpp.plan.planner.plan.parameter.GroupByParameter;
import org.apache.iotdb.db.mpp.plan.planner.plan.parameter.GroupBySessionParameter;
import org.apache.iotdb.db.mpp.plan.planner.plan.parameter.GroupByTimeParameter;
import org.apache.iotdb.db.mpp.plan.planner.plan.parameter.GroupByVariationParameter;
import org.apache.iotdb.db.mpp.plan.planner.plan.parameter.IntoPathDescriptor;
import org.apache.iotdb.db.mpp.plan.planner.plan.parameter.OrderByParameter;
import org.apache.iotdb.db.mpp.plan.statement.Statement;
import org.apache.iotdb.db.mpp.plan.statement.StatementNode;
import org.apache.iotdb.db.mpp.plan.statement.StatementVisitor;
import org.apache.iotdb.db.mpp.plan.statement.component.FillComponent;
import org.apache.iotdb.db.mpp.plan.statement.component.GroupByComponent;
import org.apache.iotdb.db.mpp.plan.statement.component.GroupByConditionComponent;
import org.apache.iotdb.db.mpp.plan.statement.component.GroupByCountComponent;
import org.apache.iotdb.db.mpp.plan.statement.component.GroupBySessionComponent;
import org.apache.iotdb.db.mpp.plan.statement.component.GroupByTimeComponent;
import org.apache.iotdb.db.mpp.plan.statement.component.GroupByVariationComponent;
import org.apache.iotdb.db.mpp.plan.statement.component.IntoComponent;
import org.apache.iotdb.db.mpp.plan.statement.component.OrderByKey;
import org.apache.iotdb.db.mpp.plan.statement.component.Ordering;
import org.apache.iotdb.db.mpp.plan.statement.component.ResultColumn;
import org.apache.iotdb.db.mpp.plan.statement.component.SortItem;
import org.apache.iotdb.db.mpp.plan.statement.component.WhereCondition;
import org.apache.iotdb.db.mpp.plan.statement.crud.DeleteDataStatement;
import org.apache.iotdb.db.mpp.plan.statement.crud.InsertBaseStatement;
import org.apache.iotdb.db.mpp.plan.statement.crud.InsertMultiTabletsStatement;
import org.apache.iotdb.db.mpp.plan.statement.crud.InsertRowStatement;
import org.apache.iotdb.db.mpp.plan.statement.crud.InsertRowsOfOneDeviceStatement;
import org.apache.iotdb.db.mpp.plan.statement.crud.InsertRowsStatement;
import org.apache.iotdb.db.mpp.plan.statement.crud.InsertStatement;
import org.apache.iotdb.db.mpp.plan.statement.crud.InsertTabletStatement;
import org.apache.iotdb.db.mpp.plan.statement.crud.LoadTsFileStatement;
import org.apache.iotdb.db.mpp.plan.statement.crud.QueryStatement;
import org.apache.iotdb.db.mpp.plan.statement.internal.InternalBatchActivateTemplateStatement;
import org.apache.iotdb.db.mpp.plan.statement.internal.InternalCreateMultiTimeSeriesStatement;
import org.apache.iotdb.db.mpp.plan.statement.internal.InternalCreateTimeSeriesStatement;
import org.apache.iotdb.db.mpp.plan.statement.internal.SchemaFetchStatement;
import org.apache.iotdb.db.mpp.plan.statement.metadata.AlterTimeSeriesStatement;
import org.apache.iotdb.db.mpp.plan.statement.metadata.CountDatabaseStatement;
import org.apache.iotdb.db.mpp.plan.statement.metadata.CountDevicesStatement;
import org.apache.iotdb.db.mpp.plan.statement.metadata.CountLevelTimeSeriesStatement;
import org.apache.iotdb.db.mpp.plan.statement.metadata.CountNodesStatement;
import org.apache.iotdb.db.mpp.plan.statement.metadata.CountTimeSeriesStatement;
import org.apache.iotdb.db.mpp.plan.statement.metadata.CreateAlignedTimeSeriesStatement;
import org.apache.iotdb.db.mpp.plan.statement.metadata.CreateMultiTimeSeriesStatement;
import org.apache.iotdb.db.mpp.plan.statement.metadata.CreateTimeSeriesStatement;
import org.apache.iotdb.db.mpp.plan.statement.metadata.DatabaseSchemaStatement;
import org.apache.iotdb.db.mpp.plan.statement.metadata.ShowChildNodesStatement;
import org.apache.iotdb.db.mpp.plan.statement.metadata.ShowChildPathsStatement;
import org.apache.iotdb.db.mpp.plan.statement.metadata.ShowClusterStatement;
import org.apache.iotdb.db.mpp.plan.statement.metadata.ShowDatabaseStatement;
import org.apache.iotdb.db.mpp.plan.statement.metadata.ShowDevicesStatement;
import org.apache.iotdb.db.mpp.plan.statement.metadata.ShowTTLStatement;
import org.apache.iotdb.db.mpp.plan.statement.metadata.ShowTimeSeriesStatement;
import org.apache.iotdb.db.mpp.plan.statement.metadata.template.ActivateTemplateStatement;
import org.apache.iotdb.db.mpp.plan.statement.metadata.template.BatchActivateTemplateStatement;
import org.apache.iotdb.db.mpp.plan.statement.metadata.template.CreateSchemaTemplateStatement;
import org.apache.iotdb.db.mpp.plan.statement.metadata.template.SetSchemaTemplateStatement;
import org.apache.iotdb.db.mpp.plan.statement.metadata.template.ShowNodesInSchemaTemplateStatement;
import org.apache.iotdb.db.mpp.plan.statement.metadata.template.ShowPathSetTemplateStatement;
import org.apache.iotdb.db.mpp.plan.statement.metadata.template.ShowPathsUsingTemplateStatement;
import org.apache.iotdb.db.mpp.plan.statement.metadata.template.ShowSchemaTemplateStatement;
import org.apache.iotdb.db.mpp.plan.statement.metadata.view.CreateLogicalViewStatement;
import org.apache.iotdb.db.mpp.plan.statement.metadata.view.ShowLogicalViewStatement;
import org.apache.iotdb.db.mpp.plan.statement.sys.ExplainStatement;
import org.apache.iotdb.db.mpp.plan.statement.sys.ShowQueriesStatement;
import org.apache.iotdb.db.mpp.plan.statement.sys.ShowVersionStatement;
import org.apache.iotdb.db.mpp.plan.statement.sys.sync.ShowPipeSinkTypeStatement;
import org.apache.iotdb.db.query.control.SessionManager;
import org.apache.iotdb.db.utils.FileLoaderUtils;
import org.apache.iotdb.db.utils.TimePartitionUtils;
import org.apache.iotdb.rpc.RpcUtils;
import org.apache.iotdb.rpc.TSStatusCode;
import org.apache.iotdb.tsfile.common.constant.TsFileConstant;
import org.apache.iotdb.tsfile.file.metadata.TimeseriesMetadata;
import org.apache.iotdb.tsfile.file.metadata.enums.CompressionType;
import org.apache.iotdb.tsfile.file.metadata.enums.TSDataType;
import org.apache.iotdb.tsfile.file.metadata.enums.TSEncoding;
import org.apache.iotdb.tsfile.read.TsFileSequenceReader;
import org.apache.iotdb.tsfile.read.common.TimeRange;
import org.apache.iotdb.tsfile.read.filter.GroupByFilter;
import org.apache.iotdb.tsfile.read.filter.GroupByMonthFilter;
import org.apache.iotdb.tsfile.read.filter.PredicateRemoveNotRewriter;
import org.apache.iotdb.tsfile.read.filter.basic.Filter;
import org.apache.iotdb.tsfile.read.filter.factory.FilterFactory;
import org.apache.iotdb.tsfile.utils.Pair;
import org.apache.iotdb.tsfile.write.schema.MeasurementSchema;

import org.apache.thrift.TException;
import org.slf4j.Logger;
import org.slf4j.LoggerFactory;

import java.io.File;
import java.io.IOException;
import java.util.ArrayList;
import java.util.Arrays;
import java.util.Collections;
import java.util.HashMap;
import java.util.HashSet;
import java.util.Iterator;
import java.util.LinkedHashMap;
import java.util.LinkedHashSet;
import java.util.LinkedList;
import java.util.List;
import java.util.Locale;
import java.util.Map;
import java.util.Objects;
import java.util.Set;
import java.util.TimeZone;
import java.util.TreeSet;
import java.util.stream.Collectors;

import static com.google.common.base.Preconditions.checkState;
import static org.apache.iotdb.commons.conf.IoTDBConstant.ALLOWED_SCHEMA_PROPS;
import static org.apache.iotdb.commons.conf.IoTDBConstant.DEADBAND;
import static org.apache.iotdb.commons.conf.IoTDBConstant.LOSS;
import static org.apache.iotdb.commons.conf.IoTDBConstant.ONE_LEVEL_PATH_WILDCARD;
import static org.apache.iotdb.db.metadata.view.viewExpression.visitor.GetSourcePathsVisitor.getSourcePaths;
import static org.apache.iotdb.db.mpp.common.header.ColumnHeaderConstant.DEVICE;
import static org.apache.iotdb.db.mpp.common.header.ColumnHeaderConstant.ENDTIME;
import static org.apache.iotdb.db.mpp.metric.QueryPlanCostMetricSet.PARTITION_FETCHER;
import static org.apache.iotdb.db.mpp.metric.QueryPlanCostMetricSet.SCHEMA_FETCHER;
import static org.apache.iotdb.db.mpp.plan.analyze.SelectIntoUtils.constructTargetDevice;
import static org.apache.iotdb.db.mpp.plan.analyze.SelectIntoUtils.constructTargetMeasurement;
import static org.apache.iotdb.db.mpp.plan.analyze.SelectIntoUtils.constructTargetPath;

/** This visitor is used to analyze each type of Statement and returns the {@link Analysis}. */
public class AnalyzeVisitor extends StatementVisitor<Analysis, MPPQueryContext> {

  private static final Logger logger = LoggerFactory.getLogger(AnalyzeVisitor.class);

  private static final IoTDBConfig CONFIG = IoTDBDescriptor.getInstance().getConfig();

  private static final Expression deviceExpression =
      TimeSeriesOperand.constructColumnHeaderExpression(DEVICE, TSDataType.TEXT);

  private static final Expression endTimeExpression =
      TimeSeriesOperand.constructColumnHeaderExpression(ENDTIME, TSDataType.INT64);

  private final IPartitionFetcher partitionFetcher;
  private final ISchemaFetcher schemaFetcher;

  private static final PerformanceOverviewMetrics PERFORMANCE_OVERVIEW_METRICS =
      PerformanceOverviewMetrics.getInstance();

  public AnalyzeVisitor(IPartitionFetcher partitionFetcher, ISchemaFetcher schemaFetcher) {
    this.partitionFetcher = partitionFetcher;
    this.schemaFetcher = schemaFetcher;
  }

  @Override
  public Analysis visitNode(StatementNode node, MPPQueryContext context) {
    throw new UnsupportedOperationException(
        "Unsupported statement type: " + node.getClass().getName());
  }

  @Override
  public Analysis visitExplain(ExplainStatement explainStatement, MPPQueryContext context) {
    Analysis analysis = visitQuery(explainStatement.getQueryStatement(), context);
    analysis.setStatement(explainStatement);
    analysis.setFinishQueryAfterAnalyze(true);
    return analysis;
  }

  @Override
  public Analysis visitQuery(QueryStatement queryStatement, MPPQueryContext context) {
    Analysis analysis = new Analysis();
    try {
      // check for semantic errors
      queryStatement.semanticCheck();

      // concat path and construct path pattern tree
      PathPatternTree patternTree = new PathPatternTree(queryStatement.useWildcard());
      queryStatement =
          (QueryStatement) new ConcatPathRewriter().rewrite(queryStatement, patternTree);
      analysis.setStatement(queryStatement);

      // request schema fetch API
      logger.debug("[StartFetchSchema]");
      long startTime = System.nanoTime();
      ISchemaTree schemaTree;
      if (queryStatement.isGroupByTag()) {
        schemaTree = schemaFetcher.fetchSchemaWithTags(patternTree);
      } else {
        schemaTree = schemaFetcher.fetchSchema(patternTree, context);
      }
      QueryPlanCostMetricSet.getInstance()
          .recordPlanCost(SCHEMA_FETCHER, System.nanoTime() - startTime);
      logger.debug("[EndFetchSchema]");

      // If there is no leaf node in the schema tree, the query should be completed immediately
      if (schemaTree.isEmpty()) {
        return finishQuery(queryStatement, analysis);
      }

      // make sure paths in logical view is fetched
      updateSchemaTreeByViews(analysis, schemaTree);
      if (analysis.useLogicalView() && queryStatement.isAlignByDevice()) {
        throw new SemanticException("Views cannot be used in ALIGN BY DEVICE query yet.");
      }

      // extract global time filter from query filter and determine if there is a value filter
      analyzeGlobalTimeFilter(analysis, queryStatement);

      if (queryStatement.isLastQuery()) {
        if (analysis.hasValueFilter()) {
          throw new SemanticException("Only time filters are supported in LAST query");
        }
        analyzeOrderBy(analysis, queryStatement);

        List<Expression> selectExpressions = new ArrayList<>();
        for (ResultColumn resultColumn : queryStatement.getSelectComponent().getResultColumns()) {
          selectExpressions.add(resultColumn.getExpression());
        }
        analyzeLastSource(analysis, selectExpressions, schemaTree);

        analysis.setRespDatasetHeader(DatasetHeaderFactory.getLastQueryHeader());

        // fetch partition information
        analyzeDataPartition(analysis, queryStatement, schemaTree);

        return analysis;
      }

      List<Pair<Expression, String>> outputExpressions;
      if (queryStatement.isAlignByDevice()) {
        Set<PartialPath> deviceSet = analyzeFrom(queryStatement, schemaTree);

        outputExpressions = analyzeSelect(analysis, queryStatement, schemaTree, deviceSet);
        if (deviceSet.isEmpty()) {
          return finishQuery(queryStatement, analysis);
        }

        analyzeDeviceToGroupBy(analysis, queryStatement, schemaTree, deviceSet);
        Map<String, Set<Expression>> deviceToAggregationExpressions = new HashMap<>();
        analyzeDeviceToOrderBy(analysis, queryStatement, schemaTree, deviceSet);
        analyzeHaving(
            analysis, queryStatement, schemaTree, deviceSet, deviceToAggregationExpressions);
        analyzeDeviceToAggregation(analysis, queryStatement, deviceToAggregationExpressions);
        analysis.setDeviceToAggregationExpressions(deviceToAggregationExpressions);

        analyzeDeviceToWhere(analysis, queryStatement, schemaTree, deviceSet);
        analyzeDeviceToSourceTransform(analysis, queryStatement);

        analyzeDeviceToSource(analysis, queryStatement);
        analyzeDeviceView(analysis, queryStatement, outputExpressions);

        analyzeInto(analysis, queryStatement, deviceSet, outputExpressions);
      } else {
        Map<Integer, List<Pair<Expression, String>>> outputExpressionMap =
            analyzeSelect(analysis, queryStatement, schemaTree);

        outputExpressions = new ArrayList<>();
        outputExpressionMap.values().forEach(outputExpressions::addAll);
        analysis.setOutputExpressions(outputExpressions);
        if (outputExpressions.isEmpty()) {
          return finishQuery(queryStatement, analysis);
        }

        analyzeGroupBy(analysis, queryStatement, schemaTree);
        analyzeHaving(analysis, queryStatement, schemaTree);
        analyzeOrderBy(analysis, queryStatement, schemaTree);

        analyzeGroupByLevel(analysis, queryStatement, outputExpressionMap, outputExpressions);
        analyzeGroupByTag(analysis, queryStatement, outputExpressions);

        Set<Expression> selectExpressions = new LinkedHashSet<>();
        if (queryStatement.isOutputEndTime()) {
          selectExpressions.add(endTimeExpression);
        }
        for (Pair<Expression, String> outputExpressionAndAlias : outputExpressions) {
          selectExpressions.add(outputExpressionAndAlias.left);
        }
        analysis.setSelectExpressions(selectExpressions);

        analyzeAggregation(analysis, queryStatement);

        analyzeWhere(analysis, queryStatement, schemaTree);
        analyzeSourceTransform(analysis, queryStatement);

        analyzeSource(analysis, queryStatement);

        analyzeInto(analysis, queryStatement, outputExpressions);
      }

      analyzeGroupByTime(analysis, queryStatement);

      analyzeFill(analysis, queryStatement);

      // generate result set header according to output expressions
      analyzeOutput(analysis, queryStatement, outputExpressions);

      // fetch partition information
      analyzeDataPartition(analysis, queryStatement, schemaTree);

    } catch (StatementAnalyzeException e) {
      logger.warn("Meet error when analyzing the query statement: ", e);
      throw new StatementAnalyzeException(
          "Meet error when analyzing the query statement: " + e.getMessage());
    }
    return analysis;
  }

  private Analysis finishQuery(QueryStatement queryStatement, Analysis analysis) {
    if (queryStatement.isSelectInto()) {
      analysis.setRespDatasetHeader(
          DatasetHeaderFactory.getSelectIntoHeader(queryStatement.isAlignByDevice()));
    }
    if (queryStatement.isLastQuery()) {
      analysis.setRespDatasetHeader(DatasetHeaderFactory.getLastQueryHeader());
    }
    analysis.setFinishQueryAfterAnalyze(true);
    return analysis;
  }

  private void analyzeGlobalTimeFilter(Analysis analysis, QueryStatement queryStatement) {
    Filter globalTimeFilter = null;
    boolean hasValueFilter = false;
    if (queryStatement.getWhereCondition() != null) {
      WhereCondition whereCondition = queryStatement.getWhereCondition();
      Expression predicate = whereCondition.getPredicate();

      Pair<Filter, Boolean> resultPair =
          ExpressionAnalyzer.extractGlobalTimeFilter(predicate, true, true);
      globalTimeFilter = resultPair.left;
      if (globalTimeFilter != null) {
        globalTimeFilter = PredicateRemoveNotRewriter.rewrite(globalTimeFilter);
      }
      hasValueFilter = resultPair.right;

      predicate = ExpressionAnalyzer.evaluatePredicate(predicate);

      // set where condition to null if predicate is true or time filter.
      if (!hasValueFilter
          || (predicate.getExpressionType().equals(ExpressionType.CONSTANT)
              && Boolean.parseBoolean(predicate.getExpressionString()))) {
        queryStatement.setWhereCondition(null);
      } else {
        whereCondition.setPredicate(predicate);
      }
    }
    if (queryStatement.isGroupByTime()) {
      GroupByTimeComponent groupByTimeComponent = queryStatement.getGroupByTimeComponent();
      Filter groupByFilter = initGroupByFilter(groupByTimeComponent);
      if (globalTimeFilter == null) {
        globalTimeFilter = groupByFilter;
      } else {
        globalTimeFilter = FilterFactory.and(globalTimeFilter, groupByFilter);
      }
    }
    analysis.setGlobalTimeFilter(globalTimeFilter);
    analysis.setHasValueFilter(hasValueFilter);
  }

  private void analyzeLastSource(
      Analysis analysis, List<Expression> selectExpressions, ISchemaTree schemaTree) {
    Set<Expression> sourceExpressions;

    OrderByParameter orderByParameter = analysis.getMergeOrderParameter();
    if (orderByParameter != null && !orderByParameter.getSortItemList().isEmpty()) {
      List<SortItem> sortItemList = orderByParameter.getSortItemList();
      checkState(
          sortItemList.size() == 1
              && sortItemList.get(0).getSortKey().equals(OrderByKey.TIMESERIES),
          "Last queries only support sorting by timeseries now.");
      boolean isAscending = sortItemList.get(0).getOrdering() == Ordering.ASC;
      sourceExpressions =
          new TreeSet<>(
              (e1, e2) ->
                  isAscending
                      ? e1.getOutputSymbol().compareTo(e2.getOutputSymbol())
                      : e2.getOutputSymbol().compareTo(e1.getOutputSymbol()));
    } else {
      sourceExpressions = new LinkedHashSet<>();
    }

    for (Expression selectExpression : selectExpressions) {
      for (Expression sourceExpression :
          ExpressionAnalyzer.bindSchemaForExpression(selectExpression, schemaTree)) {
        if (!(sourceExpression instanceof TimeSeriesOperand)) {
          throw new SemanticException(
              "Views with functions and expressions cannot be used in LAST query");
        }
        sourceExpressions.add(sourceExpression);
      }
    }
    analysis.setSourceExpressions(sourceExpressions);
  }

  private void updateSchemaTreeByViews(Analysis analysis, ISchemaTree originSchemaTree) {
    if (!originSchemaTree.hasLogicalViewMeasurement()) {
      return;
    }

    PathPatternTree patternTree = new PathPatternTree();
    boolean needToReFetch = false;
    boolean useLogicalView = false;
    try {
      Pair<List<MeasurementPath>, Integer> tempPair =
          originSchemaTree.searchMeasurementPaths(new PartialPath("root.**"));
      for (MeasurementPath measurementPath : tempPair.left) {
        if (measurementPath.getMeasurementSchema().isLogicalView()) {
          useLogicalView = true;
          LogicalViewSchema logicalViewSchema =
              (LogicalViewSchema) measurementPath.getMeasurementSchema();
          ViewExpression viewExpression = logicalViewSchema.getExpression();
          List<PartialPath> pathsNeedToReFetch = getSourcePaths(viewExpression);
          for (PartialPath path : pathsNeedToReFetch) {
            patternTree.appendFullPath(path);
            needToReFetch = true;
          }
        }
      }
    } catch (Exception e) {
      throw new RuntimeException(e);
    }
    if (needToReFetch) {
      ISchemaTree viewSchemaTree = this.schemaFetcher.fetchSchema(patternTree, null);
      originSchemaTree.mergeSchemaTree(viewSchemaTree);
      Set<String> allDatabases = viewSchemaTree.getDatabases();
      allDatabases.addAll(originSchemaTree.getDatabases());
      originSchemaTree.setDatabases(allDatabases);
    }
    analysis.setUseLogicalView(useLogicalView);
  }

  private Map<Integer, List<Pair<Expression, String>>> analyzeSelect(
      Analysis analysis, QueryStatement queryStatement, ISchemaTree schemaTree) {
    Map<Integer, List<Pair<Expression, String>>> outputExpressionMap = new HashMap<>();

    boolean isGroupByLevel = queryStatement.isGroupByLevel();
    ColumnPaginationController paginationController =
        new ColumnPaginationController(
            queryStatement.getSeriesLimit(),
            queryStatement.getSeriesOffset(),
            queryStatement.isLastQuery() || isGroupByLevel);

    Set<String> aliasSet = new HashSet<>();

    int columnIndex = 0;

    for (ResultColumn resultColumn : queryStatement.getSelectComponent().getResultColumns()) {
      List<Pair<Expression, String>> outputExpressions = new ArrayList<>();

      boolean hasAlias = resultColumn.hasAlias();
      List<Expression> resultExpressions =
          ExpressionAnalyzer.bindSchemaForExpression(resultColumn.getExpression(), schemaTree);

      for (Expression expression : resultExpressions) {
        if (paginationController.hasCurOffset()) {
          paginationController.consumeOffset();
          continue;
        }
        if (paginationController.hasCurLimit()) {
          if (isGroupByLevel) {
            analyzeExpression(analysis, expression);
            outputExpressions.add(new Pair<>(expression, resultColumn.getAlias()));
            queryStatement
                .getGroupByLevelComponent()
                .updateIsCountStar(resultColumn.getExpression());
          } else {
            Expression expressionWithoutAlias =
                ExpressionAnalyzer.removeAliasFromExpression(expression);
            if (hasAlias) {
              String alias = resultColumn.getAlias();
              if (aliasSet.contains(alias)) {
                throw new SemanticException(
                    String.format("alias '%s' can only be matched with one time series", alias));
              }
              aliasSet.add(alias);
            }
            String outputColumnName =
                hasAlias ? resultColumn.getAlias() : expression.getOutputSymbol();
            analyzeExpression(analysis, expressionWithoutAlias);
            outputExpressions.add(new Pair<>(expressionWithoutAlias, outputColumnName));
          }
          paginationController.consumeLimit();
        } else {
          break;
        }
      }
      outputExpressionMap.put(columnIndex++, outputExpressions);
    }
    return outputExpressionMap;
  }

  private Set<PartialPath> analyzeFrom(QueryStatement queryStatement, ISchemaTree schemaTree) {
    // device path patterns in FROM clause
    List<PartialPath> devicePatternList = queryStatement.getFromComponent().getPrefixPaths();

    Set<PartialPath> deviceSet = new LinkedHashSet<>();
    for (PartialPath devicePattern : devicePatternList) {
      // get all matched devices
      deviceSet.addAll(
          schemaTree.getMatchedDevices(devicePattern).stream()
              .map(DeviceSchemaInfo::getDevicePath)
              .collect(Collectors.toList()));
    }
    return deviceSet;
  }

  private List<Pair<Expression, String>> analyzeSelect(
      Analysis analysis,
      QueryStatement queryStatement,
      ISchemaTree schemaTree,
      Set<PartialPath> deviceSet) {
    List<Pair<Expression, String>> outputExpressions = new ArrayList<>();
    Map<String, Set<Expression>> deviceToSelectExpressions = new HashMap<>();

    ColumnPaginationController paginationController =
        new ColumnPaginationController(
            queryStatement.getSeriesLimit(), queryStatement.getSeriesOffset(), false);
    Set<PartialPath> noMeasurementDevices = new HashSet<>(deviceSet);

    for (ResultColumn resultColumn : queryStatement.getSelectComponent().getResultColumns()) {
      Expression selectExpression = resultColumn.getExpression();
      boolean hasAlias = resultColumn.hasAlias();

      // select expression after removing wildcard
      // use LinkedHashMap for order-preserving
      Map<Expression, Map<String, Expression>> measurementToDeviceSelectExpressions =
          new LinkedHashMap<>();
      for (PartialPath device : deviceSet) {
        List<Expression> selectExpressionsOfOneDevice =
            ExpressionAnalyzer.concatDeviceAndBindSchemaForExpression(
                selectExpression, device, schemaTree);
        if (selectExpressionsOfOneDevice.isEmpty()) {
          continue;
        }
        noMeasurementDevices.remove(device);
        for (Expression expression : selectExpressionsOfOneDevice) {
          Expression measurementExpression =
              ExpressionAnalyzer.getMeasurementExpression(expression);
          measurementToDeviceSelectExpressions
              .computeIfAbsent(measurementExpression, key -> new LinkedHashMap<>())
              .put(device.getFullPath(), ExpressionAnalyzer.removeAliasFromExpression(expression));
        }
      }

      if (hasAlias && measurementToDeviceSelectExpressions.keySet().size() > 1) {
        throw new SemanticException(
            String.format(
                "alias '%s' can only be matched with one time series", resultColumn.getAlias()));
      }

      for (Expression measurementExpression : measurementToDeviceSelectExpressions.keySet()) {
        if (paginationController.hasCurOffset()) {
          paginationController.consumeOffset();
          continue;
        }
        if (paginationController.hasCurLimit()) {
          Map<String, Expression> deviceToSelectExpressionsOfOneMeasurement =
              measurementToDeviceSelectExpressions.get(measurementExpression);
          deviceToSelectExpressionsOfOneMeasurement
              .values()
              .forEach(expression -> analyzeExpression(analysis, expression));
          // check whether the datatype of paths which has the same measurement name are
          // consistent
          // if not, throw a SemanticException
          checkDataTypeConsistencyInAlignByDevice(
              analysis, new ArrayList<>(deviceToSelectExpressionsOfOneMeasurement.values()));

          // add outputExpressions
          Expression measurementExpressionWithoutAlias =
              ExpressionAnalyzer.removeAliasFromExpression(measurementExpression);
          String outputColumnName =
              hasAlias ? resultColumn.getAlias() : measurementExpression.getOutputSymbol();
          analyzeExpression(analysis, measurementExpressionWithoutAlias);
          outputExpressions.add(new Pair<>(measurementExpressionWithoutAlias, outputColumnName));

          // add deviceToSelectExpressions
          for (String deviceName : deviceToSelectExpressionsOfOneMeasurement.keySet()) {
            Expression expression = deviceToSelectExpressionsOfOneMeasurement.get(deviceName);
            Expression expressionWithoutAlias =
                ExpressionAnalyzer.removeAliasFromExpression(expression);
            analyzeExpression(analysis, expressionWithoutAlias);
            deviceToSelectExpressions
                .computeIfAbsent(deviceName, key -> new LinkedHashSet<>())
                .add(expressionWithoutAlias);
          }
          paginationController.consumeLimit();
        } else {
          break;
        }
      }
    }

    // remove devices without measurements to compute
    deviceSet.removeAll(noMeasurementDevices);

    analysis.setDeviceToSelectExpressions(deviceToSelectExpressions);
    return outputExpressions;
  }

  private void analyzeHaving(
      Analysis analysis, QueryStatement queryStatement, ISchemaTree schemaTree) {
    if (!queryStatement.hasHaving()) {
      return;
    }

    // get removeWildcard Expressions in Having
    List<Expression> conJunctions =
        ExpressionAnalyzer.bindSchemaForPredicate(
            queryStatement.getHavingCondition().getPredicate(),
            queryStatement.getFromComponent().getPrefixPaths(),
            schemaTree,
            true);
    Expression havingExpression =
        ExpressionUtils.constructQueryFilter(
            conJunctions.stream().distinct().collect(Collectors.toList()));
    TSDataType outputType = analyzeExpression(analysis, havingExpression);
    if (outputType != TSDataType.BOOLEAN) {
      throw new SemanticException(
          String.format(
              "The output type of the expression in HAVING clause should be BOOLEAN, actual data type: %s.",
              outputType));
    }
    analysis.setHavingExpression(havingExpression);
  }

  private void analyzeHaving(
      Analysis analysis,
      QueryStatement queryStatement,
      ISchemaTree schemaTree,
      Set<PartialPath> deviceSet,
      Map<String, Set<Expression>> deviceToAggregationExpressions) {
    if (!queryStatement.hasHaving()) {
      return;
    }

    Expression havingExpression = queryStatement.getHavingCondition().getPredicate();
    Set<Expression> conJunctions = new HashSet<>();

    for (PartialPath device : deviceSet) {
      List<Expression> expressionsInHaving =
          ExpressionAnalyzer.concatDeviceAndBindSchemaForExpression(
              havingExpression, device, schemaTree);

      conJunctions.addAll(
          expressionsInHaving.stream()
              .map(ExpressionAnalyzer::getMeasurementExpression)
              .collect(Collectors.toList()));

      for (Expression expression : expressionsInHaving) {
        Set<Expression> aggregationExpressions = new LinkedHashSet<>();
        for (Expression aggregationExpression :
            ExpressionAnalyzer.searchAggregationExpressions(expression)) {
          analyzeExpression(analysis, aggregationExpression);
          aggregationExpressions.add(aggregationExpression);
        }
        deviceToAggregationExpressions
            .computeIfAbsent(device.getFullPath(), key -> new LinkedHashSet<>())
            .addAll(aggregationExpressions);
      }
    }

    havingExpression = ExpressionUtils.constructQueryFilter(new ArrayList<>(conJunctions));
    TSDataType outputType = analyzeExpression(analysis, havingExpression);
    if (outputType != TSDataType.BOOLEAN) {
      throw new SemanticException(
          String.format(
              "The output type of the expression in HAVING clause should be BOOLEAN, actual data type: %s.",
              outputType));
    }
    analysis.setHavingExpression(havingExpression);
  }

  private void analyzeGroupByLevel(
      Analysis analysis,
      QueryStatement queryStatement,
      Map<Integer, List<Pair<Expression, String>>> outputExpressionMap,
      List<Pair<Expression, String>> outputExpressions) {
    if (!queryStatement.isGroupByLevel()) {
      return;
    }

    GroupByLevelController groupByLevelController =
        new GroupByLevelController(queryStatement.getGroupByLevelComponent().getLevels());

    List<Expression> groupedSelectExpressions = new LinkedList<>();

    for (List<Pair<Expression, String>> outputExpressionList : outputExpressionMap.values()) {
      Set<Expression> groupedSelectExpressionSet = new LinkedHashSet<>();
      for (int i = 0; i < outputExpressionList.size(); i++) {
        Pair<Expression, String> expressionAliasPair = outputExpressionList.get(i);
        boolean isCountStar = queryStatement.getGroupByLevelComponent().isCountStar(i);
        Expression groupedExpression =
            groupByLevelController.control(
                isCountStar, expressionAliasPair.left, expressionAliasPair.right);
        groupedSelectExpressionSet.add(groupedExpression);
      }
      groupedSelectExpressions.addAll(groupedSelectExpressionSet);
    }

    LinkedHashMap<Expression, Set<Expression>> groupByLevelExpressions = new LinkedHashMap<>();
    if (queryStatement.hasHaving()) {
      // update havingExpression
      Expression havingExpression = groupByLevelController.control(analysis.getHavingExpression());
      analyzeExpression(analysis, havingExpression);
      analysis.setHavingExpression(havingExpression);
      updateGroupByLevelExpressions(
          analysis,
          havingExpression,
          groupByLevelExpressions,
          groupByLevelController.getGroupedExpressionToRawExpressionsMap());
    }

    outputExpressions.clear();
    ColumnPaginationController paginationController =
        new ColumnPaginationController(
            queryStatement.getSeriesLimit(), queryStatement.getSeriesOffset(), false);
    for (Expression groupedExpression : groupedSelectExpressions) {
      if (paginationController.hasCurOffset()) {
        paginationController.consumeOffset();
        continue;
      }
      if (paginationController.hasCurLimit()) {
        Pair<Expression, String> outputExpression =
            removeAliasFromExpression(
                groupedExpression,
                groupByLevelController.getAlias(groupedExpression.getExpressionString()));
        Expression groupedExpressionWithoutAlias = outputExpression.left;
        analyzeExpression(analysis, groupedExpressionWithoutAlias);
        outputExpressions.add(outputExpression);
        updateGroupByLevelExpressions(
            analysis,
            groupedExpression,
            groupByLevelExpressions,
            groupByLevelController.getGroupedExpressionToRawExpressionsMap());
        paginationController.consumeLimit();
      } else {
        break;
      }
    }

    checkDataTypeConsistencyInGroupByLevel(analysis, groupByLevelExpressions);
    analysis.setCrossGroupByExpressions(groupByLevelExpressions);
  }

  private void checkDataTypeConsistencyInGroupByLevel(
      Analysis analysis, Map<Expression, Set<Expression>> groupByLevelExpressions) {
    for (Expression groupedAggregationExpression : groupByLevelExpressions.keySet()) {
      TSDataType checkedDataType = analysis.getType(groupedAggregationExpression);
      for (Expression rawAggregationExpression :
          groupByLevelExpressions.get(groupedAggregationExpression)) {
        if (analysis.getType(rawAggregationExpression) != checkedDataType) {
          throw new SemanticException(
              String.format(
                  "GROUP BY LEVEL: the data types of the same output column[%s] should be the same.",
                  groupedAggregationExpression));
        }
      }
    }
  }

  private void updateGroupByLevelExpressions(
      Analysis analysis,
      Expression expression,
      Map<Expression, Set<Expression>> groupByLevelExpressions,
      Map<Expression, Set<Expression>> groupedExpressionToRawExpressionsMap) {
    for (Expression groupedAggregationExpression :
        ExpressionAnalyzer.searchAggregationExpressions(expression)) {
      Set<Expression> groupedExpressionSet =
          groupedExpressionToRawExpressionsMap.get(groupedAggregationExpression).stream()
              .map(ExpressionAnalyzer::removeAliasFromExpression)
              .collect(Collectors.toSet());
      Expression groupedAggregationExpressionWithoutAlias =
          ExpressionAnalyzer.removeAliasFromExpression(groupedAggregationExpression);

      analyzeExpression(analysis, groupedAggregationExpressionWithoutAlias);
      groupedExpressionSet.forEach(
          groupedExpression -> analyzeExpression(analysis, groupedExpression));

      groupByLevelExpressions
          .computeIfAbsent(groupedAggregationExpressionWithoutAlias, key -> new HashSet<>())
          .addAll(groupedExpressionSet);
    }
  }

  private Pair<Expression, String> removeAliasFromExpression(
      Expression rawExpression, String rawAlias) {
    Expression expressionWithoutAlias = ExpressionAnalyzer.removeAliasFromExpression(rawExpression);
    String alias =
        !Objects.equals(expressionWithoutAlias, rawExpression)
            ? rawExpression.getExpressionString()
            : null;
    alias = rawAlias == null ? alias : rawAlias;
    return new Pair<>(expressionWithoutAlias, alias);
  }

  /**
   * This method is used to analyze GROUP BY TAGS query.
   *
   * <p>TODO: support slimit/soffset/value filter
   */
  private void analyzeGroupByTag(
      Analysis analysis,
      QueryStatement queryStatement,
      List<Pair<Expression, String>> outputExpressions) {
    if (!queryStatement.isGroupByTag()) {
      return;
    }
    if (analysis.hasValueFilter()) {
      throw new SemanticException("Only time filters are supported in GROUP BY TAGS query");
    }

    List<String> tagKeys = queryStatement.getGroupByTagComponent().getTagKeys();
    Map<List<String>, LinkedHashMap<Expression, List<Expression>>>
        tagValuesToGroupedTimeseriesOperands = new HashMap<>();
    LinkedHashMap<Expression, Set<Expression>> outputExpressionToRawExpressionsMap =
        new LinkedHashMap<>();

    for (Pair<Expression, String> outputExpressionAndAlias : outputExpressions) {
      FunctionExpression rawExpression = (FunctionExpression) outputExpressionAndAlias.getLeft();
      FunctionExpression measurementExpression =
          (FunctionExpression) ExpressionAnalyzer.getMeasurementExpression(rawExpression);
      outputExpressionToRawExpressionsMap
          .computeIfAbsent(measurementExpression, v -> new HashSet<>())
          .add(rawExpression);

      Map<String, String> tagMap =
          ((MeasurementPath)
                  ((TimeSeriesOperand) measurementExpression.getExpressions().get(0)).getPath())
              .getTagMap();
      List<String> tagValues = new ArrayList<>();
      for (String tagKey : tagKeys) {
        tagValues.add(tagMap.get(tagKey));
      }
      tagValuesToGroupedTimeseriesOperands
          .computeIfAbsent(tagValues, key -> new LinkedHashMap<>())
          .computeIfAbsent(measurementExpression, key -> new ArrayList<>())
          .add(rawExpression.getExpressions().get(0));
    }

    // update outputExpressions
    outputExpressions.clear();
    for (String tagKey : tagKeys) {
      Expression tagKeyExpression =
          TimeSeriesOperand.constructColumnHeaderExpression(tagKey, TSDataType.TEXT);
      analyzeExpression(analysis, tagKeyExpression);
      outputExpressions.add(new Pair<>(tagKeyExpression, null));
    }
    for (Expression outputExpression : outputExpressionToRawExpressionsMap.keySet()) {
      // TODO: support alias
      analyzeExpression(analysis, outputExpression);
      outputExpressions.add(new Pair<>(outputExpression, null));
    }
    analysis.setTagKeys(queryStatement.getGroupByTagComponent().getTagKeys());
    analysis.setTagValuesToGroupedTimeseriesOperands(tagValuesToGroupedTimeseriesOperands);
    analysis.setCrossGroupByExpressions(outputExpressionToRawExpressionsMap);
  }

  private void analyzeDeviceToAggregation(
      Analysis analysis,
      QueryStatement queryStatement,
      Map<String, Set<Expression>> deviceToAggregationExpressions) {
    if (!queryStatement.isAggregationQuery()) {
      return;
    }

    Map<String, Set<Expression>> deviceToSelectExpressions =
        analysis.getDeviceToSelectExpressions();
    for (String deviceName : deviceToSelectExpressions.keySet()) {
      Set<Expression> selectExpressions = deviceToSelectExpressions.get(deviceName);
      Set<Expression> aggregationExpressions = new LinkedHashSet<>();
      for (Expression expression : selectExpressions) {
        aggregationExpressions.addAll(ExpressionAnalyzer.searchAggregationExpressions(expression));
      }
      deviceToAggregationExpressions
          .computeIfAbsent(deviceName, key -> new LinkedHashSet<>())
          .addAll(aggregationExpressions);
    }

    if (queryStatement.hasOrderByExpression()) {
      Map<String, Set<Expression>> deviceToOrderByExpressions =
          analysis.getDeviceToOrderByExpressions();
      for (String deviceName : deviceToOrderByExpressions.keySet()) {
        for (Expression orderByExpression : deviceToOrderByExpressions.get(deviceName)) {
          deviceToAggregationExpressions
              .computeIfAbsent(deviceName, key -> new LinkedHashSet<>())
              .addAll(ExpressionAnalyzer.searchAggregationExpressions(orderByExpression));
        }
      }
    }
  }

  private void analyzeAggregation(Analysis analysis, QueryStatement queryStatement) {
    if (!queryStatement.isAggregationQuery()) {
      return;
    }

    if (queryStatement.isGroupByLevel() || queryStatement.isGroupByTag()) {
      Set<Expression> aggregationExpressions =
          analysis.getCrossGroupByExpressions().values().stream()
              .flatMap(Set::stream)
              .collect(Collectors.toSet());
      analysis.setAggregationExpressions(aggregationExpressions);
    } else {
      Set<Expression> aggregationExpressions = new HashSet<>();
      for (Expression expression : analysis.getSelectExpressions()) {
        aggregationExpressions.addAll(ExpressionAnalyzer.searchAggregationExpressions(expression));
      }
      if (queryStatement.hasHaving()) {
        aggregationExpressions.addAll(
            ExpressionAnalyzer.searchAggregationExpressions(analysis.getHavingExpression()));
      }
      if (queryStatement.hasOrderByExpression()) {
        for (Expression expression : analysis.getOrderByExpressions()) {
          aggregationExpressions.addAll(
              ExpressionAnalyzer.searchAggregationExpressions(expression));
        }
      }
      analysis.setAggregationExpressions(aggregationExpressions);
    }
  }

  private void analyzeDeviceToSourceTransform(Analysis analysis, QueryStatement queryStatement) {
    Map<String, Set<Expression>> deviceToSourceTransformExpressions = new HashMap<>();
    if (queryStatement.isAggregationQuery()) {
      Map<String, Set<Expression>> deviceToAggregationExpressions =
          analysis.getDeviceToAggregationExpressions();
      for (String deviceName : deviceToAggregationExpressions.keySet()) {
        Set<Expression> aggregationExpressions = deviceToAggregationExpressions.get(deviceName);
        Set<Expression> sourceTransformExpressions = new LinkedHashSet<>();
        for (Expression expression : aggregationExpressions) {
          // We just process first input Expression of AggregationFunction,
          // keep other input Expressions as origin
          // If AggregationFunction need more than one input series,
          // we need to reconsider the process of it
          sourceTransformExpressions.add(expression.getExpressions().get(0));
        }
        if (queryStatement.hasGroupByExpression()) {
          sourceTransformExpressions.add(analysis.getDeviceToGroupByExpression().get(deviceName));
        }
        deviceToSourceTransformExpressions.put(deviceName, sourceTransformExpressions);
      }
    } else {
      deviceToSourceTransformExpressions = analysis.getDeviceToSelectExpressions();
      if (queryStatement.hasOrderByExpression()) {
        Map<String, Set<Expression>> deviceToOrderByExpressions =
            analysis.getDeviceToOrderByExpressions();
        for (String deviceName : deviceToOrderByExpressions.keySet()) {
          for (Expression expression : deviceToOrderByExpressions.get(deviceName)) {
            deviceToSourceTransformExpressions.get(deviceName).add(expression);
          }
        }
      }
    }
    analysis.setDeviceToSourceTransformExpressions(deviceToSourceTransformExpressions);
  }

  private void analyzeSourceTransform(Analysis analysis, QueryStatement queryStatement) {
    Set<Expression> sourceTransformExpressions = new HashSet<>();
    if (queryStatement.isAggregationQuery()) {
      for (Expression expression : analysis.getAggregationExpressions()) {
        // for AggregationExpression, only the first Expression of input need to transform
        sourceTransformExpressions.add(expression.getExpressions().get(0));
      }
      if (queryStatement.hasGroupByExpression()) {
        sourceTransformExpressions.add(analysis.getGroupByExpression());
      }
    } else {
      sourceTransformExpressions.addAll(analysis.getSelectExpressions());
      if (queryStatement.hasOrderByExpression()) {
        sourceTransformExpressions.addAll(analysis.getOrderByExpressions());
      }
    }
    analysis.setSourceTransformExpressions(sourceTransformExpressions);
  }

  private void analyzeDeviceToSource(Analysis analysis, QueryStatement queryStatement) {
    Map<String, Set<Expression>> deviceToSourceExpressions = new HashMap<>();
    Map<String, Set<Expression>> deviceToSourceTransformExpressions =
        analysis.getDeviceToSourceTransformExpressions();
    for (String deviceName : deviceToSourceTransformExpressions.keySet()) {
      Set<Expression> sourceTransformExpressions =
          deviceToSourceTransformExpressions.get(deviceName);
      Set<Expression> sourceExpressions = new LinkedHashSet<>();
      for (Expression expression : sourceTransformExpressions) {
        sourceExpressions.addAll(ExpressionAnalyzer.searchSourceExpressions(expression));
      }
      deviceToSourceExpressions.put(deviceName, sourceExpressions);
    }
    if (queryStatement.hasWhere()) {
      Map<String, Expression> deviceToWhereExpression = analysis.getDeviceToWhereExpression();
      for (String deviceName : deviceToWhereExpression.keySet()) {
        Expression whereExpression = deviceToWhereExpression.get(deviceName);
        deviceToSourceExpressions
            .computeIfAbsent(deviceName, key -> new LinkedHashSet<>())
            .addAll(ExpressionAnalyzer.searchSourceExpressions(whereExpression));
      }
    }
    analysis.setDeviceToSourceExpressions(deviceToSourceExpressions);
  }

  private void analyzeSource(Analysis analysis, QueryStatement queryStatement) {
    Set<Expression> sourceExpressions = new HashSet<>();
    for (Expression expression : analysis.getSourceTransformExpressions()) {
      sourceExpressions.addAll(ExpressionAnalyzer.searchSourceExpressions(expression));
    }
    if (queryStatement.hasWhere()) {
      sourceExpressions.addAll(
          ExpressionAnalyzer.searchSourceExpressions(analysis.getWhereExpression()));
    }
    analysis.setSourceExpressions(sourceExpressions);
  }

  private void analyzeDeviceToWhere(
      Analysis analysis,
      QueryStatement queryStatement,
      ISchemaTree schemaTree,
      Set<PartialPath> deviceSet) {
    if (!queryStatement.hasWhere()) {
      return;
    }

    Map<String, Expression> deviceToWhereExpression = new HashMap<>();
    Iterator<PartialPath> deviceIterator = deviceSet.iterator();
    while (deviceIterator.hasNext()) {
      PartialPath devicePath = deviceIterator.next();
      Expression whereExpression;
      try {
        whereExpression = analyzeWhereSplitByDevice(queryStatement, devicePath, schemaTree);
      } catch (SemanticException e) {
        if (e instanceof MeasurementNotExistException) {
          logger.warn(e.getMessage());
          deviceIterator.remove();
          analysis.getDeviceToSelectExpressions().remove(devicePath.getFullPath());
          if (queryStatement.isAggregationQuery()) {
            analysis.getDeviceToAggregationExpressions().remove(devicePath.getFullPath());
          }
          continue;
        }
        throw e;
      }

      TSDataType outputType = analyzeExpression(analysis, whereExpression);
      if (outputType != TSDataType.BOOLEAN) {
        throw new SemanticException(
            String.format(
                "The output type of the expression in WHERE clause should be BOOLEAN, actual data type: %s.",
                outputType));
      }

      deviceToWhereExpression.put(devicePath.getFullPath(), whereExpression);
    }
    analysis.setDeviceToWhereExpression(deviceToWhereExpression);
  }

  private void analyzeWhere(
      Analysis analysis, QueryStatement queryStatement, ISchemaTree schemaTree) {
    if (!queryStatement.hasWhere()) {
      return;
    }
    List<Expression> conJunctions =
        ExpressionAnalyzer.bindSchemaForPredicate(
            queryStatement.getWhereCondition().getPredicate(),
            queryStatement.getFromComponent().getPrefixPaths(),
            schemaTree,
            true);
    Expression whereExpression =
        ExpressionUtils.constructQueryFilter(
            conJunctions.stream().distinct().collect(Collectors.toList()));
    TSDataType outputType = analyzeExpression(analysis, whereExpression);
    if (outputType != TSDataType.BOOLEAN) {
      throw new SemanticException(
          String.format(
              "The output type of the expression in WHERE clause should be BOOLEAN, actual data type: %s.",
              outputType));
    }
    analysis.setWhereExpression(whereExpression);
  }

  private Expression analyzeWhereSplitByDevice(
      QueryStatement queryStatement, PartialPath devicePath, ISchemaTree schemaTree) {
    List<Expression> conJunctions =
        ExpressionAnalyzer.concatDeviceAndBindSchemaForPredicate(
            queryStatement.getWhereCondition().getPredicate(), devicePath, schemaTree, true);
    return ExpressionUtils.constructQueryFilter(
        conJunctions.stream().distinct().collect(Collectors.toList()));
  }

  private void analyzeDeviceView(
      Analysis analysis,
      QueryStatement queryStatement,
      List<Pair<Expression, String>> outputExpressions) {

    Set<Expression> selectExpressions = new LinkedHashSet<>();
    selectExpressions.add(deviceExpression);
    if (queryStatement.isOutputEndTime()) {
      selectExpressions.add(endTimeExpression);
    }
    selectExpressions.addAll(
        outputExpressions.stream()
            .map(Pair::getLeft)
            .collect(Collectors.toCollection(LinkedHashSet::new)));
    analysis.setSelectExpressions(selectExpressions);

    Set<Expression> deviceViewOutputExpressions = new LinkedHashSet<>();
    if (queryStatement.isAggregationQuery()) {
      deviceViewOutputExpressions.add(deviceExpression);
      if (queryStatement.isOutputEndTime()) {
        deviceViewOutputExpressions.add(endTimeExpression);
      }
      for (Expression selectExpression : selectExpressions) {
        deviceViewOutputExpressions.addAll(
            ExpressionAnalyzer.searchAggregationExpressions(selectExpression));
      }
      if (queryStatement.hasHaving()) {
        deviceViewOutputExpressions.addAll(
            ExpressionAnalyzer.searchAggregationExpressions(analysis.getHavingExpression()));
      }
      if (queryStatement.hasOrderByExpression()) {
        for (Expression orderByExpression : analysis.getOrderByExpressions()) {
          deviceViewOutputExpressions.addAll(
              ExpressionAnalyzer.searchAggregationExpressions(orderByExpression));
        }
      }
    } else {
      deviceViewOutputExpressions.addAll(selectExpressions);
      if (queryStatement.hasOrderByExpression()) {
        deviceViewOutputExpressions.addAll(analysis.getOrderByExpressions());
      }
    }
    analysis.setDeviceViewOutputExpressions(deviceViewOutputExpressions);

    List<String> deviceViewOutputColumns =
        deviceViewOutputExpressions.stream()
            .map(Expression::getOutputSymbol)
            .collect(Collectors.toList());

    Map<String, Set<String>> deviceToOutputColumnsMap = new LinkedHashMap<>();
    Map<String, Set<Expression>> deviceToOutputExpressions =
        queryStatement.isAggregationQuery()
            ? analysis.getDeviceToAggregationExpressions()
            : analysis.getDeviceToSourceTransformExpressions();
    for (String deviceName : deviceToOutputExpressions.keySet()) {
      Set<Expression> outputExpressionsUnderDevice = deviceToOutputExpressions.get(deviceName);
      Set<String> outputColumns = new LinkedHashSet<>();
      if (queryStatement.isOutputEndTime()) {
        outputColumns.add(ENDTIME);
      }
      for (Expression expression : outputExpressionsUnderDevice) {
        outputColumns.add(
            ExpressionAnalyzer.getMeasurementExpression(expression).getOutputSymbol());
      }
      deviceToOutputColumnsMap.put(deviceName, outputColumns);
    }

    Map<String, List<Integer>> deviceViewInputIndexesMap = new HashMap<>();
    for (String deviceName : deviceToOutputColumnsMap.keySet()) {
      List<String> outputsUnderDevice = new ArrayList<>(deviceToOutputColumnsMap.get(deviceName));
      List<Integer> indexes = new ArrayList<>();
      for (String output : outputsUnderDevice) {
        int index = deviceViewOutputColumns.indexOf(output);
        checkState(
            index >= 1, "output column '%s' is not stored in %s", output, deviceViewOutputColumns);
        indexes.add(index);
      }
      deviceViewInputIndexesMap.put(deviceName, indexes);
    }
    analysis.setDeviceViewInputIndexesMap(deviceViewInputIndexesMap);
    analysis.setDeviceViewSpecialProcess(
        analyzeDeviceViewSpecialProcess(deviceViewOutputExpressions, queryStatement, analysis));
  }

  private boolean analyzeDeviceViewSpecialProcess(
      Set<Expression> deviceViewOutputExpressions,
      QueryStatement queryStatement,
      Analysis analysis) {
    if (queryStatement.isAggregationQuery()
        || queryStatement.hasWhere()
            && ExpressionAnalyzer.isDeviceViewNeedSpecialProcess(
                queryStatement.getWhereCondition().getPredicate(), analysis)) {
      return true;
    }
    for (Expression expression : deviceViewOutputExpressions) {
      if (ExpressionAnalyzer.isDeviceViewNeedSpecialProcess(expression, analysis)) {
        return true;
      }
    }
    return false;
  }

  private void analyzeOutput(
      Analysis analysis,
      QueryStatement queryStatement,
      List<Pair<Expression, String>> outputExpressions) {
    if (queryStatement.isSelectInto()) {
      analysis.setRespDatasetHeader(
          DatasetHeaderFactory.getSelectIntoHeader(queryStatement.isAlignByDevice()));
      return;
    }

    boolean isIgnoreTimestamp = queryStatement.isAggregationQuery() && !queryStatement.isGroupBy();
    List<ColumnHeader> columnHeaders = new ArrayList<>();
    if (queryStatement.isAlignByDevice()) {
      columnHeaders.add(new ColumnHeader(DEVICE, TSDataType.TEXT, null));
    }
    if (queryStatement.isOutputEndTime()) {
      columnHeaders.add(new ColumnHeader(ENDTIME, TSDataType.INT64, null));
    }
    for (Pair<Expression, String> expressionAliasPair : outputExpressions) {
      columnHeaders.add(
          new ColumnHeader(
              expressionAliasPair.left.getExpressionString(),
              analysis.getType(expressionAliasPair.left),
              expressionAliasPair.right));
    }
    analysis.setRespDatasetHeader(new DatasetHeader(columnHeaders, isIgnoreTimestamp));
  }

  // For last query
  private void analyzeOrderBy(Analysis analysis, QueryStatement queryStatement) {
    analysis.setMergeOrderParameter(new OrderByParameter(queryStatement.getSortItemList()));
  }

  private void analyzeOrderBy(
      Analysis analysis, QueryStatement queryStatement, ISchemaTree schemaTree) {
    if (!queryStatement.hasOrderByExpression()) return;

    Set<Expression> orderByExpressions = new LinkedHashSet<>();
    for (Expression expressionForItem : queryStatement.getExpressionSortItemList()) {
      // Expression in a sortItem only indicates one column
      List<Expression> expressions =
          ExpressionAnalyzer.bindSchemaForExpression(expressionForItem, schemaTree);
      if (expressions.size() != 1) {
        throw new SemanticException("One sort item in order by should only indicate one value");
      }
      expressionForItem = expressions.get(0);
      TSDataType dataType = analyzeExpression(analysis, expressionForItem);
      if (!dataType.isComparable()) {
        throw new SemanticException(
            String.format("The data type of sort item %s is not comparable", dataType));
      }
      orderByExpressions.add(expressionForItem);
    }
    analysis.setOrderByExpressions(orderByExpressions);
    queryStatement.updateSortItems(orderByExpressions);
  }

  private TSDataType analyzeExpression(Analysis analysis, Expression expression) {
    ExpressionTypeAnalyzer.analyzeExpression(analysis, expression);
    return analysis.getType(expression);
  }

  private void analyzeDeviceToGroupBy(
      Analysis analysis,
      QueryStatement queryStatement,
      ISchemaTree schemaTree,
      Set<PartialPath> deviceSet) {
    if (queryStatement.getGroupByComponent() == null) {
      return;
    }
    GroupByComponent groupByComponent = queryStatement.getGroupByComponent();
    WindowType windowType = groupByComponent.getWindowType();

    Map<String, Expression> deviceToGroupByExpression = new LinkedHashMap<>();
    if (queryStatement.hasGroupByExpression()) {
      Expression expression = groupByComponent.getControlColumnExpression();
      for (PartialPath device : deviceSet) {
        List<Expression> groupByExpressionsOfOneDevice =
            ExpressionAnalyzer.concatDeviceAndBindSchemaForExpression(
                expression, device, schemaTree);

        if (groupByExpressionsOfOneDevice.size() != 1) {
          throw new SemanticException("Expression in group by should indicate one value");
        }
        Expression groupByExpressionOfOneDevice = groupByExpressionsOfOneDevice.get(0);

        // Aggregation expression shouldn't exist in group by clause.
        List<Expression> aggregationExpression =
            ExpressionAnalyzer.searchAggregationExpressions(groupByExpressionOfOneDevice);
        if (aggregationExpression != null && aggregationExpression.size() != 0) {
          throw new SemanticException("Aggregation expression shouldn't exist in group by clause");
        }
        deviceToGroupByExpression.put(device.getFullPath(), groupByExpressionOfOneDevice);
      }
    }

    if (windowType == WindowType.VARIATION_WINDOW) {
      double delta = ((GroupByVariationComponent) groupByComponent).getDelta();
      for (Expression expression : deviceToGroupByExpression.values()) {
        checkGroupByVariationExpressionType(analysis, expression, delta);
      }
      GroupByParameter groupByParameter =
          new GroupByVariationParameter(groupByComponent.isIgnoringNull(), delta);
      analysis.setGroupByParameter(groupByParameter);
      analysis.setDeviceToGroupByExpression(deviceToGroupByExpression);
    } else if (windowType == WindowType.CONDITION_WINDOW) {
      Expression keepExpression =
          ((GroupByConditionComponent) groupByComponent).getKeepExpression();
      for (Expression expression : deviceToGroupByExpression.values()) {
        checkGroupByConditionExpressionType(analysis, expression, keepExpression);
      }
      GroupByParameter groupByParameter =
          new GroupByConditionParameter(groupByComponent.isIgnoringNull(), keepExpression);
      analysis.setGroupByParameter(groupByParameter);
      analysis.setDeviceToGroupByExpression(deviceToGroupByExpression);
    } else if (windowType == WindowType.SESSION_WINDOW) {
      GroupByParameter groupByParameter =
          new GroupBySessionParameter(
              ((GroupBySessionComponent) groupByComponent).getTimeInterval());
      analysis.setGroupByParameter(groupByParameter);
    } else if (windowType == WindowType.COUNT_WINDOW) {
      GroupByParameter groupByParameter =
          new GroupByCountParameter(
              ((GroupByCountComponent) groupByComponent).getCountNumber(),
              groupByComponent.isIgnoringNull());
      analysis.setGroupByParameter(groupByParameter);
      analysis.setDeviceToGroupByExpression(deviceToGroupByExpression);
    } else {
      throw new SemanticException("Unsupported window type");
    }
  }

  private void analyzeDeviceToOrderBy(
      Analysis analysis,
      QueryStatement queryStatement,
      ISchemaTree schemaTree,
      Set<PartialPath> deviceSet) {

    if (!queryStatement.hasOrderByExpression()) {
      return;
    }

    Map<String, Set<Expression>> deviceToOrderByExpressions = new LinkedHashMap<>();
    Map<String, List<SortItem>> deviceToSortItems = new LinkedHashMap<>();
    // build the device-view outputColumn for the sortNode above the deviceViewNode
    Set<Expression> deviceViewOrderByExpression = new LinkedHashSet<>();
    for (PartialPath device : deviceSet) {
      Set<Expression> orderByExpressionsForOneDevice = new LinkedHashSet<>();
      for (Expression expressionForItem : queryStatement.getExpressionSortItemList()) {
        List<Expression> expressions =
            ExpressionAnalyzer.concatDeviceAndBindSchemaForExpression(
                expressionForItem, device, schemaTree);
        if (expressions.size() != 1) {
          throw new SemanticException(
              String.format(
                  "One sort item in order by should only indicate one value, got %s value(s)",
                  expressions.size()));
        }
        expressionForItem = expressions.get(0);
        TSDataType dataType = analyzeExpression(analysis, expressionForItem);
        if (!dataType.isComparable()) {
          throw new SemanticException(
              String.format("The data type of sort item %s is not comparable", dataType));
        }

        Expression devicerViewExpression =
            ExpressionAnalyzer.getMeasurementExpression(expressionForItem);
        analyzeExpression(analysis, devicerViewExpression);

        deviceViewOrderByExpression.add(devicerViewExpression);
        orderByExpressionsForOneDevice.add(expressionForItem);
      }
      deviceToSortItems.put(
          device.getFullPath(), queryStatement.getUpdatedSortItems(orderByExpressionsForOneDevice));
      deviceToOrderByExpressions.put(device.getFullPath(), orderByExpressionsForOneDevice);
    }

    analysis.setOrderByExpressions(deviceViewOrderByExpression);
    queryStatement.updateSortItems(deviceViewOrderByExpression);
    analysis.setDeviceToSortItems(deviceToSortItems);
    analysis.setDeviceToOrderByExpressions(deviceToOrderByExpressions);
  }

  private void analyzeGroupBy(
      Analysis analysis, QueryStatement queryStatement, ISchemaTree schemaTree) {

    if (queryStatement.getGroupByComponent() == null) {
      return;
    }
    GroupByComponent groupByComponent = queryStatement.getGroupByComponent();
    WindowType windowType = groupByComponent.getWindowType();

    Expression groupByExpression = null;
    if (queryStatement.hasGroupByExpression()) {
      groupByExpression = groupByComponent.getControlColumnExpression();
      // Expression in group by variation clause only indicates one column
      List<Expression> expressions =
          ExpressionAnalyzer.bindSchemaForExpression(groupByExpression, schemaTree);
      if (expressions.size() != 1) {
        throw new SemanticException("Expression in group by should indicate one value");
      }
      // Aggregation expression shouldn't exist in group by clause.
      List<Expression> aggregationExpression =
          ExpressionAnalyzer.searchAggregationExpressions(expressions.get(0));
      if (aggregationExpression != null && aggregationExpression.size() != 0) {
        throw new SemanticException("Aggregation expression shouldn't exist in group by clause");
      }
      groupByExpression = expressions.get(0);
    }

    if (windowType == WindowType.VARIATION_WINDOW) {
      double delta = ((GroupByVariationComponent) groupByComponent).getDelta();
      checkGroupByVariationExpressionType(analysis, groupByExpression, delta);
      GroupByParameter groupByParameter =
          new GroupByVariationParameter(groupByComponent.isIgnoringNull(), delta);
      analysis.setGroupByExpression(groupByExpression);
      analysis.setGroupByParameter(groupByParameter);
    } else if (windowType == WindowType.CONDITION_WINDOW) {
      Expression keepExpression =
          ((GroupByConditionComponent) groupByComponent).getKeepExpression();
      checkGroupByConditionExpressionType(analysis, groupByExpression, keepExpression);
      GroupByParameter groupByParameter =
          new GroupByConditionParameter(groupByComponent.isIgnoringNull(), keepExpression);
      analysis.setGroupByExpression(groupByExpression);
      analysis.setGroupByParameter(groupByParameter);
    } else if (windowType == WindowType.SESSION_WINDOW) {
      long interval = ((GroupBySessionComponent) groupByComponent).getTimeInterval();
      GroupByParameter groupByParameter = new GroupBySessionParameter(interval);
      analysis.setGroupByParameter(groupByParameter);
    } else if (windowType == WindowType.COUNT_WINDOW) {
      GroupByParameter groupByParameter =
          new GroupByCountParameter(
              ((GroupByCountComponent) groupByComponent).getCountNumber(),
              groupByComponent.isIgnoringNull());
      analyzeExpression(analysis, groupByExpression);
      analysis.setGroupByExpression(groupByExpression);
      analysis.setGroupByParameter(groupByParameter);
    } else {
      throw new SemanticException("Unsupported window type");
    }
  }

  private void checkGroupByVariationExpressionType(
      Analysis analysis, Expression groupByExpression, double delta) {
    TSDataType type = analyzeExpression(analysis, groupByExpression);
    if (delta != 0) {
      if (!type.isNumeric()) {
        throw new SemanticException("Only support numeric type when delta != 0");
      }
    }
  }

  private void checkGroupByConditionExpressionType(
      Analysis analysis, Expression groupByExpression, Expression keepExpression) {
    TSDataType type = analyzeExpression(analysis, groupByExpression);
    if (type != TSDataType.BOOLEAN) {
      throw new SemanticException("Only support boolean type in predict of group by series");
    }

    // check keep Expression
    if (keepExpression instanceof CompareBinaryExpression) {
      Expression leftExpression = ((CompareBinaryExpression) keepExpression).getLeftExpression();
      Expression rightExpression = ((CompareBinaryExpression) keepExpression).getRightExpression();
      if (!(leftExpression instanceof TimeSeriesOperand
          && leftExpression.getExpressionString().equalsIgnoreCase("keep")
          && rightExpression instanceof ConstantOperand)) {
        throw new SemanticException(
            String.format(
                "Please check the keep condition ([%s]),it need to be a constant or a compare expression constructed by 'keep' and a long number.",
                keepExpression.getExpressionString()));
      }
      return;
    }
    if (!(keepExpression instanceof ConstantOperand)) {
      throw new SemanticException(
          String.format(
              "Please check the keep condition ([%s]),it need to be a constant or a compare expression constructed by 'keep' and a long number.",
              keepExpression.getExpressionString()));
    }
  }

  private void analyzeGroupByTime(Analysis analysis, QueryStatement queryStatement) {
    if (!queryStatement.isGroupByTime()) {
      return;
    }

    GroupByTimeComponent groupByTimeComponent = queryStatement.getGroupByTimeComponent();
    if ((groupByTimeComponent.isIntervalByMonth() || groupByTimeComponent.isSlidingStepByMonth())
        && queryStatement.getResultTimeOrder() == Ordering.DESC) {
      throw new SemanticException("Group by month doesn't support order by time desc now.");
    }
    if (!queryStatement.isCqQueryBody()
        && (groupByTimeComponent.getStartTime() == 0 && groupByTimeComponent.getEndTime() == 0)) {
      throw new SemanticException(
          "The query time range should be specified in the GROUP BY TIME clause.");
    }
    analysis.setGroupByTimeParameter(new GroupByTimeParameter(groupByTimeComponent));
  }

  private void analyzeFill(Analysis analysis, QueryStatement queryStatement) {
    if (queryStatement.getFillComponent() == null) {
      return;
    }

    FillComponent fillComponent = queryStatement.getFillComponent();
    analysis.setFillDescriptor(
        new FillDescriptor(fillComponent.getFillPolicy(), fillComponent.getFillValue()));
  }

  private void analyzeDataPartition(
      Analysis analysis, QueryStatement queryStatement, ISchemaTree schemaTree) {
    Set<String> deviceSet = new HashSet<>();
    if (queryStatement.isAlignByDevice()) {
      deviceSet = analysis.getDeviceToSourceExpressions().keySet();
    } else {
      for (Expression expression : analysis.getSourceExpressions()) {
        deviceSet.add(ExpressionAnalyzer.getDeviceNameInSourceExpression(expression));
      }
    }
    DataPartition dataPartition =
        fetchDataPartitionByDevices(deviceSet, schemaTree, analysis.getGlobalTimeFilter());
    analysis.setDataPartitionInfo(dataPartition);
  }

  private DataPartition fetchDataPartitionByDevices(
      Set<String> deviceSet, ISchemaTree schemaTree, Filter globalTimeFilter) {
    long startTime = System.nanoTime();
    try {
      Pair<List<TTimePartitionSlot>, Pair<Boolean, Boolean>> res =
          getTimePartitionSlotList(globalTimeFilter);
      // there is no satisfied time range
      if (res.left.isEmpty() && !res.right.left) {
        return new DataPartition(
            Collections.emptyMap(),
            CONFIG.getSeriesPartitionExecutorClass(),
            CONFIG.getSeriesPartitionSlotNum());
      }
      Map<String, List<DataPartitionQueryParam>> sgNameToQueryParamsMap = new HashMap<>();
      for (String devicePath : deviceSet) {
        DataPartitionQueryParam queryParam =
            new DataPartitionQueryParam(devicePath, res.left, res.right.left, res.right.right);
        sgNameToQueryParamsMap
            .computeIfAbsent(schemaTree.getBelongedDatabase(devicePath), key -> new ArrayList<>())
            .add(queryParam);
      }

      if (res.right.left || res.right.right) {
        return partitionFetcher.getDataPartitionWithUnclosedTimeRange(sgNameToQueryParamsMap);
      } else {
        return partitionFetcher.getDataPartition(sgNameToQueryParamsMap);
      }
    } finally {
      QueryPlanCostMetricSet.getInstance()
          .recordPlanCost(PARTITION_FETCHER, System.nanoTime() - startTime);
    }
  }

  /**
   * get TTimePartitionSlot list about this time filter
   *
   * @return List<TTimePartitionSlot>, if contains (-oo, XXX] time range, res.right.left = true; if
   *     contains [XX, +oo), res.right.right = true
   */
  public static Pair<List<TTimePartitionSlot>, Pair<Boolean, Boolean>> getTimePartitionSlotList(
      Filter timeFilter) {
    if (timeFilter == null) {
      // (-oo, +oo)
      return new Pair<>(Collections.emptyList(), new Pair<>(true, true));
    }
    List<TimeRange> timeRangeList = timeFilter.getTimeRanges();
    if (timeRangeList.isEmpty()) {
      // no satisfied time range
      return new Pair<>(Collections.emptyList(), new Pair<>(false, false));
    } else if (timeRangeList.size() == 1
        && (timeRangeList.get(0).getMin() == Long.MIN_VALUE
            && timeRangeList.get(timeRangeList.size() - 1).getMax() == Long.MAX_VALUE)) {
      // (-oo, +oo)
      return new Pair<>(Collections.emptyList(), new Pair<>(true, true));
    }

    boolean needLeftAll, needRightAll;
    long startTime, endTime;
    TTimePartitionSlot timePartitionSlot;
    int index = 0, size = timeRangeList.size();

    if (timeRangeList.get(0).getMin() == Long.MIN_VALUE) {
      needLeftAll = true;
      startTime =
          (timeRangeList.get(0).getMax() / TimePartitionUtils.timePartitionInterval)
              * TimePartitionUtils.timePartitionInterval; // included
      endTime = startTime + TimePartitionUtils.timePartitionInterval; // excluded
      timePartitionSlot = TimePartitionUtils.getTimePartition(timeRangeList.get(0).getMax());
    } else {
      startTime =
          (timeRangeList.get(0).getMin() / TimePartitionUtils.timePartitionInterval)
              * TimePartitionUtils.timePartitionInterval; // included
      endTime = startTime + TimePartitionUtils.timePartitionInterval; // excluded
      timePartitionSlot = TimePartitionUtils.getTimePartition(timeRangeList.get(0).getMin());
      needLeftAll = false;
    }

    if (timeRangeList.get(size - 1).getMax() == Long.MAX_VALUE) {
      needRightAll = true;
      size--;
    } else {
      needRightAll = false;
    }

    List<TTimePartitionSlot> result = new ArrayList<>();
    while (index < size) {
      long curLeft = timeRangeList.get(index).getMin();
      long curRight = timeRangeList.get(index).getMax();
      if (curLeft >= endTime) {
        result.add(timePartitionSlot);
        // next init
        endTime =
            (curLeft / TimePartitionUtils.timePartitionInterval + 1)
                * TimePartitionUtils.timePartitionInterval;
        timePartitionSlot = TimePartitionUtils.getTimePartition(curLeft);
      } else if (curRight >= endTime) {
        result.add(timePartitionSlot);
        // next init
        timePartitionSlot = new TTimePartitionSlot(endTime);
        endTime = endTime + TimePartitionUtils.timePartitionInterval;
      } else {
        index++;
      }
    }
    result.add(timePartitionSlot);

    if (needRightAll) {
      TTimePartitionSlot lastTimePartitionSlot =
          TimePartitionUtils.getTimePartition(timeRangeList.get(timeRangeList.size() - 1).getMin());
      if (lastTimePartitionSlot.startTime != timePartitionSlot.startTime) {
        result.add(lastTimePartitionSlot);
      }
    }
    return new Pair<>(result, new Pair<>(needLeftAll, needRightAll));
  }

  private void analyzeInto(
      Analysis analysis,
      QueryStatement queryStatement,
      Set<PartialPath> deviceSet,
      List<Pair<Expression, String>> outputExpressions) {
    if (!queryStatement.isSelectInto()) {
      return;
    }
    queryStatement.setOrderByComponent(null);

    List<PartialPath> sourceDevices = new ArrayList<>(deviceSet);
    List<Expression> sourceColumns =
        outputExpressions.stream()
            .map(Pair::getLeft)
            .collect(Collectors.toCollection(ArrayList::new));

    IntoComponent intoComponent = queryStatement.getIntoComponent();
    intoComponent.validate(sourceDevices, sourceColumns);

    DeviceViewIntoPathDescriptor deviceViewIntoPathDescriptor = new DeviceViewIntoPathDescriptor();
    PathPatternTree targetPathTree = new PathPatternTree();
    IntoComponent.IntoDeviceMeasurementIterator intoDeviceMeasurementIterator =
        intoComponent.getIntoDeviceMeasurementIterator();
    for (PartialPath sourceDevice : sourceDevices) {
      PartialPath deviceTemplate = intoDeviceMeasurementIterator.getDeviceTemplate();
      boolean isAlignedDevice = intoDeviceMeasurementIterator.isAlignedDevice();
      PartialPath targetDevice = constructTargetDevice(sourceDevice, deviceTemplate);
      deviceViewIntoPathDescriptor.specifyDeviceAlignment(targetDevice.toString(), isAlignedDevice);

      for (Expression sourceColumn : sourceColumns) {
        String measurementTemplate = intoDeviceMeasurementIterator.getMeasurementTemplate();
        String targetMeasurement;
        if (sourceColumn instanceof TimeSeriesOperand) {
          targetMeasurement =
              constructTargetMeasurement(
                  sourceDevice.concatNode(sourceColumn.getExpressionString()), measurementTemplate);
        } else {
          targetMeasurement = measurementTemplate;
        }
        deviceViewIntoPathDescriptor.specifyTargetDeviceMeasurement(
            sourceDevice, targetDevice, sourceColumn.getExpressionString(), targetMeasurement);

        targetPathTree.appendFullPath(targetDevice, targetMeasurement);
        deviceViewIntoPathDescriptor.recordSourceColumnDataType(
            sourceColumn.getExpressionString(), analysis.getType(sourceColumn));

        intoDeviceMeasurementIterator.nextMeasurement();
      }

      intoDeviceMeasurementIterator.nextDevice();
    }
    deviceViewIntoPathDescriptor.validate();

    // fetch schema of target paths
    long startTime = System.nanoTime();
    ISchemaTree targetSchemaTree = schemaFetcher.fetchSchema(targetPathTree, null);
    QueryPlanCostMetricSet.getInstance()
        .recordPlanCost(SCHEMA_FETCHER, System.nanoTime() - startTime);
    deviceViewIntoPathDescriptor.bindType(targetSchemaTree);

    analysis.setDeviceViewIntoPathDescriptor(deviceViewIntoPathDescriptor);
  }

  private void analyzeInto(
      Analysis analysis,
      QueryStatement queryStatement,
      List<Pair<Expression, String>> outputExpressions) {
    if (!queryStatement.isSelectInto()) {
      return;
    }
    queryStatement.setOrderByComponent(null);

    List<Expression> sourceColumns =
        outputExpressions.stream()
            .map(Pair::getLeft)
            .collect(Collectors.toCollection(ArrayList::new));

    IntoComponent intoComponent = queryStatement.getIntoComponent();
    intoComponent.validate(sourceColumns);

    IntoPathDescriptor intoPathDescriptor = new IntoPathDescriptor();
    PathPatternTree targetPathTree = new PathPatternTree();
    IntoComponent.IntoPathIterator intoPathIterator = intoComponent.getIntoPathIterator();
    for (Expression sourceColumn : sourceColumns) {
      PartialPath deviceTemplate = intoPathIterator.getDeviceTemplate();
      String measurementTemplate = intoPathIterator.getMeasurementTemplate();
      boolean isAlignedDevice = intoPathIterator.isAlignedDevice();

      PartialPath targetPath;
      if (sourceColumn instanceof TimeSeriesOperand) {
        PartialPath sourcePath = ((TimeSeriesOperand) sourceColumn).getPath();
        targetPath = constructTargetPath(sourcePath, deviceTemplate, measurementTemplate);
      } else {
        targetPath = deviceTemplate.concatNode(measurementTemplate);
      }
      intoPathDescriptor.specifyTargetPath(sourceColumn.getExpressionString(), targetPath);
      intoPathDescriptor.specifyDeviceAlignment(
          targetPath.getDevicePath().toString(), isAlignedDevice);

      targetPathTree.appendFullPath(targetPath);
      intoPathDescriptor.recordSourceColumnDataType(
          sourceColumn.getExpressionString(), analysis.getType(sourceColumn));

      intoPathIterator.next();
    }
    intoPathDescriptor.validate();

    // fetch schema of target paths
    long startTime = System.nanoTime();
    ISchemaTree targetSchemaTree = schemaFetcher.fetchSchema(targetPathTree, null);
    QueryPlanCostMetricSet.getInstance()
        .recordPlanCost(SCHEMA_FETCHER, System.nanoTime() - startTime);
    intoPathDescriptor.bindType(targetSchemaTree);

    analysis.setIntoPathDescriptor(intoPathDescriptor);
  }

  /**
   * Check datatype consistency in ALIGN BY DEVICE.
   *
   * <p>an inconsistent example: select s0 from root.sg1.d1, root.sg1.d2 align by device, return
   * false while root.sg1.d1.s0 is INT32 and root.sg1.d2.s0 is FLOAT.
   */
  private void checkDataTypeConsistencyInAlignByDevice(
      Analysis analysis, List<Expression> expressions) {
    TSDataType checkedDataType = analysis.getType(expressions.get(0));
    for (Expression expression : expressions) {
      if (analysis.getType(expression) != checkedDataType) {
        throw new SemanticException(
            "ALIGN BY DEVICE: the data types of the same measurement column should be the same across devices.");
      }
    }
  }

  @Override
  public Analysis visitInsert(InsertStatement insertStatement, MPPQueryContext context) {
    context.setQueryType(QueryType.WRITE);
    insertStatement.semanticCheck();
    long[] timeArray = insertStatement.getTimes();
    PartialPath devicePath = insertStatement.getDevice();
    String[] measurementList = insertStatement.getMeasurementList();
    if (timeArray.length == 1) {
      // construct insert row statement
      InsertRowStatement insertRowStatement = new InsertRowStatement();
      insertRowStatement.setDevicePath(devicePath);
      insertRowStatement.setTime(timeArray[0]);
      insertRowStatement.setMeasurements(measurementList);
      insertRowStatement.setDataTypes(new TSDataType[measurementList.length]);
      Object[] values = new Object[measurementList.length];
      System.arraycopy(insertStatement.getValuesList().get(0), 0, values, 0, values.length);
      insertRowStatement.setValues(values);
      insertRowStatement.setNeedInferType(true);
      insertRowStatement.setAligned(insertStatement.isAligned());
      return insertRowStatement.accept(this, context);
    } else {
      // construct insert rows statement
      // construct insert statement
      InsertRowsOfOneDeviceStatement insertRowsOfOneDeviceStatement =
          new InsertRowsOfOneDeviceStatement();
      List<InsertRowStatement> insertRowStatementList = new ArrayList<>();
      for (int i = 0; i < timeArray.length; i++) {
        InsertRowStatement statement = new InsertRowStatement();
        statement.setDevicePath(devicePath);
        String[] measurements = new String[measurementList.length];
        System.arraycopy(measurementList, 0, measurements, 0, measurements.length);
        statement.setMeasurements(measurements);
        statement.setTime(timeArray[i]);
        TSDataType[] dataTypes = new TSDataType[measurementList.length];
        statement.setDataTypes(dataTypes);
        Object[] values = new Object[measurementList.length];
        System.arraycopy(insertStatement.getValuesList().get(i), 0, values, 0, values.length);
        statement.setValues(values);
        statement.setAligned(insertStatement.isAligned());
        statement.setNeedInferType(true);
        insertRowStatementList.add(statement);
      }
      insertRowsOfOneDeviceStatement.setInsertRowStatementList(insertRowStatementList);
      return insertRowsOfOneDeviceStatement.accept(this, context);
    }
  }

  @Override
  public Analysis visitCreateTimeseries(
      CreateTimeSeriesStatement createTimeSeriesStatement, MPPQueryContext context) {
    context.setQueryType(QueryType.WRITE);
    if (createTimeSeriesStatement.getPath().getNodeLength() < 3) {
      throw new RuntimeException(
          new IllegalPathException(createTimeSeriesStatement.getPath().getFullPath()));
    }
    analyzeSchemaProps(createTimeSeriesStatement.getProps());
    if (createTimeSeriesStatement.getTags() != null
        && !createTimeSeriesStatement.getTags().isEmpty()
        && createTimeSeriesStatement.getAttributes() != null
        && !createTimeSeriesStatement.getAttributes().isEmpty()) {
      for (String tagKey : createTimeSeriesStatement.getTags().keySet()) {
        if (createTimeSeriesStatement.getAttributes().containsKey(tagKey)) {
          throw new SemanticException(
              String.format("Tag and attribute shouldn't have the same property key [%s]", tagKey));
        }
      }
    }

    Analysis analysis = new Analysis();
    analysis.setStatement(createTimeSeriesStatement);

    checkIsTemplateCompatible(
        createTimeSeriesStatement.getPath(), createTimeSeriesStatement.getAlias());

    PathPatternTree patternTree = new PathPatternTree();
    patternTree.appendFullPath(createTimeSeriesStatement.getPath());
    SchemaPartition schemaPartitionInfo = partitionFetcher.getOrCreateSchemaPartition(patternTree);
    analysis.setSchemaPartitionInfo(schemaPartitionInfo);
    return analysis;
  }

  private void checkIsTemplateCompatible(PartialPath timeseriesPath, String alias) {
    Pair<Template, PartialPath> templateInfo =
        schemaFetcher.checkTemplateSetAndPreSetInfo(timeseriesPath, alias);
    if (templateInfo != null) {
      throw new RuntimeException(
          new TemplateImcompatibeException(
              timeseriesPath.getFullPath(), templateInfo.left.getName(), templateInfo.right));
    }
  }

  private void checkIsTemplateCompatible(
      PartialPath devicePath, List<String> measurements, List<String> aliasList) {
    for (int i = 0; i < measurements.size(); i++) {
      Pair<Template, PartialPath> templateInfo =
          schemaFetcher.checkTemplateSetAndPreSetInfo(
              devicePath.concatNode(measurements.get(i)),
              aliasList == null ? null : aliasList.get(i));
      if (templateInfo != null) {
        throw new RuntimeException(
            new TemplateImcompatibeException(
                devicePath.getFullPath() + measurements,
                templateInfo.left.getName(),
                templateInfo.right));
      }
    }
  }

  private void analyzeSchemaProps(Map<String, String> props) {
    if (props == null || props.isEmpty()) {
      return;
    }
    Map<String, String> caseChangeMap = new HashMap<>();
    for (String key : props.keySet()) {
      caseChangeMap.put(key.toLowerCase(Locale.ROOT), key);
    }
    for (String lowerCaseKey : caseChangeMap.keySet()) {
      if (!ALLOWED_SCHEMA_PROPS.contains(lowerCaseKey)) {
        throw new SemanticException(
            new MetadataException(
                String.format("%s is not a legal prop.", caseChangeMap.get(lowerCaseKey))));
      }
      props.put(lowerCaseKey, props.remove(caseChangeMap.get(lowerCaseKey)));
    }
    if (props.containsKey(DEADBAND)) {
      props.put(LOSS, props.remove(DEADBAND));
    }
  }

  private void analyzeSchemaProps(List<Map<String, String>> propsList) {
    if (propsList == null) {
      return;
    }
    for (Map<String, String> props : propsList) {
      analyzeSchemaProps(props);
    }
  }

  @Override
  public Analysis visitCreateAlignedTimeseries(
      CreateAlignedTimeSeriesStatement createAlignedTimeSeriesStatement, MPPQueryContext context) {
    context.setQueryType(QueryType.WRITE);
    if (createAlignedTimeSeriesStatement.getDevicePath().getNodeLength() < 2) {
      throw new RuntimeException(
          new IllegalPathException(createAlignedTimeSeriesStatement.getDevicePath().getFullPath()));
    }
    List<String> measurements = createAlignedTimeSeriesStatement.getMeasurements();
    Set<String> measurementsSet = new HashSet<>(measurements);
    if (measurementsSet.size() < measurements.size()) {
      throw new SemanticException(
          "Measurement under an aligned device is not allowed to have the same measurement name");
    }

    Analysis analysis = new Analysis();
    analysis.setStatement(createAlignedTimeSeriesStatement);

    checkIsTemplateCompatible(
        createAlignedTimeSeriesStatement.getDevicePath(),
        createAlignedTimeSeriesStatement.getMeasurements(),
        createAlignedTimeSeriesStatement.getAliasList());

    PathPatternTree pathPatternTree = new PathPatternTree();
    for (String measurement : createAlignedTimeSeriesStatement.getMeasurements()) {
      pathPatternTree.appendFullPath(createAlignedTimeSeriesStatement.getDevicePath(), measurement);
    }

    SchemaPartition schemaPartitionInfo;
    schemaPartitionInfo = partitionFetcher.getOrCreateSchemaPartition(pathPatternTree);
    analysis.setSchemaPartitionInfo(schemaPartitionInfo);
    return analysis;
  }

  @Override
  public Analysis visitInternalCreateTimeseries(
      InternalCreateTimeSeriesStatement internalCreateTimeSeriesStatement,
      MPPQueryContext context) {
    context.setQueryType(QueryType.WRITE);

    Analysis analysis = new Analysis();
    analysis.setStatement(internalCreateTimeSeriesStatement);

    PathPatternTree pathPatternTree = new PathPatternTree();
    for (String measurement : internalCreateTimeSeriesStatement.getMeasurements()) {
      pathPatternTree.appendFullPath(
          internalCreateTimeSeriesStatement.getDevicePath(), measurement);
    }

    SchemaPartition schemaPartitionInfo;
    schemaPartitionInfo = partitionFetcher.getOrCreateSchemaPartition(pathPatternTree);
    analysis.setSchemaPartitionInfo(schemaPartitionInfo);
    return analysis;
  }

  @Override
  public Analysis visitInternalCreateMultiTimeSeries(
      InternalCreateMultiTimeSeriesStatement internalCreateMultiTimeSeriesStatement,
      MPPQueryContext context) {
    context.setQueryType(QueryType.WRITE);

    Analysis analysis = new Analysis();
    analysis.setStatement(internalCreateMultiTimeSeriesStatement);

    PathPatternTree pathPatternTree = new PathPatternTree();
    for (PartialPath devicePath : internalCreateMultiTimeSeriesStatement.getDeviceMap().keySet()) {
      pathPatternTree.appendFullPath(devicePath.concatNode(ONE_LEVEL_PATH_WILDCARD));
    }

    SchemaPartition schemaPartitionInfo;
    schemaPartitionInfo = partitionFetcher.getOrCreateSchemaPartition(pathPatternTree);
    analysis.setSchemaPartitionInfo(schemaPartitionInfo);
    return analysis;
  }

  @Override
  public Analysis visitCreateMultiTimeseries(
      CreateMultiTimeSeriesStatement createMultiTimeSeriesStatement, MPPQueryContext context) {
    context.setQueryType(QueryType.WRITE);
    Analysis analysis = new Analysis();
    analysis.setStatement(createMultiTimeSeriesStatement);

    analyzeSchemaProps(createMultiTimeSeriesStatement.getPropsList());

    List<PartialPath> timeseriesPathList = createMultiTimeSeriesStatement.getPaths();
    List<String> aliasList = createMultiTimeSeriesStatement.getAliasList();
    for (int i = 0; i < timeseriesPathList.size(); i++) {
      checkIsTemplateCompatible(
          timeseriesPathList.get(i), aliasList == null ? null : aliasList.get(i));
    }

    PathPatternTree patternTree = new PathPatternTree();
    for (PartialPath path : createMultiTimeSeriesStatement.getPaths()) {
      patternTree.appendFullPath(path);
    }
    SchemaPartition schemaPartitionInfo = partitionFetcher.getOrCreateSchemaPartition(patternTree);
    analysis.setSchemaPartitionInfo(schemaPartitionInfo);
    return analysis;
  }

  @Override
  public Analysis visitAlterTimeseries(
      AlterTimeSeriesStatement alterTimeSeriesStatement, MPPQueryContext context) {
    context.setQueryType(QueryType.WRITE);
    Analysis analysis = new Analysis();
    analysis.setStatement(alterTimeSeriesStatement);

    if (alterTimeSeriesStatement.getAlias() != null) {
      checkIsTemplateCompatible(
          alterTimeSeriesStatement.getPath(), alterTimeSeriesStatement.getAlias());
    }

    PathPatternTree patternTree = new PathPatternTree();
    patternTree.appendFullPath(alterTimeSeriesStatement.getPath());
    SchemaPartition schemaPartitionInfo;
    schemaPartitionInfo = partitionFetcher.getSchemaPartition(patternTree);
    analysis.setSchemaPartitionInfo(schemaPartitionInfo);
    return analysis;
  }

  @Override
  public Analysis visitInsertTablet(
      InsertTabletStatement insertTabletStatement, MPPQueryContext context) {
    context.setQueryType(QueryType.WRITE);
    Analysis analysis = new Analysis();
    validateSchema(analysis, insertTabletStatement);
    InsertBaseStatement realStatement = insertTabletStatement.removeLogicalView();
    analysis.setStatement(realStatement);
    if (analysis.isFinishQueryAfterAnalyze()) {
      return analysis;
    }

    if (realStatement instanceof InsertTabletStatement) {
      InsertTabletStatement realInsertTabletStatement = (InsertTabletStatement) realStatement;
      DataPartitionQueryParam dataPartitionQueryParam = new DataPartitionQueryParam();
      dataPartitionQueryParam.setDevicePath(
          realInsertTabletStatement.getDevicePath().getFullPath());
      dataPartitionQueryParam.setTimePartitionSlotList(
          realInsertTabletStatement.getTimePartitionSlots());

      return getAnalysisForWriting(analysis, Collections.singletonList(dataPartitionQueryParam));
    } else {
      return computeAnalysisForMultiTablets(analysis, (InsertMultiTabletsStatement) realStatement);
    }
  }

  @Override
  public Analysis visitInsertRow(InsertRowStatement insertRowStatement, MPPQueryContext context) {
    context.setQueryType(QueryType.WRITE);
    Analysis analysis = new Analysis();
    validateSchema(analysis, insertRowStatement);
    InsertBaseStatement realInsertStatement = insertRowStatement.removeLogicalView();
    analysis.setStatement(realInsertStatement);
    if (analysis.isFinishQueryAfterAnalyze()) {
      return analysis;
    }

    if (realInsertStatement instanceof InsertRowStatement) {
      InsertRowStatement realInsertRowStatement = (InsertRowStatement) realInsertStatement;
      DataPartitionQueryParam dataPartitionQueryParam = new DataPartitionQueryParam();
      dataPartitionQueryParam.setDevicePath(realInsertRowStatement.getDevicePath().getFullPath());
      dataPartitionQueryParam.setTimePartitionSlotList(
          Collections.singletonList(realInsertRowStatement.getTimePartitionSlot()));

      return getAnalysisForWriting(analysis, Collections.singletonList(dataPartitionQueryParam));
    } else {
      return computeAnalysisForInsertRows(analysis, (InsertRowsStatement) realInsertStatement);
    }
  }

  private Analysis computeAnalysisForInsertRows(
      Analysis analysis, InsertRowsStatement insertRowsStatement) {
    Map<String, Set<TTimePartitionSlot>> dataPartitionQueryParamMap = new HashMap<>();
    for (InsertRowStatement insertRowStatement : insertRowsStatement.getInsertRowStatementList()) {
      Set<TTimePartitionSlot> timePartitionSlotSet =
          dataPartitionQueryParamMap.computeIfAbsent(
              insertRowStatement.getDevicePath().getFullPath(), k -> new HashSet<>());
      timePartitionSlotSet.add(insertRowStatement.getTimePartitionSlot());
    }

    List<DataPartitionQueryParam> dataPartitionQueryParams = new ArrayList<>();
    for (Map.Entry<String, Set<TTimePartitionSlot>> entry : dataPartitionQueryParamMap.entrySet()) {
      DataPartitionQueryParam dataPartitionQueryParam = new DataPartitionQueryParam();
      dataPartitionQueryParam.setDevicePath(entry.getKey());
      dataPartitionQueryParam.setTimePartitionSlotList(new ArrayList<>(entry.getValue()));
      dataPartitionQueryParams.add(dataPartitionQueryParam);
    }

    return getAnalysisForWriting(analysis, dataPartitionQueryParams);
  }

  @Override
  public Analysis visitInsertRows(
      InsertRowsStatement insertRowsStatement, MPPQueryContext context) {
    context.setQueryType(QueryType.WRITE);
    Analysis analysis = new Analysis();
    validateSchema(analysis, insertRowsStatement);
    InsertRowsStatement realInsertRowsStatement =
        (InsertRowsStatement) insertRowsStatement.removeLogicalView();
    analysis.setStatement(realInsertRowsStatement);
    if (analysis.isFinishQueryAfterAnalyze()) {
      return analysis;
    }

    return computeAnalysisForInsertRows(analysis, realInsertRowsStatement);
  }

  private Analysis computeAnalysisForMultiTablets(
      Analysis analysis, InsertMultiTabletsStatement insertMultiTabletsStatement) {
    Map<String, Set<TTimePartitionSlot>> dataPartitionQueryParamMap = new HashMap<>();
    for (InsertTabletStatement insertTabletStatement :
        insertMultiTabletsStatement.getInsertTabletStatementList()) {
      Set<TTimePartitionSlot> timePartitionSlotSet =
          dataPartitionQueryParamMap.computeIfAbsent(
              insertTabletStatement.getDevicePath().getFullPath(), k -> new HashSet<>());
      timePartitionSlotSet.addAll(insertTabletStatement.getTimePartitionSlots());
    }

    List<DataPartitionQueryParam> dataPartitionQueryParams = new ArrayList<>();
    for (Map.Entry<String, Set<TTimePartitionSlot>> entry : dataPartitionQueryParamMap.entrySet()) {
      DataPartitionQueryParam dataPartitionQueryParam = new DataPartitionQueryParam();
      dataPartitionQueryParam.setDevicePath(entry.getKey());
      dataPartitionQueryParam.setTimePartitionSlotList(new ArrayList<>(entry.getValue()));
      dataPartitionQueryParams.add(dataPartitionQueryParam);
    }

    return getAnalysisForWriting(analysis, dataPartitionQueryParams);
  }

  @Override
  public Analysis visitInsertMultiTablets(
      InsertMultiTabletsStatement insertMultiTabletsStatement, MPPQueryContext context) {
    context.setQueryType(QueryType.WRITE);
    Analysis analysis = new Analysis();
    validateSchema(analysis, insertMultiTabletsStatement);
    InsertMultiTabletsStatement realStatement =
        (InsertMultiTabletsStatement) insertMultiTabletsStatement.removeLogicalView();
    analysis.setStatement(realStatement);
    if (analysis.isFinishQueryAfterAnalyze()) {
      return analysis;
    }

    return computeAnalysisForMultiTablets(analysis, realStatement);
  }

  @Override
  public Analysis visitInsertRowsOfOneDevice(
      InsertRowsOfOneDeviceStatement insertRowsOfOneDeviceStatement, MPPQueryContext context) {
    context.setQueryType(QueryType.WRITE);
    Analysis analysis = new Analysis();
    validateSchema(analysis, insertRowsOfOneDeviceStatement);
    InsertBaseStatement realInsertStatement = insertRowsOfOneDeviceStatement.removeLogicalView();
    analysis.setStatement(realInsertStatement);
    if (analysis.isFinishQueryAfterAnalyze()) {
      return analysis;
    }

    if (realInsertStatement instanceof InsertRowsOfOneDeviceStatement) {
      InsertRowsOfOneDeviceStatement realStatement =
          (InsertRowsOfOneDeviceStatement) realInsertStatement;
      DataPartitionQueryParam dataPartitionQueryParam = new DataPartitionQueryParam();
      dataPartitionQueryParam.setDevicePath(realStatement.getDevicePath().getFullPath());
      dataPartitionQueryParam.setTimePartitionSlotList(realStatement.getTimePartitionSlots());

      return getAnalysisForWriting(analysis, Collections.singletonList(dataPartitionQueryParam));
    } else {
      return computeAnalysisForInsertRows(analysis, (InsertRowsStatement) realInsertStatement);
    }
  }

  private void validateSchema(Analysis analysis, InsertBaseStatement insertStatement) {
    final long startTime = System.nanoTime();
    try {
      SchemaValidator.validate(schemaFetcher, insertStatement);
    } catch (SemanticException e) {
      analysis.setFinishQueryAfterAnalyze(true);
      if (e.getCause() instanceof IoTDBException) {
        IoTDBException exception = (IoTDBException) e.getCause();
        analysis.setFailStatus(
            RpcUtils.getStatus(exception.getErrorCode(), exception.getMessage()));
      } else {
        analysis.setFailStatus(RpcUtils.getStatus(TSStatusCode.METADATA_ERROR, e.getMessage()));
      }
      return;
    } finally {
      PERFORMANCE_OVERVIEW_METRICS.recordScheduleSchemaValidateCost(System.nanoTime() - startTime);
    }
    boolean hasFailedMeasurement = insertStatement.hasFailedMeasurements();
    String partialInsertMessage;
    if (hasFailedMeasurement) {
      partialInsertMessage =
          String.format(
              "Fail to insert measurements %s caused by %s",
              insertStatement.getFailedMeasurements(), insertStatement.getFailedMessages());
      logger.warn(partialInsertMessage);
      analysis.setFailStatus(
          RpcUtils.getStatus(TSStatusCode.METADATA_ERROR.getStatusCode(), partialInsertMessage));
    }
  }

  @Override
  public Analysis visitLoadFile(LoadTsFileStatement loadTsFileStatement, MPPQueryContext context) {
    context.setQueryType(QueryType.WRITE);

    Map<String, Map<MeasurementSchema, File>> device2Schemas = new HashMap<>();
    Map<String, Pair<Boolean, File>> device2IsAligned = new HashMap<>();

    // analyze tsfile metadata
    for (File tsFile : loadTsFileStatement.getTsFiles()) {
      if (tsFile.length() == 0) {
        logger.warn(String.format("TsFile %s is empty.", tsFile.getPath()));
        throw new SemanticException(
            String.format(
                "TsFile %s is empty, please check it be flushed to disk correctly.",
                tsFile.getPath()));
      }
      try {
        TsFileResource resource =
            analyzeTsFile(loadTsFileStatement, tsFile, device2Schemas, device2IsAligned);
        loadTsFileStatement.addTsFileResource(resource);
      } catch (IllegalArgumentException e) {
        logger.warn(
            String.format(
                "Parse file %s to resource error, this TsFile maybe empty.", tsFile.getPath()),
            e);
        throw new SemanticException(
            String.format("TsFile %s is empty or incomplete.", tsFile.getPath()));
      } catch (Exception e) {
        logger.warn(String.format("Parse file %s to resource error.", tsFile.getPath()), e);
        throw new SemanticException(
            String.format("Parse file %s to resource error", tsFile.getPath()));
      }
      if (device2Schemas.size() > CONFIG.getMaxLoadingDeviceNumber()) {
        autoCreateAndVerifySchema(loadTsFileStatement, device2Schemas, device2IsAligned);
      }
    }

    autoCreateAndVerifySchema(loadTsFileStatement, device2Schemas, device2IsAligned);

    // load function will query data partition in scheduler
    Analysis analysis = new Analysis();
    analysis.setStatement(loadTsFileStatement);
    return analysis;
  }

  private void autoCreateAndVerifySchema(
      LoadTsFileStatement loadTsFileStatement,
      Map<String, Map<MeasurementSchema, File>> device2Schemas,
      Map<String, Pair<Boolean, File>> device2IsAligned)
      throws SemanticException {
    if (device2Schemas.isEmpty()) {
      return;
    }
    try {
      if (loadTsFileStatement.isVerifySchema()) {
        verifyLoadingMeasurements(device2Schemas);
      }
      if (loadTsFileStatement.isAutoCreateDatabase()) {
        autoCreateSg(loadTsFileStatement.getSgLevel(), device2Schemas);
      }
      ISchemaTree schemaTree =
          autoCreateSchema(
              device2Schemas,
              device2IsAligned); // schema fetcher will not auto create if config set
      // isAutoCreateSchemaEnabled is false.
      if (loadTsFileStatement.isVerifySchema()) {
        verifySchema(schemaTree, device2Schemas, device2IsAligned);
      }
    } catch (Exception e) {
      logger.warn("Auto create or verify schema error.", e);
      throw new SemanticException(
          String.format(
              "Auto create or verify schema error when executing statement %s.",
              loadTsFileStatement));
    } finally {
      device2Schemas.clear();
      device2IsAligned.clear();
    }
  }

  /** get analysis according to statement and params */
  private Analysis getAnalysisForWriting(
      Analysis analysis, List<DataPartitionQueryParam> dataPartitionQueryParams) {

    DataPartition dataPartition =
        partitionFetcher.getOrCreateDataPartition(dataPartitionQueryParams);
    if (dataPartition.isEmpty()) {
      analysis.setFinishQueryAfterAnalyze(true);
      analysis.setFailStatus(
          RpcUtils.getStatus(
              TSStatusCode.DATABASE_NOT_EXIST.getStatusCode(),
              "Database not exists and failed to create automatically "
                  + "because enable_auto_create_schema is FALSE."));
    }
    analysis.setDataPartitionInfo(dataPartition);
    return analysis;
  }

  private TsFileResource analyzeTsFile(
      LoadTsFileStatement statement,
      File tsFile,
      Map<String, Map<MeasurementSchema, File>> device2Schemas,
      Map<String, Pair<Boolean, File>> device2IsAligned)
      throws IOException, VerifyMetadataException {
    try (TsFileSequenceReader reader = new TsFileSequenceReader(tsFile.getAbsolutePath())) {
      Map<String, List<TimeseriesMetadata>> device2Metadata = reader.getAllTimeseriesMetadata(true);

      if (IoTDBDescriptor.getInstance().getConfig().isAutoCreateSchemaEnabled()
          || statement.isVerifySchema()) {
        // construct schema
        for (Map.Entry<String, List<TimeseriesMetadata>> entry : device2Metadata.entrySet()) {
          String device = entry.getKey();
          List<TimeseriesMetadata> timeseriesMetadataList = entry.getValue();
          boolean isAligned = false;
          for (TimeseriesMetadata timeseriesMetadata : timeseriesMetadataList) {
            TSDataType dataType = timeseriesMetadata.getTSDataType();
            if (!dataType.equals(TSDataType.VECTOR)) {
              Pair<CompressionType, TSEncoding> pair =
                  reader.readTimeseriesCompressionTypeAndEncoding(timeseriesMetadata);
              MeasurementSchema measurementSchema =
                  new MeasurementSchema(
                      timeseriesMetadata.getMeasurementId(),
                      dataType,
                      pair.getRight(),
                      pair.getLeft());
              device2Schemas
                  .computeIfAbsent(device, o -> new HashMap<>())
                  .put(measurementSchema, tsFile);
            } else {
              isAligned = true;
            }
          }
          boolean finalIsAligned = isAligned;
          if (!device2IsAligned
              .computeIfAbsent(device, o -> new Pair<>(finalIsAligned, tsFile))
              .left
              .equals(isAligned)) {
            throw new VerifyMetadataException(
                String.format(
                    "Device %s has different aligned definition in tsFile %s and other TsFile.",
                    device, tsFile.getParentFile()));
          }
        }
      }

      // construct TsFileResource
      TsFileResource resource = new TsFileResource(tsFile);
      if (!resource.resourceFileExists()) {
        FileLoaderUtils.updateTsFileResource(
            device2Metadata, resource); // serialize it in LoadSingleTsFileNode
        resource.updatePlanIndexes(reader.getMinPlanIndex());
        resource.updatePlanIndexes(reader.getMaxPlanIndex());
      } else {
        resource.deserialize();
      }

      resource.setStatus(TsFileResourceStatus.NORMAL);
      return resource;
    }
  }

  private void autoCreateSg(int sgLevel, Map<String, Map<MeasurementSchema, File>> device2Schemas)
      throws VerifyMetadataException, LoadFileException, IllegalPathException {
    sgLevel += 1; // e.g. "root.sg" means sgLevel = 1, "root.sg.test" means sgLevel=2
    Set<PartialPath> sgSet = new HashSet<>();
    for (String device : device2Schemas.keySet()) {
      PartialPath devicePath = new PartialPath(device);

      String[] nodes = devicePath.getNodes();
      String[] sgNodes = new String[sgLevel];
      if (nodes.length < sgLevel) {
        throw new VerifyMetadataException(
            String.format("Sg level %d is longer than device %s.", sgLevel, device));
      }
      System.arraycopy(nodes, 0, sgNodes, 0, sgLevel);
      PartialPath sgPath = new PartialPath(sgNodes);
      sgSet.add(sgPath);
    }

    for (PartialPath sgPath : sgSet) {
      DatabaseSchemaStatement statement =
          new DatabaseSchemaStatement(DatabaseSchemaStatement.DatabaseSchemaStatementType.CREATE);
      statement.setDatabasePath(sgPath);
      executeSetStorageGroupStatement(statement);
    }
  }

  private void executeSetStorageGroupStatement(Statement statement) throws LoadFileException {
    long queryId = SessionManager.getInstance().requestQueryId();
    ExecutionResult result =
        Coordinator.getInstance()
            .execute(
                statement,
                queryId,
                null,
                "",
                partitionFetcher,
                schemaFetcher,
                IoTDBDescriptor.getInstance().getConfig().getQueryTimeoutThreshold());
    if (result.status.code != TSStatusCode.SUCCESS_STATUS.getStatusCode()
        && result.status.code != TSStatusCode.DATABASE_ALREADY_EXISTS.getStatusCode()) {
      logger.warn(
          "Create Database error, statement: {}, result status is: {}", statement, result.status);
      throw new LoadFileException(
          String.format("Can not execute create database statement: %s", statement));
    }
  }

  private ISchemaTree autoCreateSchema(
      Map<String, Map<MeasurementSchema, File>> device2Schemas,
      Map<String, Pair<Boolean, File>> device2IsAligned)
      throws IllegalPathException {
    List<PartialPath> deviceList = new ArrayList<>();
    List<String[]> measurementList = new ArrayList<>();
    List<TSDataType[]> dataTypeList = new ArrayList<>();
    List<TSEncoding[]> encodingsList = new ArrayList<>();
    List<CompressionType[]> compressionTypesList = new ArrayList<>();
    List<Boolean> isAlignedList = new ArrayList<>();

    for (Map.Entry<String, Map<MeasurementSchema, File>> entry : device2Schemas.entrySet()) {
      int measurementSize = entry.getValue().size();
      String[] measurements = new String[measurementSize];
      TSDataType[] tsDataTypes = new TSDataType[measurementSize];
      TSEncoding[] encodings = new TSEncoding[measurementSize];
      CompressionType[] compressionTypes = new CompressionType[measurementSize];

      int index = 0;
      for (MeasurementSchema measurementSchema : entry.getValue().keySet()) {
        measurements[index] = measurementSchema.getMeasurementId();
        tsDataTypes[index] = measurementSchema.getType();
        encodings[index] = measurementSchema.getEncodingType();
        compressionTypes[index++] = measurementSchema.getCompressor();
      }

      deviceList.add(new PartialPath(entry.getKey()));
      measurementList.add(measurements);
      dataTypeList.add(tsDataTypes);
      encodingsList.add(encodings);
      compressionTypesList.add(compressionTypes);
      isAlignedList.add(device2IsAligned.get(entry.getKey()).left);
    }

    return SchemaValidator.validate(
        schemaFetcher,
        deviceList,
        measurementList,
        dataTypeList,
        encodingsList,
        compressionTypesList,
        isAlignedList);
  }

  private void verifyLoadingMeasurements(Map<String, Map<MeasurementSchema, File>> device2Schemas)
      throws VerifyMetadataException {
    for (Map.Entry<String, Map<MeasurementSchema, File>> deviceEntry : device2Schemas.entrySet()) {
      Map<String, MeasurementSchema> id2Schema = new HashMap<>();
      Map<MeasurementSchema, File> schema2TsFile = deviceEntry.getValue();
      for (Map.Entry<MeasurementSchema, File> entry : schema2TsFile.entrySet()) {
        String measurementId = entry.getKey().getMeasurementId();
        if (!id2Schema.containsKey(measurementId)) {
          id2Schema.put(measurementId, entry.getKey());
        } else {
          MeasurementSchema conflictSchema = id2Schema.get(measurementId);
          String msg =
              String.format(
                  "Measurement %s Conflict, TsFile %s has measurement: %s, TsFile %s has measurement %s.",
                  deviceEntry.getKey() + measurementId,
                  entry.getValue().getPath(),
                  entry.getKey(),
                  schema2TsFile.get(conflictSchema).getPath(),
                  conflictSchema);
          logger.warn(msg);
          throw new VerifyMetadataException(msg);
        }
      }
    }
  }

  private void verifySchema(
      ISchemaTree schemaTree,
      Map<String, Map<MeasurementSchema, File>> device2Schemas,
      Map<String, Pair<Boolean, File>> device2IsAligned)
      throws VerifyMetadataException, IllegalPathException {
    for (Map.Entry<String, Map<MeasurementSchema, File>> entry : device2Schemas.entrySet()) {
      String device = entry.getKey();
      MeasurementSchema[] tsFileSchemas =
          entry.getValue().keySet().toArray(new MeasurementSchema[0]);
      DeviceSchemaInfo schemaInfo =
          schemaTree.searchDeviceSchemaInfo(
              new PartialPath(device),
              Arrays.stream(tsFileSchemas)
                  .map(MeasurementSchema::getMeasurementId)
                  .collect(Collectors.toList()));
      if (schemaInfo.isAligned() != device2IsAligned.get(device).left) {
        throw new VerifyMetadataException(
            device,
            "Is aligned",
            device2IsAligned.get(device).left.toString(),
            device2IsAligned.get(device).right.getPath(),
            String.valueOf(schemaInfo.isAligned()));
      }
      List<MeasurementSchema> originSchemaList = schemaInfo.getMeasurementSchemaList();
      int measurementSize = originSchemaList.size();
      for (int j = 0; j < measurementSize; j++) {
        MeasurementSchema originSchema = originSchemaList.get(j);
        MeasurementSchema tsFileSchema = tsFileSchemas[j];
        String measurementPath =
            device + TsFileConstant.PATH_SEPARATOR + originSchema.getMeasurementId();
        if (!tsFileSchema.getType().equals(originSchema.getType())) {
          throw new VerifyMetadataException(
              measurementPath,
              "Datatype",
              tsFileSchema.getType().name(),
              entry.getValue().get(tsFileSchema).getPath(),
              originSchema.getType().name());
        }
        if (!tsFileSchema.getEncodingType().equals(originSchema.getEncodingType())) {
          throw new VerifyMetadataException(
              measurementPath,
              "Encoding",
              tsFileSchema.getEncodingType().name(),
              entry.getValue().get(tsFileSchema).getPath(),
              originSchema.getEncodingType().name());
        }
        if (!tsFileSchema.getCompressor().equals(originSchema.getCompressor())) {
          throw new VerifyMetadataException(
              measurementPath,
              "Compress type",
              tsFileSchema.getCompressor().name(),
              entry.getValue().get(tsFileSchema).getPath(),
              originSchema.getCompressor().name());
        }
      }
    }
  }

  @Override
  public Analysis visitShowTimeSeries(
      ShowTimeSeriesStatement showTimeSeriesStatement, MPPQueryContext context) {
    Analysis analysis = new Analysis();
    analysis.setStatement(showTimeSeriesStatement);

    PathPatternTree patternTree = new PathPatternTree();
    patternTree.appendPathPattern(showTimeSeriesStatement.getPathPattern());
    SchemaPartition schemaPartitionInfo = partitionFetcher.getSchemaPartition(patternTree);
    analysis.setSchemaPartitionInfo(schemaPartitionInfo);

    Map<Integer, Template> templateMap =
        schemaFetcher.checkAllRelatedTemplate(showTimeSeriesStatement.getPathPattern());
    analysis.setRelatedTemplateInfo(templateMap);

    if (showTimeSeriesStatement.isOrderByHeat()) {
      patternTree.constructTree();
      // request schema fetch API
      logger.debug("[StartFetchSchema]");
      ISchemaTree schemaTree = schemaFetcher.fetchSchema(patternTree, context);
      logger.debug("[EndFetchSchema]]");

      analyzeLastSource(
          analysis,
          Collections.singletonList(
              new TimeSeriesOperand(showTimeSeriesStatement.getPathPattern())),
          schemaTree);
      analyzeDataPartition(analysis, new QueryStatement(), schemaTree);
    }

    analysis.setRespDatasetHeader(DatasetHeaderFactory.getShowTimeSeriesHeader());
    return analysis;
  }

  @Override
  public Analysis visitShowStorageGroup(
      ShowDatabaseStatement showDatabaseStatement, MPPQueryContext context) {
    Analysis analysis = new Analysis();
    analysis.setStatement(showDatabaseStatement);
    analysis.setRespDatasetHeader(
        DatasetHeaderFactory.getShowStorageGroupHeader(showDatabaseStatement.isDetailed()));
    return analysis;
  }

  @Override
  public Analysis visitShowTTL(ShowTTLStatement showTTLStatement, MPPQueryContext context) {
    Analysis analysis = new Analysis();
    analysis.setStatement(showTTLStatement);
    analysis.setRespDatasetHeader(DatasetHeaderFactory.getShowTTLHeader());
    return analysis;
  }

  @Override
  public Analysis visitShowDevices(
      ShowDevicesStatement showDevicesStatement, MPPQueryContext context) {
    Analysis analysis = new Analysis();
    analysis.setStatement(showDevicesStatement);

    PathPatternTree patternTree = new PathPatternTree();
    patternTree.appendPathPattern(
        showDevicesStatement.getPathPattern().concatNode(IoTDBConstant.ONE_LEVEL_PATH_WILDCARD));
    SchemaPartition schemaPartitionInfo = partitionFetcher.getSchemaPartition(patternTree);

    analysis.setSchemaPartitionInfo(schemaPartitionInfo);
    analysis.setRespDatasetHeader(
        showDevicesStatement.hasSgCol()
            ? DatasetHeaderFactory.getShowDevicesWithSgHeader()
            : DatasetHeaderFactory.getShowDevicesHeader());
    return analysis;
  }

  @Override
  public Analysis visitShowCluster(
      ShowClusterStatement showClusterStatement, MPPQueryContext context) {
    Analysis analysis = new Analysis();
    analysis.setStatement(showClusterStatement);
    if (showClusterStatement.isDetails()) {
      analysis.setRespDatasetHeader(DatasetHeaderFactory.getShowClusterDetailsHeader());
    } else {
      analysis.setRespDatasetHeader(DatasetHeaderFactory.getShowClusterHeader());
    }
    return analysis;
  }

  @Override
  public Analysis visitCountStorageGroup(
      CountDatabaseStatement countDatabaseStatement, MPPQueryContext context) {
    Analysis analysis = new Analysis();
    analysis.setStatement(countDatabaseStatement);
    analysis.setRespDatasetHeader(DatasetHeaderFactory.getCountStorageGroupHeader());
    return analysis;
  }

  @Override
  public Analysis visitSchemaFetch(
      SchemaFetchStatement schemaFetchStatement, MPPQueryContext context) {
    Analysis analysis = new Analysis();
    analysis.setStatement(schemaFetchStatement);

    SchemaPartition schemaPartition =
        partitionFetcher.getSchemaPartition(schemaFetchStatement.getPatternTree());
    analysis.setSchemaPartitionInfo(schemaPartition);

    if (schemaPartition.isEmpty()) {
      analysis.setFinishQueryAfterAnalyze(true);
    }

    return analysis;
  }

  @Override
  public Analysis visitCountDevices(
      CountDevicesStatement countDevicesStatement, MPPQueryContext context) {
    Analysis analysis = new Analysis();
    analysis.setStatement(countDevicesStatement);

    PathPatternTree patternTree = new PathPatternTree();
    patternTree.appendPathPattern(
        countDevicesStatement.getPathPattern().concatNode(IoTDBConstant.ONE_LEVEL_PATH_WILDCARD));
    SchemaPartition schemaPartitionInfo = partitionFetcher.getSchemaPartition(patternTree);

    analysis.setSchemaPartitionInfo(schemaPartitionInfo);
    analysis.setRespDatasetHeader(DatasetHeaderFactory.getCountDevicesHeader());
    return analysis;
  }

  @Override
  public Analysis visitCountTimeSeries(
      CountTimeSeriesStatement countTimeSeriesStatement, MPPQueryContext context) {
    Analysis analysis = new Analysis();
    analysis.setStatement(countTimeSeriesStatement);

    PathPatternTree patternTree = new PathPatternTree();
    patternTree.appendPathPattern(countTimeSeriesStatement.getPathPattern());
    SchemaPartition schemaPartitionInfo = partitionFetcher.getSchemaPartition(patternTree);
    analysis.setSchemaPartitionInfo(schemaPartitionInfo);

    Map<Integer, Template> templateMap =
        schemaFetcher.checkAllRelatedTemplate(countTimeSeriesStatement.getPathPattern());
    analysis.setRelatedTemplateInfo(templateMap);

    analysis.setRespDatasetHeader(DatasetHeaderFactory.getCountTimeSeriesHeader());
    return analysis;
  }

  @Override
  public Analysis visitCountLevelTimeSeries(
      CountLevelTimeSeriesStatement countLevelTimeSeriesStatement, MPPQueryContext context) {
    Analysis analysis = new Analysis();
    analysis.setStatement(countLevelTimeSeriesStatement);

    PathPatternTree patternTree = new PathPatternTree();
    patternTree.appendPathPattern(countLevelTimeSeriesStatement.getPathPattern());
    SchemaPartition schemaPartitionInfo = partitionFetcher.getSchemaPartition(patternTree);

    analysis.setSchemaPartitionInfo(schemaPartitionInfo);
    analysis.setRespDatasetHeader(DatasetHeaderFactory.getCountLevelTimeSeriesHeader());
    return analysis;
  }

  @Override
  public Analysis visitCountNodes(CountNodesStatement countStatement, MPPQueryContext context) {
    Analysis analysis = new Analysis();
    analysis.setStatement(countStatement);

    PathPatternTree patternTree = new PathPatternTree();
    patternTree.appendPathPattern(countStatement.getPathPattern());
    SchemaNodeManagementPartition schemaNodeManagementPartition =
        partitionFetcher.getSchemaNodeManagementPartitionWithLevel(
            patternTree, countStatement.getLevel());

    if (schemaNodeManagementPartition == null) {
      return analysis;
    }
    if (!schemaNodeManagementPartition.getMatchedNode().isEmpty()
        && schemaNodeManagementPartition.getSchemaPartition().getSchemaPartitionMap().size() == 0) {
      analysis.setFinishQueryAfterAnalyze(true);
    }
    analysis.setMatchedNodes(schemaNodeManagementPartition.getMatchedNode());
    analysis.setSchemaPartitionInfo(schemaNodeManagementPartition.getSchemaPartition());
    analysis.setRespDatasetHeader(DatasetHeaderFactory.getCountNodesHeader());
    return analysis;
  }

  @Override
  public Analysis visitShowChildPaths(
      ShowChildPathsStatement showChildPathsStatement, MPPQueryContext context) {
    return visitSchemaNodeManagementPartition(
        showChildPathsStatement,
        showChildPathsStatement.getPartialPath(),
        DatasetHeaderFactory.getShowChildPathsHeader());
  }

  @Override
  public Analysis visitShowChildNodes(
      ShowChildNodesStatement showChildNodesStatement, MPPQueryContext context) {
    return visitSchemaNodeManagementPartition(
        showChildNodesStatement,
        showChildNodesStatement.getPartialPath(),
        DatasetHeaderFactory.getShowChildNodesHeader());
  }

  @Override
  public Analysis visitShowVersion(
      ShowVersionStatement showVersionStatement, MPPQueryContext context) {
    Analysis analysis = new Analysis();
    analysis.setStatement(showVersionStatement);
    analysis.setRespDatasetHeader(DatasetHeaderFactory.getShowVersionHeader());
    analysis.setFinishQueryAfterAnalyze(true);
    return analysis;
  }

  private Analysis visitSchemaNodeManagementPartition(
      Statement statement, PartialPath path, DatasetHeader header) {
    Analysis analysis = new Analysis();
    analysis.setStatement(statement);

    PathPatternTree patternTree = new PathPatternTree();
    patternTree.appendPathPattern(path);
    SchemaNodeManagementPartition schemaNodeManagementPartition =
        partitionFetcher.getSchemaNodeManagementPartition(patternTree);

    if (schemaNodeManagementPartition == null) {
      return analysis;
    }
    if (!schemaNodeManagementPartition.getMatchedNode().isEmpty()
        && schemaNodeManagementPartition.getSchemaPartition().getSchemaPartitionMap().size() == 0) {
      analysis.setFinishQueryAfterAnalyze(true);
    }
    analysis.setMatchedNodes(schemaNodeManagementPartition.getMatchedNode());
    analysis.setSchemaPartitionInfo(schemaNodeManagementPartition.getSchemaPartition());
    analysis.setRespDatasetHeader(header);
    return analysis;
  }

  @Override
  public Analysis visitDeleteData(
      DeleteDataStatement deleteDataStatement, MPPQueryContext context) {
    context.setQueryType(QueryType.WRITE);
    Analysis analysis = new Analysis();
    analysis.setStatement(deleteDataStatement);

    PathPatternTree patternTree = new PathPatternTree();
    for (PartialPath pathPattern : deleteDataStatement.getPathList()) {
      patternTree.appendPathPattern(pathPattern);
    }

    ISchemaTree schemaTree = schemaFetcher.fetchSchema(patternTree, context);
    analysis.setSchemaTree(schemaTree);

    Map<String, List<DataPartitionQueryParam>> sgNameToQueryParamsMap = new HashMap<>();

    Set<String> deduplicatedDevicePaths = new HashSet<>();

    for (String devicePattern : patternTree.getAllDevicePatterns()) {
      try {
        schemaTree
            .getMatchedDevices(new PartialPath(devicePattern))
            .forEach(
                deviceSchemaInfo ->
                    deduplicatedDevicePaths.add(deviceSchemaInfo.getDevicePath().getFullPath()));
      } catch (IllegalPathException ignored) {
        // won't happen
      }
    }

    deduplicatedDevicePaths.forEach(
        devicePath -> {
          DataPartitionQueryParam queryParam = new DataPartitionQueryParam();
          queryParam.setDevicePath(devicePath);
          sgNameToQueryParamsMap
              .computeIfAbsent(schemaTree.getBelongedDatabase(devicePath), key -> new ArrayList<>())
              .add(queryParam);
        });

    DataPartition dataPartition = partitionFetcher.getDataPartition(sgNameToQueryParamsMap);
    analysis.setDataPartitionInfo(dataPartition);

    if (dataPartition.isEmpty()) {
      analysis.setFinishQueryAfterAnalyze(true);
    }

    return analysis;
  }

  @Override
  public Analysis visitCreateSchemaTemplate(
      CreateSchemaTemplateStatement createTemplateStatement, MPPQueryContext context) {

    context.setQueryType(QueryType.WRITE);
    List<String> measurements = createTemplateStatement.getMeasurements();
    Set<String> measurementsSet = new HashSet<>(measurements);
    if (measurementsSet.size() < measurements.size()) {
      throw new SemanticException(
          "Measurement under template is not allowed to have the same measurement name");
    }
    Analysis analysis = new Analysis();
    analysis.setStatement(createTemplateStatement);
    return analysis;
  }

  @Override
  public Analysis visitShowNodesInSchemaTemplate(
      ShowNodesInSchemaTemplateStatement showNodesInSchemaTemplateStatement,
      MPPQueryContext context) {
    Analysis analysis = new Analysis();
    analysis.setStatement(showNodesInSchemaTemplateStatement);
    analysis.setRespDatasetHeader(DatasetHeaderFactory.getShowNodesInSchemaTemplateHeader());
    return analysis;
  }

  @Override
  public Analysis visitShowSchemaTemplate(
      ShowSchemaTemplateStatement showSchemaTemplateStatement, MPPQueryContext context) {
    Analysis analysis = new Analysis();
    analysis.setStatement(showSchemaTemplateStatement);
    analysis.setRespDatasetHeader(DatasetHeaderFactory.getShowSchemaTemplateHeader());
    return analysis;
  }

  private GroupByFilter initGroupByFilter(GroupByTimeComponent groupByTimeComponent) {
    if (groupByTimeComponent.isIntervalByMonth() || groupByTimeComponent.isSlidingStepByMonth()) {
      return new GroupByMonthFilter(
          groupByTimeComponent.getInterval(),
          groupByTimeComponent.getSlidingStep(),
          groupByTimeComponent.getStartTime(),
          groupByTimeComponent.getEndTime(),
          groupByTimeComponent.isSlidingStepByMonth(),
          groupByTimeComponent.isIntervalByMonth(),
          TimeZone.getTimeZone("+00:00"));
    } else {
      long startTime =
          groupByTimeComponent.isLeftCRightO()
              ? groupByTimeComponent.getStartTime()
              : groupByTimeComponent.getStartTime() + 1;
      long endTime =
          groupByTimeComponent.isLeftCRightO()
              ? groupByTimeComponent.getEndTime()
              : groupByTimeComponent.getEndTime() + 1;
      return new GroupByFilter(
          groupByTimeComponent.getInterval(),
          groupByTimeComponent.getSlidingStep(),
          startTime,
          endTime);
    }
  }

  @Override
  public Analysis visitSetSchemaTemplate(
      SetSchemaTemplateStatement setSchemaTemplateStatement, MPPQueryContext context) {
    context.setQueryType(QueryType.WRITE);
    Analysis analysis = new Analysis();
    analysis.setStatement(setSchemaTemplateStatement);
    return analysis;
  }

  @Override
  public Analysis visitShowPathSetTemplate(
      ShowPathSetTemplateStatement showPathSetTemplateStatement, MPPQueryContext context) {
    Analysis analysis = new Analysis();
    analysis.setStatement(showPathSetTemplateStatement);
    analysis.setRespDatasetHeader(DatasetHeaderFactory.getShowPathSetTemplateHeader());
    return analysis;
  }

  @Override
  public Analysis visitActivateTemplate(
      ActivateTemplateStatement activateTemplateStatement, MPPQueryContext context) {
    context.setQueryType(QueryType.WRITE);
    Analysis analysis = new Analysis();
    analysis.setStatement(activateTemplateStatement);

    PartialPath activatePath = activateTemplateStatement.getPath();

    Pair<Template, PartialPath> templateSetInfo = schemaFetcher.checkTemplateSetInfo(activatePath);
    if (templateSetInfo == null) {
      throw new StatementAnalyzeException(
          new MetadataException(
              String.format(
                  "Path [%s] has not been set any template.", activatePath.getFullPath())));
    }
    analysis.setTemplateSetInfo(
        new Pair<>(templateSetInfo.left, Collections.singletonList(templateSetInfo.right)));

    PathPatternTree patternTree = new PathPatternTree();
    patternTree.appendPathPattern(activatePath.concatNode(ONE_LEVEL_PATH_WILDCARD));
    SchemaPartition partition = partitionFetcher.getOrCreateSchemaPartition(patternTree);

    analysis.setSchemaPartitionInfo(partition);

    return analysis;
  }

  @Override
  public Analysis visitBatchActivateTemplate(
      BatchActivateTemplateStatement batchActivateTemplateStatement, MPPQueryContext context) {
    context.setQueryType(QueryType.WRITE);
    Analysis analysis = new Analysis();
    analysis.setStatement(batchActivateTemplateStatement);

    Map<PartialPath, Pair<Template, PartialPath>> deviceTemplateSetInfoMap =
        new HashMap<>(batchActivateTemplateStatement.getPaths().size());
    for (PartialPath devicePath : batchActivateTemplateStatement.getDevicePathList()) {
      Pair<Template, PartialPath> templateSetInfo = schemaFetcher.checkTemplateSetInfo(devicePath);
      if (templateSetInfo == null) {
        throw new StatementAnalyzeException(
            new MetadataException(
                String.format(
                    "Path [%s] has not been set any template.", devicePath.getFullPath())));
      }
      deviceTemplateSetInfoMap.put(devicePath, templateSetInfo);
    }
    analysis.setDeviceTemplateSetInfoMap(deviceTemplateSetInfoMap);

    PathPatternTree patternTree = new PathPatternTree();
    for (PartialPath devicePath : batchActivateTemplateStatement.getDevicePathList()) {
      // the devicePath is a path without wildcard
      patternTree.appendFullPath(devicePath.concatNode(ONE_LEVEL_PATH_WILDCARD));
    }
    SchemaPartition partition = partitionFetcher.getOrCreateSchemaPartition(patternTree);

    analysis.setSchemaPartitionInfo(partition);

    return analysis;
  }

  @Override
  public Analysis visitInternalBatchActivateTemplate(
      InternalBatchActivateTemplateStatement internalBatchActivateTemplateStatement,
      MPPQueryContext context) {
    context.setQueryType(QueryType.WRITE);
    Analysis analysis = new Analysis();
    analysis.setStatement(internalBatchActivateTemplateStatement);

    PathPatternTree patternTree = new PathPatternTree();
    for (PartialPath activatePath :
        internalBatchActivateTemplateStatement.getDeviceMap().keySet()) {
      // the devicePath is a path without wildcard
      patternTree.appendFullPath(activatePath.concatNode(ONE_LEVEL_PATH_WILDCARD));
    }
    SchemaPartition partition = partitionFetcher.getOrCreateSchemaPartition(patternTree);

    analysis.setSchemaPartitionInfo(partition);

    return analysis;
  }

  @Override
  public Analysis visitShowPathsUsingTemplate(
      ShowPathsUsingTemplateStatement showPathsUsingTemplateStatement, MPPQueryContext context) {
    Analysis analysis = new Analysis();
    analysis.setStatement(showPathsUsingTemplateStatement);
    analysis.setRespDatasetHeader(DatasetHeaderFactory.getShowPathsUsingTemplateHeader());

    Pair<Template, List<PartialPath>> templateSetInfo =
        schemaFetcher.getAllPathsSetTemplate(showPathsUsingTemplateStatement.getTemplateName());

    if (templateSetInfo == null
        || templateSetInfo.right == null
        || templateSetInfo.right.isEmpty()) {
      analysis.setFinishQueryAfterAnalyze(true);
      return analysis;
    }

    analysis.setTemplateSetInfo(templateSetInfo);

    PathPatternTree patternTree = new PathPatternTree();
    PartialPath rawPathPattern = showPathsUsingTemplateStatement.getPathPattern();
    List<PartialPath> specifiedPatternList = new ArrayList<>();
    templateSetInfo.right.forEach(
        setPath -> {
          for (PartialPath specifiedPattern : rawPathPattern.alterPrefixPath(setPath)) {
            patternTree.appendPathPattern(specifiedPattern);
            specifiedPatternList.add(specifiedPattern);
          }
        });

    if (specifiedPatternList.isEmpty()) {
      analysis.setFinishQueryAfterAnalyze(true);
      return analysis;
    }

    analysis.setSpecifiedTemplateRelatedPathPatternList(specifiedPatternList);

    SchemaPartition partition = partitionFetcher.getOrCreateSchemaPartition(patternTree);
    analysis.setSchemaPartitionInfo(partition);
    if (partition.isEmpty()) {
      analysis.setFinishQueryAfterAnalyze(true);
      return analysis;
    }

    return analysis;
  }

  @Override
  public Analysis visitShowPipeSinkType(
      ShowPipeSinkTypeStatement showPipeSinkTypeStatement, MPPQueryContext context) {
    Analysis analysis = new Analysis();
    analysis.setStatement(showPipeSinkTypeStatement);
    analysis.setRespDatasetHeader(DatasetHeaderFactory.getShowPipeSinkTypeHeader());
    analysis.setFinishQueryAfterAnalyze(true);
    return analysis;
  }

  @Override
  public Analysis visitShowQueries(
      ShowQueriesStatement showQueriesStatement, MPPQueryContext context) {
    Analysis analysis = new Analysis();
    analysis.setStatement(showQueriesStatement);
    analysis.setRespDatasetHeader(DatasetHeaderFactory.getShowQueriesHeader());
    analysis.setVirtualSource(true);

    List<TDataNodeLocation> allRunningDataNodeLocations = getRunningDataNodeLocations();
    if (allRunningDataNodeLocations.isEmpty()) {
      analysis.setFinishQueryAfterAnalyze(true);
    }
    // TODO Constant folding optimization for Where Predicate after True/False Constant introduced
    if (allRunningDataNodeLocations.isEmpty()) {
      throw new StatementAnalyzeException("no Running DataNodes");
    }
    analysis.setRunningDataNodeLocations(allRunningDataNodeLocations);

    Set<Expression> sourceExpressions = new HashSet<>();
    for (ColumnHeader columnHeader : analysis.getRespDatasetHeader().getColumnHeaders()) {
      sourceExpressions.add(
          TimeSeriesOperand.constructColumnHeaderExpression(
              columnHeader.getColumnName(), columnHeader.getColumnType()));
    }
    analysis.setSourceExpressions(sourceExpressions);
    sourceExpressions.forEach(expression -> analyzeExpression(analysis, expression));

    analyzeWhere(analysis, showQueriesStatement);

    analysis.setMergeOrderParameter(new OrderByParameter(showQueriesStatement.getSortItemList()));

    return analysis;
  }

  private List<TDataNodeLocation> getRunningDataNodeLocations() {
    try (ConfigNodeClient client =
        ConfigNodeClientManager.getInstance().borrowClient(ConfigNodeInfo.CONFIG_REGION_ID)) {
      TGetDataNodeLocationsResp showDataNodesResp = client.getRunningDataNodeLocations();
      if (showDataNodesResp.getStatus().getCode() != TSStatusCode.SUCCESS_STATUS.getStatusCode()) {
        throw new StatementAnalyzeException(
            "An error occurred when executing getRunningDataNodeLocations():"
                + showDataNodesResp.getStatus().getMessage());
      }
      return showDataNodesResp.getDataNodeLocationList();
    } catch (ClientManagerException | TException e) {
      throw new StatementAnalyzeException(
          "An error occurred when executing getRunningDataNodeLocations():" + e.getMessage());
    }
  }

  private void analyzeWhere(Analysis analysis, ShowQueriesStatement showQueriesStatement) {
    WhereCondition whereCondition = showQueriesStatement.getWhereCondition();
    if (whereCondition == null) {
      return;
    }

    Expression whereExpression =
        ExpressionAnalyzer.bindTypeForTimeSeriesOperand(
            whereCondition.getPredicate(), ColumnHeaderConstant.showQueriesColumnHeaders);

    TSDataType outputType = analyzeExpression(analysis, whereExpression);
    if (outputType != TSDataType.BOOLEAN) {
      throw new SemanticException(
          String.format(
              "The output type of the expression in WHERE clause should be BOOLEAN, actual data type: %s.",
              outputType));
    }

    analysis.setWhereExpression(whereExpression);
  }

  /**
   * Compute how many paths exist, get the schema tree and the number of existed paths.
   *
   * @param pathList the path you want to check
   * @param context the context of your analyzer
   * @return a pair of ISchemaTree, and the number of exist paths.
   */
  private Pair<ISchemaTree, Integer> fetchSchemaOfPathsAndCount(
      List<PartialPath> pathList, MPPQueryContext context) {
    PathPatternTree pathPatternTree = new PathPatternTree();
    for (PartialPath path : pathList) {
      pathPatternTree.appendPathPattern(path);
    }
    ISchemaTree schemaTree = this.schemaFetcher.fetchSchema(pathPatternTree, context);

    // search each path, make sure they all exist.
    int numOfExistPaths = 0;
    for (PartialPath path : pathList) {
      Pair<List<MeasurementPath>, Integer> pathPair = schemaTree.searchMeasurementPaths(path);
      numOfExistPaths += pathPair.left.size() > 0 ? 1 : 0;
    }
    return new Pair<>(schemaTree, numOfExistPaths);
  }

  /**
   * @param pathList the paths you want to check
   * @param schemaTree the given schema tree
   * @return if all paths you give can be found in schema tree, return a pair of view paths and
   *     null; else return view paths and the non-exist path.
   */
  private Pair<List<PartialPath>, PartialPath> findAllViewsInPaths(
      List<PartialPath> pathList, ISchemaTree schemaTree) {
    List<PartialPath> result = new ArrayList<>();
    for (PartialPath path : pathList) {
      Pair<List<MeasurementPath>, Integer> measurementPathList =
          schemaTree.searchMeasurementPaths(path);
      if (measurementPathList.left.size() <= 0) {
        return new Pair<>(result, path);
      }
      for (MeasurementPath measurementPath : measurementPathList.left) {
        if (measurementPath.getMeasurementSchema().isLogicalView()) {
          result.add(measurementPath);
        }
      }
    }
    return new Pair<>(result, null);
  }

  private Pair<List<Expression>, Analysis> analyzeQueryInLogicalViewStatement(
      Analysis analysis, QueryStatement queryStatement, MPPQueryContext context) {
    Analysis queryAnalysis = this.visitQuery(queryStatement, context);
    // get all expression from resultColumns
    List<Pair<Expression, String>> outputExpressions = queryAnalysis.getOutputExpressions();
    if (queryAnalysis.isFailed()) {
      analysis.setFinishQueryAfterAnalyze(true);
      analysis.setFailStatus(queryAnalysis.getFailStatus());
      return new Pair<>(null, analysis);
    }
    if (outputExpressions == null) {
      analysis.setFinishQueryAfterAnalyze(true);
      analysis.setFailStatus(
          RpcUtils.getStatus(
              TSStatusCode.UNSUPPORTED_OPERATION.getStatusCode(),
              "Columns in the query statement is empty. Please check your SQL."));
      return new Pair<>(null, analysis);
    }
    if (queryAnalysis.useLogicalView()) {
      analysis.setFinishQueryAfterAnalyze(true);
      analysis.setFailStatus(
          RpcUtils.getStatus(
              TSStatusCode.UNSUPPORTED_OPERATION.getStatusCode(),
              "Can not create a view based on existing views. Check the query in your SQL."));
      return new Pair<>(null, analysis);
    }
    List<Expression> expressionList = new ArrayList<>();
    for (Pair<Expression, String> thisPair : outputExpressions) {
      expressionList.add(thisPair.left);
    }
    return new Pair<>(expressionList, analysis);
  }

  private void checkViewsInSource(
      Analysis analysis, List<Expression> sourceExpressionList, MPPQueryContext context) {
    List<PartialPath> pathsNeedCheck = new ArrayList<>();
    for (Expression expression : sourceExpressionList) {
      if (expression instanceof TimeSeriesOperand) {
        pathsNeedCheck.add(((TimeSeriesOperand) expression).getPath());
      }
    }
    Pair<ISchemaTree, Integer> schemaOfNeedToCheck =
        fetchSchemaOfPathsAndCount(pathsNeedCheck, context);
    if (schemaOfNeedToCheck.right != pathsNeedCheck.size()) {
      // some source paths is not exist, and could not fetch schema.
      analysis.setFinishQueryAfterAnalyze(true);
      analysis.setFailStatus(
          RpcUtils.getStatus(
              TSStatusCode.UNSUPPORTED_OPERATION.getStatusCode(),
<<<<<<< HEAD
              "Can not create a logical view based on non-exist time series."));
      return;
=======
              "Can not create a view based on non-exist time series."));
      return analysis;
>>>>>>> 05060cb4
    }
    Pair<List<PartialPath>, PartialPath> viewInSourceCheckResult =
        findAllViewsInPaths(pathsNeedCheck, schemaOfNeedToCheck.left);
    if (viewInSourceCheckResult.right != null) {
      // some source paths is not exist
      analysis.setFinishQueryAfterAnalyze(true);
      analysis.setFailStatus(
          RpcUtils.getStatus(
              TSStatusCode.UNSUPPORTED_OPERATION.getStatusCode(),
              "Path "
                  + viewInSourceCheckResult.right.toString()
<<<<<<< HEAD
                  + " does not exist! You can not create a logical view based on non-exist time series."));
      return;
=======
                  + " does not exist! You can not create a view based on non-exist time series."));
      return analysis;
>>>>>>> 05060cb4
    }
    if (viewInSourceCheckResult.left.size() > 0) {
      // some source paths is logical view
      analysis.setFinishQueryAfterAnalyze(true);
      analysis.setFailStatus(
          RpcUtils.getStatus(
              TSStatusCode.UNSUPPORTED_OPERATION.getStatusCode(),
<<<<<<< HEAD
              "Can not create a logical view based on existing views."));
=======
              "Can not create a view based on existing views."));
      return analysis;
>>>>>>> 05060cb4
    }
  }

  private Analysis checkPathsInCreateLogicalView(
      Analysis analysis, CreateLogicalViewStatement createLogicalViewStatement) {
    Pair<Boolean, String> checkResult = createLogicalViewStatement.checkAllPaths();
    if (!checkResult.left) {
      analysis.setFinishQueryAfterAnalyze(true);
      analysis.setFailStatus(
          RpcUtils.getStatus(
              TSStatusCode.ILLEGAL_PATH.getStatusCode(),
              "The path " + checkResult.right + " is illegal."));
      return analysis;
    }
    if (createLogicalViewStatement.getSourceExpressionList().size()
        != createLogicalViewStatement.getTargetPathList().size()) {
      analysis.setFinishQueryAfterAnalyze(true);
      analysis.setFailStatus(
          RpcUtils.getStatus(
              TSStatusCode.UNSUPPORTED_OPERATION.getStatusCode(),
              "The number of target and source paths are miss matched! Please check your SQL."));
      return analysis;
    }
    // make sure all paths are NOt under any template
    try {
      for (PartialPath path : createLogicalViewStatement.getTargetPathList()) {
        checkIsTemplateCompatible(path, null);
      }
    } catch (Exception e) {
      analysis.setFinishQueryAfterAnalyze(true);
      analysis.setFailStatus(
          RpcUtils.getStatus(
              TSStatusCode.UNSUPPORTED_OPERATION.getStatusCode(),
              "Can not create view under template."));
      return analysis;
    }
    return analysis;
  }

  // create Logical View
  @Override
  public Analysis visitCreateLogicalView(
      CreateLogicalViewStatement createLogicalViewStatement, MPPQueryContext context) {
    Analysis analysis = new Analysis();
    context.setQueryType(QueryType.WRITE);
    analysis.setStatement(createLogicalViewStatement);

    if (createLogicalViewStatement.getViewExpression() == null) {
      // analyze query in statement
      QueryStatement queryStatement = createLogicalViewStatement.getQueryStatement();
      if (queryStatement != null) {
        Pair<List<Expression>, Analysis> queryAnalysisPair =
            this.analyzeQueryInLogicalViewStatement(analysis, queryStatement, context);
        if (queryAnalysisPair.right.isFinishQueryAfterAnalyze()) {
          return analysis;
        } else if (queryAnalysisPair.left != null) {
          createLogicalViewStatement.setSourceExpressions(queryAnalysisPair.left);
        }
      }

      // check target paths; check source expressions.
      checkPathsInCreateLogicalView(analysis, createLogicalViewStatement);
      if (analysis.isFinishQueryAfterAnalyze()) {
        return analysis;
      }

      // make sure there is no view in source
      List<Expression> sourceExpressionList = createLogicalViewStatement.getSourceExpressionList();
      checkViewsInSource(analysis, sourceExpressionList, context);
      if (analysis.isFinishQueryAfterAnalyze()) {
        return analysis;
      }
    }

    // set schema partition info, this info will be used to split logical plan node.
    PathPatternTree patternTree = new PathPatternTree();
    for (PartialPath thisFullPath : createLogicalViewStatement.getTargetPathList()) {
      patternTree.appendFullPath(thisFullPath);
    }
    SchemaPartition schemaPartitionInfo = partitionFetcher.getOrCreateSchemaPartition(patternTree);
    analysis.setSchemaPartitionInfo(schemaPartitionInfo);

    return analysis;
  }

  @Override
  public Analysis visitShowLogicalView(
      ShowLogicalViewStatement showLogicalViewStatement, MPPQueryContext context) {
    context.setQueryType(QueryType.READ);
    Analysis analysis = new Analysis();
    analysis.setStatement(showLogicalViewStatement);

    PathPatternTree patternTree = new PathPatternTree();
    patternTree.appendPathPattern(showLogicalViewStatement.getPathPattern());
    SchemaPartition schemaPartitionInfo = partitionFetcher.getSchemaPartition(patternTree);
    analysis.setSchemaPartitionInfo(schemaPartitionInfo);

    analysis.setRespDatasetHeader(DatasetHeaderFactory.getShowLogicalViewHeader());
    return analysis;
  }
}<|MERGE_RESOLUTION|>--- conflicted
+++ resolved
@@ -3276,13 +3276,8 @@
       analysis.setFailStatus(
           RpcUtils.getStatus(
               TSStatusCode.UNSUPPORTED_OPERATION.getStatusCode(),
-<<<<<<< HEAD
-              "Can not create a logical view based on non-exist time series."));
+              "Can not create a view based on non-exist time series."));
       return;
-=======
-              "Can not create a view based on non-exist time series."));
-      return analysis;
->>>>>>> 05060cb4
     }
     Pair<List<PartialPath>, PartialPath> viewInSourceCheckResult =
         findAllViewsInPaths(pathsNeedCheck, schemaOfNeedToCheck.left);
@@ -3294,13 +3289,8 @@
               TSStatusCode.UNSUPPORTED_OPERATION.getStatusCode(),
               "Path "
                   + viewInSourceCheckResult.right.toString()
-<<<<<<< HEAD
-                  + " does not exist! You can not create a logical view based on non-exist time series."));
+                  + " does not exist! You can not create a view based on non-exist time series."));
       return;
-=======
-                  + " does not exist! You can not create a view based on non-exist time series."));
-      return analysis;
->>>>>>> 05060cb4
     }
     if (viewInSourceCheckResult.left.size() > 0) {
       // some source paths is logical view
@@ -3308,12 +3298,7 @@
       analysis.setFailStatus(
           RpcUtils.getStatus(
               TSStatusCode.UNSUPPORTED_OPERATION.getStatusCode(),
-<<<<<<< HEAD
-              "Can not create a logical view based on existing views."));
-=======
               "Can not create a view based on existing views."));
-      return analysis;
->>>>>>> 05060cb4
     }
   }
 
