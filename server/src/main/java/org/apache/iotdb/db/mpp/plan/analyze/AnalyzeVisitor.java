/*
 * Licensed to the Apache Software Foundation (ASF) under one
 * or more contributor license agreements.  See the NOTICE file
 * distributed with this work for additional information
 * regarding copyright ownership.  The ASF licenses this file
 * to you under the Apache License, Version 2.0 (the
 * "License"); you may not use this file except in compliance
 * with the License.  You may obtain a copy of the License at
 *
 *     http://www.apache.org/licenses/LICENSE-2.0
 *
 * Unless required by applicable law or agreed to in writing,
 * software distributed under the License is distributed on an
 * "AS IS" BASIS, WITHOUT WARRANTIES OR CONDITIONS OF ANY
 * KIND, either express or implied.  See the License for the
 * specific language governing permissions and limitations
 * under the License.
 */
package org.apache.iotdb.db.mpp.plan.analyze;

import org.apache.iotdb.common.rpc.thrift.TDataNodeLocation;
import org.apache.iotdb.common.rpc.thrift.TTimePartitionSlot;
import org.apache.iotdb.commons.client.exception.ClientManagerException;
import org.apache.iotdb.commons.conf.IoTDBConstant;
import org.apache.iotdb.commons.exception.IllegalPathException;
import org.apache.iotdb.commons.exception.IoTDBException;
import org.apache.iotdb.commons.exception.MetadataException;
import org.apache.iotdb.commons.partition.DataPartition;
import org.apache.iotdb.commons.partition.DataPartitionQueryParam;
import org.apache.iotdb.commons.partition.SchemaNodeManagementPartition;
import org.apache.iotdb.commons.partition.SchemaPartition;
import org.apache.iotdb.commons.path.MeasurementPath;
import org.apache.iotdb.commons.path.PartialPath;
import org.apache.iotdb.commons.path.PathPatternTree;
import org.apache.iotdb.commons.schema.view.LogicalViewSchema;
import org.apache.iotdb.commons.schema.view.viewExpression.ViewExpression;
import org.apache.iotdb.commons.service.metric.PerformanceOverviewMetrics;
import org.apache.iotdb.confignode.rpc.thrift.TGetDataNodeLocationsResp;
import org.apache.iotdb.db.client.ConfigNodeClient;
import org.apache.iotdb.db.client.ConfigNodeClientManager;
import org.apache.iotdb.db.client.ConfigNodeInfo;
import org.apache.iotdb.db.conf.IoTDBConfig;
import org.apache.iotdb.db.conf.IoTDBDescriptor;
import org.apache.iotdb.db.engine.storagegroup.TsFileResource;
import org.apache.iotdb.db.engine.storagegroup.TsFileResourceStatus;
import org.apache.iotdb.db.exception.LoadFileException;
import org.apache.iotdb.db.exception.VerifyMetadataException;
import org.apache.iotdb.db.exception.metadata.template.TemplateImcompatibeException;
import org.apache.iotdb.db.exception.sql.MeasurementNotExistException;
import org.apache.iotdb.db.exception.sql.SemanticException;
import org.apache.iotdb.db.exception.sql.StatementAnalyzeException;
import org.apache.iotdb.db.metadata.template.Template;
import org.apache.iotdb.db.mpp.common.MPPQueryContext;
import org.apache.iotdb.db.mpp.common.header.ColumnHeader;
import org.apache.iotdb.db.mpp.common.header.ColumnHeaderConstant;
import org.apache.iotdb.db.mpp.common.header.DatasetHeader;
import org.apache.iotdb.db.mpp.common.header.DatasetHeaderFactory;
import org.apache.iotdb.db.mpp.common.schematree.DeviceSchemaInfo;
import org.apache.iotdb.db.mpp.common.schematree.ISchemaTree;
import org.apache.iotdb.db.mpp.execution.operator.window.WindowType;
import org.apache.iotdb.db.mpp.metric.QueryPlanCostMetricSet;
import org.apache.iotdb.db.mpp.plan.Coordinator;
import org.apache.iotdb.db.mpp.plan.analyze.schema.ISchemaFetcher;
import org.apache.iotdb.db.mpp.plan.analyze.schema.SchemaValidator;
import org.apache.iotdb.db.mpp.plan.execution.ExecutionResult;
import org.apache.iotdb.db.mpp.plan.expression.Expression;
import org.apache.iotdb.db.mpp.plan.expression.ExpressionType;
import org.apache.iotdb.db.mpp.plan.expression.binary.CompareBinaryExpression;
import org.apache.iotdb.db.mpp.plan.expression.leaf.ConstantOperand;
import org.apache.iotdb.db.mpp.plan.expression.leaf.TimeSeriesOperand;
import org.apache.iotdb.db.mpp.plan.expression.multi.FunctionExpression;
import org.apache.iotdb.db.mpp.plan.planner.plan.parameter.DeviceViewIntoPathDescriptor;
import org.apache.iotdb.db.mpp.plan.planner.plan.parameter.FillDescriptor;
import org.apache.iotdb.db.mpp.plan.planner.plan.parameter.GroupByConditionParameter;
import org.apache.iotdb.db.mpp.plan.planner.plan.parameter.GroupByCountParameter;
import org.apache.iotdb.db.mpp.plan.planner.plan.parameter.GroupByParameter;
import org.apache.iotdb.db.mpp.plan.planner.plan.parameter.GroupBySessionParameter;
import org.apache.iotdb.db.mpp.plan.planner.plan.parameter.GroupByTimeParameter;
import org.apache.iotdb.db.mpp.plan.planner.plan.parameter.GroupByVariationParameter;
import org.apache.iotdb.db.mpp.plan.planner.plan.parameter.IntoPathDescriptor;
import org.apache.iotdb.db.mpp.plan.planner.plan.parameter.OrderByParameter;
import org.apache.iotdb.db.mpp.plan.statement.Statement;
import org.apache.iotdb.db.mpp.plan.statement.StatementNode;
import org.apache.iotdb.db.mpp.plan.statement.StatementVisitor;
import org.apache.iotdb.db.mpp.plan.statement.component.FillComponent;
import org.apache.iotdb.db.mpp.plan.statement.component.GroupByComponent;
import org.apache.iotdb.db.mpp.plan.statement.component.GroupByConditionComponent;
import org.apache.iotdb.db.mpp.plan.statement.component.GroupByCountComponent;
import org.apache.iotdb.db.mpp.plan.statement.component.GroupBySessionComponent;
import org.apache.iotdb.db.mpp.plan.statement.component.GroupByTimeComponent;
import org.apache.iotdb.db.mpp.plan.statement.component.GroupByVariationComponent;
import org.apache.iotdb.db.mpp.plan.statement.component.IntoComponent;
import org.apache.iotdb.db.mpp.plan.statement.component.Ordering;
import org.apache.iotdb.db.mpp.plan.statement.component.ResultColumn;
import org.apache.iotdb.db.mpp.plan.statement.component.SortItem;
import org.apache.iotdb.db.mpp.plan.statement.component.WhereCondition;
import org.apache.iotdb.db.mpp.plan.statement.crud.DeleteDataStatement;
import org.apache.iotdb.db.mpp.plan.statement.crud.InsertBaseStatement;
import org.apache.iotdb.db.mpp.plan.statement.crud.InsertMultiTabletsStatement;
import org.apache.iotdb.db.mpp.plan.statement.crud.InsertRowStatement;
import org.apache.iotdb.db.mpp.plan.statement.crud.InsertRowsOfOneDeviceStatement;
import org.apache.iotdb.db.mpp.plan.statement.crud.InsertRowsStatement;
import org.apache.iotdb.db.mpp.plan.statement.crud.InsertStatement;
import org.apache.iotdb.db.mpp.plan.statement.crud.InsertTabletStatement;
import org.apache.iotdb.db.mpp.plan.statement.crud.LoadTsFileStatement;
import org.apache.iotdb.db.mpp.plan.statement.crud.QueryStatement;
import org.apache.iotdb.db.mpp.plan.statement.internal.InternalBatchActivateTemplateStatement;
import org.apache.iotdb.db.mpp.plan.statement.internal.InternalCreateMultiTimeSeriesStatement;
import org.apache.iotdb.db.mpp.plan.statement.internal.InternalCreateTimeSeriesStatement;
import org.apache.iotdb.db.mpp.plan.statement.internal.SchemaFetchStatement;
import org.apache.iotdb.db.mpp.plan.statement.metadata.AlterTimeSeriesStatement;
import org.apache.iotdb.db.mpp.plan.statement.metadata.CountDatabaseStatement;
import org.apache.iotdb.db.mpp.plan.statement.metadata.CountDevicesStatement;
import org.apache.iotdb.db.mpp.plan.statement.metadata.CountLevelTimeSeriesStatement;
import org.apache.iotdb.db.mpp.plan.statement.metadata.CountNodesStatement;
import org.apache.iotdb.db.mpp.plan.statement.metadata.CountTimeSeriesStatement;
import org.apache.iotdb.db.mpp.plan.statement.metadata.CreateAlignedTimeSeriesStatement;
import org.apache.iotdb.db.mpp.plan.statement.metadata.CreateMultiTimeSeriesStatement;
import org.apache.iotdb.db.mpp.plan.statement.metadata.CreateTimeSeriesStatement;
import org.apache.iotdb.db.mpp.plan.statement.metadata.DatabaseSchemaStatement;
import org.apache.iotdb.db.mpp.plan.statement.metadata.ShowChildNodesStatement;
import org.apache.iotdb.db.mpp.plan.statement.metadata.ShowChildPathsStatement;
import org.apache.iotdb.db.mpp.plan.statement.metadata.ShowClusterStatement;
import org.apache.iotdb.db.mpp.plan.statement.metadata.ShowDatabaseStatement;
import org.apache.iotdb.db.mpp.plan.statement.metadata.ShowDevicesStatement;
import org.apache.iotdb.db.mpp.plan.statement.metadata.ShowTTLStatement;
import org.apache.iotdb.db.mpp.plan.statement.metadata.ShowTimeSeriesStatement;
import org.apache.iotdb.db.mpp.plan.statement.metadata.template.ActivateTemplateStatement;
import org.apache.iotdb.db.mpp.plan.statement.metadata.template.BatchActivateTemplateStatement;
import org.apache.iotdb.db.mpp.plan.statement.metadata.template.CreateSchemaTemplateStatement;
import org.apache.iotdb.db.mpp.plan.statement.metadata.template.SetSchemaTemplateStatement;
import org.apache.iotdb.db.mpp.plan.statement.metadata.template.ShowNodesInSchemaTemplateStatement;
import org.apache.iotdb.db.mpp.plan.statement.metadata.template.ShowPathSetTemplateStatement;
import org.apache.iotdb.db.mpp.plan.statement.metadata.template.ShowPathsUsingTemplateStatement;
import org.apache.iotdb.db.mpp.plan.statement.metadata.template.ShowSchemaTemplateStatement;
import org.apache.iotdb.db.mpp.plan.statement.metadata.view.CreateLogicalViewStatement;
import org.apache.iotdb.db.mpp.plan.statement.metadata.view.ShowLogicalViewStatement;
import org.apache.iotdb.db.mpp.plan.statement.sys.ExplainStatement;
import org.apache.iotdb.db.mpp.plan.statement.sys.ShowQueriesStatement;
import org.apache.iotdb.db.mpp.plan.statement.sys.ShowVersionStatement;
import org.apache.iotdb.db.mpp.plan.statement.sys.sync.ShowPipeSinkTypeStatement;
import org.apache.iotdb.db.query.control.SessionManager;
import org.apache.iotdb.db.utils.FileLoaderUtils;
import org.apache.iotdb.db.utils.TimePartitionUtils;
import org.apache.iotdb.rpc.RpcUtils;
import org.apache.iotdb.rpc.TSStatusCode;
import org.apache.iotdb.tsfile.common.constant.TsFileConstant;
import org.apache.iotdb.tsfile.file.metadata.TimeseriesMetadata;
import org.apache.iotdb.tsfile.file.metadata.enums.CompressionType;
import org.apache.iotdb.tsfile.file.metadata.enums.TSDataType;
import org.apache.iotdb.tsfile.file.metadata.enums.TSEncoding;
import org.apache.iotdb.tsfile.read.TsFileSequenceReader;
import org.apache.iotdb.tsfile.read.common.TimeRange;
import org.apache.iotdb.tsfile.read.filter.GroupByFilter;
import org.apache.iotdb.tsfile.read.filter.GroupByMonthFilter;
import org.apache.iotdb.tsfile.read.filter.PredicateRemoveNotRewriter;
import org.apache.iotdb.tsfile.read.filter.basic.Filter;
import org.apache.iotdb.tsfile.read.filter.factory.FilterFactory;
import org.apache.iotdb.tsfile.utils.Pair;
import org.apache.iotdb.tsfile.write.schema.MeasurementSchema;

import org.apache.thrift.TException;
import org.slf4j.Logger;
import org.slf4j.LoggerFactory;

import java.io.File;
import java.io.IOException;
import java.util.ArrayList;
import java.util.Arrays;
import java.util.Collections;
import java.util.HashMap;
import java.util.HashSet;
import java.util.Iterator;
import java.util.LinkedHashMap;
import java.util.LinkedHashSet;
import java.util.LinkedList;
import java.util.List;
import java.util.Locale;
import java.util.Map;
import java.util.Objects;
import java.util.Set;
import java.util.TimeZone;
import java.util.stream.Collectors;

import static com.google.common.base.Preconditions.checkState;
import static org.apache.iotdb.commons.conf.IoTDBConstant.ALLOWED_SCHEMA_PROPS;
import static org.apache.iotdb.commons.conf.IoTDBConstant.DEADBAND;
import static org.apache.iotdb.commons.conf.IoTDBConstant.LOSS;
import static org.apache.iotdb.commons.conf.IoTDBConstant.ONE_LEVEL_PATH_WILDCARD;
import static org.apache.iotdb.db.metadata.view.viewExpression.visitor.GetSourcePathsVisitor.getSourcePaths;
import static org.apache.iotdb.db.mpp.common.header.ColumnHeaderConstant.DEVICE;
import static org.apache.iotdb.db.mpp.common.header.ColumnHeaderConstant.ENDTIME;
import static org.apache.iotdb.db.mpp.metric.QueryPlanCostMetricSet.PARTITION_FETCHER;
import static org.apache.iotdb.db.mpp.metric.QueryPlanCostMetricSet.SCHEMA_FETCHER;
import static org.apache.iotdb.db.mpp.plan.analyze.SelectIntoUtils.constructTargetDevice;
import static org.apache.iotdb.db.mpp.plan.analyze.SelectIntoUtils.constructTargetMeasurement;
import static org.apache.iotdb.db.mpp.plan.analyze.SelectIntoUtils.constructTargetPath;

/** This visitor is used to analyze each type of Statement and returns the {@link Analysis}. */
public class AnalyzeVisitor extends StatementVisitor<Analysis, MPPQueryContext> {

  private static final Logger logger = LoggerFactory.getLogger(AnalyzeVisitor.class);

  private static final IoTDBConfig CONFIG = IoTDBDescriptor.getInstance().getConfig();

  private static final Expression deviceExpression =
      TimeSeriesOperand.constructColumnHeaderExpression(DEVICE, TSDataType.TEXT);

  private static final Expression endTimeExpression =
      TimeSeriesOperand.constructColumnHeaderExpression(ENDTIME, TSDataType.INT64);

  private final IPartitionFetcher partitionFetcher;
  private final ISchemaFetcher schemaFetcher;

  private static final PerformanceOverviewMetrics PERFORMANCE_OVERVIEW_METRICS =
      PerformanceOverviewMetrics.getInstance();

  public AnalyzeVisitor(IPartitionFetcher partitionFetcher, ISchemaFetcher schemaFetcher) {
    this.partitionFetcher = partitionFetcher;
    this.schemaFetcher = schemaFetcher;
  }

  @Override
  public Analysis visitNode(StatementNode node, MPPQueryContext context) {
    throw new UnsupportedOperationException(
        "Unsupported statement type: " + node.getClass().getName());
  }

  @Override
  public Analysis visitExplain(ExplainStatement explainStatement, MPPQueryContext context) {
    Analysis analysis = visitQuery(explainStatement.getQueryStatement(), context);
    analysis.setStatement(explainStatement);
    analysis.setFinishQueryAfterAnalyze(true);
    return analysis;
  }

  @Override
  public Analysis visitQuery(QueryStatement queryStatement, MPPQueryContext context) {
    Analysis analysis = new Analysis();
    try {
      // check for semantic errors
      queryStatement.semanticCheck();

      // concat path and construct path pattern tree
      PathPatternTree patternTree = new PathPatternTree(queryStatement.useWildcard());
      queryStatement =
          (QueryStatement) new ConcatPathRewriter().rewrite(queryStatement, patternTree);
      analysis.setStatement(queryStatement);

      // request schema fetch API
      logger.debug("[StartFetchSchema]");
      long startTime = System.nanoTime();
      ISchemaTree schemaTree;
      if (queryStatement.isGroupByTag()) {
        schemaTree = schemaFetcher.fetchSchemaWithTags(patternTree);
      } else {
        schemaTree = schemaFetcher.fetchSchema(patternTree, context);
      }
      QueryPlanCostMetricSet.getInstance()
          .recordPlanCost(SCHEMA_FETCHER, System.nanoTime() - startTime);
      logger.debug("[EndFetchSchema]");

      // If there is no leaf node in the schema tree, the query should be completed immediately
      if (schemaTree.isEmpty()) {
        return finishQuery(queryStatement, analysis);
      }

      // make sure paths in logical view is fetched
      updateSchemaTreeByViews(analysis, schemaTree);
      if (analysis.useLogicalView() && queryStatement.isAlignByDevice()) {
        throw new SemanticException("Views cannot be used in ALIGN BY DEVICE query yet.");
      }

      // extract global time filter from query filter and determine if there is a value filter
      analyzeGlobalTimeFilter(analysis, queryStatement);

      if (queryStatement.isLastQuery()) {
        if (analysis.hasValueFilter()) {
          throw new SemanticException("Only time filters are supported in LAST query");
        }
        analyzeOrderBy(analysis, queryStatement);

        List<Expression> selectExpressions = new ArrayList<>();
        for (ResultColumn resultColumn : queryStatement.getSelectComponent().getResultColumns()) {
          selectExpressions.add(resultColumn.getExpression());
        }
        analyzeLastSource(analysis, selectExpressions, schemaTree);

        analysis.setRespDatasetHeader(DatasetHeaderFactory.getLastQueryHeader());

        // fetch partition information
        analyzeDataPartition(analysis, queryStatement, schemaTree);

        return analysis;
      }

      List<Pair<Expression, String>> outputExpressions;
      if (queryStatement.isAlignByDevice()) {
        Set<PartialPath> deviceSet = analyzeFrom(queryStatement, schemaTree);

        outputExpressions = analyzeSelect(analysis, queryStatement, schemaTree, deviceSet);
        if (deviceSet.isEmpty()) {
          return finishQuery(queryStatement, analysis);
        }

        analyzeDeviceToGroupBy(analysis, queryStatement, schemaTree, deviceSet);
        Map<String, Set<Expression>> deviceToAggregationExpressions = new HashMap<>();
        analyzeDeviceToOrderBy(analysis, queryStatement, schemaTree, deviceSet);
        analyzeHaving(
            analysis, queryStatement, schemaTree, deviceSet, deviceToAggregationExpressions);
        analyzeDeviceToAggregation(analysis, queryStatement, deviceToAggregationExpressions);
        analysis.setDeviceToAggregationExpressions(deviceToAggregationExpressions);

        analyzeDeviceToWhere(analysis, queryStatement, schemaTree, deviceSet);
        analyzeDeviceToSourceTransform(analysis, queryStatement);

        analyzeDeviceToSource(analysis, queryStatement);
        analyzeDeviceView(analysis, queryStatement, outputExpressions);

        analyzeInto(analysis, queryStatement, deviceSet, outputExpressions);
      } else {
        Map<Integer, List<Pair<Expression, String>>> outputExpressionMap =
            analyzeSelect(analysis, queryStatement, schemaTree);

        outputExpressions = new ArrayList<>();
        outputExpressionMap.values().forEach(outputExpressions::addAll);
        analysis.setOutputExpressions(outputExpressions);
        if (outputExpressions.isEmpty()) {
          return finishQuery(queryStatement, analysis);
        }

        analyzeGroupBy(analysis, queryStatement, schemaTree);
        analyzeHaving(analysis, queryStatement, schemaTree);
        analyzeOrderBy(analysis, queryStatement, schemaTree);

        analyzeGroupByLevel(analysis, queryStatement, outputExpressionMap, outputExpressions);
        analyzeGroupByTag(analysis, queryStatement, outputExpressions);

        Set<Expression> selectExpressions = new LinkedHashSet<>();
        if (queryStatement.isOutputEndTime()) {
          selectExpressions.add(endTimeExpression);
        }
        for (Pair<Expression, String> outputExpressionAndAlias : outputExpressions) {
          selectExpressions.add(outputExpressionAndAlias.left);
        }
        analysis.setSelectExpressions(selectExpressions);

        analyzeAggregation(analysis, queryStatement);

        analyzeWhere(analysis, queryStatement, schemaTree);
        analyzeSourceTransform(analysis, queryStatement);

        analyzeSource(analysis, queryStatement);

        analyzeInto(analysis, queryStatement, outputExpressions);
      }

      analyzeGroupByTime(analysis, queryStatement);

      analyzeFill(analysis, queryStatement);

      // generate result set header according to output expressions
      analyzeOutput(analysis, queryStatement, outputExpressions);

      // fetch partition information
      analyzeDataPartition(analysis, queryStatement, schemaTree);

    } catch (StatementAnalyzeException e) {
      logger.warn("Meet error when analyzing the query statement: ", e);
      throw new StatementAnalyzeException(
          "Meet error when analyzing the query statement: " + e.getMessage());
    }
    return analysis;
  }

  private Analysis finishQuery(QueryStatement queryStatement, Analysis analysis) {
    if (queryStatement.isSelectInto()) {
      analysis.setRespDatasetHeader(
          DatasetHeaderFactory.getSelectIntoHeader(queryStatement.isAlignByDevice()));
    }
    if (queryStatement.isLastQuery()) {
      analysis.setRespDatasetHeader(DatasetHeaderFactory.getLastQueryHeader());
    }
    analysis.setFinishQueryAfterAnalyze(true);
    return analysis;
  }

  private void analyzeGlobalTimeFilter(Analysis analysis, QueryStatement queryStatement) {
    Filter globalTimeFilter = null;
    boolean hasValueFilter = false;
    if (queryStatement.getWhereCondition() != null) {
      WhereCondition whereCondition = queryStatement.getWhereCondition();
      Expression predicate = whereCondition.getPredicate();

      Pair<Filter, Boolean> resultPair =
          ExpressionAnalyzer.extractGlobalTimeFilter(predicate, true, true);
      globalTimeFilter = resultPair.left;
      if (globalTimeFilter != null) {
        globalTimeFilter = PredicateRemoveNotRewriter.rewrite(globalTimeFilter);
      }
      hasValueFilter = resultPair.right;

      predicate = ExpressionAnalyzer.evaluatePredicate(predicate);

      // set where condition to null if predicate is true or time filter.
      if (!hasValueFilter
          || (predicate.getExpressionType().equals(ExpressionType.CONSTANT)
              && Boolean.parseBoolean(predicate.getExpressionString()))) {
        queryStatement.setWhereCondition(null);
      } else {
        whereCondition.setPredicate(predicate);
      }
    }
    if (queryStatement.isGroupByTime()) {
      GroupByTimeComponent groupByTimeComponent = queryStatement.getGroupByTimeComponent();
      Filter groupByFilter = initGroupByFilter(groupByTimeComponent);
      if (globalTimeFilter == null) {
        globalTimeFilter = groupByFilter;
      } else {
        globalTimeFilter = FilterFactory.and(globalTimeFilter, groupByFilter);
      }
    }
    analysis.setGlobalTimeFilter(globalTimeFilter);
    analysis.setHasValueFilter(hasValueFilter);
  }

  private void analyzeLastSource(
      Analysis analysis, List<Expression> selectExpressions, ISchemaTree schemaTree) {
    Set<Expression> sourceExpressions;

<<<<<<< HEAD
    OrderByParameter orderByParameter = analysis.getMergeOrderParameter();
    if (orderByParameter != null && !orderByParameter.getSortItemList().isEmpty()) {
      List<SortItem> sortItemList = orderByParameter.getSortItemList();
      checkState(
          sortItemList.size() == 1
              && sortItemList.get(0).getSortKey().equals(OrderByKey.TIMESERIES),
          "Last queries only support sorting by timeseries now.");
      boolean isAscending = sortItemList.get(0).getOrdering() == Ordering.ASC;
      sourceExpressions =
          new TreeSet<>(
              (e1, e2) ->
                  isAscending
                      ? e1.getOutputSymbol().compareTo(e2.getOutputSymbol())
                      : e2.getOutputSymbol().compareTo(e1.getOutputSymbol()));
    } else {
      sourceExpressions = new LinkedHashSet<>();
    }
=======
    sourceExpressions = new LinkedHashSet<>();
>>>>>>> 6589f6ab

    for (Expression selectExpression : selectExpressions) {
      for (Expression sourceExpression :
          ExpressionAnalyzer.bindSchemaForExpression(selectExpression, schemaTree)) {
        if (!(sourceExpression instanceof TimeSeriesOperand)) {
          throw new SemanticException(
              "Views with functions and expressions cannot be used in LAST query");
        }
        sourceExpressions.add(sourceExpression);
      }
    }
    analysis.setSourceExpressions(sourceExpressions);
  }

  private void updateSchemaTreeByViews(Analysis analysis, ISchemaTree originSchemaTree) {
    if (!originSchemaTree.hasLogicalViewMeasurement()) {
      return;
    }

    PathPatternTree patternTree = new PathPatternTree();
    boolean needToReFetch = false;
    boolean useLogicalView = false;
    try {
      Pair<List<MeasurementPath>, Integer> tempPair =
          originSchemaTree.searchMeasurementPaths(new PartialPath("root.**"));
      for (MeasurementPath measurementPath : tempPair.left) {
        if (measurementPath.getMeasurementSchema().isLogicalView()) {
          useLogicalView = true;
          LogicalViewSchema logicalViewSchema =
              (LogicalViewSchema) measurementPath.getMeasurementSchema();
          ViewExpression viewExpression = logicalViewSchema.getExpression();
          List<PartialPath> pathsNeedToReFetch = getSourcePaths(viewExpression);
          for (PartialPath path : pathsNeedToReFetch) {
            patternTree.appendFullPath(path);
            needToReFetch = true;
          }
        }
      }
    } catch (Exception e) {
      throw new RuntimeException(e);
    }
    if (needToReFetch) {
      ISchemaTree viewSchemaTree = this.schemaFetcher.fetchSchema(patternTree, null);
      originSchemaTree.mergeSchemaTree(viewSchemaTree);
      Set<String> allDatabases = viewSchemaTree.getDatabases();
      allDatabases.addAll(originSchemaTree.getDatabases());
      originSchemaTree.setDatabases(allDatabases);
    }
    analysis.setUseLogicalView(useLogicalView);
  }

  private Map<Integer, List<Pair<Expression, String>>> analyzeSelect(
      Analysis analysis, QueryStatement queryStatement, ISchemaTree schemaTree) {
    Map<Integer, List<Pair<Expression, String>>> outputExpressionMap = new HashMap<>();

    boolean isGroupByLevel = queryStatement.isGroupByLevel();
    ColumnPaginationController paginationController =
        new ColumnPaginationController(
            queryStatement.getSeriesLimit(),
            queryStatement.getSeriesOffset(),
            queryStatement.isLastQuery() || isGroupByLevel);

    Set<String> aliasSet = new HashSet<>();

    int columnIndex = 0;

    for (ResultColumn resultColumn : queryStatement.getSelectComponent().getResultColumns()) {
      List<Pair<Expression, String>> outputExpressions = new ArrayList<>();

      boolean hasAlias = resultColumn.hasAlias();
      List<Expression> resultExpressions =
          ExpressionAnalyzer.bindSchemaForExpression(resultColumn.getExpression(), schemaTree);

      for (Expression expression : resultExpressions) {
        if (paginationController.hasCurOffset()) {
          paginationController.consumeOffset();
          continue;
        }
        if (paginationController.hasCurLimit()) {
          if (isGroupByLevel) {
            analyzeExpression(analysis, expression);
            outputExpressions.add(new Pair<>(expression, resultColumn.getAlias()));
            queryStatement
                .getGroupByLevelComponent()
                .updateIsCountStar(resultColumn.getExpression());
          } else {
            Expression expressionWithoutAlias =
                ExpressionAnalyzer.removeAliasFromExpression(expression);
            if (hasAlias) {
              String alias = resultColumn.getAlias();
              if (aliasSet.contains(alias)) {
                throw new SemanticException(
                    String.format("alias '%s' can only be matched with one time series", alias));
              }
              aliasSet.add(alias);
            }
            String outputColumnName =
                hasAlias ? resultColumn.getAlias() : expression.getOutputSymbol();
            analyzeExpression(analysis, expressionWithoutAlias);
            outputExpressions.add(new Pair<>(expressionWithoutAlias, outputColumnName));
          }
          paginationController.consumeLimit();
        } else {
          break;
        }
      }
      outputExpressionMap.put(columnIndex++, outputExpressions);
    }
    return outputExpressionMap;
  }

  private Set<PartialPath> analyzeFrom(QueryStatement queryStatement, ISchemaTree schemaTree) {
    // device path patterns in FROM clause
    List<PartialPath> devicePatternList = queryStatement.getFromComponent().getPrefixPaths();

    Set<PartialPath> deviceSet = new LinkedHashSet<>();
    for (PartialPath devicePattern : devicePatternList) {
      // get all matched devices
      deviceSet.addAll(
          schemaTree.getMatchedDevices(devicePattern).stream()
              .map(DeviceSchemaInfo::getDevicePath)
              .collect(Collectors.toList()));
    }
    return deviceSet;
  }

  private List<Pair<Expression, String>> analyzeSelect(
      Analysis analysis,
      QueryStatement queryStatement,
      ISchemaTree schemaTree,
      Set<PartialPath> deviceSet) {
    List<Pair<Expression, String>> outputExpressions = new ArrayList<>();
    Map<String, Set<Expression>> deviceToSelectExpressions = new HashMap<>();

    ColumnPaginationController paginationController =
        new ColumnPaginationController(
            queryStatement.getSeriesLimit(), queryStatement.getSeriesOffset(), false);
    Set<PartialPath> noMeasurementDevices = new HashSet<>(deviceSet);

    for (ResultColumn resultColumn : queryStatement.getSelectComponent().getResultColumns()) {
      Expression selectExpression = resultColumn.getExpression();
      boolean hasAlias = resultColumn.hasAlias();

      // select expression after removing wildcard
      // use LinkedHashMap for order-preserving
      Map<Expression, Map<String, Expression>> measurementToDeviceSelectExpressions =
          new LinkedHashMap<>();
      for (PartialPath device : deviceSet) {
        List<Expression> selectExpressionsOfOneDevice =
            ExpressionAnalyzer.concatDeviceAndBindSchemaForExpression(
                selectExpression, device, schemaTree);
        if (selectExpressionsOfOneDevice.isEmpty()) {
          continue;
        }
        noMeasurementDevices.remove(device);
        for (Expression expression : selectExpressionsOfOneDevice) {
          Expression measurementExpression =
              ExpressionAnalyzer.getMeasurementExpression(expression);
          measurementToDeviceSelectExpressions
              .computeIfAbsent(measurementExpression, key -> new LinkedHashMap<>())
              .put(device.getFullPath(), ExpressionAnalyzer.removeAliasFromExpression(expression));
        }
      }

      if (hasAlias && measurementToDeviceSelectExpressions.keySet().size() > 1) {
        throw new SemanticException(
            String.format(
                "alias '%s' can only be matched with one time series", resultColumn.getAlias()));
      }

      for (Expression measurementExpression : measurementToDeviceSelectExpressions.keySet()) {
        if (paginationController.hasCurOffset()) {
          paginationController.consumeOffset();
          continue;
        }
        if (paginationController.hasCurLimit()) {
          Map<String, Expression> deviceToSelectExpressionsOfOneMeasurement =
              measurementToDeviceSelectExpressions.get(measurementExpression);
          deviceToSelectExpressionsOfOneMeasurement
              .values()
              .forEach(expression -> analyzeExpression(analysis, expression));
          // check whether the datatype of paths which has the same measurement name are
          // consistent
          // if not, throw a SemanticException
          checkDataTypeConsistencyInAlignByDevice(
              analysis, new ArrayList<>(deviceToSelectExpressionsOfOneMeasurement.values()));

          // add outputExpressions
          Expression measurementExpressionWithoutAlias =
              ExpressionAnalyzer.removeAliasFromExpression(measurementExpression);
          String outputColumnName =
              hasAlias ? resultColumn.getAlias() : measurementExpression.getOutputSymbol();
          analyzeExpression(analysis, measurementExpressionWithoutAlias);
          outputExpressions.add(new Pair<>(measurementExpressionWithoutAlias, outputColumnName));

          // add deviceToSelectExpressions
          for (String deviceName : deviceToSelectExpressionsOfOneMeasurement.keySet()) {
            Expression expression = deviceToSelectExpressionsOfOneMeasurement.get(deviceName);
            Expression expressionWithoutAlias =
                ExpressionAnalyzer.removeAliasFromExpression(expression);
            analyzeExpression(analysis, expressionWithoutAlias);
            deviceToSelectExpressions
                .computeIfAbsent(deviceName, key -> new LinkedHashSet<>())
                .add(expressionWithoutAlias);
          }
          paginationController.consumeLimit();
        } else {
          break;
        }
      }
    }

    // remove devices without measurements to compute
    deviceSet.removeAll(noMeasurementDevices);

    analysis.setDeviceToSelectExpressions(deviceToSelectExpressions);
    return outputExpressions;
  }

  private void analyzeHaving(
      Analysis analysis, QueryStatement queryStatement, ISchemaTree schemaTree) {
    if (!queryStatement.hasHaving()) {
      return;
    }

    // get removeWildcard Expressions in Having
    List<Expression> conJunctions =
        ExpressionAnalyzer.bindSchemaForPredicate(
            queryStatement.getHavingCondition().getPredicate(),
            queryStatement.getFromComponent().getPrefixPaths(),
            schemaTree,
            true);
    Expression havingExpression =
        ExpressionUtils.constructQueryFilter(
            conJunctions.stream().distinct().collect(Collectors.toList()));
    TSDataType outputType = analyzeExpression(analysis, havingExpression);
    if (outputType != TSDataType.BOOLEAN) {
      throw new SemanticException(
          String.format(
              "The output type of the expression in HAVING clause should be BOOLEAN, actual data type: %s.",
              outputType));
    }
    analysis.setHavingExpression(havingExpression);
  }

  private void analyzeHaving(
      Analysis analysis,
      QueryStatement queryStatement,
      ISchemaTree schemaTree,
      Set<PartialPath> deviceSet,
      Map<String, Set<Expression>> deviceToAggregationExpressions) {
    if (!queryStatement.hasHaving()) {
      return;
    }

    Expression havingExpression = queryStatement.getHavingCondition().getPredicate();
    Set<Expression> conJunctions = new HashSet<>();

    for (PartialPath device : deviceSet) {
      List<Expression> expressionsInHaving =
          ExpressionAnalyzer.concatDeviceAndBindSchemaForExpression(
              havingExpression, device, schemaTree);

      conJunctions.addAll(
          expressionsInHaving.stream()
              .map(ExpressionAnalyzer::getMeasurementExpression)
              .collect(Collectors.toList()));

      for (Expression expression : expressionsInHaving) {
        Set<Expression> aggregationExpressions = new LinkedHashSet<>();
        for (Expression aggregationExpression :
            ExpressionAnalyzer.searchAggregationExpressions(expression)) {
          analyzeExpression(analysis, aggregationExpression);
          aggregationExpressions.add(aggregationExpression);
        }
        deviceToAggregationExpressions
            .computeIfAbsent(device.getFullPath(), key -> new LinkedHashSet<>())
            .addAll(aggregationExpressions);
      }
    }

    havingExpression = ExpressionUtils.constructQueryFilter(new ArrayList<>(conJunctions));
    TSDataType outputType = analyzeExpression(analysis, havingExpression);
    if (outputType != TSDataType.BOOLEAN) {
      throw new SemanticException(
          String.format(
              "The output type of the expression in HAVING clause should be BOOLEAN, actual data type: %s.",
              outputType));
    }
    analysis.setHavingExpression(havingExpression);
  }

  private void analyzeGroupByLevel(
      Analysis analysis,
      QueryStatement queryStatement,
      Map<Integer, List<Pair<Expression, String>>> outputExpressionMap,
      List<Pair<Expression, String>> outputExpressions) {
    if (!queryStatement.isGroupByLevel()) {
      return;
    }

    GroupByLevelController groupByLevelController =
        new GroupByLevelController(queryStatement.getGroupByLevelComponent().getLevels());

    List<Expression> groupedSelectExpressions = new LinkedList<>();

    for (List<Pair<Expression, String>> outputExpressionList : outputExpressionMap.values()) {
      Set<Expression> groupedSelectExpressionSet = new LinkedHashSet<>();
      for (int i = 0; i < outputExpressionList.size(); i++) {
        Pair<Expression, String> expressionAliasPair = outputExpressionList.get(i);
        boolean isCountStar = queryStatement.getGroupByLevelComponent().isCountStar(i);
        Expression groupedExpression =
            groupByLevelController.control(
                isCountStar, expressionAliasPair.left, expressionAliasPair.right);
        groupedSelectExpressionSet.add(groupedExpression);
      }
      groupedSelectExpressions.addAll(groupedSelectExpressionSet);
    }

    LinkedHashMap<Expression, Set<Expression>> groupByLevelExpressions = new LinkedHashMap<>();
    if (queryStatement.hasHaving()) {
      // update havingExpression
      Expression havingExpression = groupByLevelController.control(analysis.getHavingExpression());
      analyzeExpression(analysis, havingExpression);
      analysis.setHavingExpression(havingExpression);
      updateGroupByLevelExpressions(
          analysis,
          havingExpression,
          groupByLevelExpressions,
          groupByLevelController.getGroupedExpressionToRawExpressionsMap());
    }

    outputExpressions.clear();
    ColumnPaginationController paginationController =
        new ColumnPaginationController(
            queryStatement.getSeriesLimit(), queryStatement.getSeriesOffset(), false);
    for (Expression groupedExpression : groupedSelectExpressions) {
      if (paginationController.hasCurOffset()) {
        paginationController.consumeOffset();
        continue;
      }
      if (paginationController.hasCurLimit()) {
        Pair<Expression, String> outputExpression =
            removeAliasFromExpression(
                groupedExpression,
                groupByLevelController.getAlias(groupedExpression.getExpressionString()));
        Expression groupedExpressionWithoutAlias = outputExpression.left;
        analyzeExpression(analysis, groupedExpressionWithoutAlias);
        outputExpressions.add(outputExpression);
        updateGroupByLevelExpressions(
            analysis,
            groupedExpression,
            groupByLevelExpressions,
            groupByLevelController.getGroupedExpressionToRawExpressionsMap());
        paginationController.consumeLimit();
      } else {
        break;
      }
    }

    checkDataTypeConsistencyInGroupByLevel(analysis, groupByLevelExpressions);
    analysis.setCrossGroupByExpressions(groupByLevelExpressions);
  }

  private void checkDataTypeConsistencyInGroupByLevel(
      Analysis analysis, Map<Expression, Set<Expression>> groupByLevelExpressions) {
    for (Expression groupedAggregationExpression : groupByLevelExpressions.keySet()) {
      TSDataType checkedDataType = analysis.getType(groupedAggregationExpression);
      for (Expression rawAggregationExpression :
          groupByLevelExpressions.get(groupedAggregationExpression)) {
        if (analysis.getType(rawAggregationExpression) != checkedDataType) {
          throw new SemanticException(
              String.format(
                  "GROUP BY LEVEL: the data types of the same output column[%s] should be the same.",
                  groupedAggregationExpression));
        }
      }
    }
  }

  private void updateGroupByLevelExpressions(
      Analysis analysis,
      Expression expression,
      Map<Expression, Set<Expression>> groupByLevelExpressions,
      Map<Expression, Set<Expression>> groupedExpressionToRawExpressionsMap) {
    for (Expression groupedAggregationExpression :
        ExpressionAnalyzer.searchAggregationExpressions(expression)) {
      Set<Expression> groupedExpressionSet =
          groupedExpressionToRawExpressionsMap.get(groupedAggregationExpression).stream()
              .map(ExpressionAnalyzer::removeAliasFromExpression)
              .collect(Collectors.toSet());
      Expression groupedAggregationExpressionWithoutAlias =
          ExpressionAnalyzer.removeAliasFromExpression(groupedAggregationExpression);

      analyzeExpression(analysis, groupedAggregationExpressionWithoutAlias);
      groupedExpressionSet.forEach(
          groupedExpression -> analyzeExpression(analysis, groupedExpression));

      groupByLevelExpressions
          .computeIfAbsent(groupedAggregationExpressionWithoutAlias, key -> new HashSet<>())
          .addAll(groupedExpressionSet);
    }
  }

  private Pair<Expression, String> removeAliasFromExpression(
      Expression rawExpression, String rawAlias) {
    Expression expressionWithoutAlias = ExpressionAnalyzer.removeAliasFromExpression(rawExpression);
    String alias =
        !Objects.equals(expressionWithoutAlias, rawExpression)
            ? rawExpression.getExpressionString()
            : null;
    alias = rawAlias == null ? alias : rawAlias;
    return new Pair<>(expressionWithoutAlias, alias);
  }

  /**
   * This method is used to analyze GROUP BY TAGS query.
   *
   * <p>TODO: support slimit/soffset/value filter
   */
  private void analyzeGroupByTag(
      Analysis analysis,
      QueryStatement queryStatement,
      List<Pair<Expression, String>> outputExpressions) {
    if (!queryStatement.isGroupByTag()) {
      return;
    }
    if (analysis.hasValueFilter()) {
      throw new SemanticException("Only time filters are supported in GROUP BY TAGS query");
    }

    List<String> tagKeys = queryStatement.getGroupByTagComponent().getTagKeys();
    Map<List<String>, LinkedHashMap<Expression, List<Expression>>>
        tagValuesToGroupedTimeseriesOperands = new HashMap<>();
    LinkedHashMap<Expression, Set<Expression>> outputExpressionToRawExpressionsMap =
        new LinkedHashMap<>();

    for (Pair<Expression, String> outputExpressionAndAlias : outputExpressions) {
      FunctionExpression rawExpression = (FunctionExpression) outputExpressionAndAlias.getLeft();
      FunctionExpression measurementExpression =
          (FunctionExpression) ExpressionAnalyzer.getMeasurementExpression(rawExpression);
      outputExpressionToRawExpressionsMap
          .computeIfAbsent(measurementExpression, v -> new HashSet<>())
          .add(rawExpression);

      Map<String, String> tagMap =
          ((MeasurementPath)
                  ((TimeSeriesOperand) measurementExpression.getExpressions().get(0)).getPath())
              .getTagMap();
      List<String> tagValues = new ArrayList<>();
      for (String tagKey : tagKeys) {
        tagValues.add(tagMap.get(tagKey));
      }
      tagValuesToGroupedTimeseriesOperands
          .computeIfAbsent(tagValues, key -> new LinkedHashMap<>())
          .computeIfAbsent(measurementExpression, key -> new ArrayList<>())
          .add(rawExpression.getExpressions().get(0));
    }

    // update outputExpressions
    outputExpressions.clear();
    for (String tagKey : tagKeys) {
      Expression tagKeyExpression =
          TimeSeriesOperand.constructColumnHeaderExpression(tagKey, TSDataType.TEXT);
      analyzeExpression(analysis, tagKeyExpression);
      outputExpressions.add(new Pair<>(tagKeyExpression, null));
    }
    for (Expression outputExpression : outputExpressionToRawExpressionsMap.keySet()) {
      // TODO: support alias
      analyzeExpression(analysis, outputExpression);
      outputExpressions.add(new Pair<>(outputExpression, null));
    }
    analysis.setTagKeys(queryStatement.getGroupByTagComponent().getTagKeys());
    analysis.setTagValuesToGroupedTimeseriesOperands(tagValuesToGroupedTimeseriesOperands);
    analysis.setCrossGroupByExpressions(outputExpressionToRawExpressionsMap);
  }

  private void analyzeDeviceToAggregation(
      Analysis analysis,
      QueryStatement queryStatement,
      Map<String, Set<Expression>> deviceToAggregationExpressions) {
    if (!queryStatement.isAggregationQuery()) {
      return;
    }

    Map<String, Set<Expression>> deviceToSelectExpressions =
        analysis.getDeviceToSelectExpressions();
    for (String deviceName : deviceToSelectExpressions.keySet()) {
      Set<Expression> selectExpressions = deviceToSelectExpressions.get(deviceName);
      Set<Expression> aggregationExpressions = new LinkedHashSet<>();
      for (Expression expression : selectExpressions) {
        aggregationExpressions.addAll(ExpressionAnalyzer.searchAggregationExpressions(expression));
      }
      deviceToAggregationExpressions
          .computeIfAbsent(deviceName, key -> new LinkedHashSet<>())
          .addAll(aggregationExpressions);
    }

    if (queryStatement.hasOrderByExpression()) {
      Map<String, Set<Expression>> deviceToOrderByExpressions =
          analysis.getDeviceToOrderByExpressions();
      for (String deviceName : deviceToOrderByExpressions.keySet()) {
        for (Expression orderByExpression : deviceToOrderByExpressions.get(deviceName)) {
          deviceToAggregationExpressions
              .computeIfAbsent(deviceName, key -> new LinkedHashSet<>())
              .addAll(ExpressionAnalyzer.searchAggregationExpressions(orderByExpression));
        }
      }
    }
  }

  private void analyzeAggregation(Analysis analysis, QueryStatement queryStatement) {
    if (!queryStatement.isAggregationQuery()) {
      return;
    }

    if (queryStatement.isGroupByLevel() || queryStatement.isGroupByTag()) {
      Set<Expression> aggregationExpressions =
          analysis.getCrossGroupByExpressions().values().stream()
              .flatMap(Set::stream)
              .collect(Collectors.toSet());
      analysis.setAggregationExpressions(aggregationExpressions);
    } else {
      Set<Expression> aggregationExpressions = new HashSet<>();
      for (Expression expression : analysis.getSelectExpressions()) {
        aggregationExpressions.addAll(ExpressionAnalyzer.searchAggregationExpressions(expression));
      }
      if (queryStatement.hasHaving()) {
        aggregationExpressions.addAll(
            ExpressionAnalyzer.searchAggregationExpressions(analysis.getHavingExpression()));
      }
      if (queryStatement.hasOrderByExpression()) {
        for (Expression expression : analysis.getOrderByExpressions()) {
          aggregationExpressions.addAll(
              ExpressionAnalyzer.searchAggregationExpressions(expression));
        }
      }
      analysis.setAggregationExpressions(aggregationExpressions);
    }
  }

  private void analyzeDeviceToSourceTransform(Analysis analysis, QueryStatement queryStatement) {
    Map<String, Set<Expression>> deviceToSourceTransformExpressions = new HashMap<>();
    if (queryStatement.isAggregationQuery()) {
      Map<String, Set<Expression>> deviceToAggregationExpressions =
          analysis.getDeviceToAggregationExpressions();
      for (String deviceName : deviceToAggregationExpressions.keySet()) {
        Set<Expression> aggregationExpressions = deviceToAggregationExpressions.get(deviceName);
        Set<Expression> sourceTransformExpressions = new LinkedHashSet<>();
        for (Expression expression : aggregationExpressions) {
          // We just process first input Expression of AggregationFunction,
          // keep other input Expressions as origin
          // If AggregationFunction need more than one input series,
          // we need to reconsider the process of it
          sourceTransformExpressions.add(expression.getExpressions().get(0));
        }
        if (queryStatement.hasGroupByExpression()) {
          sourceTransformExpressions.add(analysis.getDeviceToGroupByExpression().get(deviceName));
        }
        deviceToSourceTransformExpressions.put(deviceName, sourceTransformExpressions);
      }
    } else {
      deviceToSourceTransformExpressions = analysis.getDeviceToSelectExpressions();
      if (queryStatement.hasOrderByExpression()) {
        Map<String, Set<Expression>> deviceToOrderByExpressions =
            analysis.getDeviceToOrderByExpressions();
        for (String deviceName : deviceToOrderByExpressions.keySet()) {
          for (Expression expression : deviceToOrderByExpressions.get(deviceName)) {
            deviceToSourceTransformExpressions.get(deviceName).add(expression);
          }
        }
      }
    }
    analysis.setDeviceToSourceTransformExpressions(deviceToSourceTransformExpressions);
  }

  private void analyzeSourceTransform(Analysis analysis, QueryStatement queryStatement) {
    Set<Expression> sourceTransformExpressions = new HashSet<>();
    if (queryStatement.isAggregationQuery()) {
      for (Expression expression : analysis.getAggregationExpressions()) {
        // for AggregationExpression, only the first Expression of input need to transform
        sourceTransformExpressions.add(expression.getExpressions().get(0));
      }
      if (queryStatement.hasGroupByExpression()) {
        sourceTransformExpressions.add(analysis.getGroupByExpression());
      }
    } else {
      sourceTransformExpressions.addAll(analysis.getSelectExpressions());
      if (queryStatement.hasOrderByExpression()) {
        sourceTransformExpressions.addAll(analysis.getOrderByExpressions());
      }
    }
    analysis.setSourceTransformExpressions(sourceTransformExpressions);
  }

  private void analyzeDeviceToSource(Analysis analysis, QueryStatement queryStatement) {
    Map<String, Set<Expression>> deviceToSourceExpressions = new HashMap<>();
    Map<String, Set<Expression>> deviceToSourceTransformExpressions =
        analysis.getDeviceToSourceTransformExpressions();
    for (String deviceName : deviceToSourceTransformExpressions.keySet()) {
      Set<Expression> sourceTransformExpressions =
          deviceToSourceTransformExpressions.get(deviceName);
      Set<Expression> sourceExpressions = new LinkedHashSet<>();
      for (Expression expression : sourceTransformExpressions) {
        sourceExpressions.addAll(ExpressionAnalyzer.searchSourceExpressions(expression));
      }
      deviceToSourceExpressions.put(deviceName, sourceExpressions);
    }
    if (queryStatement.hasWhere()) {
      Map<String, Expression> deviceToWhereExpression = analysis.getDeviceToWhereExpression();
      for (String deviceName : deviceToWhereExpression.keySet()) {
        Expression whereExpression = deviceToWhereExpression.get(deviceName);
        deviceToSourceExpressions
            .computeIfAbsent(deviceName, key -> new LinkedHashSet<>())
            .addAll(ExpressionAnalyzer.searchSourceExpressions(whereExpression));
      }
    }
    analysis.setDeviceToSourceExpressions(deviceToSourceExpressions);
  }

  private void analyzeSource(Analysis analysis, QueryStatement queryStatement) {
    Set<Expression> sourceExpressions = new HashSet<>();
    for (Expression expression : analysis.getSourceTransformExpressions()) {
      sourceExpressions.addAll(ExpressionAnalyzer.searchSourceExpressions(expression));
    }
    if (queryStatement.hasWhere()) {
      sourceExpressions.addAll(
          ExpressionAnalyzer.searchSourceExpressions(analysis.getWhereExpression()));
    }
    analysis.setSourceExpressions(sourceExpressions);
  }

  private void analyzeDeviceToWhere(
      Analysis analysis,
      QueryStatement queryStatement,
      ISchemaTree schemaTree,
      Set<PartialPath> deviceSet) {
    if (!queryStatement.hasWhere()) {
      return;
    }

    Map<String, Expression> deviceToWhereExpression = new HashMap<>();
    Iterator<PartialPath> deviceIterator = deviceSet.iterator();
    while (deviceIterator.hasNext()) {
      PartialPath devicePath = deviceIterator.next();
      Expression whereExpression;
      try {
        whereExpression = analyzeWhereSplitByDevice(queryStatement, devicePath, schemaTree);
      } catch (SemanticException e) {
        if (e instanceof MeasurementNotExistException) {
          logger.warn(e.getMessage());
          deviceIterator.remove();
          analysis.getDeviceToSelectExpressions().remove(devicePath.getFullPath());
          if (queryStatement.isAggregationQuery()) {
            analysis.getDeviceToAggregationExpressions().remove(devicePath.getFullPath());
          }
          continue;
        }
        throw e;
      }

      TSDataType outputType = analyzeExpression(analysis, whereExpression);
      if (outputType != TSDataType.BOOLEAN) {
        throw new SemanticException(
            String.format(
                "The output type of the expression in WHERE clause should be BOOLEAN, actual data type: %s.",
                outputType));
      }

      deviceToWhereExpression.put(devicePath.getFullPath(), whereExpression);
    }
    analysis.setDeviceToWhereExpression(deviceToWhereExpression);
  }

  private void analyzeWhere(
      Analysis analysis, QueryStatement queryStatement, ISchemaTree schemaTree) {
    if (!queryStatement.hasWhere()) {
      return;
    }
    List<Expression> conJunctions =
        ExpressionAnalyzer.bindSchemaForPredicate(
            queryStatement.getWhereCondition().getPredicate(),
            queryStatement.getFromComponent().getPrefixPaths(),
            schemaTree,
            true);
    Expression whereExpression =
        ExpressionUtils.constructQueryFilter(
            conJunctions.stream().distinct().collect(Collectors.toList()));
    TSDataType outputType = analyzeExpression(analysis, whereExpression);
    if (outputType != TSDataType.BOOLEAN) {
      throw new SemanticException(
          String.format(
              "The output type of the expression in WHERE clause should be BOOLEAN, actual data type: %s.",
              outputType));
    }
    analysis.setWhereExpression(whereExpression);
  }

  private Expression analyzeWhereSplitByDevice(
      QueryStatement queryStatement, PartialPath devicePath, ISchemaTree schemaTree) {
    List<Expression> conJunctions =
        ExpressionAnalyzer.concatDeviceAndBindSchemaForPredicate(
            queryStatement.getWhereCondition().getPredicate(), devicePath, schemaTree, true);
    return ExpressionUtils.constructQueryFilter(
        conJunctions.stream().distinct().collect(Collectors.toList()));
  }

  private void analyzeDeviceView(
      Analysis analysis,
      QueryStatement queryStatement,
      List<Pair<Expression, String>> outputExpressions) {

    Set<Expression> selectExpressions = new LinkedHashSet<>();
    selectExpressions.add(deviceExpression);
    if (queryStatement.isOutputEndTime()) {
      selectExpressions.add(endTimeExpression);
    }
    selectExpressions.addAll(
        outputExpressions.stream()
            .map(Pair::getLeft)
            .collect(Collectors.toCollection(LinkedHashSet::new)));
    analysis.setSelectExpressions(selectExpressions);

    Set<Expression> deviceViewOutputExpressions = new LinkedHashSet<>();
    if (queryStatement.isAggregationQuery()) {
      deviceViewOutputExpressions.add(deviceExpression);
      if (queryStatement.isOutputEndTime()) {
        deviceViewOutputExpressions.add(endTimeExpression);
      }
      for (Expression selectExpression : selectExpressions) {
        deviceViewOutputExpressions.addAll(
            ExpressionAnalyzer.searchAggregationExpressions(selectExpression));
      }
      if (queryStatement.hasHaving()) {
        deviceViewOutputExpressions.addAll(
            ExpressionAnalyzer.searchAggregationExpressions(analysis.getHavingExpression()));
      }
      if (queryStatement.hasOrderByExpression()) {
        for (Expression orderByExpression : analysis.getOrderByExpressions()) {
          deviceViewOutputExpressions.addAll(
              ExpressionAnalyzer.searchAggregationExpressions(orderByExpression));
        }
      }
    } else {
      deviceViewOutputExpressions.addAll(selectExpressions);
      if (queryStatement.hasOrderByExpression()) {
        deviceViewOutputExpressions.addAll(analysis.getOrderByExpressions());
      }
    }
    analysis.setDeviceViewOutputExpressions(deviceViewOutputExpressions);

    List<String> deviceViewOutputColumns =
        deviceViewOutputExpressions.stream()
            .map(Expression::getOutputSymbol)
            .collect(Collectors.toList());

    Map<String, Set<String>> deviceToOutputColumnsMap = new LinkedHashMap<>();
    Map<String, Set<Expression>> deviceToOutputExpressions =
        queryStatement.isAggregationQuery()
            ? analysis.getDeviceToAggregationExpressions()
            : analysis.getDeviceToSourceTransformExpressions();
    for (String deviceName : deviceToOutputExpressions.keySet()) {
      Set<Expression> outputExpressionsUnderDevice = deviceToOutputExpressions.get(deviceName);
      Set<String> outputColumns = new LinkedHashSet<>();
      if (queryStatement.isOutputEndTime()) {
        outputColumns.add(ENDTIME);
      }
      for (Expression expression : outputExpressionsUnderDevice) {
        outputColumns.add(
            ExpressionAnalyzer.getMeasurementExpression(expression).getOutputSymbol());
      }
      deviceToOutputColumnsMap.put(deviceName, outputColumns);
    }

    Map<String, List<Integer>> deviceViewInputIndexesMap = new HashMap<>();
    for (String deviceName : deviceToOutputColumnsMap.keySet()) {
      List<String> outputsUnderDevice = new ArrayList<>(deviceToOutputColumnsMap.get(deviceName));
      List<Integer> indexes = new ArrayList<>();
      for (String output : outputsUnderDevice) {
        int index = deviceViewOutputColumns.indexOf(output);
        checkState(
            index >= 1, "output column '%s' is not stored in %s", output, deviceViewOutputColumns);
        indexes.add(index);
      }
      deviceViewInputIndexesMap.put(deviceName, indexes);
    }
    analysis.setDeviceViewInputIndexesMap(deviceViewInputIndexesMap);
    analysis.setDeviceViewSpecialProcess(
        analyzeDeviceViewSpecialProcess(deviceViewOutputExpressions, queryStatement, analysis));
  }

  private boolean analyzeDeviceViewSpecialProcess(
      Set<Expression> deviceViewOutputExpressions,
      QueryStatement queryStatement,
      Analysis analysis) {
    if (queryStatement.isAggregationQuery()
        || queryStatement.hasWhere()
            && ExpressionAnalyzer.isDeviceViewNeedSpecialProcess(
                queryStatement.getWhereCondition().getPredicate(), analysis)) {
      return true;
    }
    for (Expression expression : deviceViewOutputExpressions) {
      if (ExpressionAnalyzer.isDeviceViewNeedSpecialProcess(expression, analysis)) {
        return true;
      }
    }
    return false;
  }

  private void analyzeOutput(
      Analysis analysis,
      QueryStatement queryStatement,
      List<Pair<Expression, String>> outputExpressions) {
    if (queryStatement.isSelectInto()) {
      analysis.setRespDatasetHeader(
          DatasetHeaderFactory.getSelectIntoHeader(queryStatement.isAlignByDevice()));
      return;
    }

    boolean isIgnoreTimestamp = queryStatement.isAggregationQuery() && !queryStatement.isGroupBy();
    List<ColumnHeader> columnHeaders = new ArrayList<>();
    if (queryStatement.isAlignByDevice()) {
      columnHeaders.add(new ColumnHeader(DEVICE, TSDataType.TEXT, null));
    }
    if (queryStatement.isOutputEndTime()) {
      columnHeaders.add(new ColumnHeader(ENDTIME, TSDataType.INT64, null));
    }
    for (Pair<Expression, String> expressionAliasPair : outputExpressions) {
      columnHeaders.add(
          new ColumnHeader(
              expressionAliasPair.left.getExpressionString(),
              analysis.getType(expressionAliasPair.left),
              expressionAliasPair.right));
    }
    analysis.setRespDatasetHeader(new DatasetHeader(columnHeaders, isIgnoreTimestamp));
  }

  // For last query
  private void analyzeOrderBy(Analysis analysis, QueryStatement queryStatement) {
    if (!queryStatement.hasOrderBy()) return;

    if (queryStatement.onlyOrderByTimeseries()) {
      analysis.setTimeseriesOrderingForLastQuery(
          queryStatement.getOrderByComponent().getTimeseriesOrder());
    }
  }

  private void analyzeOrderBy(
      Analysis analysis, QueryStatement queryStatement, ISchemaTree schemaTree) {
    if (!queryStatement.hasOrderByExpression()) return;

    Set<Expression> orderByExpressions = new LinkedHashSet<>();
    for (Expression expressionForItem : queryStatement.getExpressionSortItemList()) {
      // Expression in a sortItem only indicates one column
      List<Expression> expressions =
          ExpressionAnalyzer.bindSchemaForExpression(expressionForItem, schemaTree);
      if (expressions.size() != 1) {
        throw new SemanticException("One sort item in order by should only indicate one value");
      }
      expressionForItem = expressions.get(0);
      TSDataType dataType = analyzeExpression(analysis, expressionForItem);
      if (!dataType.isComparable()) {
        throw new SemanticException(
            String.format("The data type of sort item %s is not comparable", dataType));
      }
      orderByExpressions.add(expressionForItem);
    }
    analysis.setOrderByExpressions(orderByExpressions);
    queryStatement.updateSortItems(orderByExpressions);
  }

  private TSDataType analyzeExpression(Analysis analysis, Expression expression) {
    ExpressionTypeAnalyzer.analyzeExpression(analysis, expression);
    return analysis.getType(expression);
  }

  private void analyzeDeviceToGroupBy(
      Analysis analysis,
      QueryStatement queryStatement,
      ISchemaTree schemaTree,
      Set<PartialPath> deviceSet) {
    if (queryStatement.getGroupByComponent() == null) {
      return;
    }
    GroupByComponent groupByComponent = queryStatement.getGroupByComponent();
    WindowType windowType = groupByComponent.getWindowType();

    Map<String, Expression> deviceToGroupByExpression = new LinkedHashMap<>();
    if (queryStatement.hasGroupByExpression()) {
      Expression expression = groupByComponent.getControlColumnExpression();
      for (PartialPath device : deviceSet) {
        List<Expression> groupByExpressionsOfOneDevice =
            ExpressionAnalyzer.concatDeviceAndBindSchemaForExpression(
                expression, device, schemaTree);

        if (groupByExpressionsOfOneDevice.size() != 1) {
          throw new SemanticException("Expression in group by should indicate one value");
        }
        Expression groupByExpressionOfOneDevice = groupByExpressionsOfOneDevice.get(0);

        // Aggregation expression shouldn't exist in group by clause.
        List<Expression> aggregationExpression =
            ExpressionAnalyzer.searchAggregationExpressions(groupByExpressionOfOneDevice);
        if (aggregationExpression != null && aggregationExpression.size() != 0) {
          throw new SemanticException("Aggregation expression shouldn't exist in group by clause");
        }
        deviceToGroupByExpression.put(device.getFullPath(), groupByExpressionOfOneDevice);
      }
    }

    if (windowType == WindowType.VARIATION_WINDOW) {
      double delta = ((GroupByVariationComponent) groupByComponent).getDelta();
      for (Expression expression : deviceToGroupByExpression.values()) {
        checkGroupByVariationExpressionType(analysis, expression, delta);
      }
      GroupByParameter groupByParameter =
          new GroupByVariationParameter(groupByComponent.isIgnoringNull(), delta);
      analysis.setGroupByParameter(groupByParameter);
      analysis.setDeviceToGroupByExpression(deviceToGroupByExpression);
    } else if (windowType == WindowType.CONDITION_WINDOW) {
      Expression keepExpression =
          ((GroupByConditionComponent) groupByComponent).getKeepExpression();
      for (Expression expression : deviceToGroupByExpression.values()) {
        checkGroupByConditionExpressionType(analysis, expression, keepExpression);
      }
      GroupByParameter groupByParameter =
          new GroupByConditionParameter(groupByComponent.isIgnoringNull(), keepExpression);
      analysis.setGroupByParameter(groupByParameter);
      analysis.setDeviceToGroupByExpression(deviceToGroupByExpression);
    } else if (windowType == WindowType.SESSION_WINDOW) {
      GroupByParameter groupByParameter =
          new GroupBySessionParameter(
              ((GroupBySessionComponent) groupByComponent).getTimeInterval());
      analysis.setGroupByParameter(groupByParameter);
    } else if (windowType == WindowType.COUNT_WINDOW) {
      GroupByParameter groupByParameter =
          new GroupByCountParameter(
              ((GroupByCountComponent) groupByComponent).getCountNumber(),
              groupByComponent.isIgnoringNull());
      analysis.setGroupByParameter(groupByParameter);
      analysis.setDeviceToGroupByExpression(deviceToGroupByExpression);
    } else {
      throw new SemanticException("Unsupported window type");
    }
  }

  private void analyzeDeviceToOrderBy(
      Analysis analysis,
      QueryStatement queryStatement,
      ISchemaTree schemaTree,
      Set<PartialPath> deviceSet) {

    if (!queryStatement.hasOrderByExpression()) {
      return;
    }

    Map<String, Set<Expression>> deviceToOrderByExpressions = new LinkedHashMap<>();
    Map<String, List<SortItem>> deviceToSortItems = new LinkedHashMap<>();
    // build the device-view outputColumn for the sortNode above the deviceViewNode
    Set<Expression> deviceViewOrderByExpression = new LinkedHashSet<>();
    for (PartialPath device : deviceSet) {
      Set<Expression> orderByExpressionsForOneDevice = new LinkedHashSet<>();
      for (Expression expressionForItem : queryStatement.getExpressionSortItemList()) {
        List<Expression> expressions =
            ExpressionAnalyzer.concatDeviceAndBindSchemaForExpression(
                expressionForItem, device, schemaTree);
        if (expressions.size() != 1) {
          throw new SemanticException(
              String.format(
                  "One sort item in order by should only indicate one value, got %s value(s)",
                  expressions.size()));
        }
        expressionForItem = expressions.get(0);
        TSDataType dataType = analyzeExpression(analysis, expressionForItem);
        if (!dataType.isComparable()) {
          throw new SemanticException(
              String.format("The data type of sort item %s is not comparable", dataType));
        }

        Expression devicerViewExpression =
            ExpressionAnalyzer.getMeasurementExpression(expressionForItem);
        analyzeExpression(analysis, devicerViewExpression);

        deviceViewOrderByExpression.add(devicerViewExpression);
        orderByExpressionsForOneDevice.add(expressionForItem);
      }
      deviceToSortItems.put(
          device.getFullPath(), queryStatement.getUpdatedSortItems(orderByExpressionsForOneDevice));
      deviceToOrderByExpressions.put(device.getFullPath(), orderByExpressionsForOneDevice);
    }

    analysis.setOrderByExpressions(deviceViewOrderByExpression);
    queryStatement.updateSortItems(deviceViewOrderByExpression);
    analysis.setDeviceToSortItems(deviceToSortItems);
    analysis.setDeviceToOrderByExpressions(deviceToOrderByExpressions);
  }

  private void analyzeGroupBy(
      Analysis analysis, QueryStatement queryStatement, ISchemaTree schemaTree) {

    if (queryStatement.getGroupByComponent() == null) {
      return;
    }
    GroupByComponent groupByComponent = queryStatement.getGroupByComponent();
    WindowType windowType = groupByComponent.getWindowType();

    Expression groupByExpression = null;
    if (queryStatement.hasGroupByExpression()) {
      groupByExpression = groupByComponent.getControlColumnExpression();
      // Expression in group by variation clause only indicates one column
      List<Expression> expressions =
          ExpressionAnalyzer.bindSchemaForExpression(groupByExpression, schemaTree);
      if (expressions.size() != 1) {
        throw new SemanticException("Expression in group by should indicate one value");
      }
      // Aggregation expression shouldn't exist in group by clause.
      List<Expression> aggregationExpression =
          ExpressionAnalyzer.searchAggregationExpressions(expressions.get(0));
      if (aggregationExpression != null && aggregationExpression.size() != 0) {
        throw new SemanticException("Aggregation expression shouldn't exist in group by clause");
      }
      groupByExpression = expressions.get(0);
    }

    if (windowType == WindowType.VARIATION_WINDOW) {
      double delta = ((GroupByVariationComponent) groupByComponent).getDelta();
      checkGroupByVariationExpressionType(analysis, groupByExpression, delta);
      GroupByParameter groupByParameter =
          new GroupByVariationParameter(groupByComponent.isIgnoringNull(), delta);
      analysis.setGroupByExpression(groupByExpression);
      analysis.setGroupByParameter(groupByParameter);
    } else if (windowType == WindowType.CONDITION_WINDOW) {
      Expression keepExpression =
          ((GroupByConditionComponent) groupByComponent).getKeepExpression();
      checkGroupByConditionExpressionType(analysis, groupByExpression, keepExpression);
      GroupByParameter groupByParameter =
          new GroupByConditionParameter(groupByComponent.isIgnoringNull(), keepExpression);
      analysis.setGroupByExpression(groupByExpression);
      analysis.setGroupByParameter(groupByParameter);
    } else if (windowType == WindowType.SESSION_WINDOW) {
      long interval = ((GroupBySessionComponent) groupByComponent).getTimeInterval();
      GroupByParameter groupByParameter = new GroupBySessionParameter(interval);
      analysis.setGroupByParameter(groupByParameter);
    } else if (windowType == WindowType.COUNT_WINDOW) {
      GroupByParameter groupByParameter =
          new GroupByCountParameter(
              ((GroupByCountComponent) groupByComponent).getCountNumber(),
              groupByComponent.isIgnoringNull());
      analyzeExpression(analysis, groupByExpression);
      analysis.setGroupByExpression(groupByExpression);
      analysis.setGroupByParameter(groupByParameter);
    } else {
      throw new SemanticException("Unsupported window type");
    }
  }

  private void checkGroupByVariationExpressionType(
      Analysis analysis, Expression groupByExpression, double delta) {
    TSDataType type = analyzeExpression(analysis, groupByExpression);
    if (delta != 0) {
      if (!type.isNumeric()) {
        throw new SemanticException("Only support numeric type when delta != 0");
      }
    }
  }

  private void checkGroupByConditionExpressionType(
      Analysis analysis, Expression groupByExpression, Expression keepExpression) {
    TSDataType type = analyzeExpression(analysis, groupByExpression);
    if (type != TSDataType.BOOLEAN) {
      throw new SemanticException("Only support boolean type in predict of group by series");
    }

    // check keep Expression
    if (keepExpression instanceof CompareBinaryExpression) {
      Expression leftExpression = ((CompareBinaryExpression) keepExpression).getLeftExpression();
      Expression rightExpression = ((CompareBinaryExpression) keepExpression).getRightExpression();
      if (!(leftExpression instanceof TimeSeriesOperand
          && leftExpression.getExpressionString().equalsIgnoreCase("keep")
          && rightExpression instanceof ConstantOperand)) {
        throw new SemanticException(
            String.format(
                "Please check the keep condition ([%s]),it need to be a constant or a compare expression constructed by 'keep' and a long number.",
                keepExpression.getExpressionString()));
      }
      return;
    }
    if (!(keepExpression instanceof ConstantOperand)) {
      throw new SemanticException(
          String.format(
              "Please check the keep condition ([%s]),it need to be a constant or a compare expression constructed by 'keep' and a long number.",
              keepExpression.getExpressionString()));
    }
  }

  private void analyzeGroupByTime(Analysis analysis, QueryStatement queryStatement) {
    if (!queryStatement.isGroupByTime()) {
      return;
    }

    GroupByTimeComponent groupByTimeComponent = queryStatement.getGroupByTimeComponent();
    if ((groupByTimeComponent.isIntervalByMonth() || groupByTimeComponent.isSlidingStepByMonth())
        && queryStatement.getResultTimeOrder() == Ordering.DESC) {
      throw new SemanticException("Group by month doesn't support order by time desc now.");
    }
    if (!queryStatement.isCqQueryBody()
        && (groupByTimeComponent.getStartTime() == 0 && groupByTimeComponent.getEndTime() == 0)) {
      throw new SemanticException(
          "The query time range should be specified in the GROUP BY TIME clause.");
    }
    analysis.setGroupByTimeParameter(new GroupByTimeParameter(groupByTimeComponent));
  }

  private void analyzeFill(Analysis analysis, QueryStatement queryStatement) {
    if (queryStatement.getFillComponent() == null) {
      return;
    }

    FillComponent fillComponent = queryStatement.getFillComponent();
    analysis.setFillDescriptor(
        new FillDescriptor(fillComponent.getFillPolicy(), fillComponent.getFillValue()));
  }

  private void analyzeDataPartition(
      Analysis analysis, QueryStatement queryStatement, ISchemaTree schemaTree) {
    Set<String> deviceSet = new HashSet<>();
    if (queryStatement.isAlignByDevice()) {
      deviceSet = analysis.getDeviceToSourceExpressions().keySet();
    } else {
      for (Expression expression : analysis.getSourceExpressions()) {
        deviceSet.add(ExpressionAnalyzer.getDeviceNameInSourceExpression(expression));
      }
    }
    DataPartition dataPartition =
        fetchDataPartitionByDevices(deviceSet, schemaTree, analysis.getGlobalTimeFilter());
    analysis.setDataPartitionInfo(dataPartition);
  }

  private DataPartition fetchDataPartitionByDevices(
      Set<String> deviceSet, ISchemaTree schemaTree, Filter globalTimeFilter) {
    long startTime = System.nanoTime();
    try {
      Pair<List<TTimePartitionSlot>, Pair<Boolean, Boolean>> res =
          getTimePartitionSlotList(globalTimeFilter);
      // there is no satisfied time range
      if (res.left.isEmpty() && !res.right.left) {
        return new DataPartition(
            Collections.emptyMap(),
            CONFIG.getSeriesPartitionExecutorClass(),
            CONFIG.getSeriesPartitionSlotNum());
      }
      Map<String, List<DataPartitionQueryParam>> sgNameToQueryParamsMap = new HashMap<>();
      for (String devicePath : deviceSet) {
        DataPartitionQueryParam queryParam =
            new DataPartitionQueryParam(devicePath, res.left, res.right.left, res.right.right);
        sgNameToQueryParamsMap
            .computeIfAbsent(schemaTree.getBelongedDatabase(devicePath), key -> new ArrayList<>())
            .add(queryParam);
      }

      if (res.right.left || res.right.right) {
        return partitionFetcher.getDataPartitionWithUnclosedTimeRange(sgNameToQueryParamsMap);
      } else {
        return partitionFetcher.getDataPartition(sgNameToQueryParamsMap);
      }
    } finally {
      QueryPlanCostMetricSet.getInstance()
          .recordPlanCost(PARTITION_FETCHER, System.nanoTime() - startTime);
    }
  }

  /**
   * get TTimePartitionSlot list about this time filter
   *
   * @return List<TTimePartitionSlot>, if contains (-oo, XXX] time range, res.right.left = true; if
   *     contains [XX, +oo), res.right.right = true
   */
  public static Pair<List<TTimePartitionSlot>, Pair<Boolean, Boolean>> getTimePartitionSlotList(
      Filter timeFilter) {
    if (timeFilter == null) {
      // (-oo, +oo)
      return new Pair<>(Collections.emptyList(), new Pair<>(true, true));
    }
    List<TimeRange> timeRangeList = timeFilter.getTimeRanges();
    if (timeRangeList.isEmpty()) {
      // no satisfied time range
      return new Pair<>(Collections.emptyList(), new Pair<>(false, false));
    } else if (timeRangeList.size() == 1
        && (timeRangeList.get(0).getMin() == Long.MIN_VALUE
            && timeRangeList.get(timeRangeList.size() - 1).getMax() == Long.MAX_VALUE)) {
      // (-oo, +oo)
      return new Pair<>(Collections.emptyList(), new Pair<>(true, true));
    }

    boolean needLeftAll, needRightAll;
    long startTime, endTime;
    TTimePartitionSlot timePartitionSlot;
    int index = 0, size = timeRangeList.size();

    if (timeRangeList.get(0).getMin() == Long.MIN_VALUE) {
      needLeftAll = true;
      startTime =
          (timeRangeList.get(0).getMax() / TimePartitionUtils.timePartitionInterval)
              * TimePartitionUtils.timePartitionInterval; // included
      endTime = startTime + TimePartitionUtils.timePartitionInterval; // excluded
      timePartitionSlot = TimePartitionUtils.getTimePartition(timeRangeList.get(0).getMax());
    } else {
      startTime =
          (timeRangeList.get(0).getMin() / TimePartitionUtils.timePartitionInterval)
              * TimePartitionUtils.timePartitionInterval; // included
      endTime = startTime + TimePartitionUtils.timePartitionInterval; // excluded
      timePartitionSlot = TimePartitionUtils.getTimePartition(timeRangeList.get(0).getMin());
      needLeftAll = false;
    }

    if (timeRangeList.get(size - 1).getMax() == Long.MAX_VALUE) {
      needRightAll = true;
      size--;
    } else {
      needRightAll = false;
    }

    List<TTimePartitionSlot> result = new ArrayList<>();
    while (index < size) {
      long curLeft = timeRangeList.get(index).getMin();
      long curRight = timeRangeList.get(index).getMax();
      if (curLeft >= endTime) {
        result.add(timePartitionSlot);
        // next init
        endTime =
            (curLeft / TimePartitionUtils.timePartitionInterval + 1)
                * TimePartitionUtils.timePartitionInterval;
        timePartitionSlot = TimePartitionUtils.getTimePartition(curLeft);
      } else if (curRight >= endTime) {
        result.add(timePartitionSlot);
        // next init
        timePartitionSlot = new TTimePartitionSlot(endTime);
        endTime = endTime + TimePartitionUtils.timePartitionInterval;
      } else {
        index++;
      }
    }
    result.add(timePartitionSlot);

    if (needRightAll) {
      TTimePartitionSlot lastTimePartitionSlot =
          TimePartitionUtils.getTimePartition(timeRangeList.get(timeRangeList.size() - 1).getMin());
      if (lastTimePartitionSlot.startTime != timePartitionSlot.startTime) {
        result.add(lastTimePartitionSlot);
      }
    }
    return new Pair<>(result, new Pair<>(needLeftAll, needRightAll));
  }

  private void analyzeInto(
      Analysis analysis,
      QueryStatement queryStatement,
      Set<PartialPath> deviceSet,
      List<Pair<Expression, String>> outputExpressions) {
    if (!queryStatement.isSelectInto()) {
      return;
    }
    queryStatement.setOrderByComponent(null);

    List<PartialPath> sourceDevices = new ArrayList<>(deviceSet);
    List<Expression> sourceColumns =
        outputExpressions.stream()
            .map(Pair::getLeft)
            .collect(Collectors.toCollection(ArrayList::new));

    IntoComponent intoComponent = queryStatement.getIntoComponent();
    intoComponent.validate(sourceDevices, sourceColumns);

    DeviceViewIntoPathDescriptor deviceViewIntoPathDescriptor = new DeviceViewIntoPathDescriptor();
    PathPatternTree targetPathTree = new PathPatternTree();
    IntoComponent.IntoDeviceMeasurementIterator intoDeviceMeasurementIterator =
        intoComponent.getIntoDeviceMeasurementIterator();
    for (PartialPath sourceDevice : sourceDevices) {
      PartialPath deviceTemplate = intoDeviceMeasurementIterator.getDeviceTemplate();
      boolean isAlignedDevice = intoDeviceMeasurementIterator.isAlignedDevice();
      PartialPath targetDevice = constructTargetDevice(sourceDevice, deviceTemplate);
      deviceViewIntoPathDescriptor.specifyDeviceAlignment(targetDevice.toString(), isAlignedDevice);

      for (Expression sourceColumn : sourceColumns) {
        String measurementTemplate = intoDeviceMeasurementIterator.getMeasurementTemplate();
        String targetMeasurement;
        if (sourceColumn instanceof TimeSeriesOperand) {
          targetMeasurement =
              constructTargetMeasurement(
                  sourceDevice.concatNode(sourceColumn.getExpressionString()), measurementTemplate);
        } else {
          targetMeasurement = measurementTemplate;
        }
        deviceViewIntoPathDescriptor.specifyTargetDeviceMeasurement(
            sourceDevice, targetDevice, sourceColumn.getExpressionString(), targetMeasurement);

        targetPathTree.appendFullPath(targetDevice, targetMeasurement);
        deviceViewIntoPathDescriptor.recordSourceColumnDataType(
            sourceColumn.getExpressionString(), analysis.getType(sourceColumn));

        intoDeviceMeasurementIterator.nextMeasurement();
      }

      intoDeviceMeasurementIterator.nextDevice();
    }
    deviceViewIntoPathDescriptor.validate();

    // fetch schema of target paths
    long startTime = System.nanoTime();
    ISchemaTree targetSchemaTree = schemaFetcher.fetchSchema(targetPathTree, null);
    QueryPlanCostMetricSet.getInstance()
        .recordPlanCost(SCHEMA_FETCHER, System.nanoTime() - startTime);
    deviceViewIntoPathDescriptor.bindType(targetSchemaTree);

    analysis.setDeviceViewIntoPathDescriptor(deviceViewIntoPathDescriptor);
  }

  private void analyzeInto(
      Analysis analysis,
      QueryStatement queryStatement,
      List<Pair<Expression, String>> outputExpressions) {
    if (!queryStatement.isSelectInto()) {
      return;
    }
    queryStatement.setOrderByComponent(null);

    List<Expression> sourceColumns =
        outputExpressions.stream()
            .map(Pair::getLeft)
            .collect(Collectors.toCollection(ArrayList::new));

    IntoComponent intoComponent = queryStatement.getIntoComponent();
    intoComponent.validate(sourceColumns);

    IntoPathDescriptor intoPathDescriptor = new IntoPathDescriptor();
    PathPatternTree targetPathTree = new PathPatternTree();
    IntoComponent.IntoPathIterator intoPathIterator = intoComponent.getIntoPathIterator();
    for (Expression sourceColumn : sourceColumns) {
      PartialPath deviceTemplate = intoPathIterator.getDeviceTemplate();
      String measurementTemplate = intoPathIterator.getMeasurementTemplate();
      boolean isAlignedDevice = intoPathIterator.isAlignedDevice();

      PartialPath targetPath;
      if (sourceColumn instanceof TimeSeriesOperand) {
        PartialPath sourcePath = ((TimeSeriesOperand) sourceColumn).getPath();
        targetPath = constructTargetPath(sourcePath, deviceTemplate, measurementTemplate);
      } else {
        targetPath = deviceTemplate.concatNode(measurementTemplate);
      }
      intoPathDescriptor.specifyTargetPath(sourceColumn.getExpressionString(), targetPath);
      intoPathDescriptor.specifyDeviceAlignment(
          targetPath.getDevicePath().toString(), isAlignedDevice);

      targetPathTree.appendFullPath(targetPath);
      intoPathDescriptor.recordSourceColumnDataType(
          sourceColumn.getExpressionString(), analysis.getType(sourceColumn));

      intoPathIterator.next();
    }
    intoPathDescriptor.validate();

    // fetch schema of target paths
    long startTime = System.nanoTime();
    ISchemaTree targetSchemaTree = schemaFetcher.fetchSchema(targetPathTree, null);
    QueryPlanCostMetricSet.getInstance()
        .recordPlanCost(SCHEMA_FETCHER, System.nanoTime() - startTime);
    intoPathDescriptor.bindType(targetSchemaTree);

    analysis.setIntoPathDescriptor(intoPathDescriptor);
  }

  /**
   * Check datatype consistency in ALIGN BY DEVICE.
   *
   * <p>an inconsistent example: select s0 from root.sg1.d1, root.sg1.d2 align by device, return
   * false while root.sg1.d1.s0 is INT32 and root.sg1.d2.s0 is FLOAT.
   */
  private void checkDataTypeConsistencyInAlignByDevice(
      Analysis analysis, List<Expression> expressions) {
    TSDataType checkedDataType = analysis.getType(expressions.get(0));
    for (Expression expression : expressions) {
      if (analysis.getType(expression) != checkedDataType) {
        throw new SemanticException(
            "ALIGN BY DEVICE: the data types of the same measurement column should be the same across devices.");
      }
    }
  }

  @Override
  public Analysis visitInsert(InsertStatement insertStatement, MPPQueryContext context) {
    context.setQueryType(QueryType.WRITE);
    insertStatement.semanticCheck();
    long[] timeArray = insertStatement.getTimes();
    PartialPath devicePath = insertStatement.getDevice();
    String[] measurementList = insertStatement.getMeasurementList();
    if (timeArray.length == 1) {
      // construct insert row statement
      InsertRowStatement insertRowStatement = new InsertRowStatement();
      insertRowStatement.setDevicePath(devicePath);
      insertRowStatement.setTime(timeArray[0]);
      insertRowStatement.setMeasurements(measurementList);
      insertRowStatement.setDataTypes(new TSDataType[measurementList.length]);
      Object[] values = new Object[measurementList.length];
      System.arraycopy(insertStatement.getValuesList().get(0), 0, values, 0, values.length);
      insertRowStatement.setValues(values);
      insertRowStatement.setNeedInferType(true);
      insertRowStatement.setAligned(insertStatement.isAligned());
      return insertRowStatement.accept(this, context);
    } else {
      // construct insert rows statement
      // construct insert statement
      InsertRowsOfOneDeviceStatement insertRowsOfOneDeviceStatement =
          new InsertRowsOfOneDeviceStatement();
      List<InsertRowStatement> insertRowStatementList = new ArrayList<>();
      for (int i = 0; i < timeArray.length; i++) {
        InsertRowStatement statement = new InsertRowStatement();
        statement.setDevicePath(devicePath);
        String[] measurements = new String[measurementList.length];
        System.arraycopy(measurementList, 0, measurements, 0, measurements.length);
        statement.setMeasurements(measurements);
        statement.setTime(timeArray[i]);
        TSDataType[] dataTypes = new TSDataType[measurementList.length];
        statement.setDataTypes(dataTypes);
        Object[] values = new Object[measurementList.length];
        System.arraycopy(insertStatement.getValuesList().get(i), 0, values, 0, values.length);
        statement.setValues(values);
        statement.setAligned(insertStatement.isAligned());
        statement.setNeedInferType(true);
        insertRowStatementList.add(statement);
      }
      insertRowsOfOneDeviceStatement.setInsertRowStatementList(insertRowStatementList);
      return insertRowsOfOneDeviceStatement.accept(this, context);
    }
  }

  @Override
  public Analysis visitCreateTimeseries(
      CreateTimeSeriesStatement createTimeSeriesStatement, MPPQueryContext context) {
    context.setQueryType(QueryType.WRITE);
    if (createTimeSeriesStatement.getPath().getNodeLength() < 3) {
      throw new RuntimeException(
          new IllegalPathException(createTimeSeriesStatement.getPath().getFullPath()));
    }
    analyzeSchemaProps(createTimeSeriesStatement.getProps());
    if (createTimeSeriesStatement.getTags() != null
        && !createTimeSeriesStatement.getTags().isEmpty()
        && createTimeSeriesStatement.getAttributes() != null
        && !createTimeSeriesStatement.getAttributes().isEmpty()) {
      for (String tagKey : createTimeSeriesStatement.getTags().keySet()) {
        if (createTimeSeriesStatement.getAttributes().containsKey(tagKey)) {
          throw new SemanticException(
              String.format("Tag and attribute shouldn't have the same property key [%s]", tagKey));
        }
      }
    }

    Analysis analysis = new Analysis();
    analysis.setStatement(createTimeSeriesStatement);

    checkIsTemplateCompatible(
        createTimeSeriesStatement.getPath(), createTimeSeriesStatement.getAlias());

    PathPatternTree patternTree = new PathPatternTree();
    patternTree.appendFullPath(createTimeSeriesStatement.getPath());
    SchemaPartition schemaPartitionInfo = partitionFetcher.getOrCreateSchemaPartition(patternTree);
    analysis.setSchemaPartitionInfo(schemaPartitionInfo);
    return analysis;
  }

  private void checkIsTemplateCompatible(PartialPath timeseriesPath, String alias) {
    Pair<Template, PartialPath> templateInfo =
        schemaFetcher.checkTemplateSetAndPreSetInfo(timeseriesPath, alias);
    if (templateInfo != null) {
      throw new RuntimeException(
          new TemplateImcompatibeException(
              timeseriesPath.getFullPath(), templateInfo.left.getName(), templateInfo.right));
    }
  }

  private void checkIsTemplateCompatible(
      PartialPath devicePath, List<String> measurements, List<String> aliasList) {
    for (int i = 0; i < measurements.size(); i++) {
      Pair<Template, PartialPath> templateInfo =
          schemaFetcher.checkTemplateSetAndPreSetInfo(
              devicePath.concatNode(measurements.get(i)),
              aliasList == null ? null : aliasList.get(i));
      if (templateInfo != null) {
        throw new RuntimeException(
            new TemplateImcompatibeException(
                devicePath.getFullPath() + measurements,
                templateInfo.left.getName(),
                templateInfo.right));
      }
    }
  }

  private void analyzeSchemaProps(Map<String, String> props) {
    if (props == null || props.isEmpty()) {
      return;
    }
    Map<String, String> caseChangeMap = new HashMap<>();
    for (String key : props.keySet()) {
      caseChangeMap.put(key.toLowerCase(Locale.ROOT), key);
    }
    for (String lowerCaseKey : caseChangeMap.keySet()) {
      if (!ALLOWED_SCHEMA_PROPS.contains(lowerCaseKey)) {
        throw new SemanticException(
            new MetadataException(
                String.format("%s is not a legal prop.", caseChangeMap.get(lowerCaseKey))));
      }
      props.put(lowerCaseKey, props.remove(caseChangeMap.get(lowerCaseKey)));
    }
    if (props.containsKey(DEADBAND)) {
      props.put(LOSS, props.remove(DEADBAND));
    }
  }

  private void analyzeSchemaProps(List<Map<String, String>> propsList) {
    if (propsList == null) {
      return;
    }
    for (Map<String, String> props : propsList) {
      analyzeSchemaProps(props);
    }
  }

  @Override
  public Analysis visitCreateAlignedTimeseries(
      CreateAlignedTimeSeriesStatement createAlignedTimeSeriesStatement, MPPQueryContext context) {
    context.setQueryType(QueryType.WRITE);
    if (createAlignedTimeSeriesStatement.getDevicePath().getNodeLength() < 2) {
      throw new RuntimeException(
          new IllegalPathException(createAlignedTimeSeriesStatement.getDevicePath().getFullPath()));
    }
    List<String> measurements = createAlignedTimeSeriesStatement.getMeasurements();
    Set<String> measurementsSet = new HashSet<>(measurements);
    if (measurementsSet.size() < measurements.size()) {
      throw new SemanticException(
          "Measurement under an aligned device is not allowed to have the same measurement name");
    }

    Analysis analysis = new Analysis();
    analysis.setStatement(createAlignedTimeSeriesStatement);

    checkIsTemplateCompatible(
        createAlignedTimeSeriesStatement.getDevicePath(),
        createAlignedTimeSeriesStatement.getMeasurements(),
        createAlignedTimeSeriesStatement.getAliasList());

    PathPatternTree pathPatternTree = new PathPatternTree();
    for (String measurement : createAlignedTimeSeriesStatement.getMeasurements()) {
      pathPatternTree.appendFullPath(createAlignedTimeSeriesStatement.getDevicePath(), measurement);
    }

    SchemaPartition schemaPartitionInfo;
    schemaPartitionInfo = partitionFetcher.getOrCreateSchemaPartition(pathPatternTree);
    analysis.setSchemaPartitionInfo(schemaPartitionInfo);
    return analysis;
  }

  @Override
  public Analysis visitInternalCreateTimeseries(
      InternalCreateTimeSeriesStatement internalCreateTimeSeriesStatement,
      MPPQueryContext context) {
    context.setQueryType(QueryType.WRITE);

    Analysis analysis = new Analysis();
    analysis.setStatement(internalCreateTimeSeriesStatement);

    PathPatternTree pathPatternTree = new PathPatternTree();
    for (String measurement : internalCreateTimeSeriesStatement.getMeasurements()) {
      pathPatternTree.appendFullPath(
          internalCreateTimeSeriesStatement.getDevicePath(), measurement);
    }

    SchemaPartition schemaPartitionInfo;
    schemaPartitionInfo = partitionFetcher.getOrCreateSchemaPartition(pathPatternTree);
    analysis.setSchemaPartitionInfo(schemaPartitionInfo);
    return analysis;
  }

  @Override
  public Analysis visitInternalCreateMultiTimeSeries(
      InternalCreateMultiTimeSeriesStatement internalCreateMultiTimeSeriesStatement,
      MPPQueryContext context) {
    context.setQueryType(QueryType.WRITE);

    Analysis analysis = new Analysis();
    analysis.setStatement(internalCreateMultiTimeSeriesStatement);

    PathPatternTree pathPatternTree = new PathPatternTree();
    for (PartialPath devicePath : internalCreateMultiTimeSeriesStatement.getDeviceMap().keySet()) {
      pathPatternTree.appendFullPath(devicePath.concatNode(ONE_LEVEL_PATH_WILDCARD));
    }

    SchemaPartition schemaPartitionInfo;
    schemaPartitionInfo = partitionFetcher.getOrCreateSchemaPartition(pathPatternTree);
    analysis.setSchemaPartitionInfo(schemaPartitionInfo);
    return analysis;
  }

  @Override
  public Analysis visitCreateMultiTimeseries(
      CreateMultiTimeSeriesStatement createMultiTimeSeriesStatement, MPPQueryContext context) {
    context.setQueryType(QueryType.WRITE);
    Analysis analysis = new Analysis();
    analysis.setStatement(createMultiTimeSeriesStatement);

    analyzeSchemaProps(createMultiTimeSeriesStatement.getPropsList());

    List<PartialPath> timeseriesPathList = createMultiTimeSeriesStatement.getPaths();
    List<String> aliasList = createMultiTimeSeriesStatement.getAliasList();
    for (int i = 0; i < timeseriesPathList.size(); i++) {
      checkIsTemplateCompatible(
          timeseriesPathList.get(i), aliasList == null ? null : aliasList.get(i));
    }

    PathPatternTree patternTree = new PathPatternTree();
    for (PartialPath path : createMultiTimeSeriesStatement.getPaths()) {
      patternTree.appendFullPath(path);
    }
    SchemaPartition schemaPartitionInfo = partitionFetcher.getOrCreateSchemaPartition(patternTree);
    analysis.setSchemaPartitionInfo(schemaPartitionInfo);
    return analysis;
  }

  @Override
  public Analysis visitAlterTimeseries(
      AlterTimeSeriesStatement alterTimeSeriesStatement, MPPQueryContext context) {
    context.setQueryType(QueryType.WRITE);
    Analysis analysis = new Analysis();
    analysis.setStatement(alterTimeSeriesStatement);

    if (alterTimeSeriesStatement.getAlias() != null) {
      checkIsTemplateCompatible(
          alterTimeSeriesStatement.getPath(), alterTimeSeriesStatement.getAlias());
    }

    PathPatternTree patternTree = new PathPatternTree();
    patternTree.appendFullPath(alterTimeSeriesStatement.getPath());
    SchemaPartition schemaPartitionInfo;
    schemaPartitionInfo = partitionFetcher.getSchemaPartition(patternTree);
    analysis.setSchemaPartitionInfo(schemaPartitionInfo);
    return analysis;
  }

  @Override
  public Analysis visitInsertTablet(
      InsertTabletStatement insertTabletStatement, MPPQueryContext context) {
    context.setQueryType(QueryType.WRITE);
    Analysis analysis = new Analysis();
    validateSchema(analysis, insertTabletStatement);
    InsertBaseStatement realStatement = insertTabletStatement.removeLogicalView();
    analysis.setStatement(realStatement);
    if (analysis.isFinishQueryAfterAnalyze()) {
      return analysis;
    }

    if (realStatement instanceof InsertTabletStatement) {
      InsertTabletStatement realInsertTabletStatement = (InsertTabletStatement) realStatement;
      DataPartitionQueryParam dataPartitionQueryParam = new DataPartitionQueryParam();
      dataPartitionQueryParam.setDevicePath(
          realInsertTabletStatement.getDevicePath().getFullPath());
      dataPartitionQueryParam.setTimePartitionSlotList(
          realInsertTabletStatement.getTimePartitionSlots());

      return getAnalysisForWriting(analysis, Collections.singletonList(dataPartitionQueryParam));
    } else {
      return computeAnalysisForMultiTablets(analysis, (InsertMultiTabletsStatement) realStatement);
    }
  }

  @Override
  public Analysis visitInsertRow(InsertRowStatement insertRowStatement, MPPQueryContext context) {
    context.setQueryType(QueryType.WRITE);
    Analysis analysis = new Analysis();
    validateSchema(analysis, insertRowStatement);
    InsertBaseStatement realInsertStatement = insertRowStatement.removeLogicalView();
    analysis.setStatement(realInsertStatement);
    if (analysis.isFinishQueryAfterAnalyze()) {
      return analysis;
    }

    if (realInsertStatement instanceof InsertRowStatement) {
      InsertRowStatement realInsertRowStatement = (InsertRowStatement) realInsertStatement;
      DataPartitionQueryParam dataPartitionQueryParam = new DataPartitionQueryParam();
      dataPartitionQueryParam.setDevicePath(realInsertRowStatement.getDevicePath().getFullPath());
      dataPartitionQueryParam.setTimePartitionSlotList(
          Collections.singletonList(realInsertRowStatement.getTimePartitionSlot()));

      return getAnalysisForWriting(analysis, Collections.singletonList(dataPartitionQueryParam));
    } else {
      return computeAnalysisForInsertRows(analysis, (InsertRowsStatement) realInsertStatement);
    }
  }

  private Analysis computeAnalysisForInsertRows(
      Analysis analysis, InsertRowsStatement insertRowsStatement) {
    Map<String, Set<TTimePartitionSlot>> dataPartitionQueryParamMap = new HashMap<>();
    for (InsertRowStatement insertRowStatement : insertRowsStatement.getInsertRowStatementList()) {
      Set<TTimePartitionSlot> timePartitionSlotSet =
          dataPartitionQueryParamMap.computeIfAbsent(
              insertRowStatement.getDevicePath().getFullPath(), k -> new HashSet<>());
      timePartitionSlotSet.add(insertRowStatement.getTimePartitionSlot());
    }

    List<DataPartitionQueryParam> dataPartitionQueryParams = new ArrayList<>();
    for (Map.Entry<String, Set<TTimePartitionSlot>> entry : dataPartitionQueryParamMap.entrySet()) {
      DataPartitionQueryParam dataPartitionQueryParam = new DataPartitionQueryParam();
      dataPartitionQueryParam.setDevicePath(entry.getKey());
      dataPartitionQueryParam.setTimePartitionSlotList(new ArrayList<>(entry.getValue()));
      dataPartitionQueryParams.add(dataPartitionQueryParam);
    }

    return getAnalysisForWriting(analysis, dataPartitionQueryParams);
  }

  @Override
  public Analysis visitInsertRows(
      InsertRowsStatement insertRowsStatement, MPPQueryContext context) {
    context.setQueryType(QueryType.WRITE);
    Analysis analysis = new Analysis();
    validateSchema(analysis, insertRowsStatement);
    InsertRowsStatement realInsertRowsStatement =
        (InsertRowsStatement) insertRowsStatement.removeLogicalView();
    analysis.setStatement(realInsertRowsStatement);
    if (analysis.isFinishQueryAfterAnalyze()) {
      return analysis;
    }

    return computeAnalysisForInsertRows(analysis, realInsertRowsStatement);
  }

  private Analysis computeAnalysisForMultiTablets(
      Analysis analysis, InsertMultiTabletsStatement insertMultiTabletsStatement) {
    Map<String, Set<TTimePartitionSlot>> dataPartitionQueryParamMap = new HashMap<>();
    for (InsertTabletStatement insertTabletStatement :
        insertMultiTabletsStatement.getInsertTabletStatementList()) {
      Set<TTimePartitionSlot> timePartitionSlotSet =
          dataPartitionQueryParamMap.computeIfAbsent(
              insertTabletStatement.getDevicePath().getFullPath(), k -> new HashSet<>());
      timePartitionSlotSet.addAll(insertTabletStatement.getTimePartitionSlots());
    }

    List<DataPartitionQueryParam> dataPartitionQueryParams = new ArrayList<>();
    for (Map.Entry<String, Set<TTimePartitionSlot>> entry : dataPartitionQueryParamMap.entrySet()) {
      DataPartitionQueryParam dataPartitionQueryParam = new DataPartitionQueryParam();
      dataPartitionQueryParam.setDevicePath(entry.getKey());
      dataPartitionQueryParam.setTimePartitionSlotList(new ArrayList<>(entry.getValue()));
      dataPartitionQueryParams.add(dataPartitionQueryParam);
    }

    return getAnalysisForWriting(analysis, dataPartitionQueryParams);
  }

  @Override
  public Analysis visitInsertMultiTablets(
      InsertMultiTabletsStatement insertMultiTabletsStatement, MPPQueryContext context) {
    context.setQueryType(QueryType.WRITE);
    Analysis analysis = new Analysis();
    validateSchema(analysis, insertMultiTabletsStatement);
    InsertMultiTabletsStatement realStatement =
        (InsertMultiTabletsStatement) insertMultiTabletsStatement.removeLogicalView();
    analysis.setStatement(realStatement);
    if (analysis.isFinishQueryAfterAnalyze()) {
      return analysis;
    }

    return computeAnalysisForMultiTablets(analysis, realStatement);
  }

  @Override
  public Analysis visitInsertRowsOfOneDevice(
      InsertRowsOfOneDeviceStatement insertRowsOfOneDeviceStatement, MPPQueryContext context) {
    context.setQueryType(QueryType.WRITE);
    Analysis analysis = new Analysis();
    validateSchema(analysis, insertRowsOfOneDeviceStatement);
    InsertBaseStatement realInsertStatement = insertRowsOfOneDeviceStatement.removeLogicalView();
    analysis.setStatement(realInsertStatement);
    if (analysis.isFinishQueryAfterAnalyze()) {
      return analysis;
    }

    if (realInsertStatement instanceof InsertRowsOfOneDeviceStatement) {
      InsertRowsOfOneDeviceStatement realStatement =
          (InsertRowsOfOneDeviceStatement) realInsertStatement;
      DataPartitionQueryParam dataPartitionQueryParam = new DataPartitionQueryParam();
      dataPartitionQueryParam.setDevicePath(realStatement.getDevicePath().getFullPath());
      dataPartitionQueryParam.setTimePartitionSlotList(realStatement.getTimePartitionSlots());

      return getAnalysisForWriting(analysis, Collections.singletonList(dataPartitionQueryParam));
    } else {
      return computeAnalysisForInsertRows(analysis, (InsertRowsStatement) realInsertStatement);
    }
  }

  private void validateSchema(Analysis analysis, InsertBaseStatement insertStatement) {
    final long startTime = System.nanoTime();
    try {
      SchemaValidator.validate(schemaFetcher, insertStatement);
    } catch (SemanticException e) {
      analysis.setFinishQueryAfterAnalyze(true);
      if (e.getCause() instanceof IoTDBException) {
        IoTDBException exception = (IoTDBException) e.getCause();
        analysis.setFailStatus(
            RpcUtils.getStatus(exception.getErrorCode(), exception.getMessage()));
      } else {
        analysis.setFailStatus(RpcUtils.getStatus(TSStatusCode.METADATA_ERROR, e.getMessage()));
      }
      return;
    } finally {
      PERFORMANCE_OVERVIEW_METRICS.recordScheduleSchemaValidateCost(System.nanoTime() - startTime);
    }
    boolean hasFailedMeasurement = insertStatement.hasFailedMeasurements();
    String partialInsertMessage;
    if (hasFailedMeasurement) {
      partialInsertMessage =
          String.format(
              "Fail to insert measurements %s caused by %s",
              insertStatement.getFailedMeasurements(), insertStatement.getFailedMessages());
      logger.warn(partialInsertMessage);
      analysis.setFailStatus(
          RpcUtils.getStatus(TSStatusCode.METADATA_ERROR.getStatusCode(), partialInsertMessage));
    }
  }

  @Override
  public Analysis visitLoadFile(LoadTsFileStatement loadTsFileStatement, MPPQueryContext context) {
    context.setQueryType(QueryType.WRITE);

    Map<String, Map<MeasurementSchema, File>> device2Schemas = new HashMap<>();
    Map<String, Pair<Boolean, File>> device2IsAligned = new HashMap<>();

    // analyze tsfile metadata
    for (File tsFile : loadTsFileStatement.getTsFiles()) {
      if (tsFile.length() == 0) {
        logger.warn(String.format("TsFile %s is empty.", tsFile.getPath()));
        throw new SemanticException(
            String.format(
                "TsFile %s is empty, please check it be flushed to disk correctly.",
                tsFile.getPath()));
      }
      try {
        TsFileResource resource =
            analyzeTsFile(loadTsFileStatement, tsFile, device2Schemas, device2IsAligned);
        loadTsFileStatement.addTsFileResource(resource);
      } catch (IllegalArgumentException e) {
        logger.warn(
            String.format(
                "Parse file %s to resource error, this TsFile maybe empty.", tsFile.getPath()),
            e);
        throw new SemanticException(
            String.format("TsFile %s is empty or incomplete.", tsFile.getPath()));
      } catch (Exception e) {
        logger.warn(String.format("Parse file %s to resource error.", tsFile.getPath()), e);
        throw new SemanticException(
            String.format("Parse file %s to resource error", tsFile.getPath()));
      }
      if (device2Schemas.size() > CONFIG.getMaxLoadingDeviceNumber()) {
        autoCreateAndVerifySchema(loadTsFileStatement, device2Schemas, device2IsAligned);
      }
    }

    autoCreateAndVerifySchema(loadTsFileStatement, device2Schemas, device2IsAligned);

    // load function will query data partition in scheduler
    Analysis analysis = new Analysis();
    analysis.setStatement(loadTsFileStatement);
    return analysis;
  }

  private void autoCreateAndVerifySchema(
      LoadTsFileStatement loadTsFileStatement,
      Map<String, Map<MeasurementSchema, File>> device2Schemas,
      Map<String, Pair<Boolean, File>> device2IsAligned)
      throws SemanticException {
    if (device2Schemas.isEmpty()) {
      return;
    }
    try {
      if (loadTsFileStatement.isVerifySchema()) {
        verifyLoadingMeasurements(device2Schemas);
      }
      if (loadTsFileStatement.isAutoCreateDatabase()) {
        autoCreateSg(loadTsFileStatement.getSgLevel(), device2Schemas);
      }
      ISchemaTree schemaTree =
          autoCreateSchema(
              device2Schemas,
              device2IsAligned); // schema fetcher will not auto create if config set
      // isAutoCreateSchemaEnabled is false.
      if (loadTsFileStatement.isVerifySchema()) {
        verifySchema(schemaTree, device2Schemas, device2IsAligned);
      }
    } catch (Exception e) {
      logger.warn("Auto create or verify schema error.", e);
      throw new SemanticException(
          String.format(
              "Auto create or verify schema error when executing statement %s.",
              loadTsFileStatement));
    } finally {
      device2Schemas.clear();
      device2IsAligned.clear();
    }
  }

  /** get analysis according to statement and params */
  private Analysis getAnalysisForWriting(
      Analysis analysis, List<DataPartitionQueryParam> dataPartitionQueryParams) {

    DataPartition dataPartition =
        partitionFetcher.getOrCreateDataPartition(dataPartitionQueryParams);
    if (dataPartition.isEmpty()) {
      analysis.setFinishQueryAfterAnalyze(true);
      analysis.setFailStatus(
          RpcUtils.getStatus(
              TSStatusCode.DATABASE_NOT_EXIST.getStatusCode(),
              "Database not exists and failed to create automatically "
                  + "because enable_auto_create_schema is FALSE."));
    }
    analysis.setDataPartitionInfo(dataPartition);
    return analysis;
  }

  private TsFileResource analyzeTsFile(
      LoadTsFileStatement statement,
      File tsFile,
      Map<String, Map<MeasurementSchema, File>> device2Schemas,
      Map<String, Pair<Boolean, File>> device2IsAligned)
      throws IOException, VerifyMetadataException {
    try (TsFileSequenceReader reader = new TsFileSequenceReader(tsFile.getAbsolutePath())) {
      Map<String, List<TimeseriesMetadata>> device2Metadata = reader.getAllTimeseriesMetadata(true);

      if (IoTDBDescriptor.getInstance().getConfig().isAutoCreateSchemaEnabled()
          || statement.isVerifySchema()) {
        // construct schema
        for (Map.Entry<String, List<TimeseriesMetadata>> entry : device2Metadata.entrySet()) {
          String device = entry.getKey();
          List<TimeseriesMetadata> timeseriesMetadataList = entry.getValue();
          boolean isAligned = false;
          for (TimeseriesMetadata timeseriesMetadata : timeseriesMetadataList) {
            TSDataType dataType = timeseriesMetadata.getTSDataType();
            if (!dataType.equals(TSDataType.VECTOR)) {
              Pair<CompressionType, TSEncoding> pair =
                  reader.readTimeseriesCompressionTypeAndEncoding(timeseriesMetadata);
              MeasurementSchema measurementSchema =
                  new MeasurementSchema(
                      timeseriesMetadata.getMeasurementId(),
                      dataType,
                      pair.getRight(),
                      pair.getLeft());
              device2Schemas
                  .computeIfAbsent(device, o -> new HashMap<>())
                  .put(measurementSchema, tsFile);
            } else {
              isAligned = true;
            }
          }
          boolean finalIsAligned = isAligned;
          if (!device2IsAligned
              .computeIfAbsent(device, o -> new Pair<>(finalIsAligned, tsFile))
              .left
              .equals(isAligned)) {
            throw new VerifyMetadataException(
                String.format(
                    "Device %s has different aligned definition in tsFile %s and other TsFile.",
                    device, tsFile.getParentFile()));
          }
        }
      }

      // construct TsFileResource
      TsFileResource resource = new TsFileResource(tsFile);
      if (!resource.resourceFileExists()) {
        FileLoaderUtils.updateTsFileResource(
            device2Metadata, resource); // serialize it in LoadSingleTsFileNode
        resource.updatePlanIndexes(reader.getMinPlanIndex());
        resource.updatePlanIndexes(reader.getMaxPlanIndex());
      } else {
        resource.deserialize();
      }

      resource.setStatus(TsFileResourceStatus.NORMAL);
      return resource;
    }
  }

  private void autoCreateSg(int sgLevel, Map<String, Map<MeasurementSchema, File>> device2Schemas)
      throws VerifyMetadataException, LoadFileException, IllegalPathException {
    sgLevel += 1; // e.g. "root.sg" means sgLevel = 1, "root.sg.test" means sgLevel=2
    Set<PartialPath> sgSet = new HashSet<>();
    for (String device : device2Schemas.keySet()) {
      PartialPath devicePath = new PartialPath(device);

      String[] nodes = devicePath.getNodes();
      String[] sgNodes = new String[sgLevel];
      if (nodes.length < sgLevel) {
        throw new VerifyMetadataException(
            String.format("Sg level %d is longer than device %s.", sgLevel, device));
      }
      System.arraycopy(nodes, 0, sgNodes, 0, sgLevel);
      PartialPath sgPath = new PartialPath(sgNodes);
      sgSet.add(sgPath);
    }

    for (PartialPath sgPath : sgSet) {
      DatabaseSchemaStatement statement =
          new DatabaseSchemaStatement(DatabaseSchemaStatement.DatabaseSchemaStatementType.CREATE);
      statement.setDatabasePath(sgPath);
      executeSetStorageGroupStatement(statement);
    }
  }

  private void executeSetStorageGroupStatement(Statement statement) throws LoadFileException {
    long queryId = SessionManager.getInstance().requestQueryId();
    ExecutionResult result =
        Coordinator.getInstance()
            .execute(
                statement,
                queryId,
                null,
                "",
                partitionFetcher,
                schemaFetcher,
                IoTDBDescriptor.getInstance().getConfig().getQueryTimeoutThreshold());
    if (result.status.code != TSStatusCode.SUCCESS_STATUS.getStatusCode()
        && result.status.code != TSStatusCode.DATABASE_ALREADY_EXISTS.getStatusCode()) {
      logger.warn(
          "Create Database error, statement: {}, result status is: {}", statement, result.status);
      throw new LoadFileException(
          String.format("Can not execute create database statement: %s", statement));
    }
  }

  private ISchemaTree autoCreateSchema(
      Map<String, Map<MeasurementSchema, File>> device2Schemas,
      Map<String, Pair<Boolean, File>> device2IsAligned)
      throws IllegalPathException {
    List<PartialPath> deviceList = new ArrayList<>();
    List<String[]> measurementList = new ArrayList<>();
    List<TSDataType[]> dataTypeList = new ArrayList<>();
    List<TSEncoding[]> encodingsList = new ArrayList<>();
    List<CompressionType[]> compressionTypesList = new ArrayList<>();
    List<Boolean> isAlignedList = new ArrayList<>();

    for (Map.Entry<String, Map<MeasurementSchema, File>> entry : device2Schemas.entrySet()) {
      int measurementSize = entry.getValue().size();
      String[] measurements = new String[measurementSize];
      TSDataType[] tsDataTypes = new TSDataType[measurementSize];
      TSEncoding[] encodings = new TSEncoding[measurementSize];
      CompressionType[] compressionTypes = new CompressionType[measurementSize];

      int index = 0;
      for (MeasurementSchema measurementSchema : entry.getValue().keySet()) {
        measurements[index] = measurementSchema.getMeasurementId();
        tsDataTypes[index] = measurementSchema.getType();
        encodings[index] = measurementSchema.getEncodingType();
        compressionTypes[index++] = measurementSchema.getCompressor();
      }

      deviceList.add(new PartialPath(entry.getKey()));
      measurementList.add(measurements);
      dataTypeList.add(tsDataTypes);
      encodingsList.add(encodings);
      compressionTypesList.add(compressionTypes);
      isAlignedList.add(device2IsAligned.get(entry.getKey()).left);
    }

    return SchemaValidator.validate(
        schemaFetcher,
        deviceList,
        measurementList,
        dataTypeList,
        encodingsList,
        compressionTypesList,
        isAlignedList);
  }

  private void verifyLoadingMeasurements(Map<String, Map<MeasurementSchema, File>> device2Schemas)
      throws VerifyMetadataException {
    for (Map.Entry<String, Map<MeasurementSchema, File>> deviceEntry : device2Schemas.entrySet()) {
      Map<String, MeasurementSchema> id2Schema = new HashMap<>();
      Map<MeasurementSchema, File> schema2TsFile = deviceEntry.getValue();
      for (Map.Entry<MeasurementSchema, File> entry : schema2TsFile.entrySet()) {
        String measurementId = entry.getKey().getMeasurementId();
        if (!id2Schema.containsKey(measurementId)) {
          id2Schema.put(measurementId, entry.getKey());
        } else {
          MeasurementSchema conflictSchema = id2Schema.get(measurementId);
          String msg =
              String.format(
                  "Measurement %s Conflict, TsFile %s has measurement: %s, TsFile %s has measurement %s.",
                  deviceEntry.getKey() + measurementId,
                  entry.getValue().getPath(),
                  entry.getKey(),
                  schema2TsFile.get(conflictSchema).getPath(),
                  conflictSchema);
          logger.warn(msg);
          throw new VerifyMetadataException(msg);
        }
      }
    }
  }

  private void verifySchema(
      ISchemaTree schemaTree,
      Map<String, Map<MeasurementSchema, File>> device2Schemas,
      Map<String, Pair<Boolean, File>> device2IsAligned)
      throws VerifyMetadataException, IllegalPathException {
    for (Map.Entry<String, Map<MeasurementSchema, File>> entry : device2Schemas.entrySet()) {
      String device = entry.getKey();
      MeasurementSchema[] tsFileSchemas =
          entry.getValue().keySet().toArray(new MeasurementSchema[0]);
      DeviceSchemaInfo schemaInfo =
          schemaTree.searchDeviceSchemaInfo(
              new PartialPath(device),
              Arrays.stream(tsFileSchemas)
                  .map(MeasurementSchema::getMeasurementId)
                  .collect(Collectors.toList()));
      if (schemaInfo.isAligned() != device2IsAligned.get(device).left) {
        throw new VerifyMetadataException(
            device,
            "Is aligned",
            device2IsAligned.get(device).left.toString(),
            device2IsAligned.get(device).right.getPath(),
            String.valueOf(schemaInfo.isAligned()));
      }
      List<MeasurementSchema> originSchemaList = schemaInfo.getMeasurementSchemaList();
      int measurementSize = originSchemaList.size();
      for (int j = 0; j < measurementSize; j++) {
        MeasurementSchema originSchema = originSchemaList.get(j);
        MeasurementSchema tsFileSchema = tsFileSchemas[j];
        String measurementPath =
            device + TsFileConstant.PATH_SEPARATOR + originSchema.getMeasurementId();
        if (!tsFileSchema.getType().equals(originSchema.getType())) {
          throw new VerifyMetadataException(
              measurementPath,
              "Datatype",
              tsFileSchema.getType().name(),
              entry.getValue().get(tsFileSchema).getPath(),
              originSchema.getType().name());
        }
        if (!tsFileSchema.getEncodingType().equals(originSchema.getEncodingType())) {
          throw new VerifyMetadataException(
              measurementPath,
              "Encoding",
              tsFileSchema.getEncodingType().name(),
              entry.getValue().get(tsFileSchema).getPath(),
              originSchema.getEncodingType().name());
        }
        if (!tsFileSchema.getCompressor().equals(originSchema.getCompressor())) {
          throw new VerifyMetadataException(
              measurementPath,
              "Compress type",
              tsFileSchema.getCompressor().name(),
              entry.getValue().get(tsFileSchema).getPath(),
              originSchema.getCompressor().name());
        }
      }
    }
  }

  @Override
  public Analysis visitShowTimeSeries(
      ShowTimeSeriesStatement showTimeSeriesStatement, MPPQueryContext context) {
    Analysis analysis = new Analysis();
    analysis.setStatement(showTimeSeriesStatement);

    PathPatternTree patternTree = new PathPatternTree();
    patternTree.appendPathPattern(showTimeSeriesStatement.getPathPattern());
    SchemaPartition schemaPartitionInfo = partitionFetcher.getSchemaPartition(patternTree);
    analysis.setSchemaPartitionInfo(schemaPartitionInfo);

    Map<Integer, Template> templateMap =
        schemaFetcher.checkAllRelatedTemplate(showTimeSeriesStatement.getPathPattern());
    analysis.setRelatedTemplateInfo(templateMap);

    if (showTimeSeriesStatement.isOrderByHeat()) {
      patternTree.constructTree();
      // request schema fetch API
      logger.debug("[StartFetchSchema]");
      ISchemaTree schemaTree = schemaFetcher.fetchSchema(patternTree, context);
      logger.debug("[EndFetchSchema]]");

      analyzeLastSource(
          analysis,
          Collections.singletonList(
              new TimeSeriesOperand(showTimeSeriesStatement.getPathPattern())),
          schemaTree);
      analyzeDataPartition(analysis, new QueryStatement(), schemaTree);
    }

    analysis.setRespDatasetHeader(DatasetHeaderFactory.getShowTimeSeriesHeader());
    return analysis;
  }

  @Override
  public Analysis visitShowStorageGroup(
      ShowDatabaseStatement showDatabaseStatement, MPPQueryContext context) {
    Analysis analysis = new Analysis();
    analysis.setStatement(showDatabaseStatement);
    analysis.setRespDatasetHeader(
        DatasetHeaderFactory.getShowStorageGroupHeader(showDatabaseStatement.isDetailed()));
    return analysis;
  }

  @Override
  public Analysis visitShowTTL(ShowTTLStatement showTTLStatement, MPPQueryContext context) {
    Analysis analysis = new Analysis();
    analysis.setStatement(showTTLStatement);
    analysis.setRespDatasetHeader(DatasetHeaderFactory.getShowTTLHeader());
    return analysis;
  }

  @Override
  public Analysis visitShowDevices(
      ShowDevicesStatement showDevicesStatement, MPPQueryContext context) {
    Analysis analysis = new Analysis();
    analysis.setStatement(showDevicesStatement);

    PathPatternTree patternTree = new PathPatternTree();
    patternTree.appendPathPattern(
        showDevicesStatement.getPathPattern().concatNode(IoTDBConstant.ONE_LEVEL_PATH_WILDCARD));
    SchemaPartition schemaPartitionInfo = partitionFetcher.getSchemaPartition(patternTree);

    analysis.setSchemaPartitionInfo(schemaPartitionInfo);
    analysis.setRespDatasetHeader(
        showDevicesStatement.hasSgCol()
            ? DatasetHeaderFactory.getShowDevicesWithSgHeader()
            : DatasetHeaderFactory.getShowDevicesHeader());
    return analysis;
  }

  @Override
  public Analysis visitShowCluster(
      ShowClusterStatement showClusterStatement, MPPQueryContext context) {
    Analysis analysis = new Analysis();
    analysis.setStatement(showClusterStatement);
    if (showClusterStatement.isDetails()) {
      analysis.setRespDatasetHeader(DatasetHeaderFactory.getShowClusterDetailsHeader());
    } else {
      analysis.setRespDatasetHeader(DatasetHeaderFactory.getShowClusterHeader());
    }
    return analysis;
  }

  @Override
  public Analysis visitCountStorageGroup(
      CountDatabaseStatement countDatabaseStatement, MPPQueryContext context) {
    Analysis analysis = new Analysis();
    analysis.setStatement(countDatabaseStatement);
    analysis.setRespDatasetHeader(DatasetHeaderFactory.getCountStorageGroupHeader());
    return analysis;
  }

  @Override
  public Analysis visitSchemaFetch(
      SchemaFetchStatement schemaFetchStatement, MPPQueryContext context) {
    Analysis analysis = new Analysis();
    analysis.setStatement(schemaFetchStatement);

    SchemaPartition schemaPartition =
        partitionFetcher.getSchemaPartition(schemaFetchStatement.getPatternTree());
    analysis.setSchemaPartitionInfo(schemaPartition);

    if (schemaPartition.isEmpty()) {
      analysis.setFinishQueryAfterAnalyze(true);
    }

    return analysis;
  }

  @Override
  public Analysis visitCountDevices(
      CountDevicesStatement countDevicesStatement, MPPQueryContext context) {
    Analysis analysis = new Analysis();
    analysis.setStatement(countDevicesStatement);

    PathPatternTree patternTree = new PathPatternTree();
    patternTree.appendPathPattern(
        countDevicesStatement.getPathPattern().concatNode(IoTDBConstant.ONE_LEVEL_PATH_WILDCARD));
    SchemaPartition schemaPartitionInfo = partitionFetcher.getSchemaPartition(patternTree);

    analysis.setSchemaPartitionInfo(schemaPartitionInfo);
    analysis.setRespDatasetHeader(DatasetHeaderFactory.getCountDevicesHeader());
    return analysis;
  }

  @Override
  public Analysis visitCountTimeSeries(
      CountTimeSeriesStatement countTimeSeriesStatement, MPPQueryContext context) {
    Analysis analysis = new Analysis();
    analysis.setStatement(countTimeSeriesStatement);

    PathPatternTree patternTree = new PathPatternTree();
    patternTree.appendPathPattern(countTimeSeriesStatement.getPathPattern());
    SchemaPartition schemaPartitionInfo = partitionFetcher.getSchemaPartition(patternTree);
    analysis.setSchemaPartitionInfo(schemaPartitionInfo);

    Map<Integer, Template> templateMap =
        schemaFetcher.checkAllRelatedTemplate(countTimeSeriesStatement.getPathPattern());
    analysis.setRelatedTemplateInfo(templateMap);

    analysis.setRespDatasetHeader(DatasetHeaderFactory.getCountTimeSeriesHeader());
    return analysis;
  }

  @Override
  public Analysis visitCountLevelTimeSeries(
      CountLevelTimeSeriesStatement countLevelTimeSeriesStatement, MPPQueryContext context) {
    Analysis analysis = new Analysis();
    analysis.setStatement(countLevelTimeSeriesStatement);

    PathPatternTree patternTree = new PathPatternTree();
    patternTree.appendPathPattern(countLevelTimeSeriesStatement.getPathPattern());
    SchemaPartition schemaPartitionInfo = partitionFetcher.getSchemaPartition(patternTree);

    analysis.setSchemaPartitionInfo(schemaPartitionInfo);
    analysis.setRespDatasetHeader(DatasetHeaderFactory.getCountLevelTimeSeriesHeader());
    return analysis;
  }

  @Override
  public Analysis visitCountNodes(CountNodesStatement countStatement, MPPQueryContext context) {
    Analysis analysis = new Analysis();
    analysis.setStatement(countStatement);

    PathPatternTree patternTree = new PathPatternTree();
    patternTree.appendPathPattern(countStatement.getPathPattern());
    SchemaNodeManagementPartition schemaNodeManagementPartition =
        partitionFetcher.getSchemaNodeManagementPartitionWithLevel(
            patternTree, countStatement.getLevel());

    if (schemaNodeManagementPartition == null) {
      return analysis;
    }
    if (!schemaNodeManagementPartition.getMatchedNode().isEmpty()
        && schemaNodeManagementPartition.getSchemaPartition().getSchemaPartitionMap().size() == 0) {
      analysis.setFinishQueryAfterAnalyze(true);
    }
    analysis.setMatchedNodes(schemaNodeManagementPartition.getMatchedNode());
    analysis.setSchemaPartitionInfo(schemaNodeManagementPartition.getSchemaPartition());
    analysis.setRespDatasetHeader(DatasetHeaderFactory.getCountNodesHeader());
    return analysis;
  }

  @Override
  public Analysis visitShowChildPaths(
      ShowChildPathsStatement showChildPathsStatement, MPPQueryContext context) {
    return visitSchemaNodeManagementPartition(
        showChildPathsStatement,
        showChildPathsStatement.getPartialPath(),
        DatasetHeaderFactory.getShowChildPathsHeader());
  }

  @Override
  public Analysis visitShowChildNodes(
      ShowChildNodesStatement showChildNodesStatement, MPPQueryContext context) {
    return visitSchemaNodeManagementPartition(
        showChildNodesStatement,
        showChildNodesStatement.getPartialPath(),
        DatasetHeaderFactory.getShowChildNodesHeader());
  }

  @Override
  public Analysis visitShowVersion(
      ShowVersionStatement showVersionStatement, MPPQueryContext context) {
    Analysis analysis = new Analysis();
    analysis.setStatement(showVersionStatement);
    analysis.setRespDatasetHeader(DatasetHeaderFactory.getShowVersionHeader());
    analysis.setFinishQueryAfterAnalyze(true);
    return analysis;
  }

  private Analysis visitSchemaNodeManagementPartition(
      Statement statement, PartialPath path, DatasetHeader header) {
    Analysis analysis = new Analysis();
    analysis.setStatement(statement);

    PathPatternTree patternTree = new PathPatternTree();
    patternTree.appendPathPattern(path);
    SchemaNodeManagementPartition schemaNodeManagementPartition =
        partitionFetcher.getSchemaNodeManagementPartition(patternTree);

    if (schemaNodeManagementPartition == null) {
      return analysis;
    }
    if (!schemaNodeManagementPartition.getMatchedNode().isEmpty()
        && schemaNodeManagementPartition.getSchemaPartition().getSchemaPartitionMap().size() == 0) {
      analysis.setFinishQueryAfterAnalyze(true);
    }
    analysis.setMatchedNodes(schemaNodeManagementPartition.getMatchedNode());
    analysis.setSchemaPartitionInfo(schemaNodeManagementPartition.getSchemaPartition());
    analysis.setRespDatasetHeader(header);
    return analysis;
  }

  @Override
  public Analysis visitDeleteData(
      DeleteDataStatement deleteDataStatement, MPPQueryContext context) {
    context.setQueryType(QueryType.WRITE);
    Analysis analysis = new Analysis();
    analysis.setStatement(deleteDataStatement);

    PathPatternTree patternTree = new PathPatternTree();
    for (PartialPath pathPattern : deleteDataStatement.getPathList()) {
      patternTree.appendPathPattern(pathPattern);
    }

    ISchemaTree schemaTree = schemaFetcher.fetchSchema(patternTree, context);
    analysis.setSchemaTree(schemaTree);

    Map<String, List<DataPartitionQueryParam>> sgNameToQueryParamsMap = new HashMap<>();

    Set<String> deduplicatedDevicePaths = new HashSet<>();

    for (String devicePattern : patternTree.getAllDevicePatterns()) {
      try {
        schemaTree
            .getMatchedDevices(new PartialPath(devicePattern))
            .forEach(
                deviceSchemaInfo ->
                    deduplicatedDevicePaths.add(deviceSchemaInfo.getDevicePath().getFullPath()));
      } catch (IllegalPathException ignored) {
        // won't happen
      }
    }

    deduplicatedDevicePaths.forEach(
        devicePath -> {
          DataPartitionQueryParam queryParam = new DataPartitionQueryParam();
          queryParam.setDevicePath(devicePath);
          sgNameToQueryParamsMap
              .computeIfAbsent(schemaTree.getBelongedDatabase(devicePath), key -> new ArrayList<>())
              .add(queryParam);
        });

    DataPartition dataPartition = partitionFetcher.getDataPartition(sgNameToQueryParamsMap);
    analysis.setDataPartitionInfo(dataPartition);

    if (dataPartition.isEmpty()) {
      analysis.setFinishQueryAfterAnalyze(true);
    }

    return analysis;
  }

  @Override
  public Analysis visitCreateSchemaTemplate(
      CreateSchemaTemplateStatement createTemplateStatement, MPPQueryContext context) {

    context.setQueryType(QueryType.WRITE);
    List<String> measurements = createTemplateStatement.getMeasurements();
    Set<String> measurementsSet = new HashSet<>(measurements);
    if (measurementsSet.size() < measurements.size()) {
      throw new SemanticException(
          "Measurement under template is not allowed to have the same measurement name");
    }
    Analysis analysis = new Analysis();
    analysis.setStatement(createTemplateStatement);
    return analysis;
  }

  @Override
  public Analysis visitShowNodesInSchemaTemplate(
      ShowNodesInSchemaTemplateStatement showNodesInSchemaTemplateStatement,
      MPPQueryContext context) {
    Analysis analysis = new Analysis();
    analysis.setStatement(showNodesInSchemaTemplateStatement);
    analysis.setRespDatasetHeader(DatasetHeaderFactory.getShowNodesInSchemaTemplateHeader());
    return analysis;
  }

  @Override
  public Analysis visitShowSchemaTemplate(
      ShowSchemaTemplateStatement showSchemaTemplateStatement, MPPQueryContext context) {
    Analysis analysis = new Analysis();
    analysis.setStatement(showSchemaTemplateStatement);
    analysis.setRespDatasetHeader(DatasetHeaderFactory.getShowSchemaTemplateHeader());
    return analysis;
  }

  private GroupByFilter initGroupByFilter(GroupByTimeComponent groupByTimeComponent) {
    if (groupByTimeComponent.isIntervalByMonth() || groupByTimeComponent.isSlidingStepByMonth()) {
      return new GroupByMonthFilter(
          groupByTimeComponent.getInterval(),
          groupByTimeComponent.getSlidingStep(),
          groupByTimeComponent.getStartTime(),
          groupByTimeComponent.getEndTime(),
          groupByTimeComponent.isSlidingStepByMonth(),
          groupByTimeComponent.isIntervalByMonth(),
          TimeZone.getTimeZone("+00:00"));
    } else {
      long startTime =
          groupByTimeComponent.isLeftCRightO()
              ? groupByTimeComponent.getStartTime()
              : groupByTimeComponent.getStartTime() + 1;
      long endTime =
          groupByTimeComponent.isLeftCRightO()
              ? groupByTimeComponent.getEndTime()
              : groupByTimeComponent.getEndTime() + 1;
      return new GroupByFilter(
          groupByTimeComponent.getInterval(),
          groupByTimeComponent.getSlidingStep(),
          startTime,
          endTime);
    }
  }

  @Override
  public Analysis visitSetSchemaTemplate(
      SetSchemaTemplateStatement setSchemaTemplateStatement, MPPQueryContext context) {
    context.setQueryType(QueryType.WRITE);
    Analysis analysis = new Analysis();
    analysis.setStatement(setSchemaTemplateStatement);
    return analysis;
  }

  @Override
  public Analysis visitShowPathSetTemplate(
      ShowPathSetTemplateStatement showPathSetTemplateStatement, MPPQueryContext context) {
    Analysis analysis = new Analysis();
    analysis.setStatement(showPathSetTemplateStatement);
    analysis.setRespDatasetHeader(DatasetHeaderFactory.getShowPathSetTemplateHeader());
    return analysis;
  }

  @Override
  public Analysis visitActivateTemplate(
      ActivateTemplateStatement activateTemplateStatement, MPPQueryContext context) {
    context.setQueryType(QueryType.WRITE);
    Analysis analysis = new Analysis();
    analysis.setStatement(activateTemplateStatement);

    PartialPath activatePath = activateTemplateStatement.getPath();

    Pair<Template, PartialPath> templateSetInfo = schemaFetcher.checkTemplateSetInfo(activatePath);
    if (templateSetInfo == null) {
      throw new StatementAnalyzeException(
          new MetadataException(
              String.format(
                  "Path [%s] has not been set any template.", activatePath.getFullPath())));
    }
    analysis.setTemplateSetInfo(
        new Pair<>(templateSetInfo.left, Collections.singletonList(templateSetInfo.right)));

    PathPatternTree patternTree = new PathPatternTree();
    patternTree.appendPathPattern(activatePath.concatNode(ONE_LEVEL_PATH_WILDCARD));
    SchemaPartition partition = partitionFetcher.getOrCreateSchemaPartition(patternTree);

    analysis.setSchemaPartitionInfo(partition);

    return analysis;
  }

  @Override
  public Analysis visitBatchActivateTemplate(
      BatchActivateTemplateStatement batchActivateTemplateStatement, MPPQueryContext context) {
    context.setQueryType(QueryType.WRITE);
    Analysis analysis = new Analysis();
    analysis.setStatement(batchActivateTemplateStatement);

    Map<PartialPath, Pair<Template, PartialPath>> deviceTemplateSetInfoMap =
        new HashMap<>(batchActivateTemplateStatement.getPaths().size());
    for (PartialPath devicePath : batchActivateTemplateStatement.getDevicePathList()) {
      Pair<Template, PartialPath> templateSetInfo = schemaFetcher.checkTemplateSetInfo(devicePath);
      if (templateSetInfo == null) {
        throw new StatementAnalyzeException(
            new MetadataException(
                String.format(
                    "Path [%s] has not been set any template.", devicePath.getFullPath())));
      }
      deviceTemplateSetInfoMap.put(devicePath, templateSetInfo);
    }
    analysis.setDeviceTemplateSetInfoMap(deviceTemplateSetInfoMap);

    PathPatternTree patternTree = new PathPatternTree();
    for (PartialPath devicePath : batchActivateTemplateStatement.getDevicePathList()) {
      // the devicePath is a path without wildcard
      patternTree.appendFullPath(devicePath.concatNode(ONE_LEVEL_PATH_WILDCARD));
    }
    SchemaPartition partition = partitionFetcher.getOrCreateSchemaPartition(patternTree);

    analysis.setSchemaPartitionInfo(partition);

    return analysis;
  }

  @Override
  public Analysis visitInternalBatchActivateTemplate(
      InternalBatchActivateTemplateStatement internalBatchActivateTemplateStatement,
      MPPQueryContext context) {
    context.setQueryType(QueryType.WRITE);
    Analysis analysis = new Analysis();
    analysis.setStatement(internalBatchActivateTemplateStatement);

    PathPatternTree patternTree = new PathPatternTree();
    for (PartialPath activatePath :
        internalBatchActivateTemplateStatement.getDeviceMap().keySet()) {
      // the devicePath is a path without wildcard
      patternTree.appendFullPath(activatePath.concatNode(ONE_LEVEL_PATH_WILDCARD));
    }
    SchemaPartition partition = partitionFetcher.getOrCreateSchemaPartition(patternTree);

    analysis.setSchemaPartitionInfo(partition);

    return analysis;
  }

  @Override
  public Analysis visitShowPathsUsingTemplate(
      ShowPathsUsingTemplateStatement showPathsUsingTemplateStatement, MPPQueryContext context) {
    Analysis analysis = new Analysis();
    analysis.setStatement(showPathsUsingTemplateStatement);
    analysis.setRespDatasetHeader(DatasetHeaderFactory.getShowPathsUsingTemplateHeader());

    Pair<Template, List<PartialPath>> templateSetInfo =
        schemaFetcher.getAllPathsSetTemplate(showPathsUsingTemplateStatement.getTemplateName());

    if (templateSetInfo == null
        || templateSetInfo.right == null
        || templateSetInfo.right.isEmpty()) {
      analysis.setFinishQueryAfterAnalyze(true);
      return analysis;
    }

    analysis.setTemplateSetInfo(templateSetInfo);

    PathPatternTree patternTree = new PathPatternTree();
    PartialPath rawPathPattern = showPathsUsingTemplateStatement.getPathPattern();
    List<PartialPath> specifiedPatternList = new ArrayList<>();
    templateSetInfo.right.forEach(
        setPath -> {
          for (PartialPath specifiedPattern : rawPathPattern.alterPrefixPath(setPath)) {
            patternTree.appendPathPattern(specifiedPattern);
            specifiedPatternList.add(specifiedPattern);
          }
        });

    if (specifiedPatternList.isEmpty()) {
      analysis.setFinishQueryAfterAnalyze(true);
      return analysis;
    }

    analysis.setSpecifiedTemplateRelatedPathPatternList(specifiedPatternList);

    SchemaPartition partition = partitionFetcher.getOrCreateSchemaPartition(patternTree);
    analysis.setSchemaPartitionInfo(partition);
    if (partition.isEmpty()) {
      analysis.setFinishQueryAfterAnalyze(true);
      return analysis;
    }

    return analysis;
  }

  @Override
  public Analysis visitShowPipeSinkType(
      ShowPipeSinkTypeStatement showPipeSinkTypeStatement, MPPQueryContext context) {
    Analysis analysis = new Analysis();
    analysis.setStatement(showPipeSinkTypeStatement);
    analysis.setRespDatasetHeader(DatasetHeaderFactory.getShowPipeSinkTypeHeader());
    analysis.setFinishQueryAfterAnalyze(true);
    return analysis;
  }

  @Override
  public Analysis visitShowQueries(
      ShowQueriesStatement showQueriesStatement, MPPQueryContext context) {
    Analysis analysis = new Analysis();
    analysis.setStatement(showQueriesStatement);
    analysis.setRespDatasetHeader(DatasetHeaderFactory.getShowQueriesHeader());
    analysis.setVirtualSource(true);

    List<TDataNodeLocation> allRunningDataNodeLocations = getRunningDataNodeLocations();
    if (allRunningDataNodeLocations.isEmpty()) {
      analysis.setFinishQueryAfterAnalyze(true);
    }
    // TODO Constant folding optimization for Where Predicate after True/False Constant introduced
    if (allRunningDataNodeLocations.isEmpty()) {
      throw new StatementAnalyzeException("no Running DataNodes");
    }
    analysis.setRunningDataNodeLocations(allRunningDataNodeLocations);

    Set<Expression> sourceExpressions = new HashSet<>();
    for (ColumnHeader columnHeader : analysis.getRespDatasetHeader().getColumnHeaders()) {
      sourceExpressions.add(
          TimeSeriesOperand.constructColumnHeaderExpression(
              columnHeader.getColumnName(), columnHeader.getColumnType()));
    }
    analysis.setSourceExpressions(sourceExpressions);
    sourceExpressions.forEach(expression -> analyzeExpression(analysis, expression));

    analyzeWhere(analysis, showQueriesStatement);

    analysis.setMergeOrderParameter(new OrderByParameter(showQueriesStatement.getSortItemList()));

    return analysis;
  }

  private List<TDataNodeLocation> getRunningDataNodeLocations() {
    try (ConfigNodeClient client =
        ConfigNodeClientManager.getInstance().borrowClient(ConfigNodeInfo.CONFIG_REGION_ID)) {
      TGetDataNodeLocationsResp showDataNodesResp = client.getRunningDataNodeLocations();
      if (showDataNodesResp.getStatus().getCode() != TSStatusCode.SUCCESS_STATUS.getStatusCode()) {
        throw new StatementAnalyzeException(
            "An error occurred when executing getRunningDataNodeLocations():"
                + showDataNodesResp.getStatus().getMessage());
      }
      return showDataNodesResp.getDataNodeLocationList();
    } catch (ClientManagerException | TException e) {
      throw new StatementAnalyzeException(
          "An error occurred when executing getRunningDataNodeLocations():" + e.getMessage());
    }
  }

  private void analyzeWhere(Analysis analysis, ShowQueriesStatement showQueriesStatement) {
    WhereCondition whereCondition = showQueriesStatement.getWhereCondition();
    if (whereCondition == null) {
      return;
    }

    Expression whereExpression =
        ExpressionAnalyzer.bindTypeForTimeSeriesOperand(
            whereCondition.getPredicate(), ColumnHeaderConstant.showQueriesColumnHeaders);

    TSDataType outputType = analyzeExpression(analysis, whereExpression);
    if (outputType != TSDataType.BOOLEAN) {
      throw new SemanticException(
          String.format(
              "The output type of the expression in WHERE clause should be BOOLEAN, actual data type: %s.",
              outputType));
    }

    analysis.setWhereExpression(whereExpression);
  }

  /**
   * Compute how many paths exist, get the schema tree and the number of existed paths.
   *
   * @param pathList the path you want to check
   * @param context the context of your analyzer
   * @return a pair of ISchemaTree, and the number of exist paths.
   */
  private Pair<ISchemaTree, Integer> fetchSchemaOfPathsAndCount(
      List<PartialPath> pathList, MPPQueryContext context) {
    PathPatternTree pathPatternTree = new PathPatternTree();
    for (PartialPath path : pathList) {
      pathPatternTree.appendPathPattern(path);
    }
    ISchemaTree schemaTree = this.schemaFetcher.fetchSchema(pathPatternTree, context);

    // search each path, make sure they all exist.
    int numOfExistPaths = 0;
    for (PartialPath path : pathList) {
      Pair<List<MeasurementPath>, Integer> pathPair = schemaTree.searchMeasurementPaths(path);
      numOfExistPaths += pathPair.left.size() > 0 ? 1 : 0;
    }
    return new Pair<>(schemaTree, numOfExistPaths);
  }

  /**
   * @param pathList the paths you want to check
   * @param schemaTree the given schema tree
   * @return if all paths you give can be found in schema tree, return a pair of view paths and
   *     null; else return view paths and the non-exist path.
   */
  private Pair<List<PartialPath>, PartialPath> findAllViewsInPaths(
      List<PartialPath> pathList, ISchemaTree schemaTree) {
    List<PartialPath> result = new ArrayList<>();
    for (PartialPath path : pathList) {
      Pair<List<MeasurementPath>, Integer> measurementPathList =
          schemaTree.searchMeasurementPaths(path);
      if (measurementPathList.left.size() <= 0) {
        return new Pair<>(result, path);
      }
      for (MeasurementPath measurementPath : measurementPathList.left) {
        if (measurementPath.getMeasurementSchema().isLogicalView()) {
          result.add(measurementPath);
        }
      }
    }
    return new Pair<>(result, null);
  }

  private Pair<List<Expression>, Analysis> analyzeQueryInLogicalViewStatement(
      Analysis analysis, QueryStatement queryStatement, MPPQueryContext context) {
    Analysis queryAnalysis = this.visitQuery(queryStatement, context);
    // get all expression from resultColumns
    List<Pair<Expression, String>> outputExpressions = queryAnalysis.getOutputExpressions();
    if (queryAnalysis.isFailed()) {
      analysis.setFinishQueryAfterAnalyze(true);
      analysis.setFailStatus(queryAnalysis.getFailStatus());
      return new Pair<>(null, analysis);
    }
    if (outputExpressions == null) {
      analysis.setFinishQueryAfterAnalyze(true);
      analysis.setFailStatus(
          RpcUtils.getStatus(
              TSStatusCode.UNSUPPORTED_OPERATION.getStatusCode(),
              "Columns in the query statement is empty. Please check your SQL."));
      return new Pair<>(null, analysis);
    }
    if (queryAnalysis.useLogicalView()) {
      analysis.setFinishQueryAfterAnalyze(true);
      analysis.setFailStatus(
          RpcUtils.getStatus(
              TSStatusCode.UNSUPPORTED_OPERATION.getStatusCode(),
              "Can not create a view based on existing views. Check the query in your SQL."));
      return new Pair<>(null, analysis);
    }
    List<Expression> expressionList = new ArrayList<>();
    for (Pair<Expression, String> thisPair : outputExpressions) {
      expressionList.add(thisPair.left);
    }
    return new Pair<>(expressionList, analysis);
  }

  private void checkViewsInSource(
      Analysis analysis, List<Expression> sourceExpressionList, MPPQueryContext context) {
    List<PartialPath> pathsNeedCheck = new ArrayList<>();
    for (Expression expression : sourceExpressionList) {
      if (expression instanceof TimeSeriesOperand) {
        pathsNeedCheck.add(((TimeSeriesOperand) expression).getPath());
      }
    }
    Pair<ISchemaTree, Integer> schemaOfNeedToCheck =
        fetchSchemaOfPathsAndCount(pathsNeedCheck, context);
    if (schemaOfNeedToCheck.right != pathsNeedCheck.size()) {
      // some source paths is not exist, and could not fetch schema.
      analysis.setFinishQueryAfterAnalyze(true);
      analysis.setFailStatus(
          RpcUtils.getStatus(
              TSStatusCode.UNSUPPORTED_OPERATION.getStatusCode(),
              "Can not create a view based on non-exist time series."));
      return;
    }
    Pair<List<PartialPath>, PartialPath> viewInSourceCheckResult =
        findAllViewsInPaths(pathsNeedCheck, schemaOfNeedToCheck.left);
    if (viewInSourceCheckResult.right != null) {
      // some source paths is not exist
      analysis.setFinishQueryAfterAnalyze(true);
      analysis.setFailStatus(
          RpcUtils.getStatus(
              TSStatusCode.UNSUPPORTED_OPERATION.getStatusCode(),
              "Path "
                  + viewInSourceCheckResult.right.toString()
                  + " does not exist! You can not create a view based on non-exist time series."));
      return;
    }
    if (viewInSourceCheckResult.left.size() > 0) {
      // some source paths is logical view
      analysis.setFinishQueryAfterAnalyze(true);
      analysis.setFailStatus(
          RpcUtils.getStatus(
              TSStatusCode.UNSUPPORTED_OPERATION.getStatusCode(),
              "Can not create a view based on existing views."));
    }
  }

  private void checkPathsInCreateLogicalView(
      Analysis analysis, CreateLogicalViewStatement createLogicalViewStatement) {
    Pair<Boolean, String> checkResult = createLogicalViewStatement.checkAllPaths();
    if (!checkResult.left) {
      analysis.setFinishQueryAfterAnalyze(true);
      analysis.setFailStatus(
          RpcUtils.getStatus(
              TSStatusCode.ILLEGAL_PATH.getStatusCode(),
              "The path " + checkResult.right + " is illegal."));
      return;
    }
    if (createLogicalViewStatement.getSourceExpressionList().size()
        != createLogicalViewStatement.getTargetPathList().size()) {
      analysis.setFinishQueryAfterAnalyze(true);
      analysis.setFailStatus(
          RpcUtils.getStatus(
              TSStatusCode.UNSUPPORTED_OPERATION.getStatusCode(),
              "The number of target and source paths are miss matched! Please check your SQL."));
      return;
    }
    // make sure all paths are NOt under any template
    try {
      for (PartialPath path : createLogicalViewStatement.getTargetPathList()) {
        checkIsTemplateCompatible(path, null);
      }
    } catch (Exception e) {
      analysis.setFinishQueryAfterAnalyze(true);
      analysis.setFailStatus(
          RpcUtils.getStatus(
              TSStatusCode.UNSUPPORTED_OPERATION.getStatusCode(),
              "Can not create view under template."));
    }
  }

  // create Logical View
  @Override
  public Analysis visitCreateLogicalView(
      CreateLogicalViewStatement createLogicalViewStatement, MPPQueryContext context) {
    Analysis analysis = new Analysis();
    context.setQueryType(QueryType.WRITE);
    analysis.setStatement(createLogicalViewStatement);

    if (createLogicalViewStatement.getViewExpression() == null) {
      // analyze query in statement
      QueryStatement queryStatement = createLogicalViewStatement.getQueryStatement();
      if (queryStatement != null) {
        Pair<List<Expression>, Analysis> queryAnalysisPair =
            this.analyzeQueryInLogicalViewStatement(analysis, queryStatement, context);
        if (queryAnalysisPair.right.isFinishQueryAfterAnalyze()) {
          return analysis;
        } else if (queryAnalysisPair.left != null) {
          createLogicalViewStatement.setSourceExpressions(queryAnalysisPair.left);
        }
      }

      // check target paths; check source expressions.
      checkPathsInCreateLogicalView(analysis, createLogicalViewStatement);
      if (analysis.isFinishQueryAfterAnalyze()) {
        return analysis;
      }

      // make sure there is no view in source
      List<Expression> sourceExpressionList = createLogicalViewStatement.getSourceExpressionList();
      checkViewsInSource(analysis, sourceExpressionList, context);
      if (analysis.isFinishQueryAfterAnalyze()) {
        return analysis;
      }
    }

    // set schema partition info, this info will be used to split logical plan node.
    PathPatternTree patternTree = new PathPatternTree();
    for (PartialPath thisFullPath : createLogicalViewStatement.getTargetPathList()) {
      patternTree.appendFullPath(thisFullPath);
    }
    SchemaPartition schemaPartitionInfo = partitionFetcher.getOrCreateSchemaPartition(patternTree);
    analysis.setSchemaPartitionInfo(schemaPartitionInfo);

    return analysis;
  }

  @Override
  public Analysis visitShowLogicalView(
      ShowLogicalViewStatement showLogicalViewStatement, MPPQueryContext context) {
    context.setQueryType(QueryType.READ);
    Analysis analysis = new Analysis();
    analysis.setStatement(showLogicalViewStatement);

    PathPatternTree patternTree = new PathPatternTree();
    patternTree.appendPathPattern(showLogicalViewStatement.getPathPattern());
    SchemaPartition schemaPartitionInfo = partitionFetcher.getSchemaPartition(patternTree);
    analysis.setSchemaPartitionInfo(schemaPartitionInfo);

    analysis.setRespDatasetHeader(DatasetHeaderFactory.getShowLogicalViewHeader());
    return analysis;
  }
}<|MERGE_RESOLUTION|>--- conflicted
+++ resolved
@@ -428,27 +428,7 @@
       Analysis analysis, List<Expression> selectExpressions, ISchemaTree schemaTree) {
     Set<Expression> sourceExpressions;
 
-<<<<<<< HEAD
-    OrderByParameter orderByParameter = analysis.getMergeOrderParameter();
-    if (orderByParameter != null && !orderByParameter.getSortItemList().isEmpty()) {
-      List<SortItem> sortItemList = orderByParameter.getSortItemList();
-      checkState(
-          sortItemList.size() == 1
-              && sortItemList.get(0).getSortKey().equals(OrderByKey.TIMESERIES),
-          "Last queries only support sorting by timeseries now.");
-      boolean isAscending = sortItemList.get(0).getOrdering() == Ordering.ASC;
-      sourceExpressions =
-          new TreeSet<>(
-              (e1, e2) ->
-                  isAscending
-                      ? e1.getOutputSymbol().compareTo(e2.getOutputSymbol())
-                      : e2.getOutputSymbol().compareTo(e1.getOutputSymbol()));
-    } else {
-      sourceExpressions = new LinkedHashSet<>();
-    }
-=======
     sourceExpressions = new LinkedHashSet<>();
->>>>>>> 6589f6ab
 
     for (Expression selectExpression : selectExpressions) {
       for (Expression sourceExpression :
