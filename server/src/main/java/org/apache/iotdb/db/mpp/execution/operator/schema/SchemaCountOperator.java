/*
 * Licensed to the Apache Software Foundation (ASF) under one
 * or more contributor license agreements.  See the NOTICE file
 * distributed with this work for additional information
 * regarding copyright ownership.  The ASF licenses this file
 * to you under the Apache License, Version 2.0 (the
 * "License"); you may not use this file except in compliance
 * with the License.  You may obtain a copy of the License at
 *
 *      http://www.apache.org/licenses/LICENSE-2.0
 *
 * Unless required by applicable law or agreed to in writing,
 * software distributed under the License is distributed on an
 * "AS IS" BASIS, WITHOUT WARRANTIES OR CONDITIONS OF ANY
 * KIND, either express or implied.  See the License for the
 * specific language governing permissions and limitations
 * under the License.
 */

package org.apache.iotdb.db.mpp.execution.operator.schema;

import org.apache.iotdb.commons.exception.runtime.SchemaExecutionException;
import org.apache.iotdb.db.metadata.query.info.ISchemaInfo;
import org.apache.iotdb.db.metadata.query.reader.ISchemaReader;
import org.apache.iotdb.db.metadata.schemaregion.ISchemaRegion;
import org.apache.iotdb.db.mpp.execution.driver.SchemaDriverContext;
import org.apache.iotdb.db.mpp.execution.operator.OperatorContext;
import org.apache.iotdb.db.mpp.execution.operator.schema.source.ISchemaSource;
import org.apache.iotdb.db.mpp.execution.operator.source.SourceOperator;
import org.apache.iotdb.db.mpp.plan.planner.plan.node.PlanNodeId;
import org.apache.iotdb.tsfile.file.metadata.enums.TSDataType;
import org.apache.iotdb.tsfile.read.common.block.TsBlock;
import org.apache.iotdb.tsfile.read.common.block.TsBlockBuilder;

import com.google.common.util.concurrent.ListenableFuture;

import java.util.Collections;
import java.util.List;
import java.util.NoSuchElementException;

public class SchemaCountOperator<T extends ISchemaInfo> implements SourceOperator {

  private static final List<TSDataType> OUTPUT_DATA_TYPES =
      Collections.singletonList(TSDataType.INT64);

  private final PlanNodeId sourceId;
  private final OperatorContext operatorContext;

  private final ISchemaSource<T> schemaSource;

  private ISchemaReader<T> schemaReader;
  private int count;
  private boolean isFinished;
  private ListenableFuture<?> isBlocked;
  private TsBlock next; // next will be set only when done

  public SchemaCountOperator(
      PlanNodeId sourceId, OperatorContext operatorContext, ISchemaSource<T> schemaSource) {
    this.sourceId = sourceId;
    this.operatorContext = operatorContext;
    this.schemaSource = schemaSource;
  }

  private ISchemaRegion getSchemaRegion() {
    return ((SchemaDriverContext) operatorContext.getDriverContext()).getSchemaRegion();
  }

  private ISchemaReader<T> createSchemaReader() {
    return schemaSource.getSchemaReader(getSchemaRegion());
  }

  @Override
  public OperatorContext getOperatorContext() {
    return operatorContext;
  }

  @Override
  public ListenableFuture<?> isBlocked() {
    if (isBlocked == null) {
      isBlocked = tryGetNext();
    }
    return isBlocked;
  }

  /**
   * Try to get next TsBlock. If the next is not ready, return a future. After success, {@link
   * SchemaCountOperator#next} will be set.
   */
  private ListenableFuture<?> tryGetNext() {
    ISchemaRegion schemaRegion = getSchemaRegion();
    if (schemaSource.hasSchemaStatistic(schemaRegion)) {
      next = constructTsBlock(schemaSource.getSchemaStatistic(schemaRegion));
      return NOT_BLOCKED;
    } else {
      if (schemaReader == null) {
        schemaReader = createSchemaReader();
      }
<<<<<<< HEAD
      while (true) {
        try {
          ListenableFuture<?> readerBlocked = schemaReader.isBlocked();
          if (!readerBlocked.isDone()) {
            return readerBlocked;
          } else if (schemaReader.hasNext()) {
            schemaReader.next();
            count++;
          } else {
            next = constructTsBlock(count);
            return NOT_BLOCKED;
          }
        } catch (Exception e) {
          throw new RuntimeException(e);
        }
=======
      while (schemaReader.hasNext()) {
        schemaReader.next();
        count++;
      }
      if (!schemaReader.isSuccess()) {
        throw new SchemaExecutionException(schemaReader.getFailure());
>>>>>>> ea911e42
      }
    }
  }

  @Override
  public TsBlock next() throws Exception {
    if (!hasNext()) {
      throw new NoSuchElementException();
    }
    if (next != null) {
      isFinished = true;
    }
    isBlocked = null;
    return next;
  }

  @Override
  public boolean hasNext() throws Exception {
    isBlocked().get(); // wait for the next TsBlock
    if (schemaReader != null && !schemaReader.isSuccess()) {
      throw new RuntimeException(schemaReader.getFailure());
    }
    return !isFinished;
  }

  private TsBlock constructTsBlock(long count) {
    TsBlockBuilder tsBlockBuilder = new TsBlockBuilder(OUTPUT_DATA_TYPES);
    tsBlockBuilder.getTimeColumnBuilder().writeLong(0L);
    tsBlockBuilder.getColumnBuilder(0).writeLong(count);
    tsBlockBuilder.declarePosition();
    return tsBlockBuilder.build();
  }

  @Override
  public boolean isFinished() throws Exception {
    return isFinished;
  }

  @Override
  public long calculateMaxPeekMemory() {
    // the long used for count
    return 8L;
  }

  @Override
  public long calculateMaxReturnSize() {
    // the long used for count
    return 8L;
  }

  @Override
  public long calculateRetainedSizeAfterCallingNext() {
    return 0;
  }

  @Override
  public PlanNodeId getSourceId() {
    return sourceId;
  }

  @Override
  public void close() throws Exception {
    if (schemaReader != null) {
      schemaReader.close();
      schemaReader = null;
    }
  }
}<|MERGE_RESOLUTION|>--- conflicted
+++ resolved
@@ -95,7 +95,6 @@
       if (schemaReader == null) {
         schemaReader = createSchemaReader();
       }
-<<<<<<< HEAD
       while (true) {
         try {
           ListenableFuture<?> readerBlocked = schemaReader.isBlocked();
@@ -109,16 +108,8 @@
             return NOT_BLOCKED;
           }
         } catch (Exception e) {
-          throw new RuntimeException(e);
+          throw new SchemaExecutionException(e);
         }
-=======
-      while (schemaReader.hasNext()) {
-        schemaReader.next();
-        count++;
-      }
-      if (!schemaReader.isSuccess()) {
-        throw new SchemaExecutionException(schemaReader.getFailure());
->>>>>>> ea911e42
       }
     }
   }
@@ -139,7 +130,7 @@
   public boolean hasNext() throws Exception {
     isBlocked().get(); // wait for the next TsBlock
     if (schemaReader != null && !schemaReader.isSuccess()) {
-      throw new RuntimeException(schemaReader.getFailure());
+      throw new SchemaExecutionException(schemaReader.getFailure());
     }
     return !isFinished;
   }
