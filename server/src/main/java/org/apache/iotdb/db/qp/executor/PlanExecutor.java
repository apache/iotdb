--- conflicted
+++ resolved
@@ -149,10 +149,6 @@
 import org.slf4j.LoggerFactory;
 
 public class PlanExecutor implements IPlanExecutor {
-<<<<<<< HEAD
-
-=======
->>>>>>> 6d7e639c
   // logger
   private static final Logger logger = LoggerFactory.getLogger(PlanExecutor.class);
 
