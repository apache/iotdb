--- conflicted
+++ resolved
@@ -789,22 +789,13 @@
   }
 
   @Override
-<<<<<<< HEAD
-  public TSStatus[] insertBatch(BatchInsertPlan batchInsertPlan) throws QueryProcessException {
+  public TSStatus[] insertTablet(InsertTabletPlan insertTabletPlan) throws QueryProcessException {
     MNode node = null;
-    try {
-      String[] measurementList = batchInsertPlan.getMeasurements();
-      String deviceId = batchInsertPlan.getDeviceId();
-      node = mManager.getDeviceNodeWithAutoCreateStorageGroup(deviceId);
-      TSDataType[] dataTypes = batchInsertPlan.getDataTypes();
-=======
-  public TSStatus[] insertTablet(InsertTabletPlan insertTabletPlan) throws QueryProcessException {
     try {
       String[] measurementList = insertTabletPlan.getMeasurements();
       String deviceId = insertTabletPlan.getDeviceId();
-      MNode node = mManager.getDeviceNodeWithAutoCreateStorageGroup(deviceId);
+      node = mManager.getDeviceNodeWithAutoCreateStorageGroup(deviceId);
       TSDataType[] dataTypes = insertTabletPlan.getDataTypes();
->>>>>>> 760eb976
       IoTDBConfig conf = IoTDBDescriptor.getInstance().getConfig();
       MeasurementSchema[] schemas = new MeasurementSchema[measurementList.length];
 
