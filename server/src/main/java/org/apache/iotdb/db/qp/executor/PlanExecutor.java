/*
 * Licensed to the Apache Software Foundation (ASF) under one
 * or more contributor license agreements.  See the NOTICE file
 * distributed with this work for additional information
 * regarding copyright ownership.  The ASF licenses this file
 * to you under the Apache License, Version 2.0 (the
 * "License"); you may not use this file except in compliance
 * with the License.  You may obtain a copy of the License at
 *
 *     http://www.apache.org/licenses/LICENSE-2.0
 *
 * Unless required by applicable law or agreed to in writing,
 * software distributed under the License is distributed on an
 * "AS IS" BASIS, WITHOUT WARRANTIES OR CONDITIONS OF ANY
 * KIND, either express or implied.  See the License for the
 * specific language governing permissions and limitations
 * under the License.
 */
package org.apache.iotdb.db.qp.executor;

import static org.apache.iotdb.db.conf.IoTDBConstant.COLUMN_CANCELLED;
import static org.apache.iotdb.db.conf.IoTDBConstant.COLUMN_CHILD_PATHS;
import static org.apache.iotdb.db.conf.IoTDBConstant.COLUMN_COLUMN;
import static org.apache.iotdb.db.conf.IoTDBConstant.COLUMN_COUNT;
import static org.apache.iotdb.db.conf.IoTDBConstant.COLUMN_CREATED_TIME;
import static org.apache.iotdb.db.conf.IoTDBConstant.COLUMN_DEVICES;
import static org.apache.iotdb.db.conf.IoTDBConstant.COLUMN_DONE;
import static org.apache.iotdb.db.conf.IoTDBConstant.COLUMN_ITEM;
import static org.apache.iotdb.db.conf.IoTDBConstant.COLUMN_PARAMETER;
import static org.apache.iotdb.db.conf.IoTDBConstant.COLUMN_PRIVILEGE;
import static org.apache.iotdb.db.conf.IoTDBConstant.COLUMN_PROGRESS;
import static org.apache.iotdb.db.conf.IoTDBConstant.COLUMN_ROLE;
import static org.apache.iotdb.db.conf.IoTDBConstant.COLUMN_STORAGE_GROUP;
import static org.apache.iotdb.db.conf.IoTDBConstant.COLUMN_TASK_NAME;
import static org.apache.iotdb.db.conf.IoTDBConstant.COLUMN_TTL;
import static org.apache.iotdb.db.conf.IoTDBConstant.COLUMN_USER;
import static org.apache.iotdb.db.conf.IoTDBConstant.COLUMN_VALUE;
import static org.apache.iotdb.tsfile.common.constant.TsFileConstant.TSFILE_SUFFIX;

import java.io.File;
import java.io.IOException;
import java.util.ArrayList;
import java.util.Arrays;
import java.util.Collections;
import java.util.HashMap;
import java.util.HashSet;
import java.util.LinkedList;
import java.util.List;
import java.util.Map;
import java.util.Map.Entry;
import java.util.Set;
import org.apache.iotdb.db.auth.AuthException;
import org.apache.iotdb.db.auth.AuthorityChecker;
import org.apache.iotdb.db.auth.authorizer.BasicAuthorizer;
import org.apache.iotdb.db.auth.authorizer.IAuthorizer;
import org.apache.iotdb.db.auth.entity.PathPrivilege;
import org.apache.iotdb.db.auth.entity.Role;
import org.apache.iotdb.db.auth.entity.User;
import org.apache.iotdb.db.conf.IoTDBConstant;
import org.apache.iotdb.db.conf.IoTDBDescriptor;
import org.apache.iotdb.db.conf.adapter.CompressionRatio;
import org.apache.iotdb.db.conf.adapter.IoTDBConfigDynamicAdapter;
import org.apache.iotdb.db.engine.StorageEngine;
import org.apache.iotdb.db.engine.cache.ChunkCache;
import org.apache.iotdb.db.engine.cache.ChunkMetadataCache;
import org.apache.iotdb.db.engine.cache.TimeSeriesMetadataCache;
import org.apache.iotdb.db.engine.flush.pool.FlushTaskPoolManager;
import org.apache.iotdb.db.engine.merge.manage.MergeManager;
import org.apache.iotdb.db.engine.merge.manage.MergeManager.TaskStatus;
import org.apache.iotdb.db.engine.storagegroup.StorageGroupProcessor.TimePartitionFilter;
import org.apache.iotdb.db.engine.storagegroup.TsFileResource;
import org.apache.iotdb.db.exception.StorageEngineException;
import org.apache.iotdb.db.exception.metadata.AliasAlreadyExistException;
import org.apache.iotdb.db.exception.metadata.DeleteFailedException;
import org.apache.iotdb.db.exception.metadata.IllegalPathException;
import org.apache.iotdb.db.exception.metadata.MetadataException;
import org.apache.iotdb.db.exception.metadata.PathAlreadyExistException;
import org.apache.iotdb.db.exception.metadata.StorageGroupNotSetException;
import org.apache.iotdb.db.exception.query.QueryProcessException;
import org.apache.iotdb.db.metadata.MManager;
import org.apache.iotdb.db.metadata.PartialPath;
import org.apache.iotdb.db.metadata.mnode.MNode;
import org.apache.iotdb.db.metadata.mnode.MeasurementMNode;
import org.apache.iotdb.db.metadata.mnode.StorageGroupMNode;
import org.apache.iotdb.db.qp.logical.Operator.OperatorType;
import org.apache.iotdb.db.qp.logical.sys.AuthorOperator;
import org.apache.iotdb.db.qp.logical.sys.AuthorOperator.AuthorType;
import org.apache.iotdb.db.qp.physical.PhysicalPlan;
import org.apache.iotdb.db.qp.physical.crud.AggregationPlan;
import org.apache.iotdb.db.qp.physical.crud.AlignByDevicePlan;
import org.apache.iotdb.db.qp.physical.crud.DeletePartitionPlan;
import org.apache.iotdb.db.qp.physical.crud.DeletePlan;
import org.apache.iotdb.db.qp.physical.crud.FillQueryPlan;
import org.apache.iotdb.db.qp.physical.crud.GroupByTimeFillPlan;
import org.apache.iotdb.db.qp.physical.crud.GroupByTimePlan;
import org.apache.iotdb.db.qp.physical.crud.InsertPlan;
import org.apache.iotdb.db.qp.physical.crud.InsertRowPlan;
import org.apache.iotdb.db.qp.physical.crud.InsertTabletPlan;
import org.apache.iotdb.db.qp.physical.crud.LastQueryPlan;
import org.apache.iotdb.db.qp.physical.crud.QueryPlan;
import org.apache.iotdb.db.qp.physical.crud.RawDataQueryPlan;
import org.apache.iotdb.db.qp.physical.crud.UpdatePlan;
import org.apache.iotdb.db.qp.physical.sys.AlterTimeSeriesPlan;
import org.apache.iotdb.db.qp.physical.sys.AuthorPlan;
import org.apache.iotdb.db.qp.physical.sys.CountPlan;
import org.apache.iotdb.db.qp.physical.sys.CreateTimeSeriesPlan;
import org.apache.iotdb.db.qp.physical.sys.DataAuthPlan;
import org.apache.iotdb.db.qp.physical.sys.DeleteStorageGroupPlan;
import org.apache.iotdb.db.qp.physical.sys.DeleteTimeSeriesPlan;
import org.apache.iotdb.db.qp.physical.sys.FlushPlan;
import org.apache.iotdb.db.qp.physical.sys.LoadConfigurationPlan;
import org.apache.iotdb.db.qp.physical.sys.MergePlan;
import org.apache.iotdb.db.qp.physical.sys.OperateFilePlan;
import org.apache.iotdb.db.qp.physical.sys.SetStorageGroupPlan;
import org.apache.iotdb.db.qp.physical.sys.SetTTLPlan;
import org.apache.iotdb.db.qp.physical.sys.ShowChildPathsPlan;
import org.apache.iotdb.db.qp.physical.sys.ShowDevicesPlan;
import org.apache.iotdb.db.qp.physical.sys.ShowPlan;
import org.apache.iotdb.db.qp.physical.sys.ShowStorageGroupPlan;
import org.apache.iotdb.db.qp.physical.sys.ShowTTLPlan;
import org.apache.iotdb.db.qp.physical.sys.ShowTimeSeriesPlan;
import org.apache.iotdb.db.qp.physical.sys.TracingPlan;
import org.apache.iotdb.db.query.context.QueryContext;
import org.apache.iotdb.db.query.dataset.AlignByDeviceDataSet;
import org.apache.iotdb.db.query.dataset.ListDataSet;
import org.apache.iotdb.db.query.dataset.ShowTimeseriesDataSet;
import org.apache.iotdb.db.query.dataset.SingleDataSet;
import org.apache.iotdb.db.query.executor.IQueryRouter;
import org.apache.iotdb.db.query.executor.QueryRouter;
import org.apache.iotdb.db.service.IoTDB;
import org.apache.iotdb.db.utils.AuthUtils;
import org.apache.iotdb.db.utils.FileLoaderUtils;
import org.apache.iotdb.db.utils.UpgradeUtils;
import org.apache.iotdb.tsfile.common.constant.TsFileConstant;
import org.apache.iotdb.tsfile.exception.filter.QueryFilterOptimizationException;
import org.apache.iotdb.tsfile.file.metadata.ChunkGroupMetadata;
import org.apache.iotdb.tsfile.file.metadata.ChunkMetadata;
import org.apache.iotdb.tsfile.file.metadata.enums.TSDataType;
import org.apache.iotdb.tsfile.read.TsFileSequenceReader;
import org.apache.iotdb.tsfile.read.common.Field;
import org.apache.iotdb.tsfile.read.common.Path;
import org.apache.iotdb.tsfile.read.common.RowRecord;
import org.apache.iotdb.tsfile.read.query.dataset.EmptyDataSet;
import org.apache.iotdb.tsfile.read.query.dataset.QueryDataSet;
import org.apache.iotdb.tsfile.utils.Binary;
import org.apache.iotdb.tsfile.utils.Pair;
import org.apache.iotdb.tsfile.write.schema.MeasurementSchema;
import org.apache.iotdb.tsfile.write.writer.RestorableTsFileIOWriter;
import org.slf4j.Logger;
import org.slf4j.LoggerFactory;

public class PlanExecutor implements IPlanExecutor {

  // logger
  private static final Logger logger = LoggerFactory.getLogger(PlanExecutor.class);

  // for data query
  protected IQueryRouter queryRouter;
  // for system schema
  private MManager mManager;
  // for administration
  private IAuthorizer authorizer;

  public PlanExecutor() throws QueryProcessException {
    queryRouter = new QueryRouter();
    mManager = IoTDB.metaManager;
    try {
      authorizer = BasicAuthorizer.getInstance();
    } catch (AuthException e) {
      throw new QueryProcessException(e.getMessage());
    }
  }

  @Override
  public QueryDataSet processQuery(PhysicalPlan queryPlan, QueryContext context)
      throws IOException, StorageEngineException, QueryFilterOptimizationException,
      QueryProcessException, MetadataException {
    if (queryPlan instanceof QueryPlan) {
      return processDataQuery((QueryPlan) queryPlan, context);
    } else if (queryPlan instanceof AuthorPlan) {
      return processAuthorQuery((AuthorPlan) queryPlan);
    } else if (queryPlan instanceof ShowPlan) {
      return processShowQuery((ShowPlan) queryPlan, context);
    } else {
      throw new QueryProcessException(String.format("Unrecognized query plan %s", queryPlan));
    }
  }

  @Override
  public boolean processNonQuery(PhysicalPlan plan)
      throws QueryProcessException, StorageGroupNotSetException, StorageEngineException {
    switch (plan.getOperatorType()) {
      case DELETE:
        delete((DeletePlan) plan);
        return true;
      case UPDATE:
        UpdatePlan update = (UpdatePlan) plan;
        for (Pair<Long, Long> timePair : update.getIntervals()) {
          update(update.getPath(), timePair.left, timePair.right, update.getValue());
        }
        return true;
      case INSERT:
        insert((InsertRowPlan) plan);
        return true;
      case BATCHINSERT:
        insertTablet((InsertTabletPlan) plan);
        return true;
      case CREATE_ROLE:
      case DELETE_ROLE:
      case CREATE_USER:
      case REVOKE_USER_ROLE:
      case REVOKE_ROLE_PRIVILEGE:
      case REVOKE_USER_PRIVILEGE:
      case GRANT_ROLE_PRIVILEGE:
      case GRANT_USER_PRIVILEGE:
      case GRANT_USER_ROLE:
      case MODIFY_PASSWORD:
      case DELETE_USER:
        AuthorPlan author = (AuthorPlan) plan;
        return operateAuthor(author);
      case GRANT_WATERMARK_EMBEDDING:
        return operateWatermarkEmbedding(((DataAuthPlan) plan).getUsers(), true);
      case REVOKE_WATERMARK_EMBEDDING:
        return operateWatermarkEmbedding(((DataAuthPlan) plan).getUsers(), false);
      case DELETE_TIMESERIES:
        return deleteTimeSeries((DeleteTimeSeriesPlan) plan);
      case CREATE_TIMESERIES:
        return createTimeSeries((CreateTimeSeriesPlan) plan);
      case ALTER_TIMESERIES:
        return alterTimeSeries((AlterTimeSeriesPlan) plan);
      case SET_STORAGE_GROUP:
        return setStorageGroup((SetStorageGroupPlan) plan);
      case DELETE_STORAGE_GROUP:
        return deleteStorageGroups((DeleteStorageGroupPlan) plan);
      case TTL:
        operateTTL((SetTTLPlan) plan);
        return true;
      case LOAD_CONFIGURATION:
        loadConfiguration((LoadConfigurationPlan) plan);
        return true;
      case LOAD_FILES:
        operateLoadFiles((OperateFilePlan) plan);
        return true;
      case REMOVE_FILE:
        operateRemoveFile((OperateFilePlan) plan);
        return true;
      case MOVE_FILE:
        operateMoveFile((OperateFilePlan) plan);
        return true;
      case FLUSH:
        operateFlush((FlushPlan) plan);
        return true;
      case MERGE:
      case FULL_MERGE:
        operateMerge((MergePlan) plan);
        return true;
      case TRACING:
        operateTracing((TracingPlan) plan);
        return true;
      case CLEAR_CACHE:
        operateClearCache();
        return true;
      case DELETE_PARTITION:
        DeletePartitionPlan p = (DeletePartitionPlan) plan;
        TimePartitionFilter filter =
            (storageGroupName, partitionId) ->
                storageGroupName
                    .equals(((DeletePartitionPlan) plan).getStorageGroupName().getFullPath())
                    && p.getPartitionId().contains(partitionId);
        StorageEngine.getInstance()
            .removePartitions(((DeletePartitionPlan) plan).getStorageGroupName(), filter);
        return true;
      case CREATE_SCHEMA_SNAPSHOT:
        operateCreateSnapshot();
        return true;
      default:
        throw new UnsupportedOperationException(
            String.format("operation %s is not supported", plan.getOperatorType()));
    }
  }

  private void operateMerge(MergePlan plan) throws StorageEngineException {
    if (plan.getOperatorType() == OperatorType.FULL_MERGE) {
      StorageEngine.getInstance().mergeAll(true);
    } else {
      StorageEngine.getInstance()
          .mergeAll(IoTDBDescriptor.getInstance().getConfig().isForceFullMerge());
    }
  }

  private void operateClearCache() {
    ChunkCache.getInstance().clear();
    ChunkMetadataCache.getInstance().clear();
    TimeSeriesMetadataCache.getInstance().clear();
  }

  private void operateCreateSnapshot() {
    mManager.createMTreeSnapshot();
  }

  private void operateTracing(TracingPlan plan) {
    IoTDBDescriptor.getInstance().getConfig().setEnablePerformanceTracing(plan.isTracingOn());
  }

  private void operateFlush(FlushPlan plan) throws StorageGroupNotSetException {
    if (plan.getPaths() == null) {
      StorageEngine.getInstance().syncCloseAllProcessor();
    } else {
      if (plan.isSeq() == null) {
        for (PartialPath storageGroup : plan.getPaths()) {
          StorageEngine.getInstance().asyncCloseProcessor(storageGroup, true);
          StorageEngine.getInstance().asyncCloseProcessor(storageGroup, false);
        }
      } else {
        for (PartialPath storageGroup : plan.getPaths()) {
          StorageEngine.getInstance().asyncCloseProcessor(storageGroup, plan.isSeq());
        }
      }
    }

    if (plan.getPaths() != null) {
      List<PartialPath> noExistSg = checkStorageGroupExist(plan.getPaths());
      if (!noExistSg.isEmpty()) {
        StringBuilder sb = new StringBuilder();
        noExistSg.forEach((storageGroup) -> sb.append(storageGroup.getFullPath()).append(","));
        throw new StorageGroupNotSetException(
            sb.subSequence(0, sb.length() - 1).toString());
      }
    }
  }

  protected QueryDataSet processDataQuery(QueryPlan queryPlan, QueryContext context)
      throws StorageEngineException, QueryFilterOptimizationException, QueryProcessException,
      IOException {
    QueryDataSet queryDataSet;
    if (queryPlan instanceof AlignByDevicePlan) {
      queryDataSet = getAlignByDeviceDataSet((AlignByDevicePlan) queryPlan, context, queryRouter);
    } else {
      if (queryPlan.getPaths() == null || queryPlan.getPaths().isEmpty()) {
        // no time series are selected, return EmptyDataSet
        return new EmptyDataSet();
      } else if (queryPlan instanceof GroupByTimeFillPlan) {
        GroupByTimeFillPlan groupByFillPlan = (GroupByTimeFillPlan) queryPlan;
        queryDataSet = queryRouter.groupByFill(groupByFillPlan, context);
      } else if (queryPlan instanceof GroupByTimePlan) {
        GroupByTimePlan groupByTimePlan = (GroupByTimePlan) queryPlan;
        queryDataSet = queryRouter.groupBy(groupByTimePlan, context);
      } else if (queryPlan instanceof AggregationPlan) {
        AggregationPlan aggregationPlan = (AggregationPlan) queryPlan;
        queryDataSet = queryRouter.aggregate(aggregationPlan, context);
      } else if (queryPlan instanceof FillQueryPlan) {
        FillQueryPlan fillQueryPlan = (FillQueryPlan) queryPlan;
        queryDataSet = queryRouter.fill(fillQueryPlan, context);
      } else if (queryPlan instanceof LastQueryPlan) {
        queryDataSet = queryRouter.lastQuery((LastQueryPlan) queryPlan, context);
      } else {
        queryDataSet = queryRouter.rawDataQuery((RawDataQueryPlan) queryPlan, context);
      }
    }
    queryDataSet.setRowLimit(queryPlan.getRowLimit());
    queryDataSet.setRowOffset(queryPlan.getRowOffset());
    return queryDataSet;
  }

  protected AlignByDeviceDataSet getAlignByDeviceDataSet(AlignByDevicePlan plan,
      QueryContext context, IQueryRouter router) {
    return new AlignByDeviceDataSet(plan, context, router);
  }

  protected QueryDataSet processShowQuery(ShowPlan showPlan, QueryContext context)
      throws QueryProcessException, MetadataException {
    switch (showPlan.getShowContentType()) {
      case TTL:
        return processShowTTLQuery((ShowTTLPlan) showPlan);
      case DYNAMIC_PARAMETER:
        return processShowDynamicParameterQuery();
      case FLUSH_TASK_INFO:
        return processShowFlushTaskInfo();
      case VERSION:
        return processShowVersion();
      case TIMESERIES:
        return processShowTimeseries((ShowTimeSeriesPlan) showPlan, context);
      case STORAGE_GROUP:
        return processShowStorageGroup((ShowStorageGroupPlan) showPlan);
      case DEVICES:
        return processShowDevices((ShowDevicesPlan) showPlan);
      case CHILD_PATH:
        return processShowChildPaths((ShowChildPathsPlan) showPlan);
      case COUNT_TIMESERIES:
        return processCountTimeSeries((CountPlan) showPlan);
      case COUNT_NODE_TIMESERIES:
        return processCountNodeTimeSeries((CountPlan) showPlan);
      case COUNT_DEVICES:
        return processCountDevices((CountPlan) showPlan);
      case COUNT_STORAGE_GROUP:
        return processCountStorageGroup((CountPlan) showPlan);
      case COUNT_NODES:
        return processCountNodes((CountPlan) showPlan);
      case MERGE_STATUS:
        return processShowMergeStatus();
      default:
        throw new QueryProcessException(String.format("Unrecognized show plan %s", showPlan));
    }
  }

  private QueryDataSet processCountNodes(CountPlan countPlan) throws MetadataException {
    int num = getNodesNumInGivenLevel(countPlan.getPath(), countPlan.getLevel());
    SingleDataSet singleDataSet =
        new SingleDataSet(
            Collections.singletonList(new PartialPath(COLUMN_COUNT, false)),
            Collections.singletonList(TSDataType.INT32));
    Field field = new Field(TSDataType.INT32);
    field.setIntV(num);
    RowRecord record = new RowRecord(0);
    record.addField(field);
    singleDataSet.setRecord(record);
    return singleDataSet;
  }

  private QueryDataSet processCountNodeTimeSeries(CountPlan countPlan) throws MetadataException {
    // get the nodes that need to group by first
    List<PartialPath> nodes = getNodesList(countPlan.getPath(), countPlan.getLevel());
    ListDataSet listDataSet =
        new ListDataSet(
            Arrays.asList(new PartialPath(COLUMN_COLUMN, false),
                new PartialPath(COLUMN_COUNT, false)),
            Arrays.asList(TSDataType.TEXT, TSDataType.TEXT));
    for (PartialPath columnPath : nodes) {
      RowRecord record = new RowRecord(0);
      Field field = new Field(TSDataType.TEXT);
      field.setBinaryV(new Binary(columnPath.getFullPath()));
      Field field1 = new Field(TSDataType.TEXT);
      // get the count of every group
      field1.setBinaryV(new Binary(Integer.toString(getPathsNum(columnPath))));
      record.addField(field);
      record.addField(field1);
      listDataSet.putRecord(record);
    }
    return listDataSet;
  }

  private QueryDataSet processCountDevices(CountPlan countPlan) throws MetadataException {
    int num = getDevicesNum(countPlan.getPath());
    SingleDataSet singleDataSet =
        new SingleDataSet(
            Collections.singletonList(new PartialPath(COLUMN_DEVICES, false)),
            Collections.singletonList(TSDataType.INT32));
    Field field = new Field(TSDataType.INT32);
    field.setIntV(num);
    RowRecord record = new RowRecord(0);
    record.addField(field);
    singleDataSet.setRecord(record);
    return singleDataSet;
  }

  private QueryDataSet processCountStorageGroup(CountPlan countPlan) throws MetadataException {
    int num = getStorageGroupNum(countPlan.getPath());
    SingleDataSet singleDataSet =
        new SingleDataSet(
            Collections.singletonList(new PartialPath(COLUMN_STORAGE_GROUP, false)),
            Collections.singletonList(TSDataType.INT32));
    Field field = new Field(TSDataType.INT32);
    field.setIntV(num);
    RowRecord record = new RowRecord(0);
    record.addField(field);
    singleDataSet.setRecord(record);
    return singleDataSet;
  }

  private int getDevicesNum(PartialPath path) throws MetadataException {
    return IoTDB.metaManager.getDevicesNum(path);
  }

  private int getStorageGroupNum(PartialPath path) throws MetadataException {
    return IoTDB.metaManager.getStorageGroupNum(path);
  }

  protected int getPathsNum(PartialPath path) throws MetadataException {
    return IoTDB.metaManager.getAllTimeseriesCount(path);
  }

  protected int getNodesNumInGivenLevel(PartialPath path, int level) throws MetadataException {
    return IoTDB.metaManager.getNodesCountInGivenLevel(path, level);
  }

  protected List<PartialPath> getPathsName(PartialPath path) throws MetadataException {
    return IoTDB.metaManager.getAllTimeseriesPath(path);
  }

  protected List<PartialPath> getNodesList(PartialPath schemaPattern, int level)
      throws MetadataException {
    return IoTDB.metaManager.getNodesList(schemaPattern, level);
  }

  private QueryDataSet processCountTimeSeries(CountPlan countPlan) throws MetadataException {
    int num = getPathsNum(countPlan.getPath());
    SingleDataSet singleDataSet =
        new SingleDataSet(
            Collections.singletonList(new PartialPath(COLUMN_CHILD_PATHS, false)),
            Collections.singletonList(TSDataType.INT32));
    Field field = new Field(TSDataType.INT32);
    field.setIntV(num);
    RowRecord record = new RowRecord(0);
    record.addField(field);
    singleDataSet.setRecord(record);
    return singleDataSet;
  }

  private QueryDataSet processShowDevices(ShowDevicesPlan showDevicesPlan)
      throws MetadataException {
    ListDataSet listDataSet =
        new ListDataSet(
            Collections.singletonList(new PartialPath(COLUMN_DEVICES, false)),
            Collections.singletonList(TSDataType.TEXT));
    Set<PartialPath> devices = getDevices(showDevicesPlan.getPath());
    for (PartialPath s : devices) {
      RowRecord record = new RowRecord(0);
      Field field = new Field(TSDataType.TEXT);
      field.setBinaryV(new Binary(s.getFullPath()));
      record.addField(field);
      listDataSet.putRecord(record);
    }
    return listDataSet;
  }

  protected Set<PartialPath> getDevices(PartialPath path) throws MetadataException {
    return IoTDB.metaManager.getDevices(path);
  }

  private QueryDataSet processShowChildPaths(ShowChildPathsPlan showChildPathsPlan)
      throws MetadataException {
    Set<String> childPathsList = getPathNextChildren(showChildPathsPlan.getPath());
    ListDataSet listDataSet =
        new ListDataSet(
            Collections.singletonList(new PartialPath(COLUMN_CHILD_PATHS, false)),
            Collections.singletonList(TSDataType.TEXT));
    for (String s : childPathsList) {
      RowRecord record = new RowRecord(0);
      Field field = new Field(TSDataType.TEXT);
      field.setBinaryV(new Binary(s));
      record.addField(field);
      listDataSet.putRecord(record);
    }
    return listDataSet;
  }

  protected Set<String> getPathNextChildren(PartialPath path) throws MetadataException {
    return IoTDB.metaManager.getChildNodePathInNextLevel(path);
  }

  protected List<PartialPath> getStorageGroupNames(PartialPath path) throws MetadataException {
    return IoTDB.metaManager.getStorageGroupPaths(path);
  }

  private QueryDataSet processShowStorageGroup(ShowStorageGroupPlan showStorageGroupPlan)
      throws MetadataException {
    ListDataSet listDataSet =
        new ListDataSet(
            Collections.singletonList(new PartialPath(COLUMN_STORAGE_GROUP, false)),
            Collections.singletonList(TSDataType.TEXT));
    List<PartialPath> storageGroupList = getStorageGroupNames(showStorageGroupPlan.getPath());
    for (PartialPath s : storageGroupList) {
      RowRecord record = new RowRecord(0);
      Field field = new Field(TSDataType.TEXT);
      field.setBinaryV(new Binary(s.getFullPath()));
      record.addField(field);
      listDataSet.putRecord(record);
    }
    return listDataSet;
  }

  private QueryDataSet processShowTimeseries(ShowTimeSeriesPlan showTimeSeriesPlan,
      QueryContext context) throws MetadataException {
    return new ShowTimeseriesDataSet(showTimeSeriesPlan, context);
  }

  protected List<StorageGroupMNode> getAllStorageGroupNodes() {
    return IoTDB.metaManager.getAllStorageGroupNodes();
  }

  private QueryDataSet processShowTTLQuery(ShowTTLPlan showTTLPlan) {
    ListDataSet listDataSet =
        new ListDataSet(
            Arrays.asList(new PartialPath(COLUMN_STORAGE_GROUP, false),
                new PartialPath(COLUMN_TTL, false)),
            Arrays.asList(TSDataType.TEXT, TSDataType.INT64));
    List<PartialPath> selectedSgs = showTTLPlan.getStorageGroups();

    List<StorageGroupMNode> storageGroups = getAllStorageGroupNodes();
    int timestamp = 0;
    for (StorageGroupMNode mNode : storageGroups) {
      PartialPath sgName = mNode.getPartialPath();
      if (!selectedSgs.isEmpty() && !selectedSgs.contains(sgName)) {
        continue;
      }
      RowRecord rowRecord = new RowRecord(timestamp++);
      Field sg = new Field(TSDataType.TEXT);
      Field ttl;
      sg.setBinaryV(new Binary(sgName.getFullPath()));
      if (mNode.getDataTTL() != Long.MAX_VALUE) {
        ttl = new Field(TSDataType.INT64);
        ttl.setLongV(mNode.getDataTTL());
      } else {
        ttl = null;
      }
      rowRecord.addField(sg);
      rowRecord.addField(ttl);
      listDataSet.putRecord(rowRecord);
    }

    return listDataSet;
  }

  private QueryDataSet processShowVersion() {
    SingleDataSet singleDataSet =
        new SingleDataSet(
            Collections.singletonList(new PartialPath(IoTDBConstant.COLUMN_VERSION, false)),
            Collections.singletonList(TSDataType.TEXT));
    Field field = new Field(TSDataType.TEXT);
    field.setBinaryV(new Binary(IoTDBConstant.VERSION));
    RowRecord rowRecord = new RowRecord(0);
    rowRecord.addField(field);
    singleDataSet.setRecord(rowRecord);
    return singleDataSet;
  }

  private QueryDataSet processShowDynamicParameterQuery() {
    ListDataSet listDataSet =
        new ListDataSet(
            Arrays.asList(new PartialPath(COLUMN_PARAMETER, false),
                new PartialPath(COLUMN_VALUE, false)),
            Arrays.asList(TSDataType.TEXT, TSDataType.TEXT));

    int timestamp = 0;
    addRowRecordForShowQuery(
        listDataSet,
        timestamp++,
        "memtable size threshold",
        IoTDBDescriptor.getInstance().getConfig().getMemtableSizeThreshold() + "B");
    addRowRecordForShowQuery(
        listDataSet,
        timestamp++,
        "memtable number",
        IoTDBDescriptor.getInstance().getConfig().getMaxMemtableNumber() + "B");
    addRowRecordForShowQuery(
        listDataSet,
        timestamp++,
        "tsfile size threshold",
        IoTDBDescriptor.getInstance().getConfig().getTsFileSizeThreshold() + "B");
    addRowRecordForShowQuery(
        listDataSet,
        timestamp++,
        "compression ratio",
        Double.toString(CompressionRatio.getInstance().getRatio()));
    addRowRecordForShowQuery(
        listDataSet,
        timestamp++,
        "storage group number",
        Integer.toString(IoTDB.metaManager.getAllStorageGroupPaths().size()));
    addRowRecordForShowQuery(
        listDataSet,
        timestamp++,
        "timeseries number",
        Integer.toString(IoTDBConfigDynamicAdapter.getInstance().getTotalTimeseries()));
    addRowRecordForShowQuery(
        listDataSet,
        timestamp,
        "maximal timeseries number among storage groups",
        Long.toString(IoTDB.metaManager.getMaximalSeriesNumberAmongStorageGroups()));
    return listDataSet;
  }

  private QueryDataSet processShowFlushTaskInfo() {
    ListDataSet listDataSet =
        new ListDataSet(
            Arrays
                .asList(new PartialPath(COLUMN_ITEM, false), new PartialPath(COLUMN_VALUE, false)),
            Arrays.asList(TSDataType.TEXT, TSDataType.TEXT));

    int timestamp = 0;
    addRowRecordForShowQuery(
        listDataSet,
        timestamp++,
        "total number of flush tasks",
        Integer.toString(FlushTaskPoolManager.getInstance().getTotalTasks()));
    addRowRecordForShowQuery(
        listDataSet,
        timestamp++,
        "number of working flush tasks",
        Integer.toString(FlushTaskPoolManager.getInstance().getWorkingTasksNumber()));
    addRowRecordForShowQuery(
        listDataSet,
        timestamp,
        "number of waiting flush tasks",
        Integer.toString(FlushTaskPoolManager.getInstance().getWaitingTasksNumber()));
    return listDataSet;
  }

  private void addRowRecordForShowQuery(
      ListDataSet listDataSet, int timestamp, String item, String value) {
    RowRecord rowRecord = new RowRecord(timestamp);
    Field itemField = new Field(TSDataType.TEXT);
    itemField.setBinaryV(new Binary(item));
    Field valueField = new Field(TSDataType.TEXT);
    valueField.setBinaryV(new Binary(value));
    rowRecord.addField(itemField);
    rowRecord.addField(valueField);
    listDataSet.putRecord(rowRecord);
  }

  @Override
  public void delete(DeletePlan deletePlan) throws QueryProcessException {
    try {
      Set<PartialPath> existingPaths = new HashSet<>();
      for (PartialPath p : deletePlan.getPaths()) {
        existingPaths.addAll(getPathsName(p));
      }
      if (existingPaths.isEmpty()) {
        throw new QueryProcessException("TimeSeries does not exist and its data cannot be deleted");
      }
      for (PartialPath path : existingPaths) {
        delete(path, deletePlan.getDeleteStartTime(), deletePlan.getDeleteEndTime());
      }
    } catch (MetadataException e) {
      throw new QueryProcessException(e);
    }
  }

  private void operateLoadFiles(OperateFilePlan plan) throws QueryProcessException {
    File file = plan.getFile();
    if (!file.exists()) {
      throw new QueryProcessException(
          String.format("File path %s doesn't exists.", file.getPath()));
    }
    if (file.isDirectory()) {
      recursionFileDir(file, plan);
    } else {
      loadFile(file, plan);
    }
  }

  private void recursionFileDir(File curFile, OperateFilePlan plan) throws QueryProcessException {
    File[] files = curFile.listFiles();
    for (File file : files) {
      if (file.isDirectory()) {
        recursionFileDir(file, plan);
      } else {
        loadFile(file, plan);
      }
    }
  }

  private void loadFile(File file, OperateFilePlan plan) throws QueryProcessException {
    if (!file.getName().endsWith(TSFILE_SUFFIX)) {
      return;
    }
    TsFileResource tsFileResource = new TsFileResource(file);
    long fileVersion =
        Long.parseLong(
            tsFileResource.getTsFile().getName().split(IoTDBConstant.FILE_NAME_SEPARATOR)[1]);
    tsFileResource.setHistoricalVersions(Collections.singleton(fileVersion));
    tsFileResource.setClosed(true);
    try {
      // check file
      RestorableTsFileIOWriter restorableTsFileIOWriter = new RestorableTsFileIOWriter(file);
      if (restorableTsFileIOWriter.hasCrashed()) {
        restorableTsFileIOWriter.close();
        throw new QueryProcessException(
            String.format(
                "Cannot load file %s because the file has crashed.", file.getAbsolutePath()));
      }
      Map<Path, MeasurementSchema> schemaMap = new HashMap<>();

      List<Pair<Long, Long>> versionInfo = new ArrayList<>();

      List<ChunkGroupMetadata> chunkGroupMetadataList = new ArrayList<>();
      try (TsFileSequenceReader reader = new TsFileSequenceReader(file.getAbsolutePath(), false)) {
        reader.selfCheck(schemaMap, chunkGroupMetadataList, versionInfo, false);
      }

      FileLoaderUtils.checkTsFileResource(tsFileResource);
      if (UpgradeUtils.isNeedUpgrade(tsFileResource)) {
        throw new QueryProcessException(
            String.format(
                "Cannot load file %s because the file's version is old which needs to be upgraded.",
                file.getAbsolutePath()));
      }

      // create schemas if they doesn't exist
      if (plan.isAutoCreateSchema()) {
        createSchemaAutomatically(chunkGroupMetadataList, schemaMap, plan.getSgLevel());
      }

      StorageEngine.getInstance().loadNewTsFile(tsFileResource);
    } catch (Exception e) {
      throw new QueryProcessException(
          String.format("Cannot load file %s because %s", file.getAbsolutePath(), e.getMessage()));
    }
  }

  @SuppressWarnings("squid:S3776") // Suppress high Cognitive Complexity warning
  private void createSchemaAutomatically(
      List<ChunkGroupMetadata> chunkGroupMetadataList,
      Map<Path, MeasurementSchema> knownSchemas,
      int sgLevel)
      throws QueryProcessException, MetadataException {
    if (chunkGroupMetadataList.isEmpty()) {
      return;
    }

    Set<PartialPath> registeredSeries = new HashSet<>();
    for (ChunkGroupMetadata chunkGroupMetadata : chunkGroupMetadataList) {
      String device = chunkGroupMetadata.getDevice();
      MNode node = null;
      node = mManager
          .getDeviceNodeWithAutoCreateAndReadLock(new PartialPath(device), true, sgLevel);
      for (ChunkMetadata chunkMetadata : chunkGroupMetadata.getChunkMetadataList()) {
        PartialPath series = new PartialPath(
            chunkGroupMetadata.getDevice() + TsFileConstant.PATH_SEPARATOR + chunkMetadata
                .getMeasurementUid());
        if (!registeredSeries.contains(series)) {
          registeredSeries.add(series);
          MeasurementSchema schema = knownSchemas
              .get(new Path(series.getDevice(), series.getMeasurement()));
          if (schema == null) {
            throw new MetadataException(
                String.format(
                    "Can not get the schema of measurement [%s]",
                    chunkMetadata.getMeasurementUid()));
          }
          if (!node.hasChild(chunkMetadata.getMeasurementUid())) {
<<<<<<< HEAD
            try {
              mManager.createTimeseries(
                  series,
                  schema.getType(),
                  schema.getEncodingType(),
                  schema.getCompressor(),
                  Collections.emptyMap());
            }
            catch (PathAlreadyExistException | AliasAlreadyExistException e) {
              // just log it, created by multiple thread
              logger.info("Concurrent create timeseries failed, use other thread's result");
            }
=======
            mManager.createTimeseries(
                series,
                schema.getType(),
                schema.getEncodingType(),
                schema.getCompressor(),
                Collections.emptyMap());
>>>>>>> 74c4aa42
          } else if (!(node
              .getChild(chunkMetadata.getMeasurementUid()) instanceof MeasurementMNode)) {
            throw new QueryProcessException(
                String.format("Current Path is not leaf node. %s", series));
          }
        }
      }
    }
  }

  private void operateRemoveFile(OperateFilePlan plan) throws QueryProcessException {
    try {
      if (!StorageEngine.getInstance().deleteTsfile(plan.getFile())) {
        throw new QueryProcessException(
            String.format("File %s doesn't exist.", plan.getFile().getName()));
      }
    } catch (StorageEngineException | IllegalPathException e) {
      throw new QueryProcessException(
          String.format("Cannot remove file because %s", e.getMessage()));
    }
  }

  private void operateMoveFile(OperateFilePlan plan) throws QueryProcessException {
    if (!plan.getTargetDir().exists() || !plan.getTargetDir().isDirectory()) {
      throw new QueryProcessException(
          String.format("Target dir %s is invalid.", plan.getTargetDir().getPath()));
    }
    try {
      if (!StorageEngine.getInstance().moveTsfile(plan.getFile(), plan.getTargetDir())) {
        throw new QueryProcessException(
            String.format("File %s doesn't exist.", plan.getFile().getName()));
      }
    } catch (StorageEngineException | IllegalPathException e) {
      throw new QueryProcessException(
          String.format(
              "Cannot move file %s to target directory %s because %s",
              plan.getFile().getPath(), plan.getTargetDir().getPath(), e.getMessage()));
    }
  }

  private void operateTTL(SetTTLPlan plan) throws QueryProcessException {
    try {
      IoTDB.metaManager.setTTL(plan.getStorageGroup(), plan.getDataTTL());
      StorageEngine.getInstance().setTTL(plan.getStorageGroup(), plan.getDataTTL());
    } catch (MetadataException | StorageEngineException e) {
      throw new QueryProcessException(e);
    } catch (IOException e) {
      throw new QueryProcessException(e.getMessage());
    }
  }

  @Override
  public void update(PartialPath path, long startTime, long endTime, String value) {
    throw new UnsupportedOperationException("update is not supported now");
  }

  @Override
  public void delete(PartialPath path, long startTime, long endTime) throws QueryProcessException {
    PartialPath deviceId = path.getDevicePath();
    String measurementId = path.getMeasurement();
    try {
      if (!mManager.isPathExist(path)) {
        throw new QueryProcessException(
            String.format("Time series %s does not exist.", path.getFullPath()));
      }
      StorageEngine.getInstance().delete(deviceId, measurementId, startTime, endTime);
    } catch (StorageEngineException e) {
      throw new QueryProcessException(e);
    }
  }

  private MNode getSeriesSchemas(InsertPlan insertPlan)
      throws MetadataException {
    return mManager.getSeriesSchemasAndReadLockDevice(insertPlan);
  }

  @Override
  public void insert(InsertRowPlan insertRowPlan) throws QueryProcessException {
    try {
      insertRowPlan
          .setMeasurementMNodes(new MeasurementMNode[insertRowPlan.getMeasurements().length]);
      getSeriesSchemas(insertRowPlan);
      insertRowPlan.transferType();

      //check insert plan
      if (insertRowPlan.getValues().length == 0) {
        logger.warn("Can't insert row with only time/timestamp");
        return;
      }

      StorageEngine.getInstance().insert(insertRowPlan);
      if (insertRowPlan.getFailedMeasurements() != null) {
        throw new StorageEngineException(
            "failed to insert measurements " + insertRowPlan.getFailedMeasurements());
      }
    } catch (StorageEngineException | MetadataException e) {
      throw new QueryProcessException(e);
    }
  }

  @Override
  public void insertTablet(InsertTabletPlan insertTabletPlan) throws QueryProcessException {
    try {
      insertTabletPlan
          .setMeasurementMNodes(new MeasurementMNode[insertTabletPlan.getMeasurements().length]);
      getSeriesSchemas(insertTabletPlan);
      StorageEngine.getInstance().insertTablet(insertTabletPlan);
      if (insertTabletPlan.getFailedMeasurements() != null) {
        throw new StorageEngineException(
            "failed to insert measurements " + insertTabletPlan.getFailedMeasurements());
      }
    } catch (StorageEngineException | MetadataException e) {
      throw new QueryProcessException(e);
    }
  }

  private boolean operateAuthor(AuthorPlan author) throws QueryProcessException {
    AuthorOperator.AuthorType authorType = author.getAuthorType();
    String userName = author.getUserName();
    String roleName = author.getRoleName();
    String password = author.getPassword();
    String newPassword = author.getNewPassword();
    Set<Integer> permissions = author.getPermissions();
    PartialPath nodeName = author.getNodeName();
    try {
      switch (authorType) {
        case UPDATE_USER:
          authorizer.updateUserPassword(userName, newPassword);
          break;
        case CREATE_USER:
          authorizer.createUser(userName, password);
          break;
        case CREATE_ROLE:
          authorizer.createRole(roleName);
          break;
        case DROP_USER:
          authorizer.deleteUser(userName);
          break;
        case DROP_ROLE:
          authorizer.deleteRole(roleName);
          break;
        case GRANT_ROLE:
          for (int i : permissions) {
            authorizer.grantPrivilegeToRole(roleName, nodeName.getFullPath(), i);
          }
          break;
        case GRANT_USER:
          for (int i : permissions) {
            authorizer.grantPrivilegeToUser(userName, nodeName.getFullPath(), i);
          }
          break;
        case GRANT_ROLE_TO_USER:
          authorizer.grantRoleToUser(roleName, userName);
          break;
        case REVOKE_USER:
          for (int i : permissions) {
            authorizer.revokePrivilegeFromUser(userName, nodeName.getFullPath(), i);
          }
          break;
        case REVOKE_ROLE:
          for (int i : permissions) {
            authorizer.revokePrivilegeFromRole(roleName, nodeName.getFullPath(), i);
          }
          break;
        case REVOKE_ROLE_FROM_USER:
          authorizer.revokeRoleFromUser(roleName, userName);
          break;
        default:
          throw new QueryProcessException("Unsupported operation " + authorType);
      }
    } catch (AuthException e) {
      throw new QueryProcessException(e.getMessage());
    }
    return true;
  }

  private boolean operateWatermarkEmbedding(List<String> users, boolean useWatermark)
      throws QueryProcessException {
    try {
      for (String user : users) {
        authorizer.setUserUseWaterMark(user, useWatermark);
      }
    } catch (AuthException e) {
      throw new QueryProcessException(e.getMessage());
    }
    return true;
  }

  private boolean createTimeSeries(CreateTimeSeriesPlan createTimeSeriesPlan)
      throws QueryProcessException {
    try {
      mManager.createTimeseries(createTimeSeriesPlan);
    } catch (MetadataException e) {
      throw new QueryProcessException(e);
    }
    return true;
  }

  protected boolean deleteTimeSeries(DeleteTimeSeriesPlan deleteTimeSeriesPlan)
      throws QueryProcessException {
    List<PartialPath> deletePathList = deleteTimeSeriesPlan.getPaths();
    try {
      List<String> failedNames = new LinkedList<>();
      for (PartialPath path : deletePathList) {
        StorageEngine.getInstance().deleteTimeseries(path.getDevicePath(), path.getMeasurement());
        String failedTimeseries = mManager.deleteTimeseries(path);
        if (!failedTimeseries.isEmpty()) {
          failedNames.add(failedTimeseries);
        }
      }
      if (!failedNames.isEmpty()) {
        throw new DeleteFailedException(String.join(",", failedNames));
      }
    } catch (MetadataException | StorageEngineException e) {
      throw new QueryProcessException(e);
    }
    return true;
  }

  private boolean alterTimeSeries(AlterTimeSeriesPlan alterTimeSeriesPlan)
      throws QueryProcessException {
    PartialPath path = alterTimeSeriesPlan.getPath();
    Map<String, String> alterMap = alterTimeSeriesPlan.getAlterMap();
    try {
      switch (alterTimeSeriesPlan.getAlterType()) {
        case RENAME:
          String beforeName = alterMap.keySet().iterator().next();
          String currentName = alterMap.get(beforeName);
          mManager.renameTagOrAttributeKey(beforeName, currentName, path);
          break;
        case SET:
          mManager.setTagsOrAttributesValue(alterMap, path);
          break;
        case DROP:
          mManager.dropTagsOrAttributes(alterMap.keySet(), path);
          break;
        case ADD_TAGS:
          mManager.addTags(alterMap, path);
          break;
        case ADD_ATTRIBUTES:
          mManager.addAttributes(alterMap, path);
          break;
        case UPSERT:
          mManager.upsertTagsAndAttributes(alterTimeSeriesPlan.getAlias(),
              alterTimeSeriesPlan.getTagsMap(), alterTimeSeriesPlan.getAttributesMap(),
              path);
          break;
      }
    } catch (MetadataException e) {
      throw new QueryProcessException(e);
    } catch (IOException e) {
      throw new QueryProcessException(String
          .format("Something went wrong while read/write the [%s]'s tag/attribute info.",
              path.getFullPath()));
    }
    return true;
  }

  public boolean setStorageGroup(SetStorageGroupPlan setStorageGroupPlan)
      throws QueryProcessException {
    PartialPath path = setStorageGroupPlan.getPath();
    try {
      mManager.setStorageGroup(path);
    } catch (MetadataException e) {
      throw new QueryProcessException(e);
    }
    return true;
  }

  protected boolean deleteStorageGroups(DeleteStorageGroupPlan deleteStorageGroupPlan)
      throws QueryProcessException {
    List<PartialPath> deletePathList = new ArrayList<>();
    try {
      for (PartialPath storageGroupPath : deleteStorageGroupPlan.getPaths()) {
        StorageEngine.getInstance().deleteStorageGroup(storageGroupPath);
        deletePathList.add(storageGroupPath);
      }
      mManager.deleteStorageGroups(deletePathList);
    } catch (MetadataException e) {
      throw new QueryProcessException(e);
    }
    return true;
  }

  protected QueryDataSet processAuthorQuery(AuthorPlan plan)
      throws QueryProcessException {
    AuthorType authorType = plan.getAuthorType();
    String userName = plan.getUserName();
    String roleName = plan.getRoleName();
    PartialPath path = plan.getNodeName();

    ListDataSet dataSet;

    try {
      switch (authorType) {
        case LIST_ROLE:
          dataSet = executeListRole(plan);
          break;
        case LIST_USER:
          dataSet = executeListUser(plan);
          break;
        case LIST_ROLE_USERS:
          dataSet = executeListRoleUsers(roleName);
          break;
        case LIST_USER_ROLES:
          dataSet = executeListUserRoles(userName);
          break;
        case LIST_ROLE_PRIVILEGE:
          dataSet = executeListRolePrivileges(roleName, path);
          break;
        case LIST_USER_PRIVILEGE:
          dataSet = executeListUserPrivileges(userName, path);
          break;
        default:
          throw new QueryProcessException("Unsupported operation " + authorType);
      }
    } catch (AuthException e) {
      throw new QueryProcessException(e.getMessage());
    }
    return dataSet;
  }

  private ListDataSet executeListRole(AuthorPlan plan) throws AuthException {
    int index = 0;
    List<PartialPath> headerList = new ArrayList<>();
    List<TSDataType> typeList = new ArrayList<>();
    headerList.add(new PartialPath(COLUMN_ROLE, false));
    typeList.add(TSDataType.TEXT);
    ListDataSet dataSet = new ListDataSet(headerList, typeList);

    // check if current user is granted list_role privilege
    boolean hasListRolePrivilege = AuthorityChecker
        .check(plan.getLoginUserName(), Collections.emptyList(), plan.getOperatorType(),
            plan.getLoginUserName());
    if (!hasListRolePrivilege) {
      return dataSet;
    }

    List<String> roleList = authorizer.listAllRoles();
    for (String role : roleList) {
      RowRecord record = new RowRecord(index++);
      Field field = new Field(TSDataType.TEXT);
      field.setBinaryV(new Binary(role));
      record.addField(field);
      dataSet.putRecord(record);
    }
    return dataSet;
  }

  private ListDataSet executeListUser(AuthorPlan plan) throws AuthException {
    int index = 0;
    List<PartialPath> headerList = new ArrayList<>();
    List<TSDataType> typeList = new ArrayList<>();
    headerList.add(new PartialPath(COLUMN_USER, false));
    typeList.add(TSDataType.TEXT);
    ListDataSet dataSet = new ListDataSet(headerList, typeList);

    // check if current user is granted list_user privilege
    boolean hasListUserPrivilege = AuthorityChecker
        .check(plan.getLoginUserName(), Collections.singletonList((plan.getNodeName())),
            plan.getOperatorType(), plan.getLoginUserName());
    if (!hasListUserPrivilege) {
      return dataSet;
    }

    List<String> userList = authorizer.listAllUsers();
    for (String user : userList) {
      RowRecord record = new RowRecord(index++);
      Field field = new Field(TSDataType.TEXT);
      field.setBinaryV(new Binary(user));
      record.addField(field);
      dataSet.putRecord(record);
    }
    return dataSet;
  }

  private ListDataSet executeListRoleUsers(String roleName) throws AuthException {
    Role role = authorizer.getRole(roleName);
    if (role == null) {
      throw new AuthException("No such role : " + roleName);
    }
    List<PartialPath> headerList = new ArrayList<>();
    List<TSDataType> typeList = new ArrayList<>();
    headerList.add(new PartialPath(COLUMN_USER, false));
    typeList.add(TSDataType.TEXT);
    ListDataSet dataSet = new ListDataSet(headerList, typeList);
    List<String> userList = authorizer.listAllUsers();
    int index = 0;
    for (String userN : userList) {
      User userObj = authorizer.getUser(userN);
      if (userObj != null && userObj.hasRole(roleName)) {
        RowRecord record = new RowRecord(index++);
        Field field = new Field(TSDataType.TEXT);
        field.setBinaryV(new Binary(userN));
        record.addField(field);
        dataSet.putRecord(record);
      }
    }
    return dataSet;
  }

  private ListDataSet executeListUserRoles(String userName) throws AuthException {
    User user = authorizer.getUser(userName);
    if (user != null) {
      List<PartialPath> headerList = new ArrayList<>();
      List<TSDataType> typeList = new ArrayList<>();
      headerList.add(new PartialPath(COLUMN_ROLE, false));
      typeList.add(TSDataType.TEXT);
      ListDataSet dataSet = new ListDataSet(headerList, typeList);
      int index = 0;
      for (String roleN : user.getRoleList()) {
        RowRecord record = new RowRecord(index++);
        Field field = new Field(TSDataType.TEXT);
        field.setBinaryV(new Binary(roleN));
        record.addField(field);
        dataSet.putRecord(record);
      }
      return dataSet;
    } else {
      throw new AuthException("No such user : " + userName);
    }
  }

  private ListDataSet executeListRolePrivileges(String roleName, PartialPath path)
      throws AuthException {
    Role role = authorizer.getRole(roleName);
    if (role != null) {
      List<PartialPath> headerList = new ArrayList<>();
      List<TSDataType> typeList = new ArrayList<>();
      headerList.add(new PartialPath(COLUMN_PRIVILEGE, false));
      typeList.add(TSDataType.TEXT);
      ListDataSet dataSet = new ListDataSet(headerList, typeList);
      int index = 0;
      for (PathPrivilege pathPrivilege : role.getPrivilegeList()) {
        if (path == null || AuthUtils.pathBelongsTo(path.getFullPath(), pathPrivilege.getPath())) {
          RowRecord record = new RowRecord(index++);
          Field field = new Field(TSDataType.TEXT);
          field.setBinaryV(new Binary(pathPrivilege.toString()));
          record.addField(field);
          dataSet.putRecord(record);
        }
      }
      return dataSet;
    } else {
      throw new AuthException("No such role : " + roleName);
    }
  }

  private ListDataSet executeListUserPrivileges(String userName, PartialPath path)
      throws AuthException {
    User user = authorizer.getUser(userName);
    if (user == null) {
      throw new AuthException("No such user : " + userName);
    }
    List<PartialPath> headerList = new ArrayList<>();
    List<TSDataType> typeList = new ArrayList<>();
    headerList.add(new PartialPath(COLUMN_ROLE, false));
    headerList.add(new PartialPath(COLUMN_PRIVILEGE, false));
    typeList.add(TSDataType.TEXT);
    typeList.add(TSDataType.TEXT);
    ListDataSet dataSet = new ListDataSet(headerList, typeList);
    int index = 0;
    for (PathPrivilege pathPrivilege : user.getPrivilegeList()) {
      if (path == null || AuthUtils.pathBelongsTo(path.getFullPath(), pathPrivilege.getPath())) {
        RowRecord record = new RowRecord(index++);
        Field roleF = new Field(TSDataType.TEXT);
        roleF.setBinaryV(new Binary(""));
        record.addField(roleF);
        Field privilegeF = new Field(TSDataType.TEXT);
        privilegeF.setBinaryV(new Binary(pathPrivilege.toString()));
        record.addField(privilegeF);
        dataSet.putRecord(record);
      }
    }
    for (String roleN : user.getRoleList()) {
      Role role = authorizer.getRole(roleN);
      if (role == null) {
        continue;
      }
      for (PathPrivilege pathPrivilege : role.getPrivilegeList()) {
        if (path == null || AuthUtils.pathBelongsTo(path.getFullPath(), pathPrivilege.getPath())) {
          RowRecord record = new RowRecord(index++);
          Field roleF = new Field(TSDataType.TEXT);
          roleF.setBinaryV(new Binary(roleN));
          record.addField(roleF);
          Field privilegeF = new Field(TSDataType.TEXT);
          privilegeF.setBinaryV(new Binary(pathPrivilege.toString()));
          record.addField(privilegeF);
          dataSet.putRecord(record);
        }
      }
    }
    return dataSet;
  }

  protected String deleteTimeSeries(PartialPath path) throws MetadataException {
    return mManager.deleteTimeseries(path);
  }

  @SuppressWarnings("unused") // for the distributed version
  protected void loadConfiguration(LoadConfigurationPlan plan) throws QueryProcessException {
    IoTDBDescriptor.getInstance().loadHotModifiedProps();
  }

  private QueryDataSet processShowMergeStatus() {
    List<PartialPath> headerList = new ArrayList<>();
    List<TSDataType> typeList = new ArrayList<>();
    headerList.add(new PartialPath(COLUMN_STORAGE_GROUP, false));
    headerList.add(new PartialPath(COLUMN_TASK_NAME, false));
    headerList.add(new PartialPath(COLUMN_CREATED_TIME, false));
    headerList.add(new PartialPath(COLUMN_PROGRESS, false));
    headerList.add(new PartialPath(COLUMN_CANCELLED, false));
    headerList.add(new PartialPath(COLUMN_DONE, false));

    typeList.add(TSDataType.TEXT);
    typeList.add(TSDataType.TEXT);
    typeList.add(TSDataType.TEXT);
    typeList.add(TSDataType.TEXT);
    typeList.add(TSDataType.BOOLEAN);
    typeList.add(TSDataType.BOOLEAN);
    ListDataSet dataSet = new ListDataSet(headerList, typeList);
    Map<String, List<TaskStatus>>[] taskStatus = MergeManager.getINSTANCE().collectTaskStatus();
    for (Map<String, List<TaskStatus>> statusMap : taskStatus) {
      for (Entry<String, List<TaskStatus>> stringListEntry : statusMap.entrySet()) {
        for (TaskStatus status : stringListEntry.getValue()) {
          dataSet.putRecord(toRowRecord(status, stringListEntry.getKey()));
        }
      }
    }
    return dataSet;
  }

  public RowRecord toRowRecord(TaskStatus status, String storageGroup) {
    RowRecord record = new RowRecord(0);
    record.addField(new Binary(storageGroup), TSDataType.TEXT);
    record.addField(new Binary(status.getTaskName()), TSDataType.TEXT);
    record.addField(new Binary(status.getCreatedTime()), TSDataType.TEXT);
    record.addField(new Binary(status.getProgress()), TSDataType.TEXT);
    record.addField(status.isCancelled(), TSDataType.BOOLEAN);
    record.addField(status.isDone(), TSDataType.BOOLEAN);
    return record;
  }

  /**
   * @param storageGroups the storage groups to check
   * @return List<PartialPath> the storage groups that not exist
   */
  List<PartialPath> checkStorageGroupExist(List<PartialPath> storageGroups) {
    List<PartialPath> noExistSg = new ArrayList<>();
    if (storageGroups == null) {
      return noExistSg;
    }
    for (PartialPath storageGroup : storageGroups) {
      if (!MManager.getInstance().isStorageGroup(storageGroup)) {
        noExistSg.add(storageGroup);
      }
    }
    return noExistSg;
  }
}<|MERGE_RESOLUTION|>--- conflicted
+++ resolved
@@ -70,11 +70,9 @@
 import org.apache.iotdb.db.engine.storagegroup.StorageGroupProcessor.TimePartitionFilter;
 import org.apache.iotdb.db.engine.storagegroup.TsFileResource;
 import org.apache.iotdb.db.exception.StorageEngineException;
-import org.apache.iotdb.db.exception.metadata.AliasAlreadyExistException;
 import org.apache.iotdb.db.exception.metadata.DeleteFailedException;
 import org.apache.iotdb.db.exception.metadata.IllegalPathException;
 import org.apache.iotdb.db.exception.metadata.MetadataException;
-import org.apache.iotdb.db.exception.metadata.PathAlreadyExistException;
 import org.apache.iotdb.db.exception.metadata.StorageGroupNotSetException;
 import org.apache.iotdb.db.exception.query.QueryProcessException;
 import org.apache.iotdb.db.metadata.MManager;
@@ -829,27 +827,12 @@
                     chunkMetadata.getMeasurementUid()));
           }
           if (!node.hasChild(chunkMetadata.getMeasurementUid())) {
-<<<<<<< HEAD
-            try {
-              mManager.createTimeseries(
-                  series,
-                  schema.getType(),
-                  schema.getEncodingType(),
-                  schema.getCompressor(),
-                  Collections.emptyMap());
-            }
-            catch (PathAlreadyExistException | AliasAlreadyExistException e) {
-              // just log it, created by multiple thread
-              logger.info("Concurrent create timeseries failed, use other thread's result");
-            }
-=======
             mManager.createTimeseries(
                 series,
                 schema.getType(),
                 schema.getEncodingType(),
                 schema.getCompressor(),
                 Collections.emptyMap());
->>>>>>> 74c4aa42
           } else if (!(node
               .getChild(chunkMetadata.getMeasurementUid()) instanceof MeasurementMNode)) {
             throw new QueryProcessException(
