/*
 * Licensed to the Apache Software Foundation (ASF) under one
 * or more contributor license agreements.  See the NOTICE file
 * distributed with this work for additional information
 * regarding copyright ownership.  The ASF licenses this file
 * to you under the Apache License, Version 2.0 (the
 * "License"); you may not use this file except in compliance
 * with the License.  You may obtain a copy of the License at
 *
 *     http://www.apache.org/licenses/LICENSE-2.0
 *
 * Unless required by applicable law or agreed to in writing,
 * software distributed under the License is distributed on an
 * "AS IS" BASIS, WITHOUT WARRANTIES OR CONDITIONS OF ANY
 * KIND, either express or implied.  See the License for the
 * specific language governing permissions and limitations
 * under the License.
 */
package org.apache.iotdb.db.qp.executor;

import static org.apache.iotdb.db.conf.IoTDBConstant.COLUMN_CANCELLED;
import static org.apache.iotdb.db.conf.IoTDBConstant.COLUMN_CHILD_PATHS;
import static org.apache.iotdb.db.conf.IoTDBConstant.COLUMN_COLUMN;
import static org.apache.iotdb.db.conf.IoTDBConstant.COLUMN_COUNT;
import static org.apache.iotdb.db.conf.IoTDBConstant.COLUMN_CREATED_TIME;
import static org.apache.iotdb.db.conf.IoTDBConstant.COLUMN_DEVICES;
import static org.apache.iotdb.db.conf.IoTDBConstant.COLUMN_DONE;
import static org.apache.iotdb.db.conf.IoTDBConstant.COLUMN_ITEM;
import static org.apache.iotdb.db.conf.IoTDBConstant.COLUMN_PRIVILEGE;
import static org.apache.iotdb.db.conf.IoTDBConstant.COLUMN_PROGRESS;
import static org.apache.iotdb.db.conf.IoTDBConstant.COLUMN_ROLE;
import static org.apache.iotdb.db.conf.IoTDBConstant.COLUMN_STORAGE_GROUP;
import static org.apache.iotdb.db.conf.IoTDBConstant.COLUMN_TASK_NAME;
import static org.apache.iotdb.db.conf.IoTDBConstant.COLUMN_TTL;
import static org.apache.iotdb.db.conf.IoTDBConstant.COLUMN_USER;
import static org.apache.iotdb.db.conf.IoTDBConstant.COLUMN_VALUE;
import static org.apache.iotdb.tsfile.common.constant.TsFileConstant.TSFILE_SUFFIX;

import java.io.File;
import java.io.IOException;
import java.util.ArrayList;
import java.util.Arrays;
import java.util.Collections;
import java.util.HashMap;
import java.util.HashSet;
import java.util.LinkedList;
import java.util.List;
import java.util.Map;
import java.util.Map.Entry;
import java.util.Set;
import org.apache.iotdb.db.auth.AuthException;
import org.apache.iotdb.db.auth.AuthorityChecker;
import org.apache.iotdb.db.auth.authorizer.BasicAuthorizer;
import org.apache.iotdb.db.auth.authorizer.IAuthorizer;
import org.apache.iotdb.db.auth.entity.PathPrivilege;
import org.apache.iotdb.db.auth.entity.Role;
import org.apache.iotdb.db.auth.entity.User;
import org.apache.iotdb.db.conf.IoTDBConstant;
import org.apache.iotdb.db.conf.IoTDBDescriptor;
import org.apache.iotdb.db.engine.StorageEngine;
import org.apache.iotdb.db.engine.cache.ChunkCache;
import org.apache.iotdb.db.engine.cache.ChunkMetadataCache;
import org.apache.iotdb.db.engine.cache.TimeSeriesMetadataCache;
import org.apache.iotdb.db.engine.flush.pool.FlushTaskPoolManager;
import org.apache.iotdb.db.engine.merge.manage.MergeManager;
import org.apache.iotdb.db.engine.merge.manage.MergeManager.TaskStatus;
import org.apache.iotdb.db.engine.storagegroup.StorageGroupProcessor.TimePartitionFilter;
import org.apache.iotdb.db.engine.storagegroup.TsFileResource;
import org.apache.iotdb.db.exception.StorageEngineException;
import org.apache.iotdb.db.exception.metadata.DeleteFailedException;
import org.apache.iotdb.db.exception.metadata.IllegalPathException;
import org.apache.iotdb.db.exception.metadata.MetadataException;
import org.apache.iotdb.db.exception.metadata.PathNotExistException;
import org.apache.iotdb.db.exception.metadata.StorageGroupNotSetException;
import org.apache.iotdb.db.exception.query.QueryProcessException;
import org.apache.iotdb.db.metadata.PartialPath;
import org.apache.iotdb.db.metadata.mnode.MNode;
import org.apache.iotdb.db.metadata.mnode.MeasurementMNode;
import org.apache.iotdb.db.metadata.mnode.StorageGroupMNode;
import org.apache.iotdb.db.qp.logical.Operator.OperatorType;
import org.apache.iotdb.db.qp.logical.sys.AuthorOperator;
import org.apache.iotdb.db.qp.logical.sys.AuthorOperator.AuthorType;
import org.apache.iotdb.db.qp.physical.PhysicalPlan;
import org.apache.iotdb.db.qp.physical.crud.AggregationPlan;
import org.apache.iotdb.db.qp.physical.crud.AlignByDevicePlan;
import org.apache.iotdb.db.qp.physical.crud.DeletePartitionPlan;
import org.apache.iotdb.db.qp.physical.crud.DeletePlan;
import org.apache.iotdb.db.qp.physical.crud.FillQueryPlan;
import org.apache.iotdb.db.qp.physical.crud.GroupByTimeFillPlan;
import org.apache.iotdb.db.qp.physical.crud.GroupByTimePlan;
import org.apache.iotdb.db.qp.physical.crud.InsertPlan;
import org.apache.iotdb.db.qp.physical.crud.InsertRowPlan;
import org.apache.iotdb.db.qp.physical.crud.InsertTabletPlan;
import org.apache.iotdb.db.qp.physical.crud.LastQueryPlan;
import org.apache.iotdb.db.qp.physical.crud.QueryPlan;
import org.apache.iotdb.db.qp.physical.crud.RawDataQueryPlan;
import org.apache.iotdb.db.qp.physical.crud.UpdatePlan;
import org.apache.iotdb.db.qp.physical.sys.AlterTimeSeriesPlan;
import org.apache.iotdb.db.qp.physical.sys.AuthorPlan;
import org.apache.iotdb.db.qp.physical.sys.CountPlan;
import org.apache.iotdb.db.qp.physical.sys.CreateMultiTimeSeriesPlan;
import org.apache.iotdb.db.qp.physical.sys.CreateTimeSeriesPlan;
import org.apache.iotdb.db.qp.physical.sys.DataAuthPlan;
import org.apache.iotdb.db.qp.physical.sys.DeleteStorageGroupPlan;
import org.apache.iotdb.db.qp.physical.sys.DeleteTimeSeriesPlan;
import org.apache.iotdb.db.qp.physical.sys.FlushPlan;
import org.apache.iotdb.db.qp.physical.sys.LoadConfigurationPlan;
import org.apache.iotdb.db.qp.physical.sys.MergePlan;
import org.apache.iotdb.db.qp.physical.sys.OperateFilePlan;
import org.apache.iotdb.db.qp.physical.sys.SetStorageGroupPlan;
import org.apache.iotdb.db.qp.physical.sys.SetTTLPlan;
import org.apache.iotdb.db.qp.physical.sys.ShowChildPathsPlan;
import org.apache.iotdb.db.qp.physical.sys.ShowDevicesPlan;
import org.apache.iotdb.db.qp.physical.sys.ShowPlan;
import org.apache.iotdb.db.qp.physical.sys.ShowStorageGroupPlan;
import org.apache.iotdb.db.qp.physical.sys.ShowTTLPlan;
import org.apache.iotdb.db.qp.physical.sys.ShowTimeSeriesPlan;
import org.apache.iotdb.db.qp.physical.sys.TracingPlan;
import org.apache.iotdb.db.query.context.QueryContext;
import org.apache.iotdb.db.query.dataset.AlignByDeviceDataSet;
import org.apache.iotdb.db.query.dataset.ListDataSet;
import org.apache.iotdb.db.query.dataset.ShowTimeseriesDataSet;
import org.apache.iotdb.db.query.dataset.SingleDataSet;
import org.apache.iotdb.db.query.executor.IQueryRouter;
import org.apache.iotdb.db.query.executor.QueryRouter;
import org.apache.iotdb.db.service.IoTDB;
import org.apache.iotdb.db.utils.AuthUtils;
import org.apache.iotdb.db.utils.FileLoaderUtils;
import org.apache.iotdb.db.utils.UpgradeUtils;
import org.apache.iotdb.tsfile.common.constant.TsFileConstant;
import org.apache.iotdb.tsfile.exception.filter.QueryFilterOptimizationException;
import org.apache.iotdb.tsfile.file.metadata.ChunkGroupMetadata;
import org.apache.iotdb.tsfile.file.metadata.ChunkMetadata;
import org.apache.iotdb.tsfile.file.metadata.enums.TSDataType;
import org.apache.iotdb.tsfile.read.TsFileSequenceReader;
import org.apache.iotdb.tsfile.read.common.Field;
import org.apache.iotdb.tsfile.read.common.Path;
import org.apache.iotdb.tsfile.read.common.RowRecord;
import org.apache.iotdb.tsfile.read.query.dataset.EmptyDataSet;
import org.apache.iotdb.tsfile.read.query.dataset.QueryDataSet;
import org.apache.iotdb.tsfile.utils.Binary;
import org.apache.iotdb.tsfile.utils.Pair;
import org.apache.iotdb.tsfile.write.schema.MeasurementSchema;
import org.apache.iotdb.tsfile.write.writer.RestorableTsFileIOWriter;
import org.slf4j.Logger;
import org.slf4j.LoggerFactory;

public class PlanExecutor implements IPlanExecutor {

  // logger
  private static final Logger logger = LoggerFactory.getLogger(PlanExecutor.class);

  // for data query
  protected IQueryRouter queryRouter;
  // for administration
  private IAuthorizer authorizer;

  public PlanExecutor() throws QueryProcessException {
    queryRouter = new QueryRouter();
    try {
      authorizer = BasicAuthorizer.getInstance();
    } catch (AuthException e) {
      throw new QueryProcessException(e.getMessage());
    }
  }

  @Override
  public QueryDataSet processQuery(PhysicalPlan queryPlan, QueryContext context)
      throws IOException, StorageEngineException, QueryFilterOptimizationException,
      QueryProcessException, MetadataException {
    if (queryPlan instanceof QueryPlan) {
      return processDataQuery((QueryPlan) queryPlan, context);
    } else if (queryPlan instanceof AuthorPlan) {
      return processAuthorQuery((AuthorPlan) queryPlan);
    } else if (queryPlan instanceof ShowPlan) {
      return processShowQuery((ShowPlan) queryPlan, context);
    } else {
      throw new QueryProcessException(String.format("Unrecognized query plan %s", queryPlan));
    }
  }

  @Override
  public boolean processNonQuery(PhysicalPlan plan)
      throws QueryProcessException, StorageGroupNotSetException, StorageEngineException {
    switch (plan.getOperatorType()) {
      case DELETE:
        delete((DeletePlan) plan);
        return true;
      case UPDATE:
        UpdatePlan update = (UpdatePlan) plan;
        for (Pair<Long, Long> timePair : update.getIntervals()) {
          update(update.getPath(), timePair.left, timePair.right, update.getValue());
        }
        return true;
      case INSERT:
        insert((InsertRowPlan) plan);
        return true;
      case BATCHINSERT:
        insertTablet((InsertTabletPlan) plan);
        return true;
      case CREATE_ROLE:
      case DELETE_ROLE:
      case CREATE_USER:
      case REVOKE_USER_ROLE:
      case REVOKE_ROLE_PRIVILEGE:
      case REVOKE_USER_PRIVILEGE:
      case GRANT_ROLE_PRIVILEGE:
      case GRANT_USER_PRIVILEGE:
      case GRANT_USER_ROLE:
      case MODIFY_PASSWORD:
      case DELETE_USER:
        AuthorPlan author = (AuthorPlan) plan;
        return operateAuthor(author);
      case GRANT_WATERMARK_EMBEDDING:
        return operateWatermarkEmbedding(((DataAuthPlan) plan).getUsers(), true);
      case REVOKE_WATERMARK_EMBEDDING:
        return operateWatermarkEmbedding(((DataAuthPlan) plan).getUsers(), false);
      case DELETE_TIMESERIES:
        return deleteTimeSeries((DeleteTimeSeriesPlan) plan);
      case CREATE_TIMESERIES:
        return createTimeSeries((CreateTimeSeriesPlan) plan);
      case CREATE_MULTI_TIMESERIES:
        return createMultiTimeSeries((CreateMultiTimeSeriesPlan) plan);
      case ALTER_TIMESERIES:
        return alterTimeSeries((AlterTimeSeriesPlan) plan);
      case SET_STORAGE_GROUP:
        return setStorageGroup((SetStorageGroupPlan) plan);
      case DELETE_STORAGE_GROUP:
        return deleteStorageGroups((DeleteStorageGroupPlan) plan);
      case TTL:
        operateTTL((SetTTLPlan) plan);
        return true;
      case LOAD_CONFIGURATION:
        loadConfiguration((LoadConfigurationPlan) plan);
        return true;
      case LOAD_FILES:
        operateLoadFiles((OperateFilePlan) plan);
        return true;
      case REMOVE_FILE:
        operateRemoveFile((OperateFilePlan) plan);
        return true;
      case MOVE_FILE:
        operateMoveFile((OperateFilePlan) plan);
        return true;
      case FLUSH:
        operateFlush((FlushPlan) plan);
        return true;
      case MERGE:
      case FULL_MERGE:
        operateMerge((MergePlan) plan);
        return true;
      case TRACING:
        operateTracing((TracingPlan) plan);
        return true;
      case CLEAR_CACHE:
        operateClearCache();
        return true;
      case DELETE_PARTITION:
        DeletePartitionPlan p = (DeletePartitionPlan) plan;
        TimePartitionFilter filter =
            (storageGroupName, partitionId) ->
                storageGroupName
                    .equals(((DeletePartitionPlan) plan).getStorageGroupName().getFullPath())
                    && p.getPartitionId().contains(partitionId);
        StorageEngine.getInstance()
            .removePartitions(((DeletePartitionPlan) plan).getStorageGroupName(), filter);
        return true;
      case CREATE_SCHEMA_SNAPSHOT:
        operateCreateSnapshot();
        return true;
      default:
        throw new UnsupportedOperationException(
            String.format("operation %s is not supported", plan.getOperatorType()));
    }
  }

  private void operateMerge(MergePlan plan) throws StorageEngineException {
    if (plan.getOperatorType() == OperatorType.FULL_MERGE) {
      StorageEngine.getInstance().mergeAll(true);
    } else {
      StorageEngine.getInstance()
          .mergeAll(IoTDBDescriptor.getInstance().getConfig().isForceFullMerge());
    }
  }

  private void operateClearCache() {
    ChunkCache.getInstance().clear();
    ChunkMetadataCache.getInstance().clear();
    TimeSeriesMetadataCache.getInstance().clear();
  }

  private void operateCreateSnapshot() {
    IoTDB.metaManager.createMTreeSnapshot();
  }

  private void operateTracing(TracingPlan plan) {
    IoTDBDescriptor.getInstance().getConfig().setEnablePerformanceTracing(plan.isTracingOn());
  }

  private void operateFlush(FlushPlan plan) throws StorageGroupNotSetException {
    if (plan.getPaths().isEmpty()) {
      StorageEngine.getInstance().syncCloseAllProcessor();
    } else {
      flushSpecifiedStorageGroups(plan);
    }

    if (!plan.getPaths().isEmpty()) {
      List<PartialPath> noExistSg = checkStorageGroupExist(plan.getPaths());
      if (!noExistSg.isEmpty()) {
        StringBuilder sb = new StringBuilder();
        noExistSg.forEach(storageGroup -> sb.append(storageGroup.getFullPath()).append(","));
        throw new StorageGroupNotSetException(
            sb.subSequence(0, sb.length() - 1).toString());
      }
    }
  }

  private void flushSpecifiedStorageGroups(FlushPlan plan) throws StorageGroupNotSetException {
    Map<PartialPath, List<Pair<Long, Boolean>>> storageGroupMap = plan.getStorageGroupPartitionIds();
    for (Entry<PartialPath, List<Pair<Long, Boolean>>> entry : storageGroupMap.entrySet()) {
      PartialPath storageGroupName = entry.getKey();
      // normal flush
      if (entry.getValue() == null) {
        if (plan.isSeq() == null) {
          StorageEngine.getInstance().closeStorageGroupProcessor(storageGroupName, true, plan.isSync());
          StorageEngine.getInstance().closeStorageGroupProcessor(storageGroupName, false, plan.isSync());
        } else {
          StorageEngine.getInstance()
              .closeStorageGroupProcessor(storageGroupName, plan.isSeq(), plan.isSync());
        }
      }
      // partition specified flush, for snapshot flush plan
      else {
        List<Pair<Long, Boolean>> partitionIdSequencePairs = entry.getValue();
        for (Pair<Long, Boolean> pair : partitionIdSequencePairs) {
          StorageEngine.getInstance()
              .closeStorageGroupProcessor(storageGroupName, pair.left, pair.right, true);
        }
      }
    }
  }

  protected QueryDataSet processDataQuery(QueryPlan queryPlan, QueryContext context)
      throws StorageEngineException, QueryFilterOptimizationException, QueryProcessException,
      IOException {
    QueryDataSet queryDataSet;
    if (queryPlan instanceof AlignByDevicePlan) {
      queryDataSet = getAlignByDeviceDataSet((AlignByDevicePlan) queryPlan, context, queryRouter);
    } else {
      if (queryPlan.getPaths() == null || queryPlan.getPaths().isEmpty()) {
        // no time series are selected, return EmptyDataSet
        return new EmptyDataSet();
      } else if (queryPlan instanceof GroupByTimeFillPlan) {
        GroupByTimeFillPlan groupByFillPlan = (GroupByTimeFillPlan) queryPlan;
        queryDataSet = queryRouter.groupByFill(groupByFillPlan, context);
      } else if (queryPlan instanceof GroupByTimePlan) {
        GroupByTimePlan groupByTimePlan = (GroupByTimePlan) queryPlan;
        queryDataSet = queryRouter.groupBy(groupByTimePlan, context);
      } else if (queryPlan instanceof AggregationPlan) {
        AggregationPlan aggregationPlan = (AggregationPlan) queryPlan;
        queryDataSet = queryRouter.aggregate(aggregationPlan, context);
      } else if (queryPlan instanceof FillQueryPlan) {
        FillQueryPlan fillQueryPlan = (FillQueryPlan) queryPlan;
        queryDataSet = queryRouter.fill(fillQueryPlan, context);
      } else if (queryPlan instanceof LastQueryPlan) {
        queryDataSet = queryRouter.lastQuery((LastQueryPlan) queryPlan, context);
      } else {
        queryDataSet = queryRouter.rawDataQuery((RawDataQueryPlan) queryPlan, context);
      }
    }
    queryDataSet.setRowLimit(queryPlan.getRowLimit());
    queryDataSet.setRowOffset(queryPlan.getRowOffset());
    return queryDataSet;
  }

  protected AlignByDeviceDataSet getAlignByDeviceDataSet(AlignByDevicePlan plan,
      QueryContext context, IQueryRouter router) {
    return new AlignByDeviceDataSet(plan, context, router);
  }

  protected QueryDataSet processShowQuery(ShowPlan showPlan, QueryContext context)
      throws QueryProcessException, MetadataException {
    switch (showPlan.getShowContentType()) {
      case TTL:
        return processShowTTLQuery((ShowTTLPlan) showPlan);
      case FLUSH_TASK_INFO:
        return processShowFlushTaskInfo();
      case VERSION:
        return processShowVersion();
      case TIMESERIES:
        return processShowTimeseries((ShowTimeSeriesPlan) showPlan, context);
      case STORAGE_GROUP:
        return processShowStorageGroup((ShowStorageGroupPlan) showPlan);
      case DEVICES:
        return processShowDevices((ShowDevicesPlan) showPlan);
      case CHILD_PATH:
        return processShowChildPaths((ShowChildPathsPlan) showPlan);
      case COUNT_TIMESERIES:
        return processCountTimeSeries((CountPlan) showPlan);
      case COUNT_NODE_TIMESERIES:
        return processCountNodeTimeSeries((CountPlan) showPlan);
      case COUNT_DEVICES:
        return processCountDevices((CountPlan) showPlan);
      case COUNT_STORAGE_GROUP:
        return processCountStorageGroup((CountPlan) showPlan);
      case COUNT_NODES:
        return processCountNodes((CountPlan) showPlan);
      case MERGE_STATUS:
        return processShowMergeStatus();
      default:
        throw new QueryProcessException(String.format("Unrecognized show plan %s", showPlan));
    }
  }

  private QueryDataSet processCountNodes(CountPlan countPlan) throws MetadataException {
    int num = getNodesNumInGivenLevel(countPlan.getPath(), countPlan.getLevel());
    SingleDataSet singleDataSet =
        new SingleDataSet(
            Collections.singletonList(new PartialPath(COLUMN_COUNT, false)),
            Collections.singletonList(TSDataType.INT32));
    Field field = new Field(TSDataType.INT32);
    field.setIntV(num);
    RowRecord record = new RowRecord(0);
    record.addField(field);
    singleDataSet.setRecord(record);
    return singleDataSet;
  }

  private QueryDataSet processCountNodeTimeSeries(CountPlan countPlan) throws MetadataException {
    // get the nodes that need to group by first
    List<PartialPath> nodes = getNodesList(countPlan.getPath(), countPlan.getLevel());
    ListDataSet listDataSet =
        new ListDataSet(
            Arrays.asList(new PartialPath(COLUMN_COLUMN, false),
                new PartialPath(COLUMN_COUNT, false)),
            Arrays.asList(TSDataType.TEXT, TSDataType.TEXT));
    for (PartialPath columnPath : nodes) {
      RowRecord record = new RowRecord(0);
      Field field = new Field(TSDataType.TEXT);
      field.setBinaryV(new Binary(columnPath.getFullPath()));
      Field field1 = new Field(TSDataType.TEXT);
      // get the count of every group
      field1.setBinaryV(new Binary(Integer.toString(getPathsNum(columnPath))));
      record.addField(field);
      record.addField(field1);
      listDataSet.putRecord(record);
    }
    return listDataSet;
  }

  private QueryDataSet processCountDevices(CountPlan countPlan) throws MetadataException {
    int num = getDevicesNum(countPlan.getPath());
    SingleDataSet singleDataSet =
        new SingleDataSet(
            Collections.singletonList(new PartialPath(COLUMN_DEVICES, false)),
            Collections.singletonList(TSDataType.INT32));
    Field field = new Field(TSDataType.INT32);
    field.setIntV(num);
    RowRecord record = new RowRecord(0);
    record.addField(field);
    singleDataSet.setRecord(record);
    return singleDataSet;
  }

  private QueryDataSet processCountStorageGroup(CountPlan countPlan) throws MetadataException {
    int num = getStorageGroupNum(countPlan.getPath());
    SingleDataSet singleDataSet =
        new SingleDataSet(
            Collections.singletonList(new PartialPath(COLUMN_STORAGE_GROUP, false)),
            Collections.singletonList(TSDataType.INT32));
    Field field = new Field(TSDataType.INT32);
    field.setIntV(num);
    RowRecord record = new RowRecord(0);
    record.addField(field);
    singleDataSet.setRecord(record);
    return singleDataSet;
  }

  private int getDevicesNum(PartialPath path) throws MetadataException {
    return IoTDB.metaManager.getDevicesNum(path);
  }

  private int getStorageGroupNum(PartialPath path) throws MetadataException {
    return IoTDB.metaManager.getStorageGroupNum(path);
  }

  protected int getPathsNum(PartialPath path) throws MetadataException {
    return IoTDB.metaManager.getAllTimeseriesCount(path);
  }

  protected int getNodesNumInGivenLevel(PartialPath path, int level) throws MetadataException {
    return IoTDB.metaManager.getNodesCountInGivenLevel(path, level);
  }

  protected List<PartialPath> getPathsName(PartialPath path) throws MetadataException {
    return IoTDB.metaManager.getAllTimeseriesPath(path);
  }

  protected List<PartialPath> getNodesList(PartialPath schemaPattern, int level)
      throws MetadataException {
    return IoTDB.metaManager.getNodesList(schemaPattern, level);
  }

  private QueryDataSet processCountTimeSeries(CountPlan countPlan) throws MetadataException {
    int num = getPathsNum(countPlan.getPath());
    SingleDataSet singleDataSet =
        new SingleDataSet(
            Collections.singletonList(new PartialPath(COLUMN_CHILD_PATHS, false)),
            Collections.singletonList(TSDataType.INT32));
    Field field = new Field(TSDataType.INT32);
    field.setIntV(num);
    RowRecord record = new RowRecord(0);
    record.addField(field);
    singleDataSet.setRecord(record);
    return singleDataSet;
  }

  private QueryDataSet processShowDevices(ShowDevicesPlan showDevicesPlan)
      throws MetadataException {
    ListDataSet listDataSet =
        new ListDataSet(
            Collections.singletonList(new PartialPath(COLUMN_DEVICES, false)),
            Collections.singletonList(TSDataType.TEXT));
    Set<PartialPath> devices = getDevices(showDevicesPlan.getPath());
    for (PartialPath s : devices) {
      RowRecord record = new RowRecord(0);
      Field field = new Field(TSDataType.TEXT);
      field.setBinaryV(new Binary(s.getFullPath()));
      record.addField(field);
      listDataSet.putRecord(record);
    }
    return listDataSet;
  }

  protected Set<PartialPath> getDevices(PartialPath path) throws MetadataException {
    return IoTDB.metaManager.getDevices(path);
  }

  private QueryDataSet processShowChildPaths(ShowChildPathsPlan showChildPathsPlan)
      throws MetadataException {
    Set<String> childPathsList = getPathNextChildren(showChildPathsPlan.getPath());
    ListDataSet listDataSet =
        new ListDataSet(
            Collections.singletonList(new PartialPath(COLUMN_CHILD_PATHS, false)),
            Collections.singletonList(TSDataType.TEXT));
    for (String s : childPathsList) {
      RowRecord record = new RowRecord(0);
      Field field = new Field(TSDataType.TEXT);
      field.setBinaryV(new Binary(s));
      record.addField(field);
      listDataSet.putRecord(record);
    }
    return listDataSet;
  }

  protected Set<String> getPathNextChildren(PartialPath path) throws MetadataException {
    return IoTDB.metaManager.getChildNodePathInNextLevel(path);
  }

  protected List<PartialPath> getStorageGroupNames(PartialPath path) throws MetadataException {
    return IoTDB.metaManager.getStorageGroupPaths(path);
  }

  private QueryDataSet processShowStorageGroup(ShowStorageGroupPlan showStorageGroupPlan)
      throws MetadataException {
    ListDataSet listDataSet =
        new ListDataSet(
            Collections.singletonList(new PartialPath(COLUMN_STORAGE_GROUP, false)),
            Collections.singletonList(TSDataType.TEXT));
    List<PartialPath> storageGroupList = getStorageGroupNames(showStorageGroupPlan.getPath());
    for (PartialPath s : storageGroupList) {
      RowRecord record = new RowRecord(0);
      Field field = new Field(TSDataType.TEXT);
      field.setBinaryV(new Binary(s.getFullPath()));
      record.addField(field);
      listDataSet.putRecord(record);
    }
    return listDataSet;
  }

  private QueryDataSet processShowTimeseries(ShowTimeSeriesPlan showTimeSeriesPlan,
      QueryContext context) throws MetadataException {
    return new ShowTimeseriesDataSet(showTimeSeriesPlan, context);
  }

  protected List<StorageGroupMNode> getAllStorageGroupNodes() {
    return IoTDB.metaManager.getAllStorageGroupNodes();
  }

  private QueryDataSet processShowTTLQuery(ShowTTLPlan showTTLPlan) {
    ListDataSet listDataSet =
        new ListDataSet(
            Arrays.asList(new PartialPath(COLUMN_STORAGE_GROUP, false),
                new PartialPath(COLUMN_TTL, false)),
            Arrays.asList(TSDataType.TEXT, TSDataType.INT64));
    List<PartialPath> selectedSgs = showTTLPlan.getStorageGroups();

    List<StorageGroupMNode> storageGroups = getAllStorageGroupNodes();
    int timestamp = 0;
    for (StorageGroupMNode mNode : storageGroups) {
      PartialPath sgName = mNode.getPartialPath();
      if (!selectedSgs.isEmpty() && !selectedSgs.contains(sgName)) {
        continue;
      }
      RowRecord rowRecord = new RowRecord(timestamp++);
      Field sg = new Field(TSDataType.TEXT);
      Field ttl;
      sg.setBinaryV(new Binary(sgName.getFullPath()));
      if (mNode.getDataTTL() != Long.MAX_VALUE) {
        ttl = new Field(TSDataType.INT64);
        ttl.setLongV(mNode.getDataTTL());
      } else {
        ttl = null;
      }
      rowRecord.addField(sg);
      rowRecord.addField(ttl);
      listDataSet.putRecord(rowRecord);
    }

    return listDataSet;
  }

  private QueryDataSet processShowVersion() {
    SingleDataSet singleDataSet =
        new SingleDataSet(
            Collections.singletonList(new PartialPath(IoTDBConstant.COLUMN_VERSION, false)),
            Collections.singletonList(TSDataType.TEXT));
    Field field = new Field(TSDataType.TEXT);
    field.setBinaryV(new Binary(IoTDBConstant.VERSION));
    RowRecord rowRecord = new RowRecord(0);
    rowRecord.addField(field);
    singleDataSet.setRecord(rowRecord);
    return singleDataSet;
  }

  private QueryDataSet processShowFlushTaskInfo() {
    ListDataSet listDataSet =
        new ListDataSet(
            Arrays
                .asList(new PartialPath(COLUMN_ITEM, false), new PartialPath(COLUMN_VALUE, false)),
            Arrays.asList(TSDataType.TEXT, TSDataType.TEXT));

    int timestamp = 0;
    addRowRecordForShowQuery(
        listDataSet,
        timestamp++,
        "total number of flush tasks",
        Integer.toString(FlushTaskPoolManager.getInstance().getTotalTasks()));
    addRowRecordForShowQuery(
        listDataSet,
        timestamp++,
        "number of working flush tasks",
        Integer.toString(FlushTaskPoolManager.getInstance().getWorkingTasksNumber()));
    addRowRecordForShowQuery(
        listDataSet,
        timestamp,
        "number of waiting flush tasks",
        Integer.toString(FlushTaskPoolManager.getInstance().getWaitingTasksNumber()));
    return listDataSet;
  }

  private void addRowRecordForShowQuery(
      ListDataSet listDataSet, int timestamp, String item, String value) {
    RowRecord rowRecord = new RowRecord(timestamp);
    Field itemField = new Field(TSDataType.TEXT);
    itemField.setBinaryV(new Binary(item));
    Field valueField = new Field(TSDataType.TEXT);
    valueField.setBinaryV(new Binary(value));
    rowRecord.addField(itemField);
    rowRecord.addField(valueField);
    listDataSet.putRecord(rowRecord);
  }

  @Override
  public void delete(DeletePlan deletePlan) throws QueryProcessException {
    for (PartialPath path : deletePlan.getPaths()) {
      delete(path, deletePlan.getDeleteStartTime(), deletePlan.getDeleteEndTime(),
          deletePlan.getIndex());
    }
  }

  private void operateLoadFiles(OperateFilePlan plan) throws QueryProcessException {
    File file = plan.getFile();
    if (!file.exists()) {
      throw new QueryProcessException(
          String.format("File path %s doesn't exists.", file.getPath()));
    }
    if (file.isDirectory()) {
      recursionFileDir(file, plan);
    } else {
      loadFile(file, plan);
    }
  }

  private void recursionFileDir(File curFile, OperateFilePlan plan) throws QueryProcessException {
    File[] files = curFile.listFiles();
    for (File file : files) {
      if (file.isDirectory()) {
        recursionFileDir(file, plan);
      } else {
        loadFile(file, plan);
      }
    }
  }

  private void loadFile(File file, OperateFilePlan plan) throws QueryProcessException {
    if (!file.getName().endsWith(TSFILE_SUFFIX)) {
      return;
    }
    TsFileResource tsFileResource = new TsFileResource(file);
    long fileVersion =
        Long.parseLong(
            tsFileResource.getTsFile().getName().split(IoTDBConstant.FILE_NAME_SEPARATOR)[1]);
    tsFileResource.setHistoricalVersions(Collections.singleton(fileVersion));
    tsFileResource.setClosed(true);
    try {
      // check file
      RestorableTsFileIOWriter restorableTsFileIOWriter = new RestorableTsFileIOWriter(file);
      if (restorableTsFileIOWriter.hasCrashed()) {
        restorableTsFileIOWriter.close();
        throw new QueryProcessException(
            String.format(
                "Cannot load file %s because the file has crashed.", file.getAbsolutePath()));
      }
      Map<Path, MeasurementSchema> schemaMap = new HashMap<>();

      List<Pair<Long, Long>> versionInfo = new ArrayList<>();

      List<ChunkGroupMetadata> chunkGroupMetadataList = new ArrayList<>();
      try (TsFileSequenceReader reader = new TsFileSequenceReader(file.getAbsolutePath(), false)) {
        reader.selfCheck(schemaMap, chunkGroupMetadataList, versionInfo, false);
      }

      FileLoaderUtils.checkTsFileResource(tsFileResource);
      if (UpgradeUtils.isNeedUpgrade(tsFileResource)) {
        throw new QueryProcessException(
            String.format(
                "Cannot load file %s because the file's version is old which needs to be upgraded.",
                file.getAbsolutePath()));
      }

      // create schemas if they doesn't exist
      if (plan.isAutoCreateSchema()) {
        createSchemaAutomatically(chunkGroupMetadataList, schemaMap, plan.getSgLevel());
      }

      StorageEngine.getInstance().loadNewTsFile(tsFileResource);
    } catch (Exception e) {
      throw new QueryProcessException(
          String.format("Cannot load file %s because %s", file.getAbsolutePath(), e.getMessage()));
    }
  }

  @SuppressWarnings("squid:S3776") // Suppress high Cognitive Complexity warning
  private void createSchemaAutomatically(
      List<ChunkGroupMetadata> chunkGroupMetadataList,
      Map<Path, MeasurementSchema> knownSchemas,
      int sgLevel)
      throws QueryProcessException, MetadataException {
    if (chunkGroupMetadataList.isEmpty()) {
      return;
    }

    Set<PartialPath> registeredSeries = new HashSet<>();
    for (ChunkGroupMetadata chunkGroupMetadata : chunkGroupMetadataList) {
      String device = chunkGroupMetadata.getDevice();
      MNode node = null;
      node = IoTDB.metaManager
          .getDeviceNodeWithAutoCreate(new PartialPath(device), true, sgLevel);
      for (ChunkMetadata chunkMetadata : chunkGroupMetadata.getChunkMetadataList()) {
        PartialPath series = new PartialPath(
            chunkGroupMetadata.getDevice() + TsFileConstant.PATH_SEPARATOR + chunkMetadata
                .getMeasurementUid());
        if (!registeredSeries.contains(series)) {
          registeredSeries.add(series);
          MeasurementSchema schema = knownSchemas
              .get(new Path(series.getDevice(), series.getMeasurement()));
          if (schema == null) {
            throw new MetadataException(
                String.format(
                    "Can not get the schema of measurement [%s]",
                    chunkMetadata.getMeasurementUid()));
          }
          if (!node.hasChild(chunkMetadata.getMeasurementUid())) {
            IoTDB.metaManager.createTimeseries(
                series,
                schema.getType(),
                schema.getEncodingType(),
                schema.getCompressor(),
                Collections.emptyMap());
          } else if (!(node
              .getChild(chunkMetadata.getMeasurementUid()) instanceof MeasurementMNode)) {
            throw new QueryProcessException(
                String.format("Current Path is not leaf node. %s", series));
          }
        }
      }
    }
  }

  private void operateRemoveFile(OperateFilePlan plan) throws QueryProcessException {
    try {
      if (!StorageEngine.getInstance().deleteTsfile(plan.getFile())) {
        throw new QueryProcessException(
            String.format("File %s doesn't exist.", plan.getFile().getName()));
      }
    } catch (StorageEngineException | IllegalPathException e) {
      throw new QueryProcessException(
          String.format("Cannot remove file because %s", e.getMessage()));
    }
  }

  private void operateMoveFile(OperateFilePlan plan) throws QueryProcessException {
    if (!plan.getTargetDir().exists() || !plan.getTargetDir().isDirectory()) {
      throw new QueryProcessException(
          String.format("Target dir %s is invalid.", plan.getTargetDir().getPath()));
    }
    try {
      if (!StorageEngine.getInstance().moveTsfile(plan.getFile(), plan.getTargetDir())) {
        throw new QueryProcessException(
            String.format("File %s doesn't exist.", plan.getFile().getName()));
      }
    } catch (StorageEngineException | IllegalPathException e) {
      throw new QueryProcessException(
          String.format(
              "Cannot move file %s to target directory %s because %s",
              plan.getFile().getPath(), plan.getTargetDir().getPath(), e.getMessage()));
    }
  }

  private void operateTTL(SetTTLPlan plan) throws QueryProcessException {
    try {
      IoTDB.metaManager.setTTL(plan.getStorageGroup(), plan.getDataTTL());
      StorageEngine.getInstance().setTTL(plan.getStorageGroup(), plan.getDataTTL());
    } catch (MetadataException | StorageEngineException e) {
      throw new QueryProcessException(e);
    } catch (IOException e) {
      throw new QueryProcessException(e.getMessage());
    }
  }

  @Override
  public void update(PartialPath path, long startTime, long endTime, String value) {
    throw new UnsupportedOperationException("update is not supported now");
  }

  @Override
  public void delete(PartialPath path, long startTime, long endTime, long planIndex)
      throws QueryProcessException {
    try {
      if (!IoTDB.metaManager.isPathExist(path)) {
        throw new QueryProcessException(
            String.format("Time series %s does not exist.", path.getFullPath()));
      }
      StorageEngine.getInstance().delete(path, startTime, endTime, planIndex);
    } catch (StorageEngineException e) {
      throw new QueryProcessException(e);
    }
  }

  private MNode getSeriesSchemas(InsertPlan insertPlan) throws MetadataException {
    return IoTDB.metaManager.getSeriesSchemasAndReadLockDevice(insertPlan);
  }

  @Override
  public void insert(InsertRowPlan insertRowPlan) throws QueryProcessException {
    try {

      // check insert plan
      if (insertRowPlan.getMeasurements() == null) {
        throw new QueryProcessException(
            "The measurements of InsertRowPlan is null, deviceId:" + insertRowPlan.getDeviceId()
                + ", time:" + insertRowPlan.getTime());
      }
      if (insertRowPlan.getValues().length == 0) {
        throw new QueryProcessException(
            "The size of values in this InsertRowPlan is 0, deviceId:" + insertRowPlan.getDeviceId()
                + ", time:" + insertRowPlan.getTime());
      }

      insertRowPlan
          .setMeasurementMNodes(new MeasurementMNode[insertRowPlan.getMeasurements().length]);
      getSeriesSchemas(insertRowPlan);
      insertRowPlan.transferType();
      StorageEngine.getInstance().insert(insertRowPlan);
      if (insertRowPlan.getFailedMeasurements() != null) {
        // check if all path not exist exceptions
        List<String> failedPaths = insertRowPlan.getFailedMeasurements();
        List<Exception> exceptions = insertRowPlan.getFailedExceptions();
        boolean isPathNotExistException = true;
        for (Exception e : exceptions) {
          Throwable curException = e;
          while (curException.getCause() != null) {
            curException = curException.getCause();
          }
          if (!(curException instanceof PathNotExistException)) {
            isPathNotExistException = false;
            break;
          }
        }
        if (isPathNotExistException) {
          throw new PathNotExistException(failedPaths);
        } else {
          throw new StorageEngineException(
              "failed to insert points " + insertRowPlan.getFailedMeasurements());
        }
      }
    } catch (StorageEngineException | MetadataException e) {
      throw new QueryProcessException(e);
    }
  }

  @Override
  public void insertTablet(InsertTabletPlan insertTabletPlan) throws QueryProcessException {
    try {
      insertTabletPlan
          .setMeasurementMNodes(new MeasurementMNode[insertTabletPlan.getMeasurements().length]);
      getSeriesSchemas(insertTabletPlan);
      StorageEngine.getInstance().insertTablet(insertTabletPlan);
      if (insertTabletPlan.getFailedMeasurements() != null) {
        throw new StorageEngineException(
            "failed to insert measurements " + insertTabletPlan.getFailedMeasurements());
      }
    } catch (StorageEngineException | MetadataException e) {
      throw new QueryProcessException(e);
    }
  }

  private boolean operateAuthor(AuthorPlan author) throws QueryProcessException {
    AuthorOperator.AuthorType authorType = author.getAuthorType();
    String userName = author.getUserName();
    String roleName = author.getRoleName();
    String password = author.getPassword();
    String newPassword = author.getNewPassword();
    Set<Integer> permissions = author.getPermissions();
    PartialPath nodeName = author.getNodeName();
    try {
      switch (authorType) {
        case UPDATE_USER:
          authorizer.updateUserPassword(userName, newPassword);
          break;
        case CREATE_USER:
          authorizer.createUser(userName, password);
          break;
        case CREATE_ROLE:
          authorizer.createRole(roleName);
          break;
        case DROP_USER:
          authorizer.deleteUser(userName);
          break;
        case DROP_ROLE:
          authorizer.deleteRole(roleName);
          break;
        case GRANT_ROLE:
          for (int i : permissions) {
            authorizer.grantPrivilegeToRole(roleName, nodeName.getFullPath(), i);
          }
          break;
        case GRANT_USER:
          for (int i : permissions) {
            authorizer.grantPrivilegeToUser(userName, nodeName.getFullPath(), i);
          }
          break;
        case GRANT_ROLE_TO_USER:
          authorizer.grantRoleToUser(roleName, userName);
          break;
        case REVOKE_USER:
          for (int i : permissions) {
            authorizer.revokePrivilegeFromUser(userName, nodeName.getFullPath(), i);
          }
          break;
        case REVOKE_ROLE:
          for (int i : permissions) {
            authorizer.revokePrivilegeFromRole(roleName, nodeName.getFullPath(), i);
          }
          break;
        case REVOKE_ROLE_FROM_USER:
          authorizer.revokeRoleFromUser(roleName, userName);
          break;
        default:
          throw new QueryProcessException("Unsupported operation " + authorType);
      }
    } catch (AuthException e) {
      throw new QueryProcessException(e.getMessage());
    }
    return true;
  }

  private boolean operateWatermarkEmbedding(List<String> users, boolean useWatermark)
      throws QueryProcessException {
    try {
      for (String user : users) {
        authorizer.setUserUseWaterMark(user, useWatermark);
      }
    } catch (AuthException e) {
      throw new QueryProcessException(e.getMessage());
    }
    return true;
  }

  private boolean createTimeSeries(CreateTimeSeriesPlan createTimeSeriesPlan)
      throws QueryProcessException {
    try {
      IoTDB.metaManager.createTimeseries(createTimeSeriesPlan);
    } catch (MetadataException e) {
      throw new QueryProcessException(e);
    }
    return true;
  }

<<<<<<< HEAD
  private boolean createMultiTimeSeries(CreateMultiTimeSeriesPlan createMultiTimeSeriesPlan) {
    Map<Integer, Exception> results = new HashMap<>(createMultiTimeSeriesPlan.getPaths().size());
    for (int i = 0; i < createMultiTimeSeriesPlan.getPaths().size(); i++) {
      CreateTimeSeriesPlan plan = new CreateTimeSeriesPlan(
          createMultiTimeSeriesPlan.getPaths().get(i),
          createMultiTimeSeriesPlan.getDataTypes().get(i),
          createMultiTimeSeriesPlan.getEncodings().get(i),
          createMultiTimeSeriesPlan.getCompressors().get(i),
          createMultiTimeSeriesPlan.getProps() == null ? null
              : createMultiTimeSeriesPlan.getProps().get(i),
          createMultiTimeSeriesPlan.getTags() == null ? null
              : createMultiTimeSeriesPlan.getTags().get(i),
          createMultiTimeSeriesPlan.getAttributes() == null ? null
              : createMultiTimeSeriesPlan.getAttributes().get(i),
          createMultiTimeSeriesPlan.getAlias() == null ? null
              : createMultiTimeSeriesPlan.getAlias().get(i));

=======
  private boolean createMultiTimeSeries(CreateMultiTimeSeriesPlan multiPlan) {
    Map<Integer, Exception> results = new HashMap<>(multiPlan.getPaths().size());
    for (int i = 0; i < multiPlan.getPaths().size(); i++) {
      CreateTimeSeriesPlan plan = new CreateTimeSeriesPlan(
          multiPlan.getPaths().get(i),
          multiPlan.getDataTypes().get(i),
          multiPlan.getEncodings().get(i),
          multiPlan.getCompressors().get(i),
          multiPlan.getProps() == null ? null : multiPlan.getProps().get(i),
          multiPlan.getTags() == null ? null : multiPlan.getTags().get(i),
          multiPlan.getAttributes() == null ? null : multiPlan.getAttributes().get(i),
          multiPlan.getAlias() == null ? null : multiPlan.getAlias().get(i));
>>>>>>> 7359c53f
      try {
        createTimeSeries(plan);
      } catch (QueryProcessException e) {
        results.put(multiPlan.getIndexes().get(i), e);
        logger.debug("meet error while processing create timeseries. ", e);
      }
    }
    multiPlan.setResults(results);
    return true;
  }

  protected boolean deleteTimeSeries(DeleteTimeSeriesPlan deleteTimeSeriesPlan)
      throws QueryProcessException {
    List<PartialPath> deletePathList = deleteTimeSeriesPlan.getPaths();
    try {
      List<String> failedNames = new LinkedList<>();
      for (PartialPath path : deletePathList) {
        StorageEngine.getInstance().deleteTimeseries(path, deleteTimeSeriesPlan.getIndex());
        String failedTimeseries = IoTDB.metaManager.deleteTimeseries(path);
        if (!failedTimeseries.isEmpty()) {
          failedNames.add(failedTimeseries);
        }
      }
      if (!failedNames.isEmpty()) {
        throw new DeleteFailedException(String.join(",", failedNames));
      }
    } catch (MetadataException | StorageEngineException e) {
      throw new QueryProcessException(e);
    }
    return true;
  }

  private boolean alterTimeSeries(AlterTimeSeriesPlan alterTimeSeriesPlan)
      throws QueryProcessException {
    PartialPath path = alterTimeSeriesPlan.getPath();
    Map<String, String> alterMap = alterTimeSeriesPlan.getAlterMap();
    try {
      switch (alterTimeSeriesPlan.getAlterType()) {
        case RENAME:
          String beforeName = alterMap.keySet().iterator().next();
          String currentName = alterMap.get(beforeName);
          IoTDB.metaManager.renameTagOrAttributeKey(beforeName, currentName, path);
          break;
        case SET:
          IoTDB.metaManager.setTagsOrAttributesValue(alterMap, path);
          break;
        case DROP:
          IoTDB.metaManager.dropTagsOrAttributes(alterMap.keySet(), path);
          break;
        case ADD_TAGS:
          IoTDB.metaManager.addTags(alterMap, path);
          break;
        case ADD_ATTRIBUTES:
          IoTDB.metaManager.addAttributes(alterMap, path);
          break;
        case UPSERT:
          IoTDB.metaManager.upsertTagsAndAttributes(alterTimeSeriesPlan.getAlias(),
              alterTimeSeriesPlan.getTagsMap(), alterTimeSeriesPlan.getAttributesMap(),
              path);
          break;
      }
    } catch (MetadataException e) {
      throw new QueryProcessException(e);
    } catch (IOException e) {
      throw new QueryProcessException(String
          .format("Something went wrong while read/write the [%s]'s tag/attribute info.",
              path.getFullPath()));
    }
    return true;
  }

  public boolean setStorageGroup(SetStorageGroupPlan setStorageGroupPlan)
      throws QueryProcessException {
    PartialPath path = setStorageGroupPlan.getPath();
    try {
      IoTDB.metaManager.setStorageGroup(path);
    } catch (MetadataException e) {
      throw new QueryProcessException(e);
    }
    return true;
  }

  protected boolean deleteStorageGroups(DeleteStorageGroupPlan deleteStorageGroupPlan)
      throws QueryProcessException {
    List<PartialPath> deletePathList = new ArrayList<>();
    try {
      for (PartialPath storageGroupPath : deleteStorageGroupPlan.getPaths()) {
        List<PartialPath> allRelatedStorageGroupPath = IoTDB.metaManager
            .getStorageGroupPaths(storageGroupPath);
        if (allRelatedStorageGroupPath.isEmpty()) {
          throw new PathNotExistException(storageGroupPath.getFullPath());
        }
        for (PartialPath path : allRelatedStorageGroupPath) {
          StorageEngine.getInstance().deleteStorageGroup(path);
          deletePathList.add(path);
        }
      }
      IoTDB.metaManager.deleteStorageGroups(deletePathList);
    } catch (MetadataException e) {
      throw new QueryProcessException(e);
    }
    return true;
  }

  protected QueryDataSet processAuthorQuery(AuthorPlan plan)
      throws QueryProcessException {
    AuthorType authorType = plan.getAuthorType();
    String userName = plan.getUserName();
    String roleName = plan.getRoleName();
    PartialPath path = plan.getNodeName();

    ListDataSet dataSet;

    try {
      switch (authorType) {
        case LIST_ROLE:
          dataSet = executeListRole(plan);
          break;
        case LIST_USER:
          dataSet = executeListUser(plan);
          break;
        case LIST_ROLE_USERS:
          dataSet = executeListRoleUsers(roleName);
          break;
        case LIST_USER_ROLES:
          dataSet = executeListUserRoles(userName);
          break;
        case LIST_ROLE_PRIVILEGE:
          dataSet = executeListRolePrivileges(roleName, path);
          break;
        case LIST_USER_PRIVILEGE:
          dataSet = executeListUserPrivileges(userName, path);
          break;
        default:
          throw new QueryProcessException("Unsupported operation " + authorType);
      }
    } catch (AuthException e) {
      throw new QueryProcessException(e.getMessage());
    }
    return dataSet;
  }

  private ListDataSet executeListRole(AuthorPlan plan) throws AuthException {
    int index = 0;
    List<PartialPath> headerList = new ArrayList<>();
    List<TSDataType> typeList = new ArrayList<>();
    headerList.add(new PartialPath(COLUMN_ROLE, false));
    typeList.add(TSDataType.TEXT);
    ListDataSet dataSet = new ListDataSet(headerList, typeList);

    // check if current user is granted list_role privilege
    boolean hasListRolePrivilege = AuthorityChecker
        .check(plan.getLoginUserName(), Collections.emptyList(), plan.getOperatorType(),
            plan.getLoginUserName());
    if (!hasListRolePrivilege) {
      return dataSet;
    }

    List<String> roleList = authorizer.listAllRoles();
    for (String role : roleList) {
      RowRecord record = new RowRecord(index++);
      Field field = new Field(TSDataType.TEXT);
      field.setBinaryV(new Binary(role));
      record.addField(field);
      dataSet.putRecord(record);
    }
    return dataSet;
  }

  private ListDataSet executeListUser(AuthorPlan plan) throws AuthException {
    int index = 0;
    List<PartialPath> headerList = new ArrayList<>();
    List<TSDataType> typeList = new ArrayList<>();
    headerList.add(new PartialPath(COLUMN_USER, false));
    typeList.add(TSDataType.TEXT);
    ListDataSet dataSet = new ListDataSet(headerList, typeList);

    // check if current user is granted list_user privilege
    boolean hasListUserPrivilege = AuthorityChecker
        .check(plan.getLoginUserName(), Collections.singletonList((plan.getNodeName())),
            plan.getOperatorType(), plan.getLoginUserName());
    if (!hasListUserPrivilege) {
      return dataSet;
    }

    List<String> userList = authorizer.listAllUsers();
    for (String user : userList) {
      RowRecord record = new RowRecord(index++);
      Field field = new Field(TSDataType.TEXT);
      field.setBinaryV(new Binary(user));
      record.addField(field);
      dataSet.putRecord(record);
    }
    return dataSet;
  }

  private ListDataSet executeListRoleUsers(String roleName) throws AuthException {
    Role role = authorizer.getRole(roleName);
    if (role == null) {
      throw new AuthException("No such role : " + roleName);
    }
    List<PartialPath> headerList = new ArrayList<>();
    List<TSDataType> typeList = new ArrayList<>();
    headerList.add(new PartialPath(COLUMN_USER, false));
    typeList.add(TSDataType.TEXT);
    ListDataSet dataSet = new ListDataSet(headerList, typeList);
    List<String> userList = authorizer.listAllUsers();
    int index = 0;
    for (String userN : userList) {
      User userObj = authorizer.getUser(userN);
      if (userObj != null && userObj.hasRole(roleName)) {
        RowRecord record = new RowRecord(index++);
        Field field = new Field(TSDataType.TEXT);
        field.setBinaryV(new Binary(userN));
        record.addField(field);
        dataSet.putRecord(record);
      }
    }
    return dataSet;
  }

  private ListDataSet executeListUserRoles(String userName) throws AuthException {
    User user = authorizer.getUser(userName);
    if (user != null) {
      List<PartialPath> headerList = new ArrayList<>();
      List<TSDataType> typeList = new ArrayList<>();
      headerList.add(new PartialPath(COLUMN_ROLE, false));
      typeList.add(TSDataType.TEXT);
      ListDataSet dataSet = new ListDataSet(headerList, typeList);
      int index = 0;
      for (String roleN : user.getRoleList()) {
        RowRecord record = new RowRecord(index++);
        Field field = new Field(TSDataType.TEXT);
        field.setBinaryV(new Binary(roleN));
        record.addField(field);
        dataSet.putRecord(record);
      }
      return dataSet;
    } else {
      throw new AuthException("No such user : " + userName);
    }
  }

  private ListDataSet executeListRolePrivileges(String roleName, PartialPath path)
      throws AuthException {
    Role role = authorizer.getRole(roleName);
    if (role != null) {
      List<PartialPath> headerList = new ArrayList<>();
      List<TSDataType> typeList = new ArrayList<>();
      headerList.add(new PartialPath(COLUMN_PRIVILEGE, false));
      typeList.add(TSDataType.TEXT);
      ListDataSet dataSet = new ListDataSet(headerList, typeList);
      int index = 0;
      for (PathPrivilege pathPrivilege : role.getPrivilegeList()) {
        if (path == null || AuthUtils.pathBelongsTo(path.getFullPath(), pathPrivilege.getPath())) {
          RowRecord record = new RowRecord(index++);
          Field field = new Field(TSDataType.TEXT);
          field.setBinaryV(new Binary(pathPrivilege.toString()));
          record.addField(field);
          dataSet.putRecord(record);
        }
      }
      return dataSet;
    } else {
      throw new AuthException("No such role : " + roleName);
    }
  }

  private ListDataSet executeListUserPrivileges(String userName, PartialPath path)
      throws AuthException {
    User user = authorizer.getUser(userName);
    if (user == null) {
      throw new AuthException("No such user : " + userName);
    }
    List<PartialPath> headerList = new ArrayList<>();
    List<TSDataType> typeList = new ArrayList<>();
    headerList.add(new PartialPath(COLUMN_ROLE, false));
    headerList.add(new PartialPath(COLUMN_PRIVILEGE, false));
    typeList.add(TSDataType.TEXT);
    typeList.add(TSDataType.TEXT);
    ListDataSet dataSet = new ListDataSet(headerList, typeList);
    int index = 0;
    for (PathPrivilege pathPrivilege : user.getPrivilegeList()) {
      if (path == null || AuthUtils.pathBelongsTo(path.getFullPath(), pathPrivilege.getPath())) {
        RowRecord record = new RowRecord(index++);
        Field roleF = new Field(TSDataType.TEXT);
        roleF.setBinaryV(new Binary(""));
        record.addField(roleF);
        Field privilegeF = new Field(TSDataType.TEXT);
        privilegeF.setBinaryV(new Binary(pathPrivilege.toString()));
        record.addField(privilegeF);
        dataSet.putRecord(record);
      }
    }
    for (String roleN : user.getRoleList()) {
      Role role = authorizer.getRole(roleN);
      if (role == null) {
        continue;
      }
      for (PathPrivilege pathPrivilege : role.getPrivilegeList()) {
        if (path == null || AuthUtils.pathBelongsTo(path.getFullPath(), pathPrivilege.getPath())) {
          RowRecord record = new RowRecord(index++);
          Field roleF = new Field(TSDataType.TEXT);
          roleF.setBinaryV(new Binary(roleN));
          record.addField(roleF);
          Field privilegeF = new Field(TSDataType.TEXT);
          privilegeF.setBinaryV(new Binary(pathPrivilege.toString()));
          record.addField(privilegeF);
          dataSet.putRecord(record);
        }
      }
    }
    return dataSet;
  }

  protected String deleteTimeSeries(PartialPath path) throws MetadataException {
    return IoTDB.metaManager.deleteTimeseries(path);
  }

  @SuppressWarnings("unused") // for the distributed version
  protected void loadConfiguration(LoadConfigurationPlan plan) throws QueryProcessException {
    IoTDBDescriptor.getInstance().loadHotModifiedProps();
  }

  private QueryDataSet processShowMergeStatus() {
    List<PartialPath> headerList = new ArrayList<>();
    List<TSDataType> typeList = new ArrayList<>();
    headerList.add(new PartialPath(COLUMN_STORAGE_GROUP, false));
    headerList.add(new PartialPath(COLUMN_TASK_NAME, false));
    headerList.add(new PartialPath(COLUMN_CREATED_TIME, false));
    headerList.add(new PartialPath(COLUMN_PROGRESS, false));
    headerList.add(new PartialPath(COLUMN_CANCELLED, false));
    headerList.add(new PartialPath(COLUMN_DONE, false));

    typeList.add(TSDataType.TEXT);
    typeList.add(TSDataType.TEXT);
    typeList.add(TSDataType.TEXT);
    typeList.add(TSDataType.TEXT);
    typeList.add(TSDataType.BOOLEAN);
    typeList.add(TSDataType.BOOLEAN);
    ListDataSet dataSet = new ListDataSet(headerList, typeList);
    Map<String, List<TaskStatus>>[] taskStatus = MergeManager.getINSTANCE().collectTaskStatus();
    for (Map<String, List<TaskStatus>> statusMap : taskStatus) {
      for (Entry<String, List<TaskStatus>> stringListEntry : statusMap.entrySet()) {
        for (TaskStatus status : stringListEntry.getValue()) {
          dataSet.putRecord(toRowRecord(status, stringListEntry.getKey()));
        }
      }
    }
    return dataSet;
  }

  public RowRecord toRowRecord(TaskStatus status, String storageGroup) {
    RowRecord record = new RowRecord(0);
    record.addField(new Binary(storageGroup), TSDataType.TEXT);
    record.addField(new Binary(status.getTaskName()), TSDataType.TEXT);
    record.addField(new Binary(status.getCreatedTime()), TSDataType.TEXT);
    record.addField(new Binary(status.getProgress()), TSDataType.TEXT);
    record.addField(status.isCancelled(), TSDataType.BOOLEAN);
    record.addField(status.isDone(), TSDataType.BOOLEAN);
    return record;
  }

  /**
   * @param storageGroups the storage groups to check
   * @return List<PartialPath> the storage groups that not exist
   */
  List<PartialPath> checkStorageGroupExist(List<PartialPath> storageGroups) {
    List<PartialPath> noExistSg = new ArrayList<>();
    if (storageGroups == null) {
      return noExistSg;
    }
    for (PartialPath storageGroup : storageGroups) {
      if (!IoTDB.metaManager.isStorageGroup(storageGroup)) {
        noExistSg.add(storageGroup);
      }
    }
    return noExistSg;
  }
}<|MERGE_RESOLUTION|>--- conflicted
+++ resolved
@@ -1008,25 +1008,6 @@
     return true;
   }
 
-<<<<<<< HEAD
-  private boolean createMultiTimeSeries(CreateMultiTimeSeriesPlan createMultiTimeSeriesPlan) {
-    Map<Integer, Exception> results = new HashMap<>(createMultiTimeSeriesPlan.getPaths().size());
-    for (int i = 0; i < createMultiTimeSeriesPlan.getPaths().size(); i++) {
-      CreateTimeSeriesPlan plan = new CreateTimeSeriesPlan(
-          createMultiTimeSeriesPlan.getPaths().get(i),
-          createMultiTimeSeriesPlan.getDataTypes().get(i),
-          createMultiTimeSeriesPlan.getEncodings().get(i),
-          createMultiTimeSeriesPlan.getCompressors().get(i),
-          createMultiTimeSeriesPlan.getProps() == null ? null
-              : createMultiTimeSeriesPlan.getProps().get(i),
-          createMultiTimeSeriesPlan.getTags() == null ? null
-              : createMultiTimeSeriesPlan.getTags().get(i),
-          createMultiTimeSeriesPlan.getAttributes() == null ? null
-              : createMultiTimeSeriesPlan.getAttributes().get(i),
-          createMultiTimeSeriesPlan.getAlias() == null ? null
-              : createMultiTimeSeriesPlan.getAlias().get(i));
-
-=======
   private boolean createMultiTimeSeries(CreateMultiTimeSeriesPlan multiPlan) {
     Map<Integer, Exception> results = new HashMap<>(multiPlan.getPaths().size());
     for (int i = 0; i < multiPlan.getPaths().size(); i++) {
@@ -1039,7 +1020,6 @@
           multiPlan.getTags() == null ? null : multiPlan.getTags().get(i),
           multiPlan.getAttributes() == null ? null : multiPlan.getAttributes().get(i),
           multiPlan.getAlias() == null ? null : multiPlan.getAlias().get(i));
->>>>>>> 7359c53f
       try {
         createTimeSeries(plan);
       } catch (QueryProcessException e) {
