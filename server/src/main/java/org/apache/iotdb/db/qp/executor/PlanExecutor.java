--- conflicted
+++ resolved
@@ -64,11 +64,7 @@
 import org.apache.iotdb.db.qp.physical.PhysicalPlan;
 import org.apache.iotdb.db.qp.physical.crud.AggregationPlan;
 import org.apache.iotdb.db.qp.physical.crud.AlignByDevicePlan;
-<<<<<<< HEAD
-=======
 import org.apache.iotdb.db.qp.physical.crud.AppendTemplatePlan;
-import org.apache.iotdb.db.qp.physical.crud.CreateTemplatePlan;
->>>>>>> 206412a7
 import org.apache.iotdb.db.qp.physical.crud.DeletePartitionPlan;
 import org.apache.iotdb.db.qp.physical.crud.DeletePlan;
 import org.apache.iotdb.db.qp.physical.crud.FillQueryPlan;
@@ -367,17 +363,12 @@
           throw new QueryProcessException(e.getMessage());
         }
         return true;
-<<<<<<< HEAD
       case CREATE_SCHEMA_TEMPLATE:
         return createSchemaTemplate((CreateSchemaTemplatePlan) plan);
-=======
-      case CREATE_TEMPLATE:
-        return createSchemaTemplate((CreateTemplatePlan) plan);
       case APPEND_TEMPLATE:
         return appendSchemaTemplate((AppendTemplatePlan) plan);
       case PRUNE_TEMPLATE:
         return pruneSchemaTemplate((PruneTemplatePlan) plan);
->>>>>>> 206412a7
       case SET_SCHEMA_TEMPLATE:
         return setSchemaTemplate((SetSchemaTemplatePlan) plan);
       case SET_USING_SCHEMA_TEMPLATE:
