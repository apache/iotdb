--- conflicted
+++ resolved
@@ -348,12 +348,8 @@
     }
   }
 
-<<<<<<< HEAD
-  private void flushSpecifiedStorageGroups(FlushPlan plan) throws StorageGroupNotSetException {
-=======
   public static void flushSpecifiedStorageGroups(FlushPlan plan)
       throws StorageGroupNotSetException {
->>>>>>> 6fa424c5
     Map<PartialPath, List<Pair<Long, Boolean>>> storageGroupMap = plan
         .getStorageGroupPartitionIds();
     for (Entry<PartialPath, List<Pair<Long, Boolean>>> entry : storageGroupMap.entrySet()) {
