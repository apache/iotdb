--- conflicted
+++ resolved
@@ -976,14 +976,9 @@
     List<PartialPath> deletePathList = deleteTimeSeriesPlan.getPaths();
     try {
       List<String> failedNames = new LinkedList<>();
-<<<<<<< HEAD
       for (PartialPath path : deletePathList) {
+        StorageEngine.getInstance().deleteTimeseries(path, path.getMeasurement());
         String failedTimeseries = mManager.deleteTimeseries(path);
-=======
-      for (Path path : deletePathList) {
-        StorageEngine.getInstance().deleteTimeseries(path.getDevice(), path.getMeasurement());
-        String failedTimeseries = mManager.deleteTimeseries(path.toString());
->>>>>>> 6ef66462
         if (!failedTimeseries.isEmpty()) {
           failedNames.add(failedTimeseries);
         }
@@ -1061,26 +1056,7 @@
     }
     return true;
   }
-
-<<<<<<< HEAD
-  /**
-   * Delete all data of time series in pathList.
-   *
-   * @param pathList deleted paths
-   */
-  protected void deleteDataOfTimeSeries(List<PartialPath> pathList)
-      throws QueryProcessException, StorageGroupNotSetException, StorageEngineException {
-    for (PartialPath p : pathList) {
-      DeletePlan deletePlan = new DeletePlan();
-      deletePlan.addPath(p);
-      deletePlan.setDeleteStartTime(Long.MIN_VALUE);
-      deletePlan.setDeleteEndTime(Long.MAX_VALUE);
-      processNonQuery(deletePlan);
-    }
-  }
-
-=======
->>>>>>> 6ef66462
+  
   protected QueryDataSet processAuthorQuery(AuthorPlan plan)
       throws QueryProcessException {
     AuthorType authorType = plan.getAuthorType();
