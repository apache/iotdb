/*
 * Licensed to the Apache Software Foundation (ASF) under one
 * or more contributor license agreements.  See the NOTICE file
 * distributed with this work for additional information
 * regarding copyright ownership.  The ASF licenses this file
 * to you under the Apache License, Version 2.0 (the
 * "License"); you may not use this file except in compliance
 * with the License.  You may obtain a copy of the License at
 *
 *     http://www.apache.org/licenses/LICENSE-2.0
 *
 * Unless required by applicable law or agreed to in writing,
 * software distributed under the License is distributed on an
 * "AS IS" BASIS, WITHOUT WARRANTIES OR CONDITIONS OF ANY
 * KIND, either express or implied.  See the License for the
 * specific language governing permissions and limitations
 * under the License.
 */
package org.apache.iotdb.db.qp.executor;

import org.apache.iotdb.common.rpc.thrift.TSStatus;
import org.apache.iotdb.common.rpc.thrift.TSchemaNode;
import org.apache.iotdb.commons.auth.AuthException;
import org.apache.iotdb.commons.auth.entity.PathPrivilege;
import org.apache.iotdb.commons.auth.entity.PrivilegeType;
import org.apache.iotdb.commons.auth.entity.Role;
import org.apache.iotdb.commons.auth.entity.User;
import org.apache.iotdb.commons.cluster.NodeStatus;
import org.apache.iotdb.commons.concurrent.IoTDBThreadPoolFactory;
import org.apache.iotdb.commons.concurrent.ThreadName;
import org.apache.iotdb.commons.conf.CommonDescriptor;
import org.apache.iotdb.commons.conf.IoTDBConstant;
import org.apache.iotdb.commons.exception.IllegalPathException;
import org.apache.iotdb.commons.exception.MetadataException;
import org.apache.iotdb.commons.path.PartialPath;
import org.apache.iotdb.commons.udf.builtin.BuiltinAggregationFunction;
import org.apache.iotdb.commons.udf.service.UDFRegistrationInformation;
import org.apache.iotdb.commons.udf.service.UDFRegistrationService;
import org.apache.iotdb.commons.utils.AuthUtils;
import org.apache.iotdb.db.auth.AuthorityChecker;
import org.apache.iotdb.db.auth.AuthorizerManager;
import org.apache.iotdb.db.conf.IoTDBDescriptor;
import org.apache.iotdb.db.engine.StorageEngine;
import org.apache.iotdb.db.engine.cache.BloomFilterCache;
import org.apache.iotdb.db.engine.cache.ChunkCache;
import org.apache.iotdb.db.engine.cache.TimeSeriesMetadataCache;
import org.apache.iotdb.db.engine.cq.ContinuousQueryService;
import org.apache.iotdb.db.engine.flush.pool.FlushTaskPoolManager;
import org.apache.iotdb.db.engine.storagegroup.DataRegion.TimePartitionFilter;
import org.apache.iotdb.db.engine.storagegroup.TsFileResource;
import org.apache.iotdb.db.engine.storagegroup.TsFileResourceStatus;
import org.apache.iotdb.db.engine.trigger.service.TriggerRegistrationService;
import org.apache.iotdb.db.exception.BatchProcessException;
import org.apache.iotdb.db.exception.ContinuousQueryException;
import org.apache.iotdb.db.exception.QueryIdNotExsitException;
import org.apache.iotdb.db.exception.StorageEngineException;
import org.apache.iotdb.db.exception.TriggerExecutionException;
import org.apache.iotdb.db.exception.TriggerManagementException;
import org.apache.iotdb.db.exception.WriteProcessException;
import org.apache.iotdb.db.exception.metadata.PathNotExistException;
import org.apache.iotdb.db.exception.metadata.StorageGroupAlreadySetException;
import org.apache.iotdb.db.exception.metadata.StorageGroupNotSetException;
import org.apache.iotdb.db.exception.query.QueryProcessException;
import org.apache.iotdb.db.exception.sync.PipeException;
import org.apache.iotdb.db.exception.sync.PipeSinkException;
import org.apache.iotdb.db.metadata.mnode.IMeasurementMNode;
import org.apache.iotdb.db.metadata.mnode.IStorageGroupMNode;
import org.apache.iotdb.db.metadata.mnode.MNodeType;
import org.apache.iotdb.db.metadata.path.MeasurementPath;
import org.apache.iotdb.db.metadata.utils.MetaUtils;
import org.apache.iotdb.db.qp.logical.Operator;
import org.apache.iotdb.db.qp.logical.sys.AuthorOperator;
import org.apache.iotdb.db.qp.logical.sys.AuthorOperator.AuthorType;
import org.apache.iotdb.db.qp.physical.PhysicalPlan;
import org.apache.iotdb.db.qp.physical.crud.AggregationPlan;
import org.apache.iotdb.db.qp.physical.crud.AlignByDevicePlan;
import org.apache.iotdb.db.qp.physical.crud.DeletePartitionPlan;
import org.apache.iotdb.db.qp.physical.crud.DeletePlan;
import org.apache.iotdb.db.qp.physical.crud.FillQueryPlan;
import org.apache.iotdb.db.qp.physical.crud.GroupByTimeFillPlan;
import org.apache.iotdb.db.qp.physical.crud.GroupByTimePlan;
import org.apache.iotdb.db.qp.physical.crud.InsertMultiTabletsPlan;
import org.apache.iotdb.db.qp.physical.crud.InsertPlan;
import org.apache.iotdb.db.qp.physical.crud.InsertRowPlan;
import org.apache.iotdb.db.qp.physical.crud.InsertRowsOfOneDevicePlan;
import org.apache.iotdb.db.qp.physical.crud.InsertRowsPlan;
import org.apache.iotdb.db.qp.physical.crud.InsertTabletPlan;
import org.apache.iotdb.db.qp.physical.crud.LastQueryPlan;
import org.apache.iotdb.db.qp.physical.crud.QueryIndexPlan;
import org.apache.iotdb.db.qp.physical.crud.QueryPlan;
import org.apache.iotdb.db.qp.physical.crud.RawDataQueryPlan;
import org.apache.iotdb.db.qp.physical.crud.UDAFPlan;
import org.apache.iotdb.db.qp.physical.crud.UDTFPlan;
import org.apache.iotdb.db.qp.physical.sys.ActivateTemplatePlan;
import org.apache.iotdb.db.qp.physical.sys.AlterTimeSeriesPlan;
import org.apache.iotdb.db.qp.physical.sys.AppendTemplatePlan;
import org.apache.iotdb.db.qp.physical.sys.AuthorPlan;
import org.apache.iotdb.db.qp.physical.sys.CountPlan;
import org.apache.iotdb.db.qp.physical.sys.CreateAlignedTimeSeriesPlan;
import org.apache.iotdb.db.qp.physical.sys.CreateContinuousQueryPlan;
import org.apache.iotdb.db.qp.physical.sys.CreateFunctionPlan;
import org.apache.iotdb.db.qp.physical.sys.CreateMultiTimeSeriesPlan;
import org.apache.iotdb.db.qp.physical.sys.CreatePipePlan;
import org.apache.iotdb.db.qp.physical.sys.CreatePipeSinkPlan;
import org.apache.iotdb.db.qp.physical.sys.CreateTemplatePlan;
import org.apache.iotdb.db.qp.physical.sys.CreateTimeSeriesPlan;
import org.apache.iotdb.db.qp.physical.sys.CreateTriggerPlan;
import org.apache.iotdb.db.qp.physical.sys.DataAuthPlan;
import org.apache.iotdb.db.qp.physical.sys.DeleteStorageGroupPlan;
import org.apache.iotdb.db.qp.physical.sys.DeleteTimeSeriesPlan;
import org.apache.iotdb.db.qp.physical.sys.DropContinuousQueryPlan;
import org.apache.iotdb.db.qp.physical.sys.DropFunctionPlan;
import org.apache.iotdb.db.qp.physical.sys.DropPipeSinkPlan;
import org.apache.iotdb.db.qp.physical.sys.DropTemplatePlan;
import org.apache.iotdb.db.qp.physical.sys.DropTriggerPlan;
import org.apache.iotdb.db.qp.physical.sys.FlushPlan;
import org.apache.iotdb.db.qp.physical.sys.KillQueryPlan;
import org.apache.iotdb.db.qp.physical.sys.LoadConfigurationPlan;
import org.apache.iotdb.db.qp.physical.sys.OperateFilePlan;
import org.apache.iotdb.db.qp.physical.sys.OperatePipePlan;
import org.apache.iotdb.db.qp.physical.sys.PruneTemplatePlan;
import org.apache.iotdb.db.qp.physical.sys.SetStorageGroupPlan;
import org.apache.iotdb.db.qp.physical.sys.SetSystemModePlan;
import org.apache.iotdb.db.qp.physical.sys.SetTTLPlan;
import org.apache.iotdb.db.qp.physical.sys.SetTemplatePlan;
import org.apache.iotdb.db.qp.physical.sys.SettlePlan;
import org.apache.iotdb.db.qp.physical.sys.ShowChildNodesPlan;
import org.apache.iotdb.db.qp.physical.sys.ShowChildPathsPlan;
import org.apache.iotdb.db.qp.physical.sys.ShowDevicesPlan;
import org.apache.iotdb.db.qp.physical.sys.ShowLockInfoPlan;
import org.apache.iotdb.db.qp.physical.sys.ShowNodesInTemplatePlan;
import org.apache.iotdb.db.qp.physical.sys.ShowPathsSetTemplatePlan;
import org.apache.iotdb.db.qp.physical.sys.ShowPathsUsingTemplatePlan;
import org.apache.iotdb.db.qp.physical.sys.ShowPipePlan;
import org.apache.iotdb.db.qp.physical.sys.ShowPipeSinkPlan;
import org.apache.iotdb.db.qp.physical.sys.ShowPlan;
import org.apache.iotdb.db.qp.physical.sys.ShowStorageGroupPlan;
import org.apache.iotdb.db.qp.physical.sys.ShowTTLPlan;
import org.apache.iotdb.db.qp.physical.sys.ShowTimeSeriesPlan;
import org.apache.iotdb.db.qp.physical.sys.StartTriggerPlan;
import org.apache.iotdb.db.qp.physical.sys.StopTriggerPlan;
import org.apache.iotdb.db.qp.physical.sys.UnsetTemplatePlan;
import org.apache.iotdb.db.query.context.QueryContext;
import org.apache.iotdb.db.query.control.FileReaderManager;
import org.apache.iotdb.db.query.control.QueryResourceManager;
import org.apache.iotdb.db.query.control.QueryTimeManager;
import org.apache.iotdb.db.query.dataset.AlignByDeviceDataSet;
import org.apache.iotdb.db.query.dataset.ListDataSet;
import org.apache.iotdb.db.query.dataset.ShowContinuousQueriesResult;
import org.apache.iotdb.db.query.dataset.ShowDevicesDataSet;
import org.apache.iotdb.db.query.dataset.ShowTimeseriesDataSet;
import org.apache.iotdb.db.query.dataset.SingleDataSet;
import org.apache.iotdb.db.query.executor.IQueryRouter;
import org.apache.iotdb.db.query.executor.QueryRouter;
import org.apache.iotdb.db.service.IoTDB;
import org.apache.iotdb.db.service.SettleService;
import org.apache.iotdb.db.sync.SyncService;
import org.apache.iotdb.db.sync.sender.pipe.PipeSink;
import org.apache.iotdb.db.tools.TsFileSplitByPartitionTool;
import org.apache.iotdb.db.utils.FileLoaderUtils;
import org.apache.iotdb.db.utils.TypeInferenceUtils;
import org.apache.iotdb.db.utils.UpgradeUtils;
import org.apache.iotdb.db.wal.WALManager;
import org.apache.iotdb.rpc.RpcUtils;
import org.apache.iotdb.rpc.TSStatusCode;
import org.apache.iotdb.tsfile.common.constant.TsFileConstant;
import org.apache.iotdb.tsfile.exception.filter.QueryFilterOptimizationException;
import org.apache.iotdb.tsfile.exception.write.UnSupportedDataTypeException;
import org.apache.iotdb.tsfile.file.metadata.ChunkGroupMetadata;
import org.apache.iotdb.tsfile.file.metadata.ChunkMetadata;
import org.apache.iotdb.tsfile.file.metadata.TimeseriesMetadata;
import org.apache.iotdb.tsfile.file.metadata.enums.CompressionType;
import org.apache.iotdb.tsfile.file.metadata.enums.TSDataType;
import org.apache.iotdb.tsfile.file.metadata.enums.TSEncoding;
import org.apache.iotdb.tsfile.read.TsFileCheckStatus;
import org.apache.iotdb.tsfile.read.TsFileSequenceReader;
import org.apache.iotdb.tsfile.read.common.Field;
import org.apache.iotdb.tsfile.read.common.Path;
import org.apache.iotdb.tsfile.read.common.RowRecord;
import org.apache.iotdb.tsfile.read.query.dataset.EmptyDataSet;
import org.apache.iotdb.tsfile.read.query.dataset.QueryDataSet;
import org.apache.iotdb.tsfile.utils.Binary;
import org.apache.iotdb.tsfile.utils.Pair;
import org.apache.iotdb.tsfile.write.schema.IMeasurementSchema;
import org.apache.iotdb.tsfile.write.writer.RestorableTsFileIOWriter;
import org.apache.iotdb.udf.api.exception.UDFRegistrationException;

import org.slf4j.Logger;
import org.slf4j.LoggerFactory;

import java.io.File;
import java.io.IOException;
import java.lang.reflect.InvocationTargetException;
import java.util.ArrayList;
import java.util.Arrays;
import java.util.Collection;
import java.util.Collections;
import java.util.Comparator;
import java.util.Date;
import java.util.HashMap;
import java.util.HashSet;
import java.util.List;
import java.util.Map;
import java.util.Map.Entry;
import java.util.Set;
import java.util.TreeSet;
import java.util.concurrent.Future;
import java.util.concurrent.ThreadPoolExecutor;

import static org.apache.iotdb.commons.conf.IoTDBConstant.COLUMN_CHILD_NODES;
import static org.apache.iotdb.commons.conf.IoTDBConstant.COLUMN_CHILD_PATHS;
import static org.apache.iotdb.commons.conf.IoTDBConstant.COLUMN_CHILD_PATHS_TYPES;
import static org.apache.iotdb.commons.conf.IoTDBConstant.COLUMN_COLUMN;
import static org.apache.iotdb.commons.conf.IoTDBConstant.COLUMN_CONTINUOUS_QUERY_BOUNDARY;
import static org.apache.iotdb.commons.conf.IoTDBConstant.COLUMN_CONTINUOUS_QUERY_EVERY_INTERVAL;
import static org.apache.iotdb.commons.conf.IoTDBConstant.COLUMN_CONTINUOUS_QUERY_FOR_INTERVAL;
import static org.apache.iotdb.commons.conf.IoTDBConstant.COLUMN_CONTINUOUS_QUERY_NAME;
import static org.apache.iotdb.commons.conf.IoTDBConstant.COLUMN_CONTINUOUS_QUERY_QUERY_SQL;
import static org.apache.iotdb.commons.conf.IoTDBConstant.COLUMN_CONTINUOUS_QUERY_TARGET_PATH;
import static org.apache.iotdb.commons.conf.IoTDBConstant.COLUMN_COUNT;
import static org.apache.iotdb.commons.conf.IoTDBConstant.COLUMN_DEVICES;
import static org.apache.iotdb.commons.conf.IoTDBConstant.COLUMN_FUNCTION_CLASS;
import static org.apache.iotdb.commons.conf.IoTDBConstant.COLUMN_FUNCTION_NAME;
import static org.apache.iotdb.commons.conf.IoTDBConstant.COLUMN_FUNCTION_TYPE;
import static org.apache.iotdb.commons.conf.IoTDBConstant.COLUMN_ITEM;
import static org.apache.iotdb.commons.conf.IoTDBConstant.COLUMN_LOCK_INFO;
import static org.apache.iotdb.commons.conf.IoTDBConstant.COLUMN_PIPESINK_ATTRIBUTES;
import static org.apache.iotdb.commons.conf.IoTDBConstant.COLUMN_PIPESINK_NAME;
import static org.apache.iotdb.commons.conf.IoTDBConstant.COLUMN_PIPESINK_TYPE;
import static org.apache.iotdb.commons.conf.IoTDBConstant.COLUMN_PIPE_CREATE_TIME;
import static org.apache.iotdb.commons.conf.IoTDBConstant.COLUMN_PIPE_ERRORS;
import static org.apache.iotdb.commons.conf.IoTDBConstant.COLUMN_PIPE_MSG;
import static org.apache.iotdb.commons.conf.IoTDBConstant.COLUMN_PIPE_NAME;
import static org.apache.iotdb.commons.conf.IoTDBConstant.COLUMN_PIPE_PERF_INFO;
import static org.apache.iotdb.commons.conf.IoTDBConstant.COLUMN_PIPE_REMOTE;
import static org.apache.iotdb.commons.conf.IoTDBConstant.COLUMN_PIPE_ROLE;
import static org.apache.iotdb.commons.conf.IoTDBConstant.COLUMN_PIPE_STATUS;
import static org.apache.iotdb.commons.conf.IoTDBConstant.COLUMN_PRIVILEGE;
import static org.apache.iotdb.commons.conf.IoTDBConstant.COLUMN_ROLE;
import static org.apache.iotdb.commons.conf.IoTDBConstant.COLUMN_SCHEMA_TEMPLATE;
import static org.apache.iotdb.commons.conf.IoTDBConstant.COLUMN_STORAGE_GROUP;
import static org.apache.iotdb.commons.conf.IoTDBConstant.COLUMN_TIMESERIES_COMPRESSION;
import static org.apache.iotdb.commons.conf.IoTDBConstant.COLUMN_TIMESERIES_DATATYPE;
import static org.apache.iotdb.commons.conf.IoTDBConstant.COLUMN_TIMESERIES_ENCODING;
import static org.apache.iotdb.commons.conf.IoTDBConstant.COLUMN_TTL;
import static org.apache.iotdb.commons.conf.IoTDBConstant.COLUMN_USER;
import static org.apache.iotdb.commons.conf.IoTDBConstant.COLUMN_VALUE;
import static org.apache.iotdb.commons.conf.IoTDBConstant.FILE_NAME_SEPARATOR;
import static org.apache.iotdb.commons.conf.IoTDBConstant.FUNCTION_TYPE_BUILTIN_UDAF;
import static org.apache.iotdb.commons.conf.IoTDBConstant.FUNCTION_TYPE_BUILTIN_UDTF;
import static org.apache.iotdb.commons.conf.IoTDBConstant.FUNCTION_TYPE_EXTERNAL_UDAF;
import static org.apache.iotdb.commons.conf.IoTDBConstant.FUNCTION_TYPE_EXTERNAL_UDTF;
import static org.apache.iotdb.commons.conf.IoTDBConstant.FUNCTION_TYPE_NATIVE;
import static org.apache.iotdb.commons.conf.IoTDBConstant.MULTI_LEVEL_PATH_WILDCARD;
import static org.apache.iotdb.commons.conf.IoTDBConstant.QUERY_ID;
import static org.apache.iotdb.commons.conf.IoTDBConstant.STATEMENT;
import static org.apache.iotdb.rpc.TSStatusCode.INTERNAL_SERVER_ERROR;
import static org.apache.iotdb.tsfile.common.constant.TsFileConstant.TSFILE_SUFFIX;

public class PlanExecutor implements IPlanExecutor {

  private static final Logger logger = LoggerFactory.getLogger(PlanExecutor.class);
  private static final Logger AUDIT_LOGGER =
      LoggerFactory.getLogger(IoTDBConstant.AUDIT_LOGGER_NAME);
  private static final Logger DEBUG_LOGGER = LoggerFactory.getLogger("QUERY_DEBUG");
  // for data query
  protected IQueryRouter queryRouter;
  // for administration
  private final AuthorizerManager authorizerManager;

  private ThreadPoolExecutor insertionPool;

  private static final String INSERT_MEASUREMENTS_FAILED_MESSAGE = "failed to insert measurements ";

  public PlanExecutor() throws QueryProcessException {
    queryRouter = new QueryRouter();
    authorizerManager = AuthorizerManager.getInstance();
  }

  @Override
  public QueryDataSet processQuery(PhysicalPlan queryPlan, QueryContext context)
      throws IOException, StorageEngineException, QueryFilterOptimizationException,
          QueryProcessException, MetadataException, InterruptedException {
    if (queryPlan instanceof QueryPlan) {
      return processDataQuery((QueryPlan) queryPlan, context);
    } else if (queryPlan instanceof AuthorPlan) {
      return processAuthorQuery((AuthorPlan) queryPlan);
    } else if (queryPlan instanceof ShowPlan) {
      return processShowQuery((ShowPlan) queryPlan, context);
    } else {
      throw new QueryProcessException(String.format("Unrecognized query plan %s", queryPlan));
    }
  }

  @Override
  public boolean processNonQuery(PhysicalPlan plan)
      throws QueryProcessException, StorageGroupNotSetException, StorageEngineException {
    switch (plan.getOperatorType()) {
      case DELETE:
        delete((DeletePlan) plan);
        return true;
      case INSERT:
        insert((InsertRowPlan) plan);
        return true;
      case BATCH_INSERT_ONE_DEVICE:
        insert((InsertRowsOfOneDevicePlan) plan);
        return true;
      case BATCH_INSERT_ROWS:
        insert((InsertRowsPlan) plan);
        return true;
      case BATCH_INSERT:
        insertTablet((InsertTabletPlan) plan);
        return true;
      case MULTI_BATCH_INSERT:
        insertTablet((InsertMultiTabletsPlan) plan);
        return true;
      case CREATE_ROLE:
      case DELETE_ROLE:
      case CREATE_USER:
      case REVOKE_USER_ROLE:
      case REVOKE_ROLE_PRIVILEGE:
      case REVOKE_USER_PRIVILEGE:
      case GRANT_ROLE_PRIVILEGE:
      case GRANT_USER_PRIVILEGE:
      case GRANT_USER_ROLE:
      case MODIFY_PASSWORD:
      case DELETE_USER:
        AuthorPlan author = (AuthorPlan) plan;
        return operateAuthor(author);
      case GRANT_WATERMARK_EMBEDDING:
        return operateWatermarkEmbedding(((DataAuthPlan) plan).getUsers(), true);
      case REVOKE_WATERMARK_EMBEDDING:
        return operateWatermarkEmbedding(((DataAuthPlan) plan).getUsers(), false);
      case DELETE_TIMESERIES:
        return deleteTimeSeries((DeleteTimeSeriesPlan) plan);
      case CREATE_TIMESERIES:
        return createTimeSeries((CreateTimeSeriesPlan) plan);
      case CREATE_ALIGNED_TIMESERIES:
        return createAlignedTimeSeries((CreateAlignedTimeSeriesPlan) plan);
      case CREATE_MULTI_TIMESERIES:
        return createMultiTimeSeries((CreateMultiTimeSeriesPlan) plan);
      case ALTER_TIMESERIES:
        return alterTimeSeries((AlterTimeSeriesPlan) plan);
      case SET_STORAGE_GROUP:
        return setStorageGroup((SetStorageGroupPlan) plan);
      case DELETE_STORAGE_GROUP:
        return deleteStorageGroups((DeleteStorageGroupPlan) plan);
      case TTL:
        operateTTL((SetTTLPlan) plan);
        return true;
      case LOAD_CONFIGURATION:
        loadConfiguration((LoadConfigurationPlan) plan);
        return true;
      case LOAD_FILES:
        operateLoadFiles((OperateFilePlan) plan);
        return true;
      case REMOVE_FILE:
        operateRemoveFile((OperateFilePlan) plan);
        return true;
      case UNLOAD_FILE:
        operateUnloadFile((OperateFilePlan) plan);
        return true;
      case FLUSH:
        operateFlush((FlushPlan) plan);
        return true;
      case MERGE:
      case FULL_MERGE:
        operateMerge();
        return true;
      case SET_SYSTEM_MODE:
        operateSetSystemMode((SetSystemModePlan) plan);
        return true;
      case CLEAR_CACHE:
        operateClearCache();
        return true;
      case DELETE_PARTITION:
        DeletePartitionPlan p = (DeletePartitionPlan) plan;
        TimePartitionFilter filter =
            (storageGroupName, partitionId) ->
                storageGroupName.equals(
                        ((DeletePartitionPlan) plan).getStorageGroupName().getFullPath())
                    && p.getPartitionId().contains(partitionId);
        StorageEngine.getInstance()
            .removePartitions(((DeletePartitionPlan) plan).getStorageGroupName(), filter);
        return true;
      case CREATE_FUNCTION:
        return operateCreateFunction((CreateFunctionPlan) plan);
      case DROP_FUNCTION:
        return operateDropFunction((DropFunctionPlan) plan);
      case CREATE_TRIGGER:
        return operateCreateTrigger((CreateTriggerPlan) plan);
      case DROP_TRIGGER:
        return operateDropTrigger((DropTriggerPlan) plan);
      case START_TRIGGER:
        return operateStartTrigger((StartTriggerPlan) plan);
      case STOP_TRIGGER:
        return operateStopTrigger((StopTriggerPlan) plan);
      case KILL:
        try {
          operateKillQuery((KillQueryPlan) plan);
        } catch (QueryIdNotExsitException e) {
          throw new QueryProcessException(e.getMessage());
        }
        return true;
      case CREATE_TEMPLATE:
        return createTemplate((CreateTemplatePlan) plan);
      case DROP_TEMPLATE:
        return dropTemplate((DropTemplatePlan) plan);
      case APPEND_TEMPLATE:
        return appendTemplate((AppendTemplatePlan) plan);
      case PRUNE_TEMPLATE:
        return pruneTemplate((PruneTemplatePlan) plan);
      case SET_TEMPLATE:
        return setTemplate((SetTemplatePlan) plan);
      case ACTIVATE_TEMPLATE:
        return activateTemplate((ActivateTemplatePlan) plan);
      case UNSET_TEMPLATE:
        return unsetTemplate((UnsetTemplatePlan) plan);
      case CREATE_CONTINUOUS_QUERY:
        return operateCreateContinuousQuery((CreateContinuousQueryPlan) plan);
      case DROP_CONTINUOUS_QUERY:
        return operateDropContinuousQuery((DropContinuousQueryPlan) plan);
      case SETTLE:
        settle((SettlePlan) plan);
        return true;
      case SHOW_QUERY_RESOURCE:
        return processShowQueryResource();
      case CREATE_PIPESINK:
        createPipeSink((CreatePipeSinkPlan) plan);
        return true;
      case DROP_PIPESINK:
        dropPipeSink((DropPipeSinkPlan) plan);
        return true;
      case CREATE_PIPE:
        createPipe((CreatePipePlan) plan);
        return true;
      case STOP_PIPE:
      case START_PIPE:
      case DROP_PIPE:
        operatePipe((OperatePipePlan) plan);
        return true;
      default:
        throw new UnsupportedOperationException(
            String.format("operation %s is not supported", plan.getOperatorName()));
    }
  }

  private boolean createTemplate(CreateTemplatePlan createTemplatePlan)
      throws QueryProcessException {
    try {
      IoTDB.schemaProcessor.createSchemaTemplate(createTemplatePlan);
    } catch (MetadataException e) {
      throw new QueryProcessException(e);
    }
    return true;
  }

  private boolean dropTemplate(DropTemplatePlan dropTemplatePlan) throws QueryProcessException {
    try {
      IoTDB.schemaProcessor.dropSchemaTemplate(dropTemplatePlan);
    } catch (MetadataException e) {
      throw new QueryProcessException(e);
    }
    return true;
  }

  private boolean appendTemplate(AppendTemplatePlan plan) throws QueryProcessException {
    try {
      IoTDB.schemaProcessor.appendSchemaTemplate(plan);
    } catch (MetadataException e) {
      throw new QueryProcessException(e);
    }
    return true;
  }

  private boolean pruneTemplate(PruneTemplatePlan plan) throws QueryProcessException {
    try {
      IoTDB.schemaProcessor.pruneSchemaTemplate(plan);
    } catch (MetadataException e) {
      throw new QueryProcessException(e);
    }
    return true;
  }

  private boolean setTemplate(SetTemplatePlan setTemplatePlan) throws QueryProcessException {
    try {
      IoTDB.schemaProcessor.setSchemaTemplate(setTemplatePlan);
    } catch (MetadataException e) {
      throw new QueryProcessException(e);
    }
    return true;
  }

  private boolean activateTemplate(ActivateTemplatePlan activateTemplatePlan)
      throws QueryProcessException {
    try {
      IoTDB.schemaProcessor.setUsingSchemaTemplate(activateTemplatePlan);
    } catch (MetadataException e) {
      throw new QueryProcessException(e);
    }
    return true;
  }

  private boolean unsetTemplate(UnsetTemplatePlan unsetTemplatePlan) throws QueryProcessException {
    try {
      IoTDB.schemaProcessor.unsetSchemaTemplate(unsetTemplatePlan);
    } catch (MetadataException e) {
      throw new QueryProcessException(e);
    }
    return true;
  }

  private boolean operateCreateFunction(CreateFunctionPlan plan) throws UDFRegistrationException {
    UDFRegistrationService.getInstance().register(plan.getUdfName(), plan.getClassName(), true);
    return true;
  }

  private boolean operateDropFunction(DropFunctionPlan plan) throws UDFRegistrationException {
    UDFRegistrationService.getInstance().deregister(plan.getUdfName());
    return true;
  }

  private boolean operateCreateTrigger(CreateTriggerPlan plan)
      throws TriggerManagementException, TriggerExecutionException {
    TriggerRegistrationService.getInstance().register(plan);
    return true;
  }

  private boolean operateDropTrigger(DropTriggerPlan plan) throws TriggerManagementException {
    TriggerRegistrationService.getInstance().deregister(plan);
    return true;
  }

  private boolean operateStartTrigger(StartTriggerPlan plan)
      throws TriggerManagementException, TriggerExecutionException {
    TriggerRegistrationService.getInstance().activate(plan);
    return true;
  }

  private boolean operateStopTrigger(StopTriggerPlan plan) throws TriggerManagementException {
    TriggerRegistrationService.getInstance().inactivate(plan);
    return true;
  }

  private void operateMerge() throws StorageEngineException {
    StorageEngine.getInstance().mergeAll();
  }

  public static void operateClearCache() {
    ChunkCache.getInstance().clear();
    TimeSeriesMetadataCache.getInstance().clear();
    BloomFilterCache.getInstance().clear();
  }

  private void operateKillQuery(KillQueryPlan killQueryPlan) throws QueryIdNotExsitException {
    QueryTimeManager queryTimeManager = QueryTimeManager.getInstance();
    long killQueryId = killQueryPlan.getQueryId();
    if (killQueryId != -1) {
      if (queryTimeManager.getQueryContextMap().get(killQueryId) != null) {
        queryTimeManager.killQuery(killQueryId);
      } else {
        throw new QueryIdNotExsitException(
            String.format(
                "Query Id %d is not exist, please check it.", killQueryPlan.getQueryId()));
      }
    } else {
      // if queryId is not specified, kill all running queries
      if (!queryTimeManager.getQueryContextMap().isEmpty()) {
        synchronized (queryTimeManager.getQueryContextMap()) {
          List<Long> queryIdList = new ArrayList<>(queryTimeManager.getQueryContextMap().keySet());
          for (Long queryId : queryIdList) {
            queryTimeManager.killQuery(queryId);
          }
        }
      }
    }
  }

  private void operateSetSystemMode(SetSystemModePlan plan) {
    IoTDBDescriptor.getInstance()
        .getConfig()
<<<<<<< HEAD
        .setSystemStatus(plan.isReadOnly() ? NodeStatus.ReadOnly : NodeStatus.Running);
=======
        .setNodeStatus(plan.isReadOnly() ? NodeStatus.ReadOnly : NodeStatus.Running);
>>>>>>> 37d6cfed
  }

  private void operateFlush(FlushPlan plan) throws StorageGroupNotSetException {
    if (plan.getPaths().isEmpty()) {
      StorageEngine.getInstance().syncCloseAllProcessor();
      WALManager.getInstance().deleteOutdatedWALFiles();
    } else {
      flushSpecifiedStorageGroups(plan);
    }

    if (!plan.getPaths().isEmpty()) {
      List<PartialPath> noExistSg = checkStorageGroupExist(plan.getPaths());
      if (!noExistSg.isEmpty()) {
        StringBuilder sb = new StringBuilder();
        noExistSg.forEach(storageGroup -> sb.append(storageGroup.getFullPath()).append(","));
        throw new StorageGroupNotSetException(sb.subSequence(0, sb.length() - 1).toString(), true);
      }
    }
  }

  private boolean operateCreateContinuousQuery(CreateContinuousQueryPlan plan)
      throws ContinuousQueryException {
    return ContinuousQueryService.getInstance().register(plan, true);
  }

  private boolean operateDropContinuousQuery(DropContinuousQueryPlan plan)
      throws ContinuousQueryException {
    return ContinuousQueryService.getInstance().deregister(plan, true);
  }

  public static void flushSpecifiedStorageGroups(FlushPlan plan)
      throws StorageGroupNotSetException {
    Map<PartialPath, List<Pair<Long, Boolean>>> storageGroupMap =
        plan.getStorageGroupPartitionIds();
    for (Entry<PartialPath, List<Pair<Long, Boolean>>> entry : storageGroupMap.entrySet()) {
      PartialPath storageGroupName = entry.getKey();
      // normal flush
      if (entry.getValue() == null) {
        if (plan.isSeq() == null) {
          StorageEngine.getInstance()
              .closeStorageGroupProcessor(storageGroupName, true, plan.isSync());
          StorageEngine.getInstance()
              .closeStorageGroupProcessor(storageGroupName, false, plan.isSync());
        } else {
          StorageEngine.getInstance()
              .closeStorageGroupProcessor(storageGroupName, plan.isSeq(), plan.isSync());
        }
      }
      // partition specified flush, for snapshot flush plan
      else {
        List<Pair<Long, Boolean>> partitionIdSequencePairs = entry.getValue();
        for (Pair<Long, Boolean> pair : partitionIdSequencePairs) {
          StorageEngine.getInstance()
              .closeStorageGroupProcessor(storageGroupName, pair.left, pair.right, true);
        }
      }
    }
  }

  protected QueryDataSet processDataQuery(QueryPlan queryPlan, QueryContext context)
      throws StorageEngineException, QueryFilterOptimizationException, QueryProcessException,
          IOException, InterruptedException {
    QueryDataSet queryDataSet;
    if (queryPlan instanceof AlignByDevicePlan) {
      queryDataSet = getAlignByDeviceDataSet((AlignByDevicePlan) queryPlan, context, queryRouter);
    } else {
      if (queryPlan.getPaths() == null || queryPlan.getPaths().isEmpty()) {
        // no time series are selected, return EmptyDataSet
        return new EmptyDataSet();
      } else if (queryPlan instanceof UDAFPlan) {
        UDAFPlan udafPlan = (UDAFPlan) queryPlan;
        queryDataSet = queryRouter.udafQuery(udafPlan, context);
      } else if (queryPlan instanceof UDTFPlan) {
        UDTFPlan udtfPlan = (UDTFPlan) queryPlan;
        queryDataSet = queryRouter.udtfQuery(udtfPlan, context);
      } else if (queryPlan instanceof GroupByTimeFillPlan) {
        GroupByTimeFillPlan groupByFillPlan = (GroupByTimeFillPlan) queryPlan;
        queryDataSet = queryRouter.groupByFill(groupByFillPlan, context);
      } else if (queryPlan instanceof GroupByTimePlan) {
        GroupByTimePlan groupByTimePlan = (GroupByTimePlan) queryPlan;
        queryDataSet = queryRouter.groupBy(groupByTimePlan, context);
      } else if (queryPlan instanceof QueryIndexPlan) {
        throw new QueryProcessException("Query index hasn't been supported yet");
      } else if (queryPlan instanceof AggregationPlan) {
        AggregationPlan aggregationPlan = (AggregationPlan) queryPlan;
        queryDataSet = queryRouter.aggregate(aggregationPlan, context);
      } else if (queryPlan instanceof FillQueryPlan) {
        FillQueryPlan fillQueryPlan = (FillQueryPlan) queryPlan;
        queryDataSet = queryRouter.fill(fillQueryPlan, context);
      } else if (queryPlan instanceof LastQueryPlan) {
        queryDataSet = queryRouter.lastQuery((LastQueryPlan) queryPlan, context);
      } else {
        queryDataSet = queryRouter.rawDataQuery((RawDataQueryPlan) queryPlan, context);
      }
    }
    queryDataSet.setRowLimit(queryPlan.getRowLimit());
    queryDataSet.setRowOffset(queryPlan.getRowOffset());
    queryDataSet.setWithoutAllNull(queryPlan.isWithoutAllNull());
    queryDataSet.setWithoutAnyNull(queryPlan.isWithoutAnyNull());
    queryDataSet.setWithoutNullColumnsIndex(queryPlan.getWithoutNullColumnsIndex());
    return queryDataSet;
  }

  protected AlignByDeviceDataSet getAlignByDeviceDataSet(
      AlignByDevicePlan plan, QueryContext context, IQueryRouter router)
      throws QueryProcessException {
    return new AlignByDeviceDataSet(plan, context, router);
  }

  protected QueryDataSet processShowQuery(ShowPlan showPlan, QueryContext context)
      throws QueryProcessException, MetadataException {
    switch (showPlan.getShowContentType()) {
      case TTL:
        return processShowTTLQuery((ShowTTLPlan) showPlan);
      case FLUSH_TASK_INFO:
        return processShowFlushTaskInfo();
      case VERSION:
        return processShowVersion();
      case TIMESERIES:
        return processShowTimeseries((ShowTimeSeriesPlan) showPlan, context);
      case STORAGE_GROUP:
        return processShowStorageGroup((ShowStorageGroupPlan) showPlan);
      case LOCK_INFO:
        return processShowLockInfo((ShowLockInfoPlan) showPlan);
      case DEVICES:
        return processShowDevices((ShowDevicesPlan) showPlan);
      case CHILD_PATH:
        return processShowChildPaths((ShowChildPathsPlan) showPlan);
      case CHILD_NODE:
        return processShowChildNodes((ShowChildNodesPlan) showPlan);
      case COUNT_TIMESERIES:
        return processCountTimeSeries((CountPlan) showPlan);
      case COUNT_NODE_TIMESERIES:
        return processCountNodeTimeSeries((CountPlan) showPlan);
      case COUNT_DEVICES:
        return processCountDevices((CountPlan) showPlan);
      case COUNT_STORAGE_GROUP:
        return processCountStorageGroup((CountPlan) showPlan);
      case COUNT_NODES:
        return processCountNodes((CountPlan) showPlan);
      case QUERY_PROCESSLIST:
        return processShowQueryProcesslist();
      case FUNCTIONS:
        return processShowFunctions();
      case TRIGGERS:
        return processShowTriggers();
      case CONTINUOUS_QUERY:
        return processShowContinuousQueries();
      case SCHEMA_TEMPLATE:
        return processShowSchemaTemplates();
      case NODES_IN_SCHEMA_TEMPLATE:
        return processShowNodesInSchemaTemplate((ShowNodesInTemplatePlan) showPlan);
      case PATHS_SET_SCHEMA_TEMPLATE:
        return processShowPathsSetSchemaTemplate((ShowPathsSetTemplatePlan) showPlan);
      case PATHS_USING_SCHEMA_TEMPLATE:
        return processShowPathsUsingSchemaTemplate((ShowPathsUsingTemplatePlan) showPlan);
      case PIPESINK:
        return processShowPipeSink((ShowPipeSinkPlan) showPlan);
      case PIPESINKTYPE:
        return processShowPipeSinkType();
      case PIPE:
        return processShowPipes((ShowPipePlan) showPlan);
      default:
        throw new QueryProcessException(String.format("Unrecognized show plan %s", showPlan));
    }
  }

  private QueryDataSet processCountNodes(CountPlan countPlan) throws MetadataException {
    int num =
        getNodesNumInGivenLevel(
            countPlan.getPath(), countPlan.getLevel(), countPlan.isPrefixMatch());
    return createSingleDataSet(COLUMN_COUNT, TSDataType.INT32, num);
  }

  private QueryDataSet processCountNodeTimeSeries(CountPlan countPlan) throws MetadataException {
    Map<PartialPath, Integer> countResults = getTimeseriesCountGroupByLevel(countPlan);
    ListDataSet listDataSet =
        new ListDataSet(
            Arrays.asList(
                new PartialPath(COLUMN_COLUMN, false), new PartialPath(COLUMN_COUNT, false)),
            Arrays.asList(TSDataType.TEXT, TSDataType.INT32));
    for (PartialPath columnPath : countResults.keySet()) {
      RowRecord record = new RowRecord(0);
      Field field = new Field(TSDataType.TEXT);
      field.setBinaryV(new Binary(columnPath.getFullPath()));
      Field field1 = new Field(TSDataType.INT32);
      // get the count of every group
      field1.setIntV(countResults.get(columnPath));
      record.addField(field);
      record.addField(field1);
      listDataSet.putRecord(record);
    }
    return listDataSet;
  }

  private QueryDataSet processCountDevices(CountPlan countPlan) throws MetadataException {
    int num = getDevicesNum(countPlan.getPath(), countPlan.isPrefixMatch());
    return createSingleDataSet(COLUMN_DEVICES, TSDataType.INT32, num);
  }

  private QueryDataSet processCountStorageGroup(CountPlan countPlan) throws MetadataException {
    int num = getStorageGroupNum(countPlan.getPath(), countPlan.isPrefixMatch());
    return createSingleDataSet(COLUMN_STORAGE_GROUP, TSDataType.INT32, num);
  }

  private QueryDataSet createSingleDataSet(String columnName, TSDataType columnType, Object val) {
    SingleDataSet singleDataSet =
        new SingleDataSet(
            Collections.singletonList(new PartialPath(columnName, false)),
            Collections.singletonList(columnType));
    Field field = new Field(columnType);
    switch (columnType) {
      case TEXT:
        field.setBinaryV(((Binary) val));
        break;
      case FLOAT:
        field.setFloatV(((float) val));
        break;
      case INT32:
        field.setIntV(((int) val));
        break;
      case INT64:
        field.setLongV(((long) val));
        break;
      case DOUBLE:
        field.setDoubleV(((double) val));
        break;
      case BOOLEAN:
        field.setBoolV(((boolean) val));
        break;
      default:
        throw new UnSupportedDataTypeException("Unsupported data type" + columnType);
    }
    RowRecord record = new RowRecord(0);
    record.addField(field);
    singleDataSet.setRecord(record);
    return singleDataSet;
  }

  protected int getDevicesNum(PartialPath path, boolean isPrefixMatch) throws MetadataException {
    return IoTDB.schemaProcessor.getDevicesNum(path, isPrefixMatch);
  }

  private int getStorageGroupNum(PartialPath path, boolean isPrefixMatch) throws MetadataException {
    return IoTDB.schemaProcessor.getStorageGroupNum(path, isPrefixMatch);
  }

  protected int getPathsNum(PartialPath path, boolean isPrefixMatch) throws MetadataException {
    return IoTDB.schemaProcessor.getAllTimeseriesCount(path, isPrefixMatch);
  }

  protected int getNodesNumInGivenLevel(PartialPath path, int level, boolean isPrefixMatch)
      throws MetadataException {
    return IoTDB.schemaProcessor.getNodesCountInGivenLevel(path, level, isPrefixMatch);
  }

  protected List<MeasurementPath> getPathsName(PartialPath path) throws MetadataException {
    return IoTDB.schemaProcessor.getMeasurementPaths(path);
  }

  protected List<PartialPath> getNodesList(PartialPath schemaPattern, int level)
      throws MetadataException {
    return IoTDB.schemaProcessor.getNodesListInGivenLevel(schemaPattern, level);
  }

  private Map<PartialPath, Integer> getTimeseriesCountGroupByLevel(CountPlan countPlan)
      throws MetadataException {
    return IoTDB.schemaProcessor.getMeasurementCountGroupByLevel(
        countPlan.getPath(), countPlan.getLevel(), countPlan.isPrefixMatch());
  }

  private QueryDataSet processCountTimeSeries(CountPlan countPlan) throws MetadataException {
    int num = getPathsNum(countPlan.getPath(), countPlan.isPrefixMatch());
    return createSingleDataSet(COLUMN_COUNT, TSDataType.INT32, num);
  }

  private QueryDataSet processShowDevices(ShowDevicesPlan showDevicesPlan)
      throws MetadataException {
    return new ShowDevicesDataSet(showDevicesPlan);
  }

  private QueryDataSet processShowChildPaths(ShowChildPathsPlan showChildPathsPlan)
      throws MetadataException {
    Set<TSchemaNode> childPathsList = getPathNextChildren(showChildPathsPlan.getPath());

    // sort by node type
    Set<TSchemaNode> sortSet =
        new TreeSet<>(
            (o1, o2) -> {
              if (o1.getNodeType() == o2.getNodeType()) {
                return o1.getNodeName().compareTo(o2.getNodeName());
              }
              return o1.getNodeType() - o2.getNodeType();
            });
    sortSet.addAll(childPathsList);
    ListDataSet listDataSet =
        new ListDataSet(
            Arrays.asList(
                new PartialPath(COLUMN_CHILD_PATHS, false),
                new PartialPath(COLUMN_CHILD_PATHS_TYPES, false)),
            Arrays.asList(TSDataType.TEXT, TSDataType.TEXT));
    for (TSchemaNode node : sortSet) {
      RowRecord record = new RowRecord(0);
      Field field = new Field(TSDataType.TEXT);
      field.setBinaryV(new Binary(node.getNodeName()));
      record.addField(field);
      field = new Field(TSDataType.TEXT);
      field.setBinaryV(new Binary(MNodeType.getMNodeType(node.getNodeType()).getNodeTypeName()));
      record.addField(field);
      listDataSet.putRecord(record);
    }
    return listDataSet;
  }

  protected Set<TSchemaNode> getPathNextChildren(PartialPath path) throws MetadataException {
    return IoTDB.schemaProcessor.getChildNodePathInNextLevel(path);
  }

  private QueryDataSet processShowChildNodes(ShowChildNodesPlan showChildNodesPlan)
      throws MetadataException {
    // getNodeNextChildren
    Set<String> childNodesList = getNodeNextChildren(showChildNodesPlan.getPath());
    ListDataSet listDataSet =
        new ListDataSet(
            Collections.singletonList(new PartialPath(COLUMN_CHILD_NODES, false)),
            Collections.singletonList(TSDataType.TEXT));
    for (String s : childNodesList) {
      RowRecord record = new RowRecord(0);
      Field field = new Field(TSDataType.TEXT);
      field.setBinaryV(new Binary(s));
      record.addField(field);
      listDataSet.putRecord(record);
    }
    return listDataSet;
  }

  protected Set<String> getNodeNextChildren(PartialPath path) throws MetadataException {
    return IoTDB.schemaProcessor.getChildNodeNameInNextLevel(path);
  }

  protected List<PartialPath> getStorageGroupNames(PartialPath path, boolean isPrefixMatch)
      throws MetadataException {
    return IoTDB.schemaProcessor.getMatchedStorageGroups(path, isPrefixMatch);
  }

  private QueryDataSet processShowStorageGroup(ShowStorageGroupPlan showStorageGroupPlan)
      throws MetadataException {
    ListDataSet listDataSet =
        new ListDataSet(
            Collections.singletonList(new PartialPath(COLUMN_STORAGE_GROUP, false)),
            Collections.singletonList(TSDataType.TEXT));
    List<PartialPath> storageGroupList =
        getStorageGroupNames(showStorageGroupPlan.getPath(), showStorageGroupPlan.isPrefixMatch());
    addToDataSet(storageGroupList, listDataSet);
    return listDataSet;
  }

  private void addToDataSet(Collection<PartialPath> paths, ListDataSet dataSet) {
    for (PartialPath s : paths) {
      RowRecord record = new RowRecord(0);
      Field field = new Field(TSDataType.TEXT);
      field.setBinaryV(new Binary(s.getFullPath()));
      record.addField(field);
      dataSet.putRecord(record);
    }
  }

  private QueryDataSet processShowLockInfo(ShowLockInfoPlan showLockInfoPlan)
      throws MetadataException {
    ListDataSet listDataSet =
        new ListDataSet(
            Arrays.asList(
                new PartialPath(COLUMN_STORAGE_GROUP, false),
                new PartialPath(COLUMN_LOCK_INFO, false)),
            Arrays.asList(TSDataType.TEXT, TSDataType.TEXT));
    try {
      List<PartialPath> storageGroupList =
          getStorageGroupNames(showLockInfoPlan.getPath(), showLockInfoPlan.isPrefixMatch());
      List<String> lockHolderList = StorageEngine.getInstance().getLockInfo(storageGroupList);
      addLockInfoToDataSet(storageGroupList, lockHolderList, listDataSet);
    } catch (StorageEngineException e) {
      throw new MetadataException(e);
    }
    return listDataSet;
  }

  private void addLockInfoToDataSet(
      List<PartialPath> paths, List<String> lockHolderList, ListDataSet dataSet) {
    for (int i = 0; i < paths.size(); i++) {
      RowRecord record = new RowRecord(0);
      Field field = new Field(TSDataType.TEXT);
      field.setBinaryV(new Binary(paths.get(i).getFullPath()));
      record.addField(field);
      field = new Field(TSDataType.TEXT);
      field.setBinaryV(new Binary(lockHolderList.get(i)));
      record.addField(field);
      dataSet.putRecord(record);
    }
  }

  private QueryDataSet processShowTimeseries(
      ShowTimeSeriesPlan showTimeSeriesPlan, QueryContext context) throws MetadataException {
    return new ShowTimeseriesDataSet(showTimeSeriesPlan, context);
  }

  protected List<IStorageGroupMNode> getAllStorageGroupNodes() {
    return IoTDB.schemaProcessor.getAllStorageGroupNodes();
  }

  private QueryDataSet processShowTTLQuery(ShowTTLPlan showTTLPlan) {
    ListDataSet listDataSet =
        new ListDataSet(
            Arrays.asList(
                new PartialPath(COLUMN_STORAGE_GROUP, false), new PartialPath(COLUMN_TTL, false)),
            Arrays.asList(TSDataType.TEXT, TSDataType.INT64));
    Set<PartialPath> selectedSgs = new HashSet<>(showTTLPlan.getStorageGroups());

    List<IStorageGroupMNode> storageGroups = getAllStorageGroupNodes();
    int timestamp = 0;
    for (IStorageGroupMNode mNode : storageGroups) {
      PartialPath sgName = mNode.getPartialPath();
      if (!selectedSgs.isEmpty() && !selectedSgs.contains(sgName)) {
        continue;
      }
      RowRecord rowRecord = new RowRecord(timestamp++);
      Field sg = new Field(TSDataType.TEXT);
      Field ttl;
      sg.setBinaryV(new Binary(sgName.getFullPath()));
      if (mNode.getDataTTL() != Long.MAX_VALUE) {
        ttl = new Field(TSDataType.INT64);
        ttl.setLongV(mNode.getDataTTL());
      } else {
        ttl = null;
      }
      rowRecord.addField(sg);
      rowRecord.addField(ttl);
      listDataSet.putRecord(rowRecord);
    }

    return listDataSet;
  }

  private QueryDataSet processShowVersion() {
    SingleDataSet singleDataSet =
        new SingleDataSet(
            Collections.singletonList(new PartialPath(IoTDBConstant.COLUMN_VERSION, false)),
            Collections.singletonList(TSDataType.TEXT));
    Field field = new Field(TSDataType.TEXT);
    field.setBinaryV(new Binary(IoTDBConstant.VERSION));
    RowRecord rowRecord = new RowRecord(0);
    rowRecord.addField(field);
    singleDataSet.setRecord(rowRecord);
    return singleDataSet;
  }

  private QueryDataSet processShowFlushTaskInfo() {
    ListDataSet listDataSet =
        new ListDataSet(
            Arrays.asList(
                new PartialPath(COLUMN_ITEM, false), new PartialPath(COLUMN_VALUE, false)),
            Arrays.asList(TSDataType.TEXT, TSDataType.TEXT));

    int timestamp = 0;
    addRowRecordForShowQuery(
        listDataSet,
        timestamp++,
        "total number of flush tasks",
        Integer.toString(FlushTaskPoolManager.getInstance().getTotalTasks()));
    addRowRecordForShowQuery(
        listDataSet,
        timestamp++,
        "number of working flush tasks",
        Integer.toString(FlushTaskPoolManager.getInstance().getWorkingTasksNumber()));
    addRowRecordForShowQuery(
        listDataSet,
        timestamp,
        "number of waiting flush tasks",
        Integer.toString(FlushTaskPoolManager.getInstance().getWaitingTasksNumber()));
    return listDataSet;
  }

  private QueryDataSet processShowFunctions() throws QueryProcessException {
    ListDataSet listDataSet =
        new ListDataSet(
            Arrays.asList(
                new PartialPath(COLUMN_FUNCTION_NAME, false),
                new PartialPath(COLUMN_FUNCTION_TYPE, false),
                new PartialPath(COLUMN_FUNCTION_CLASS, false)),
            Arrays.asList(TSDataType.TEXT, TSDataType.TEXT, TSDataType.TEXT));

    appendUDFs(listDataSet);
    appendNativeFunctions(listDataSet);

    listDataSet.sort(
        (r1, r2) ->
            String.CASE_INSENSITIVE_ORDER.compare(
                r1.getFields().get(0).getStringValue(), r2.getFields().get(0).getStringValue()));
    return listDataSet;
  }

  private void appendUDFs(ListDataSet listDataSet) throws QueryProcessException {
    for (UDFRegistrationInformation info :
        UDFRegistrationService.getInstance().getRegistrationInformation()) {
      RowRecord rowRecord = new RowRecord(0); // ignore timestamp
      rowRecord.addField(Binary.valueOf(info.getFunctionName()), TSDataType.TEXT);
      String functionType = "";
      try {
        if (info.isBuiltin()) {
          if (info.isUDTF()) {
            functionType = FUNCTION_TYPE_BUILTIN_UDTF;
          } else if (info.isUDAF()) {
            functionType = FUNCTION_TYPE_BUILTIN_UDAF;
          }
        } else {
          if (info.isUDTF()) {
            functionType = FUNCTION_TYPE_EXTERNAL_UDTF;
          } else if (info.isUDAF()) {
            functionType = FUNCTION_TYPE_EXTERNAL_UDAF;
          }
        }
      } catch (InstantiationException
          | InvocationTargetException
          | NoSuchMethodException
          | IllegalAccessException e) {
        throw new QueryProcessException(e.toString());
      }
      rowRecord.addField(Binary.valueOf(functionType), TSDataType.TEXT);
      rowRecord.addField(Binary.valueOf(info.getClassName()), TSDataType.TEXT);
      listDataSet.putRecord(rowRecord);
    }
  }

  private QueryDataSet processShowContinuousQueries() {
    ListDataSet listDataSet =
        new ListDataSet(
            Arrays.asList(
                new PartialPath(COLUMN_CONTINUOUS_QUERY_NAME, false),
                new PartialPath(COLUMN_CONTINUOUS_QUERY_EVERY_INTERVAL, false),
                new PartialPath(COLUMN_CONTINUOUS_QUERY_FOR_INTERVAL, false),
                new PartialPath(COLUMN_CONTINUOUS_QUERY_BOUNDARY, false),
                new PartialPath(COLUMN_CONTINUOUS_QUERY_QUERY_SQL, false),
                new PartialPath(COLUMN_CONTINUOUS_QUERY_TARGET_PATH, false)),
            Arrays.asList(
                TSDataType.TEXT,
                TSDataType.INT64,
                TSDataType.INT64,
                TSDataType.INT64,
                TSDataType.TEXT,
                TSDataType.TEXT));

    List<ShowContinuousQueriesResult> continuousQueriesList =
        ContinuousQueryService.getInstance().getShowContinuousQueriesResultList();

    for (ShowContinuousQueriesResult result : continuousQueriesList) {
      RowRecord record = new RowRecord(0);
      record.addField(Binary.valueOf(result.getContinuousQueryName()), TSDataType.TEXT);
      record.addField(result.getEveryInterval(), TSDataType.INT64);
      record.addField(result.getForInterval(), TSDataType.INT64);
      record.addField(result.getBoundary(), TSDataType.INT64);
      record.addField(Binary.valueOf(result.getQuerySql()), TSDataType.TEXT);
      record.addField(Binary.valueOf(result.getTargetPath().getFullPath()), TSDataType.TEXT);
      listDataSet.putRecord(record);
    }

    return listDataSet;
  }

  private QueryDataSet processShowSchemaTemplates() {
    ListDataSet listDataSet =
        new ListDataSet(
            Collections.singletonList(new PartialPath(COLUMN_SCHEMA_TEMPLATE, false)),
            Collections.singletonList(TSDataType.TEXT));
    Set<String> allTemplates = IoTDB.schemaProcessor.getAllTemplates();
    for (String templateName : allTemplates) {
      RowRecord rowRecord = new RowRecord(0); // ignore timestamp
      rowRecord.addField(Binary.valueOf(templateName), TSDataType.TEXT);
      listDataSet.putRecord(rowRecord);
    }
    return listDataSet;
  }

  private QueryDataSet processShowNodesInSchemaTemplate(ShowNodesInTemplatePlan showPlan)
      throws QueryProcessException {
    ListDataSet listDataSet =
        new ListDataSet(
            Arrays.asList(
                new PartialPath(COLUMN_CHILD_NODES, false),
                new PartialPath(COLUMN_TIMESERIES_DATATYPE, false),
                new PartialPath(COLUMN_TIMESERIES_ENCODING, false),
                new PartialPath(COLUMN_TIMESERIES_COMPRESSION, false)),
            Arrays.asList(TSDataType.TEXT, TSDataType.TEXT, TSDataType.TEXT, TSDataType.TEXT));
    try {
      List<Pair<String, IMeasurementSchema>> measurements =
          IoTDB.schemaProcessor.getSchemasInTemplate(showPlan.getTemplateName(), "");
      for (Pair<String, IMeasurementSchema> measurement : measurements) {
        RowRecord rowRecord = new RowRecord(0); // ignore timestamp
        rowRecord.addField(Binary.valueOf(measurement.left), TSDataType.TEXT);

        IMeasurementSchema measurementSchema = measurement.right;
        rowRecord.addField(Binary.valueOf(measurementSchema.getType().toString()), TSDataType.TEXT);
        rowRecord.addField(
            Binary.valueOf(measurementSchema.getEncodingType().toString()), TSDataType.TEXT);
        rowRecord.addField(
            Binary.valueOf(measurementSchema.getCompressor().toString()), TSDataType.TEXT);
        listDataSet.putRecord(rowRecord);
      }
    } catch (MetadataException e) {
      throw new QueryProcessException(e);
    }
    return listDataSet;
  }

  private QueryDataSet processShowPathsUsingSchemaTemplate(ShowPathsUsingTemplatePlan showPlan)
      throws QueryProcessException {
    ListDataSet listDataSet =
        new ListDataSet(
            Collections.singletonList(new PartialPath(COLUMN_CHILD_PATHS, false)),
            Collections.singletonList(TSDataType.TEXT));
    try {
      Set<String> paths = IoTDB.schemaProcessor.getPathsUsingTemplate(showPlan.getTemplateName());
      for (String path : paths) {
        RowRecord rowRecord = new RowRecord(0); // ignore timestamp
        rowRecord.addField(Binary.valueOf(path), TSDataType.TEXT);
        listDataSet.putRecord(rowRecord);
      }
    } catch (MetadataException e) {
      throw new QueryProcessException(e);
    }
    return listDataSet;
  }

  private QueryDataSet processShowPathsSetSchemaTemplate(ShowPathsSetTemplatePlan showPlan)
      throws QueryProcessException {
    ListDataSet listDataSet =
        new ListDataSet(
            Collections.singletonList(new PartialPath(COLUMN_CHILD_PATHS, false)),
            Collections.singletonList(TSDataType.TEXT));
    try {
      Set<String> paths = IoTDB.schemaProcessor.getPathsSetTemplate(showPlan.getTemplateName());
      for (String path : paths) {
        RowRecord rowRecord = new RowRecord(0); // ignore timestamp
        rowRecord.addField(Binary.valueOf(path), TSDataType.TEXT);
        listDataSet.putRecord(rowRecord);
      }
    } catch (MetadataException e) {
      throw new QueryProcessException(e);
    }
    return listDataSet;
  }

  private void appendNativeFunctions(ListDataSet listDataSet) {
    final Binary functionType = Binary.valueOf(FUNCTION_TYPE_NATIVE);
    final Binary className = Binary.valueOf("");
    for (String functionName : BuiltinAggregationFunction.getNativeFunctionNames()) {
      RowRecord rowRecord = new RowRecord(0); // ignore timestamp
      rowRecord.addField(Binary.valueOf(functionName.toUpperCase()), TSDataType.TEXT);
      rowRecord.addField(functionType, TSDataType.TEXT);
      rowRecord.addField(className, TSDataType.TEXT);
      listDataSet.putRecord(rowRecord);
    }
  }

  private QueryDataSet processShowTriggers() {
    return TriggerRegistrationService.getInstance().show();
  }

  private void addRowRecordForShowQuery(
      ListDataSet listDataSet, int timestamp, String item, String value) {
    RowRecord rowRecord = new RowRecord(timestamp);
    Field itemField = new Field(TSDataType.TEXT);
    itemField.setBinaryV(new Binary(item));
    Field valueField = new Field(TSDataType.TEXT);
    valueField.setBinaryV(new Binary(value));
    rowRecord.addField(itemField);
    rowRecord.addField(valueField);
    listDataSet.putRecord(rowRecord);
  }

  private QueryDataSet processShowPipeSink(ShowPipeSinkPlan plan) {
    ListDataSet listDataSet =
        new ListDataSet(
            Arrays.asList(
                new PartialPath(COLUMN_PIPESINK_NAME, false),
                new PartialPath(COLUMN_PIPESINK_TYPE, false),
                new PartialPath(COLUMN_PIPESINK_ATTRIBUTES, false)),
            Arrays.asList(TSDataType.TEXT, TSDataType.TEXT, TSDataType.TEXT));
    boolean showAll = "".equals(plan.getPipeSinkName());
    for (PipeSink pipeSink : SyncService.getInstance().getAllPipeSink()) {
      if (showAll || plan.getPipeSinkName().equals(pipeSink.getPipeSinkName())) {
        RowRecord record = new RowRecord(0);
        record.addField(Binary.valueOf(pipeSink.getPipeSinkName()), TSDataType.TEXT);
        record.addField(Binary.valueOf(pipeSink.getType().name()), TSDataType.TEXT);
        record.addField(Binary.valueOf(pipeSink.showAllAttributes()), TSDataType.TEXT);
        listDataSet.putRecord(record);
      }
    }
    return listDataSet;
  }

  private QueryDataSet processShowPipeSinkType() {
    ListDataSet listDataSet =
        new ListDataSet(
            Arrays.asList(new PartialPath(COLUMN_PIPESINK_TYPE, false)),
            Arrays.asList(TSDataType.TEXT));
    for (PipeSink.PipeSinkType pipeSinkType : PipeSink.PipeSinkType.values()) {
      RowRecord record = new RowRecord(0);
      record.addField(Binary.valueOf(pipeSinkType.name()), TSDataType.TEXT);
      listDataSet.putRecord(record);
    }
    return listDataSet;
  }

  private QueryDataSet processShowPipes(ShowPipePlan plan) {
    ListDataSet listDataSet =
        new ListDataSet(
            Arrays.asList(
                new PartialPath(COLUMN_PIPE_CREATE_TIME, false),
                new PartialPath(COLUMN_PIPE_NAME, false),
                new PartialPath(COLUMN_PIPE_ROLE, false),
                new PartialPath(COLUMN_PIPE_REMOTE, false),
                new PartialPath(COLUMN_PIPE_STATUS, false),
                new PartialPath(COLUMN_PIPE_MSG, false),
                new PartialPath(COLUMN_PIPE_ERRORS, false),
                new PartialPath(COLUMN_PIPE_PERF_INFO, false)),
            Arrays.asList(
                TSDataType.TEXT,
                TSDataType.TEXT,
                TSDataType.TEXT,
                TSDataType.TEXT,
                TSDataType.TEXT,
                TSDataType.TEXT,
                TSDataType.TEXT,
                TSDataType.TEXT));
    SyncService.getInstance().showPipe(plan, listDataSet);
    // sort by create time
    listDataSet.sort(Comparator.comparing(o -> o.getFields().get(0).getStringValue()));
    return listDataSet;
  }

  @Override
  public void delete(DeletePlan deletePlan) throws QueryProcessException {
    AUDIT_LOGGER.info(
        "delete data from {} in [{},{}]",
        deletePlan.getPaths(),
        deletePlan.getDeleteStartTime(),
        deletePlan.getDeleteEndTime());
    for (PartialPath path : deletePlan.getPaths()) {
      delete(
          path,
          deletePlan.getDeleteStartTime(),
          deletePlan.getDeleteEndTime(),
          deletePlan.getIndex(),
          deletePlan.getPartitionFilter());
    }
  }

  private void operateLoadFiles(OperateFilePlan plan) throws QueryProcessException {
    File file = plan.getFile();
    if (!file.exists()) {
      throw new QueryProcessException(
          String.format("File path '%s' doesn't exists.", file.getPath()));
    }
    if (file.isDirectory()) {
      loadDir(file, plan);
    } else {
      loadFile(file, plan);
    }
  }

  private void loadDir(File curFile, OperateFilePlan plan) throws QueryProcessException {
    File[] files = curFile.listFiles();
    long[] establishTime = new long[files.length];
    List<Integer> tsfiles = new ArrayList<>();

    for (int i = 0; i < files.length; i++) {
      File file = files[i];
      if (!file.isDirectory()) {
        String fileName = file.getName();
        if (fileName.endsWith(TSFILE_SUFFIX)) {
          establishTime[i] = Long.parseLong(fileName.split(FILE_NAME_SEPARATOR)[0]);
          tsfiles.add(i);
        }
      }
    }
    Collections.sort(
        tsfiles,
        (o1, o2) -> {
          if (establishTime[o1] == establishTime[o2]) {
            return 0;
          }
          return establishTime[o1] < establishTime[o2] ? -1 : 1;
        });
    for (Integer i : tsfiles) {
      loadFile(files[i], plan);
    }

    for (File file : files) {
      if (file.isDirectory()) {
        loadDir(file, plan);
      }
    }
  }

  private void loadFile(File file, OperateFilePlan plan) throws QueryProcessException {
    if (!file.getName().endsWith(TSFILE_SUFFIX)) {
      return;
    }
    TsFileResource tsFileResource = new TsFileResource(file);
    tsFileResource.setStatus(TsFileResourceStatus.CLOSED);
    try {
      // check file
      RestorableTsFileIOWriter restorableTsFileIOWriter = new RestorableTsFileIOWriter(file);
      if (restorableTsFileIOWriter.hasCrashed()) {
        restorableTsFileIOWriter.close();
        throw new QueryProcessException(
            String.format(
                "Cannot load file %s because the file has crashed.", file.getAbsolutePath()));
      }
      Map<Path, IMeasurementSchema> schemaMap = new HashMap<>();

      List<ChunkGroupMetadata> chunkGroupMetadataList = new ArrayList<>();
      try (TsFileSequenceReader reader = new TsFileSequenceReader(file.getAbsolutePath(), false)) {
        if (reader.selfCheck(schemaMap, chunkGroupMetadataList, false)
            != TsFileCheckStatus.COMPLETE_FILE) {
          throw new QueryProcessException(
              String.format(
                  "Cannot load file %s because the file has crashed.", file.getAbsolutePath()));
        }
        if (plan.getVerifyMetadata()) {
          loadNewTsFileVerifyMetadata(reader);
        }
      } catch (IOException e) {
        logger.warn("can not get timeseries metadata from {}.", file.getAbsoluteFile());
        throw new QueryProcessException(e.getMessage());
      }

      FileLoaderUtils.loadOrGenerateResource(tsFileResource);
      if (UpgradeUtils.isNeedUpgrade(tsFileResource)) {
        throw new QueryProcessException(
            String.format(
                "Cannot load file %s because the file's version is old which needs to be upgraded.",
                file.getAbsolutePath()));
      }

      // create schemas if they doesn't exist
      if (plan.isAutoCreateSchema()) {
        createSchemaAutomatically(chunkGroupMetadataList, schemaMap, plan.getSgLevel());
      }

      List<TsFileResource> splitResources = new ArrayList();
      if (tsFileResource.isSpanMultiTimePartitions()) {
        logger.info(
            "try to split the tsFile={} du to it spans multi partitions",
            tsFileResource.getTsFile().getPath());
        TsFileSplitByPartitionTool.rewriteTsFile(tsFileResource, splitResources);
        tsFileResource.writeLock();
        tsFileResource.removeModFile();
        tsFileResource.writeUnlock();
        logger.info(
            "after split, the old tsFile was split to {} new tsFiles", splitResources.size());
      }

      if (splitResources.isEmpty()) {
        splitResources.add(tsFileResource);
      }

      for (TsFileResource resource : splitResources) {
        StorageEngine.getInstance().loadNewTsFile(resource, true);
      }
    } catch (Exception e) {
      logger.error("fail to load file {}", file.getName(), e);
      throw new QueryProcessException(
          String.format("Cannot load file %s because %s", file.getAbsolutePath(), e.getMessage()));
    }
  }

  private void loadNewTsFileVerifyMetadata(TsFileSequenceReader tsFileSequenceReader)
      throws MetadataException, QueryProcessException, IOException {
    Map<String, List<TimeseriesMetadata>> metadataSet =
        tsFileSequenceReader.getAllTimeseriesMetadata(false);
    for (Map.Entry<String, List<TimeseriesMetadata>> entry : metadataSet.entrySet()) {
      String deviceId = entry.getKey();
      PartialPath devicePath = new PartialPath(deviceId);
      if (!IoTDB.schemaProcessor.isPathExist(devicePath)) {
        continue;
      }
      boolean isAlignedInIoTDB =
          IoTDB.schemaProcessor.getDeviceNode(devicePath).getAsEntityMNode().isAligned();
      boolean isAlignedInTsFile = false;
      for (TimeseriesMetadata metadata : entry.getValue()) {
        if ("".equals(metadata.getMeasurementId())) {
          isAlignedInTsFile = true;
          continue;
        }
        PartialPath fullPath =
            new PartialPath(deviceId + TsFileConstant.PATH_SEPARATOR + metadata.getMeasurementId());
        if (IoTDB.schemaProcessor.isPathExist(fullPath)) {
          TSDataType dataType = IoTDB.schemaProcessor.getSeriesType(fullPath);
          if (dataType != metadata.getTSDataType()) {
            throw new QueryProcessException(
                String.format(
                    "%s is %s in the loading TsFile but is %s in IoTDB.",
                    fullPath.getFullPath(), metadata.getTSDataType().name(), dataType.name()));
          }
        }
      }
      if (isAlignedInIoTDB != isAlignedInTsFile) {
        throw new QueryProcessException(
            String.format(
                "%s is%s aligned in the loading TsFile but is%s aligned in IoTDB.",
                devicePath.getFullPath(),
                isAlignedInTsFile ? "" : " not",
                isAlignedInIoTDB ? "" : " not"));
      }
    }
  }

  // Suppress high Cognitive Complexity warning
  private void createSchemaAutomatically(
      List<ChunkGroupMetadata> chunkGroupMetadataList,
      Map<Path, IMeasurementSchema> knownSchemas,
      int sgLevel)
      throws MetadataException {
    if (chunkGroupMetadataList.isEmpty()) {
      return;
    }

    Set<PartialPath> registeredSeries = new HashSet<>();
    for (ChunkGroupMetadata chunkGroupMetadata : chunkGroupMetadataList) {
      String device = chunkGroupMetadata.getDevice();
      boolean isAligned = false;
      Set<String> existSeriesSet = new HashSet<>();
      List<PartialPath> needRegisterSeries = new ArrayList<>();
      List<IMeasurementSchema> needRegisterSchema = new ArrayList<>();
      PartialPath devicePath = new PartialPath(device);
      PartialPath storageGroupPath = MetaUtils.getStorageGroupPathByLevel(devicePath, sgLevel);
      try {
        IoTDB.schemaProcessor.setStorageGroup(storageGroupPath);
      } catch (StorageGroupAlreadySetException alreadySetException) {
        if (!alreadySetException.getStorageGroupPath().equals(storageGroupPath.getFullPath())) {
          throw alreadySetException;
        }
      }
      for (PartialPath path : IoTDB.schemaProcessor.getMeasurementPaths(devicePath, true)) {
        existSeriesSet.add(path.getMeasurement());
        existSeriesSet.add(path.getMeasurementAlias());
      }
      for (ChunkMetadata chunkMetadata : chunkGroupMetadata.getChunkMetadataList()) {
        if ("".equals(chunkMetadata.getMeasurementUid())) {
          isAligned = true;
          continue;
        }
        PartialPath series =
            new PartialPath(
                chunkGroupMetadata.getDevice()
                    + TsFileConstant.PATH_SEPARATOR
                    + chunkMetadata.getMeasurementUid());
        if (!registeredSeries.contains(series)) {
          registeredSeries.add(series);
          IMeasurementSchema schema =
              knownSchemas.get(new Path(series.getDevice(), series.getMeasurement()));
          if (schema == null) {
            throw new MetadataException(
                String.format(
                    "Can not get the schema of measurement [%s]",
                    chunkMetadata.getMeasurementUid()));
          }
          if (!existSeriesSet.contains(chunkMetadata.getMeasurementUid())) {
            needRegisterSeries.add(series);
            needRegisterSchema.add(schema);
          }
        }
      }

      int size = needRegisterSeries.size();
      if (size == 0) {
        continue;
      }
      if (isAligned) {
        List<String> measurements = new ArrayList<>();
        List<TSDataType> dataTypes = new ArrayList<>();
        List<TSEncoding> encodings = new ArrayList<>();
        List<CompressionType> compressors = new ArrayList<>();

        for (int i = 0; i < size; i++) {
          IMeasurementSchema schema = needRegisterSchema.get(i);
          measurements.add(needRegisterSeries.get(i).getMeasurement());
          dataTypes.add(schema.getType());
          encodings.add(schema.getEncodingType());
          compressors.add(schema.getCompressor());
        }

        IoTDB.schemaProcessor.createAlignedTimeSeries(
            devicePath, measurements, dataTypes, encodings, compressors);
      } else {
        for (int i = 0; i < size; i++) {
          IMeasurementSchema schema = needRegisterSchema.get(i);
          IoTDB.schemaProcessor.createTimeseries(
              needRegisterSeries.get(i),
              schema.getType(),
              schema.getEncodingType(),
              schema.getCompressor(),
              Collections.emptyMap());
        }
      }
    }
  }

  private void operateRemoveFile(OperateFilePlan plan) throws QueryProcessException {
    try {
      if (!plan.getFile().exists() || !StorageEngine.getInstance().deleteTsfile(plan.getFile())) {
        throw new QueryProcessException(
            String.format("File '%s' doesn't exist.", plan.getFile().getAbsolutePath()));
      }
    } catch (StorageEngineException | IllegalPathException e) {
      throw new QueryProcessException(
          String.format("Cannot remove file because %s", e.getMessage()));
    }
  }

  private void operateUnloadFile(OperateFilePlan plan) throws QueryProcessException {
    if (!plan.getTargetDir().exists() || !plan.getTargetDir().isDirectory()) {
      throw new QueryProcessException(
          String.format("Target dir '%s' is invalid.", plan.getTargetDir().getAbsolutePath()));
    }
    try {
      if (!plan.getFile().exists()
          || !StorageEngine.getInstance().unloadTsfile(plan.getFile(), plan.getTargetDir())) {
        throw new QueryProcessException(
            String.format("File '%s' doesn't exist.", plan.getFile().getAbsolutePath()));
      }
    } catch (StorageEngineException | IllegalPathException e) {
      throw new QueryProcessException(
          String.format(
              "Cannot unload file '%s' to target directory '%s' because %s",
              plan.getFile().getAbsolutePath(), plan.getTargetDir().getPath(), e.getMessage()));
    }
  }

  private void operateTTL(SetTTLPlan plan) throws QueryProcessException {
    try {
      List<PartialPath> storageGroupPaths =
          IoTDB.schemaProcessor.getMatchedStorageGroups(
              plan.getStorageGroup(), plan.isPrefixMatch());
      for (PartialPath storagePath : storageGroupPaths) {
        IoTDB.schemaProcessor.setTTL(storagePath, plan.getDataTTL());
        StorageEngine.getInstance().setTTL(storagePath, plan.getDataTTL());
      }
    } catch (MetadataException e) {
      throw new QueryProcessException(e);
    } catch (IOException e) {
      throw new QueryProcessException(e.getMessage());
    }
  }

  @Override
  public void update(PartialPath path, long startTime, long endTime, String value) {
    throw new UnsupportedOperationException("update is not supported now");
  }

  @Override
  public void delete(
      PartialPath path,
      long startTime,
      long endTime,
      long planIndex,
      TimePartitionFilter timePartitionFilter)
      throws QueryProcessException {
    try {
      StorageEngine.getInstance().delete(path, startTime, endTime, planIndex, timePartitionFilter);
    } catch (StorageEngineException e) {
      throw new QueryProcessException(e);
    }
  }

  private void checkFailedMeasurments(InsertPlan plan)
      throws PathNotExistException, StorageEngineException {
    // check if all path not exist exceptions
    List<String> failedPaths = plan.getFailedMeasurements();
    List<Exception> exceptions = plan.getFailedExceptions();
    boolean isPathNotExistException = true;
    for (Exception e : exceptions) {
      Throwable curException = e;
      while (curException.getCause() != null) {
        curException = curException.getCause();
      }
      if (!(curException instanceof PathNotExistException)) {
        isPathNotExistException = false;
        break;
      }
    }
    if (isPathNotExistException) {
      throw new PathNotExistException(failedPaths);
    } else {
      throw new StorageEngineException(
          INSERT_MEASUREMENTS_FAILED_MESSAGE
              + plan.getFailedMeasurements()
              + (!exceptions.isEmpty() ? (" caused by " + exceptions.get(0).getMessage()) : ""));
    }
  }

  @Override
  public void insert(InsertRowsOfOneDevicePlan insertRowsOfOneDevicePlan)
      throws QueryProcessException {
    if (insertRowsOfOneDevicePlan.getRowPlans().length == 0) {
      return;
    }
    try {
      // insert to storage engine
      StorageEngine.getInstance().insert(insertRowsOfOneDevicePlan);

      List<String> notExistedPaths = null;
      List<String> failedMeasurements = null;

      // If there are some exceptions, we assume they caused by the same reason.
      Exception exception = null;
      for (InsertRowPlan plan : insertRowsOfOneDevicePlan.getRowPlans()) {
        if (plan.getFailedMeasurements() != null) {
          if (notExistedPaths == null) {
            notExistedPaths = new ArrayList<>();
            failedMeasurements = new ArrayList<>();
          }
          // check if all path not exist exceptions
          List<String> failedPaths = plan.getFailedMeasurements();
          List<Exception> exceptions = plan.getFailedExceptions();
          boolean isPathNotExistException = true;
          for (Exception e : exceptions) {
            exception = e;
            Throwable curException = e;
            while (curException.getCause() != null) {
              curException = curException.getCause();
            }
            if (!(curException instanceof PathNotExistException)) {
              isPathNotExistException = false;
              break;
            }
          }
          if (isPathNotExistException) {
            notExistedPaths.addAll(failedPaths);
          } else {
            failedMeasurements.addAll(plan.getFailedMeasurements());
          }
        }
      }
      if (notExistedPaths != null && !notExistedPaths.isEmpty()) {
        throw new PathNotExistException(notExistedPaths);
      } else if (notExistedPaths != null && !failedMeasurements.isEmpty()) {
        throw new StorageEngineException(
            "failed to insert points "
                + failedMeasurements
                + (exception != null ? (" caused by " + exception.getMessage()) : ""));
      }

    } catch (StorageEngineException | MetadataException e) {
      throw new QueryProcessException(e);
    }
  }

  @Override
  public void insert(InsertRowsPlan plan) throws QueryProcessException {
    for (int i = 0; i < plan.getInsertRowPlanList().size(); i++) {
      if (plan.getResults().containsKey(i) || plan.isExecuted(i)) {
        continue;
      }
      try {
        insert(plan.getInsertRowPlanList().get(i));
      } catch (QueryProcessException e) {
        plan.getResults().put(i, RpcUtils.getStatus(e.getErrorCode(), e.getMessage()));
      }
    }
    if (!plan.getResults().isEmpty()) {
      throw new BatchProcessException(plan.getFailingStatus());
    }
  }

  @Override
  public void insert(InsertRowPlan insertRowPlan) throws QueryProcessException {
    try {
      insertRowPlan.setMeasurementMNodes(
          new IMeasurementMNode[insertRowPlan.getMeasurements().length]);
      // When insert data with sql statement, the data types will be null here.
      // We need to predicted the data types first
      if (insertRowPlan.getDataTypes()[0] == null) {
        for (int i = 0; i < insertRowPlan.getDataTypes().length; i++) {
          insertRowPlan.getDataTypes()[i] =
              TypeInferenceUtils.getPredictedDataType(
                  insertRowPlan.getValues()[i], insertRowPlan.isNeedInferType());
        }
      }

      StorageEngine.getInstance().insert(insertRowPlan);

      if (insertRowPlan.getFailedMeasurements() != null) {
        checkFailedMeasurments(insertRowPlan);
      }
    } catch (StorageEngineException | MetadataException e) {
      throw new QueryProcessException(e);
    } catch (Exception e) {
      throw e;
    }
  }

  @Override
  public void insertTablet(InsertMultiTabletsPlan insertMultiTabletsPlan)
      throws QueryProcessException {
    if (insertMultiTabletsPlan.isEnableMultiThreading()) {
      insertTabletParallel(insertMultiTabletsPlan);
    } else {
      insertTabletSerial(insertMultiTabletsPlan);
    }
  }

  private void insertTabletSerial(InsertMultiTabletsPlan insertMultiTabletsPlan)
      throws BatchProcessException {
    for (int i = 0; i < insertMultiTabletsPlan.getInsertTabletPlanList().size(); i++) {
      if (insertMultiTabletsPlan.getResults().containsKey(i)
          || insertMultiTabletsPlan.isExecuted(i)) {
        continue;
      }
      try {
        insertTablet(insertMultiTabletsPlan.getInsertTabletPlanList().get(i));
      } catch (QueryProcessException e) {
        insertMultiTabletsPlan
            .getResults()
            .put(i, RpcUtils.getStatus(e.getErrorCode(), e.getMessage()));
      }
    }
    if (!insertMultiTabletsPlan.getResults().isEmpty()) {
      throw new BatchProcessException(insertMultiTabletsPlan.getFailingStatus());
    }
  }

  private void insertTabletParallel(InsertMultiTabletsPlan insertMultiTabletsPlan)
      throws BatchProcessException {
    updateInsertTabletsPool(insertMultiTabletsPlan.getDifferentStorageGroupsCount());

    List<InsertTabletPlan> planList = insertMultiTabletsPlan.getInsertTabletPlanList();
    List<Future<?>> futureList = new ArrayList<>();

    Map<Integer, TSStatus> results = insertMultiTabletsPlan.getResults();

    List<InsertTabletPlan> runPlanList = new ArrayList<>();
    Map<Integer, Integer> runIndexToRealIndex = new HashMap<>();
    for (int i = 0; i < planList.size(); i++) {
      if (!(results.containsKey(i) || insertMultiTabletsPlan.isExecuted(i))) {
        runPlanList.add(planList.get(i));
        runIndexToRealIndex.put(runPlanList.size() - 1, i);
      }
    }
    for (InsertTabletPlan plan : runPlanList) {
      Future<?> f =
          insertionPool.submit(
              () -> {
                insertTablet(plan);
                return null;
              });
      futureList.add(f);
    }
    for (int i = 0; i < futureList.size(); i++) {
      try {
        futureList.get(i).get();
      } catch (Exception e) {
        if (e.getCause() instanceof QueryProcessException) {
          QueryProcessException qe = (QueryProcessException) e.getCause();
          results.put(
              runIndexToRealIndex.get(i), RpcUtils.getStatus(qe.getErrorCode(), qe.getMessage()));
        } else {
          results.put(
              runIndexToRealIndex.get(i),
              RpcUtils.getStatus(INTERNAL_SERVER_ERROR, e.getMessage()));
        }
      }
    }

    if (!results.isEmpty()) {
      throw new BatchProcessException(insertMultiTabletsPlan.getFailingStatus());
    }
  }

  private void updateInsertTabletsPool(int sgSize) {
    int updateCoreSize = Math.min(sgSize, Runtime.getRuntime().availableProcessors() / 2);
    if (insertionPool == null || insertionPool.isTerminated()) {
      insertionPool =
          (ThreadPoolExecutor)
              IoTDBThreadPoolFactory.newFixedThreadPool(
                  updateCoreSize, ThreadName.INSERTION_SERVICE.getName());
    } else if (insertionPool.getCorePoolSize() > updateCoreSize) {
      insertionPool.setCorePoolSize(updateCoreSize);
      insertionPool.setMaximumPoolSize(updateCoreSize);
    } else if (insertionPool.getCorePoolSize() < updateCoreSize) {
      insertionPool.setMaximumPoolSize(updateCoreSize);
      insertionPool.setCorePoolSize(updateCoreSize);
    }
  }

  @Override
  public void insertTablet(InsertTabletPlan insertTabletPlan) throws QueryProcessException {

    if (insertTabletPlan.getRowCount() == 0) {
      return;
    }
    try {
      insertTabletPlan.setMeasurementMNodes(
          new IMeasurementMNode[insertTabletPlan.getMeasurements().length]);

      StorageEngine.getInstance().insertTablet(insertTabletPlan);

      if (insertTabletPlan.getFailedMeasurements() != null) {
        checkFailedMeasurments(insertTabletPlan);
      }
    } catch (StorageEngineException | MetadataException e) {
      throw new QueryProcessException(e);
    } catch (Exception e) {
      throw e;
    }
  }

  private boolean operateAuthor(AuthorPlan author) throws QueryProcessException {
    AuthorOperator.AuthorType authorType = author.getAuthorType();
    String userName = author.getUserName();
    String roleName = author.getRoleName();
    String password = author.getPassword();
    String newPassword = author.getNewPassword();
    Set<Integer> permissions = author.getPermissions();
    List<PartialPath> nodeNameList = author.getNodeNameList();
    try {
      switch (authorType) {
        case UPDATE_USER:
          authorizerManager.updateUserPassword(userName, newPassword);
          break;
        case CREATE_USER:
          authorizerManager.createUser(userName, password);
          break;
        case CREATE_ROLE:
          authorizerManager.createRole(roleName);
          break;
        case DROP_USER:
          authorizerManager.deleteUser(userName);
          break;
        case DROP_ROLE:
          authorizerManager.deleteRole(roleName);
          break;
        case GRANT_ROLE:
          for (int i : permissions) {
            for (PartialPath path : nodeNameList) {
              authorizerManager.grantPrivilegeToRole(roleName, path.getFullPath(), i);
            }
          }
          break;
        case GRANT_USER:
          for (int i : permissions) {
            for (PartialPath path : nodeNameList) {
              authorizerManager.grantPrivilegeToUser(userName, path.getFullPath(), i);
            }
          }
          break;
        case GRANT_ROLE_TO_USER:
          authorizerManager.grantRoleToUser(roleName, userName);
          break;
        case REVOKE_USER:
          for (int i : permissions) {
            for (PartialPath path : nodeNameList) {
              authorizerManager.revokePrivilegeFromUser(userName, path.getFullPath(), i);
            }
          }
          break;
        case REVOKE_ROLE:
          for (int i : permissions) {
            for (PartialPath path : nodeNameList) {
              authorizerManager.revokePrivilegeFromRole(roleName, path.getFullPath(), i);
            }
          }
          break;
        case REVOKE_ROLE_FROM_USER:
          authorizerManager.revokeRoleFromUser(roleName, userName);
          break;
        default:
          throw new QueryProcessException("Unsupported operation " + authorType);
      }
    } catch (AuthException e) {
      throw new QueryProcessException(e.getMessage(), true);
    }
    return true;
  }

  private boolean operateWatermarkEmbedding(List<String> users, boolean useWatermark)
      throws QueryProcessException {
    try {
      for (String user : users) {
        authorizerManager.setUserUseWaterMark(user, useWatermark);
      }
    } catch (AuthException e) {
      throw new QueryProcessException(e.getMessage());
    }
    return true;
  }

  private boolean createTimeSeries(CreateTimeSeriesPlan createTimeSeriesPlan)
      throws QueryProcessException {
    try {
      IoTDB.schemaProcessor.createTimeseries(createTimeSeriesPlan);
    } catch (MetadataException e) {
      throw new QueryProcessException(e);
    }
    return true;
  }

  private boolean createAlignedTimeSeries(CreateAlignedTimeSeriesPlan createAlignedTimeSeriesPlan)
      throws QueryProcessException {
    try {
      IoTDB.schemaProcessor.createAlignedTimeSeries(createAlignedTimeSeriesPlan);
    } catch (MetadataException e) {
      throw new QueryProcessException(e);
    }
    return true;
  }

  // high Cognitive Complexity
  private boolean createMultiTimeSeries(CreateMultiTimeSeriesPlan multiPlan)
      throws BatchProcessException {
    int dataTypeIdx = 0;
    for (int i = 0; i < multiPlan.getPaths().size(); i++) {
      if (multiPlan.getResults().containsKey(i) || multiPlan.isExecuted(i)) {
        continue;
      }
      PartialPath path = multiPlan.getPaths().get(i);
      String measurement = path.getMeasurement();
      CreateTimeSeriesPlan plan =
          new CreateTimeSeriesPlan(
              multiPlan.getPaths().get(i),
              multiPlan.getDataTypes().get(i),
              multiPlan.getEncodings().get(i),
              multiPlan.getCompressors().get(i),
              multiPlan.getProps() == null ? null : multiPlan.getProps().get(i),
              multiPlan.getTags() == null ? null : multiPlan.getTags().get(i),
              multiPlan.getAttributes() == null ? null : multiPlan.getAttributes().get(i),
              multiPlan.getAlias() == null ? null : multiPlan.getAlias().get(i));
      dataTypeIdx++;
      try {
        createTimeSeries(plan);
      } catch (QueryProcessException e) {
        multiPlan.getResults().put(i, RpcUtils.getStatus(e.getErrorCode(), e.getMessage()));
      }
    }
    if (!multiPlan.getResults().isEmpty()) {
      throw new BatchProcessException(multiPlan.getFailingStatus());
    }
    return true;
  }

  protected boolean deleteTimeSeries(DeleteTimeSeriesPlan deleteTimeSeriesPlan)
      throws QueryProcessException {
    AUDIT_LOGGER.info("delete timeseries {}", deleteTimeSeriesPlan.getPaths());
    List<PartialPath> deletePathList = deleteTimeSeriesPlan.getPaths();
    for (int i = 0; i < deletePathList.size(); i++) {
      PartialPath path = deletePathList.get(i);
      try {
        StorageEngine.getInstance()
            .deleteTimeseries(
                path, deleteTimeSeriesPlan.getIndex(), deleteTimeSeriesPlan.getPartitionFilter());
        if (deleteTimeSeriesPlan.isPrefixMatch()) {
          // adapt to prefix match of 0.12
          StorageEngine.getInstance()
              .deleteTimeseries(
                  path.concatNode(MULTI_LEVEL_PATH_WILDCARD),
                  deleteTimeSeriesPlan.getIndex(),
                  deleteTimeSeriesPlan.getPartitionFilter());
        }
        String failed =
            IoTDB.schemaProcessor.deleteTimeseries(path, deleteTimeSeriesPlan.isPrefixMatch());
        if (failed != null) {
          deleteTimeSeriesPlan
              .getResults()
              .put(i, RpcUtils.getStatus(TSStatusCode.NODE_DELETE_FAILED_ERROR, failed));
        }
      } catch (StorageEngineException | MetadataException e) {
        deleteTimeSeriesPlan
            .getResults()
            .put(i, RpcUtils.getStatus(e.getErrorCode(), e.getMessage()));
      }
    }
    if (!deleteTimeSeriesPlan.getResults().isEmpty()) {
      throw new BatchProcessException(deleteTimeSeriesPlan.getFailingStatus());
    }
    return true;
  }

  private boolean alterTimeSeries(AlterTimeSeriesPlan alterTimeSeriesPlan)
      throws QueryProcessException {
    PartialPath path = alterTimeSeriesPlan.getPath();
    Map<String, String> alterMap = alterTimeSeriesPlan.getAlterMap();
    try {
      switch (alterTimeSeriesPlan.getAlterType()) {
        case RENAME:
          String beforeName = alterMap.keySet().iterator().next();
          String currentName = alterMap.get(beforeName);
          IoTDB.schemaProcessor.renameTagOrAttributeKey(beforeName, currentName, path);
          break;
        case SET:
          IoTDB.schemaProcessor.setTagsOrAttributesValue(alterMap, path);
          break;
        case DROP:
          IoTDB.schemaProcessor.dropTagsOrAttributes(alterMap.keySet(), path);
          break;
        case ADD_TAGS:
          IoTDB.schemaProcessor.addTags(alterMap, path);
          break;
        case ADD_ATTRIBUTES:
          IoTDB.schemaProcessor.addAttributes(alterMap, path);
          break;
        case UPSERT:
          IoTDB.schemaProcessor.upsertTagsAndAttributes(
              alterTimeSeriesPlan.getAlias(),
              alterTimeSeriesPlan.getTagsMap(),
              alterTimeSeriesPlan.getAttributesMap(),
              path);
          break;
      }
    } catch (MetadataException e) {
      throw new QueryProcessException(e);
    } catch (IOException e) {
      throw new QueryProcessException(
          String.format(
              "Something went wrong while read/write the [%s]'s tag/attribute info.",
              path.getFullPath()));
    }
    return true;
  }

  public boolean setStorageGroup(SetStorageGroupPlan setStorageGroupPlan)
      throws QueryProcessException {
    AUDIT_LOGGER.info("set storage group to {}", setStorageGroupPlan.getPaths());
    PartialPath path = setStorageGroupPlan.getPath();
    try {
      IoTDB.schemaProcessor.setStorageGroup(path);
    } catch (MetadataException e) {
      throw new QueryProcessException(e);
    }
    return true;
  }

  protected boolean deleteStorageGroups(DeleteStorageGroupPlan deleteStorageGroupPlan)
      throws QueryProcessException {
    AUDIT_LOGGER.info("delete storage group {}", deleteStorageGroupPlan.getPaths());
    List<PartialPath> deletePathList = new ArrayList<>();
    try {
      for (PartialPath storageGroupPath : deleteStorageGroupPlan.getPaths()) {
        List<PartialPath> allRelatedStorageGroupPath =
            IoTDB.schemaProcessor.getMatchedStorageGroups(
                storageGroupPath, deleteStorageGroupPlan.isPrefixMatch());
        if (allRelatedStorageGroupPath.isEmpty()) {
          throw new PathNotExistException(storageGroupPath.getFullPath(), true);
        }
        for (PartialPath path : allRelatedStorageGroupPath) {
          StorageEngine.getInstance().deleteStorageGroup(path);
          deletePathList.add(path);
        }
      }
      IoTDB.schemaProcessor.deleteStorageGroups(deletePathList);
      operateClearCache();
    } catch (MetadataException e) {
      throw new QueryProcessException(e);
    }
    return true;
  }

  protected QueryDataSet processAuthorQuery(AuthorPlan plan) throws QueryProcessException {
    AuthorType authorType = plan.getAuthorType();
    String userName = plan.getUserName();
    String roleName = plan.getRoleName();
    List<PartialPath> nodeNameList = plan.getNodeNameList();

    ListDataSet dataSet;

    try {
      switch (authorType) {
        case LIST_ROLE:
          if (userName != null) {
            dataSet = executeListUserRoles(userName);
          } else {
            dataSet = executeListRole(plan);
          }
          break;
        case LIST_USER:
          if (roleName != null) {
            dataSet = executeListRoleUsers(roleName);
          } else {
            dataSet = executeListUser(plan);
          }
          break;
        case LIST_ROLE_PRIVILEGE:
          dataSet = executeListRolePrivileges(roleName, nodeNameList);
          break;
        case LIST_USER_PRIVILEGE:
          dataSet = executeListUserPrivileges(userName, nodeNameList);
          break;
        default:
          throw new QueryProcessException("Unsupported operation " + authorType);
      }
    } catch (AuthException e) {
      throw new QueryProcessException(e.getMessage());
    }
    return dataSet;
  }

  private ListDataSet executeListRole(AuthorPlan plan) throws AuthException {
    ListDataSet dataSet =
        new ListDataSet(
            Collections.singletonList(new PartialPath(COLUMN_ROLE, false)),
            Collections.singletonList(TSDataType.TEXT));

    // check if current user is granted list_role privilege
    boolean hasListRolePrivilege =
        AuthorityChecker.check(
            plan.getLoginUserName(),
            Collections.emptyList(),
            plan.getOperatorType(),
            plan.getLoginUserName());
    if (!hasListRolePrivilege) {
      return dataSet;
    }

    List<String> roleList = authorizerManager.listAllRoles();
    addToDataSet(roleList, dataSet);
    return dataSet;
  }

  private void addToDataSet(List<String> strResults, ListDataSet dataSet) {
    int index = 0;
    for (String role : strResults) {
      RowRecord record = new RowRecord(index++);
      Field field = new Field(TSDataType.TEXT);
      field.setBinaryV(new Binary(role));
      record.addField(field);
      dataSet.putRecord(record);
    }
  }

  private ListDataSet executeListUser(AuthorPlan plan) throws AuthException {
    ListDataSet dataSet =
        new ListDataSet(
            Collections.singletonList(new PartialPath(COLUMN_USER, false)),
            Collections.singletonList(TSDataType.TEXT));

    // check if current user is granted list_user privilege
    boolean hasListUserPrivilege =
        AuthorityChecker.check(
            plan.getLoginUserName(),
            plan.getNodeNameList(),
            plan.getOperatorType(),
            plan.getLoginUserName());
    if (!hasListUserPrivilege) {
      return dataSet;
    }

    List<String> userList = authorizerManager.listAllUsers();
    addToDataSet(userList, dataSet);
    return dataSet;
  }

  private ListDataSet executeListRoleUsers(String roleName) throws AuthException {
    Role role = authorizerManager.getRole(roleName);
    if (role == null) {
      throw new AuthException("No such role : " + roleName);
    }
    ListDataSet dataSet =
        new ListDataSet(
            Collections.singletonList(new PartialPath(COLUMN_USER, false)),
            Collections.singletonList(TSDataType.TEXT));
    List<String> userList = authorizerManager.listAllUsers();
    int index = 0;
    for (String userN : userList) {
      User userObj = authorizerManager.getUser(userN);
      if (userObj != null && userObj.hasRole(roleName)) {
        RowRecord record = new RowRecord(index++);
        Field field = new Field(TSDataType.TEXT);
        field.setBinaryV(new Binary(userN));
        record.addField(field);
        dataSet.putRecord(record);
      }
    }
    return dataSet;
  }

  private ListDataSet executeListUserRoles(String userName) throws AuthException {
    User user = authorizerManager.getUser(userName);
    if (user != null) {
      ListDataSet dataSet =
          new ListDataSet(
              Collections.singletonList(new PartialPath(COLUMN_ROLE, false)),
              Collections.singletonList(TSDataType.TEXT));
      int index = 0;
      for (String roleN : user.getRoleList()) {
        RowRecord record = new RowRecord(index++);
        Field field = new Field(TSDataType.TEXT);
        field.setBinaryV(new Binary(roleN));
        record.addField(field);
        dataSet.putRecord(record);
      }
      return dataSet;
    } else {
      throw new AuthException("No such user : " + userName);
    }
  }

  private ListDataSet executeListRolePrivileges(String roleName, List<PartialPath> nodeNameList)
      throws AuthException {
    Role role = authorizerManager.getRole(roleName);
    if (role != null) {
      List<PartialPath> headerList = new ArrayList<>();
      List<TSDataType> typeList = new ArrayList<>();
      headerList.add(new PartialPath(COLUMN_PRIVILEGE, false));
      typeList.add(TSDataType.TEXT);
      ListDataSet dataSet = new ListDataSet(headerList, typeList);
      int index = 0;
      for (PathPrivilege pathPrivilege : role.getPrivilegeList()) {
        if (nodeNameList.isEmpty()) {
          RowRecord record = new RowRecord(index++);
          Field field = new Field(TSDataType.TEXT);
          field.setBinaryV(new Binary(pathPrivilege.toString()));
          record.addField(field);
          dataSet.putRecord(record);
          continue;
        }
        for (PartialPath path : nodeNameList) {
          if (AuthUtils.pathOrBelongsTo(path.getFullPath(), pathPrivilege.getPath())) {
            RowRecord record = new RowRecord(index++);
            Field field = new Field(TSDataType.TEXT);
            field.setBinaryV(new Binary(pathPrivilege.toString()));
            record.addField(field);
            dataSet.putRecord(record);
          }
        }
      }
      return dataSet;
    } else {
      throw new AuthException("No such role : " + roleName);
    }
  }

  private ListDataSet executeListUserPrivileges(String userName, List<PartialPath> nodeNameList)
      throws AuthException {
    User user = authorizerManager.getUser(userName);
    if (user == null) {
      throw new AuthException("No such user : " + userName);
    }
    List<PartialPath> headerList = new ArrayList<>();
    List<TSDataType> typeList = new ArrayList<>();
    int index = 0;
    if (CommonDescriptor.getInstance().getConfig().getAdminName().equals(userName)) {
      headerList.add(new PartialPath(COLUMN_PRIVILEGE, false));
      typeList.add(TSDataType.TEXT);
      ListDataSet dataSet = new ListDataSet(headerList, typeList);
      for (PrivilegeType privilegeType : PrivilegeType.values()) {
        RowRecord record = new RowRecord(index++);
        Field privilegeF = new Field(TSDataType.TEXT);
        privilegeF.setBinaryV(new Binary(privilegeType.toString()));
        record.addField(privilegeF);
        dataSet.putRecord(record);
      }
      return dataSet;
    } else {
      headerList.add(new PartialPath(COLUMN_ROLE, false));
      headerList.add(new PartialPath(COLUMN_PRIVILEGE, false));
      typeList.add(TSDataType.TEXT);
      typeList.add(TSDataType.TEXT);
      ListDataSet dataSet = new ListDataSet(headerList, typeList);
      for (PathPrivilege pathPrivilege : user.getPrivilegeList()) {
        if (nodeNameList.isEmpty()) {
          RowRecord record = new RowRecord(index++);
          Field roleF = new Field(TSDataType.TEXT);
          roleF.setBinaryV(new Binary(""));
          record.addField(roleF);
          Field privilegeF = new Field(TSDataType.TEXT);
          privilegeF.setBinaryV(new Binary(pathPrivilege.toString()));
          record.addField(privilegeF);
          dataSet.putRecord(record);
          continue;
        }
        for (PartialPath path : nodeNameList) {
          if (AuthUtils.pathOrBelongsTo(path.getFullPath(), pathPrivilege.getPath())) {
            RowRecord record = new RowRecord(index++);
            Field roleF = new Field(TSDataType.TEXT);
            roleF.setBinaryV(new Binary(""));
            record.addField(roleF);
            Field privilegeF = new Field(TSDataType.TEXT);
            privilegeF.setBinaryV(new Binary(pathPrivilege.toString()));
            record.addField(privilegeF);
            dataSet.putRecord(record);
          }
        }
      }
      for (String roleN : user.getRoleList()) {
        Role role = authorizerManager.getRole(roleN);
        if (role == null) {
          continue;
        }
        for (PathPrivilege pathPrivilege : role.getPrivilegeList()) {
          if (nodeNameList.isEmpty()) {
            RowRecord record = new RowRecord(index++);
            Field roleF = new Field(TSDataType.TEXT);
            roleF.setBinaryV(new Binary(roleN));
            record.addField(roleF);
            Field privilegeF = new Field(TSDataType.TEXT);
            privilegeF.setBinaryV(new Binary(pathPrivilege.toString()));
            record.addField(privilegeF);
            dataSet.putRecord(record);
          }
          for (PartialPath path : nodeNameList) {
            if (AuthUtils.pathOrBelongsTo(path.getFullPath(), pathPrivilege.getPath())) {
              RowRecord record = new RowRecord(index++);
              Field roleF = new Field(TSDataType.TEXT);
              roleF.setBinaryV(new Binary(roleN));
              record.addField(roleF);
              Field privilegeF = new Field(TSDataType.TEXT);
              privilegeF.setBinaryV(new Binary(pathPrivilege.toString()));
              record.addField(privilegeF);
              dataSet.putRecord(record);
            }
          }
        }
      }
      return dataSet;
    }
  }

  // for the distributed version
  protected void loadConfiguration(LoadConfigurationPlan plan) throws QueryProcessException {
    IoTDBDescriptor.getInstance().loadHotModifiedProps();
  }

  private boolean processShowQueryResource() {
    DEBUG_LOGGER.info(String.format("**********%s**********\n\n", new Date()));
    FileReaderManager.getInstance().writeFileReferenceInfo();
    QueryResourceManager.getInstance().writeQueryFileInfo();
    DEBUG_LOGGER.info("\n****************************************************\n\n");
    return true;
  }

  private QueryDataSet processShowQueryProcesslist() {
    ListDataSet listDataSet =
        new ListDataSet(
            Arrays.asList(new PartialPath(QUERY_ID, false), new PartialPath(STATEMENT, false)),
            Arrays.asList(TSDataType.INT64, TSDataType.TEXT));
    QueryTimeManager queryTimeManager = QueryTimeManager.getInstance();
    for (Entry<Long, QueryContext> context : queryTimeManager.getQueryContextMap().entrySet()) {
      RowRecord record = new RowRecord(context.getValue().getStartTime());
      record.addField(context.getKey(), TSDataType.INT64);
      record.addField(new Binary(context.getValue().getStatement()), TSDataType.TEXT);
      listDataSet.putRecord(record);
    }
    return listDataSet;
  }

  /**
   * @param storageGroups the storage groups to check
   * @return List of PartialPath the storage groups that not exist
   */
  public static List<PartialPath> checkStorageGroupExist(List<PartialPath> storageGroups) {
    List<PartialPath> noExistSg = new ArrayList<>();
    if (storageGroups == null) {
      return noExistSg;
    }
    for (PartialPath storageGroup : storageGroups) {
      if (!IoTDB.schemaProcessor.isStorageGroup(storageGroup)) {
        noExistSg.add(storageGroup);
      }
    }
    return noExistSg;
  }

  private void settle(SettlePlan plan) throws StorageEngineException {
    if (IoTDBDescriptor.getInstance().getConfig().isReadOnly()) {
      throw new StorageEngineException(
          "Current system mode is read only, does not support file settle");
    }
    if (!SettleService.getINSTANCE().isRecoverFinish()) {
      throw new StorageEngineException("Existing sg that is not ready, please try later.");
    }
    PartialPath sgPath = null;
    try {
      List<TsFileResource> seqResourcesToBeSettled = new ArrayList<>();
      List<TsFileResource> unseqResourcesToBeSettled = new ArrayList<>();
      List<String> tsFilePaths = new ArrayList<>();
      if (plan.isSgPath()) {
        sgPath = plan.getSgPath();
      } else {
        String tsFilePath = plan.getTsFilePath();
        if (new File(tsFilePath).isDirectory()) {
          throw new WriteProcessException("The file should not be a directory.");
        } else if (!new File(tsFilePath).exists()) {
          throw new WriteProcessException("The tsFile " + tsFilePath + " is not existed.");
        }
        sgPath = SettleService.getINSTANCE().getSGByFilePath(tsFilePath);
        tsFilePaths.add(tsFilePath);
      }
      StorageEngine.getInstance()
          .getResourcesToBeSettled(
              sgPath, seqResourcesToBeSettled, unseqResourcesToBeSettled, tsFilePaths);
      SettleService.getINSTANCE().startSettling(seqResourcesToBeSettled, unseqResourcesToBeSettled);
      StorageEngine.getInstance().setSettling(sgPath, false);
    } catch (WriteProcessException e) {
      if (sgPath != null) {
        StorageEngine.getInstance().setSettling(sgPath, false);
      }
      throw new StorageEngineException(e.getMessage());
    }
  }

  private void createPipeSink(CreatePipeSinkPlan plan) throws QueryProcessException {
    try {
      SyncService.getInstance().addPipeSink(plan);
    } catch (PipeSinkException e) {
      throw new QueryProcessException("Create pipeSink error.", e); // e will override the message
    } catch (IllegalArgumentException e) {
      throw new QueryProcessException(
          "Do not support pipeSink type " + plan.getPipeSinkType() + ".");
    }
  }

  private void dropPipeSink(DropPipeSinkPlan plan) throws QueryProcessException {
    try {
      SyncService.getInstance().dropPipeSink(plan.getPipeSinkName());
    } catch (PipeSinkException e) {
      throw new QueryProcessException("Can not drop pipeSink.", e);
    }
  }

  private void createPipe(CreatePipePlan plan) throws QueryProcessException {
    try {
      SyncService.getInstance().addPipe(plan);
    } catch (PipeException e) {
      throw new QueryProcessException("Create pipe error.", e);
    }
  }

  private void operatePipe(OperatePipePlan plan) throws QueryProcessException {
    try {
      if (Operator.OperatorType.STOP_PIPE.equals(plan.getOperatorType())) {
        SyncService.getInstance().stopPipe(plan.getPipeName());
      } else if (Operator.OperatorType.START_PIPE.equals(plan.getOperatorType())) {
        SyncService.getInstance().startPipe(plan.getPipeName());
      } else if (Operator.OperatorType.DROP_PIPE.equals(plan.getOperatorType())) {
        SyncService.getInstance().dropPipe(plan.getPipeName());
      } else {
        throw new QueryProcessException(
            String.format("Error operator type %s.", plan.getOperatorType()),
            INTERNAL_SERVER_ERROR.getStatusCode());
      }
    } catch (PipeException e) {
      throw new QueryProcessException(
          String.format("%s pipe error.", plan.getOperatorType().name()), e);
    }
  }
}<|MERGE_RESOLUTION|>--- conflicted
+++ resolved
@@ -579,11 +579,7 @@
   private void operateSetSystemMode(SetSystemModePlan plan) {
     IoTDBDescriptor.getInstance()
         .getConfig()
-<<<<<<< HEAD
-        .setSystemStatus(plan.isReadOnly() ? NodeStatus.ReadOnly : NodeStatus.Running);
-=======
         .setNodeStatus(plan.isReadOnly() ? NodeStatus.ReadOnly : NodeStatus.Running);
->>>>>>> 37d6cfed
   }
 
   private void operateFlush(FlushPlan plan) throws StorageGroupNotSetException {
