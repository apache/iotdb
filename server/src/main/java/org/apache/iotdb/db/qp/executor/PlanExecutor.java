--- conflicted
+++ resolved
@@ -475,19 +475,6 @@
     }
   }
 
-<<<<<<< HEAD
-  /** when tracing off need Close the stream */
-  private void operateTracing(TracingPlan plan) {
-    IoTDBDescriptor.getInstance().getConfig().setEnablePerformanceTracing(plan.isTracingOn());
-    if (!plan.isTracingOn()) {
-      TracingManager.getInstance().close();
-    } else {
-      TracingManager.getInstance().initTracingManager();
-    }
-  }
-
-=======
->>>>>>> e4b7f64d
   private void operateSetSystemMode(SetSystemModePlan plan) {
     IoTDBDescriptor.getInstance().getConfig().setReadOnly(plan.isReadOnly());
   }
