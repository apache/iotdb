--- conflicted
+++ resolved
@@ -562,8 +562,6 @@
     return singleDataSet;
   }
 
-<<<<<<< HEAD
-=======
   private QueryDataSet processShowDynamicParameterQuery() {
     ListDataSet listDataSet =
         new ListDataSet(
@@ -609,7 +607,6 @@
     return listDataSet;
   }
 
->>>>>>> 12e13327
   private QueryDataSet processShowFlushTaskInfo() {
     ListDataSet listDataSet =
         new ListDataSet(
