/*
 * Licensed to the Apache Software Foundation (ASF) under one
 * or more contributor license agreements.  See the NOTICE file
 * distributed with this work for additional information
 * regarding copyright ownership.  The ASF licenses this file
 * to you under the Apache License, Version 2.0 (the
 * "License"); you may not use this file except in compliance
 * with the License.  You may obtain a copy of the License at
 *
 *     http://www.apache.org/licenses/LICENSE-2.0
 *
 * Unless required by applicable law or agreed to in writing,
 * software distributed under the License is distributed on an
 * "AS IS" BASIS, WITHOUT WARRANTIES OR CONDITIONS OF ANY
 * KIND, either express or implied.  See the License for the
 * specific language governing permissions and limitations
 * under the License.
 */
package org.apache.iotdb.db.qp.executor;

import org.apache.iotdb.common.rpc.thrift.TSStatus;
import org.apache.iotdb.common.rpc.thrift.TSchemaNode;
import org.apache.iotdb.commons.auth.AuthException;
import org.apache.iotdb.commons.auth.entity.PathPrivilege;
import org.apache.iotdb.commons.auth.entity.PrivilegeType;
import org.apache.iotdb.commons.auth.entity.Role;
import org.apache.iotdb.commons.auth.entity.User;
import org.apache.iotdb.commons.concurrent.IoTDBThreadPoolFactory;
import org.apache.iotdb.commons.concurrent.ThreadName;
import org.apache.iotdb.commons.conf.CommonDescriptor;
import org.apache.iotdb.commons.conf.IoTDBConstant;
import org.apache.iotdb.commons.exception.IllegalPathException;
import org.apache.iotdb.commons.exception.MetadataException;
import org.apache.iotdb.commons.path.PartialPath;
import org.apache.iotdb.commons.udf.builtin.BuiltinAggregationFunction;
import org.apache.iotdb.commons.udf.service.UDFRegistrationInformation;
import org.apache.iotdb.commons.udf.service.UDFRegistrationService;
import org.apache.iotdb.commons.utils.AuthUtils;
import org.apache.iotdb.db.auth.AuthorityChecker;
import org.apache.iotdb.db.auth.AuthorizerManager;
import org.apache.iotdb.db.conf.IoTDBDescriptor;
import org.apache.iotdb.db.engine.StorageEngine;
import org.apache.iotdb.db.engine.cache.BloomFilterCache;
import org.apache.iotdb.db.engine.cache.ChunkCache;
import org.apache.iotdb.db.engine.cache.TimeSeriesMetadataCache;
import org.apache.iotdb.db.engine.cq.ContinuousQueryService;
import org.apache.iotdb.db.engine.flush.pool.FlushTaskPoolManager;
import org.apache.iotdb.db.engine.storagegroup.DataRegion.TimePartitionFilter;
import org.apache.iotdb.db.engine.storagegroup.TsFileResource;
import org.apache.iotdb.db.engine.storagegroup.TsFileResourceStatus;
import org.apache.iotdb.db.engine.trigger.service.TriggerRegistrationService;
import org.apache.iotdb.db.exception.BatchProcessException;
import org.apache.iotdb.db.exception.ContinuousQueryException;
import org.apache.iotdb.db.exception.QueryIdNotExsitException;
import org.apache.iotdb.db.exception.StorageEngineException;
import org.apache.iotdb.db.exception.TriggerExecutionException;
import org.apache.iotdb.db.exception.TriggerManagementException;
import org.apache.iotdb.db.exception.WriteProcessException;
import org.apache.iotdb.db.exception.metadata.PathNotExistException;
import org.apache.iotdb.db.exception.metadata.StorageGroupAlreadySetException;
import org.apache.iotdb.db.exception.metadata.StorageGroupNotSetException;
import org.apache.iotdb.db.exception.query.QueryProcessException;
import org.apache.iotdb.db.exception.sync.PipeException;
import org.apache.iotdb.db.exception.sync.PipeSinkException;
import org.apache.iotdb.db.metadata.mnode.IMeasurementMNode;
import org.apache.iotdb.db.metadata.mnode.IStorageGroupMNode;
import org.apache.iotdb.db.metadata.mnode.MNodeType;
import org.apache.iotdb.db.metadata.path.MeasurementPath;
import org.apache.iotdb.db.metadata.utils.MetaUtils;
import org.apache.iotdb.db.qp.logical.Operator;
import org.apache.iotdb.db.qp.logical.sys.AuthorOperator;
import org.apache.iotdb.db.qp.logical.sys.AuthorOperator.AuthorType;
import org.apache.iotdb.db.qp.physical.PhysicalPlan;
import org.apache.iotdb.db.qp.physical.crud.AggregationPlan;
import org.apache.iotdb.db.qp.physical.crud.AlignByDevicePlan;
import org.apache.iotdb.db.qp.physical.crud.DeletePartitionPlan;
import org.apache.iotdb.db.qp.physical.crud.DeletePlan;
import org.apache.iotdb.db.qp.physical.crud.FillQueryPlan;
import org.apache.iotdb.db.qp.physical.crud.GroupByTimeFillPlan;
import org.apache.iotdb.db.qp.physical.crud.GroupByTimePlan;
import org.apache.iotdb.db.qp.physical.crud.InsertMultiTabletsPlan;
import org.apache.iotdb.db.qp.physical.crud.InsertPlan;
import org.apache.iotdb.db.qp.physical.crud.InsertRowPlan;
import org.apache.iotdb.db.qp.physical.crud.InsertRowsOfOneDevicePlan;
import org.apache.iotdb.db.qp.physical.crud.InsertRowsPlan;
import org.apache.iotdb.db.qp.physical.crud.InsertTabletPlan;
import org.apache.iotdb.db.qp.physical.crud.LastQueryPlan;
import org.apache.iotdb.db.qp.physical.crud.QueryIndexPlan;
import org.apache.iotdb.db.qp.physical.crud.QueryPlan;
import org.apache.iotdb.db.qp.physical.crud.RawDataQueryPlan;
import org.apache.iotdb.db.qp.physical.crud.UDAFPlan;
import org.apache.iotdb.db.qp.physical.crud.UDTFPlan;
import org.apache.iotdb.db.qp.physical.sys.ActivateTemplatePlan;
import org.apache.iotdb.db.qp.physical.sys.AlterTimeSeriesPlan;
import org.apache.iotdb.db.qp.physical.sys.AppendTemplatePlan;
import org.apache.iotdb.db.qp.physical.sys.AuthorPlan;
import org.apache.iotdb.db.qp.physical.sys.CountPlan;
import org.apache.iotdb.db.qp.physical.sys.CreateAlignedTimeSeriesPlan;
import org.apache.iotdb.db.qp.physical.sys.CreateContinuousQueryPlan;
import org.apache.iotdb.db.qp.physical.sys.CreateFunctionPlan;
import org.apache.iotdb.db.qp.physical.sys.CreateMultiTimeSeriesPlan;
import org.apache.iotdb.db.qp.physical.sys.CreatePipePlan;
import org.apache.iotdb.db.qp.physical.sys.CreatePipeSinkPlan;
import org.apache.iotdb.db.qp.physical.sys.CreateTemplatePlan;
import org.apache.iotdb.db.qp.physical.sys.CreateTimeSeriesPlan;
import org.apache.iotdb.db.qp.physical.sys.CreateTriggerPlan;
import org.apache.iotdb.db.qp.physical.sys.DataAuthPlan;
import org.apache.iotdb.db.qp.physical.sys.DeleteStorageGroupPlan;
import org.apache.iotdb.db.qp.physical.sys.DeleteTimeSeriesPlan;
import org.apache.iotdb.db.qp.physical.sys.DropContinuousQueryPlan;
import org.apache.iotdb.db.qp.physical.sys.DropFunctionPlan;
import org.apache.iotdb.db.qp.physical.sys.DropPipeSinkPlan;
import org.apache.iotdb.db.qp.physical.sys.DropTemplatePlan;
import org.apache.iotdb.db.qp.physical.sys.DropTriggerPlan;
import org.apache.iotdb.db.qp.physical.sys.FlushPlan;
import org.apache.iotdb.db.qp.physical.sys.KillQueryPlan;
import org.apache.iotdb.db.qp.physical.sys.LoadConfigurationPlan;
import org.apache.iotdb.db.qp.physical.sys.OperateFilePlan;
import org.apache.iotdb.db.qp.physical.sys.OperatePipePlan;
import org.apache.iotdb.db.qp.physical.sys.PruneTemplatePlan;
import org.apache.iotdb.db.qp.physical.sys.RewriteTimeseriesPlan;
import org.apache.iotdb.db.qp.physical.sys.SetStorageGroupPlan;
import org.apache.iotdb.db.qp.physical.sys.SetSystemModePlan;
import org.apache.iotdb.db.qp.physical.sys.SetTTLPlan;
import org.apache.iotdb.db.qp.physical.sys.SetTemplatePlan;
import org.apache.iotdb.db.qp.physical.sys.SettlePlan;
import org.apache.iotdb.db.qp.physical.sys.ShowChildNodesPlan;
import org.apache.iotdb.db.qp.physical.sys.ShowChildPathsPlan;
import org.apache.iotdb.db.qp.physical.sys.ShowDevicesPlan;
import org.apache.iotdb.db.qp.physical.sys.ShowLockInfoPlan;
import org.apache.iotdb.db.qp.physical.sys.ShowNodesInTemplatePlan;
import org.apache.iotdb.db.qp.physical.sys.ShowPathsSetTemplatePlan;
import org.apache.iotdb.db.qp.physical.sys.ShowPathsUsingTemplatePlan;
import org.apache.iotdb.db.qp.physical.sys.ShowPipePlan;
import org.apache.iotdb.db.qp.physical.sys.ShowPipeSinkPlan;
import org.apache.iotdb.db.qp.physical.sys.ShowPlan;
import org.apache.iotdb.db.qp.physical.sys.ShowStorageGroupPlan;
import org.apache.iotdb.db.qp.physical.sys.ShowTTLPlan;
import org.apache.iotdb.db.qp.physical.sys.ShowTimeSeriesPlan;
import org.apache.iotdb.db.qp.physical.sys.StartTriggerPlan;
import org.apache.iotdb.db.qp.physical.sys.StopTriggerPlan;
import org.apache.iotdb.db.qp.physical.sys.UnsetTemplatePlan;
import org.apache.iotdb.db.query.context.QueryContext;
import org.apache.iotdb.db.query.control.FileReaderManager;
import org.apache.iotdb.db.query.control.QueryResourceManager;
import org.apache.iotdb.db.query.control.QueryTimeManager;
import org.apache.iotdb.db.query.dataset.AlignByDeviceDataSet;
import org.apache.iotdb.db.query.dataset.ListDataSet;
import org.apache.iotdb.db.query.dataset.ShowContinuousQueriesResult;
import org.apache.iotdb.db.query.dataset.ShowDevicesDataSet;
import org.apache.iotdb.db.query.dataset.ShowTimeseriesDataSet;
import org.apache.iotdb.db.query.dataset.SingleDataSet;
import org.apache.iotdb.db.query.executor.IQueryRouter;
import org.apache.iotdb.db.query.executor.QueryRouter;
import org.apache.iotdb.db.service.IoTDB;
import org.apache.iotdb.db.service.SettleService;
import org.apache.iotdb.db.sync.SyncService;
import org.apache.iotdb.db.sync.sender.pipe.PipeSink;
import org.apache.iotdb.db.tools.TsFileSplitByPartitionTool;
import org.apache.iotdb.db.utils.FileLoaderUtils;
import org.apache.iotdb.db.utils.TypeInferenceUtils;
import org.apache.iotdb.db.utils.UpgradeUtils;
import org.apache.iotdb.db.wal.WALManager;
import org.apache.iotdb.rpc.RpcUtils;
import org.apache.iotdb.rpc.TSStatusCode;
import org.apache.iotdb.tsfile.common.constant.TsFileConstant;
import org.apache.iotdb.tsfile.exception.filter.QueryFilterOptimizationException;
import org.apache.iotdb.tsfile.exception.write.UnSupportedDataTypeException;
import org.apache.iotdb.tsfile.file.metadata.ChunkGroupMetadata;
import org.apache.iotdb.tsfile.file.metadata.ChunkMetadata;
import org.apache.iotdb.tsfile.file.metadata.TimeseriesMetadata;
import org.apache.iotdb.tsfile.file.metadata.enums.CompressionType;
import org.apache.iotdb.tsfile.file.metadata.enums.TSDataType;
import org.apache.iotdb.tsfile.file.metadata.enums.TSEncoding;
import org.apache.iotdb.tsfile.read.TsFileCheckStatus;
import org.apache.iotdb.tsfile.read.TsFileSequenceReader;
import org.apache.iotdb.tsfile.read.common.Field;
import org.apache.iotdb.tsfile.read.common.Path;
import org.apache.iotdb.tsfile.read.common.RowRecord;
import org.apache.iotdb.tsfile.read.query.dataset.EmptyDataSet;
import org.apache.iotdb.tsfile.read.query.dataset.QueryDataSet;
import org.apache.iotdb.tsfile.utils.Binary;
import org.apache.iotdb.tsfile.utils.Pair;
import org.apache.iotdb.tsfile.write.schema.IMeasurementSchema;
import org.apache.iotdb.tsfile.write.writer.RestorableTsFileIOWriter;
import org.apache.iotdb.udf.api.exception.UDFRegistrationException;

import org.slf4j.Logger;
import org.slf4j.LoggerFactory;

import java.io.File;
import java.io.IOException;
import java.lang.reflect.InvocationTargetException;
import java.util.ArrayList;
import java.util.Arrays;
import java.util.Collection;
import java.util.Collections;
import java.util.Comparator;
import java.util.Date;
import java.util.HashMap;
import java.util.HashSet;
import java.util.List;
import java.util.Map;
import java.util.Map.Entry;
import java.util.Set;
import java.util.TreeSet;
import java.util.concurrent.Future;
import java.util.concurrent.ThreadPoolExecutor;

import static org.apache.iotdb.commons.conf.IoTDBConstant.COLUMN_CHILD_NODES;
import static org.apache.iotdb.commons.conf.IoTDBConstant.COLUMN_CHILD_PATHS;
import static org.apache.iotdb.commons.conf.IoTDBConstant.COLUMN_CHILD_PATHS_TYPES;
import static org.apache.iotdb.commons.conf.IoTDBConstant.COLUMN_COLUMN;
import static org.apache.iotdb.commons.conf.IoTDBConstant.COLUMN_CONTINUOUS_QUERY_BOUNDARY;
import static org.apache.iotdb.commons.conf.IoTDBConstant.COLUMN_CONTINUOUS_QUERY_EVERY_INTERVAL;
import static org.apache.iotdb.commons.conf.IoTDBConstant.COLUMN_CONTINUOUS_QUERY_FOR_INTERVAL;
import static org.apache.iotdb.commons.conf.IoTDBConstant.COLUMN_CONTINUOUS_QUERY_NAME;
import static org.apache.iotdb.commons.conf.IoTDBConstant.COLUMN_CONTINUOUS_QUERY_QUERY_SQL;
import static org.apache.iotdb.commons.conf.IoTDBConstant.COLUMN_CONTINUOUS_QUERY_TARGET_PATH;
import static org.apache.iotdb.commons.conf.IoTDBConstant.COLUMN_COUNT;
import static org.apache.iotdb.commons.conf.IoTDBConstant.COLUMN_DEVICES;
import static org.apache.iotdb.commons.conf.IoTDBConstant.COLUMN_FUNCTION_CLASS;
import static org.apache.iotdb.commons.conf.IoTDBConstant.COLUMN_FUNCTION_NAME;
import static org.apache.iotdb.commons.conf.IoTDBConstant.COLUMN_FUNCTION_TYPE;
import static org.apache.iotdb.commons.conf.IoTDBConstant.COLUMN_ITEM;
import static org.apache.iotdb.commons.conf.IoTDBConstant.COLUMN_LOCK_INFO;
import static org.apache.iotdb.commons.conf.IoTDBConstant.COLUMN_PIPESINK_ATTRIBUTES;
import static org.apache.iotdb.commons.conf.IoTDBConstant.COLUMN_PIPESINK_NAME;
import static org.apache.iotdb.commons.conf.IoTDBConstant.COLUMN_PIPESINK_TYPE;
import static org.apache.iotdb.commons.conf.IoTDBConstant.COLUMN_PIPE_CREATE_TIME;
import static org.apache.iotdb.commons.conf.IoTDBConstant.COLUMN_PIPE_MSG;
import static org.apache.iotdb.commons.conf.IoTDBConstant.COLUMN_PIPE_NAME;
import static org.apache.iotdb.commons.conf.IoTDBConstant.COLUMN_PIPE_REMOTE;
import static org.apache.iotdb.commons.conf.IoTDBConstant.COLUMN_PIPE_ROLE;
import static org.apache.iotdb.commons.conf.IoTDBConstant.COLUMN_PIPE_STATUS;
import static org.apache.iotdb.commons.conf.IoTDBConstant.COLUMN_PRIVILEGE;
import static org.apache.iotdb.commons.conf.IoTDBConstant.COLUMN_ROLE;
import static org.apache.iotdb.commons.conf.IoTDBConstant.COLUMN_SCHEMA_TEMPLATE;
import static org.apache.iotdb.commons.conf.IoTDBConstant.COLUMN_STORAGE_GROUP;
import static org.apache.iotdb.commons.conf.IoTDBConstant.COLUMN_TIMESERIES_COMPRESSION;
import static org.apache.iotdb.commons.conf.IoTDBConstant.COLUMN_TIMESERIES_DATATYPE;
import static org.apache.iotdb.commons.conf.IoTDBConstant.COLUMN_TIMESERIES_ENCODING;
import static org.apache.iotdb.commons.conf.IoTDBConstant.COLUMN_TTL;
import static org.apache.iotdb.commons.conf.IoTDBConstant.COLUMN_USER;
import static org.apache.iotdb.commons.conf.IoTDBConstant.COLUMN_VALUE;
import static org.apache.iotdb.commons.conf.IoTDBConstant.FILE_NAME_SEPARATOR;
import static org.apache.iotdb.commons.conf.IoTDBConstant.FUNCTION_TYPE_BUILTIN_UDAF;
import static org.apache.iotdb.commons.conf.IoTDBConstant.FUNCTION_TYPE_BUILTIN_UDTF;
import static org.apache.iotdb.commons.conf.IoTDBConstant.FUNCTION_TYPE_EXTERNAL_UDAF;
import static org.apache.iotdb.commons.conf.IoTDBConstant.FUNCTION_TYPE_EXTERNAL_UDTF;
import static org.apache.iotdb.commons.conf.IoTDBConstant.FUNCTION_TYPE_NATIVE;
import static org.apache.iotdb.commons.conf.IoTDBConstant.MULTI_LEVEL_PATH_WILDCARD;
import static org.apache.iotdb.commons.conf.IoTDBConstant.QUERY_ID;
import static org.apache.iotdb.commons.conf.IoTDBConstant.STATEMENT;
import static org.apache.iotdb.rpc.TSStatusCode.INTERNAL_SERVER_ERROR;
import static org.apache.iotdb.tsfile.common.constant.TsFileConstant.TSFILE_SUFFIX;

public class PlanExecutor implements IPlanExecutor {

  private static final Logger logger = LoggerFactory.getLogger(PlanExecutor.class);
  private static final Logger AUDIT_LOGGER =
      LoggerFactory.getLogger(IoTDBConstant.AUDIT_LOGGER_NAME);
  private static final Logger DEBUG_LOGGER = LoggerFactory.getLogger("QUERY_DEBUG");
  // for data query
  protected IQueryRouter queryRouter;
  // for administration
  private final AuthorizerManager authorizerManager;

  private ThreadPoolExecutor insertionPool;

  private static final String INSERT_MEASUREMENTS_FAILED_MESSAGE = "failed to insert measurements ";

  public PlanExecutor() throws QueryProcessException {
    queryRouter = new QueryRouter();
    authorizerManager = AuthorizerManager.getInstance();
  }

  @Override
  public QueryDataSet processQuery(PhysicalPlan queryPlan, QueryContext context)
      throws IOException, StorageEngineException, QueryFilterOptimizationException,
          QueryProcessException, MetadataException, InterruptedException {
    if (queryPlan instanceof QueryPlan) {
      return processDataQuery((QueryPlan) queryPlan, context);
    } else if (queryPlan instanceof AuthorPlan) {
      return processAuthorQuery((AuthorPlan) queryPlan);
    } else if (queryPlan instanceof ShowPlan) {
      return processShowQuery((ShowPlan) queryPlan, context);
    } else {
      throw new QueryProcessException(String.format("Unrecognized query plan %s", queryPlan));
    }
  }

  @Override
  public boolean processNonQuery(PhysicalPlan plan)
      throws QueryProcessException, StorageGroupNotSetException, StorageEngineException {
    switch (plan.getOperatorType()) {
      case DELETE:
        delete((DeletePlan) plan);
        return true;
      case INSERT:
        insert((InsertRowPlan) plan);
        return true;
      case BATCH_INSERT_ONE_DEVICE:
        insert((InsertRowsOfOneDevicePlan) plan);
        return true;
      case BATCH_INSERT_ROWS:
        insert((InsertRowsPlan) plan);
        return true;
      case BATCH_INSERT:
        insertTablet((InsertTabletPlan) plan);
        return true;
      case MULTI_BATCH_INSERT:
        insertTablet((InsertMultiTabletsPlan) plan);
        return true;
      case CREATE_ROLE:
      case DELETE_ROLE:
      case CREATE_USER:
      case REVOKE_USER_ROLE:
      case REVOKE_ROLE_PRIVILEGE:
      case REVOKE_USER_PRIVILEGE:
      case GRANT_ROLE_PRIVILEGE:
      case GRANT_USER_PRIVILEGE:
      case GRANT_USER_ROLE:
      case MODIFY_PASSWORD:
      case DELETE_USER:
        AuthorPlan author = (AuthorPlan) plan;
        return operateAuthor(author);
      case GRANT_WATERMARK_EMBEDDING:
        return operateWatermarkEmbedding(((DataAuthPlan) plan).getUsers(), true);
      case REVOKE_WATERMARK_EMBEDDING:
        return operateWatermarkEmbedding(((DataAuthPlan) plan).getUsers(), false);
      case DELETE_TIMESERIES:
        return deleteTimeSeries((DeleteTimeSeriesPlan) plan);
      case CREATE_TIMESERIES:
        return createTimeSeries((CreateTimeSeriesPlan) plan);
      case CREATE_ALIGNED_TIMESERIES:
        return createAlignedTimeSeries((CreateAlignedTimeSeriesPlan) plan);
      case CREATE_MULTI_TIMESERIES:
        return createMultiTimeSeries((CreateMultiTimeSeriesPlan) plan);
      case ALTER_TIMESERIES:
        return alterTimeSeries((AlterTimeSeriesPlan) plan);
      case REWRITE_TIMESERIES:
        return rewriteTimeseries((RewriteTimeseriesPlan) plan);
      case SET_STORAGE_GROUP:
        return setStorageGroup((SetStorageGroupPlan) plan);
      case DELETE_STORAGE_GROUP:
        return deleteStorageGroups((DeleteStorageGroupPlan) plan);
      case TTL:
        operateTTL((SetTTLPlan) plan);
        return true;
      case LOAD_CONFIGURATION:
        loadConfiguration((LoadConfigurationPlan) plan);
        return true;
      case LOAD_FILES:
        operateLoadFiles((OperateFilePlan) plan);
        return true;
      case REMOVE_FILE:
        operateRemoveFile((OperateFilePlan) plan);
        return true;
      case UNLOAD_FILE:
        operateUnloadFile((OperateFilePlan) plan);
        return true;
      case FLUSH:
        operateFlush((FlushPlan) plan);
        return true;
      case MERGE:
      case FULL_MERGE:
        operateMerge();
        return true;
      case SET_SYSTEM_MODE:
        operateSetSystemMode((SetSystemModePlan) plan);
        return true;
      case CLEAR_CACHE:
        operateClearCache();
        return true;
      case DELETE_PARTITION:
        DeletePartitionPlan p = (DeletePartitionPlan) plan;
        TimePartitionFilter filter =
            (storageGroupName, partitionId) ->
                storageGroupName.equals(
                        ((DeletePartitionPlan) plan).getStorageGroupName().getFullPath())
                    && p.getPartitionId().contains(partitionId);
        StorageEngine.getInstance()
            .removePartitions(((DeletePartitionPlan) plan).getStorageGroupName(), filter);
        return true;
      case CREATE_FUNCTION:
        return operateCreateFunction((CreateFunctionPlan) plan);
      case DROP_FUNCTION:
        return operateDropFunction((DropFunctionPlan) plan);
      case CREATE_TRIGGER:
        return operateCreateTrigger((CreateTriggerPlan) plan);
      case DROP_TRIGGER:
        return operateDropTrigger((DropTriggerPlan) plan);
      case START_TRIGGER:
        return operateStartTrigger((StartTriggerPlan) plan);
      case STOP_TRIGGER:
        return operateStopTrigger((StopTriggerPlan) plan);
      case KILL:
        try {
          operateKillQuery((KillQueryPlan) plan);
        } catch (QueryIdNotExsitException e) {
          throw new QueryProcessException(e.getMessage());
        }
        return true;
      case CREATE_TEMPLATE:
        return createTemplate((CreateTemplatePlan) plan);
      case DROP_TEMPLATE:
        return dropTemplate((DropTemplatePlan) plan);
      case APPEND_TEMPLATE:
        return appendTemplate((AppendTemplatePlan) plan);
      case PRUNE_TEMPLATE:
        return pruneTemplate((PruneTemplatePlan) plan);
      case SET_TEMPLATE:
        return setTemplate((SetTemplatePlan) plan);
      case ACTIVATE_TEMPLATE:
        return activateTemplate((ActivateTemplatePlan) plan);
      case UNSET_TEMPLATE:
        return unsetTemplate((UnsetTemplatePlan) plan);
      case CREATE_CONTINUOUS_QUERY:
        return operateCreateContinuousQuery((CreateContinuousQueryPlan) plan);
      case DROP_CONTINUOUS_QUERY:
        return operateDropContinuousQuery((DropContinuousQueryPlan) plan);
      case SETTLE:
        settle((SettlePlan) plan);
        return true;
      case SHOW_QUERY_RESOURCE:
        return processShowQueryResource();
      case CREATE_PIPESINK:
        createPipeSink((CreatePipeSinkPlan) plan);
        return true;
      case DROP_PIPESINK:
        dropPipeSink((DropPipeSinkPlan) plan);
        return true;
      case CREATE_PIPE:
        createPipe((CreatePipePlan) plan);
        return true;
      case STOP_PIPE:
      case START_PIPE:
      case DROP_PIPE:
        operatePipe((OperatePipePlan) plan);
        return true;
      default:
        throw new UnsupportedOperationException(
            String.format("operation %s is not supported", plan.getOperatorName()));
    }
  }

<<<<<<< HEAD
  private boolean rewriteTimeseries(RewriteTimeseriesPlan plan) throws QueryProcessException {

    if (plan == null || plan.getPath() == null) {
      throw new QueryProcessException("RewriteTimeseriesPlan is null");
    }
    PartialPath fullPath = plan.getPath();
    final String logKey = fullPath.getFullPath();
    AUDIT_LOGGER.info("[rewriteTimeseries] {} begin", logKey);
    if (IoTDBDescriptor.getInstance().getConfig().isClusterMode()) {
      throw new QueryProcessException("This command is not supported in cluster mode");
    }
    // storage alter
    try {
      StorageEngine.getInstance().rewriteTimeseries(fullPath);
    } catch (StorageEngineException | MetadataException e) {
      throw new QueryProcessException(e);
    }
    AUDIT_LOGGER.info("[rewriteTimeseries] {} end", logKey);
    return true;
  }

  private boolean operateStopPipeServer() throws QueryProcessException {
    try {
      ReceiverService.getInstance().stopPipeServer();
    } catch (PipeServerException e) {
      throw new QueryProcessException(e);
    }
    return true;
  }

  private boolean operateStartPipeServer() throws QueryProcessException {
    try {
      ReceiverService.getInstance().startPipeServer(false);
    } catch (PipeServerException e) {
      throw new QueryProcessException(e);
    }
    return true;
  }

=======
>>>>>>> 3348a062
  private boolean createTemplate(CreateTemplatePlan createTemplatePlan)
      throws QueryProcessException {
    try {
      IoTDB.schemaProcessor.createSchemaTemplate(createTemplatePlan);
    } catch (MetadataException e) {
      throw new QueryProcessException(e);
    }
    return true;
  }

  private boolean dropTemplate(DropTemplatePlan dropTemplatePlan) throws QueryProcessException {
    try {
      IoTDB.schemaProcessor.dropSchemaTemplate(dropTemplatePlan);
    } catch (MetadataException e) {
      throw new QueryProcessException(e);
    }
    return true;
  }

  private boolean appendTemplate(AppendTemplatePlan plan) throws QueryProcessException {
    try {
      IoTDB.schemaProcessor.appendSchemaTemplate(plan);
    } catch (MetadataException e) {
      throw new QueryProcessException(e);
    }
    return true;
  }

  private boolean pruneTemplate(PruneTemplatePlan plan) throws QueryProcessException {
    try {
      IoTDB.schemaProcessor.pruneSchemaTemplate(plan);
    } catch (MetadataException e) {
      throw new QueryProcessException(e);
    }
    return true;
  }

  private boolean setTemplate(SetTemplatePlan setTemplatePlan) throws QueryProcessException {
    try {
      IoTDB.schemaProcessor.setSchemaTemplate(setTemplatePlan);
    } catch (MetadataException e) {
      throw new QueryProcessException(e);
    }
    return true;
  }

  private boolean activateTemplate(ActivateTemplatePlan activateTemplatePlan)
      throws QueryProcessException {
    try {
      IoTDB.schemaProcessor.setUsingSchemaTemplate(activateTemplatePlan);
    } catch (MetadataException e) {
      throw new QueryProcessException(e);
    }
    return true;
  }

  private boolean unsetTemplate(UnsetTemplatePlan unsetTemplatePlan) throws QueryProcessException {
    try {
      IoTDB.schemaProcessor.unsetSchemaTemplate(unsetTemplatePlan);
    } catch (MetadataException e) {
      throw new QueryProcessException(e);
    }
    return true;
  }

  private boolean operateCreateFunction(CreateFunctionPlan plan) throws UDFRegistrationException {
    UDFRegistrationService.getInstance().register(plan.getUdfName(), plan.getClassName(), true);
    return true;
  }

  private boolean operateDropFunction(DropFunctionPlan plan) throws UDFRegistrationException {
    UDFRegistrationService.getInstance().deregister(plan.getUdfName());
    return true;
  }

  private boolean operateCreateTrigger(CreateTriggerPlan plan)
      throws TriggerManagementException, TriggerExecutionException {
    TriggerRegistrationService.getInstance().register(plan);
    return true;
  }

  private boolean operateDropTrigger(DropTriggerPlan plan) throws TriggerManagementException {
    TriggerRegistrationService.getInstance().deregister(plan);
    return true;
  }

  private boolean operateStartTrigger(StartTriggerPlan plan)
      throws TriggerManagementException, TriggerExecutionException {
    TriggerRegistrationService.getInstance().activate(plan);
    return true;
  }

  private boolean operateStopTrigger(StopTriggerPlan plan) throws TriggerManagementException {
    TriggerRegistrationService.getInstance().inactivate(plan);
    return true;
  }

  private void operateMerge() throws StorageEngineException {
    StorageEngine.getInstance().mergeAll();
  }

  public static void operateClearCache() {
    ChunkCache.getInstance().clear();
    TimeSeriesMetadataCache.getInstance().clear();
    BloomFilterCache.getInstance().clear();
  }

  private void operateKillQuery(KillQueryPlan killQueryPlan) throws QueryIdNotExsitException {
    QueryTimeManager queryTimeManager = QueryTimeManager.getInstance();
    long killQueryId = killQueryPlan.getQueryId();
    if (killQueryId != -1) {
      if (queryTimeManager.getQueryContextMap().get(killQueryId) != null) {
        queryTimeManager.killQuery(killQueryId);
      } else {
        throw new QueryIdNotExsitException(
            String.format(
                "Query Id %d is not exist, please check it.", killQueryPlan.getQueryId()));
      }
    } else {
      // if queryId is not specified, kill all running queries
      if (!queryTimeManager.getQueryContextMap().isEmpty()) {
        synchronized (queryTimeManager.getQueryContextMap()) {
          List<Long> queryIdList = new ArrayList<>(queryTimeManager.getQueryContextMap().keySet());
          for (Long queryId : queryIdList) {
            queryTimeManager.killQuery(queryId);
          }
        }
      }
    }
  }

  private void operateSetSystemMode(SetSystemModePlan plan) {
    CommonDescriptor.getInstance().getConfig().setNodeStatus(plan.getStatus());
  }

  private void operateFlush(FlushPlan plan) throws StorageGroupNotSetException {
    if (plan.getPaths().isEmpty()) {
      StorageEngine.getInstance().syncCloseAllProcessor();
      WALManager.getInstance().deleteOutdatedWALFiles();
    } else {
      flushSpecifiedStorageGroups(plan);
    }

    if (!plan.getPaths().isEmpty()) {
      List<PartialPath> noExistSg = checkStorageGroupExist(plan.getPaths());
      if (!noExistSg.isEmpty()) {
        StringBuilder sb = new StringBuilder();
        noExistSg.forEach(storageGroup -> sb.append(storageGroup.getFullPath()).append(","));
        throw new StorageGroupNotSetException(sb.subSequence(0, sb.length() - 1).toString(), true);
      }
    }
  }

  private boolean operateCreateContinuousQuery(CreateContinuousQueryPlan plan)
      throws ContinuousQueryException {
    return ContinuousQueryService.getInstance().register(plan, true);
  }

  private boolean operateDropContinuousQuery(DropContinuousQueryPlan plan)
      throws ContinuousQueryException {
    return ContinuousQueryService.getInstance().deregister(plan, true);
  }

  public static void flushSpecifiedStorageGroups(FlushPlan plan)
      throws StorageGroupNotSetException {
    Map<PartialPath, List<Pair<Long, Boolean>>> storageGroupMap =
        plan.getStorageGroupPartitionIds();
    for (Entry<PartialPath, List<Pair<Long, Boolean>>> entry : storageGroupMap.entrySet()) {
      PartialPath storageGroupName = entry.getKey();
      // normal flush
      if (entry.getValue() == null) {
        if (plan.isSeq() == null) {
          StorageEngine.getInstance()
              .closeStorageGroupProcessor(storageGroupName, true, plan.isSync());
          StorageEngine.getInstance()
              .closeStorageGroupProcessor(storageGroupName, false, plan.isSync());
        } else {
          StorageEngine.getInstance()
              .closeStorageGroupProcessor(storageGroupName, plan.isSeq(), plan.isSync());
        }
      }
      // partition specified flush, for snapshot flush plan
      else {
        List<Pair<Long, Boolean>> partitionIdSequencePairs = entry.getValue();
        for (Pair<Long, Boolean> pair : partitionIdSequencePairs) {
          StorageEngine.getInstance()
              .closeStorageGroupProcessor(storageGroupName, pair.left, pair.right, true);
        }
      }
    }
  }

  protected QueryDataSet processDataQuery(QueryPlan queryPlan, QueryContext context)
      throws StorageEngineException, QueryFilterOptimizationException, QueryProcessException,
          IOException, InterruptedException {
    QueryDataSet queryDataSet;
    if (queryPlan instanceof AlignByDevicePlan) {
      queryDataSet = getAlignByDeviceDataSet((AlignByDevicePlan) queryPlan, context, queryRouter);
    } else {
      if (queryPlan.getPaths() == null || queryPlan.getPaths().isEmpty()) {
        // no time series are selected, return EmptyDataSet
        return new EmptyDataSet();
      } else if (queryPlan instanceof UDAFPlan) {
        UDAFPlan udafPlan = (UDAFPlan) queryPlan;
        queryDataSet = queryRouter.udafQuery(udafPlan, context);
      } else if (queryPlan instanceof UDTFPlan) {
        UDTFPlan udtfPlan = (UDTFPlan) queryPlan;
        queryDataSet = queryRouter.udtfQuery(udtfPlan, context);
      } else if (queryPlan instanceof GroupByTimeFillPlan) {
        GroupByTimeFillPlan groupByFillPlan = (GroupByTimeFillPlan) queryPlan;
        queryDataSet = queryRouter.groupByFill(groupByFillPlan, context);
      } else if (queryPlan instanceof GroupByTimePlan) {
        GroupByTimePlan groupByTimePlan = (GroupByTimePlan) queryPlan;
        queryDataSet = queryRouter.groupBy(groupByTimePlan, context);
      } else if (queryPlan instanceof QueryIndexPlan) {
        throw new QueryProcessException("Query index hasn't been supported yet");
      } else if (queryPlan instanceof AggregationPlan) {
        AggregationPlan aggregationPlan = (AggregationPlan) queryPlan;
        queryDataSet = queryRouter.aggregate(aggregationPlan, context);
      } else if (queryPlan instanceof FillQueryPlan) {
        FillQueryPlan fillQueryPlan = (FillQueryPlan) queryPlan;
        queryDataSet = queryRouter.fill(fillQueryPlan, context);
      } else if (queryPlan instanceof LastQueryPlan) {
        queryDataSet = queryRouter.lastQuery((LastQueryPlan) queryPlan, context);
      } else {
        queryDataSet = queryRouter.rawDataQuery((RawDataQueryPlan) queryPlan, context);
      }
    }
    queryDataSet.setRowLimit(queryPlan.getRowLimit());
    queryDataSet.setRowOffset(queryPlan.getRowOffset());
    queryDataSet.setWithoutAllNull(queryPlan.isWithoutAllNull());
    queryDataSet.setWithoutAnyNull(queryPlan.isWithoutAnyNull());
    queryDataSet.setWithoutNullColumnsIndex(queryPlan.getWithoutNullColumnsIndex());
    return queryDataSet;
  }

  protected AlignByDeviceDataSet getAlignByDeviceDataSet(
      AlignByDevicePlan plan, QueryContext context, IQueryRouter router)
      throws QueryProcessException {
    return new AlignByDeviceDataSet(plan, context, router);
  }

  protected QueryDataSet processShowQuery(ShowPlan showPlan, QueryContext context)
      throws QueryProcessException, MetadataException {
    switch (showPlan.getShowContentType()) {
      case TTL:
        return processShowTTLQuery((ShowTTLPlan) showPlan);
      case FLUSH_TASK_INFO:
        return processShowFlushTaskInfo();
      case VERSION:
        return processShowVersion();
      case TIMESERIES:
        return processShowTimeseries((ShowTimeSeriesPlan) showPlan, context);
      case STORAGE_GROUP:
        return processShowStorageGroup((ShowStorageGroupPlan) showPlan);
      case LOCK_INFO:
        return processShowLockInfo((ShowLockInfoPlan) showPlan);
      case DEVICES:
        return processShowDevices((ShowDevicesPlan) showPlan);
      case CHILD_PATH:
        return processShowChildPaths((ShowChildPathsPlan) showPlan);
      case CHILD_NODE:
        return processShowChildNodes((ShowChildNodesPlan) showPlan);
      case COUNT_TIMESERIES:
        return processCountTimeSeries((CountPlan) showPlan);
      case COUNT_NODE_TIMESERIES:
        return processCountNodeTimeSeries((CountPlan) showPlan);
      case COUNT_DEVICES:
        return processCountDevices((CountPlan) showPlan);
      case COUNT_STORAGE_GROUP:
        return processCountStorageGroup((CountPlan) showPlan);
      case COUNT_NODES:
        return processCountNodes((CountPlan) showPlan);
      case QUERY_PROCESSLIST:
        return processShowQueryProcesslist();
      case FUNCTIONS:
        return processShowFunctions();
      case TRIGGERS:
        return processShowTriggers();
      case CONTINUOUS_QUERY:
        return processShowContinuousQueries();
      case SCHEMA_TEMPLATE:
        return processShowSchemaTemplates();
      case NODES_IN_SCHEMA_TEMPLATE:
        return processShowNodesInSchemaTemplate((ShowNodesInTemplatePlan) showPlan);
      case PATHS_SET_SCHEMA_TEMPLATE:
        return processShowPathsSetSchemaTemplate((ShowPathsSetTemplatePlan) showPlan);
      case PATHS_USING_SCHEMA_TEMPLATE:
        return processShowPathsUsingSchemaTemplate((ShowPathsUsingTemplatePlan) showPlan);
      case PIPESINK:
        return processShowPipeSink((ShowPipeSinkPlan) showPlan);
      case PIPESINKTYPE:
        return processShowPipeSinkType();
      case PIPE:
        return processShowPipes((ShowPipePlan) showPlan);
      default:
        throw new QueryProcessException(String.format("Unrecognized show plan %s", showPlan));
    }
  }

  private QueryDataSet processCountNodes(CountPlan countPlan) throws MetadataException {
    int num =
        getNodesNumInGivenLevel(
            countPlan.getPath(), countPlan.getLevel(), countPlan.isPrefixMatch());
    return createSingleDataSet(COLUMN_COUNT, TSDataType.INT32, num);
  }

  private QueryDataSet processCountNodeTimeSeries(CountPlan countPlan) throws MetadataException {
    Map<PartialPath, Integer> countResults = getTimeseriesCountGroupByLevel(countPlan);
    ListDataSet listDataSet =
        new ListDataSet(
            Arrays.asList(
                new PartialPath(COLUMN_COLUMN, false), new PartialPath(COLUMN_COUNT, false)),
            Arrays.asList(TSDataType.TEXT, TSDataType.INT32));
    for (PartialPath columnPath : countResults.keySet()) {
      RowRecord record = new RowRecord(0);
      Field field = new Field(TSDataType.TEXT);
      field.setBinaryV(new Binary(columnPath.getFullPath()));
      Field field1 = new Field(TSDataType.INT32);
      // get the count of every group
      field1.setIntV(countResults.get(columnPath));
      record.addField(field);
      record.addField(field1);
      listDataSet.putRecord(record);
    }
    return listDataSet;
  }

  private QueryDataSet processCountDevices(CountPlan countPlan) throws MetadataException {
    int num = getDevicesNum(countPlan.getPath(), countPlan.isPrefixMatch());
    return createSingleDataSet(COLUMN_DEVICES, TSDataType.INT32, num);
  }

  private QueryDataSet processCountStorageGroup(CountPlan countPlan) throws MetadataException {
    int num = getStorageGroupNum(countPlan.getPath(), countPlan.isPrefixMatch());
    return createSingleDataSet(COLUMN_STORAGE_GROUP, TSDataType.INT32, num);
  }

  private QueryDataSet createSingleDataSet(String columnName, TSDataType columnType, Object val) {
    SingleDataSet singleDataSet =
        new SingleDataSet(
            Collections.singletonList(new PartialPath(columnName, false)),
            Collections.singletonList(columnType));
    Field field = new Field(columnType);
    switch (columnType) {
      case TEXT:
        field.setBinaryV(((Binary) val));
        break;
      case FLOAT:
        field.setFloatV(((float) val));
        break;
      case INT32:
        field.setIntV(((int) val));
        break;
      case INT64:
        field.setLongV(((long) val));
        break;
      case DOUBLE:
        field.setDoubleV(((double) val));
        break;
      case BOOLEAN:
        field.setBoolV(((boolean) val));
        break;
      default:
        throw new UnSupportedDataTypeException("Unsupported data type" + columnType);
    }
    RowRecord record = new RowRecord(0);
    record.addField(field);
    singleDataSet.setRecord(record);
    return singleDataSet;
  }

  protected int getDevicesNum(PartialPath path, boolean isPrefixMatch) throws MetadataException {
    return IoTDB.schemaProcessor.getDevicesNum(path, isPrefixMatch);
  }

  private int getStorageGroupNum(PartialPath path, boolean isPrefixMatch) throws MetadataException {
    return IoTDB.schemaProcessor.getStorageGroupNum(path, isPrefixMatch);
  }

  protected int getPathsNum(PartialPath path, boolean isPrefixMatch) throws MetadataException {
    return IoTDB.schemaProcessor.getAllTimeseriesCount(path, isPrefixMatch);
  }

  protected int getNodesNumInGivenLevel(PartialPath path, int level, boolean isPrefixMatch)
      throws MetadataException {
    return IoTDB.schemaProcessor.getNodesCountInGivenLevel(path, level, isPrefixMatch);
  }

  protected List<MeasurementPath> getPathsName(PartialPath path) throws MetadataException {
    return IoTDB.schemaProcessor.getMeasurementPaths(path);
  }

  protected List<PartialPath> getNodesList(PartialPath schemaPattern, int level)
      throws MetadataException {
    return IoTDB.schemaProcessor.getNodesListInGivenLevel(schemaPattern, level);
  }

  private Map<PartialPath, Integer> getTimeseriesCountGroupByLevel(CountPlan countPlan)
      throws MetadataException {
    return IoTDB.schemaProcessor.getMeasurementCountGroupByLevel(
        countPlan.getPath(), countPlan.getLevel(), countPlan.isPrefixMatch());
  }

  private QueryDataSet processCountTimeSeries(CountPlan countPlan) throws MetadataException {
    int num = getPathsNum(countPlan.getPath(), countPlan.isPrefixMatch());
    return createSingleDataSet(COLUMN_COUNT, TSDataType.INT32, num);
  }

  private QueryDataSet processShowDevices(ShowDevicesPlan showDevicesPlan)
      throws MetadataException {
    return new ShowDevicesDataSet(showDevicesPlan);
  }

  private QueryDataSet processShowChildPaths(ShowChildPathsPlan showChildPathsPlan)
      throws MetadataException {
    Set<TSchemaNode> childPathsList = getPathNextChildren(showChildPathsPlan.getPath());

    // sort by node type
    Set<TSchemaNode> sortSet =
        new TreeSet<>(
            (o1, o2) -> {
              if (o1.getNodeType() == o2.getNodeType()) {
                return o1.getNodeName().compareTo(o2.getNodeName());
              }
              return o1.getNodeType() - o2.getNodeType();
            });
    sortSet.addAll(childPathsList);
    ListDataSet listDataSet =
        new ListDataSet(
            Arrays.asList(
                new PartialPath(COLUMN_CHILD_PATHS, false),
                new PartialPath(COLUMN_CHILD_PATHS_TYPES, false)),
            Arrays.asList(TSDataType.TEXT, TSDataType.TEXT));
    for (TSchemaNode node : sortSet) {
      RowRecord record = new RowRecord(0);
      Field field = new Field(TSDataType.TEXT);
      field.setBinaryV(new Binary(node.getNodeName()));
      record.addField(field);
      field = new Field(TSDataType.TEXT);
      field.setBinaryV(new Binary(MNodeType.getMNodeType(node.getNodeType()).getNodeTypeName()));
      record.addField(field);
      listDataSet.putRecord(record);
    }
    return listDataSet;
  }

  protected Set<TSchemaNode> getPathNextChildren(PartialPath path) throws MetadataException {
    return IoTDB.schemaProcessor.getChildNodePathInNextLevel(path);
  }

  private QueryDataSet processShowChildNodes(ShowChildNodesPlan showChildNodesPlan)
      throws MetadataException {
    // getNodeNextChildren
    Set<String> childNodesList = getNodeNextChildren(showChildNodesPlan.getPath());
    ListDataSet listDataSet =
        new ListDataSet(
            Collections.singletonList(new PartialPath(COLUMN_CHILD_NODES, false)),
            Collections.singletonList(TSDataType.TEXT));
    for (String s : childNodesList) {
      RowRecord record = new RowRecord(0);
      Field field = new Field(TSDataType.TEXT);
      field.setBinaryV(new Binary(s));
      record.addField(field);
      listDataSet.putRecord(record);
    }
    return listDataSet;
  }

  protected Set<String> getNodeNextChildren(PartialPath path) throws MetadataException {
    return IoTDB.schemaProcessor.getChildNodeNameInNextLevel(path);
  }

  protected List<PartialPath> getStorageGroupNames(PartialPath path, boolean isPrefixMatch)
      throws MetadataException {
    return IoTDB.schemaProcessor.getMatchedStorageGroups(path, isPrefixMatch);
  }

  private QueryDataSet processShowStorageGroup(ShowStorageGroupPlan showStorageGroupPlan)
      throws MetadataException {
    ListDataSet listDataSet =
        new ListDataSet(
            Collections.singletonList(new PartialPath(COLUMN_STORAGE_GROUP, false)),
            Collections.singletonList(TSDataType.TEXT));
    List<PartialPath> storageGroupList =
        getStorageGroupNames(showStorageGroupPlan.getPath(), showStorageGroupPlan.isPrefixMatch());
    addToDataSet(storageGroupList, listDataSet);
    return listDataSet;
  }

  private void addToDataSet(Collection<PartialPath> paths, ListDataSet dataSet) {
    for (PartialPath s : paths) {
      RowRecord record = new RowRecord(0);
      Field field = new Field(TSDataType.TEXT);
      field.setBinaryV(new Binary(s.getFullPath()));
      record.addField(field);
      dataSet.putRecord(record);
    }
  }

  private QueryDataSet processShowLockInfo(ShowLockInfoPlan showLockInfoPlan)
      throws MetadataException {
    ListDataSet listDataSet =
        new ListDataSet(
            Arrays.asList(
                new PartialPath(COLUMN_STORAGE_GROUP, false),
                new PartialPath(COLUMN_LOCK_INFO, false)),
            Arrays.asList(TSDataType.TEXT, TSDataType.TEXT));
    try {
      List<PartialPath> storageGroupList =
          getStorageGroupNames(showLockInfoPlan.getPath(), showLockInfoPlan.isPrefixMatch());
      List<String> lockHolderList = StorageEngine.getInstance().getLockInfo(storageGroupList);
      addLockInfoToDataSet(storageGroupList, lockHolderList, listDataSet);
    } catch (StorageEngineException e) {
      throw new MetadataException(e);
    }
    return listDataSet;
  }

  private void addLockInfoToDataSet(
      List<PartialPath> paths, List<String> lockHolderList, ListDataSet dataSet) {
    for (int i = 0; i < paths.size(); i++) {
      RowRecord record = new RowRecord(0);
      Field field = new Field(TSDataType.TEXT);
      field.setBinaryV(new Binary(paths.get(i).getFullPath()));
      record.addField(field);
      field = new Field(TSDataType.TEXT);
      field.setBinaryV(new Binary(lockHolderList.get(i)));
      record.addField(field);
      dataSet.putRecord(record);
    }
  }

  private QueryDataSet processShowTimeseries(
      ShowTimeSeriesPlan showTimeSeriesPlan, QueryContext context) throws MetadataException {
    return new ShowTimeseriesDataSet(showTimeSeriesPlan, context);
  }

  protected List<IStorageGroupMNode> getAllStorageGroupNodes() {
    return IoTDB.schemaProcessor.getAllStorageGroupNodes();
  }

  private QueryDataSet processShowTTLQuery(ShowTTLPlan showTTLPlan) {
    ListDataSet listDataSet =
        new ListDataSet(
            Arrays.asList(
                new PartialPath(COLUMN_STORAGE_GROUP, false), new PartialPath(COLUMN_TTL, false)),
            Arrays.asList(TSDataType.TEXT, TSDataType.INT64));
    Set<PartialPath> selectedSgs = new HashSet<>(showTTLPlan.getStorageGroups());

    List<IStorageGroupMNode> storageGroups = getAllStorageGroupNodes();
    int timestamp = 0;
    for (IStorageGroupMNode mNode : storageGroups) {
      PartialPath sgName = mNode.getPartialPath();
      if (!selectedSgs.isEmpty() && !selectedSgs.contains(sgName)) {
        continue;
      }
      RowRecord rowRecord = new RowRecord(timestamp++);
      Field sg = new Field(TSDataType.TEXT);
      Field ttl;
      sg.setBinaryV(new Binary(sgName.getFullPath()));
      if (mNode.getDataTTL() != Long.MAX_VALUE) {
        ttl = new Field(TSDataType.INT64);
        ttl.setLongV(mNode.getDataTTL());
      } else {
        ttl = null;
      }
      rowRecord.addField(sg);
      rowRecord.addField(ttl);
      listDataSet.putRecord(rowRecord);
    }

    return listDataSet;
  }

  private QueryDataSet processShowVersion() {
    SingleDataSet singleDataSet =
        new SingleDataSet(
            Collections.singletonList(new PartialPath(IoTDBConstant.COLUMN_VERSION, false)),
            Collections.singletonList(TSDataType.TEXT));
    Field field = new Field(TSDataType.TEXT);
    field.setBinaryV(new Binary(IoTDBConstant.VERSION));
    RowRecord rowRecord = new RowRecord(0);
    rowRecord.addField(field);
    singleDataSet.setRecord(rowRecord);
    return singleDataSet;
  }

  private QueryDataSet processShowFlushTaskInfo() {
    ListDataSet listDataSet =
        new ListDataSet(
            Arrays.asList(
                new PartialPath(COLUMN_ITEM, false), new PartialPath(COLUMN_VALUE, false)),
            Arrays.asList(TSDataType.TEXT, TSDataType.TEXT));

    int timestamp = 0;
    addRowRecordForShowQuery(
        listDataSet,
        timestamp++,
        "total number of flush tasks",
        Integer.toString(FlushTaskPoolManager.getInstance().getTotalTasks()));
    addRowRecordForShowQuery(
        listDataSet,
        timestamp++,
        "number of working flush tasks",
        Integer.toString(FlushTaskPoolManager.getInstance().getWorkingTasksNumber()));
    addRowRecordForShowQuery(
        listDataSet,
        timestamp,
        "number of waiting flush tasks",
        Integer.toString(FlushTaskPoolManager.getInstance().getWaitingTasksNumber()));
    return listDataSet;
  }

  private QueryDataSet processShowFunctions() throws QueryProcessException {
    ListDataSet listDataSet =
        new ListDataSet(
            Arrays.asList(
                new PartialPath(COLUMN_FUNCTION_NAME, false),
                new PartialPath(COLUMN_FUNCTION_TYPE, false),
                new PartialPath(COLUMN_FUNCTION_CLASS, false)),
            Arrays.asList(TSDataType.TEXT, TSDataType.TEXT, TSDataType.TEXT));

    appendUDFs(listDataSet);
    appendNativeFunctions(listDataSet);

    listDataSet.sort(
        (r1, r2) ->
            String.CASE_INSENSITIVE_ORDER.compare(
                r1.getFields().get(0).getStringValue(), r2.getFields().get(0).getStringValue()));
    return listDataSet;
  }

  private void appendUDFs(ListDataSet listDataSet) throws QueryProcessException {
    for (UDFRegistrationInformation info :
        UDFRegistrationService.getInstance().getRegistrationInformation()) {
      RowRecord rowRecord = new RowRecord(0); // ignore timestamp
      rowRecord.addField(Binary.valueOf(info.getFunctionName()), TSDataType.TEXT);
      String functionType = "";
      try {
        if (info.isBuiltin()) {
          if (info.isUDTF()) {
            functionType = FUNCTION_TYPE_BUILTIN_UDTF;
          } else if (info.isUDAF()) {
            functionType = FUNCTION_TYPE_BUILTIN_UDAF;
          }
        } else {
          if (info.isUDTF()) {
            functionType = FUNCTION_TYPE_EXTERNAL_UDTF;
          } else if (info.isUDAF()) {
            functionType = FUNCTION_TYPE_EXTERNAL_UDAF;
          }
        }
      } catch (InstantiationException
          | InvocationTargetException
          | NoSuchMethodException
          | IllegalAccessException e) {
        throw new QueryProcessException(e.toString());
      }
      rowRecord.addField(Binary.valueOf(functionType), TSDataType.TEXT);
      rowRecord.addField(Binary.valueOf(info.getClassName()), TSDataType.TEXT);
      listDataSet.putRecord(rowRecord);
    }
  }

  private QueryDataSet processShowContinuousQueries() {
    ListDataSet listDataSet =
        new ListDataSet(
            Arrays.asList(
                new PartialPath(COLUMN_CONTINUOUS_QUERY_NAME, false),
                new PartialPath(COLUMN_CONTINUOUS_QUERY_EVERY_INTERVAL, false),
                new PartialPath(COLUMN_CONTINUOUS_QUERY_FOR_INTERVAL, false),
                new PartialPath(COLUMN_CONTINUOUS_QUERY_BOUNDARY, false),
                new PartialPath(COLUMN_CONTINUOUS_QUERY_QUERY_SQL, false),
                new PartialPath(COLUMN_CONTINUOUS_QUERY_TARGET_PATH, false)),
            Arrays.asList(
                TSDataType.TEXT,
                TSDataType.INT64,
                TSDataType.INT64,
                TSDataType.INT64,
                TSDataType.TEXT,
                TSDataType.TEXT));

    List<ShowContinuousQueriesResult> continuousQueriesList =
        ContinuousQueryService.getInstance().getShowContinuousQueriesResultList();

    for (ShowContinuousQueriesResult result : continuousQueriesList) {
      RowRecord record = new RowRecord(0);
      record.addField(Binary.valueOf(result.getContinuousQueryName()), TSDataType.TEXT);
      record.addField(result.getEveryInterval(), TSDataType.INT64);
      record.addField(result.getForInterval(), TSDataType.INT64);
      record.addField(result.getBoundary(), TSDataType.INT64);
      record.addField(Binary.valueOf(result.getQuerySql()), TSDataType.TEXT);
      record.addField(Binary.valueOf(result.getTargetPath().getFullPath()), TSDataType.TEXT);
      listDataSet.putRecord(record);
    }

    return listDataSet;
  }

  private QueryDataSet processShowSchemaTemplates() {
    ListDataSet listDataSet =
        new ListDataSet(
            Collections.singletonList(new PartialPath(COLUMN_SCHEMA_TEMPLATE, false)),
            Collections.singletonList(TSDataType.TEXT));
    Set<String> allTemplates = IoTDB.schemaProcessor.getAllTemplates();
    for (String templateName : allTemplates) {
      RowRecord rowRecord = new RowRecord(0); // ignore timestamp
      rowRecord.addField(Binary.valueOf(templateName), TSDataType.TEXT);
      listDataSet.putRecord(rowRecord);
    }
    return listDataSet;
  }

  private QueryDataSet processShowNodesInSchemaTemplate(ShowNodesInTemplatePlan showPlan)
      throws QueryProcessException {
    ListDataSet listDataSet =
        new ListDataSet(
            Arrays.asList(
                new PartialPath(COLUMN_CHILD_NODES, false),
                new PartialPath(COLUMN_TIMESERIES_DATATYPE, false),
                new PartialPath(COLUMN_TIMESERIES_ENCODING, false),
                new PartialPath(COLUMN_TIMESERIES_COMPRESSION, false)),
            Arrays.asList(TSDataType.TEXT, TSDataType.TEXT, TSDataType.TEXT, TSDataType.TEXT));
    try {
      List<Pair<String, IMeasurementSchema>> measurements =
          IoTDB.schemaProcessor.getSchemasInTemplate(showPlan.getTemplateName(), "");
      for (Pair<String, IMeasurementSchema> measurement : measurements) {
        RowRecord rowRecord = new RowRecord(0); // ignore timestamp
        rowRecord.addField(Binary.valueOf(measurement.left), TSDataType.TEXT);

        IMeasurementSchema measurementSchema = measurement.right;
        rowRecord.addField(Binary.valueOf(measurementSchema.getType().toString()), TSDataType.TEXT);
        rowRecord.addField(
            Binary.valueOf(measurementSchema.getEncodingType().toString()), TSDataType.TEXT);
        rowRecord.addField(
            Binary.valueOf(measurementSchema.getCompressor().toString()), TSDataType.TEXT);
        listDataSet.putRecord(rowRecord);
      }
    } catch (MetadataException e) {
      throw new QueryProcessException(e);
    }
    return listDataSet;
  }

  private QueryDataSet processShowPathsUsingSchemaTemplate(ShowPathsUsingTemplatePlan showPlan)
      throws QueryProcessException {
    ListDataSet listDataSet =
        new ListDataSet(
            Collections.singletonList(new PartialPath(COLUMN_CHILD_PATHS, false)),
            Collections.singletonList(TSDataType.TEXT));
    try {
      Set<String> paths = IoTDB.schemaProcessor.getPathsUsingTemplate(showPlan.getTemplateName());
      for (String path : paths) {
        RowRecord rowRecord = new RowRecord(0); // ignore timestamp
        rowRecord.addField(Binary.valueOf(path), TSDataType.TEXT);
        listDataSet.putRecord(rowRecord);
      }
    } catch (MetadataException e) {
      throw new QueryProcessException(e);
    }
    return listDataSet;
  }

  private QueryDataSet processShowPathsSetSchemaTemplate(ShowPathsSetTemplatePlan showPlan)
      throws QueryProcessException {
    ListDataSet listDataSet =
        new ListDataSet(
            Collections.singletonList(new PartialPath(COLUMN_CHILD_PATHS, false)),
            Collections.singletonList(TSDataType.TEXT));
    try {
      Set<String> paths = IoTDB.schemaProcessor.getPathsSetTemplate(showPlan.getTemplateName());
      for (String path : paths) {
        RowRecord rowRecord = new RowRecord(0); // ignore timestamp
        rowRecord.addField(Binary.valueOf(path), TSDataType.TEXT);
        listDataSet.putRecord(rowRecord);
      }
    } catch (MetadataException e) {
      throw new QueryProcessException(e);
    }
    return listDataSet;
  }

  private void appendNativeFunctions(ListDataSet listDataSet) {
    final Binary functionType = Binary.valueOf(FUNCTION_TYPE_NATIVE);
    final Binary className = Binary.valueOf("");
    for (String functionName : BuiltinAggregationFunction.getNativeFunctionNames()) {
      RowRecord rowRecord = new RowRecord(0); // ignore timestamp
      rowRecord.addField(Binary.valueOf(functionName.toUpperCase()), TSDataType.TEXT);
      rowRecord.addField(functionType, TSDataType.TEXT);
      rowRecord.addField(className, TSDataType.TEXT);
      listDataSet.putRecord(rowRecord);
    }
  }

  private QueryDataSet processShowTriggers() {
    return TriggerRegistrationService.getInstance().show();
  }

  private void addRowRecordForShowQuery(
      ListDataSet listDataSet, int timestamp, String item, String value) {
    RowRecord rowRecord = new RowRecord(timestamp);
    Field itemField = new Field(TSDataType.TEXT);
    itemField.setBinaryV(new Binary(item));
    Field valueField = new Field(TSDataType.TEXT);
    valueField.setBinaryV(new Binary(value));
    rowRecord.addField(itemField);
    rowRecord.addField(valueField);
    listDataSet.putRecord(rowRecord);
  }

  private QueryDataSet processShowPipeSink(ShowPipeSinkPlan plan) {
    ListDataSet listDataSet =
        new ListDataSet(
            Arrays.asList(
                new PartialPath(COLUMN_PIPESINK_NAME, false),
                new PartialPath(COLUMN_PIPESINK_TYPE, false),
                new PartialPath(COLUMN_PIPESINK_ATTRIBUTES, false)),
            Arrays.asList(TSDataType.TEXT, TSDataType.TEXT, TSDataType.TEXT));
    boolean showAll = "".equals(plan.getPipeSinkName());
    for (PipeSink pipeSink : SyncService.getInstance().getAllPipeSink()) {
      if (showAll || plan.getPipeSinkName().equals(pipeSink.getPipeSinkName())) {
        RowRecord record = new RowRecord(0);
        record.addField(Binary.valueOf(pipeSink.getPipeSinkName()), TSDataType.TEXT);
        record.addField(Binary.valueOf(pipeSink.getType().name()), TSDataType.TEXT);
        record.addField(Binary.valueOf(pipeSink.showAllAttributes()), TSDataType.TEXT);
        listDataSet.putRecord(record);
      }
    }
    return listDataSet;
  }

  private QueryDataSet processShowPipeSinkType() {
    ListDataSet listDataSet =
        new ListDataSet(
            Arrays.asList(new PartialPath(COLUMN_PIPESINK_TYPE, false)),
            Arrays.asList(TSDataType.TEXT));
    for (PipeSink.PipeSinkType pipeSinkType : PipeSink.PipeSinkType.values()) {
      RowRecord record = new RowRecord(0);
      record.addField(Binary.valueOf(pipeSinkType.name()), TSDataType.TEXT);
      listDataSet.putRecord(record);
    }
    return listDataSet;
  }

  private QueryDataSet processShowPipes(ShowPipePlan plan) {
    ListDataSet listDataSet =
        new ListDataSet(
            Arrays.asList(
                new PartialPath(COLUMN_PIPE_CREATE_TIME, false),
                new PartialPath(COLUMN_PIPE_NAME, false),
                new PartialPath(COLUMN_PIPE_ROLE, false),
                new PartialPath(COLUMN_PIPE_REMOTE, false),
                new PartialPath(COLUMN_PIPE_STATUS, false),
                new PartialPath(COLUMN_PIPE_MSG, false)),
            Arrays.asList(
                TSDataType.TEXT,
                TSDataType.TEXT,
                TSDataType.TEXT,
                TSDataType.TEXT,
                TSDataType.TEXT,
                TSDataType.TEXT));
    SyncService.getInstance().showPipe(plan, listDataSet);
    // sort by create time
    listDataSet.sort(Comparator.comparing(o -> o.getFields().get(0).getStringValue()));
    return listDataSet;
  }

  @Override
  public void delete(DeletePlan deletePlan) throws QueryProcessException {
    AUDIT_LOGGER.info(
        "delete data from {} in [{},{}]",
        deletePlan.getPaths(),
        deletePlan.getDeleteStartTime(),
        deletePlan.getDeleteEndTime());
    for (PartialPath path : deletePlan.getPaths()) {
      delete(
          path,
          deletePlan.getDeleteStartTime(),
          deletePlan.getDeleteEndTime(),
          deletePlan.getIndex(),
          deletePlan.getPartitionFilter());
    }
  }

  private void operateLoadFiles(OperateFilePlan plan) throws QueryProcessException {
    File file = plan.getFile();
    if (!file.exists()) {
      throw new QueryProcessException(
          String.format("File path '%s' doesn't exists.", file.getPath()));
    }
    if (file.isDirectory()) {
      loadDir(file, plan);
    } else {
      loadFile(file, plan);
    }
  }

  private void loadDir(File curFile, OperateFilePlan plan) throws QueryProcessException {
    File[] files = curFile.listFiles();
    long[] establishTime = new long[files.length];
    List<Integer> tsfiles = new ArrayList<>();

    for (int i = 0; i < files.length; i++) {
      File file = files[i];
      if (!file.isDirectory()) {
        String fileName = file.getName();
        if (fileName.endsWith(TSFILE_SUFFIX)) {
          establishTime[i] = Long.parseLong(fileName.split(FILE_NAME_SEPARATOR)[0]);
          tsfiles.add(i);
        }
      }
    }
    Collections.sort(
        tsfiles,
        (o1, o2) -> {
          if (establishTime[o1] == establishTime[o2]) {
            return 0;
          }
          return establishTime[o1] < establishTime[o2] ? -1 : 1;
        });
    for (Integer i : tsfiles) {
      loadFile(files[i], plan);
    }

    for (File file : files) {
      if (file.isDirectory()) {
        loadDir(file, plan);
      }
    }
  }

  private void loadFile(File file, OperateFilePlan plan) throws QueryProcessException {
    if (!file.getName().endsWith(TSFILE_SUFFIX)) {
      return;
    }
    TsFileResource tsFileResource = new TsFileResource(file);
    tsFileResource.setStatus(TsFileResourceStatus.CLOSED);
    try {
      // check file
      RestorableTsFileIOWriter restorableTsFileIOWriter = new RestorableTsFileIOWriter(file);
      if (restorableTsFileIOWriter.hasCrashed()) {
        restorableTsFileIOWriter.close();
        throw new QueryProcessException(
            String.format(
                "Cannot load file %s because the file has crashed.", file.getAbsolutePath()));
      }
      Map<Path, IMeasurementSchema> schemaMap = new HashMap<>();

      List<ChunkGroupMetadata> chunkGroupMetadataList = new ArrayList<>();
      try (TsFileSequenceReader reader = new TsFileSequenceReader(file.getAbsolutePath(), false)) {
        if (reader.selfCheck(schemaMap, chunkGroupMetadataList, false)
            != TsFileCheckStatus.COMPLETE_FILE) {
          throw new QueryProcessException(
              String.format(
                  "Cannot load file %s because the file has crashed.", file.getAbsolutePath()));
        }
        if (plan.getVerifyMetadata()) {
          loadNewTsFileVerifyMetadata(reader);
        }
      } catch (IOException e) {
        logger.warn("can not get timeseries metadata from {}.", file.getAbsoluteFile());
        throw new QueryProcessException(e.getMessage());
      }

      FileLoaderUtils.loadOrGenerateResource(tsFileResource);
      if (UpgradeUtils.isNeedUpgrade(tsFileResource)) {
        throw new QueryProcessException(
            String.format(
                "Cannot load file %s because the file's version is old which needs to be upgraded.",
                file.getAbsolutePath()));
      }

      // create schemas if they doesn't exist
      if (plan.isAutoCreateSchema()) {
        createSchemaAutomatically(chunkGroupMetadataList, schemaMap, plan.getSgLevel());
      }

      List<TsFileResource> splitResources = new ArrayList();
      if (tsFileResource.isSpanMultiTimePartitions()) {
        logger.info(
            "try to split the tsFile={} du to it spans multi partitions",
            tsFileResource.getTsFile().getPath());
        TsFileSplitByPartitionTool.rewriteTsFile(tsFileResource, splitResources);
        tsFileResource.writeLock();
        tsFileResource.removeModFile();
        tsFileResource.writeUnlock();
        logger.info(
            "after split, the old tsFile was split to {} new tsFiles", splitResources.size());
      }

      if (splitResources.isEmpty()) {
        splitResources.add(tsFileResource);
      }

      for (TsFileResource resource : splitResources) {
        StorageEngine.getInstance().loadNewTsFile(resource, true);
      }
    } catch (Exception e) {
      logger.error("fail to load file {}", file.getName(), e);
      throw new QueryProcessException(
          String.format("Cannot load file %s because %s", file.getAbsolutePath(), e.getMessage()));
    }
  }

  private void loadNewTsFileVerifyMetadata(TsFileSequenceReader tsFileSequenceReader)
      throws MetadataException, QueryProcessException, IOException {
    Map<String, List<TimeseriesMetadata>> metadataSet =
        tsFileSequenceReader.getAllTimeseriesMetadata(false);
    for (Map.Entry<String, List<TimeseriesMetadata>> entry : metadataSet.entrySet()) {
      String deviceId = entry.getKey();
      PartialPath devicePath = new PartialPath(deviceId);
      if (!IoTDB.schemaProcessor.isPathExist(devicePath)) {
        continue;
      }
      boolean isAlignedInIoTDB =
          IoTDB.schemaProcessor.getDeviceNode(devicePath).getAsEntityMNode().isAligned();
      boolean isAlignedInTsFile = false;
      for (TimeseriesMetadata metadata : entry.getValue()) {
        if ("".equals(metadata.getMeasurementId())) {
          isAlignedInTsFile = true;
          continue;
        }
        PartialPath fullPath =
            new PartialPath(deviceId + TsFileConstant.PATH_SEPARATOR + metadata.getMeasurementId());
        if (IoTDB.schemaProcessor.isPathExist(fullPath)) {
          TSDataType dataType = IoTDB.schemaProcessor.getSeriesType(fullPath);
          if (dataType != metadata.getTSDataType()) {
            throw new QueryProcessException(
                String.format(
                    "%s is %s in the loading TsFile but is %s in IoTDB.",
                    fullPath.getFullPath(), metadata.getTSDataType().name(), dataType.name()));
          }
        }
      }
      if (isAlignedInIoTDB != isAlignedInTsFile) {
        throw new QueryProcessException(
            String.format(
                "%s is%s aligned in the loading TsFile but is%s aligned in IoTDB.",
                devicePath.getFullPath(),
                isAlignedInTsFile ? "" : " not",
                isAlignedInIoTDB ? "" : " not"));
      }
    }
  }

  // Suppress high Cognitive Complexity warning
  private void createSchemaAutomatically(
      List<ChunkGroupMetadata> chunkGroupMetadataList,
      Map<Path, IMeasurementSchema> knownSchemas,
      int sgLevel)
      throws MetadataException {
    if (chunkGroupMetadataList.isEmpty()) {
      return;
    }

    Set<PartialPath> registeredSeries = new HashSet<>();
    for (ChunkGroupMetadata chunkGroupMetadata : chunkGroupMetadataList) {
      String device = chunkGroupMetadata.getDevice();
      boolean isAligned = false;
      Set<String> existSeriesSet = new HashSet<>();
      List<PartialPath> needRegisterSeries = new ArrayList<>();
      List<IMeasurementSchema> needRegisterSchema = new ArrayList<>();
      PartialPath devicePath = new PartialPath(device);
      PartialPath storageGroupPath = MetaUtils.getStorageGroupPathByLevel(devicePath, sgLevel);
      try {
        IoTDB.schemaProcessor.setStorageGroup(storageGroupPath);
      } catch (StorageGroupAlreadySetException alreadySetException) {
        if (!alreadySetException.getStorageGroupPath().equals(storageGroupPath.getFullPath())) {
          throw alreadySetException;
        }
      }
      for (PartialPath path : IoTDB.schemaProcessor.getMeasurementPaths(devicePath, true)) {
        existSeriesSet.add(path.getMeasurement());
        existSeriesSet.add(path.getMeasurementAlias());
      }
      for (ChunkMetadata chunkMetadata : chunkGroupMetadata.getChunkMetadataList()) {
        if ("".equals(chunkMetadata.getMeasurementUid())) {
          isAligned = true;
          continue;
        }
        PartialPath series =
            new PartialPath(
                chunkGroupMetadata.getDevice()
                    + TsFileConstant.PATH_SEPARATOR
                    + chunkMetadata.getMeasurementUid());
        if (!registeredSeries.contains(series)) {
          registeredSeries.add(series);
          IMeasurementSchema schema =
              knownSchemas.get(new Path(series.getDevice(), series.getMeasurement()));
          if (schema == null) {
            throw new MetadataException(
                String.format(
                    "Can not get the schema of measurement [%s]",
                    chunkMetadata.getMeasurementUid()));
          }
          if (!existSeriesSet.contains(chunkMetadata.getMeasurementUid())) {
            needRegisterSeries.add(series);
            needRegisterSchema.add(schema);
          }
        }
      }

      int size = needRegisterSeries.size();
      if (size == 0) {
        continue;
      }
      if (isAligned) {
        List<String> measurements = new ArrayList<>();
        List<TSDataType> dataTypes = new ArrayList<>();
        List<TSEncoding> encodings = new ArrayList<>();
        List<CompressionType> compressors = new ArrayList<>();

        for (int i = 0; i < size; i++) {
          IMeasurementSchema schema = needRegisterSchema.get(i);
          measurements.add(needRegisterSeries.get(i).getMeasurement());
          dataTypes.add(schema.getType());
          encodings.add(schema.getEncodingType());
          compressors.add(schema.getCompressor());
        }

        IoTDB.schemaProcessor.createAlignedTimeSeries(
            devicePath, measurements, dataTypes, encodings, compressors);
      } else {
        for (int i = 0; i < size; i++) {
          IMeasurementSchema schema = needRegisterSchema.get(i);
          IoTDB.schemaProcessor.createTimeseries(
              needRegisterSeries.get(i),
              schema.getType(),
              schema.getEncodingType(),
              schema.getCompressor(),
              Collections.emptyMap());
        }
      }
    }
  }

  private void operateRemoveFile(OperateFilePlan plan) throws QueryProcessException {
    try {
      if (!plan.getFile().exists() || !StorageEngine.getInstance().deleteTsfile(plan.getFile())) {
        throw new QueryProcessException(
            String.format("File '%s' doesn't exist.", plan.getFile().getAbsolutePath()));
      }
    } catch (StorageEngineException | IllegalPathException e) {
      throw new QueryProcessException(
          String.format("Cannot remove file because %s", e.getMessage()));
    }
  }

  private void operateUnloadFile(OperateFilePlan plan) throws QueryProcessException {
    if (!plan.getTargetDir().exists() || !plan.getTargetDir().isDirectory()) {
      throw new QueryProcessException(
          String.format("Target dir '%s' is invalid.", plan.getTargetDir().getAbsolutePath()));
    }
    try {
      if (!plan.getFile().exists()
          || !StorageEngine.getInstance().unloadTsfile(plan.getFile(), plan.getTargetDir())) {
        throw new QueryProcessException(
            String.format("File '%s' doesn't exist.", plan.getFile().getAbsolutePath()));
      }
    } catch (StorageEngineException | IllegalPathException e) {
      throw new QueryProcessException(
          String.format(
              "Cannot unload file '%s' to target directory '%s' because %s",
              plan.getFile().getAbsolutePath(), plan.getTargetDir().getPath(), e.getMessage()));
    }
  }

  private void operateTTL(SetTTLPlan plan) throws QueryProcessException {
    try {
      List<PartialPath> storageGroupPaths =
          IoTDB.schemaProcessor.getMatchedStorageGroups(
              plan.getStorageGroup(), plan.isPrefixMatch());
      for (PartialPath storagePath : storageGroupPaths) {
        IoTDB.schemaProcessor.setTTL(storagePath, plan.getDataTTL());
        StorageEngine.getInstance().setTTL(storagePath, plan.getDataTTL());
      }
    } catch (MetadataException e) {
      throw new QueryProcessException(e);
    } catch (IOException e) {
      throw new QueryProcessException(e.getMessage());
    }
  }

  @Override
  public void update(PartialPath path, long startTime, long endTime, String value) {
    throw new UnsupportedOperationException("update is not supported now");
  }

  @Override
  public void delete(
      PartialPath path,
      long startTime,
      long endTime,
      long planIndex,
      TimePartitionFilter timePartitionFilter)
      throws QueryProcessException {
    try {
      StorageEngine.getInstance().delete(path, startTime, endTime, planIndex, timePartitionFilter);
    } catch (StorageEngineException e) {
      throw new QueryProcessException(e);
    }
  }

  private void checkFailedMeasurments(InsertPlan plan)
      throws PathNotExistException, StorageEngineException {
    // check if all path not exist exceptions
    List<String> failedPaths = plan.getFailedMeasurements();
    List<Exception> exceptions = plan.getFailedExceptions();
    boolean isPathNotExistException = true;
    for (Exception e : exceptions) {
      Throwable curException = e;
      while (curException.getCause() != null) {
        curException = curException.getCause();
      }
      if (!(curException instanceof PathNotExistException)) {
        isPathNotExistException = false;
        break;
      }
    }
    if (isPathNotExistException) {
      throw new PathNotExistException(failedPaths);
    } else {
      throw new StorageEngineException(
          INSERT_MEASUREMENTS_FAILED_MESSAGE
              + plan.getFailedMeasurements()
              + (!exceptions.isEmpty() ? (" caused by " + exceptions.get(0).getMessage()) : ""));
    }
  }

  @Override
  public void insert(InsertRowsOfOneDevicePlan insertRowsOfOneDevicePlan)
      throws QueryProcessException {
    if (insertRowsOfOneDevicePlan.getRowPlans().length == 0) {
      return;
    }
    try {
      // insert to storage engine
      StorageEngine.getInstance().insert(insertRowsOfOneDevicePlan);

      List<String> notExistedPaths = null;
      List<String> failedMeasurements = null;

      // If there are some exceptions, we assume they caused by the same reason.
      Exception exception = null;
      for (InsertRowPlan plan : insertRowsOfOneDevicePlan.getRowPlans()) {
        if (plan.getFailedMeasurements() != null) {
          if (notExistedPaths == null) {
            notExistedPaths = new ArrayList<>();
            failedMeasurements = new ArrayList<>();
          }
          // check if all path not exist exceptions
          List<String> failedPaths = plan.getFailedMeasurements();
          List<Exception> exceptions = plan.getFailedExceptions();
          boolean isPathNotExistException = true;
          for (Exception e : exceptions) {
            exception = e;
            Throwable curException = e;
            while (curException.getCause() != null) {
              curException = curException.getCause();
            }
            if (!(curException instanceof PathNotExistException)) {
              isPathNotExistException = false;
              break;
            }
          }
          if (isPathNotExistException) {
            notExistedPaths.addAll(failedPaths);
          } else {
            failedMeasurements.addAll(plan.getFailedMeasurements());
          }
        }
      }
      if (notExistedPaths != null && !notExistedPaths.isEmpty()) {
        throw new PathNotExistException(notExistedPaths);
      } else if (notExistedPaths != null && !failedMeasurements.isEmpty()) {
        throw new StorageEngineException(
            "failed to insert points "
                + failedMeasurements
                + (exception != null ? (" caused by " + exception.getMessage()) : ""));
      }

    } catch (StorageEngineException | MetadataException e) {
      throw new QueryProcessException(e);
    }
  }

  @Override
  public void insert(InsertRowsPlan plan) throws QueryProcessException {
    for (int i = 0; i < plan.getInsertRowPlanList().size(); i++) {
      if (plan.getResults().containsKey(i) || plan.isExecuted(i)) {
        continue;
      }
      try {
        insert(plan.getInsertRowPlanList().get(i));
      } catch (QueryProcessException e) {
        plan.getResults().put(i, RpcUtils.getStatus(e.getErrorCode(), e.getMessage()));
      }
    }
    if (!plan.getResults().isEmpty()) {
      throw new BatchProcessException(plan.getFailingStatus());
    }
  }

  @Override
  public void insert(InsertRowPlan insertRowPlan) throws QueryProcessException {
    try {
      insertRowPlan.setMeasurementMNodes(
          new IMeasurementMNode[insertRowPlan.getMeasurements().length]);
      // When insert data with sql statement, the data types will be null here.
      // We need to predicted the data types first
      if (insertRowPlan.getDataTypes()[0] == null) {
        for (int i = 0; i < insertRowPlan.getDataTypes().length; i++) {
          insertRowPlan.getDataTypes()[i] =
              TypeInferenceUtils.getPredictedDataType(
                  insertRowPlan.getValues()[i], insertRowPlan.isNeedInferType());
        }
      }

      StorageEngine.getInstance().insert(insertRowPlan);

      if (insertRowPlan.getFailedMeasurements() != null) {
        checkFailedMeasurments(insertRowPlan);
      }
    } catch (StorageEngineException | MetadataException e) {
      throw new QueryProcessException(e);
    } catch (Exception e) {
      throw e;
    }
  }

  @Override
  public void insertTablet(InsertMultiTabletsPlan insertMultiTabletsPlan)
      throws QueryProcessException {
    if (insertMultiTabletsPlan.isEnableMultiThreading()) {
      insertTabletParallel(insertMultiTabletsPlan);
    } else {
      insertTabletSerial(insertMultiTabletsPlan);
    }
  }

  private void insertTabletSerial(InsertMultiTabletsPlan insertMultiTabletsPlan)
      throws BatchProcessException {
    for (int i = 0; i < insertMultiTabletsPlan.getInsertTabletPlanList().size(); i++) {
      if (insertMultiTabletsPlan.getResults().containsKey(i)
          || insertMultiTabletsPlan.isExecuted(i)) {
        continue;
      }
      try {
        insertTablet(insertMultiTabletsPlan.getInsertTabletPlanList().get(i));
      } catch (QueryProcessException e) {
        insertMultiTabletsPlan
            .getResults()
            .put(i, RpcUtils.getStatus(e.getErrorCode(), e.getMessage()));
      }
    }
    if (!insertMultiTabletsPlan.getResults().isEmpty()) {
      throw new BatchProcessException(insertMultiTabletsPlan.getFailingStatus());
    }
  }

  private void insertTabletParallel(InsertMultiTabletsPlan insertMultiTabletsPlan)
      throws BatchProcessException {
    updateInsertTabletsPool(insertMultiTabletsPlan.getDifferentStorageGroupsCount());

    List<InsertTabletPlan> planList = insertMultiTabletsPlan.getInsertTabletPlanList();
    List<Future<?>> futureList = new ArrayList<>();

    Map<Integer, TSStatus> results = insertMultiTabletsPlan.getResults();

    List<InsertTabletPlan> runPlanList = new ArrayList<>();
    Map<Integer, Integer> runIndexToRealIndex = new HashMap<>();
    for (int i = 0; i < planList.size(); i++) {
      if (!(results.containsKey(i) || insertMultiTabletsPlan.isExecuted(i))) {
        runPlanList.add(planList.get(i));
        runIndexToRealIndex.put(runPlanList.size() - 1, i);
      }
    }
    for (InsertTabletPlan plan : runPlanList) {
      Future<?> f =
          insertionPool.submit(
              () -> {
                insertTablet(plan);
                return null;
              });
      futureList.add(f);
    }
    for (int i = 0; i < futureList.size(); i++) {
      try {
        futureList.get(i).get();
      } catch (Exception e) {
        if (e.getCause() instanceof QueryProcessException) {
          QueryProcessException qe = (QueryProcessException) e.getCause();
          results.put(
              runIndexToRealIndex.get(i), RpcUtils.getStatus(qe.getErrorCode(), qe.getMessage()));
        } else {
          results.put(
              runIndexToRealIndex.get(i),
              RpcUtils.getStatus(INTERNAL_SERVER_ERROR, e.getMessage()));
        }
      }
    }

    if (!results.isEmpty()) {
      throw new BatchProcessException(insertMultiTabletsPlan.getFailingStatus());
    }
  }

  private void updateInsertTabletsPool(int sgSize) {
    int updateCoreSize = Math.min(sgSize, Runtime.getRuntime().availableProcessors() / 2);
    if (insertionPool == null || insertionPool.isTerminated()) {
      insertionPool =
          (ThreadPoolExecutor)
              IoTDBThreadPoolFactory.newFixedThreadPool(
                  updateCoreSize, ThreadName.INSERTION_SERVICE.getName());
    } else if (insertionPool.getCorePoolSize() > updateCoreSize) {
      insertionPool.setCorePoolSize(updateCoreSize);
      insertionPool.setMaximumPoolSize(updateCoreSize);
    } else if (insertionPool.getCorePoolSize() < updateCoreSize) {
      insertionPool.setMaximumPoolSize(updateCoreSize);
      insertionPool.setCorePoolSize(updateCoreSize);
    }
  }

  @Override
  public void insertTablet(InsertTabletPlan insertTabletPlan) throws QueryProcessException {

    if (insertTabletPlan.getRowCount() == 0) {
      return;
    }
    try {
      insertTabletPlan.setMeasurementMNodes(
          new IMeasurementMNode[insertTabletPlan.getMeasurements().length]);

      StorageEngine.getInstance().insertTablet(insertTabletPlan);

      if (insertTabletPlan.getFailedMeasurements() != null) {
        checkFailedMeasurments(insertTabletPlan);
      }
    } catch (StorageEngineException | MetadataException e) {
      throw new QueryProcessException(e);
    } catch (Exception e) {
      throw e;
    }
  }

  private boolean operateAuthor(AuthorPlan author) throws QueryProcessException {
    AuthorOperator.AuthorType authorType = author.getAuthorType();
    String userName = author.getUserName();
    String roleName = author.getRoleName();
    String password = author.getPassword();
    String newPassword = author.getNewPassword();
    Set<Integer> permissions = author.getPermissions();
    List<PartialPath> nodeNameList = author.getNodeNameList();
    try {
      switch (authorType) {
        case UPDATE_USER:
          authorizerManager.updateUserPassword(userName, newPassword);
          break;
        case CREATE_USER:
          authorizerManager.createUser(userName, password);
          break;
        case CREATE_ROLE:
          authorizerManager.createRole(roleName);
          break;
        case DROP_USER:
          authorizerManager.deleteUser(userName);
          break;
        case DROP_ROLE:
          authorizerManager.deleteRole(roleName);
          break;
        case GRANT_ROLE:
          for (int i : permissions) {
            for (PartialPath path : nodeNameList) {
              authorizerManager.grantPrivilegeToRole(roleName, path.getFullPath(), i);
            }
          }
          break;
        case GRANT_USER:
          for (int i : permissions) {
            for (PartialPath path : nodeNameList) {
              authorizerManager.grantPrivilegeToUser(userName, path.getFullPath(), i);
            }
          }
          break;
        case GRANT_USER_ROLE:
          authorizerManager.grantRoleToUser(roleName, userName);
          break;
        case REVOKE_USER:
          for (int i : permissions) {
            for (PartialPath path : nodeNameList) {
              authorizerManager.revokePrivilegeFromUser(userName, path.getFullPath(), i);
            }
          }
          break;
        case REVOKE_ROLE:
          for (int i : permissions) {
            for (PartialPath path : nodeNameList) {
              authorizerManager.revokePrivilegeFromRole(roleName, path.getFullPath(), i);
            }
          }
          break;
        case REVOKE_USER_ROLE:
          authorizerManager.revokeRoleFromUser(roleName, userName);
          break;
        default:
          throw new QueryProcessException("Unsupported operation " + authorType);
      }
    } catch (AuthException e) {
      throw new QueryProcessException(e.getMessage(), true);
    }
    return true;
  }

  private boolean operateWatermarkEmbedding(List<String> users, boolean useWatermark)
      throws QueryProcessException {
    try {
      for (String user : users) {
        authorizerManager.setUserUseWaterMark(user, useWatermark);
      }
    } catch (AuthException e) {
      throw new QueryProcessException(e.getMessage());
    }
    return true;
  }

  private boolean createTimeSeries(CreateTimeSeriesPlan createTimeSeriesPlan)
      throws QueryProcessException {
    try {
      IoTDB.schemaProcessor.createTimeseries(createTimeSeriesPlan);
    } catch (MetadataException e) {
      throw new QueryProcessException(e);
    }
    return true;
  }

  private boolean createAlignedTimeSeries(CreateAlignedTimeSeriesPlan createAlignedTimeSeriesPlan)
      throws QueryProcessException {
    try {
      IoTDB.schemaProcessor.createAlignedTimeSeries(createAlignedTimeSeriesPlan);
    } catch (MetadataException e) {
      throw new QueryProcessException(e);
    }
    return true;
  }

  // high Cognitive Complexity
  private boolean createMultiTimeSeries(CreateMultiTimeSeriesPlan multiPlan)
      throws BatchProcessException {
    int dataTypeIdx = 0;
    for (int i = 0; i < multiPlan.getPaths().size(); i++) {
      if (multiPlan.getResults().containsKey(i) || multiPlan.isExecuted(i)) {
        continue;
      }
      PartialPath path = multiPlan.getPaths().get(i);
      String measurement = path.getMeasurement();
      CreateTimeSeriesPlan plan =
          new CreateTimeSeriesPlan(
              multiPlan.getPaths().get(i),
              multiPlan.getDataTypes().get(i),
              multiPlan.getEncodings().get(i),
              multiPlan.getCompressors().get(i),
              multiPlan.getProps() == null ? null : multiPlan.getProps().get(i),
              multiPlan.getTags() == null ? null : multiPlan.getTags().get(i),
              multiPlan.getAttributes() == null ? null : multiPlan.getAttributes().get(i),
              multiPlan.getAlias() == null ? null : multiPlan.getAlias().get(i));
      dataTypeIdx++;
      try {
        createTimeSeries(plan);
      } catch (QueryProcessException e) {
        multiPlan.getResults().put(i, RpcUtils.getStatus(e.getErrorCode(), e.getMessage()));
      }
    }
    if (!multiPlan.getResults().isEmpty()) {
      throw new BatchProcessException(multiPlan.getFailingStatus());
    }
    return true;
  }

  /**
   * alter timeseris encoding & compression type
   *
   * @param fullPath timeseries full path
   * @param curEncoding
   * @param curCompressionType
   * @throws QueryProcessException
   * @throws IOException
   * @throws MetadataException
   */
  protected void alterTimeSeriesType(
      PartialPath fullPath, TSEncoding curEncoding, CompressionType curCompressionType)
      throws QueryProcessException, IOException, MetadataException {

    AUDIT_LOGGER.info("[alter timeseries] {} {} {}", fullPath, curEncoding, curCompressionType);
    if (IoTDBDescriptor.getInstance().getConfig().isClusterMode()) {
      throw new QueryProcessException("This command is not supported in cluster mode");
    }
    // storage alter
    try {
      StorageEngine.getInstance().alterTimeseries(fullPath, curEncoding, curCompressionType);
    } catch (StorageEngineException e) {
      throw new QueryProcessException(e);
    }
  }

  protected boolean deleteTimeSeries(DeleteTimeSeriesPlan deleteTimeSeriesPlan)
      throws QueryProcessException {
    AUDIT_LOGGER.info("delete timeseries {}", deleteTimeSeriesPlan.getPaths());
    List<PartialPath> deletePathList = deleteTimeSeriesPlan.getPaths();
    for (int i = 0; i < deletePathList.size(); i++) {
      PartialPath path = deletePathList.get(i);
      try {
        StorageEngine.getInstance()
            .deleteTimeseries(
                path, deleteTimeSeriesPlan.getIndex(), deleteTimeSeriesPlan.getPartitionFilter());
        if (deleteTimeSeriesPlan.isPrefixMatch()) {
          // adapt to prefix match of 0.12
          StorageEngine.getInstance()
              .deleteTimeseries(
                  path.concatNode(MULTI_LEVEL_PATH_WILDCARD),
                  deleteTimeSeriesPlan.getIndex(),
                  deleteTimeSeriesPlan.getPartitionFilter());
        }
        String failed =
            IoTDB.schemaProcessor.deleteTimeseries(path, deleteTimeSeriesPlan.isPrefixMatch());
        if (failed != null) {
          deleteTimeSeriesPlan
              .getResults()
              .put(i, RpcUtils.getStatus(TSStatusCode.NODE_DELETE_FAILED_ERROR, failed));
        }
      } catch (StorageEngineException | MetadataException e) {
        deleteTimeSeriesPlan
            .getResults()
            .put(i, RpcUtils.getStatus(e.getErrorCode(), e.getMessage()));
      }
    }
    if (!deleteTimeSeriesPlan.getResults().isEmpty()) {
      throw new BatchProcessException(deleteTimeSeriesPlan.getFailingStatus());
    }
    return true;
  }

  private boolean alterTimeSeries(AlterTimeSeriesPlan alterTimeSeriesPlan)
      throws QueryProcessException {
    PartialPath path = alterTimeSeriesPlan.getPath();
    Map<String, String> alterMap = alterTimeSeriesPlan.getAlterMap();
    try {
      switch (alterTimeSeriesPlan.getAlterType()) {
        case RENAME:
          String beforeName = alterMap.keySet().iterator().next();
          String currentName = alterMap.get(beforeName);
          IoTDB.schemaProcessor.renameTagOrAttributeKey(beforeName, currentName, path);
          break;
        case SET:
          IoTDB.schemaProcessor.setTagsOrAttributesValue(alterMap, path);
          break;
        case DROP:
          IoTDB.schemaProcessor.dropTagsOrAttributes(alterMap.keySet(), path);
          break;
        case ADD_TAGS:
          IoTDB.schemaProcessor.addTags(alterMap, path);
          break;
        case ADD_ATTRIBUTES:
          IoTDB.schemaProcessor.addAttributes(alterMap, path);
          break;
        case UPSERT:
          IoTDB.schemaProcessor.upsertTagsAndAttributes(
              alterTimeSeriesPlan.getAlias(),
              alterTimeSeriesPlan.getTagsMap(),
              alterTimeSeriesPlan.getAttributesMap(),
              path);
          break;
        case SET_TYPE:
          alterTimeSeriesType(
              path, alterTimeSeriesPlan.getEncoding(), alterTimeSeriesPlan.getCompressor());
          break;
      }
    } catch (MetadataException e) {
      throw new QueryProcessException(e);
    } catch (IOException e) {
      throw new QueryProcessException(
          String.format(
              "Something went wrong while read/write the [%s]'s tag/attribute info.",
              path.getFullPath()));
    }
    return true;
  }

  public boolean setStorageGroup(SetStorageGroupPlan setStorageGroupPlan)
      throws QueryProcessException {
    AUDIT_LOGGER.info("set storage group to {}", setStorageGroupPlan.getPaths());
    PartialPath path = setStorageGroupPlan.getPath();
    try {
      IoTDB.schemaProcessor.setStorageGroup(path);
    } catch (MetadataException e) {
      throw new QueryProcessException(e);
    }
    return true;
  }

  protected boolean deleteStorageGroups(DeleteStorageGroupPlan deleteStorageGroupPlan)
      throws QueryProcessException {
    AUDIT_LOGGER.info("delete storage group {}", deleteStorageGroupPlan.getPaths());
    List<PartialPath> deletePathList = new ArrayList<>();
    try {
      for (PartialPath storageGroupPath : deleteStorageGroupPlan.getPaths()) {
        List<PartialPath> allRelatedStorageGroupPath =
            IoTDB.schemaProcessor.getMatchedStorageGroups(
                storageGroupPath, deleteStorageGroupPlan.isPrefixMatch());
        if (allRelatedStorageGroupPath.isEmpty()) {
          throw new PathNotExistException(storageGroupPath.getFullPath(), true);
        }
        for (PartialPath path : allRelatedStorageGroupPath) {
          StorageEngine.getInstance().deleteStorageGroup(path);
          deletePathList.add(path);
        }
      }
      IoTDB.schemaProcessor.deleteStorageGroups(deletePathList);
      operateClearCache();
    } catch (MetadataException e) {
      throw new QueryProcessException(e);
    }
    return true;
  }

  protected QueryDataSet processAuthorQuery(AuthorPlan plan) throws QueryProcessException {
    AuthorType authorType = plan.getAuthorType();
    String userName = plan.getUserName();
    String roleName = plan.getRoleName();
    List<PartialPath> nodeNameList = plan.getNodeNameList();

    ListDataSet dataSet;

    try {
      switch (authorType) {
        case LIST_ROLE:
          if (userName != null) {
            dataSet = executeListUserRoles(userName);
          } else {
            dataSet = executeListRole(plan);
          }
          break;
        case LIST_USER:
          if (roleName != null) {
            dataSet = executeListRoleUsers(roleName);
          } else {
            dataSet = executeListUser(plan);
          }
          break;
        case LIST_ROLE_PRIVILEGE:
          dataSet = executeListRolePrivileges(roleName, nodeNameList);
          break;
        case LIST_USER_PRIVILEGE:
          dataSet = executeListUserPrivileges(userName, nodeNameList);
          break;
        default:
          throw new QueryProcessException("Unsupported operation " + authorType);
      }
    } catch (AuthException e) {
      throw new QueryProcessException(e.getMessage());
    }
    return dataSet;
  }

  private ListDataSet executeListRole(AuthorPlan plan) throws AuthException {
    ListDataSet dataSet =
        new ListDataSet(
            Collections.singletonList(new PartialPath(COLUMN_ROLE, false)),
            Collections.singletonList(TSDataType.TEXT));

    // check if current user is granted list_role privilege
    boolean hasListRolePrivilege =
        AuthorityChecker.check(
            plan.getLoginUserName(),
            Collections.emptyList(),
            plan.getOperatorType(),
            plan.getLoginUserName());
    if (!hasListRolePrivilege) {
      return dataSet;
    }

    List<String> roleList = authorizerManager.listAllRoles();
    addToDataSet(roleList, dataSet);
    return dataSet;
  }

  private void addToDataSet(List<String> strResults, ListDataSet dataSet) {
    int index = 0;
    for (String role : strResults) {
      RowRecord record = new RowRecord(index++);
      Field field = new Field(TSDataType.TEXT);
      field.setBinaryV(new Binary(role));
      record.addField(field);
      dataSet.putRecord(record);
    }
  }

  private ListDataSet executeListUser(AuthorPlan plan) throws AuthException {
    ListDataSet dataSet =
        new ListDataSet(
            Collections.singletonList(new PartialPath(COLUMN_USER, false)),
            Collections.singletonList(TSDataType.TEXT));

    // check if current user is granted list_user privilege
    boolean hasListUserPrivilege =
        AuthorityChecker.check(
            plan.getLoginUserName(),
            plan.getNodeNameList(),
            plan.getOperatorType(),
            plan.getLoginUserName());
    if (!hasListUserPrivilege) {
      return dataSet;
    }

    List<String> userList = authorizerManager.listAllUsers();
    addToDataSet(userList, dataSet);
    return dataSet;
  }

  private ListDataSet executeListRoleUsers(String roleName) throws AuthException {
    Role role = authorizerManager.getRole(roleName);
    if (role == null) {
      throw new AuthException("No such role : " + roleName);
    }
    ListDataSet dataSet =
        new ListDataSet(
            Collections.singletonList(new PartialPath(COLUMN_USER, false)),
            Collections.singletonList(TSDataType.TEXT));
    List<String> userList = authorizerManager.listAllUsers();
    int index = 0;
    for (String userN : userList) {
      User userObj = authorizerManager.getUser(userN);
      if (userObj != null && userObj.hasRole(roleName)) {
        RowRecord record = new RowRecord(index++);
        Field field = new Field(TSDataType.TEXT);
        field.setBinaryV(new Binary(userN));
        record.addField(field);
        dataSet.putRecord(record);
      }
    }
    return dataSet;
  }

  private ListDataSet executeListUserRoles(String userName) throws AuthException {
    User user = authorizerManager.getUser(userName);
    if (user != null) {
      ListDataSet dataSet =
          new ListDataSet(
              Collections.singletonList(new PartialPath(COLUMN_ROLE, false)),
              Collections.singletonList(TSDataType.TEXT));
      int index = 0;
      for (String roleN : user.getRoleList()) {
        RowRecord record = new RowRecord(index++);
        Field field = new Field(TSDataType.TEXT);
        field.setBinaryV(new Binary(roleN));
        record.addField(field);
        dataSet.putRecord(record);
      }
      return dataSet;
    } else {
      throw new AuthException("No such user : " + userName);
    }
  }

  private ListDataSet executeListRolePrivileges(String roleName, List<PartialPath> nodeNameList)
      throws AuthException {
    Role role = authorizerManager.getRole(roleName);
    if (role != null) {
      List<PartialPath> headerList = new ArrayList<>();
      List<TSDataType> typeList = new ArrayList<>();
      headerList.add(new PartialPath(COLUMN_PRIVILEGE, false));
      typeList.add(TSDataType.TEXT);
      ListDataSet dataSet = new ListDataSet(headerList, typeList);
      int index = 0;
      for (PathPrivilege pathPrivilege : role.getPrivilegeList()) {
        if (nodeNameList.isEmpty()) {
          RowRecord record = new RowRecord(index++);
          Field field = new Field(TSDataType.TEXT);
          field.setBinaryV(new Binary(pathPrivilege.toString()));
          record.addField(field);
          dataSet.putRecord(record);
          continue;
        }
        for (PartialPath path : nodeNameList) {
          if (AuthUtils.pathOrBelongsTo(path.getFullPath(), pathPrivilege.getPath())) {
            RowRecord record = new RowRecord(index++);
            Field field = new Field(TSDataType.TEXT);
            field.setBinaryV(new Binary(pathPrivilege.toString()));
            record.addField(field);
            dataSet.putRecord(record);
          }
        }
      }
      return dataSet;
    } else {
      throw new AuthException("No such role : " + roleName);
    }
  }

  private ListDataSet executeListUserPrivileges(String userName, List<PartialPath> nodeNameList)
      throws AuthException {
    User user = authorizerManager.getUser(userName);
    if (user == null) {
      throw new AuthException("No such user : " + userName);
    }
    List<PartialPath> headerList = new ArrayList<>();
    List<TSDataType> typeList = new ArrayList<>();
    int index = 0;
    if (CommonDescriptor.getInstance().getConfig().getAdminName().equals(userName)) {
      headerList.add(new PartialPath(COLUMN_PRIVILEGE, false));
      typeList.add(TSDataType.TEXT);
      ListDataSet dataSet = new ListDataSet(headerList, typeList);
      for (PrivilegeType privilegeType : PrivilegeType.values()) {
        RowRecord record = new RowRecord(index++);
        Field privilegeF = new Field(TSDataType.TEXT);
        privilegeF.setBinaryV(new Binary(privilegeType.toString()));
        record.addField(privilegeF);
        dataSet.putRecord(record);
      }
      return dataSet;
    } else {
      headerList.add(new PartialPath(COLUMN_ROLE, false));
      headerList.add(new PartialPath(COLUMN_PRIVILEGE, false));
      typeList.add(TSDataType.TEXT);
      typeList.add(TSDataType.TEXT);
      ListDataSet dataSet = new ListDataSet(headerList, typeList);
      for (PathPrivilege pathPrivilege : user.getPrivilegeList()) {
        if (nodeNameList.isEmpty()) {
          RowRecord record = new RowRecord(index++);
          Field roleF = new Field(TSDataType.TEXT);
          roleF.setBinaryV(new Binary(""));
          record.addField(roleF);
          Field privilegeF = new Field(TSDataType.TEXT);
          privilegeF.setBinaryV(new Binary(pathPrivilege.toString()));
          record.addField(privilegeF);
          dataSet.putRecord(record);
          continue;
        }
        for (PartialPath path : nodeNameList) {
          if (AuthUtils.pathOrBelongsTo(path.getFullPath(), pathPrivilege.getPath())) {
            RowRecord record = new RowRecord(index++);
            Field roleF = new Field(TSDataType.TEXT);
            roleF.setBinaryV(new Binary(""));
            record.addField(roleF);
            Field privilegeF = new Field(TSDataType.TEXT);
            privilegeF.setBinaryV(new Binary(pathPrivilege.toString()));
            record.addField(privilegeF);
            dataSet.putRecord(record);
          }
        }
      }
      for (String roleN : user.getRoleList()) {
        Role role = authorizerManager.getRole(roleN);
        if (role == null) {
          continue;
        }
        for (PathPrivilege pathPrivilege : role.getPrivilegeList()) {
          if (nodeNameList.isEmpty()) {
            RowRecord record = new RowRecord(index++);
            Field roleF = new Field(TSDataType.TEXT);
            roleF.setBinaryV(new Binary(roleN));
            record.addField(roleF);
            Field privilegeF = new Field(TSDataType.TEXT);
            privilegeF.setBinaryV(new Binary(pathPrivilege.toString()));
            record.addField(privilegeF);
            dataSet.putRecord(record);
          }
          for (PartialPath path : nodeNameList) {
            if (AuthUtils.pathOrBelongsTo(path.getFullPath(), pathPrivilege.getPath())) {
              RowRecord record = new RowRecord(index++);
              Field roleF = new Field(TSDataType.TEXT);
              roleF.setBinaryV(new Binary(roleN));
              record.addField(roleF);
              Field privilegeF = new Field(TSDataType.TEXT);
              privilegeF.setBinaryV(new Binary(pathPrivilege.toString()));
              record.addField(privilegeF);
              dataSet.putRecord(record);
            }
          }
        }
      }
      return dataSet;
    }
  }

  // for the distributed version
  protected void loadConfiguration(LoadConfigurationPlan plan) throws QueryProcessException {
    IoTDBDescriptor.getInstance().loadHotModifiedProps();
  }

  private boolean processShowQueryResource() {
    DEBUG_LOGGER.info(String.format("**********%s**********\n\n", new Date()));
    FileReaderManager.getInstance().writeFileReferenceInfo();
    QueryResourceManager.getInstance().writeQueryFileInfo();
    DEBUG_LOGGER.info("\n****************************************************\n\n");
    return true;
  }

  private QueryDataSet processShowQueryProcesslist() {
    ListDataSet listDataSet =
        new ListDataSet(
            Arrays.asList(new PartialPath(QUERY_ID, false), new PartialPath(STATEMENT, false)),
            Arrays.asList(TSDataType.INT64, TSDataType.TEXT));
    QueryTimeManager queryTimeManager = QueryTimeManager.getInstance();
    for (Entry<Long, QueryContext> context : queryTimeManager.getQueryContextMap().entrySet()) {
      RowRecord record = new RowRecord(context.getValue().getStartTime());
      record.addField(context.getKey(), TSDataType.INT64);
      record.addField(new Binary(context.getValue().getStatement()), TSDataType.TEXT);
      listDataSet.putRecord(record);
    }
    return listDataSet;
  }

  /**
   * @param storageGroups the storage groups to check
   * @return List of PartialPath the storage groups that not exist
   */
  public static List<PartialPath> checkStorageGroupExist(List<PartialPath> storageGroups) {
    List<PartialPath> noExistSg = new ArrayList<>();
    if (storageGroups == null) {
      return noExistSg;
    }
    for (PartialPath storageGroup : storageGroups) {
      if (!IoTDB.schemaProcessor.isStorageGroup(storageGroup)) {
        noExistSg.add(storageGroup);
      }
    }
    return noExistSg;
  }

  private void settle(SettlePlan plan) throws StorageEngineException {
    if (CommonDescriptor.getInstance().getConfig().isReadOnly()) {
      throw new StorageEngineException(
          "Current system mode is read only, does not support file settle");
    }
    if (!SettleService.getINSTANCE().isRecoverFinish()) {
      throw new StorageEngineException("Existing sg that is not ready, please try later.");
    }
    PartialPath sgPath = null;
    try {
      List<TsFileResource> seqResourcesToBeSettled = new ArrayList<>();
      List<TsFileResource> unseqResourcesToBeSettled = new ArrayList<>();
      List<String> tsFilePaths = new ArrayList<>();
      if (plan.isSgPath()) {
        sgPath = plan.getSgPath();
      } else {
        String tsFilePath = plan.getTsFilePath();
        if (new File(tsFilePath).isDirectory()) {
          throw new WriteProcessException("The file should not be a directory.");
        } else if (!new File(tsFilePath).exists()) {
          throw new WriteProcessException("The tsFile " + tsFilePath + " is not existed.");
        }
        sgPath = SettleService.getINSTANCE().getSGByFilePath(tsFilePath);
        tsFilePaths.add(tsFilePath);
      }
      StorageEngine.getInstance()
          .getResourcesToBeSettled(
              sgPath, seqResourcesToBeSettled, unseqResourcesToBeSettled, tsFilePaths);
      SettleService.getINSTANCE().startSettling(seqResourcesToBeSettled, unseqResourcesToBeSettled);
      StorageEngine.getInstance().setSettling(sgPath, false);
    } catch (WriteProcessException e) {
      if (sgPath != null) {
        StorageEngine.getInstance().setSettling(sgPath, false);
      }
      throw new StorageEngineException(e.getMessage());
    }
  }

  private void createPipeSink(CreatePipeSinkPlan plan) throws QueryProcessException {
    try {
      SyncService.getInstance().addPipeSink(plan);
    } catch (PipeSinkException e) {
      throw new QueryProcessException("Create pipeSink error.", e); // e will override the message
    } catch (IllegalArgumentException e) {
      throw new QueryProcessException(
          "Do not support pipeSink type " + plan.getPipeSinkType() + ".");
    }
  }

  private void dropPipeSink(DropPipeSinkPlan plan) throws QueryProcessException {
    try {
      SyncService.getInstance().dropPipeSink(plan.getPipeSinkName());
    } catch (PipeSinkException e) {
      throw new QueryProcessException("Can not drop pipeSink.", e);
    }
  }

  private void createPipe(CreatePipePlan plan) throws QueryProcessException {
    try {
      SyncService.getInstance().addPipe(plan);
    } catch (PipeException e) {
      throw new QueryProcessException("Create pipe error.", e);
    }
  }

  private void operatePipe(OperatePipePlan plan) throws QueryProcessException {
    try {
      if (Operator.OperatorType.STOP_PIPE.equals(plan.getOperatorType())) {
        SyncService.getInstance().stopPipe(plan.getPipeName());
      } else if (Operator.OperatorType.START_PIPE.equals(plan.getOperatorType())) {
        SyncService.getInstance().startPipe(plan.getPipeName());
      } else if (Operator.OperatorType.DROP_PIPE.equals(plan.getOperatorType())) {
        SyncService.getInstance().dropPipe(plan.getPipeName());
      } else {
        throw new QueryProcessException(
            String.format("Error operator type %s.", plan.getOperatorType()),
            INTERNAL_SERVER_ERROR.getStatusCode());
      }
    } catch (PipeException e) {
      throw new QueryProcessException(
          String.format("%s pipe error.", plan.getOperatorType().name()), e);
    }
  }
}<|MERGE_RESOLUTION|>--- conflicted
+++ resolved
@@ -445,7 +445,6 @@
     }
   }
 
-<<<<<<< HEAD
   private boolean rewriteTimeseries(RewriteTimeseriesPlan plan) throws QueryProcessException {
 
     if (plan == null || plan.getPath() == null) {
@@ -485,8 +484,6 @@
     return true;
   }
 
-=======
->>>>>>> 3348a062
   private boolean createTemplate(CreateTemplatePlan createTemplatePlan)
       throws QueryProcessException {
     try {
