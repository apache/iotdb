--- conflicted
+++ resolved
@@ -357,17 +357,14 @@
           throw new QueryProcessException(e.getMessage());
         }
         return true;
-<<<<<<< HEAD
       case CREATE_TEMPLATE:
         return createDeviceTemplate((CreateTemplatePlan) plan);
       case SET_DEVICE_TEMPLATE:
         return setDeviceTemplate((SetDeviceTemplatePlan) plan);
-=======
       case CREATE_CONTINUOUS_QUERY:
         return operateCreateContinuousQuery((CreateContinuousQueryPlan) plan);
       case DROP_CONTINUOUS_QUERY:
         return operateDropContinuousQuery((DropContinuousQueryPlan) plan);
->>>>>>> fe67b72c
       default:
         throw new UnsupportedOperationException(
             String.format("operation %s is not supported", plan.getOperatorType()));
@@ -615,13 +612,9 @@
       case FUNCTIONS:
         return processShowFunctions((ShowFunctionsPlan) showPlan);
       case TRIGGERS:
-<<<<<<< HEAD
         return processShowTriggers();
-=======
-        return processShowTriggers((ShowTriggersPlan) showPlan);
       case CONTINUOUS_QUERY:
         return processShowContinuousQueries();
->>>>>>> fe67b72c
       default:
         throw new QueryProcessException(String.format("Unrecognized show plan %s", showPlan));
     }
@@ -689,8 +682,6 @@
       case BOOLEAN:
         field.setBoolV(((boolean) val));
         break;
-      default:
-        throw new UnSupportedDataTypeException("Unsupported data type" + columnType);
     }
     RowRecord record = new RowRecord(0);
     record.addField(field);
