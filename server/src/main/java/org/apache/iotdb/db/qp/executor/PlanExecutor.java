/*
 * Licensed to the Apache Software Foundation (ASF) under one
 * or more contributor license agreements.  See the NOTICE file
 * distributed with this work for additional information
 * regarding copyright ownership.  The ASF licenses this file
 * to you under the Apache License, Version 2.0 (the
 * "License"); you may not use this file except in compliance
 * with the License.  You may obtain a copy of the License at
 *
 *     http://www.apache.org/licenses/LICENSE-2.0
 *
 * Unless required by applicable law or agreed to in writing,
 * software distributed under the License is distributed on an
 * "AS IS" BASIS, WITHOUT WARRANTIES OR CONDITIONS OF ANY
 * KIND, either express or implied.  See the License for the
 * specific language governing permissions and limitations
 * under the License.
 */
package org.apache.iotdb.db.qp.executor;

import org.apache.iotdb.db.auth.AuthException;
import org.apache.iotdb.db.auth.AuthorityChecker;
import org.apache.iotdb.db.auth.authorizer.BasicAuthorizer;
import org.apache.iotdb.db.auth.authorizer.IAuthorizer;
import org.apache.iotdb.db.auth.entity.PathPrivilege;
import org.apache.iotdb.db.auth.entity.Role;
import org.apache.iotdb.db.auth.entity.User;
import org.apache.iotdb.db.concurrent.IoTDBThreadPoolFactory;
import org.apache.iotdb.db.concurrent.ThreadName;
import org.apache.iotdb.db.conf.IoTDBConstant;
import org.apache.iotdb.db.conf.IoTDBDescriptor;
import org.apache.iotdb.db.engine.StorageEngine;
import org.apache.iotdb.db.engine.cache.ChunkCache;
import org.apache.iotdb.db.engine.cache.TimeSeriesMetadataCache;
import org.apache.iotdb.db.engine.cq.ContinuousQueryService;
import org.apache.iotdb.db.engine.flush.pool.FlushTaskPoolManager;
import org.apache.iotdb.db.engine.storagegroup.TsFileResource;
import org.apache.iotdb.db.engine.storagegroup.VirtualStorageGroupProcessor.TimePartitionFilter;
import org.apache.iotdb.db.engine.trigger.service.TriggerRegistrationService;
import org.apache.iotdb.db.exception.BatchProcessException;
import org.apache.iotdb.db.exception.ContinuousQueryException;
import org.apache.iotdb.db.exception.QueryIdNotExsitException;
import org.apache.iotdb.db.exception.StorageEngineException;
import org.apache.iotdb.db.exception.TriggerExecutionException;
import org.apache.iotdb.db.exception.TriggerManagementException;
import org.apache.iotdb.db.exception.UDFRegistrationException;
import org.apache.iotdb.db.exception.WriteProcessException;
import org.apache.iotdb.db.exception.metadata.IllegalPathException;
import org.apache.iotdb.db.exception.metadata.MetadataException;
import org.apache.iotdb.db.exception.metadata.PathNotExistException;
import org.apache.iotdb.db.exception.metadata.StorageGroupAlreadySetException;
import org.apache.iotdb.db.exception.metadata.StorageGroupNotSetException;
import org.apache.iotdb.db.exception.query.QueryProcessException;
import org.apache.iotdb.db.metadata.mnode.IMeasurementMNode;
import org.apache.iotdb.db.metadata.mnode.IStorageGroupMNode;
import org.apache.iotdb.db.metadata.path.MeasurementPath;
import org.apache.iotdb.db.metadata.path.PartialPath;
import org.apache.iotdb.db.metadata.utils.MetaUtils;
import org.apache.iotdb.db.qp.constant.SQLConstant;
import org.apache.iotdb.db.qp.logical.sys.AuthorOperator;
import org.apache.iotdb.db.qp.logical.sys.AuthorOperator.AuthorType;
import org.apache.iotdb.db.qp.physical.PhysicalPlan;
import org.apache.iotdb.db.qp.physical.crud.AggregationPlan;
import org.apache.iotdb.db.qp.physical.crud.AlignByDevicePlan;
import org.apache.iotdb.db.qp.physical.crud.DeletePartitionPlan;
import org.apache.iotdb.db.qp.physical.crud.DeletePlan;
import org.apache.iotdb.db.qp.physical.crud.FillQueryPlan;
import org.apache.iotdb.db.qp.physical.crud.GroupByTimeFillPlan;
import org.apache.iotdb.db.qp.physical.crud.GroupByTimePlan;
import org.apache.iotdb.db.qp.physical.crud.InsertMultiTabletPlan;
import org.apache.iotdb.db.qp.physical.crud.InsertPlan;
import org.apache.iotdb.db.qp.physical.crud.InsertRowPlan;
import org.apache.iotdb.db.qp.physical.crud.InsertRowsOfOneDevicePlan;
import org.apache.iotdb.db.qp.physical.crud.InsertRowsPlan;
import org.apache.iotdb.db.qp.physical.crud.InsertTabletPlan;
import org.apache.iotdb.db.qp.physical.crud.LastQueryPlan;
import org.apache.iotdb.db.qp.physical.crud.QueryIndexPlan;
import org.apache.iotdb.db.qp.physical.crud.QueryPlan;
import org.apache.iotdb.db.qp.physical.crud.RawDataQueryPlan;
import org.apache.iotdb.db.qp.physical.crud.UDAFPlan;
import org.apache.iotdb.db.qp.physical.crud.UDTFPlan;
import org.apache.iotdb.db.qp.physical.sys.ActivateTemplatePlan;
import org.apache.iotdb.db.qp.physical.sys.AlterTimeSeriesPlan;
import org.apache.iotdb.db.qp.physical.sys.AppendTemplatePlan;
import org.apache.iotdb.db.qp.physical.sys.AuthorPlan;
import org.apache.iotdb.db.qp.physical.sys.CountPlan;
import org.apache.iotdb.db.qp.physical.sys.CreateAlignedTimeSeriesPlan;
import org.apache.iotdb.db.qp.physical.sys.CreateContinuousQueryPlan;
import org.apache.iotdb.db.qp.physical.sys.CreateFunctionPlan;
import org.apache.iotdb.db.qp.physical.sys.CreateMultiTimeSeriesPlan;
import org.apache.iotdb.db.qp.physical.sys.CreateTemplatePlan;
import org.apache.iotdb.db.qp.physical.sys.CreateTimeSeriesPlan;
import org.apache.iotdb.db.qp.physical.sys.CreateTriggerPlan;
import org.apache.iotdb.db.qp.physical.sys.DataAuthPlan;
import org.apache.iotdb.db.qp.physical.sys.DeleteStorageGroupPlan;
import org.apache.iotdb.db.qp.physical.sys.DeleteTimeSeriesPlan;
import org.apache.iotdb.db.qp.physical.sys.DropContinuousQueryPlan;
import org.apache.iotdb.db.qp.physical.sys.DropFunctionPlan;
import org.apache.iotdb.db.qp.physical.sys.DropTemplatePlan;
import org.apache.iotdb.db.qp.physical.sys.DropTriggerPlan;
import org.apache.iotdb.db.qp.physical.sys.FlushPlan;
import org.apache.iotdb.db.qp.physical.sys.KillQueryPlan;
import org.apache.iotdb.db.qp.physical.sys.LoadConfigurationPlan;
import org.apache.iotdb.db.qp.physical.sys.OperateFilePlan;
import org.apache.iotdb.db.qp.physical.sys.PruneTemplatePlan;
import org.apache.iotdb.db.qp.physical.sys.SetStorageGroupPlan;
import org.apache.iotdb.db.qp.physical.sys.SetSystemModePlan;
import org.apache.iotdb.db.qp.physical.sys.SetTTLPlan;
import org.apache.iotdb.db.qp.physical.sys.SetTemplatePlan;
import org.apache.iotdb.db.qp.physical.sys.SettlePlan;
import org.apache.iotdb.db.qp.physical.sys.ShowChildNodesPlan;
import org.apache.iotdb.db.qp.physical.sys.ShowChildPathsPlan;
import org.apache.iotdb.db.qp.physical.sys.ShowDevicesPlan;
import org.apache.iotdb.db.qp.physical.sys.ShowFunctionsPlan;
import org.apache.iotdb.db.qp.physical.sys.ShowLockInfoPlan;
import org.apache.iotdb.db.qp.physical.sys.ShowPlan;
import org.apache.iotdb.db.qp.physical.sys.ShowStorageGroupPlan;
import org.apache.iotdb.db.qp.physical.sys.ShowTTLPlan;
import org.apache.iotdb.db.qp.physical.sys.ShowTimeSeriesPlan;
import org.apache.iotdb.db.qp.physical.sys.StartTriggerPlan;
import org.apache.iotdb.db.qp.physical.sys.StopTriggerPlan;
import org.apache.iotdb.db.qp.physical.sys.UnsetTemplatePlan;
import org.apache.iotdb.db.query.context.QueryContext;
import org.apache.iotdb.db.query.control.FileReaderManager;
import org.apache.iotdb.db.query.control.QueryResourceManager;
import org.apache.iotdb.db.query.control.QueryTimeManager;
import org.apache.iotdb.db.query.dataset.AlignByDeviceDataSet;
import org.apache.iotdb.db.query.dataset.ListDataSet;
import org.apache.iotdb.db.query.dataset.ShowContinuousQueriesResult;
import org.apache.iotdb.db.query.dataset.ShowDevicesDataSet;
import org.apache.iotdb.db.query.dataset.ShowTimeseriesDataSet;
import org.apache.iotdb.db.query.dataset.SingleDataSet;
import org.apache.iotdb.db.query.executor.IQueryRouter;
import org.apache.iotdb.db.query.executor.QueryRouter;
import org.apache.iotdb.db.query.udf.service.UDFRegistrationInformation;
import org.apache.iotdb.db.query.udf.service.UDFRegistrationService;
import org.apache.iotdb.db.service.IoTDB;
import org.apache.iotdb.db.service.SettleService;
import org.apache.iotdb.db.tools.TsFileRewriteTool;
import org.apache.iotdb.db.utils.AuthUtils;
import org.apache.iotdb.db.utils.FileLoaderUtils;
import org.apache.iotdb.db.utils.TypeInferenceUtils;
import org.apache.iotdb.db.utils.UpgradeUtils;
import org.apache.iotdb.rpc.RpcUtils;
import org.apache.iotdb.rpc.TSStatusCode;
import org.apache.iotdb.service.rpc.thrift.TSStatus;
import org.apache.iotdb.tsfile.common.constant.TsFileConstant;
import org.apache.iotdb.tsfile.exception.filter.QueryFilterOptimizationException;
import org.apache.iotdb.tsfile.exception.write.UnSupportedDataTypeException;
import org.apache.iotdb.tsfile.file.metadata.ChunkGroupMetadata;
import org.apache.iotdb.tsfile.file.metadata.ChunkMetadata;
import org.apache.iotdb.tsfile.file.metadata.TimeseriesMetadata;
import org.apache.iotdb.tsfile.file.metadata.enums.CompressionType;
import org.apache.iotdb.tsfile.file.metadata.enums.TSDataType;
import org.apache.iotdb.tsfile.file.metadata.enums.TSEncoding;
import org.apache.iotdb.tsfile.read.TsFileSequenceReader;
import org.apache.iotdb.tsfile.read.common.Field;
import org.apache.iotdb.tsfile.read.common.Path;
import org.apache.iotdb.tsfile.read.common.RowRecord;
import org.apache.iotdb.tsfile.read.query.dataset.EmptyDataSet;
import org.apache.iotdb.tsfile.read.query.dataset.QueryDataSet;
import org.apache.iotdb.tsfile.utils.Binary;
import org.apache.iotdb.tsfile.utils.Pair;
import org.apache.iotdb.tsfile.write.schema.IMeasurementSchema;
import org.apache.iotdb.tsfile.write.writer.RestorableTsFileIOWriter;

import org.slf4j.Logger;
import org.slf4j.LoggerFactory;

import java.io.File;
import java.io.IOException;
import java.lang.reflect.InvocationTargetException;
import java.util.ArrayList;
import java.util.Arrays;
import java.util.Collection;
import java.util.Collections;
import java.util.Date;
import java.util.HashMap;
import java.util.HashSet;
import java.util.List;
import java.util.Map;
import java.util.Map.Entry;
import java.util.Set;
import java.util.concurrent.Future;
import java.util.concurrent.ThreadPoolExecutor;

import static org.apache.iotdb.db.conf.IoTDBConstant.COLUMN_CHILD_NODES;
import static org.apache.iotdb.db.conf.IoTDBConstant.COLUMN_CHILD_PATHS;
import static org.apache.iotdb.db.conf.IoTDBConstant.COLUMN_COLUMN;
import static org.apache.iotdb.db.conf.IoTDBConstant.COLUMN_CONTINUOUS_QUERY_BOUNDARY;
import static org.apache.iotdb.db.conf.IoTDBConstant.COLUMN_CONTINUOUS_QUERY_EVERY_INTERVAL;
import static org.apache.iotdb.db.conf.IoTDBConstant.COLUMN_CONTINUOUS_QUERY_FOR_INTERVAL;
import static org.apache.iotdb.db.conf.IoTDBConstant.COLUMN_CONTINUOUS_QUERY_NAME;
import static org.apache.iotdb.db.conf.IoTDBConstant.COLUMN_CONTINUOUS_QUERY_QUERY_SQL;
import static org.apache.iotdb.db.conf.IoTDBConstant.COLUMN_CONTINUOUS_QUERY_TARGET_PATH;
import static org.apache.iotdb.db.conf.IoTDBConstant.COLUMN_COUNT;
import static org.apache.iotdb.db.conf.IoTDBConstant.COLUMN_DEVICES;
import static org.apache.iotdb.db.conf.IoTDBConstant.COLUMN_FUNCTION_CLASS;
import static org.apache.iotdb.db.conf.IoTDBConstant.COLUMN_FUNCTION_NAME;
import static org.apache.iotdb.db.conf.IoTDBConstant.COLUMN_FUNCTION_TYPE;
import static org.apache.iotdb.db.conf.IoTDBConstant.COLUMN_ITEM;
import static org.apache.iotdb.db.conf.IoTDBConstant.COLUMN_LOCK_INFO;
import static org.apache.iotdb.db.conf.IoTDBConstant.COLUMN_PRIVILEGE;
import static org.apache.iotdb.db.conf.IoTDBConstant.COLUMN_ROLE;
import static org.apache.iotdb.db.conf.IoTDBConstant.COLUMN_STORAGE_GROUP;
import static org.apache.iotdb.db.conf.IoTDBConstant.COLUMN_TTL;
import static org.apache.iotdb.db.conf.IoTDBConstant.COLUMN_USER;
import static org.apache.iotdb.db.conf.IoTDBConstant.COLUMN_VALUE;
import static org.apache.iotdb.db.conf.IoTDBConstant.FILE_NAME_SEPARATOR;
import static org.apache.iotdb.db.conf.IoTDBConstant.FUNCTION_TYPE_BUILTIN_UDAF;
import static org.apache.iotdb.db.conf.IoTDBConstant.FUNCTION_TYPE_BUILTIN_UDTF;
import static org.apache.iotdb.db.conf.IoTDBConstant.FUNCTION_TYPE_EXTERNAL_UDAF;
import static org.apache.iotdb.db.conf.IoTDBConstant.FUNCTION_TYPE_EXTERNAL_UDTF;
import static org.apache.iotdb.db.conf.IoTDBConstant.FUNCTION_TYPE_NATIVE;
import static org.apache.iotdb.db.conf.IoTDBConstant.MULTI_LEVEL_PATH_WILDCARD;
import static org.apache.iotdb.db.conf.IoTDBConstant.QUERY_ID;
import static org.apache.iotdb.db.conf.IoTDBConstant.STATEMENT;
import static org.apache.iotdb.rpc.TSStatusCode.INTERNAL_SERVER_ERROR;
import static org.apache.iotdb.tsfile.common.constant.TsFileConstant.TSFILE_SUFFIX;

public class PlanExecutor implements IPlanExecutor {

  private static final Logger logger = LoggerFactory.getLogger(PlanExecutor.class);
  private static final Logger AUDIT_LOGGER =
      LoggerFactory.getLogger(IoTDBConstant.AUDIT_LOGGER_NAME);
  private static final Logger DEBUG_LOGGER = LoggerFactory.getLogger("QUERY_DEBUG");
  // for data query
  protected IQueryRouter queryRouter;
  // for administration
  private final IAuthorizer authorizer;

  private ThreadPoolExecutor insertionPool;

  private static final String INSERT_MEASUREMENTS_FAILED_MESSAGE = "failed to insert measurements ";

  public PlanExecutor() throws QueryProcessException {
    queryRouter = new QueryRouter();
    try {
      authorizer = BasicAuthorizer.getInstance();
    } catch (AuthException e) {
      throw new QueryProcessException(e.getMessage());
    }
  }

  @Override
  public QueryDataSet processQuery(PhysicalPlan queryPlan, QueryContext context)
      throws IOException, StorageEngineException, QueryFilterOptimizationException,
          QueryProcessException, MetadataException, InterruptedException {
    if (queryPlan instanceof QueryPlan) {
      return processDataQuery((QueryPlan) queryPlan, context);
    } else if (queryPlan instanceof AuthorPlan) {
      return processAuthorQuery((AuthorPlan) queryPlan);
    } else if (queryPlan instanceof ShowPlan) {
      return processShowQuery((ShowPlan) queryPlan, context);
    } else {
      throw new QueryProcessException(String.format("Unrecognized query plan %s", queryPlan));
    }
  }

  @Override
  public boolean processNonQuery(PhysicalPlan plan)
      throws QueryProcessException, StorageGroupNotSetException, StorageEngineException {
    switch (plan.getOperatorType()) {
      case DELETE:
        delete((DeletePlan) plan);
        return true;
      case INSERT:
        insert((InsertRowPlan) plan);
        return true;
      case BATCH_INSERT_ONE_DEVICE:
        insert((InsertRowsOfOneDevicePlan) plan);
        return true;
      case BATCH_INSERT_ROWS:
        insert((InsertRowsPlan) plan);
        return true;
      case BATCH_INSERT:
        insertTablet((InsertTabletPlan) plan);
        return true;
      case MULTI_BATCH_INSERT:
        insertTablet((InsertMultiTabletPlan) plan);
        return true;
      case CREATE_ROLE:
      case DELETE_ROLE:
      case CREATE_USER:
      case REVOKE_USER_ROLE:
      case REVOKE_ROLE_PRIVILEGE:
      case REVOKE_USER_PRIVILEGE:
      case GRANT_ROLE_PRIVILEGE:
      case GRANT_USER_PRIVILEGE:
      case GRANT_USER_ROLE:
      case MODIFY_PASSWORD:
      case DELETE_USER:
        AuthorPlan author = (AuthorPlan) plan;
        return operateAuthor(author);
      case GRANT_WATERMARK_EMBEDDING:
        return operateWatermarkEmbedding(((DataAuthPlan) plan).getUsers(), true);
      case REVOKE_WATERMARK_EMBEDDING:
        return operateWatermarkEmbedding(((DataAuthPlan) plan).getUsers(), false);
      case DELETE_TIMESERIES:
        return deleteTimeSeries((DeleteTimeSeriesPlan) plan);
      case CREATE_TIMESERIES:
        return createTimeSeries((CreateTimeSeriesPlan) plan);
      case CREATE_ALIGNED_TIMESERIES:
        return createAlignedTimeSeries((CreateAlignedTimeSeriesPlan) plan);
      case CREATE_MULTI_TIMESERIES:
        return createMultiTimeSeries((CreateMultiTimeSeriesPlan) plan);
      case ALTER_TIMESERIES:
        return alterTimeSeries((AlterTimeSeriesPlan) plan);
      case SET_STORAGE_GROUP:
        return setStorageGroup((SetStorageGroupPlan) plan);
      case DELETE_STORAGE_GROUP:
        return deleteStorageGroups((DeleteStorageGroupPlan) plan);
      case TTL:
        operateTTL((SetTTLPlan) plan);
        return true;
      case LOAD_CONFIGURATION:
        loadConfiguration((LoadConfigurationPlan) plan);
        return true;
      case LOAD_FILES:
        operateLoadFiles((OperateFilePlan) plan);
        return true;
      case REMOVE_FILE:
        operateRemoveFile((OperateFilePlan) plan);
        return true;
      case UNLOAD_FILE:
        operateUnloadFile((OperateFilePlan) plan);
        return true;
      case FLUSH:
        operateFlush((FlushPlan) plan);
        return true;
      case MERGE:
      case FULL_MERGE:
        operateMerge();
        return true;
      case SET_SYSTEM_MODE:
        operateSetSystemMode((SetSystemModePlan) plan);
        return true;
      case CLEAR_CACHE:
        operateClearCache();
        return true;
      case DELETE_PARTITION:
        DeletePartitionPlan p = (DeletePartitionPlan) plan;
        TimePartitionFilter filter =
            (storageGroupName, partitionId) ->
                storageGroupName.equals(
                        ((DeletePartitionPlan) plan).getStorageGroupName().getFullPath())
                    && p.getPartitionId().contains(partitionId);
        StorageEngine.getInstance()
            .removePartitions(((DeletePartitionPlan) plan).getStorageGroupName(), filter);
        return true;
      case CREATE_SCHEMA_SNAPSHOT:
        operateCreateSnapshot();
        return true;
      case CREATE_FUNCTION:
        return operateCreateFunction((CreateFunctionPlan) plan);
      case DROP_FUNCTION:
        return operateDropFunction((DropFunctionPlan) plan);
      case CREATE_TRIGGER:
        return operateCreateTrigger((CreateTriggerPlan) plan);
      case DROP_TRIGGER:
        return operateDropTrigger((DropTriggerPlan) plan);
      case START_TRIGGER:
        return operateStartTrigger((StartTriggerPlan) plan);
      case STOP_TRIGGER:
        return operateStopTrigger((StopTriggerPlan) plan);
      case KILL:
        try {
          operateKillQuery((KillQueryPlan) plan);
        } catch (QueryIdNotExsitException e) {
          throw new QueryProcessException(e.getMessage());
        }
        return true;
      case CREATE_TEMPLATE:
        return createTemplate((CreateTemplatePlan) plan);
      case DROP_TEMPLATE:
        return dropTemplate((DropTemplatePlan) plan);
      case APPEND_TEMPLATE:
        return appendTemplate((AppendTemplatePlan) plan);
      case PRUNE_TEMPLATE:
        return pruneTemplate((PruneTemplatePlan) plan);
      case SET_TEMPLATE:
        return setTemplate((SetTemplatePlan) plan);
      case ACTIVATE_TEMPLATE:
        return activateTemplate((ActivateTemplatePlan) plan);
      case UNSET_TEMPLATE:
        return unsetTemplate((UnsetTemplatePlan) plan);
      case CREATE_CONTINUOUS_QUERY:
        return operateCreateContinuousQuery((CreateContinuousQueryPlan) plan);
      case DROP_CONTINUOUS_QUERY:
        return operateDropContinuousQuery((DropContinuousQueryPlan) plan);
      case SETTLE:
        settle((SettlePlan) plan);
        return true;
      case SHOW_QUERY_RESOURCE:
        return processShowQueryResource();
      default:
        throw new UnsupportedOperationException(
            String.format("operation %s is not supported", plan.getOperatorType()));
    }
  }

  private boolean createTemplate(CreateTemplatePlan createTemplatePlan)
      throws QueryProcessException {
    try {
      IoTDB.metaManager.createSchemaTemplate(createTemplatePlan);
    } catch (MetadataException e) {
      throw new QueryProcessException(e);
    }
    return true;
  }

  private boolean dropTemplate(DropTemplatePlan dropTemplatePlan) throws QueryProcessException {
    try {
      IoTDB.metaManager.dropSchemaTemplate(dropTemplatePlan);
    } catch (MetadataException e) {
      throw new QueryProcessException(e);
    }
    return true;
  }

  private boolean appendTemplate(AppendTemplatePlan plan) throws QueryProcessException {
    try {
      IoTDB.metaManager.appendSchemaTemplate(plan);
    } catch (MetadataException e) {
      throw new QueryProcessException(e);
    }
    return true;
  }

  private boolean pruneTemplate(PruneTemplatePlan plan) throws QueryProcessException {
    try {
      IoTDB.metaManager.pruneSchemaTemplate(plan);
    } catch (MetadataException e) {
      throw new QueryProcessException(e);
    }
    return true;
  }

  private boolean setTemplate(SetTemplatePlan setTemplatePlan) throws QueryProcessException {
    try {
      IoTDB.metaManager.setSchemaTemplate(setTemplatePlan);
    } catch (MetadataException e) {
      throw new QueryProcessException(e);
    }
    return true;
  }

  private boolean activateTemplate(ActivateTemplatePlan activateTemplatePlan)
      throws QueryProcessException {
    try {
      IoTDB.metaManager.setUsingSchemaTemplate(activateTemplatePlan);
    } catch (MetadataException e) {
      throw new QueryProcessException(e);
    }
    return true;
  }

  private boolean unsetTemplate(UnsetTemplatePlan unsetTemplatePlan) throws QueryProcessException {
    try {
      IoTDB.metaManager.unsetSchemaTemplate(unsetTemplatePlan);
    } catch (MetadataException e) {
      throw new QueryProcessException(e);
    }
    return true;
  }

  private boolean operateCreateFunction(CreateFunctionPlan plan) throws UDFRegistrationException {
    UDFRegistrationService.getInstance().register(plan.getUdfName(), plan.getClassName(), true);
    return true;
  }

  private boolean operateDropFunction(DropFunctionPlan plan) throws UDFRegistrationException {
    UDFRegistrationService.getInstance().deregister(plan.getUdfName());
    return true;
  }

  private boolean operateCreateTrigger(CreateTriggerPlan plan)
      throws TriggerManagementException, TriggerExecutionException {
    TriggerRegistrationService.getInstance().register(plan);
    return true;
  }

  private boolean operateDropTrigger(DropTriggerPlan plan) throws TriggerManagementException {
    TriggerRegistrationService.getInstance().deregister(plan);
    return true;
  }

  private boolean operateStartTrigger(StartTriggerPlan plan)
      throws TriggerManagementException, TriggerExecutionException {
    TriggerRegistrationService.getInstance().activate(plan);
    return true;
  }

  private boolean operateStopTrigger(StopTriggerPlan plan) throws TriggerManagementException {
    TriggerRegistrationService.getInstance().inactivate(plan);
    return true;
  }

  private void operateMerge() throws StorageEngineException {
    StorageEngine.getInstance().mergeAll();
  }

  private void operateClearCache() {
    ChunkCache.getInstance().clear();
    TimeSeriesMetadataCache.getInstance().clear();
  }

  private void operateCreateSnapshot() {
    IoTDB.metaManager.createMTreeSnapshot();
  }

  private void operateKillQuery(KillQueryPlan killQueryPlan) throws QueryIdNotExsitException {
    QueryTimeManager queryTimeManager = QueryTimeManager.getInstance();
    long killQueryId = killQueryPlan.getQueryId();
    if (killQueryId != -1) {
      if (queryTimeManager.getQueryContextMap().get(killQueryId) != null) {
        queryTimeManager.killQuery(killQueryId);
      } else {
        throw new QueryIdNotExsitException(
            String.format(
                "Query Id %d is not exist, please check it.", killQueryPlan.getQueryId()));
      }
    } else {
      // if queryId is not specified, kill all running queries
      if (!queryTimeManager.getQueryContextMap().isEmpty()) {
        synchronized (queryTimeManager.getQueryContextMap()) {
          List<Long> queryIdList = new ArrayList<>(queryTimeManager.getQueryContextMap().keySet());
          for (Long queryId : queryIdList) {
            queryTimeManager.killQuery(queryId);
          }
        }
      }
    }
  }

  private void operateSetSystemMode(SetSystemModePlan plan) {
    IoTDBDescriptor.getInstance().getConfig().setReadOnly(plan.isReadOnly());
  }

  private void operateFlush(FlushPlan plan) throws StorageGroupNotSetException {
    if (plan.getPaths().isEmpty()) {
      StorageEngine.getInstance().syncCloseAllProcessor();
    } else {
      flushSpecifiedStorageGroups(plan);
    }

    if (!plan.getPaths().isEmpty()) {
      List<PartialPath> noExistSg = checkStorageGroupExist(plan.getPaths());
      if (!noExistSg.isEmpty()) {
        StringBuilder sb = new StringBuilder();
        noExistSg.forEach(storageGroup -> sb.append(storageGroup.getFullPath()).append(","));
        throw new StorageGroupNotSetException(sb.subSequence(0, sb.length() - 1).toString(), true);
      }
    }
  }

  private boolean operateCreateContinuousQuery(CreateContinuousQueryPlan plan)
      throws ContinuousQueryException {
    return ContinuousQueryService.getInstance().register(plan, true);
  }

  private boolean operateDropContinuousQuery(DropContinuousQueryPlan plan)
      throws ContinuousQueryException {
    return ContinuousQueryService.getInstance().deregister(plan, true);
  }

  public static void flushSpecifiedStorageGroups(FlushPlan plan)
      throws StorageGroupNotSetException {
    Map<PartialPath, List<Pair<Long, Boolean>>> storageGroupMap =
        plan.getStorageGroupPartitionIds();
    for (Entry<PartialPath, List<Pair<Long, Boolean>>> entry : storageGroupMap.entrySet()) {
      PartialPath storageGroupName = entry.getKey();
      // normal flush
      if (entry.getValue() == null) {
        if (plan.isSeq() == null) {
          StorageEngine.getInstance()
              .closeStorageGroupProcessor(storageGroupName, true, plan.isSync());
          StorageEngine.getInstance()
              .closeStorageGroupProcessor(storageGroupName, false, plan.isSync());
        } else {
          StorageEngine.getInstance()
              .closeStorageGroupProcessor(storageGroupName, plan.isSeq(), plan.isSync());
        }
      }
      // partition specified flush, for snapshot flush plan
      else {
        List<Pair<Long, Boolean>> partitionIdSequencePairs = entry.getValue();
        for (Pair<Long, Boolean> pair : partitionIdSequencePairs) {
          StorageEngine.getInstance()
              .closeStorageGroupProcessor(storageGroupName, pair.left, pair.right, true);
        }
      }
    }
  }

  protected QueryDataSet processDataQuery(QueryPlan queryPlan, QueryContext context)
      throws StorageEngineException, QueryFilterOptimizationException, QueryProcessException,
          IOException, InterruptedException {
    QueryDataSet queryDataSet;
    if (queryPlan instanceof AlignByDevicePlan) {
      queryDataSet = getAlignByDeviceDataSet((AlignByDevicePlan) queryPlan, context, queryRouter);
    } else {
      if (queryPlan.getPaths() == null || queryPlan.getPaths().isEmpty()) {
        // no time series are selected, return EmptyDataSet
        return new EmptyDataSet();
      } else if (queryPlan instanceof UDAFPlan) {
        UDAFPlan udafPlan = (UDAFPlan) queryPlan;
        queryDataSet = queryRouter.udafQuery(udafPlan, context);
      } else if (queryPlan instanceof UDTFPlan) {
        UDTFPlan udtfPlan = (UDTFPlan) queryPlan;
        queryDataSet = queryRouter.udtfQuery(udtfPlan, context);
      } else if (queryPlan instanceof GroupByTimeFillPlan) {
        GroupByTimeFillPlan groupByFillPlan = (GroupByTimeFillPlan) queryPlan;
        queryDataSet = queryRouter.groupByFill(groupByFillPlan, context);
      } else if (queryPlan instanceof GroupByTimePlan) {
        GroupByTimePlan groupByTimePlan = (GroupByTimePlan) queryPlan;
        queryDataSet = queryRouter.groupBy(groupByTimePlan, context);
      } else if (queryPlan instanceof QueryIndexPlan) {
        throw new QueryProcessException("Query index hasn't been supported yet");
      } else if (queryPlan instanceof AggregationPlan) {
        AggregationPlan aggregationPlan = (AggregationPlan) queryPlan;
        queryDataSet = queryRouter.aggregate(aggregationPlan, context);
      } else if (queryPlan instanceof FillQueryPlan) {
        FillQueryPlan fillQueryPlan = (FillQueryPlan) queryPlan;
        queryDataSet = queryRouter.fill(fillQueryPlan, context);
      } else if (queryPlan instanceof LastQueryPlan) {
        queryDataSet = queryRouter.lastQuery((LastQueryPlan) queryPlan, context);
      } else {
        queryDataSet = queryRouter.rawDataQuery((RawDataQueryPlan) queryPlan, context);
      }
    }
    queryDataSet.setRowLimit(queryPlan.getRowLimit());
    queryDataSet.setRowOffset(queryPlan.getRowOffset());
    queryDataSet.setWithoutAllNull(queryPlan.isWithoutAllNull());
    queryDataSet.setWithoutAnyNull(queryPlan.isWithoutAnyNull());
    return queryDataSet;
  }

  protected AlignByDeviceDataSet getAlignByDeviceDataSet(
      AlignByDevicePlan plan, QueryContext context, IQueryRouter router) {
    return new AlignByDeviceDataSet(plan, context, router);
  }

  protected QueryDataSet processShowQuery(ShowPlan showPlan, QueryContext context)
      throws QueryProcessException, MetadataException {
    switch (showPlan.getShowContentType()) {
      case TTL:
        return processShowTTLQuery((ShowTTLPlan) showPlan);
      case FLUSH_TASK_INFO:
        return processShowFlushTaskInfo();
      case VERSION:
        return processShowVersion();
      case TIMESERIES:
        return processShowTimeseries((ShowTimeSeriesPlan) showPlan, context);
      case STORAGE_GROUP:
        return processShowStorageGroup((ShowStorageGroupPlan) showPlan);
      case LOCK_INFO:
        return processShowLockInfo((ShowLockInfoPlan) showPlan);
      case DEVICES:
        return processShowDevices((ShowDevicesPlan) showPlan);
      case CHILD_PATH:
        return processShowChildPaths((ShowChildPathsPlan) showPlan);
      case CHILD_NODE:
        return processShowChildNodes((ShowChildNodesPlan) showPlan);
      case COUNT_TIMESERIES:
        return processCountTimeSeries((CountPlan) showPlan);
      case COUNT_NODE_TIMESERIES:
        return processCountNodeTimeSeries((CountPlan) showPlan);
      case COUNT_DEVICES:
        return processCountDevices((CountPlan) showPlan);
      case COUNT_STORAGE_GROUP:
        return processCountStorageGroup((CountPlan) showPlan);
      case COUNT_NODES:
        return processCountNodes((CountPlan) showPlan);
      case QUERY_PROCESSLIST:
        return processShowQueryProcesslist();
      case FUNCTIONS:
        return processShowFunctions((ShowFunctionsPlan) showPlan);
      case TRIGGERS:
        return processShowTriggers();
      case CONTINUOUS_QUERY:
        return processShowContinuousQueries();
      default:
        throw new QueryProcessException(String.format("Unrecognized show plan %s", showPlan));
    }
  }

  private QueryDataSet processCountNodes(CountPlan countPlan) throws MetadataException {
    int num =
        getNodesNumInGivenLevel(
            countPlan.getPath(), countPlan.getLevel(), countPlan.isPrefixMatch());
    return createSingleDataSet(COLUMN_COUNT, TSDataType.INT32, num);
  }

  private QueryDataSet processCountNodeTimeSeries(CountPlan countPlan) throws MetadataException {
    Map<PartialPath, Integer> countResults = getTimeseriesCountGroupByLevel(countPlan);
    ListDataSet listDataSet =
        new ListDataSet(
            Arrays.asList(
                new PartialPath(COLUMN_COLUMN, false), new PartialPath(COLUMN_COUNT, false)),
            Arrays.asList(TSDataType.TEXT, TSDataType.INT32));
    for (PartialPath columnPath : countResults.keySet()) {
      RowRecord record = new RowRecord(0);
      Field field = new Field(TSDataType.TEXT);
      field.setBinaryV(new Binary(columnPath.getFullPath()));
      Field field1 = new Field(TSDataType.INT32);
      // get the count of every group
      field1.setIntV(countResults.get(columnPath));
      record.addField(field);
      record.addField(field1);
      listDataSet.putRecord(record);
    }
    return listDataSet;
  }

  private QueryDataSet processCountDevices(CountPlan countPlan) throws MetadataException {
    int num = getDevicesNum(countPlan.getPath(), countPlan.isPrefixMatch());
    return createSingleDataSet(COLUMN_DEVICES, TSDataType.INT32, num);
  }

  private QueryDataSet processCountStorageGroup(CountPlan countPlan) throws MetadataException {
    int num = getStorageGroupNum(countPlan.getPath(), countPlan.isPrefixMatch());
    return createSingleDataSet(COLUMN_STORAGE_GROUP, TSDataType.INT32, num);
  }

  private QueryDataSet createSingleDataSet(String columnName, TSDataType columnType, Object val) {
    SingleDataSet singleDataSet =
        new SingleDataSet(
            Collections.singletonList(new PartialPath(columnName, false)),
            Collections.singletonList(columnType));
    Field field = new Field(columnType);
    switch (columnType) {
      case TEXT:
        field.setBinaryV(((Binary) val));
        break;
      case FLOAT:
        field.setFloatV(((float) val));
        break;
      case INT32:
        field.setIntV(((int) val));
        break;
      case INT64:
        field.setLongV(((long) val));
        break;
      case DOUBLE:
        field.setDoubleV(((double) val));
        break;
      case BOOLEAN:
        field.setBoolV(((boolean) val));
        break;
      default:
        throw new UnSupportedDataTypeException("Unsupported data type" + columnType);
    }
    RowRecord record = new RowRecord(0);
    record.addField(field);
    singleDataSet.setRecord(record);
    return singleDataSet;
  }

  protected int getDevicesNum(PartialPath path, boolean isPrefixMatch) throws MetadataException {
    return IoTDB.metaManager.getDevicesNum(path, isPrefixMatch);
  }

  private int getStorageGroupNum(PartialPath path, boolean isPrefixMatch) throws MetadataException {
    return IoTDB.metaManager.getStorageGroupNum(path, isPrefixMatch);
  }

  protected int getPathsNum(PartialPath path, boolean isPrefixMatch) throws MetadataException {
    return IoTDB.metaManager.getAllTimeseriesCount(path, isPrefixMatch);
  }

  protected int getNodesNumInGivenLevel(PartialPath path, int level, boolean isPrefixMatch)
      throws MetadataException {
    return IoTDB.metaManager.getNodesCountInGivenLevel(path, level, isPrefixMatch);
  }

  protected List<MeasurementPath> getPathsName(PartialPath path) throws MetadataException {
    return IoTDB.metaManager.getMeasurementPaths(path);
  }

  protected List<PartialPath> getNodesList(PartialPath schemaPattern, int level)
      throws MetadataException {
    return IoTDB.metaManager.getNodesListInGivenLevel(schemaPattern, level);
  }

  private Map<PartialPath, Integer> getTimeseriesCountGroupByLevel(CountPlan countPlan)
      throws MetadataException {
    return IoTDB.metaManager.getMeasurementCountGroupByLevel(
        countPlan.getPath(), countPlan.getLevel(), countPlan.isPrefixMatch());
  }

  private QueryDataSet processCountTimeSeries(CountPlan countPlan) throws MetadataException {
    int num = getPathsNum(countPlan.getPath(), countPlan.isPrefixMatch());
    return createSingleDataSet(COLUMN_COUNT, TSDataType.INT32, num);
  }

  private QueryDataSet processShowDevices(ShowDevicesPlan showDevicesPlan)
      throws MetadataException {
    return new ShowDevicesDataSet(showDevicesPlan);
  }

  private QueryDataSet processShowChildPaths(ShowChildPathsPlan showChildPathsPlan)
      throws MetadataException {
    Set<String> childPathsList = getPathNextChildren(showChildPathsPlan.getPath());
    ListDataSet listDataSet =
        new ListDataSet(
            Collections.singletonList(new PartialPath(COLUMN_CHILD_PATHS, false)),
            Collections.singletonList(TSDataType.TEXT));
    for (String s : childPathsList) {
      RowRecord record = new RowRecord(0);
      Field field = new Field(TSDataType.TEXT);
      field.setBinaryV(new Binary(s));
      record.addField(field);
      listDataSet.putRecord(record);
    }
    return listDataSet;
  }

  protected Set<String> getPathNextChildren(PartialPath path) throws MetadataException {
    return IoTDB.metaManager.getChildNodePathInNextLevel(path);
  }

  private QueryDataSet processShowChildNodes(ShowChildNodesPlan showChildNodesPlan)
      throws MetadataException {
    // getNodeNextChildren
    Set<String> childNodesList = getNodeNextChildren(showChildNodesPlan.getPath());
    ListDataSet listDataSet =
        new ListDataSet(
            Collections.singletonList(new PartialPath(COLUMN_CHILD_NODES, false)),
            Collections.singletonList(TSDataType.TEXT));
    for (String s : childNodesList) {
      RowRecord record = new RowRecord(0);
      Field field = new Field(TSDataType.TEXT);
      field.setBinaryV(new Binary(s));
      record.addField(field);
      listDataSet.putRecord(record);
    }
    return listDataSet;
  }

  protected Set<String> getNodeNextChildren(PartialPath path) throws MetadataException {
    return IoTDB.metaManager.getChildNodeNameInNextLevel(path);
  }

  protected List<PartialPath> getStorageGroupNames(PartialPath path, boolean isPrefixMatch)
      throws MetadataException {
    return IoTDB.metaManager.getMatchedStorageGroups(path, isPrefixMatch);
  }

  private QueryDataSet processShowStorageGroup(ShowStorageGroupPlan showStorageGroupPlan)
      throws MetadataException {
    ListDataSet listDataSet =
        new ListDataSet(
            Collections.singletonList(new PartialPath(COLUMN_STORAGE_GROUP, false)),
            Collections.singletonList(TSDataType.TEXT));
    List<PartialPath> storageGroupList =
        getStorageGroupNames(showStorageGroupPlan.getPath(), showStorageGroupPlan.isPrefixMatch());
    addToDataSet(storageGroupList, listDataSet);
    return listDataSet;
  }

  private void addToDataSet(Collection<PartialPath> paths, ListDataSet dataSet) {
    for (PartialPath s : paths) {
      RowRecord record = new RowRecord(0);
      Field field = new Field(TSDataType.TEXT);
      field.setBinaryV(new Binary(s.getFullPath()));
      record.addField(field);
      dataSet.putRecord(record);
    }
  }

  private QueryDataSet processShowLockInfo(ShowLockInfoPlan showLockInfoPlan)
      throws MetadataException {
    ListDataSet listDataSet =
        new ListDataSet(
            Arrays.asList(
                new PartialPath(COLUMN_STORAGE_GROUP, false),
                new PartialPath(COLUMN_LOCK_INFO, false)),
            Arrays.asList(TSDataType.TEXT, TSDataType.TEXT));
    try {
      List<PartialPath> storageGroupList =
          getStorageGroupNames(showLockInfoPlan.getPath(), showLockInfoPlan.isPrefixMatch());
      List<String> lockHolderList = StorageEngine.getInstance().getLockInfo(storageGroupList);
      addLockInfoToDataSet(storageGroupList, lockHolderList, listDataSet);
    } catch (StorageEngineException e) {
      throw new MetadataException(e);
    }
    return listDataSet;
  }

  private void addLockInfoToDataSet(
      List<PartialPath> paths, List<String> lockHolderList, ListDataSet dataSet) {
    for (int i = 0; i < paths.size(); i++) {
      RowRecord record = new RowRecord(0);
      Field field = new Field(TSDataType.TEXT);
      field.setBinaryV(new Binary(paths.get(i).getFullPath()));
      record.addField(field);
      field = new Field(TSDataType.TEXT);
      field.setBinaryV(new Binary(lockHolderList.get(i)));
      record.addField(field);
      dataSet.putRecord(record);
    }
  }

  private QueryDataSet processShowTimeseries(
      ShowTimeSeriesPlan showTimeSeriesPlan, QueryContext context) throws MetadataException {
    return new ShowTimeseriesDataSet(showTimeSeriesPlan, context);
  }

  protected List<IStorageGroupMNode> getAllStorageGroupNodes() {
    return IoTDB.metaManager.getAllStorageGroupNodes();
  }

  private QueryDataSet processShowTTLQuery(ShowTTLPlan showTTLPlan) {
    ListDataSet listDataSet =
        new ListDataSet(
            Arrays.asList(
                new PartialPath(COLUMN_STORAGE_GROUP, false), new PartialPath(COLUMN_TTL, false)),
            Arrays.asList(TSDataType.TEXT, TSDataType.INT64));
    Set<PartialPath> selectedSgs = new HashSet<>(showTTLPlan.getStorageGroups());

    List<IStorageGroupMNode> storageGroups = getAllStorageGroupNodes();
    int timestamp = 0;
    for (IStorageGroupMNode mNode : storageGroups) {
      PartialPath sgName = mNode.getPartialPath();
      if (!selectedSgs.isEmpty() && !selectedSgs.contains(sgName)) {
        continue;
      }
      RowRecord rowRecord = new RowRecord(timestamp++);
      Field sg = new Field(TSDataType.TEXT);
      Field ttl;
      sg.setBinaryV(new Binary(sgName.getFullPath()));
      if (mNode.getDataTTL() != Long.MAX_VALUE) {
        ttl = new Field(TSDataType.INT64);
        ttl.setLongV(mNode.getDataTTL());
      } else {
        ttl = null;
      }
      rowRecord.addField(sg);
      rowRecord.addField(ttl);
      listDataSet.putRecord(rowRecord);
    }

    return listDataSet;
  }

  private QueryDataSet processShowVersion() {
    SingleDataSet singleDataSet =
        new SingleDataSet(
            Collections.singletonList(new PartialPath(IoTDBConstant.COLUMN_VERSION, false)),
            Collections.singletonList(TSDataType.TEXT));
    Field field = new Field(TSDataType.TEXT);
    field.setBinaryV(new Binary(IoTDBConstant.VERSION));
    RowRecord rowRecord = new RowRecord(0);
    rowRecord.addField(field);
    singleDataSet.setRecord(rowRecord);
    return singleDataSet;
  }

  private QueryDataSet processShowFlushTaskInfo() {
    ListDataSet listDataSet =
        new ListDataSet(
            Arrays.asList(
                new PartialPath(COLUMN_ITEM, false), new PartialPath(COLUMN_VALUE, false)),
            Arrays.asList(TSDataType.TEXT, TSDataType.TEXT));

    int timestamp = 0;
    addRowRecordForShowQuery(
        listDataSet,
        timestamp++,
        "total number of flush tasks",
        Integer.toString(FlushTaskPoolManager.getInstance().getTotalTasks()));
    addRowRecordForShowQuery(
        listDataSet,
        timestamp++,
        "number of working flush tasks",
        Integer.toString(FlushTaskPoolManager.getInstance().getWorkingTasksNumber()));
    addRowRecordForShowQuery(
        listDataSet,
        timestamp,
        "number of waiting flush tasks",
        Integer.toString(FlushTaskPoolManager.getInstance().getWaitingTasksNumber()));
    return listDataSet;
  }

  private QueryDataSet processShowFunctions(ShowFunctionsPlan showPlan)
      throws QueryProcessException {
    ListDataSet listDataSet =
        new ListDataSet(
            Arrays.asList(
                new PartialPath(COLUMN_FUNCTION_NAME, false),
                new PartialPath(COLUMN_FUNCTION_TYPE, false),
                new PartialPath(COLUMN_FUNCTION_CLASS, false)),
            Arrays.asList(TSDataType.TEXT, TSDataType.TEXT, TSDataType.TEXT));

    appendUDFs(listDataSet, showPlan);
    appendNativeFunctions(listDataSet, showPlan);

    listDataSet.sort(
        (r1, r2) ->
            String.CASE_INSENSITIVE_ORDER.compare(
                r1.getFields().get(0).getStringValue(), r2.getFields().get(0).getStringValue()));
    return listDataSet;
  }

  @SuppressWarnings("squid:S3776")
  private void appendUDFs(ListDataSet listDataSet, ShowFunctionsPlan showPlan)
      throws QueryProcessException {
    for (UDFRegistrationInformation info :
        UDFRegistrationService.getInstance().getRegistrationInformation()) {
      RowRecord rowRecord = new RowRecord(0); // ignore timestamp
      rowRecord.addField(Binary.valueOf(info.getFunctionName()), TSDataType.TEXT);
      String functionType = "";
      try {
        if (info.isBuiltin()) {
          if (info.isUDTF()) {
            functionType = FUNCTION_TYPE_BUILTIN_UDTF;
          } else if (info.isUDAF()) {
            functionType = FUNCTION_TYPE_BUILTIN_UDAF;
          }
        } else {
          if (info.isUDTF()) {
            functionType = FUNCTION_TYPE_EXTERNAL_UDTF;
          } else if (info.isUDAF()) {
            functionType = FUNCTION_TYPE_EXTERNAL_UDAF;
          }
        }
      } catch (InstantiationException
          | InvocationTargetException
          | NoSuchMethodException
          | IllegalAccessException e) {
        throw new QueryProcessException(e.toString());
      }
      rowRecord.addField(Binary.valueOf(functionType), TSDataType.TEXT);
      rowRecord.addField(Binary.valueOf(info.getClassName()), TSDataType.TEXT);
      listDataSet.putRecord(rowRecord);
    }
  }

  private QueryDataSet processShowContinuousQueries() {
    ListDataSet listDataSet =
        new ListDataSet(
            Arrays.asList(
                new PartialPath(COLUMN_CONTINUOUS_QUERY_NAME, false),
                new PartialPath(COLUMN_CONTINUOUS_QUERY_EVERY_INTERVAL, false),
                new PartialPath(COLUMN_CONTINUOUS_QUERY_FOR_INTERVAL, false),
                new PartialPath(COLUMN_CONTINUOUS_QUERY_BOUNDARY, false),
                new PartialPath(COLUMN_CONTINUOUS_QUERY_QUERY_SQL, false),
                new PartialPath(COLUMN_CONTINUOUS_QUERY_TARGET_PATH, false)),
            Arrays.asList(
                TSDataType.TEXT,
                TSDataType.INT64,
                TSDataType.INT64,
                TSDataType.INT64,
                TSDataType.TEXT,
                TSDataType.TEXT));

    List<ShowContinuousQueriesResult> continuousQueriesList =
        ContinuousQueryService.getInstance().getShowContinuousQueriesResultList();

    for (ShowContinuousQueriesResult result : continuousQueriesList) {
      RowRecord record = new RowRecord(0);
      record.addField(Binary.valueOf(result.getContinuousQueryName()), TSDataType.TEXT);
      record.addField(result.getEveryInterval(), TSDataType.INT64);
      record.addField(result.getForInterval(), TSDataType.INT64);
      record.addField(result.getBoundary(), TSDataType.INT64);
      record.addField(Binary.valueOf(result.getQuerySql()), TSDataType.TEXT);
      record.addField(Binary.valueOf(result.getTargetPath().getFullPath()), TSDataType.TEXT);
      listDataSet.putRecord(record);
    }

    return listDataSet;
  }

  private void appendNativeFunctions(ListDataSet listDataSet, ShowFunctionsPlan showPlan) {
    final Binary functionType = Binary.valueOf(FUNCTION_TYPE_NATIVE);
    final Binary className = Binary.valueOf("");
    for (String functionName : SQLConstant.getNativeFunctionNames()) {
      RowRecord rowRecord = new RowRecord(0); // ignore timestamp
      rowRecord.addField(Binary.valueOf(functionName.toUpperCase()), TSDataType.TEXT);
      rowRecord.addField(functionType, TSDataType.TEXT);
      rowRecord.addField(className, TSDataType.TEXT);
      listDataSet.putRecord(rowRecord);
    }
  }

  private QueryDataSet processShowTriggers() {
    return TriggerRegistrationService.getInstance().show();
  }

  private void addRowRecordForShowQuery(
      ListDataSet listDataSet, int timestamp, String item, String value) {
    RowRecord rowRecord = new RowRecord(timestamp);
    Field itemField = new Field(TSDataType.TEXT);
    itemField.setBinaryV(new Binary(item));
    Field valueField = new Field(TSDataType.TEXT);
    valueField.setBinaryV(new Binary(value));
    rowRecord.addField(itemField);
    rowRecord.addField(valueField);
    listDataSet.putRecord(rowRecord);
  }

  @Override
  public void delete(DeletePlan deletePlan) throws QueryProcessException {
    AUDIT_LOGGER.info(
        "delete data from {} in [{},{}]",
        deletePlan.getPaths(),
        deletePlan.getDeleteStartTime(),
        deletePlan.getDeleteEndTime());
    for (PartialPath path : deletePlan.getPaths()) {
      delete(
          path,
          deletePlan.getDeleteStartTime(),
          deletePlan.getDeleteEndTime(),
          deletePlan.getIndex(),
          deletePlan.getPartitionFilter());
    }
  }

  private void operateLoadFiles(OperateFilePlan plan) throws QueryProcessException {
    File file = plan.getFile();
    if (!file.exists()) {
      throw new QueryProcessException(
          String.format("File path '%s' doesn't exists.", file.getPath()));
    }
    if (file.isDirectory()) {
      loadDir(file, plan);
    } else {
      loadFile(file, plan);
    }
  }

  private void loadDir(File curFile, OperateFilePlan plan) throws QueryProcessException {
    File[] files = curFile.listFiles();
    long[] establishTime = new long[files.length];
    List<Integer> tsfiles = new ArrayList<>();

    for (int i = 0; i < files.length; i++) {
      File file = files[i];
      if (!file.isDirectory()) {
        String fileName = file.getName();
        if (fileName.endsWith(TSFILE_SUFFIX)) {
          establishTime[i] = Long.parseLong(fileName.split(FILE_NAME_SEPARATOR)[0]);
          tsfiles.add(i);
        }
      }
    }
    Collections.sort(
        tsfiles,
        (o1, o2) -> {
          if (establishTime[o1] == establishTime[o2]) {
            return 0;
          }
          return establishTime[o1] < establishTime[o2] ? -1 : 1;
        });
    for (Integer i : tsfiles) {
      loadFile(files[i], plan);
    }

    for (File file : files) {
      if (file.isDirectory()) {
        loadDir(file, plan);
      }
    }
  }

  private void loadFile(File file, OperateFilePlan plan) throws QueryProcessException {
    if (!file.getName().endsWith(TSFILE_SUFFIX)) {
      return;
    }
    TsFileResource tsFileResource = new TsFileResource(file);
    tsFileResource.setClosed(true);
    try {
      // check file
      RestorableTsFileIOWriter restorableTsFileIOWriter = new RestorableTsFileIOWriter(file);
      if (restorableTsFileIOWriter.hasCrashed()) {
        restorableTsFileIOWriter.close();
        throw new QueryProcessException(
            String.format(
                "Cannot load file %s because the file has crashed.", file.getAbsolutePath()));
      }
      Map<Path, IMeasurementSchema> schemaMap = new HashMap<>();

      List<ChunkGroupMetadata> chunkGroupMetadataList = new ArrayList<>();
      try (TsFileSequenceReader reader = new TsFileSequenceReader(file.getAbsolutePath(), false)) {
        reader.selfCheck(schemaMap, chunkGroupMetadataList, false);
        if (plan.getVerifyMetadata()) {
          loadNewTsFileVerifyMetadata(reader);
        }
      } catch (IOException e) {
        logger.warn("can not get timeseries metadata from {}.", file.getAbsoluteFile());
        throw new QueryProcessException(e.getMessage());
      }

      FileLoaderUtils.checkTsFileResource(tsFileResource);
      if (UpgradeUtils.isNeedUpgrade(tsFileResource)) {
        throw new QueryProcessException(
            String.format(
                "Cannot load file %s because the file's version is old which needs to be upgraded.",
                file.getAbsolutePath()));
      }

      // create schemas if they doesn't exist
      if (plan.isAutoCreateSchema()) {
        createSchemaAutomatically(chunkGroupMetadataList, schemaMap, plan.getSgLevel());
      }

      List<TsFileResource> splitResources = new ArrayList();
      if (tsFileResource.isSpanMultiTimePartitions()) {
        logger.info(
            "try to split the tsFile={} du to it spans multi partitions",
            tsFileResource.getTsFile().getPath());
        TsFileRewriteTool.rewriteTsFile(tsFileResource, splitResources);
        tsFileResource.writeLock();
        tsFileResource.removeModFile();
        tsFileResource.writeUnlock();
        logger.info(
            "after split, the old tsFile was split to {} new tsFiles", splitResources.size());
      }

      if (splitResources.isEmpty()) {
        splitResources.add(tsFileResource);
      }

      for (TsFileResource resource : splitResources) {
        StorageEngine.getInstance().loadNewTsFile(resource);
      }
    } catch (Exception e) {
      logger.error("fail to load file {}", file.getName(), e);
      throw new QueryProcessException(
          String.format("Cannot load file %s because %s", file.getAbsolutePath(), e.getMessage()));
    }
  }

  private void loadNewTsFileVerifyMetadata(TsFileSequenceReader tsFileSequenceReader)
      throws MetadataException, QueryProcessException, IOException {
    Map<String, List<TimeseriesMetadata>> metadataSet =
        tsFileSequenceReader.getAllTimeseriesMetadata();
    for (Map.Entry<String, List<TimeseriesMetadata>> entry : metadataSet.entrySet()) {
      String deviceId = entry.getKey();
      PartialPath devicePath = new PartialPath(deviceId);
      if (!IoTDB.metaManager.isPathExist(devicePath)) {
        continue;
      }
      boolean isAlignedInIoTDB =
          IoTDB.metaManager.getDeviceNode(devicePath).getAsEntityMNode().isAligned();
      boolean isAlignedInTsFile = false;
      for (TimeseriesMetadata metadata : entry.getValue()) {
        if ("".equals(metadata.getMeasurementId())) {
          isAlignedInTsFile = true;
          continue;
        }
        PartialPath fullPath =
            new PartialPath(deviceId + TsFileConstant.PATH_SEPARATOR + metadata.getMeasurementId());
        if (IoTDB.metaManager.isPathExist(fullPath)) {
          TSDataType dataType = IoTDB.metaManager.getSeriesType(fullPath);
          if (dataType != metadata.getTSDataType()) {
            throw new QueryProcessException(
                String.format(
                    "%s is %s in the loading TsFile but is %s in IoTDB.",
                    fullPath.getFullPath(), metadata.getTSDataType().name(), dataType.name()));
          }
        }
      }
      if (isAlignedInIoTDB != isAlignedInTsFile) {
        throw new QueryProcessException(
            String.format(
                "%s is%s aligned in the loading TsFile but is%s aligned in IoTDB.",
                devicePath.getFullPath(),
                isAlignedInTsFile ? "" : " not",
                isAlignedInIoTDB ? "" : " not"));
      }
    }
  }

  @SuppressWarnings("squid:S3776") // Suppress high Cognitive Complexity warning
  private void createSchemaAutomatically(
      List<ChunkGroupMetadata> chunkGroupMetadataList,
      Map<Path, IMeasurementSchema> knownSchemas,
      int sgLevel)
      throws MetadataException {
    if (chunkGroupMetadataList.isEmpty()) {
      return;
    }

    Set<PartialPath> registeredSeries = new HashSet<>();
    for (ChunkGroupMetadata chunkGroupMetadata : chunkGroupMetadataList) {
      String device = chunkGroupMetadata.getDevice();
      boolean isAligned = false;
      Set<String> existSeriesSet = new HashSet<>();
      List<PartialPath> needRegisterSeries = new ArrayList<>();
      List<IMeasurementSchema> needRegisterSchema = new ArrayList<>();
      PartialPath devicePath = new PartialPath(device);
      PartialPath storageGroupPath = MetaUtils.getStorageGroupPathByLevel(devicePath, sgLevel);
      try {
        IoTDB.metaManager.setStorageGroup(storageGroupPath);
      } catch (StorageGroupAlreadySetException alreadySetException) {
        if (!alreadySetException.getStorageGroupPath().equals(storageGroupPath.getFullPath())) {
          throw alreadySetException;
        }
      }
      for (PartialPath path : IoTDB.metaManager.getMeasurementPaths(devicePath, true)) {
        existSeriesSet.add(path.getMeasurement());
        existSeriesSet.add(path.getMeasurementAlias());
      }
      for (ChunkMetadata chunkMetadata : chunkGroupMetadata.getChunkMetadataList()) {
        if ("".equals(chunkMetadata.getMeasurementUid())) {
          isAligned = true;
          continue;
        }
        PartialPath series =
            new PartialPath(
                chunkGroupMetadata.getDevice()
                    + TsFileConstant.PATH_SEPARATOR
                    + chunkMetadata.getMeasurementUid());
        if (!registeredSeries.contains(series)) {
          registeredSeries.add(series);
          IMeasurementSchema schema =
              knownSchemas.get(new Path(series.getDevice(), series.getMeasurement()));
          if (schema == null) {
            throw new MetadataException(
                String.format(
                    "Can not get the schema of measurement [%s]",
                    chunkMetadata.getMeasurementUid()));
          }
          if (!existSeriesSet.contains(chunkMetadata.getMeasurementUid())) {
            needRegisterSeries.add(series);
            needRegisterSchema.add(schema);
          }
        }
      }

      int size = needRegisterSeries.size();
      if (size == 0) {
        continue;
      }
      if (isAligned) {
        List<String> measurements = new ArrayList<>();
        List<TSDataType> dataTypes = new ArrayList<>();
        List<TSEncoding> encodings = new ArrayList<>();
        List<CompressionType> compressors = new ArrayList<>();

        for (int i = 0; i < size; i++) {
          IMeasurementSchema schema = needRegisterSchema.get(i);
          measurements.add(needRegisterSeries.get(i).getMeasurement());
          dataTypes.add(schema.getType());
          encodings.add(schema.getEncodingType());
          compressors.add(schema.getCompressor());
        }

        IoTDB.metaManager.createAlignedTimeSeries(
            devicePath, measurements, dataTypes, encodings, compressors);
      } else {
        for (int i = 0; i < size; i++) {
          IMeasurementSchema schema = needRegisterSchema.get(i);
          IoTDB.metaManager.createTimeseries(
              needRegisterSeries.get(i),
              schema.getType(),
              schema.getEncodingType(),
              schema.getCompressor(),
              Collections.emptyMap());
        }
      }
    }
  }

  private void operateRemoveFile(OperateFilePlan plan) throws QueryProcessException {
    try {
      if (!plan.getFile().exists() || !StorageEngine.getInstance().deleteTsfile(plan.getFile())) {
        throw new QueryProcessException(
            String.format("File '%s' doesn't exist.", plan.getFile().getAbsolutePath()));
      }
    } catch (StorageEngineException | IllegalPathException e) {
      throw new QueryProcessException(
          String.format("Cannot remove file because %s", e.getMessage()));
    }
  }

  private void operateUnloadFile(OperateFilePlan plan) throws QueryProcessException {
    if (!plan.getTargetDir().exists() || !plan.getTargetDir().isDirectory()) {
      throw new QueryProcessException(
          String.format("Target dir '%s' is invalid.", plan.getTargetDir().getAbsolutePath()));
    }
    try {
      if (!plan.getFile().exists()
          || !StorageEngine.getInstance().unloadTsfile(plan.getFile(), plan.getTargetDir())) {
        throw new QueryProcessException(
            String.format("File '%s' doesn't exist.", plan.getFile().getAbsolutePath()));
      }
    } catch (StorageEngineException | IllegalPathException e) {
      throw new QueryProcessException(
          String.format(
              "Cannot unload file '%s' to target directory '%s' because %s",
              plan.getFile().getAbsolutePath(), plan.getTargetDir().getPath(), e.getMessage()));
    }
  }

  private void operateTTL(SetTTLPlan plan) throws QueryProcessException {
    try {
      List<PartialPath> storageGroupPaths =
          IoTDB.metaManager.getMatchedStorageGroups(plan.getStorageGroup(), plan.isPrefixMatch());
      for (PartialPath storagePath : storageGroupPaths) {
        IoTDB.metaManager.setTTL(storagePath, plan.getDataTTL());
        StorageEngine.getInstance().setTTL(storagePath, plan.getDataTTL());
      }
    } catch (MetadataException e) {
      throw new QueryProcessException(e);
    } catch (IOException e) {
      throw new QueryProcessException(e.getMessage());
    }
  }

  @Override
  public void update(PartialPath path, long startTime, long endTime, String value) {
    throw new UnsupportedOperationException("update is not supported now");
  }

  @Override
  public void delete(
      PartialPath path,
      long startTime,
      long endTime,
      long planIndex,
      TimePartitionFilter timePartitionFilter)
      throws QueryProcessException {
    try {
      StorageEngine.getInstance().delete(path, startTime, endTime, planIndex, timePartitionFilter);
    } catch (StorageEngineException e) {
      throw new QueryProcessException(e);
    }
  }

  private void checkFailedMeasurments(InsertPlan plan)
      throws PathNotExistException, StorageEngineException {
    // check if all path not exist exceptions
    List<String> failedPaths = plan.getFailedMeasurements();
    List<Exception> exceptions = plan.getFailedExceptions();
    boolean isPathNotExistException = true;
    for (Exception e : exceptions) {
      Throwable curException = e;
      while (curException.getCause() != null) {
        curException = curException.getCause();
      }
      if (!(curException instanceof PathNotExistException)) {
        isPathNotExistException = false;
        break;
      }
    }
    if (isPathNotExistException) {
      throw new PathNotExistException(failedPaths);
    } else {
      throw new StorageEngineException(
          INSERT_MEASUREMENTS_FAILED_MESSAGE
              + plan.getFailedMeasurements()
              + (!exceptions.isEmpty() ? (" caused by " + exceptions.get(0).getMessage()) : ""));
    }
  }

  @Override
  public void insert(InsertRowsOfOneDevicePlan insertRowsOfOneDevicePlan)
      throws QueryProcessException {
    if (insertRowsOfOneDevicePlan.getRowPlans().length == 0) {
      return;
    }
    try {
      // insert to storage engine
      StorageEngine.getInstance().insert(insertRowsOfOneDevicePlan);

      List<String> notExistedPaths = null;
      List<String> failedMeasurements = null;

      // If there are some exceptions, we assume they caused by the same reason.
      Exception exception = null;
      for (InsertRowPlan plan : insertRowsOfOneDevicePlan.getRowPlans()) {
        if (plan.getFailedMeasurements() != null) {
          if (notExistedPaths == null) {
            notExistedPaths = new ArrayList<>();
            failedMeasurements = new ArrayList<>();
          }
          // check if all path not exist exceptions
          List<String> failedPaths = plan.getFailedMeasurements();
          List<Exception> exceptions = plan.getFailedExceptions();
          boolean isPathNotExistException = true;
          for (Exception e : exceptions) {
            exception = e;
            Throwable curException = e;
            while (curException.getCause() != null) {
              curException = curException.getCause();
            }
            if (!(curException instanceof PathNotExistException)) {
              isPathNotExistException = false;
              break;
            }
          }
          if (isPathNotExistException) {
            notExistedPaths.addAll(failedPaths);
          } else {
            failedMeasurements.addAll(plan.getFailedMeasurements());
          }
        }
      }
      if (notExistedPaths != null && !notExistedPaths.isEmpty()) {
        throw new PathNotExistException(notExistedPaths);
      } else if (notExistedPaths != null && !failedMeasurements.isEmpty()) {
        throw new StorageEngineException(
            "failed to insert points "
                + failedMeasurements
                + (exception != null ? (" caused by " + exception.getMessage()) : ""));
      }

    } catch (StorageEngineException | MetadataException e) {
      throw new QueryProcessException(e);
    }
  }

  @Override
  public void insert(InsertRowsPlan plan) throws QueryProcessException {
    for (int i = 0; i < plan.getInsertRowPlanList().size(); i++) {
      if (plan.getResults().containsKey(i) || plan.isExecuted(i)) {
        continue;
      }
      try {
        insert(plan.getInsertRowPlanList().get(i));
      } catch (QueryProcessException e) {
        plan.getResults().put(i, RpcUtils.getStatus(e.getErrorCode(), e.getMessage()));
      }
    }
    if (!plan.getResults().isEmpty()) {
      throw new BatchProcessException(plan.getFailingStatus());
    }
  }

  @Override
  public void insert(InsertRowPlan insertRowPlan) throws QueryProcessException {
    try {
      insertRowPlan.setMeasurementMNodes(
          new IMeasurementMNode[insertRowPlan.getMeasurements().length]);
      // When insert data with sql statement, the data types will be null here.
      // We need to predicted the data types first
      if (insertRowPlan.getDataTypes()[0] == null) {
        for (int i = 0; i < insertRowPlan.getDataTypes().length; i++) {
          insertRowPlan.getDataTypes()[i] =
              TypeInferenceUtils.getPredictedDataType(
                  insertRowPlan.getValues()[i], insertRowPlan.isNeedInferType());
        }
      }

      StorageEngine.getInstance().insert(insertRowPlan);

      if (insertRowPlan.getFailedMeasurements() != null) {
        checkFailedMeasurments(insertRowPlan);
      }
    } catch (StorageEngineException | MetadataException e) {
      throw new QueryProcessException(e);
    } catch (Exception e) {
      throw e;
    }
  }

  @Override
  public void insertTablet(InsertMultiTabletPlan insertMultiTabletPlan)
      throws QueryProcessException {
    if (insertMultiTabletPlan.isEnableMultiThreading()) {
      insertTabletParallel(insertMultiTabletPlan);
    } else {
      insertTabletSerial(insertMultiTabletPlan);
    }
  }

  private void insertTabletSerial(InsertMultiTabletPlan insertMultiTabletPlan)
      throws BatchProcessException {
    for (int i = 0; i < insertMultiTabletPlan.getInsertTabletPlanList().size(); i++) {
      if (insertMultiTabletPlan.getResults().containsKey(i)
          || insertMultiTabletPlan.isExecuted(i)) {
        continue;
      }
      try {
        insertTablet(insertMultiTabletPlan.getInsertTabletPlanList().get(i));
      } catch (QueryProcessException e) {
        insertMultiTabletPlan
            .getResults()
            .put(i, RpcUtils.getStatus(e.getErrorCode(), e.getMessage()));
      }
    }
    if (!insertMultiTabletPlan.getResults().isEmpty()) {
      throw new BatchProcessException(insertMultiTabletPlan.getFailingStatus());
    }
  }

  private void insertTabletParallel(InsertMultiTabletPlan insertMultiTabletPlan)
      throws BatchProcessException {
    updateInsertTabletsPool(insertMultiTabletPlan.getDifferentStorageGroupsCount());

    List<InsertTabletPlan> planList = insertMultiTabletPlan.getInsertTabletPlanList();
    List<Future<?>> futureList = new ArrayList<>();

    Map<Integer, TSStatus> results = insertMultiTabletPlan.getResults();

    List<InsertTabletPlan> runPlanList = new ArrayList<>();
    Map<Integer, Integer> runIndexToRealIndex = new HashMap<>();
    for (int i = 0; i < planList.size(); i++) {
      if (!(results.containsKey(i) || insertMultiTabletPlan.isExecuted(i))) {
        runPlanList.add(planList.get(i));
        runIndexToRealIndex.put(runPlanList.size() - 1, i);
      }
    }
    for (InsertTabletPlan plan : runPlanList) {
      Future<?> f =
          insertionPool.submit(
              () -> {
                insertTablet(plan);
                return null;
              });
      futureList.add(f);
    }
    for (int i = 0; i < futureList.size(); i++) {
      try {
        futureList.get(i).get();
      } catch (Exception e) {
        if (e.getCause() instanceof QueryProcessException) {
          QueryProcessException qe = (QueryProcessException) e.getCause();
          results.put(
              runIndexToRealIndex.get(i), RpcUtils.getStatus(qe.getErrorCode(), qe.getMessage()));
        } else {
          results.put(
              runIndexToRealIndex.get(i),
              RpcUtils.getStatus(INTERNAL_SERVER_ERROR, e.getMessage()));
        }
      }
    }

    if (!results.isEmpty()) {
      throw new BatchProcessException(insertMultiTabletPlan.getFailingStatus());
    }
  }

  private void updateInsertTabletsPool(int sgSize) {
    int updateCoreSize = Math.min(sgSize, Runtime.getRuntime().availableProcessors() / 2);
    if (insertionPool == null || insertionPool.isTerminated()) {
      insertionPool =
          (ThreadPoolExecutor)
              IoTDBThreadPoolFactory.newFixedThreadPool(
                  updateCoreSize, ThreadName.INSERTION_SERVICE.getName());
    } else if (insertionPool.getCorePoolSize() > updateCoreSize) {
      insertionPool.setCorePoolSize(updateCoreSize);
      insertionPool.setMaximumPoolSize(updateCoreSize);
    } else if (insertionPool.getCorePoolSize() < updateCoreSize) {
      insertionPool.setMaximumPoolSize(updateCoreSize);
      insertionPool.setCorePoolSize(updateCoreSize);
    }
  }

  @Override
  public void insertTablet(InsertTabletPlan insertTabletPlan) throws QueryProcessException {

    if (insertTabletPlan.getRowCount() == 0) {
      return;
    }
    try {
      insertTabletPlan.setMeasurementMNodes(
          new IMeasurementMNode[insertTabletPlan.getMeasurements().length]);

      StorageEngine.getInstance().insertTablet(insertTabletPlan);

      if (insertTabletPlan.getFailedMeasurements() != null) {
        checkFailedMeasurments(insertTabletPlan);
      }
    } catch (StorageEngineException | MetadataException e) {
      throw new QueryProcessException(e);
    } catch (Exception e) {
      throw e;
    }
  }

  private boolean operateAuthor(AuthorPlan author) throws QueryProcessException {
    AuthorOperator.AuthorType authorType = author.getAuthorType();
    String userName = author.getUserName();
    String roleName = author.getRoleName();
    String password = author.getPassword();
    String newPassword = author.getNewPassword();
    Set<Integer> permissions = author.getPermissions();
    PartialPath nodeName = author.getNodeName();
    try {
      switch (authorType) {
        case UPDATE_USER:
          authorizer.updateUserPassword(userName, newPassword);
          break;
        case CREATE_USER:
          authorizer.createUser(userName, password);
          break;
        case CREATE_ROLE:
          authorizer.createRole(roleName);
          break;
        case DROP_USER:
          authorizer.deleteUser(userName);
          break;
        case DROP_ROLE:
          authorizer.deleteRole(roleName);
          break;
        case GRANT_ROLE:
          for (int i : permissions) {
            authorizer.grantPrivilegeToRole(roleName, nodeName.getFullPath(), i);
          }
          break;
        case GRANT_USER:
          for (int i : permissions) {
            authorizer.grantPrivilegeToUser(userName, nodeName.getFullPath(), i);
          }
          break;
        case GRANT_ROLE_TO_USER:
          authorizer.grantRoleToUser(roleName, userName);
          break;
        case REVOKE_USER:
          for (int i : permissions) {
            authorizer.revokePrivilegeFromUser(userName, nodeName.getFullPath(), i);
          }
          break;
        case REVOKE_ROLE:
          for (int i : permissions) {
            authorizer.revokePrivilegeFromRole(roleName, nodeName.getFullPath(), i);
          }
          break;
        case REVOKE_ROLE_FROM_USER:
          authorizer.revokeRoleFromUser(roleName, userName);
          break;
        default:
          throw new QueryProcessException("Unsupported operation " + authorType);
      }
    } catch (AuthException e) {
      throw new QueryProcessException(e.getMessage(), true);
    }
    return true;
  }

  private boolean operateWatermarkEmbedding(List<String> users, boolean useWatermark)
      throws QueryProcessException {
    try {
      for (String user : users) {
        authorizer.setUserUseWaterMark(user, useWatermark);
      }
    } catch (AuthException e) {
      throw new QueryProcessException(e.getMessage());
    }
    return true;
  }

  private boolean createTimeSeries(CreateTimeSeriesPlan createTimeSeriesPlan)
      throws QueryProcessException {
    try {
      IoTDB.metaManager.createTimeseries(createTimeSeriesPlan);
    } catch (MetadataException e) {
      throw new QueryProcessException(e);
    }
    return true;
  }

  private boolean createAlignedTimeSeries(CreateAlignedTimeSeriesPlan createAlignedTimeSeriesPlan)
      throws QueryProcessException {
    try {
      IoTDB.metaManager.createAlignedTimeSeries(createAlignedTimeSeriesPlan);
    } catch (MetadataException e) {
      throw new QueryProcessException(e);
    }
    return true;
  }

  @SuppressWarnings("squid:S3776") // high Cognitive Complexity
  private boolean createMultiTimeSeries(CreateMultiTimeSeriesPlan multiPlan)
      throws BatchProcessException {
    int dataTypeIdx = 0;
    for (int i = 0; i < multiPlan.getPaths().size(); i++) {
      if (multiPlan.getResults().containsKey(i) || multiPlan.isExecuted(i)) {
        continue;
      }
      PartialPath path = multiPlan.getPaths().get(i);
      String measurement = path.getMeasurement();
      CreateTimeSeriesPlan plan =
          new CreateTimeSeriesPlan(
              multiPlan.getPaths().get(i),
              multiPlan.getDataTypes().get(i),
              multiPlan.getEncodings().get(i),
              multiPlan.getCompressors().get(i),
              multiPlan.getProps() == null ? null : multiPlan.getProps().get(i),
              multiPlan.getTags() == null ? null : multiPlan.getTags().get(i),
              multiPlan.getAttributes() == null ? null : multiPlan.getAttributes().get(i),
              multiPlan.getAlias() == null ? null : multiPlan.getAlias().get(i));
      dataTypeIdx++;
      try {
        createTimeSeries(plan);
      } catch (QueryProcessException e) {
        multiPlan.getResults().put(i, RpcUtils.getStatus(e.getErrorCode(), e.getMessage()));
      }
    }
    if (!multiPlan.getResults().isEmpty()) {
      throw new BatchProcessException(multiPlan.getFailingStatus());
    }
    return true;
  }

  protected boolean deleteTimeSeries(DeleteTimeSeriesPlan deleteTimeSeriesPlan)
      throws QueryProcessException {
    AUDIT_LOGGER.info("delete timeseries {}", deleteTimeSeriesPlan.getPaths());
    List<PartialPath> deletePathList = deleteTimeSeriesPlan.getPaths();
    for (int i = 0; i < deletePathList.size(); i++) {
      PartialPath path = deletePathList.get(i);
      try {
        StorageEngine.getInstance()
            .deleteTimeseries(
                path, deleteTimeSeriesPlan.getIndex(), deleteTimeSeriesPlan.getPartitionFilter());
        if (deleteTimeSeriesPlan.isPrefixMatch()) {
          // adapt to prefix match of 0.12
          StorageEngine.getInstance()
              .deleteTimeseries(
                  path.concatNode(MULTI_LEVEL_PATH_WILDCARD),
                  deleteTimeSeriesPlan.getIndex(),
                  deleteTimeSeriesPlan.getPartitionFilter());
        }
        String failed =
            IoTDB.metaManager.deleteTimeseries(path, deleteTimeSeriesPlan.isPrefixMatch());
        if (failed != null) {
          deleteTimeSeriesPlan
              .getResults()
              .put(i, RpcUtils.getStatus(TSStatusCode.NODE_DELETE_FAILED_ERROR, failed));
        }
      } catch (StorageEngineException | MetadataException e) {
        deleteTimeSeriesPlan
            .getResults()
            .put(i, RpcUtils.getStatus(e.getErrorCode(), e.getMessage()));
      }
    }
    if (!deleteTimeSeriesPlan.getResults().isEmpty()) {
      throw new BatchProcessException(deleteTimeSeriesPlan.getFailingStatus());
    }
    return true;
  }

  private boolean alterTimeSeries(AlterTimeSeriesPlan alterTimeSeriesPlan)
      throws QueryProcessException {
    PartialPath path = alterTimeSeriesPlan.getPath();
    Map<String, String> alterMap = alterTimeSeriesPlan.getAlterMap();
    try {
      switch (alterTimeSeriesPlan.getAlterType()) {
        case RENAME:
          String beforeName = alterMap.keySet().iterator().next();
          String currentName = alterMap.get(beforeName);
          IoTDB.metaManager.renameTagOrAttributeKey(beforeName, currentName, path);
          break;
        case SET:
          IoTDB.metaManager.setTagsOrAttributesValue(alterMap, path);
          break;
        case DROP:
          IoTDB.metaManager.dropTagsOrAttributes(alterMap.keySet(), path);
          break;
        case ADD_TAGS:
          IoTDB.metaManager.addTags(alterMap, path);
          break;
        case ADD_ATTRIBUTES:
          IoTDB.metaManager.addAttributes(alterMap, path);
          break;
        case UPSERT:
          IoTDB.metaManager.upsertTagsAndAttributes(
              alterTimeSeriesPlan.getAlias(),
              alterTimeSeriesPlan.getTagsMap(),
              alterTimeSeriesPlan.getAttributesMap(),
              path);
          break;
      }
    } catch (MetadataException e) {
      throw new QueryProcessException(e);
    } catch (IOException e) {
      throw new QueryProcessException(
          String.format(
              "Something went wrong while read/write the [%s]'s tag/attribute info.",
              path.getFullPath()));
    }
    return true;
  }

  public boolean setStorageGroup(SetStorageGroupPlan setStorageGroupPlan)
      throws QueryProcessException {
    AUDIT_LOGGER.info("set storage group to {}", setStorageGroupPlan.getPaths());
    PartialPath path = setStorageGroupPlan.getPath();
    try {
      IoTDB.metaManager.setStorageGroup(path);
    } catch (MetadataException e) {
      throw new QueryProcessException(e);
    }
    return true;
  }

  protected boolean deleteStorageGroups(DeleteStorageGroupPlan deleteStorageGroupPlan)
      throws QueryProcessException {
    AUDIT_LOGGER.info("delete storage group {}", deleteStorageGroupPlan.getPaths());
    List<PartialPath> deletePathList = new ArrayList<>();
    try {
      for (PartialPath storageGroupPath : deleteStorageGroupPlan.getPaths()) {
        List<PartialPath> allRelatedStorageGroupPath =
            IoTDB.metaManager.getMatchedStorageGroups(
                storageGroupPath, deleteStorageGroupPlan.isPrefixMatch());
        if (allRelatedStorageGroupPath.isEmpty()) {
          throw new PathNotExistException(storageGroupPath.getFullPath(), true);
        }
        for (PartialPath path : allRelatedStorageGroupPath) {
          StorageEngine.getInstance().deleteStorageGroup(path);
          deletePathList.add(path);
        }
      }
      IoTDB.metaManager.deleteStorageGroups(deletePathList);
      operateClearCache();
    } catch (MetadataException e) {
      throw new QueryProcessException(e);
    }
    return true;
  }

  protected QueryDataSet processAuthorQuery(AuthorPlan plan) throws QueryProcessException {
    AuthorType authorType = plan.getAuthorType();
    String userName = plan.getUserName();
    String roleName = plan.getRoleName();
    PartialPath path = plan.getNodeName();

    ListDataSet dataSet;

    try {
      switch (authorType) {
        case LIST_ROLE:
          dataSet = executeListRole(plan);
          break;
        case LIST_USER:
          dataSet = executeListUser(plan);
          break;
        case LIST_ROLE_USERS:
          dataSet = executeListRoleUsers(roleName);
          break;
        case LIST_USER_ROLES:
          dataSet = executeListUserRoles(userName);
          break;
        case LIST_ROLE_PRIVILEGE:
          dataSet = executeListRolePrivileges(roleName, path);
          break;
        case LIST_USER_PRIVILEGE:
          dataSet = executeListUserPrivileges(userName, path);
          break;
        default:
          throw new QueryProcessException("Unsupported operation " + authorType);
      }
    } catch (AuthException e) {
      throw new QueryProcessException(e.getMessage());
    }
    return dataSet;
  }

  private ListDataSet executeListRole(AuthorPlan plan) throws AuthException {
    ListDataSet dataSet =
        new ListDataSet(
            Collections.singletonList(new PartialPath(COLUMN_ROLE, false)),
            Collections.singletonList(TSDataType.TEXT));

    // check if current user is granted list_role privilege
    boolean hasListRolePrivilege =
        AuthorityChecker.check(
            plan.getLoginUserName(),
            Collections.emptyList(),
            plan.getOperatorType(),
            plan.getLoginUserName());
    if (!hasListRolePrivilege) {
      return dataSet;
    }

    List<String> roleList = authorizer.listAllRoles();
    addToDataSet(roleList, dataSet);
    return dataSet;
  }

  private void addToDataSet(List<String> strResults, ListDataSet dataSet) {
    int index = 0;
    for (String role : strResults) {
      RowRecord record = new RowRecord(index++);
      Field field = new Field(TSDataType.TEXT);
      field.setBinaryV(new Binary(role));
      record.addField(field);
      dataSet.putRecord(record);
    }
  }

  private ListDataSet executeListUser(AuthorPlan plan) throws AuthException {
    ListDataSet dataSet =
        new ListDataSet(
            Collections.singletonList(new PartialPath(COLUMN_USER, false)),
            Collections.singletonList(TSDataType.TEXT));

    // check if current user is granted list_user privilege
    boolean hasListUserPrivilege =
        AuthorityChecker.check(
            plan.getLoginUserName(),
            Collections.singletonList((plan.getNodeName())),
            plan.getOperatorType(),
            plan.getLoginUserName());
    if (!hasListUserPrivilege) {
      return dataSet;
    }

    List<String> userList = authorizer.listAllUsers();
    addToDataSet(userList, dataSet);
    return dataSet;
  }

  private ListDataSet executeListRoleUsers(String roleName) throws AuthException {
    Role role = authorizer.getRole(roleName);
    if (role == null) {
      throw new AuthException("No such role : " + roleName);
    }
    ListDataSet dataSet =
        new ListDataSet(
            Collections.singletonList(new PartialPath(COLUMN_USER, false)),
            Collections.singletonList(TSDataType.TEXT));
    List<String> userList = authorizer.listAllUsers();
    int index = 0;
    for (String userN : userList) {
      User userObj = authorizer.getUser(userN);
      if (userObj != null && userObj.hasRole(roleName)) {
        RowRecord record = new RowRecord(index++);
        Field field = new Field(TSDataType.TEXT);
        field.setBinaryV(new Binary(userN));
        record.addField(field);
        dataSet.putRecord(record);
      }
    }
    return dataSet;
  }

  private ListDataSet executeListUserRoles(String userName) throws AuthException {
    User user = authorizer.getUser(userName);
    if (user != null) {
      ListDataSet dataSet =
          new ListDataSet(
              Collections.singletonList(new PartialPath(COLUMN_ROLE, false)),
              Collections.singletonList(TSDataType.TEXT));
      int index = 0;
      for (String roleN : user.getRoleList()) {
        RowRecord record = new RowRecord(index++);
        Field field = new Field(TSDataType.TEXT);
        field.setBinaryV(new Binary(roleN));
        record.addField(field);
        dataSet.putRecord(record);
      }
      return dataSet;
    } else {
      throw new AuthException("No such user : " + userName);
    }
  }

  private ListDataSet executeListRolePrivileges(String roleName, PartialPath path)
      throws AuthException {
    Role role = authorizer.getRole(roleName);
    if (role != null) {
      List<PartialPath> headerList = new ArrayList<>();
      List<TSDataType> typeList = new ArrayList<>();
      headerList.add(new PartialPath(COLUMN_PRIVILEGE, false));
      typeList.add(TSDataType.TEXT);
      ListDataSet dataSet = new ListDataSet(headerList, typeList);
      int index = 0;
      for (PathPrivilege pathPrivilege : role.getPrivilegeList()) {
        if (path == null || AuthUtils.pathBelongsTo(path.getFullPath(), pathPrivilege.getPath())) {
          RowRecord record = new RowRecord(index++);
          Field field = new Field(TSDataType.TEXT);
          field.setBinaryV(new Binary(pathPrivilege.toString()));
          record.addField(field);
          dataSet.putRecord(record);
        }
      }
      return dataSet;
    } else {
      throw new AuthException("No such role : " + roleName);
    }
  }

  private ListDataSet executeListUserPrivileges(String userName, PartialPath path)
      throws AuthException {
    User user = authorizer.getUser(userName);
    if (user == null) {
      throw new AuthException("No such user : " + userName);
    }
    List<PartialPath> headerList = new ArrayList<>();
    List<TSDataType> typeList = new ArrayList<>();
    headerList.add(new PartialPath(COLUMN_ROLE, false));
    headerList.add(new PartialPath(COLUMN_PRIVILEGE, false));
    typeList.add(TSDataType.TEXT);
    typeList.add(TSDataType.TEXT);
    ListDataSet dataSet = new ListDataSet(headerList, typeList);
    int index = 0;
    for (PathPrivilege pathPrivilege : user.getPrivilegeList()) {
      if (path == null || AuthUtils.pathBelongsTo(path.getFullPath(), pathPrivilege.getPath())) {
        RowRecord record = new RowRecord(index++);
        Field roleF = new Field(TSDataType.TEXT);
        roleF.setBinaryV(new Binary(""));
        record.addField(roleF);
        Field privilegeF = new Field(TSDataType.TEXT);
        privilegeF.setBinaryV(new Binary(pathPrivilege.toString()));
        record.addField(privilegeF);
        dataSet.putRecord(record);
      }
    }
    for (String roleN : user.getRoleList()) {
      Role role = authorizer.getRole(roleN);
      if (role == null) {
        continue;
      }
      for (PathPrivilege pathPrivilege : role.getPrivilegeList()) {
        if (path == null || AuthUtils.pathBelongsTo(path.getFullPath(), pathPrivilege.getPath())) {
          RowRecord record = new RowRecord(index++);
          Field roleF = new Field(TSDataType.TEXT);
          roleF.setBinaryV(new Binary(roleN));
          record.addField(roleF);
          Field privilegeF = new Field(TSDataType.TEXT);
          privilegeF.setBinaryV(new Binary(pathPrivilege.toString()));
          record.addField(privilegeF);
          dataSet.putRecord(record);
        }
      }
    }
    return dataSet;
  }

  @SuppressWarnings("unused") // for the distributed version
  protected void loadConfiguration(LoadConfigurationPlan plan) throws QueryProcessException {
    IoTDBDescriptor.getInstance().loadHotModifiedProps();
  }

<<<<<<< HEAD
  private QueryDataSet processShowMergeStatus() {
    List<PartialPath> headerList = new ArrayList<>();
    List<TSDataType> typeList = new ArrayList<>();
    headerList.add(new PartialPath(COLUMN_STORAGE_GROUP, false));
    headerList.add(new PartialPath(COLUMN_TASK_NAME, false));
    headerList.add(new PartialPath(COLUMN_CREATED_TIME, false));
    headerList.add(new PartialPath(COLUMN_PROGRESS, false));
    headerList.add(new PartialPath(COLUMN_CANCELLED, false));
    headerList.add(new PartialPath(COLUMN_DONE, false));

    typeList.add(TSDataType.TEXT);
    typeList.add(TSDataType.TEXT);
    typeList.add(TSDataType.TEXT);
    typeList.add(TSDataType.TEXT);
    typeList.add(TSDataType.BOOLEAN);
    typeList.add(TSDataType.BOOLEAN);
    ListDataSet dataSet = new ListDataSet(headerList, typeList);
    Map<String, List<TaskStatus>>[] taskStatus = MergeManager.getINSTANCE().collectTaskStatus();
    for (Map<String, List<TaskStatus>> statusMap : taskStatus) {
      for (Entry<String, List<TaskStatus>> stringListEntry : statusMap.entrySet()) {
        for (TaskStatus status : stringListEntry.getValue()) {
          dataSet.putRecord(toRowRecord(status, stringListEntry.getKey()));
        }
      }
    }
    return dataSet;
  }

  public RowRecord toRowRecord(TaskStatus status, String storageGroup) {
    RowRecord record = new RowRecord(0);
    record.addField(new Binary(storageGroup), TSDataType.TEXT);
    record.addField(new Binary(status.getTaskName()), TSDataType.TEXT);
    record.addField(new Binary(status.getCreatedTime()), TSDataType.TEXT);
    record.addField(new Binary(status.getProgress()), TSDataType.TEXT);
    record.addField(status.isCancelled(), TSDataType.BOOLEAN);
    record.addField(status.isDone(), TSDataType.BOOLEAN);
    return record;
  }

  private boolean processShowQueryResource() {
    DEBUG_LOGGER.info(String.format("**********%s**********\n\n", new Date()));
    FileReaderManager.getInstance().writeFileReferenceInfo();
    QueryResourceManager.getInstance().writeQueryFileInfo();
    DEBUG_LOGGER.info("\n****************************************************\n\n");
    return true;
  }

=======
>>>>>>> 002a4dd9
  private QueryDataSet processShowQueryProcesslist() {
    ListDataSet listDataSet =
        new ListDataSet(
            Arrays.asList(new PartialPath(QUERY_ID, false), new PartialPath(STATEMENT, false)),
            Arrays.asList(TSDataType.INT64, TSDataType.TEXT));
    QueryTimeManager queryTimeManager = QueryTimeManager.getInstance();
    for (Entry<Long, QueryContext> context : queryTimeManager.getQueryContextMap().entrySet()) {
      RowRecord record = new RowRecord(context.getValue().getStartTime());
      record.addField(context.getKey(), TSDataType.INT64);
      record.addField(new Binary(context.getValue().getStatement()), TSDataType.TEXT);
      listDataSet.putRecord(record);
    }
    return listDataSet;
  }

  /**
   * @param storageGroups the storage groups to check
   * @return List of PartialPath the storage groups that not exist
   */
  List<PartialPath> checkStorageGroupExist(List<PartialPath> storageGroups) {
    List<PartialPath> noExistSg = new ArrayList<>();
    if (storageGroups == null) {
      return noExistSg;
    }
    for (PartialPath storageGroup : storageGroups) {
      if (!IoTDB.metaManager.isStorageGroup(storageGroup)) {
        noExistSg.add(storageGroup);
      }
    }
    return noExistSg;
  }

  private void settle(SettlePlan plan) throws StorageEngineException {
    if (IoTDBDescriptor.getInstance().getConfig().isReadOnly()) {
      throw new StorageEngineException(
          "Current system mode is read only, does not support file settle");
    }
    if (!SettleService.getINSTANCE().isRecoverFinish()) {
      throw new StorageEngineException("Existing sg that is not ready, please try later.");
    }
    PartialPath sgPath = null;
    try {
      List<TsFileResource> seqResourcesToBeSettled = new ArrayList<>();
      List<TsFileResource> unseqResourcesToBeSettled = new ArrayList<>();
      List<String> tsFilePaths = new ArrayList<>();
      if (plan.isSgPath()) {
        sgPath = plan.getSgPath();
      } else {
        String tsFilePath = plan.getTsFilePath();
        if (new File(tsFilePath).isDirectory()) {
          throw new WriteProcessException("The file should not be a directory.");
        } else if (!new File(tsFilePath).exists()) {
          throw new WriteProcessException("The tsFile " + tsFilePath + " is not existed.");
        }
        sgPath = SettleService.getINSTANCE().getSGByFilePath(tsFilePath);
        tsFilePaths.add(tsFilePath);
      }
      StorageEngine.getInstance()
          .getResourcesToBeSettled(
              sgPath, seqResourcesToBeSettled, unseqResourcesToBeSettled, tsFilePaths);
      SettleService.getINSTANCE().startSettling(seqResourcesToBeSettled, unseqResourcesToBeSettled);
      StorageEngine.getInstance().setSettling(sgPath, false);
    } catch (WriteProcessException e) {
      if (sgPath != null) {
        StorageEngine.getInstance().setSettling(sgPath, false);
      }
      throw new StorageEngineException(e.getMessage());
    }
  }
}<|MERGE_RESOLUTION|>--- conflicted
+++ resolved
@@ -2127,46 +2127,6 @@
     IoTDBDescriptor.getInstance().loadHotModifiedProps();
   }
 
-<<<<<<< HEAD
-  private QueryDataSet processShowMergeStatus() {
-    List<PartialPath> headerList = new ArrayList<>();
-    List<TSDataType> typeList = new ArrayList<>();
-    headerList.add(new PartialPath(COLUMN_STORAGE_GROUP, false));
-    headerList.add(new PartialPath(COLUMN_TASK_NAME, false));
-    headerList.add(new PartialPath(COLUMN_CREATED_TIME, false));
-    headerList.add(new PartialPath(COLUMN_PROGRESS, false));
-    headerList.add(new PartialPath(COLUMN_CANCELLED, false));
-    headerList.add(new PartialPath(COLUMN_DONE, false));
-
-    typeList.add(TSDataType.TEXT);
-    typeList.add(TSDataType.TEXT);
-    typeList.add(TSDataType.TEXT);
-    typeList.add(TSDataType.TEXT);
-    typeList.add(TSDataType.BOOLEAN);
-    typeList.add(TSDataType.BOOLEAN);
-    ListDataSet dataSet = new ListDataSet(headerList, typeList);
-    Map<String, List<TaskStatus>>[] taskStatus = MergeManager.getINSTANCE().collectTaskStatus();
-    for (Map<String, List<TaskStatus>> statusMap : taskStatus) {
-      for (Entry<String, List<TaskStatus>> stringListEntry : statusMap.entrySet()) {
-        for (TaskStatus status : stringListEntry.getValue()) {
-          dataSet.putRecord(toRowRecord(status, stringListEntry.getKey()));
-        }
-      }
-    }
-    return dataSet;
-  }
-
-  public RowRecord toRowRecord(TaskStatus status, String storageGroup) {
-    RowRecord record = new RowRecord(0);
-    record.addField(new Binary(storageGroup), TSDataType.TEXT);
-    record.addField(new Binary(status.getTaskName()), TSDataType.TEXT);
-    record.addField(new Binary(status.getCreatedTime()), TSDataType.TEXT);
-    record.addField(new Binary(status.getProgress()), TSDataType.TEXT);
-    record.addField(status.isCancelled(), TSDataType.BOOLEAN);
-    record.addField(status.isDone(), TSDataType.BOOLEAN);
-    return record;
-  }
-
   private boolean processShowQueryResource() {
     DEBUG_LOGGER.info(String.format("**********%s**********\n\n", new Date()));
     FileReaderManager.getInstance().writeFileReferenceInfo();
@@ -2175,8 +2135,6 @@
     return true;
   }
 
-=======
->>>>>>> 002a4dd9
   private QueryDataSet processShowQueryProcesslist() {
     ListDataSet listDataSet =
         new ListDataSet(
