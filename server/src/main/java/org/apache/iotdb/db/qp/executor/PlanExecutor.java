/*
 * Licensed to the Apache Software Foundation (ASF) under one
 * or more contributor license agreements.  See the NOTICE file
 * distributed with this work for additional information
 * regarding copyright ownership.  The ASF licenses this file
 * to you under the Apache License, Version 2.0 (the
 * "License"); you may not use this file except in compliance
 * with the License.  You may obtain a copy of the License at
 *
 *     http://www.apache.org/licenses/LICENSE-2.0
 *
 * Unless required by applicable law or agreed to in writing,
 * software distributed under the License is distributed on an
 * "AS IS" BASIS, WITHOUT WARRANTIES OR CONDITIONS OF ANY
 * KIND, either express or implied.  See the License for the
 * specific language governing permissions and limitations
 * under the License.
 */
package org.apache.iotdb.db.qp.executor;

import static org.apache.iotdb.db.conf.IoTDBConstant.COLUMN_CANCELLED;
import static org.apache.iotdb.db.conf.IoTDBConstant.COLUMN_CHILD_PATHS;
import static org.apache.iotdb.db.conf.IoTDBConstant.COLUMN_COLUMN;
import static org.apache.iotdb.db.conf.IoTDBConstant.COLUMN_COUNT;
import static org.apache.iotdb.db.conf.IoTDBConstant.COLUMN_CREATED_TIME;
import static org.apache.iotdb.db.conf.IoTDBConstant.COLUMN_DEVICES;
import static org.apache.iotdb.db.conf.IoTDBConstant.COLUMN_DONE;
import static org.apache.iotdb.db.conf.IoTDBConstant.COLUMN_ITEM;
import static org.apache.iotdb.db.conf.IoTDBConstant.COLUMN_PARAMETER;
import static org.apache.iotdb.db.conf.IoTDBConstant.COLUMN_PRIVILEGE;
import static org.apache.iotdb.db.conf.IoTDBConstant.COLUMN_PROGRESS;
import static org.apache.iotdb.db.conf.IoTDBConstant.COLUMN_ROLE;
import static org.apache.iotdb.db.conf.IoTDBConstant.COLUMN_STORAGE_GROUP;
import static org.apache.iotdb.db.conf.IoTDBConstant.COLUMN_TASK_NAME;
import static org.apache.iotdb.db.conf.IoTDBConstant.COLUMN_TTL;
import static org.apache.iotdb.db.conf.IoTDBConstant.COLUMN_USER;
import static org.apache.iotdb.db.conf.IoTDBConstant.COLUMN_VALUE;
import static org.apache.iotdb.tsfile.common.constant.TsFileConstant.TSFILE_SUFFIX;

import java.io.File;
import java.io.IOException;
import java.util.ArrayList;
import java.util.Arrays;
import java.util.Collections;
import java.util.HashMap;
import java.util.HashSet;
import java.util.LinkedList;
import java.util.List;
import java.util.Map;
import java.util.Map.Entry;
import java.util.Set;
import org.apache.iotdb.db.auth.AuthException;
import org.apache.iotdb.db.auth.AuthorityChecker;
import org.apache.iotdb.db.auth.authorizer.BasicAuthorizer;
import org.apache.iotdb.db.auth.authorizer.IAuthorizer;
import org.apache.iotdb.db.auth.entity.PathPrivilege;
import org.apache.iotdb.db.auth.entity.Role;
import org.apache.iotdb.db.auth.entity.User;
import org.apache.iotdb.db.conf.IoTDBConstant;
import org.apache.iotdb.db.conf.IoTDBDescriptor;
import org.apache.iotdb.db.conf.adapter.CompressionRatio;
import org.apache.iotdb.db.conf.adapter.IoTDBConfigDynamicAdapter;
import org.apache.iotdb.db.engine.StorageEngine;
import org.apache.iotdb.db.engine.cache.ChunkCache;
import org.apache.iotdb.db.engine.cache.ChunkMetadataCache;
import org.apache.iotdb.db.engine.cache.TimeSeriesMetadataCache;
import org.apache.iotdb.db.engine.flush.pool.FlushTaskPoolManager;
import org.apache.iotdb.db.engine.merge.manage.MergeManager;
import org.apache.iotdb.db.engine.merge.manage.MergeManager.TaskStatus;
import org.apache.iotdb.db.engine.storagegroup.StorageGroupProcessor.TimePartitionFilter;
import org.apache.iotdb.db.engine.storagegroup.TsFileResource;
import org.apache.iotdb.db.exception.StorageEngineException;
import org.apache.iotdb.db.exception.metadata.DeleteFailedException;
import org.apache.iotdb.db.exception.metadata.IllegalPathException;
import org.apache.iotdb.db.exception.metadata.MetadataException;
import org.apache.iotdb.db.exception.metadata.StorageGroupNotSetException;
import org.apache.iotdb.db.exception.query.QueryProcessException;
import org.apache.iotdb.db.metadata.MManager;
import org.apache.iotdb.db.metadata.PartialPath;
import org.apache.iotdb.db.metadata.mnode.MNode;
import org.apache.iotdb.db.metadata.mnode.MeasurementMNode;
import org.apache.iotdb.db.metadata.mnode.StorageGroupMNode;
import org.apache.iotdb.db.qp.logical.Operator.OperatorType;
import org.apache.iotdb.db.qp.logical.sys.AuthorOperator;
import org.apache.iotdb.db.qp.logical.sys.AuthorOperator.AuthorType;
import org.apache.iotdb.db.qp.physical.PhysicalPlan;
import org.apache.iotdb.db.qp.physical.crud.AggregationPlan;
import org.apache.iotdb.db.qp.physical.crud.AlignByDevicePlan;
import org.apache.iotdb.db.qp.physical.crud.DeletePartitionPlan;
import org.apache.iotdb.db.qp.physical.crud.DeletePlan;
import org.apache.iotdb.db.qp.physical.crud.FillQueryPlan;
import org.apache.iotdb.db.qp.physical.crud.GroupByTimeFillPlan;
import org.apache.iotdb.db.qp.physical.crud.GroupByTimePlan;
import org.apache.iotdb.db.qp.physical.crud.InsertPlan;
import org.apache.iotdb.db.qp.physical.crud.InsertRowPlan;
import org.apache.iotdb.db.qp.physical.crud.InsertTabletPlan;
import org.apache.iotdb.db.qp.physical.crud.LastQueryPlan;
import org.apache.iotdb.db.qp.physical.crud.QueryPlan;
import org.apache.iotdb.db.qp.physical.crud.RawDataQueryPlan;
import org.apache.iotdb.db.qp.physical.crud.UpdatePlan;
import org.apache.iotdb.db.qp.physical.sys.AlterTimeSeriesPlan;
import org.apache.iotdb.db.qp.physical.sys.AuthorPlan;
import org.apache.iotdb.db.qp.physical.sys.CountPlan;
import org.apache.iotdb.db.qp.physical.sys.CreateTimeSeriesPlan;
import org.apache.iotdb.db.qp.physical.sys.DataAuthPlan;
import org.apache.iotdb.db.qp.physical.sys.DeleteStorageGroupPlan;
import org.apache.iotdb.db.qp.physical.sys.DeleteTimeSeriesPlan;
import org.apache.iotdb.db.qp.physical.sys.FlushPlan;
import org.apache.iotdb.db.qp.physical.sys.LoadConfigurationPlan;
import org.apache.iotdb.db.qp.physical.sys.MergePlan;
import org.apache.iotdb.db.qp.physical.sys.OperateFilePlan;
import org.apache.iotdb.db.qp.physical.sys.SetStorageGroupPlan;
import org.apache.iotdb.db.qp.physical.sys.SetTTLPlan;
import org.apache.iotdb.db.qp.physical.sys.ShowChildPathsPlan;
import org.apache.iotdb.db.qp.physical.sys.ShowDevicesPlan;
import org.apache.iotdb.db.qp.physical.sys.ShowPlan;
import org.apache.iotdb.db.qp.physical.sys.ShowStorageGroupPlan;
import org.apache.iotdb.db.qp.physical.sys.ShowTTLPlan;
import org.apache.iotdb.db.qp.physical.sys.ShowTimeSeriesPlan;
import org.apache.iotdb.db.qp.physical.sys.TracingPlan;
import org.apache.iotdb.db.query.context.QueryContext;
import org.apache.iotdb.db.query.dataset.AlignByDeviceDataSet;
import org.apache.iotdb.db.query.dataset.ListDataSet;
import org.apache.iotdb.db.query.dataset.ShowTimeSeriesResult;
import org.apache.iotdb.db.query.dataset.SingleDataSet;
import org.apache.iotdb.db.query.executor.IQueryRouter;
import org.apache.iotdb.db.query.executor.QueryRouter;
import org.apache.iotdb.db.service.IoTDB;
import org.apache.iotdb.db.utils.AuthUtils;
import org.apache.iotdb.db.utils.FileLoaderUtils;
import org.apache.iotdb.db.utils.QueryUtils;
import org.apache.iotdb.db.utils.UpgradeUtils;
import org.apache.iotdb.tsfile.common.constant.TsFileConstant;
import org.apache.iotdb.tsfile.exception.filter.QueryFilterOptimizationException;
import org.apache.iotdb.tsfile.file.metadata.ChunkGroupMetadata;
import org.apache.iotdb.tsfile.file.metadata.ChunkMetadata;
import org.apache.iotdb.tsfile.file.metadata.enums.TSDataType;
import org.apache.iotdb.tsfile.read.TsFileSequenceReader;
import org.apache.iotdb.tsfile.read.common.Field;
import org.apache.iotdb.tsfile.read.common.Path;
import org.apache.iotdb.tsfile.read.common.RowRecord;
import org.apache.iotdb.tsfile.read.query.dataset.EmptyDataSet;
import org.apache.iotdb.tsfile.read.query.dataset.QueryDataSet;
import org.apache.iotdb.tsfile.utils.Binary;
import org.apache.iotdb.tsfile.utils.Pair;
import org.apache.iotdb.tsfile.write.schema.MeasurementSchema;
import org.apache.iotdb.tsfile.write.writer.RestorableTsFileIOWriter;

public class PlanExecutor implements IPlanExecutor {

  // for data query
  protected IQueryRouter queryRouter;
  // for system schema
  private MManager mManager;
  // for administration
  private IAuthorizer authorizer;

  public PlanExecutor() throws QueryProcessException {
    queryRouter = new QueryRouter();
    mManager = IoTDB.metaManager;
    try {
      authorizer = BasicAuthorizer.getInstance();
    } catch (AuthException e) {
      throw new QueryProcessException(e.getMessage());
    }
  }

  @Override
  public QueryDataSet processQuery(PhysicalPlan queryPlan, QueryContext context, String username)
      throws IOException, StorageEngineException, QueryFilterOptimizationException,
      QueryProcessException, MetadataException {
    if (queryPlan instanceof QueryPlan) {
      return processDataQuery((QueryPlan) queryPlan, context);
    } else if (queryPlan instanceof AuthorPlan) {
      return processAuthorQuery((AuthorPlan) queryPlan,username);
    } else if (queryPlan instanceof ShowPlan) {
      return processShowQuery((ShowPlan) queryPlan, context);
    } else {
      throw new QueryProcessException(String.format("Unrecognized query plan %s", queryPlan));
    }
  }

  @Override
  public boolean processNonQuery(PhysicalPlan plan)
      throws QueryProcessException, StorageGroupNotSetException, StorageEngineException {
    switch (plan.getOperatorType()) {
      case DELETE:
        delete((DeletePlan) plan);
        return true;
      case UPDATE:
        UpdatePlan update = (UpdatePlan) plan;
        for (Pair<Long, Long> timePair : update.getIntervals()) {
          update(update.getPath(), timePair.left, timePair.right, update.getValue());
        }
        return true;
      case INSERT:
        insert((InsertRowPlan) plan);
        return true;
      case BATCHINSERT:
        insertTablet((InsertTabletPlan) plan);
        return true;
      case CREATE_ROLE:
      case DELETE_ROLE:
      case CREATE_USER:
      case REVOKE_USER_ROLE:
      case REVOKE_ROLE_PRIVILEGE:
      case REVOKE_USER_PRIVILEGE:
      case GRANT_ROLE_PRIVILEGE:
      case GRANT_USER_PRIVILEGE:
      case GRANT_USER_ROLE:
      case MODIFY_PASSWORD:
      case DELETE_USER:
        AuthorPlan author = (AuthorPlan) plan;
        return operateAuthor(author);
      case GRANT_WATERMARK_EMBEDDING:
        return operateWatermarkEmbedding(((DataAuthPlan) plan).getUsers(), true);
      case REVOKE_WATERMARK_EMBEDDING:
        return operateWatermarkEmbedding(((DataAuthPlan) plan).getUsers(), false);
      case DELETE_TIMESERIES:
        return deleteTimeSeries((DeleteTimeSeriesPlan) plan);
      case CREATE_TIMESERIES:
        return createTimeSeries((CreateTimeSeriesPlan) plan);
      case ALTER_TIMESERIES:
        return alterTimeSeries((AlterTimeSeriesPlan) plan);
      case SET_STORAGE_GROUP:
        return setStorageGroup((SetStorageGroupPlan) plan);
      case DELETE_STORAGE_GROUP:
        return deleteStorageGroups((DeleteStorageGroupPlan) plan);
      case TTL:
        operateTTL((SetTTLPlan) plan);
        return true;
      case LOAD_CONFIGURATION:
        loadConfiguration((LoadConfigurationPlan) plan);
        return true;
      case LOAD_FILES:
        operateLoadFiles((OperateFilePlan) plan);
        return true;
      case REMOVE_FILE:
        operateRemoveFile((OperateFilePlan) plan);
        return true;
      case MOVE_FILE:
        operateMoveFile((OperateFilePlan) plan);
        return true;
      case FLUSH:
        operateFlush((FlushPlan) plan);
        return true;
      case MERGE:
      case FULL_MERGE:
        operateMerge((MergePlan) plan);
        return true;
      case TRACING:
        operateTracing((TracingPlan) plan);
        return true;
      case CLEAR_CACHE:
        operateClearCache();
        return true;
      case DELETE_PARTITION:
        DeletePartitionPlan p = (DeletePartitionPlan) plan;
        TimePartitionFilter filter =
            (storageGroupName, partitionId) ->
                storageGroupName.equals(((DeletePartitionPlan) plan).getStorageGroupName().getFullPath())
                    && p.getPartitionId().contains(partitionId);
        StorageEngine.getInstance()
            .removePartitions(((DeletePartitionPlan) plan).getStorageGroupName(), filter);
        return true;
      case CREATE_SCHEMA_SNAPSHOT:
        operateCreateSnapshot();
        return true;
      default:
        throw new UnsupportedOperationException(
            String.format("operation %s is not supported", plan.getOperatorType()));
    }
  }

  private void operateMerge(MergePlan plan) throws StorageEngineException {
    if (plan.getOperatorType() == OperatorType.FULL_MERGE) {
      StorageEngine.getInstance().mergeAll(true);
    } else {
      StorageEngine.getInstance()
          .mergeAll(IoTDBDescriptor.getInstance().getConfig().isForceFullMerge());
    }
  }

  private void operateClearCache() {
    ChunkCache.getInstance().clear();
    ChunkMetadataCache.getInstance().clear();
    TimeSeriesMetadataCache.getInstance().clear();
  }

  private void operateCreateSnapshot() {
    mManager.createMTreeSnapshot();
  }

  private void operateTracing(TracingPlan plan) {
    IoTDBDescriptor.getInstance().getConfig().setEnablePerformanceTracing(plan.isTracingOn());
  }

  private void operateFlush(FlushPlan plan) throws StorageGroupNotSetException {
    if (plan.getPaths() == null) {
      StorageEngine.getInstance().syncCloseAllProcessor();
    } else {
      if (plan.isSeq() == null) {
        for (PartialPath storageGroup : plan.getPaths()) {
          StorageEngine.getInstance().asyncCloseProcessor(storageGroup, true);
          StorageEngine.getInstance().asyncCloseProcessor(storageGroup, false);
        }
      } else {
        for (PartialPath storageGroup : plan.getPaths()) {
          StorageEngine.getInstance().asyncCloseProcessor(storageGroup, plan.isSeq());
        }
      }
    }
  }

  protected QueryDataSet processDataQuery(QueryPlan queryPlan, QueryContext context)
      throws StorageEngineException, QueryFilterOptimizationException, QueryProcessException,
      IOException {
    QueryDataSet queryDataSet;
    if (queryPlan instanceof AlignByDevicePlan) {
      queryDataSet = getAlignByDeviceDataSet((AlignByDevicePlan) queryPlan, context, queryRouter);
    } else {
      if (queryPlan.getPaths() == null || queryPlan.getPaths().isEmpty()) {
        // no time series are selected, return EmptyDataSet
        return new EmptyDataSet();
      } else if (queryPlan instanceof GroupByTimeFillPlan) {
        GroupByTimeFillPlan groupByFillPlan = (GroupByTimeFillPlan) queryPlan;
        queryDataSet = queryRouter.groupByFill(groupByFillPlan, context);
      } else if (queryPlan instanceof GroupByTimePlan) {
        GroupByTimePlan groupByTimePlan = (GroupByTimePlan) queryPlan;
        queryDataSet = queryRouter.groupBy(groupByTimePlan, context);
      } else if (queryPlan instanceof AggregationPlan) {
        AggregationPlan aggregationPlan = (AggregationPlan) queryPlan;
        queryDataSet = queryRouter.aggregate(aggregationPlan, context);
      } else if (queryPlan instanceof FillQueryPlan) {
        FillQueryPlan fillQueryPlan = (FillQueryPlan) queryPlan;
        queryDataSet = queryRouter.fill(fillQueryPlan, context);
      } else if (queryPlan instanceof LastQueryPlan) {
        queryDataSet = queryRouter.lastQuery((LastQueryPlan) queryPlan, context);
      } else {
        queryDataSet = queryRouter.rawDataQuery((RawDataQueryPlan) queryPlan, context);
      }
    }
    queryDataSet.setRowLimit(queryPlan.getRowLimit());
    queryDataSet.setRowOffset(queryPlan.getRowOffset());
    return queryDataSet;
  }

  protected AlignByDeviceDataSet getAlignByDeviceDataSet(AlignByDevicePlan plan,
      QueryContext context, IQueryRouter router) {
    return new AlignByDeviceDataSet(plan, context, router);
  }

  protected QueryDataSet processShowQuery(ShowPlan showPlan, QueryContext context)
      throws QueryProcessException, MetadataException {
    switch (showPlan.getShowContentType()) {
      case TTL:
        return processShowTTLQuery((ShowTTLPlan) showPlan);
      case DYNAMIC_PARAMETER:
        return processShowDynamicParameterQuery();
      case FLUSH_TASK_INFO:
        return processShowFlushTaskInfo();
      case VERSION:
        return processShowVersion();
      case TIMESERIES:
        return processShowTimeseries((ShowTimeSeriesPlan) showPlan, context);
      case STORAGE_GROUP:
        return processShowStorageGroup((ShowStorageGroupPlan) showPlan);
      case DEVICES:
        return processShowDevices((ShowDevicesPlan) showPlan);
      case CHILD_PATH:
        return processShowChildPaths((ShowChildPathsPlan) showPlan);
      case COUNT_TIMESERIES:
        return processCountTimeSeries((CountPlan) showPlan);
      case COUNT_NODE_TIMESERIES:
        return processCountNodeTimeSeries((CountPlan) showPlan);
      case COUNT_NODES:
        return processCountNodes((CountPlan) showPlan);
      case MERGE_STATUS:
        return processShowMergeStatus();
      default:
        throw new QueryProcessException(String.format("Unrecognized show plan %s", showPlan));
    }
  }

  private QueryDataSet processCountNodes(CountPlan countPlan) throws MetadataException {
    int num = getNodesNumInGivenLevel(countPlan.getPath(), countPlan.getLevel());
    SingleDataSet singleDataSet =
        new SingleDataSet(
            Collections.singletonList(new PartialPath(COLUMN_COUNT, false)),
            Collections.singletonList(TSDataType.INT32));
    Field field = new Field(TSDataType.INT32);
    field.setIntV(num);
    RowRecord record = new RowRecord(0);
    record.addField(field);
    singleDataSet.setRecord(record);
    return singleDataSet;
  }

  private QueryDataSet processCountNodeTimeSeries(CountPlan countPlan) throws MetadataException {
    // get the nodes that need to group by first
    List<PartialPath> nodes = getNodesList(countPlan.getPath(), countPlan.getLevel());
    ListDataSet listDataSet =
        new ListDataSet(
            Arrays.asList(new PartialPath(COLUMN_COLUMN, false), new PartialPath(COLUMN_COUNT, false)),
            Arrays.asList(TSDataType.TEXT, TSDataType.TEXT));
    for (PartialPath columnPath : nodes) {
      RowRecord record = new RowRecord(0);
      Field field = new Field(TSDataType.TEXT);
      field.setBinaryV(new Binary(columnPath.getFullPath()));
      Field field1 = new Field(TSDataType.TEXT);
      // get the count of every group
      field1.setBinaryV(new Binary(Integer.toString(getPathsNum(columnPath))));
      record.addField(field);
      record.addField(field1);
      listDataSet.putRecord(record);
    }
    return listDataSet;
  }

  protected int getPathsNum(PartialPath path) throws MetadataException {
    return IoTDB.metaManager.getAllTimeseriesCount(path);
  }

  protected int getNodesNumInGivenLevel(PartialPath path, int level) throws MetadataException {
    return IoTDB.metaManager.getNodesCountInGivenLevel(path, level);
  }

  protected List<PartialPath> getPathsName(PartialPath path) throws MetadataException {
    return IoTDB.metaManager.getAllTimeseriesPath(path);
  }

  protected List<PartialPath> getNodesList(PartialPath schemaPattern, int level) throws MetadataException {
    return IoTDB.metaManager.getNodesList(schemaPattern, level);
  }

  private QueryDataSet processCountTimeSeries(CountPlan countPlan) throws MetadataException {
    int num = getPathsNum(countPlan.getPath());
    SingleDataSet singleDataSet =
        new SingleDataSet(
            Collections.singletonList(new PartialPath(COLUMN_CHILD_PATHS, false)),
            Collections.singletonList(TSDataType.INT32));
    Field field = new Field(TSDataType.INT32);
    field.setIntV(num);
    RowRecord record = new RowRecord(0);
    record.addField(field);
    singleDataSet.setRecord(record);
    return singleDataSet;
  }

  private QueryDataSet processShowDevices(ShowDevicesPlan showDevicesPlan)
      throws MetadataException {
    ListDataSet listDataSet =
        new ListDataSet(
            Collections.singletonList(new PartialPath(COLUMN_DEVICES, false)),
            Collections.singletonList(TSDataType.TEXT));
    Set<PartialPath> devices = getDevices(showDevicesPlan.getPath());
    for (PartialPath s : devices) {
      RowRecord record = new RowRecord(0);
      Field field = new Field(TSDataType.TEXT);
      field.setBinaryV(new Binary(s.getFullPath()));
      record.addField(field);
      listDataSet.putRecord(record);
    }
    return listDataSet;
  }

  protected Set<PartialPath> getDevices(PartialPath path) throws MetadataException {
    return IoTDB.metaManager.getDevices(path);
  }

  private QueryDataSet processShowChildPaths(ShowChildPathsPlan showChildPathsPlan)
      throws MetadataException {
    Set<String> childPathsList = getPathNextChildren(showChildPathsPlan.getPath());
    ListDataSet listDataSet =
        new ListDataSet(
            Collections.singletonList(new PartialPath(COLUMN_CHILD_PATHS, false)),
            Collections.singletonList(TSDataType.TEXT));
    for (String s : childPathsList) {
      RowRecord record = new RowRecord(0);
      Field field = new Field(TSDataType.TEXT);
      field.setBinaryV(new Binary(s));
      record.addField(field);
      listDataSet.putRecord(record);
    }
    return listDataSet;
  }

  protected Set<String> getPathNextChildren(PartialPath path) throws MetadataException {
    return IoTDB.metaManager.getChildNodePathInNextLevel(path);
  }

  protected List<PartialPath> getStorageGroupNames(PartialPath path) throws MetadataException {
    return IoTDB.metaManager.getStorageGroupPaths(path);
  }

  private QueryDataSet processShowStorageGroup(ShowStorageGroupPlan showStorageGroupPlan)
      throws MetadataException {
    ListDataSet listDataSet =
        new ListDataSet(
            Collections.singletonList(new PartialPath(COLUMN_STORAGE_GROUP, false)),
            Collections.singletonList(TSDataType.TEXT));
    List<PartialPath> storageGroupList = getStorageGroupNames(showStorageGroupPlan.getPath());
    for (PartialPath s : storageGroupList) {
      RowRecord record = new RowRecord(0);
      Field field = new Field(TSDataType.TEXT);
      field.setBinaryV(new Binary(s.getFullPath()));
      record.addField(field);
      listDataSet.putRecord(record);
    }
    return listDataSet;
  }

  private QueryDataSet processShowTimeseries(ShowTimeSeriesPlan showTimeSeriesPlan,
      QueryContext context) throws MetadataException {
    List<ShowTimeSeriesResult> timeseriesList = showTimeseries(showTimeSeriesPlan, context);
    return QueryUtils.getQueryDataSet(timeseriesList, showTimeSeriesPlan, context);
  }

  protected List<ShowTimeSeriesResult> showTimeseries(ShowTimeSeriesPlan plan, QueryContext context)
      throws MetadataException {
    return IoTDB.metaManager.showTimeseries(plan, context);
  }

  protected List<StorageGroupMNode> getAllStorageGroupNodes() {
    return IoTDB.metaManager.getAllStorageGroupNodes();
  }

  private QueryDataSet processShowTTLQuery(ShowTTLPlan showTTLPlan) {
    ListDataSet listDataSet =
        new ListDataSet(
            Arrays.asList(new PartialPath(COLUMN_STORAGE_GROUP, false), new PartialPath(COLUMN_TTL, false)),
            Arrays.asList(TSDataType.TEXT, TSDataType.INT64));
    List<PartialPath> selectedSgs = showTTLPlan.getStorageGroups();

    List<StorageGroupMNode> storageGroups = getAllStorageGroupNodes();
    int timestamp = 0;
    for (StorageGroupMNode mNode : storageGroups) {
      PartialPath sgName = mNode.getPartialPath();
      if (!selectedSgs.isEmpty() && !selectedSgs.contains(sgName)) {
        continue;
      }
      RowRecord rowRecord = new RowRecord(timestamp++);
      Field sg = new Field(TSDataType.TEXT);
      Field ttl;
      sg.setBinaryV(new Binary(sgName.getFullPath()));
      if (mNode.getDataTTL() != Long.MAX_VALUE) {
        ttl = new Field(TSDataType.INT64);
        ttl.setLongV(mNode.getDataTTL());
      } else {
        ttl = null;
      }
      rowRecord.addField(sg);
      rowRecord.addField(ttl);
      listDataSet.putRecord(rowRecord);
    }

    return listDataSet;
  }

  private QueryDataSet processShowVersion() {
    SingleDataSet singleDataSet =
        new SingleDataSet(
            Collections.singletonList(new PartialPath(IoTDBConstant.COLUMN_VERSION, false)),
            Collections.singletonList(TSDataType.TEXT));
    Field field = new Field(TSDataType.TEXT);
    field.setBinaryV(new Binary(IoTDBConstant.VERSION));
    RowRecord rowRecord = new RowRecord(0);
    rowRecord.addField(field);
    singleDataSet.setRecord(rowRecord);
    return singleDataSet;
  }

  private QueryDataSet processShowDynamicParameterQuery() {
    ListDataSet listDataSet =
        new ListDataSet(
            Arrays.asList(new PartialPath(COLUMN_PARAMETER, false), new PartialPath(COLUMN_VALUE, false)),
            Arrays.asList(TSDataType.TEXT, TSDataType.TEXT));

    int timestamp = 0;
    addRowRecordForShowQuery(
        listDataSet,
        timestamp++,
        "memtable size threshold",
        IoTDBDescriptor.getInstance().getConfig().getMemtableSizeThreshold() + "B");
    addRowRecordForShowQuery(
        listDataSet,
        timestamp++,
        "memtable number",
        IoTDBDescriptor.getInstance().getConfig().getMaxMemtableNumber() + "B");
    addRowRecordForShowQuery(
        listDataSet,
        timestamp++,
        "tsfile size threshold",
        IoTDBDescriptor.getInstance().getConfig().getTsFileSizeThreshold() + "B");
    addRowRecordForShowQuery(
        listDataSet,
        timestamp++,
        "compression ratio",
        Double.toString(CompressionRatio.getInstance().getRatio()));
    addRowRecordForShowQuery(
        listDataSet,
        timestamp++,
        "storage group number",
        Integer.toString(IoTDB.metaManager.getAllStorageGroupPaths().size()));
    addRowRecordForShowQuery(
        listDataSet,
        timestamp++,
        "timeseries number",
        Integer.toString(IoTDBConfigDynamicAdapter.getInstance().getTotalTimeseries()));
    addRowRecordForShowQuery(
        listDataSet,
        timestamp,
        "maximal timeseries number among storage groups",
        Long.toString(IoTDB.metaManager.getMaximalSeriesNumberAmongStorageGroups()));
    return listDataSet;
  }

  private QueryDataSet processShowFlushTaskInfo() {
    ListDataSet listDataSet =
        new ListDataSet(
            Arrays.asList(new PartialPath(COLUMN_ITEM, false), new PartialPath(COLUMN_VALUE, false)),
            Arrays.asList(TSDataType.TEXT, TSDataType.TEXT));

    int timestamp = 0;
    addRowRecordForShowQuery(
        listDataSet,
        timestamp++,
        "total number of flush tasks",
        Integer.toString(FlushTaskPoolManager.getInstance().getTotalTasks()));
    addRowRecordForShowQuery(
        listDataSet,
        timestamp++,
        "number of working flush tasks",
        Integer.toString(FlushTaskPoolManager.getInstance().getWorkingTasksNumber()));
    addRowRecordForShowQuery(
        listDataSet,
        timestamp,
        "number of waiting flush tasks",
        Integer.toString(FlushTaskPoolManager.getInstance().getWaitingTasksNumber()));
    return listDataSet;
  }

  private void addRowRecordForShowQuery(
      ListDataSet listDataSet, int timestamp, String item, String value) {
    RowRecord rowRecord = new RowRecord(timestamp);
    Field itemField = new Field(TSDataType.TEXT);
    itemField.setBinaryV(new Binary(item));
    Field valueField = new Field(TSDataType.TEXT);
    valueField.setBinaryV(new Binary(value));
    rowRecord.addField(itemField);
    rowRecord.addField(valueField);
    listDataSet.putRecord(rowRecord);
  }

  @Override
  public void delete(DeletePlan deletePlan) throws QueryProcessException {
    try {
      Set<PartialPath> existingPaths = new HashSet<>();
      for (PartialPath p : deletePlan.getPaths()) {
        existingPaths.addAll(getPathsName(p));
      }
      if (existingPaths.isEmpty()) {
        throw new QueryProcessException("TimeSeries does not exist and its data cannot be deleted");
      }
      for (PartialPath path : existingPaths) {
        delete(path, deletePlan.getDeleteStartTime(), deletePlan.getDeleteEndTime());
      }
    } catch (MetadataException e) {
      throw new QueryProcessException(e);
    }
  }

  private void operateLoadFiles(OperateFilePlan plan) throws QueryProcessException {
    File file = plan.getFile();
    if (!file.exists()) {
      throw new QueryProcessException(
          String.format("File path %s doesn't exists.", file.getPath()));
    }
    if (file.isDirectory()) {
      recursionFileDir(file, plan);
    } else {
      loadFile(file, plan);
    }
  }

  private void recursionFileDir(File curFile, OperateFilePlan plan) throws QueryProcessException {
    File[] files = curFile.listFiles();
    for (File file : files) {
      if (file.isDirectory()) {
        recursionFileDir(file, plan);
      } else {
        loadFile(file, plan);
      }
    }
  }

  private void loadFile(File file, OperateFilePlan plan) throws QueryProcessException {
    if (!file.getName().endsWith(TSFILE_SUFFIX)) {
      return;
    }
    TsFileResource tsFileResource = new TsFileResource(file);
    long fileVersion =
        Long.parseLong(
            tsFileResource.getTsFile().getName().split(IoTDBConstant.FILE_NAME_SEPARATOR)[1]);
    tsFileResource.setHistoricalVersions(Collections.singleton(fileVersion));
    tsFileResource.setClosed(true);
    try {
      // check file
      RestorableTsFileIOWriter restorableTsFileIOWriter = new RestorableTsFileIOWriter(file);
      if (restorableTsFileIOWriter.hasCrashed()) {
        restorableTsFileIOWriter.close();
        throw new QueryProcessException(
            String.format(
                "Cannot load file %s because the file has crashed.", file.getAbsolutePath()));
      }
      Map<Path, MeasurementSchema> schemaMap = new HashMap<>();

      List<Pair<Long, Long>> versionInfo = new ArrayList<>();

      List<ChunkGroupMetadata> chunkGroupMetadataList = new ArrayList<>();
      try (TsFileSequenceReader reader = new TsFileSequenceReader(file.getAbsolutePath(), false)) {
        reader.selfCheck(schemaMap, chunkGroupMetadataList, versionInfo, false);
      }

      FileLoaderUtils.checkTsFileResource(tsFileResource);
      if (UpgradeUtils.isNeedUpgrade(tsFileResource)) {
        throw new QueryProcessException(
            String.format(
                "Cannot load file %s because the file's version is old which needs to be upgraded.",
                file.getAbsolutePath()));
      }

      // create schemas if they doesn't exist
      if (plan.isAutoCreateSchema()) {
        createSchemaAutomatically(chunkGroupMetadataList, schemaMap, plan.getSgLevel());
      }

      StorageEngine.getInstance().loadNewTsFile(tsFileResource);
    } catch (Exception e) {
      throw new QueryProcessException(
          String.format("Cannot load file %s because %s", file.getAbsolutePath(), e.getMessage()));
    }
  }

  @SuppressWarnings("squid:S3776") // Suppress high Cognitive Complexity warning
  private void createSchemaAutomatically(
      List<ChunkGroupMetadata> chunkGroupMetadataList,
      Map<Path, MeasurementSchema> knownSchemas,
      int sgLevel)
      throws QueryProcessException, MetadataException {
    if (chunkGroupMetadataList.isEmpty()) {
      return;
    }

    Set<PartialPath> registeredSeries = new HashSet<>();
    for (ChunkGroupMetadata chunkGroupMetadata : chunkGroupMetadataList) {
      String device = chunkGroupMetadata.getDevice();
      MNode node = null;
      try {
        node = mManager.getDeviceNodeWithAutoCreateAndReadLock(new PartialPath(device), true, sgLevel);
        for (ChunkMetadata chunkMetadata : chunkGroupMetadata.getChunkMetadataList()) {
          PartialPath series = new PartialPath(chunkGroupMetadata.getDevice() + TsFileConstant.PATH_SEPARATOR + chunkMetadata.getMeasurementUid());
          if (!registeredSeries.contains(series)) {
            registeredSeries.add(series);
            MeasurementSchema schema = knownSchemas.get(new Path(series.getDevice(), series.getMeasurement()));
            if (schema == null) {
              throw new MetadataException(
                  String.format(
                      "Can not get the schema of measurement [%s]",
                      chunkMetadata.getMeasurementUid()));
            }
            if (!node.hasChild(chunkMetadata.getMeasurementUid())) {
              mManager.createTimeseries(
                  series,
                  schema.getType(),
                  schema.getEncodingType(),
                  schema.getCompressor(),
                  Collections.emptyMap());
            } else if (!(node
                .getChild(chunkMetadata.getMeasurementUid()) instanceof MeasurementMNode)) {
              throw new QueryProcessException(
                  String.format("Current Path is not leaf node. %s", series));
            }
          }
        }
      } finally {
        if (node != null) {
          node.readUnlock();
        }
      }
    }
  }

  private void operateRemoveFile(OperateFilePlan plan) throws QueryProcessException {
    try {
      if (!StorageEngine.getInstance().deleteTsfile(plan.getFile())) {
        throw new QueryProcessException(
            String.format("File %s doesn't exist.", plan.getFile().getName()));
      }
    } catch (StorageEngineException | IllegalPathException e) {
      throw new QueryProcessException(
          String.format("Cannot remove file because %s", e.getMessage()));
    }
  }

  private void operateMoveFile(OperateFilePlan plan) throws QueryProcessException {
    if (!plan.getTargetDir().exists() || !plan.getTargetDir().isDirectory()) {
      throw new QueryProcessException(
          String.format("Target dir %s is invalid.", plan.getTargetDir().getPath()));
    }
    try {
      if (!StorageEngine.getInstance().moveTsfile(plan.getFile(), plan.getTargetDir())) {
        throw new QueryProcessException(
            String.format("File %s doesn't exist.", plan.getFile().getName()));
      }
    } catch (StorageEngineException | IllegalPathException e) {
      throw new QueryProcessException(
          String.format(
              "Cannot move file %s to target directory %s because %s",
              plan.getFile().getPath(), plan.getTargetDir().getPath(), e.getMessage()));
    }
  }

  private void operateTTL(SetTTLPlan plan) throws QueryProcessException {
    try {
      IoTDB.metaManager.setTTL(plan.getStorageGroup(), plan.getDataTTL());
      StorageEngine.getInstance().setTTL(plan.getStorageGroup(), plan.getDataTTL());
    } catch (MetadataException | StorageEngineException e) {
      throw new QueryProcessException(e);
    } catch (IOException e) {
      throw new QueryProcessException(e.getMessage());
    }
  }

  @Override
  public void update(PartialPath path, long startTime, long endTime, String value) {
    throw new UnsupportedOperationException("update is not supported now");
  }

  @Override
  public void delete(PartialPath path, long startTime, long endTime) throws QueryProcessException {
    PartialPath deviceId = path.getDevicePath();
    String measurementId = path.getMeasurement();
    try {
      if (!mManager.isPathExist(path)) {
        throw new QueryProcessException(
            String.format("Time series %s does not exist.", path.getFullPath()));
      }
      StorageEngine.getInstance().delete(deviceId, measurementId, startTime, endTime);
    } catch (StorageEngineException e) {
      throw new QueryProcessException(e);
    }
  }

  protected MeasurementSchema[] getSeriesSchemas(InsertPlan insertPlan)
      throws MetadataException {
    return mManager
        .getSeriesSchemasAndReadLockDevice(insertPlan.getDeviceId(), insertPlan.getMeasurements(),
            insertPlan);
  }

  @Override
  public void insert(InsertRowPlan insertRowPlan) throws QueryProcessException {
    try {
      MeasurementSchema[] schemas = getSeriesSchemas(insertRowPlan);
      insertRowPlan.setSchemasAndTransferType(schemas);
      StorageEngine.getInstance().insert(insertRowPlan);
      if (insertRowPlan.getFailedMeasurements() != null) {
        throw new StorageEngineException(
            "failed to insert measurements " + insertRowPlan.getFailedMeasurements());
      }
    } catch (StorageEngineException | MetadataException e) {
      throw new QueryProcessException(e);
    } finally {
      mManager.unlockDeviceReadLock(insertRowPlan.getDeviceId());
    }
  }

  @Override
  public void insertTablet(InsertTabletPlan insertTabletPlan) throws QueryProcessException {
    try {
      MeasurementSchema[] schemas = getSeriesSchemas(insertTabletPlan);
      insertTabletPlan.setSchemas(schemas);
      StorageEngine.getInstance().insertTablet(insertTabletPlan);
      if (insertTabletPlan.getFailedMeasurements() != null) {
        throw new StorageEngineException(
            "failed to insert measurements " + insertTabletPlan.getFailedMeasurements());
      }
    } catch (StorageEngineException | MetadataException e) {
      throw new QueryProcessException(e);
    } finally {
      mManager.unlockDeviceReadLock(insertTabletPlan.getDeviceId());
    }
  }

  private boolean operateAuthor(AuthorPlan author) throws QueryProcessException {
    AuthorOperator.AuthorType authorType = author.getAuthorType();
    String userName = author.getUserName();
    String roleName = author.getRoleName();
    String password = author.getPassword();
    String newPassword = author.getNewPassword();
    Set<Integer> permissions = author.getPermissions();
    PartialPath nodeName = author.getNodeName();
    try {
      switch (authorType) {
        case UPDATE_USER:
          authorizer.updateUserPassword(userName, newPassword);
          break;
        case CREATE_USER:
          authorizer.createUser(userName, password);
          break;
        case CREATE_ROLE:
          authorizer.createRole(roleName);
          break;
        case DROP_USER:
          authorizer.deleteUser(userName);
          break;
        case DROP_ROLE:
          authorizer.deleteRole(roleName);
          break;
        case GRANT_ROLE:
          for (int i : permissions) {
            authorizer.grantPrivilegeToRole(roleName, nodeName.getFullPath(), i);
          }
          break;
        case GRANT_USER:
          for (int i : permissions) {
            authorizer.grantPrivilegeToUser(userName, nodeName.getFullPath(), i);
          }
          break;
        case GRANT_ROLE_TO_USER:
          authorizer.grantRoleToUser(roleName, userName);
          break;
        case REVOKE_USER:
          for (int i : permissions) {
            authorizer.revokePrivilegeFromUser(userName, nodeName.getFullPath(), i);
          }
          break;
        case REVOKE_ROLE:
          for (int i : permissions) {
            authorizer.revokePrivilegeFromRole(roleName, nodeName.getFullPath(), i);
          }
          break;
        case REVOKE_ROLE_FROM_USER:
          authorizer.revokeRoleFromUser(roleName, userName);
          break;
        default:
          throw new QueryProcessException("Unsupported operation " + authorType);
      }
    } catch (AuthException e) {
      throw new QueryProcessException(e.getMessage());
    }
    return true;
  }

  private boolean operateWatermarkEmbedding(List<String> users, boolean useWatermark)
      throws QueryProcessException {
    try {
      for (String user : users) {
        authorizer.setUserUseWaterMark(user, useWatermark);
      }
    } catch (AuthException e) {
      throw new QueryProcessException(e.getMessage());
    }
    return true;
  }

  private boolean createTimeSeries(CreateTimeSeriesPlan createTimeSeriesPlan)
      throws QueryProcessException {
    try {
      mManager.createTimeseries(createTimeSeriesPlan);
    } catch (MetadataException e) {
      throw new QueryProcessException(e);
    }
    return true;
  }

  protected boolean deleteTimeSeries(DeleteTimeSeriesPlan deleteTimeSeriesPlan)
      throws QueryProcessException {
    List<PartialPath> deletePathList = deleteTimeSeriesPlan.getPaths();
    try {
      List<String> failedNames = new LinkedList<>();
      for (PartialPath path : deletePathList) {
        StorageEngine.getInstance().deleteTimeseries(path.getDevicePath(), path.getMeasurement());
        String failedTimeseries = mManager.deleteTimeseries(path);
        if (!failedTimeseries.isEmpty()) {
          failedNames.add(failedTimeseries);
        }
      }
      if (!failedNames.isEmpty()) {
        throw new DeleteFailedException(String.join(",", failedNames));
      }
    } catch (MetadataException | StorageEngineException e) {
      throw new QueryProcessException(e);
    }
    return true;
  }

  private boolean alterTimeSeries(AlterTimeSeriesPlan alterTimeSeriesPlan)
      throws QueryProcessException {
    PartialPath path = alterTimeSeriesPlan.getPath();
    Map<String, String> alterMap = alterTimeSeriesPlan.getAlterMap();
    try {
      switch (alterTimeSeriesPlan.getAlterType()) {
        case RENAME:
          String beforeName = alterMap.keySet().iterator().next();
          String currentName = alterMap.get(beforeName);
          mManager.renameTagOrAttributeKey(beforeName, currentName, path);
          break;
        case SET:
          mManager.setTagsOrAttributesValue(alterMap, path);
          break;
        case DROP:
          mManager.dropTagsOrAttributes(alterMap.keySet(), path);
          break;
        case ADD_TAGS:
          mManager.addTags(alterMap, path);
          break;
        case ADD_ATTRIBUTES:
          mManager.addAttributes(alterMap, path);
          break;
        case UPSERT:
          mManager.upsertTagsAndAttributes(alterTimeSeriesPlan.getAlias(),
              alterTimeSeriesPlan.getTagsMap(), alterTimeSeriesPlan.getAttributesMap(),
              path);
          break;
      }
    } catch (MetadataException e) {
      throw new QueryProcessException(e);
    } catch (IOException e) {
      throw new QueryProcessException(String
          .format("Something went wrong while read/write the [%s]'s tag/attribute info.",
              path.getFullPath()));
    }
    return true;
  }

  public boolean setStorageGroup(SetStorageGroupPlan setStorageGroupPlan)
      throws QueryProcessException {
    PartialPath path = setStorageGroupPlan.getPath();
    try {
      mManager.setStorageGroup(path);
    } catch (MetadataException e) {
      throw new QueryProcessException(e);
    }
    return true;
  }

  protected boolean deleteStorageGroups(DeleteStorageGroupPlan deleteStorageGroupPlan)
      throws QueryProcessException {
    List<PartialPath> deletePathList = new ArrayList<>();
    try {
      for (PartialPath storageGroupPath : deleteStorageGroupPlan.getPaths()) {
        StorageEngine.getInstance().deleteStorageGroup(storageGroupPath);
        deletePathList.add(storageGroupPath);
      }
      mManager.deleteStorageGroups(deletePathList);
    } catch (MetadataException e) {
      throw new QueryProcessException(e);
    }
    return true;
  }
<<<<<<< HEAD
  
  protected QueryDataSet processAuthorQuery(AuthorPlan plan, String username)
=======

  protected QueryDataSet processAuthorQuery(AuthorPlan plan)
>>>>>>> df250c3d
      throws QueryProcessException {
    AuthorType authorType = plan.getAuthorType();
    String userName = plan.getUserName();
    String roleName = plan.getRoleName();
    PartialPath path = plan.getNodeName();

    ListDataSet dataSet;

    try {
      switch (authorType) {
        case LIST_ROLE:
          dataSet = executeListRole();
          break;
        case LIST_USER:
          dataSet = executeListUser(plan, username);
          break;
        case LIST_ROLE_USERS:
          dataSet = executeListRoleUsers(roleName);
          break;
        case LIST_USER_ROLES:
          dataSet = executeListUserRoles(userName);
          break;
        case LIST_ROLE_PRIVILEGE:
          dataSet = executeListRolePrivileges(roleName, path);
          break;
        case LIST_USER_PRIVILEGE:
          dataSet = executeListUserPrivileges(userName, path);
          break;
        default:
          throw new QueryProcessException("Unsupported operation " + authorType);
      }
    } catch (AuthException e) {
      throw new QueryProcessException(e.getMessage());
    }
    return dataSet;
  }

  private ListDataSet executeListRole() {
    int index = 0;
    List<PartialPath> headerList = new ArrayList<>();
    List<TSDataType> typeList = new ArrayList<>();
    headerList.add(new PartialPath(COLUMN_ROLE, false));
    typeList.add(TSDataType.TEXT);
    ListDataSet dataSet = new ListDataSet(headerList, typeList);
    List<String> roleList = authorizer.listAllRoles();
    for (String role : roleList) {
      RowRecord record = new RowRecord(index++);
      Field field = new Field(TSDataType.TEXT);
      field.setBinaryV(new Binary(role));
      record.addField(field);
      dataSet.putRecord(record);
    }
    return dataSet;
  }

  private ListDataSet executeListUser(AuthorPlan plan, String username) throws AuthException {
    List<PartialPath> paths = new ArrayList<>();
    paths.add(plan.getNodeName());
    // check if current user is granted list_user privilege
    boolean hasListUserPrivilege = AuthorityChecker
        .check(username, paths, plan.getOperatorType(), username);

    List<PartialPath> headerList = new ArrayList<>();
    List<TSDataType> typeList = new ArrayList<>();
    headerList.add(new PartialPath(COLUMN_USER, false));
    typeList.add(TSDataType.TEXT);
    ListDataSet dataSet = new ListDataSet(headerList, typeList);

    if (!hasListUserPrivilege) {
      return dataSet;
    }

    List<String> userList = authorizer.listAllUsers();
    int index = 0;

    for (String user : userList) {
      RowRecord record = new RowRecord(index++);
      Field field = new Field(TSDataType.TEXT);
      field.setBinaryV(new Binary(user));
      record.addField(field);
      dataSet.putRecord(record);
    }
    return dataSet;
  }

  private ListDataSet executeListRoleUsers(String roleName) throws AuthException {
    Role role = authorizer.getRole(roleName);
    if (role == null) {
      throw new AuthException("No such role : " + roleName);
    }
    List<PartialPath> headerList = new ArrayList<>();
    List<TSDataType> typeList = new ArrayList<>();
    headerList.add(new PartialPath(COLUMN_USER, false));
    typeList.add(TSDataType.TEXT);
    ListDataSet dataSet = new ListDataSet(headerList, typeList);
    List<String> userList = authorizer.listAllUsers();
    int index = 0;
    for (String userN : userList) {
      User userObj = authorizer.getUser(userN);
      if (userObj != null && userObj.hasRole(roleName)) {
        RowRecord record = new RowRecord(index++);
        Field field = new Field(TSDataType.TEXT);
        field.setBinaryV(new Binary(userN));
        record.addField(field);
        dataSet.putRecord(record);
      }
    }
    return dataSet;
  }

  private ListDataSet executeListUserRoles(String userName) throws AuthException {
    User user = authorizer.getUser(userName);
    if (user != null) {
      List<PartialPath> headerList = new ArrayList<>();
      List<TSDataType> typeList = new ArrayList<>();
      headerList.add(new PartialPath(COLUMN_ROLE, false));
      typeList.add(TSDataType.TEXT);
      ListDataSet dataSet = new ListDataSet(headerList, typeList);
      int index = 0;
      for (String roleN : user.getRoleList()) {
        RowRecord record = new RowRecord(index++);
        Field field = new Field(TSDataType.TEXT);
        field.setBinaryV(new Binary(roleN));
        record.addField(field);
        dataSet.putRecord(record);
      }
      return dataSet;
    } else {
      throw new AuthException("No such user : " + userName);
    }
  }

  private ListDataSet executeListRolePrivileges(String roleName, PartialPath path) throws AuthException {
    Role role = authorizer.getRole(roleName);
    if (role != null) {
      List<PartialPath> headerList = new ArrayList<>();
      List<TSDataType> typeList = new ArrayList<>();
      headerList.add(new PartialPath(COLUMN_PRIVILEGE, false));
      typeList.add(TSDataType.TEXT);
      ListDataSet dataSet = new ListDataSet(headerList, typeList);
      int index = 0;
      for (PathPrivilege pathPrivilege : role.getPrivilegeList()) {
        if (path == null || AuthUtils.pathBelongsTo(path.getFullPath(), pathPrivilege.getPath())) {
          RowRecord record = new RowRecord(index++);
          Field field = new Field(TSDataType.TEXT);
          field.setBinaryV(new Binary(pathPrivilege.toString()));
          record.addField(field);
          dataSet.putRecord(record);
        }
      }
      return dataSet;
    } else {
      throw new AuthException("No such role : " + roleName);
    }
  }

  private ListDataSet executeListUserPrivileges(String userName, PartialPath path) throws AuthException {
    User user = authorizer.getUser(userName);
    if (user == null) {
      throw new AuthException("No such user : " + userName);
    }
    List<PartialPath> headerList = new ArrayList<>();
    List<TSDataType> typeList = new ArrayList<>();
    headerList.add(new PartialPath(COLUMN_ROLE, false));
    headerList.add(new PartialPath(COLUMN_PRIVILEGE, false));
    typeList.add(TSDataType.TEXT);
    typeList.add(TSDataType.TEXT);
    ListDataSet dataSet = new ListDataSet(headerList, typeList);
    int index = 0;
    for (PathPrivilege pathPrivilege : user.getPrivilegeList()) {
      if (path == null || AuthUtils.pathBelongsTo(path.getFullPath(), pathPrivilege.getPath())) {
        RowRecord record = new RowRecord(index++);
        Field roleF = new Field(TSDataType.TEXT);
        roleF.setBinaryV(new Binary(""));
        record.addField(roleF);
        Field privilegeF = new Field(TSDataType.TEXT);
        privilegeF.setBinaryV(new Binary(pathPrivilege.toString()));
        record.addField(privilegeF);
        dataSet.putRecord(record);
      }
    }
    for (String roleN : user.getRoleList()) {
      Role role = authorizer.getRole(roleN);
      if (role == null) {
        continue;
      }
      for (PathPrivilege pathPrivilege : role.getPrivilegeList()) {
        if (path == null || AuthUtils.pathBelongsTo(path.getFullPath(), pathPrivilege.getPath())) {
          RowRecord record = new RowRecord(index++);
          Field roleF = new Field(TSDataType.TEXT);
          roleF.setBinaryV(new Binary(roleN));
          record.addField(roleF);
          Field privilegeF = new Field(TSDataType.TEXT);
          privilegeF.setBinaryV(new Binary(pathPrivilege.toString()));
          record.addField(privilegeF);
          dataSet.putRecord(record);
        }
      }
    }
    return dataSet;
  }

  protected String deleteTimeSeries(PartialPath path) throws MetadataException {
    return mManager.deleteTimeseries(path);
  }

  @SuppressWarnings("unused") // for the distributed version
  protected void loadConfiguration(LoadConfigurationPlan plan) throws QueryProcessException {
    IoTDBDescriptor.getInstance().loadHotModifiedProps();
  }

  private QueryDataSet processShowMergeStatus() {
    List<PartialPath> headerList = new ArrayList<>();
    List<TSDataType> typeList = new ArrayList<>();
    headerList.add(new PartialPath(COLUMN_STORAGE_GROUP, false));
    headerList.add(new PartialPath(COLUMN_TASK_NAME, false));
    headerList.add(new PartialPath(COLUMN_CREATED_TIME, false));
    headerList.add(new PartialPath(COLUMN_PROGRESS, false));
    headerList.add(new PartialPath(COLUMN_CANCELLED, false));
    headerList.add(new PartialPath(COLUMN_DONE, false));

    typeList.add(TSDataType.TEXT);
    typeList.add(TSDataType.TEXT);
    typeList.add(TSDataType.TEXT);
    typeList.add(TSDataType.TEXT);
    typeList.add(TSDataType.BOOLEAN);
    typeList.add(TSDataType.BOOLEAN);
    ListDataSet dataSet = new ListDataSet(headerList, typeList);
    Map<String, List<TaskStatus>>[] taskStatus = MergeManager.getINSTANCE().collectTaskStatus();
    for (Map<String, List<TaskStatus>> statusMap : taskStatus) {
      for (Entry<String, List<TaskStatus>> stringListEntry : statusMap.entrySet()) {
        for (TaskStatus status : stringListEntry.getValue()) {
          dataSet.putRecord(toRowRecord(status, stringListEntry.getKey()));
        }
      }
    }
    return dataSet;
  }

  public RowRecord toRowRecord(TaskStatus status, String storageGroup) {
    RowRecord record = new RowRecord(0);
    record.addField(new Binary(storageGroup), TSDataType.TEXT);
    record.addField(new Binary(status.getTaskName()), TSDataType.TEXT);
    record.addField(new Binary(status.getCreatedTime()), TSDataType.TEXT);
    record.addField(new Binary(status.getProgress()), TSDataType.TEXT);
    record.addField(status.isCancelled(), TSDataType.BOOLEAN);
    record.addField(status.isDone(), TSDataType.BOOLEAN);
    return record;
  }
}<|MERGE_RESOLUTION|>--- conflicted
+++ resolved
@@ -1060,13 +1060,8 @@
     }
     return true;
   }
-<<<<<<< HEAD
   
   protected QueryDataSet processAuthorQuery(AuthorPlan plan, String username)
-=======
-
-  protected QueryDataSet processAuthorQuery(AuthorPlan plan)
->>>>>>> df250c3d
       throws QueryProcessException {
     AuthorType authorType = plan.getAuthorType();
     String userName = plan.getUserName();
