/*
 * Licensed to the Apache Software Foundation (ASF) under one
 * or more contributor license agreements.  See the NOTICE file
 * distributed with this work for additional information
 * regarding copyright ownership.  The ASF licenses this file
 * to you under the Apache License, Version 2.0 (the
 * "License"); you may not use this file except in compliance
 * with the License.  You may obtain a copy of the License at
 *
 *     http://www.apache.org/licenses/LICENSE-2.0
 *
 * Unless required by applicable law or agreed to in writing,
 * software distributed under the License is distributed on an
 * "AS IS" BASIS, WITHOUT WARRANTIES OR CONDITIONS OF ANY
 * KIND, either express or implied.  See the License for the
 * specific language governing permissions and limitations
 * under the License.
 */
package org.apache.iotdb.db.qp.executor;

import org.apache.iotdb.db.auth.AuthException;
import org.apache.iotdb.db.auth.authorizer.IAuthorizer;
import org.apache.iotdb.db.auth.authorizer.LocalFileAuthorizer;
import org.apache.iotdb.db.auth.entity.PathPrivilege;
import org.apache.iotdb.db.auth.entity.Role;
import org.apache.iotdb.db.auth.entity.User;
import org.apache.iotdb.db.conf.IoTDBConfig;
import org.apache.iotdb.db.conf.IoTDBConstant;
import org.apache.iotdb.db.conf.IoTDBDescriptor;
import org.apache.iotdb.db.conf.adapter.CompressionRatio;
import org.apache.iotdb.db.conf.adapter.IoTDBConfigDynamicAdapter;
import org.apache.iotdb.db.engine.StorageEngine;
import org.apache.iotdb.db.engine.flush.pool.FlushTaskPoolManager;
import org.apache.iotdb.db.engine.storagegroup.TsFileResource;
import org.apache.iotdb.db.exception.StorageEngineException;
import org.apache.iotdb.db.exception.metadata.MetadataException;
import org.apache.iotdb.db.exception.metadata.PathAlreadyExistException;
import org.apache.iotdb.db.exception.metadata.PathNotExistException;
import org.apache.iotdb.db.exception.query.QueryProcessException;
import org.apache.iotdb.db.metadata.MManager;
import org.apache.iotdb.db.metadata.mnode.InternalMNode;
import org.apache.iotdb.db.metadata.mnode.LeafMNode;
import org.apache.iotdb.db.metadata.mnode.MNode;
import org.apache.iotdb.db.metadata.mnode.StorageGroupMNode;
import org.apache.iotdb.db.qp.logical.sys.AuthorOperator;
import org.apache.iotdb.db.qp.logical.sys.AuthorOperator.AuthorType;
import org.apache.iotdb.db.qp.physical.PhysicalPlan;
import org.apache.iotdb.db.qp.physical.crud.*;
import org.apache.iotdb.db.qp.physical.sys.*;
import org.apache.iotdb.db.query.context.QueryContext;
import org.apache.iotdb.db.query.dataset.AlignByDeviceDataSet;
import org.apache.iotdb.db.query.dataset.ListDataSet;
import org.apache.iotdb.db.query.dataset.ShowTimeSeriesResult;
import org.apache.iotdb.db.query.dataset.SingleDataSet;
import org.apache.iotdb.db.query.executor.IQueryRouter;
import org.apache.iotdb.db.query.executor.QueryRouter;
import org.apache.iotdb.db.utils.AuthUtils;
import org.apache.iotdb.db.utils.FileLoaderUtils;
import org.apache.iotdb.db.utils.TypeInferenceUtils;
import org.apache.iotdb.db.utils.UpgradeUtils;
import org.apache.iotdb.service.rpc.thrift.TSStatus;
import org.apache.iotdb.tsfile.common.conf.TSFileDescriptor;
import org.apache.iotdb.tsfile.exception.filter.QueryFilterOptimizationException;
import org.apache.iotdb.tsfile.exception.write.UnSupportedDataTypeException;
import org.apache.iotdb.tsfile.file.metadata.ChunkGroupMetadata;
import org.apache.iotdb.tsfile.file.metadata.ChunkMetadata;
import org.apache.iotdb.tsfile.file.metadata.enums.TSDataType;
import org.apache.iotdb.tsfile.file.metadata.enums.TSEncoding;
import org.apache.iotdb.tsfile.read.TsFileSequenceReader;
import org.apache.iotdb.tsfile.read.common.Field;
import org.apache.iotdb.tsfile.read.common.Path;
import org.apache.iotdb.tsfile.read.common.RowRecord;
import org.apache.iotdb.tsfile.read.query.dataset.EmptyDataSet;
import org.apache.iotdb.tsfile.read.query.dataset.QueryDataSet;
import org.apache.iotdb.tsfile.utils.Binary;
import org.apache.iotdb.tsfile.utils.Pair;
import org.apache.iotdb.tsfile.write.schema.MeasurementSchema;
import org.apache.iotdb.tsfile.write.writer.RestorableTsFileIOWriter;
import org.slf4j.Logger;
import org.slf4j.LoggerFactory;

import java.io.File;
import java.io.IOException;
import java.util.*;

import static org.apache.iotdb.db.conf.IoTDBConstant.*;
import static org.apache.iotdb.tsfile.common.constant.TsFileConstant.PATH_SEPARATOR;
import static org.apache.iotdb.tsfile.common.constant.TsFileConstant.TSFILE_SUFFIX;

public class PlanExecutor implements IPlanExecutor {

  private static final Logger logger = LoggerFactory.getLogger(PlanExecutor.class);
  // for data query
  protected IQueryRouter queryRouter;
  // for system schema
  private MManager mManager;
  // for administration
  private IAuthorizer authorizer;

  public PlanExecutor() throws QueryProcessException {
    queryRouter = new QueryRouter();
    mManager = MManager.getInstance();
    try {
      authorizer = LocalFileAuthorizer.getInstance();
    } catch (AuthException e) {
      throw new QueryProcessException(e.getMessage());
    }
  }

  @Override
  public QueryDataSet processQuery(PhysicalPlan queryPlan, QueryContext context)
      throws IOException, StorageEngineException, QueryFilterOptimizationException,
          QueryProcessException, MetadataException {
    if (queryPlan instanceof QueryPlan) {
      return processDataQuery((QueryPlan) queryPlan, context);
    } else if (queryPlan instanceof AuthorPlan) {
      return processAuthorQuery((AuthorPlan) queryPlan);
    } else if (queryPlan instanceof ShowPlan) {
      return processShowQuery((ShowPlan) queryPlan);
    } else {
      throw new QueryProcessException(String.format("Unrecognized query plan %s", queryPlan));
    }
  }

  @Override
  public boolean processNonQuery(PhysicalPlan plan) throws QueryProcessException {
    switch (plan.getOperatorType()) {
      case DELETE:
        delete((DeletePlan) plan);
        return true;
      case UPDATE:
        UpdatePlan update = (UpdatePlan) plan;
        for (Pair<Long, Long> timePair : update.getIntervals()) {
          update(update.getPath(), timePair.left, timePair.right, update.getValue());
        }
        return true;
      case INSERT:
        insert((InsertPlan) plan);
        return true;
      case CREATE_ROLE:
      case DELETE_ROLE:
      case CREATE_USER:
      case REVOKE_USER_ROLE:
      case REVOKE_ROLE_PRIVILEGE:
      case REVOKE_USER_PRIVILEGE:
      case GRANT_ROLE_PRIVILEGE:
      case GRANT_USER_PRIVILEGE:
      case GRANT_USER_ROLE:
      case MODIFY_PASSWORD:
      case DELETE_USER:
        AuthorPlan author = (AuthorPlan) plan;
        return operateAuthor(author);
      case GRANT_WATERMARK_EMBEDDING:
        return operateWatermarkEmbedding(((DataAuthPlan) plan).getUsers(), true);
      case REVOKE_WATERMARK_EMBEDDING:
        return operateWatermarkEmbedding(((DataAuthPlan) plan).getUsers(), false);
      case DELETE_TIMESERIES:
        return deleteTimeSeries((DeleteTimeSeriesPlan) plan);
      case CREATE_TIMESERIES:
        return createTimeSeries((CreateTimeSeriesPlan) plan);
      case ALTER_TIMESERIES:
        return alterTimeSeries((AlterTimeSeriesPlan) plan);
      case SET_STORAGE_GROUP:
        return setStorageGroup((SetStorageGroupPlan) plan);
      case DELETE_STORAGE_GROUP:
        return deleteStorageGroups((DeleteStorageGroupPlan) plan);
      case TTL:
        operateTTL((SetTTLPlan) plan);
        return true;
      case LOAD_CONFIGURATION:
        IoTDBDescriptor.getInstance().loadHotModifiedProps();
        return true;
      case LOAD_FILES:
        operateLoadFiles((OperateFilePlan) plan);
        return true;
      case REMOVE_FILE:
        operateRemoveFile((OperateFilePlan) plan);
        return true;
      case MOVE_FILE:
        operateMoveFile((OperateFilePlan) plan);
        return true;
      default:
        throw new UnsupportedOperationException(
            String.format("operation %s is not supported", plan.getOperatorType()));
    }
  }

  protected QueryDataSet processDataQuery(QueryPlan queryPlan, QueryContext context)
      throws StorageEngineException, QueryFilterOptimizationException, QueryProcessException,
          IOException {
    QueryDataSet queryDataSet;
    if (queryPlan instanceof AlignByDevicePlan) {
      queryDataSet = new AlignByDeviceDataSet((AlignByDevicePlan) queryPlan, context, queryRouter);
    } else {

      if (queryPlan.getPaths() == null || queryPlan.getPaths().isEmpty()) {
        // no time series are selected, return EmptyDataSet
        return new EmptyDataSet();
      } else if (queryPlan instanceof GroupByFillPlan) {
        GroupByFillPlan groupByFillPlan = (GroupByFillPlan) queryPlan;
        return queryRouter.groupByFill(groupByFillPlan, context);
      } else if (queryPlan instanceof GroupByPlan) {
        GroupByPlan groupByPlan = (GroupByPlan) queryPlan;
        return queryRouter.groupBy(groupByPlan, context);
      } else if (queryPlan instanceof AggregationPlan) {
        AggregationPlan aggregationPlan = (AggregationPlan) queryPlan;
        queryDataSet = queryRouter.aggregate(aggregationPlan, context);
      } else if (queryPlan instanceof FillQueryPlan) {
        FillQueryPlan fillQueryPlan = (FillQueryPlan) queryPlan;
        queryDataSet = queryRouter.fill(fillQueryPlan, context);
      } else if (queryPlan instanceof LastQueryPlan) {
        queryDataSet = queryRouter.lastQuery((LastQueryPlan) queryPlan, context);
      } else {
        queryDataSet = queryRouter.rawDataQuery((RawDataQueryPlan) queryPlan, context);
      }
    }
    queryDataSet.setRowLimit(queryPlan.getRowLimit());
    queryDataSet.setRowOffset(queryPlan.getRowOffset());
    return queryDataSet;
  }

  private QueryDataSet processShowQuery(ShowPlan showPlan)
      throws QueryProcessException, MetadataException {
    switch (showPlan.getShowContentType()) {
      case TTL:
        return processShowTTLQuery((ShowTTLPlan) showPlan);
      case DYNAMIC_PARAMETER:
        return processShowDynamicParameterQuery();
      case FLUSH_TASK_INFO:
        return processShowFlushTaskInfo();
      case VERSION:
        return processShowVersion();
      case TIMESERIES:
        ShowTimeSeriesPlan plan = (ShowTimeSeriesPlan) showPlan;
        if (plan.getKey() != null && plan.getValue() != null) {
          return processShowTimeseriesWithIndex((ShowTimeSeriesPlan) showPlan);
        } else {
          return processShowTimeseries(plan);
        }
      case STORAGE_GROUP:
        return processShowStorageGroup();
      case DEVICES:
        return processShowDevices((ShowDevicesPlan) showPlan);
      case CHILD_PATH:
        return processShowChildPaths((ShowChildPathsPlan) showPlan);
      case COUNT_TIMESERIES:
        return processCountTimeSeries((CountPlan) showPlan);
      case COUNT_NODE_TIMESERIES:
        return processCountNodeTimeSeries((CountPlan) showPlan);
      case COUNT_NODES:
        return processCountNodes((CountPlan) showPlan);
      default:
        throw new QueryProcessException(String.format("Unrecognized show plan %s", showPlan));
    }
  }

  private QueryDataSet processCountNodes(CountPlan countPlan) throws MetadataException {
    List<String> nodes = getNodesList(countPlan.getPath().toString(), countPlan.getLevel());
    int num = nodes.size();
    SingleDataSet singleDataSet =
        new SingleDataSet(
            Collections.singletonList(new Path(COLUMN_COUNT)),
            Collections.singletonList(TSDataType.INT32));
    Field field = new Field(TSDataType.INT32);
    field.setIntV(num);
    RowRecord record = new RowRecord(0);
    record.addField(field);
    singleDataSet.setRecord(record);
    return singleDataSet;
  }

  private QueryDataSet processCountNodeTimeSeries(CountPlan countPlan) throws MetadataException {
    List<String> nodes = getNodesList(countPlan.getPath().toString(), countPlan.getLevel());
    ListDataSet listDataSet =
        new ListDataSet(
            Arrays.asList(new Path(COLUMN_COLUMN), new Path(COLUMN_COUNT)),
            Arrays.asList(TSDataType.TEXT, TSDataType.TEXT));
    for (String columnPath : nodes) {
      RowRecord record = new RowRecord(0);
      Field field = new Field(TSDataType.TEXT);
      field.setBinaryV(new Binary(columnPath));
      Field field1 = new Field(TSDataType.TEXT);
      field1.setBinaryV(new Binary(Integer.toString(getPaths(columnPath).size())));
      record.addField(field);
      record.addField(field1);
      listDataSet.putRecord(record);
    }
    return listDataSet;
  }

  protected List<String> getPaths(String path) throws MetadataException {
    return MManager.getInstance().getAllTimeseriesName(path);
  }

  protected List<String> getNodesList(String schemaPattern, int level) throws MetadataException {
    return MManager.getInstance().getNodesList(schemaPattern, level);
  }

  private QueryDataSet processCountTimeSeries(CountPlan countPlan) throws MetadataException {
    int num = getPaths(countPlan.getPath().toString()).size();
    SingleDataSet singleDataSet =
        new SingleDataSet(
            Collections.singletonList(new Path(COLUMN_CHILD_PATHS)),
            Collections.singletonList(TSDataType.INT32));
    Field field = new Field(TSDataType.INT32);
    field.setIntV(num);
    RowRecord record = new RowRecord(0);
    record.addField(field);
    singleDataSet.setRecord(record);
    return singleDataSet;
  }

  private QueryDataSet processShowDevices(ShowDevicesPlan showDevicesPlan)
      throws MetadataException {
    ListDataSet listDataSet =
        new ListDataSet(
            Collections.singletonList(new Path(COLUMN_DEVICES)),
            Collections.singletonList(TSDataType.TEXT));
    Set<String> devices = getDevices(showDevicesPlan.getPath().toString());
    for (String s : devices) {
      RowRecord record = new RowRecord(0);
      Field field = new Field(TSDataType.TEXT);
      field.setBinaryV(new Binary(s));
      record.addField(field);
      listDataSet.putRecord(record);
    }
    return listDataSet;
  }

  protected Set<String> getDevices(String path) throws MetadataException {
    return MManager.getInstance().getDevices(path);
  }

  private QueryDataSet processShowChildPaths(ShowChildPathsPlan showChildPathsPlan)
      throws MetadataException {
    Set<String> childPathsList = getPathNextChildren(showChildPathsPlan.getPath().toString());
    ListDataSet listDataSet =
        new ListDataSet(
            Collections.singletonList(new Path(COLUMN_CHILD_PATHS)),
            Collections.singletonList(TSDataType.TEXT));
    for (String s : childPathsList) {
      RowRecord record = new RowRecord(0);
      Field field = new Field(TSDataType.TEXT);
      field.setBinaryV(new Binary(s));
      record.addField(field);
      listDataSet.putRecord(record);
    }
    return listDataSet;
  }

  protected Set<String> getPathNextChildren(String path) throws MetadataException {
    return MManager.getInstance().getChildNodePathInNextLevel(path);
  }

  private QueryDataSet processShowStorageGroup() {
    ListDataSet listDataSet =
        new ListDataSet(
            Collections.singletonList(new Path(COLUMN_STORAGE_GROUP)),
            Collections.singletonList(TSDataType.TEXT));
    List<String> storageGroupList = MManager.getInstance().getAllStorageGroupNames();
    for (String s : storageGroupList) {
      RowRecord record = new RowRecord(0);
      Field field = new Field(TSDataType.TEXT);
      field.setBinaryV(new Binary(s));
      record.addField(field);
      listDataSet.putRecord(record);
    }
    return listDataSet;
  }

  private QueryDataSet processShowTimeseriesWithIndex(ShowTimeSeriesPlan showTimeSeriesPlan)
      throws MetadataException {
    List<ShowTimeSeriesResult> timeseriesList = mManager.getAllTimeseriesSchema(showTimeSeriesPlan);
    return getQueryDataSet(timeseriesList);
  }

  private QueryDataSet processShowTimeseries(ShowTimeSeriesPlan showTimeSeriesPlan)
      throws MetadataException {
    List<ShowTimeSeriesResult> timeseriesList = mManager.showTimeseries(showTimeSeriesPlan);
    return getQueryDataSet(timeseriesList);
  }

  private QueryDataSet getQueryDataSet(List<ShowTimeSeriesResult> timeseriesList) {
    List<Path> paths = new ArrayList<>();
    List<TSDataType> dataTypes = new ArrayList<>();
    paths.add(new Path(COLUMN_TIMESERIES));
    dataTypes.add(TSDataType.TEXT);
    paths.add(new Path(COLUMN_TIMESERIES_ALIAS));
    dataTypes.add(TSDataType.TEXT);
    paths.add(new Path(COLUMN_STORAGE_GROUP));
    dataTypes.add(TSDataType.TEXT);
    paths.add(new Path(COLUMN_TIMESERIES_DATATYPE));
    dataTypes.add(TSDataType.TEXT);
    paths.add(new Path(COLUMN_TIMESERIES_ENCODING));
    dataTypes.add(TSDataType.TEXT);
    paths.add(new Path(COLUMN_TIMESERIES_COMPRESSION));
    dataTypes.add(TSDataType.TEXT);

    Set<String> tagAndAttributeName = new TreeSet<>();
    for (ShowTimeSeriesResult result : timeseriesList) {
      tagAndAttributeName.addAll(result.getTagAndAttribute().keySet());
    }
    for (String key : tagAndAttributeName) {
      paths.add(new Path(key));
      dataTypes.add(TSDataType.TEXT);
    }

    ListDataSet listDataSet = new ListDataSet(paths, dataTypes);
    for (ShowTimeSeriesResult result : timeseriesList) {
      RowRecord record = new RowRecord(0);
      updateRecord(record, result.getName());
      updateRecord(record, result.getAlias());
      updateRecord(record, result.getSgName());
      updateRecord(record, result.getDataType());
      updateRecord(record, result.getEncoding());
      updateRecord(record, result.getCompressor());
      updateRecord(record, result.getTagAndAttribute(), paths);
      listDataSet.putRecord(record);
    }
    return listDataSet;
  }

  private void updateRecord(
      RowRecord record, Map<String, String> tagAndAttribute, List<Path> paths) {
    for (int i = 6; i < paths.size(); i++) {
      updateRecord(record, tagAndAttribute.get(paths.get(i).getFullPath()));
    }
  }

  private void updateRecord(RowRecord record, String s) {
    if (s == null) {
      record.addField(null);
      return;
    }
    Field field = new Field(TSDataType.TEXT);
    field.setBinaryV(new Binary(s));
    record.addField(field);
  }

  private QueryDataSet processShowTTLQuery(ShowTTLPlan showTTLPlan) {
    ListDataSet listDataSet =
        new ListDataSet(
            Arrays.asList(new Path(COLUMN_STORAGE_GROUP), new Path(COLUMN_TTL)),
            Arrays.asList(TSDataType.TEXT, TSDataType.INT64));
    List<String> selectedSgs = showTTLPlan.getStorageGroups();

    List<StorageGroupMNode> storageGroups = MManager.getInstance().getAllStorageGroupNodes();
    int timestamp = 0;
    for (StorageGroupMNode mNode : storageGroups) {
      String sgName = mNode.getFullPath();
      if (!selectedSgs.isEmpty() && !selectedSgs.contains(sgName)) {
        continue;
      }
      RowRecord rowRecord = new RowRecord(timestamp++);
      Field sg = new Field(TSDataType.TEXT);
      Field ttl;
      sg.setBinaryV(new Binary(sgName));
      if (mNode.getDataTTL() != Long.MAX_VALUE) {
        ttl = new Field(TSDataType.INT64);
        ttl.setLongV(mNode.getDataTTL());
      } else {
        ttl = null;
      }
      rowRecord.addField(sg);
      rowRecord.addField(ttl);
      listDataSet.putRecord(rowRecord);
    }

    return listDataSet;
  }

  private QueryDataSet processShowVersion() {
    SingleDataSet singleDataSet =
        new SingleDataSet(
            Collections.singletonList(new Path(IoTDBConstant.COLUMN_VERSION)),
            Collections.singletonList(TSDataType.TEXT));
    Field field = new Field(TSDataType.TEXT);
    field.setBinaryV(new Binary(IoTDBConstant.VERSION));
    RowRecord rowRecord = new RowRecord(0);
    rowRecord.addField(field);
    singleDataSet.setRecord(rowRecord);
    return singleDataSet;
  }

  private QueryDataSet processShowDynamicParameterQuery() {
    ListDataSet listDataSet =
        new ListDataSet(
            Arrays.asList(new Path(COLUMN_PARAMETER), new Path(COLUMN_VALUE)),
            Arrays.asList(TSDataType.TEXT, TSDataType.TEXT));

    int timestamp = 0;
    addRowRecordForShowQuery(
        listDataSet,
        timestamp++,
        "memtable size threshold",
        IoTDBDescriptor.getInstance().getConfig().getMemtableSizeThreshold() + "B");
    addRowRecordForShowQuery(
        listDataSet,
        timestamp++,
        "memtable number",
        IoTDBDescriptor.getInstance().getConfig().getMaxMemtableNumber() + "B");
    addRowRecordForShowQuery(
        listDataSet,
        timestamp++,
        "tsfile size threshold",
        IoTDBDescriptor.getInstance().getConfig().getTsFileSizeThreshold() + "B");
    addRowRecordForShowQuery(
        listDataSet,
        timestamp++,
        "compression ratio",
        Double.toString(CompressionRatio.getInstance().getRatio()));
    addRowRecordForShowQuery(
        listDataSet,
        timestamp++,
        "storage group number",
        Integer.toString(MManager.getInstance().getAllStorageGroupNames().size()));
    addRowRecordForShowQuery(
        listDataSet,
        timestamp++,
        "timeseries number",
        Integer.toString(IoTDBConfigDynamicAdapter.getInstance().getTotalTimeseries()));
    addRowRecordForShowQuery(
        listDataSet,
        timestamp,
        "maximal timeseries number among storage groups",
        Long.toString(MManager.getInstance().getMaximalSeriesNumberAmongStorageGroups()));
    return listDataSet;
  }

  private QueryDataSet processShowFlushTaskInfo() {
    ListDataSet listDataSet =
        new ListDataSet(
            Arrays.asList(new Path(COLUMN_ITEM), new Path(COLUMN_VALUE)),
            Arrays.asList(TSDataType.TEXT, TSDataType.TEXT));

    int timestamp = 0;
    addRowRecordForShowQuery(
        listDataSet,
        timestamp++,
        "total number of flush tasks",
        Integer.toString(FlushTaskPoolManager.getInstance().getTotalTasks()));
    addRowRecordForShowQuery(
        listDataSet,
        timestamp++,
        "number of working flush tasks",
        Integer.toString(FlushTaskPoolManager.getInstance().getWorkingTasksNumber()));
    addRowRecordForShowQuery(
        listDataSet,
        timestamp,
        "number of waiting flush tasks",
        Integer.toString(FlushTaskPoolManager.getInstance().getWaitingTasksNumber()));
    return listDataSet;
  }

  private void addRowRecordForShowQuery(
      ListDataSet listDataSet, int timestamp, String item, String value) {
    RowRecord rowRecord = new RowRecord(timestamp);
    Field itemField = new Field(TSDataType.TEXT);
    itemField.setBinaryV(new Binary(item));
    Field valueField = new Field(TSDataType.TEXT);
    valueField.setBinaryV(new Binary(value));
    rowRecord.addField(itemField);
    rowRecord.addField(valueField);
    listDataSet.putRecord(rowRecord);
  }

  @Override
  public void delete(DeletePlan deletePlan) throws QueryProcessException {
    try {
      Set<String> existingPaths = new HashSet<>();
      for (Path p : deletePlan.getPaths()) {
        existingPaths.addAll(getPaths(p.getFullPath()));
      }
      if (existingPaths.isEmpty()) {
        throw new QueryProcessException("TimeSeries does not exist and its data cannot be deleted");
      }
      for (String path : existingPaths) {
        delete(new Path(path), deletePlan.getDeleteTime());
      }
    } catch (MetadataException e) {
      throw new QueryProcessException(e);
    }
  }

  private void operateLoadFiles(OperateFilePlan plan) throws QueryProcessException {
    File file = plan.getFile();
    if (!file.exists()) {
      throw new QueryProcessException(
          String.format("File path %s doesn't exists.", file.getPath()));
    }
    if (file.isDirectory()) {
      recursionFileDir(file, plan);
    } else {
      loadFile(file, plan);
    }
  }

  private void recursionFileDir(File curFile, OperateFilePlan plan) throws QueryProcessException {
    File[] files = curFile.listFiles();
    for (File file : files) {
      if (file.isDirectory()) {
        recursionFileDir(file, plan);
      } else {
        loadFile(file, plan);
      }
    }
  }

  private void loadFile(File file, OperateFilePlan plan) throws QueryProcessException {
    if (!file.getName().endsWith(TSFILE_SUFFIX)) {
      return;
    }
    TsFileResource tsFileResource = new TsFileResource(file);
    tsFileResource.setClosed(true);
    try {
      // check file
      RestorableTsFileIOWriter restorableTsFileIOWriter = new RestorableTsFileIOWriter(file);
      if (restorableTsFileIOWriter.hasCrashed()) {
        restorableTsFileIOWriter.close();
        throw new QueryProcessException(
            String.format(
                "Cannot load file %s because the file has crashed.", file.getAbsolutePath()));
      }
      Map<Path, MeasurementSchema> schemaMap = new HashMap<>();

      List<Pair<Long, Long>> versionInfo = new ArrayList<>();

      List<ChunkGroupMetadata> chunkGroupMetadataList = new ArrayList<>();
      try (TsFileSequenceReader reader = new TsFileSequenceReader(file.getAbsolutePath(), false)) {
        reader.selfCheck(schemaMap, chunkGroupMetadataList, versionInfo, false);
      }

      FileLoaderUtils.checkTsFileResource(tsFileResource);
      if (UpgradeUtils.isNeedUpgrade(tsFileResource)) {
        throw new QueryProcessException(
            String.format(
                "Cannot load file %s because the file's version is old which needs to be upgraded.",
                file.getAbsolutePath()));
      }

      // create schemas if they doesn't exist
      if (plan.isAutoCreateSchema()) {
        createSchemaAutomatically(chunkGroupMetadataList, schemaMap, plan.getSgLevel());
      }

      StorageEngine.getInstance().loadNewTsFile(tsFileResource);
    } catch (Exception e) {
      throw new QueryProcessException(
          String.format("Cannot load file %s because %s", file.getAbsolutePath(), e.getMessage()));
    }
  }

  private void createSchemaAutomatically(
      List<ChunkGroupMetadata> chunkGroupMetadataList,
      Map<Path, MeasurementSchema> knownSchemas,
      int sgLevel)
      throws QueryProcessException, MetadataException {
    if (chunkGroupMetadataList.isEmpty()) {
      return;
    }

    Set<Path> registeredSeries = new HashSet<>();
    for (ChunkGroupMetadata chunkGroupMetadata : chunkGroupMetadataList) {
      String device = chunkGroupMetadata.getDevice();
      MNode node = mManager.getDeviceNodeWithAutoCreateStorageGroup(device, true, sgLevel);
      for (ChunkMetadata chunkMetadata : chunkGroupMetadata.getChunkMetadataList()) {
        Path series = new Path(chunkGroupMetadata.getDevice(), chunkMetadata.getMeasurementUid());
        if (!registeredSeries.contains(series)) {
          registeredSeries.add(series);
          MeasurementSchema schema = knownSchemas.get(series);
          if (schema == null) {
            throw new MetadataException(
                String.format(
                    "Can not get the schema of measurement [%s]",
                    chunkMetadata.getMeasurementUid()));
          }
          if (!node.hasChild(chunkMetadata.getMeasurementUid())) {
            mManager.createTimeseries(
                series.getFullPath(),
                schema.getType(),
                schema.getEncodingType(),
                schema.getCompressor(),
                Collections.emptyMap());
          } else if (node.getChild(chunkMetadata.getMeasurementUid()) instanceof InternalMNode) {
            throw new QueryProcessException(
                String.format("Current Path is not leaf node. %s", series));
          }
        }
      }
    }
  }

  private void operateRemoveFile(OperateFilePlan plan) throws QueryProcessException {
    try {
      if (!StorageEngine.getInstance().deleteTsfile(plan.getFile())) {
        throw new QueryProcessException(
            String.format("File %s doesn't exist.", plan.getFile().getName()));
      }
    } catch (StorageEngineException e) {
      throw new QueryProcessException(
          String.format("Cannot remove file because %s", e.getMessage()));
    }
  }

  private void operateMoveFile(OperateFilePlan plan) throws QueryProcessException {
    if (!plan.getTargetDir().exists() || !plan.getTargetDir().isDirectory()) {
      throw new QueryProcessException(
          String.format("Target dir %s is invalid.", plan.getTargetDir().getPath()));
    }
    try {
      if (!StorageEngine.getInstance().moveTsfile(plan.getFile(), plan.getTargetDir())) {
        throw new QueryProcessException(
            String.format("File %s doesn't exist.", plan.getFile().getName()));
      }
    } catch (StorageEngineException | IOException e) {
      throw new QueryProcessException(
          String.format(
              "Cannot move file %s to target directory %s because %s",
              plan.getFile().getPath(), plan.getTargetDir().getPath(), e.getMessage()));
    }
  }

  private void operateTTL(SetTTLPlan plan) throws QueryProcessException {
    try {
      MManager.getInstance().setTTL(plan.getStorageGroup(), plan.getDataTTL());
      StorageEngine.getInstance().setTTL(plan.getStorageGroup(), plan.getDataTTL());
    } catch (MetadataException | StorageEngineException e) {
      throw new QueryProcessException(e);
    } catch (IOException e) {
      throw new QueryProcessException(e.getMessage());
    }
  }

  @Override
  public void update(Path path, long startTime, long endTime, String value) {
    throw new UnsupportedOperationException("update is not supported now");
  }

  @Override
  public void delete(Path path, long timestamp) throws QueryProcessException {
    String deviceId = path.getDevice();
    String measurementId = path.getMeasurement();
    try {
      if (!mManager.isPathExist(path.getFullPath())) {
        throw new QueryProcessException(
            String.format("Time series %s does not exist.", path.getFullPath()));
      }
      mManager.getStorageGroupName(path.getFullPath());
      StorageEngine.getInstance().delete(deviceId, measurementId, timestamp);
    } catch (MetadataException | StorageEngineException e) {
      throw new QueryProcessException(e);
    }
  }

  @Override
  public void insert(InsertPlan insertPlan) throws QueryProcessException {
    try {
      String[] measurementList = insertPlan.getMeasurements();
      String deviceId = insertPlan.getDeviceId();
      MNode node = mManager.getDeviceNodeWithAutoCreateStorageGroup(deviceId);
      String[] strValues = insertPlan.getValues();
      MeasurementSchema[] schemas = new MeasurementSchema[measurementList.length];

      for (int i = 0; i < measurementList.length; i++) {
        String measurement = measurementList[i];
        if (!node.hasChild(measurement)) {
          if (!IoTDBDescriptor.getInstance().getConfig().isAutoCreateSchemaEnabled()) {
            throw new PathNotExistException(deviceId + PATH_SEPARATOR + measurement);
          }
          TSDataType dataType = TypeInferenceUtils.getPredictedDataType(strValues[i]);
          Path path = new Path(deviceId, measurement);
          internalCreateTimeseries(path.toString(), dataType);
        }
        LeafMNode measurementNode = (LeafMNode) node.getChild(measurement);
        schemas[i] = measurementNode.getSchema();
      }
      insertPlan.setSchemas(schemas);
      StorageEngine.getInstance().insert(insertPlan);
    } catch (StorageEngineException | MetadataException e) {
      throw new QueryProcessException(e);
    }
  }

  /** create timeseries with ignore PathAlreadyExistException */
  private void internalCreateTimeseries(String path, TSDataType dataType) throws MetadataException {
    try {
      mManager.createTimeseries(
          path,
          dataType,
          getDefaultEncoding(dataType),
          TSFileDescriptor.getInstance().getConfig().getCompressor(),
          Collections.emptyMap());
    } catch (PathAlreadyExistException e) {
      if (logger.isDebugEnabled()) {
        logger.debug(
            "Ignore PathAlreadyExistException when Concurrent inserting"
                + " a non-exist time series {}",
            path);
      }
    }
  }

  /** Get default encoding by dataType */
  private TSEncoding getDefaultEncoding(TSDataType dataType) {
    IoTDBConfig conf = IoTDBDescriptor.getInstance().getConfig();
    switch (dataType) {
      case BOOLEAN:
        return conf.getDefaultBooleanEncoding();
      case INT32:
        return conf.getDefaultInt32Encoding();
      case INT64:
        return conf.getDefaultInt64Encoding();
      case FLOAT:
        return conf.getDefaultFloatEncoding();
      case DOUBLE:
        return conf.getDefaultDoubleEncoding();
      case TEXT:
        return conf.getDefaultTextEncoding();
      default:
        throw new UnSupportedDataTypeException(
            String.format("Data type %s is not supported.", dataType.toString()));
    }
  }

  @Override
  public TSStatus[] insertTablet(InsertTabletPlan insertTabletPlan) throws QueryProcessException {
    try {
      String[] measurementList = insertTabletPlan.getMeasurements();
      String deviceId = insertTabletPlan.getDeviceId();
      MNode node = mManager.getDeviceNodeWithAutoCreateStorageGroup(deviceId);
      TSDataType[] dataTypes = insertTabletPlan.getDataTypes();
      IoTDBConfig conf = IoTDBDescriptor.getInstance().getConfig();
      MeasurementSchema[] schemas = new MeasurementSchema[measurementList.length];

      for (int i = 0; i < measurementList.length; i++) {
        // check if timeseries exists
        if (!node.hasChild(measurementList[i])) {
          if (!conf.isAutoCreateSchemaEnabled()) {
            throw new QueryProcessException(
                String.format(
                    "Current deviceId[%s] does not contain measurement:%s",
                    deviceId, measurementList[i]));
          }
          Path path = new Path(deviceId, measurementList[i]);
          TSDataType dataType = dataTypes[i];
          internalCreateTimeseries(path.getFullPath(), dataType);
        }
        LeafMNode measurementNode = (LeafMNode) node.getChild(measurementList[i]);

        // check data type
<<<<<<< HEAD
        if (measurementNode.getSchema().getType() != batchInsertPlan.getDataTypes()[i]) {
          throw new QueryProcessException(
              String.format(
                  "Datatype mismatch, Insert measurement %s type %s, metadata tree type %s",
                  measurementList[i],
                  batchInsertPlan.getDataTypes()[i],
=======
        if (measurementNode.getSchema().getType() != insertTabletPlan.getDataTypes()[i]) {
          throw new QueryProcessException(String
              .format("Datatype mismatch, Insert measurement %s type %s, metadata tree type %s",
                  measurementList[i], insertTabletPlan.getDataTypes()[i],
>>>>>>> 282a927f
                  measurementNode.getSchema().getType()));
        }
        schemas[i] = measurementNode.getSchema();
      }
      insertTabletPlan.setSchemas(schemas);
      return StorageEngine.getInstance().insertTablet(insertTabletPlan);
    } catch (StorageEngineException | MetadataException e) {
      throw new QueryProcessException(e);
    }
  }

  private boolean operateAuthor(AuthorPlan author) throws QueryProcessException {
    AuthorOperator.AuthorType authorType = author.getAuthorType();
    String userName = author.getUserName();
    String roleName = author.getRoleName();
    String password = author.getPassword();
    String newPassword = author.getNewPassword();
    Set<Integer> permissions = author.getPermissions();
    Path nodeName = author.getNodeName();
    try {
      switch (authorType) {
        case UPDATE_USER:
          authorizer.updateUserPassword(userName, newPassword);
          break;
        case CREATE_USER:
          authorizer.createUser(userName, password);
          break;
        case CREATE_ROLE:
          authorizer.createRole(roleName);
          break;
        case DROP_USER:
          authorizer.deleteUser(userName);
          break;
        case DROP_ROLE:
          authorizer.deleteRole(roleName);
          break;
        case GRANT_ROLE:
          for (int i : permissions) {
            authorizer.grantPrivilegeToRole(roleName, nodeName.getFullPath(), i);
          }
          break;
        case GRANT_USER:
          for (int i : permissions) {
            authorizer.grantPrivilegeToUser(userName, nodeName.getFullPath(), i);
          }
          break;
        case GRANT_ROLE_TO_USER:
          authorizer.grantRoleToUser(roleName, userName);
          break;
        case REVOKE_USER:
          for (int i : permissions) {
            authorizer.revokePrivilegeFromUser(userName, nodeName.getFullPath(), i);
          }
          break;
        case REVOKE_ROLE:
          for (int i : permissions) {
            authorizer.revokePrivilegeFromRole(roleName, nodeName.getFullPath(), i);
          }
          break;
        case REVOKE_ROLE_FROM_USER:
          authorizer.revokeRoleFromUser(roleName, userName);
          break;
        default:
          throw new QueryProcessException("Unsupported operation " + authorType);
      }
    } catch (AuthException e) {
      throw new QueryProcessException(e.getMessage());
    }
    return true;
  }

  private boolean operateWatermarkEmbedding(List<String> users, boolean useWatermark)
      throws QueryProcessException {
    try {
      for (String user : users) {
        authorizer.setUserUseWaterMark(user, useWatermark);
      }
    } catch (AuthException e) {
      throw new QueryProcessException(e.getMessage());
    }
    return true;
  }

  private boolean createTimeSeries(CreateTimeSeriesPlan createTimeSeriesPlan)
      throws QueryProcessException {
    try {
      mManager.createTimeseries(createTimeSeriesPlan);
    } catch (MetadataException e) {
      throw new QueryProcessException(e);
    }
    return true;
  }

  private boolean deleteTimeSeries(DeleteTimeSeriesPlan deleteTimeSeriesPlan)
      throws QueryProcessException {
    List<Path> deletePathList = deleteTimeSeriesPlan.getPaths();
    try {
      deleteDataOfTimeSeries(deletePathList);
      Set<String> emptyStorageGroups = new HashSet<>();
      for (Path path : deletePathList) {
        emptyStorageGroups.addAll(mManager.deleteTimeseries(path.toString()));
      }
      for (String deleteStorageGroup : emptyStorageGroups) {
        StorageEngine.getInstance().deleteAllDataFilesInOneStorageGroup(deleteStorageGroup);
      }
    } catch (MetadataException e) {
      throw new QueryProcessException(e);
    }
    return true;
  }

  private boolean alterTimeSeries(AlterTimeSeriesPlan alterTimeSeriesPlan)
      throws QueryProcessException {
    Path path = alterTimeSeriesPlan.getPath();
    Map<String, String> alterMap = alterTimeSeriesPlan.getAlterMap();
    try {
      switch (alterTimeSeriesPlan.getAlterType()) {
        case RENAME:
          String beforeName = alterMap.keySet().iterator().next();
          String currentName = alterMap.get(beforeName);
          mManager.renameTag(beforeName, currentName, path.getFullPath());
          break;
        case SET:
          mManager.setTag(alterMap, path.getFullPath());
          break;
        case DROP:
          mManager.dropTag(alterMap.keySet(), path.getFullPath());
          break;
        case ADD_TAGS:
          mManager.addTags(alterMap, path.getFullPath());
          break;
        case ADD_ATTRIBUTES:
          mManager.addAttributes(alterMap, path.getFullPath());
          break;
      }
    } catch (MetadataException e) {
      throw new QueryProcessException(e);
    } catch (IOException e) {
      throw new QueryProcessException(
          String.format(
              "Something went wrong while read/write the [%s]'s tag/attribute info.",
              path.getFullPath()));
    }
    return true;
  }

  public boolean setStorageGroup(SetStorageGroupPlan setStorageGroupPlan)
      throws QueryProcessException {
    Path path = setStorageGroupPlan.getPath();
    try {
      mManager.setStorageGroup(path.getFullPath());
    } catch (MetadataException e) {
      throw new QueryProcessException(e);
    }
    return true;
  }

  private boolean deleteStorageGroups(DeleteStorageGroupPlan deleteStorageGroupPlan)
      throws QueryProcessException {
    List<String> deletePathList = new ArrayList<>();
    try {
      for (Path storageGroupPath : deleteStorageGroupPlan.getPaths()) {
        StorageEngine.getInstance().deleteStorageGroup(storageGroupPath.getFullPath());
        deletePathList.add(storageGroupPath.getFullPath());
      }
      mManager.deleteStorageGroups(deletePathList);
    } catch (MetadataException e) {
      throw new QueryProcessException(e);
    }
    return true;
  }

  /**
   * Delete all data of time series in pathList.
   *
   * @param pathList deleted paths
   */
  private void deleteDataOfTimeSeries(List<Path> pathList) throws QueryProcessException {
    for (Path p : pathList) {
      DeletePlan deletePlan = new DeletePlan();
      deletePlan.addPath(p);
      deletePlan.setDeleteTime(Long.MAX_VALUE);
      processNonQuery(deletePlan);
    }
  }

  private QueryDataSet processAuthorQuery(AuthorPlan plan) throws QueryProcessException {
    AuthorType authorType = plan.getAuthorType();
    String userName = plan.getUserName();
    String roleName = plan.getRoleName();
    Path path = plan.getNodeName();

    ListDataSet dataSet;

    try {
      switch (authorType) {
        case LIST_ROLE:
          dataSet = executeListRole();
          break;
        case LIST_USER:
          dataSet = executeListUser();
          break;
        case LIST_ROLE_USERS:
          dataSet = executeListRoleUsers(roleName);
          break;
        case LIST_USER_ROLES:
          dataSet = executeListUserRoles(userName);
          break;
        case LIST_ROLE_PRIVILEGE:
          dataSet = executeListRolePrivileges(roleName, path);
          break;
        case LIST_USER_PRIVILEGE:
          dataSet = executeListUserPrivileges(userName, path);
          break;
        default:
          throw new QueryProcessException("Unsupported operation " + authorType);
      }
    } catch (AuthException e) {
      throw new QueryProcessException(e.getMessage());
    }
    return dataSet;
  }

  private ListDataSet executeListRole() {
    int index = 0;
    List<Path> headerList = new ArrayList<>();
    List<TSDataType> typeList = new ArrayList<>();
    headerList.add(new Path(COLUMN_ROLE));
    typeList.add(TSDataType.TEXT);
    ListDataSet dataSet = new ListDataSet(headerList, typeList);
    List<String> roleList = authorizer.listAllRoles();
    for (String role : roleList) {
      RowRecord record = new RowRecord(index++);
      Field field = new Field(TSDataType.TEXT);
      field.setBinaryV(new Binary(role));
      record.addField(field);
      dataSet.putRecord(record);
    }
    return dataSet;
  }

  private ListDataSet executeListUser() {
    List<String> userList = authorizer.listAllUsers();
    List<Path> headerList = new ArrayList<>();
    List<TSDataType> typeList = new ArrayList<>();
    headerList.add(new Path(COLUMN_USER));
    typeList.add(TSDataType.TEXT);
    int index = 0;
    ListDataSet dataSet = new ListDataSet(headerList, typeList);
    for (String user : userList) {
      RowRecord record = new RowRecord(index++);
      Field field = new Field(TSDataType.TEXT);
      field.setBinaryV(new Binary(user));
      record.addField(field);
      dataSet.putRecord(record);
    }
    return dataSet;
  }

  private ListDataSet executeListRoleUsers(String roleName) throws AuthException {
    Role role = authorizer.getRole(roleName);
    if (role == null) {
      throw new AuthException("No such role : " + roleName);
    }
    List<Path> headerList = new ArrayList<>();
    List<TSDataType> typeList = new ArrayList<>();
    headerList.add(new Path(COLUMN_USER));
    typeList.add(TSDataType.TEXT);
    ListDataSet dataSet = new ListDataSet(headerList, typeList);
    List<String> userList = authorizer.listAllUsers();
    int index = 0;
    for (String userN : userList) {
      User userObj = authorizer.getUser(userN);
      if (userObj != null && userObj.hasRole(roleName)) {
        RowRecord record = new RowRecord(index++);
        Field field = new Field(TSDataType.TEXT);
        field.setBinaryV(new Binary(userN));
        record.addField(field);
        dataSet.putRecord(record);
      }
    }
    return dataSet;
  }

  private ListDataSet executeListUserRoles(String userName) throws AuthException {
    User user = authorizer.getUser(userName);
    if (user != null) {
      List<Path> headerList = new ArrayList<>();
      List<TSDataType> typeList = new ArrayList<>();
      headerList.add(new Path(COLUMN_ROLE));
      typeList.add(TSDataType.TEXT);
      ListDataSet dataSet = new ListDataSet(headerList, typeList);
      int index = 0;
      for (String roleN : user.getRoleList()) {
        RowRecord record = new RowRecord(index++);
        Field field = new Field(TSDataType.TEXT);
        field.setBinaryV(new Binary(roleN));
        record.addField(field);
        dataSet.putRecord(record);
      }
      return dataSet;
    } else {
      throw new AuthException("No such user : " + userName);
    }
  }

  private ListDataSet executeListRolePrivileges(String roleName, Path path) throws AuthException {
    Role role = authorizer.getRole(roleName);
    if (role != null) {
      List<Path> headerList = new ArrayList<>();
      List<TSDataType> typeList = new ArrayList<>();
      headerList.add(new Path(COLUMN_PRIVILEGE));
      typeList.add(TSDataType.TEXT);
      ListDataSet dataSet = new ListDataSet(headerList, typeList);
      int index = 0;
      for (PathPrivilege pathPrivilege : role.getPrivilegeList()) {
        if (path == null || AuthUtils.pathBelongsTo(path.getFullPath(), pathPrivilege.getPath())) {
          RowRecord record = new RowRecord(index++);
          Field field = new Field(TSDataType.TEXT);
          field.setBinaryV(new Binary(pathPrivilege.toString()));
          record.addField(field);
          dataSet.putRecord(record);
        }
      }
      return dataSet;
    } else {
      throw new AuthException("No such role : " + roleName);
    }
  }

  private ListDataSet executeListUserPrivileges(String userName, Path path) throws AuthException {
    User user = authorizer.getUser(userName);
    if (user == null) {
      throw new AuthException("No such user : " + userName);
    }
    List<Path> headerList = new ArrayList<>();
    List<TSDataType> typeList = new ArrayList<>();
    headerList.add(new Path(COLUMN_ROLE));
    headerList.add(new Path(COLUMN_PRIVILEGE));
    typeList.add(TSDataType.TEXT);
    typeList.add(TSDataType.TEXT);
    ListDataSet dataSet = new ListDataSet(headerList, typeList);
    int index = 0;
    for (PathPrivilege pathPrivilege : user.getPrivilegeList()) {
      if (path == null || AuthUtils.pathBelongsTo(path.getFullPath(), pathPrivilege.getPath())) {
        RowRecord record = new RowRecord(index++);
        Field roleF = new Field(TSDataType.TEXT);
        roleF.setBinaryV(new Binary(""));
        record.addField(roleF);
        Field privilegeF = new Field(TSDataType.TEXT);
        privilegeF.setBinaryV(new Binary(pathPrivilege.toString()));
        record.addField(privilegeF);
        dataSet.putRecord(record);
      }
    }
    for (String roleN : user.getRoleList()) {
      Role role = authorizer.getRole(roleN);
      if (role == null) {
        continue;
      }
      for (PathPrivilege pathPrivilege : role.getPrivilegeList()) {
        if (path == null || AuthUtils.pathBelongsTo(path.getFullPath(), pathPrivilege.getPath())) {
          RowRecord record = new RowRecord(index++);
          Field roleF = new Field(TSDataType.TEXT);
          roleF.setBinaryV(new Binary(roleN));
          record.addField(roleF);
          Field privilegeF = new Field(TSDataType.TEXT);
          privilegeF.setBinaryV(new Binary(pathPrivilege.toString()));
          record.addField(privilegeF);
          dataSet.putRecord(record);
        }
      }
    }
    return dataSet;
  }
}<|MERGE_RESOLUTION|>--- conflicted
+++ resolved
@@ -848,19 +848,12 @@
         LeafMNode measurementNode = (LeafMNode) node.getChild(measurementList[i]);
 
         // check data type
-<<<<<<< HEAD
-        if (measurementNode.getSchema().getType() != batchInsertPlan.getDataTypes()[i]) {
+        if (measurementNode.getSchema().getType() != insertTabletPlan.getDataTypes()[i]) {
           throw new QueryProcessException(
               String.format(
                   "Datatype mismatch, Insert measurement %s type %s, metadata tree type %s",
                   measurementList[i],
-                  batchInsertPlan.getDataTypes()[i],
-=======
-        if (measurementNode.getSchema().getType() != insertTabletPlan.getDataTypes()[i]) {
-          throw new QueryProcessException(String
-              .format("Datatype mismatch, Insert measurement %s type %s, metadata tree type %s",
-                  measurementList[i], insertTabletPlan.getDataTypes()[i],
->>>>>>> 282a927f
+                  insertTabletPlan.getDataTypes()[i],
                   measurementNode.getSchema().getType()));
         }
         schemas[i] = measurementNode.getSchema();
