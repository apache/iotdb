--- conflicted
+++ resolved
@@ -1262,10 +1262,8 @@
 
   private boolean createMultiTimeSeries(CreateMultiTimeSeriesPlan multiPlan)
       throws BatchProcessException {
-    boolean allSuccess = true;
     for (int i = 0; i < multiPlan.getPaths().size(); i++) {
       if (multiPlan.getResults().containsKey(i)) {
-        allSuccess = false;
         continue;
       }
       CreateTimeSeriesPlan plan =
@@ -1281,17 +1279,11 @@
       try {
         createTimeSeries(plan);
       } catch (QueryProcessException e) {
-        allSuccess = false;
         multiPlan.getResults().put(i, RpcUtils.getStatus(e.getErrorCode(), e.getMessage()));
       }
     }
-<<<<<<< HEAD
-    if (!allSuccess) {
-      throw new BatchProcessException(multiPlan.getResults().values().toArray(new TSStatus[0]));
-=======
     if (!multiPlan.getResults().isEmpty()) {
       throw new BatchProcessException(multiPlan.getFailingStatus());
->>>>>>> de693525
     }
     return true;
   }
