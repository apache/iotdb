/*
 * Licensed to the Apache Software Foundation (ASF) under one
 * or more contributor license agreements.  See the NOTICE file
 * distributed with this work for additional information
 * regarding copyright ownership.  The ASF licenses this file
 * to you under the Apache License, Version 2.0 (the
 * "License"); you may not use this file except in compliance
 * with the License.  You may obtain a copy of the License at
 *
 *     http://www.apache.org/licenses/LICENSE-2.0
 *
 * Unless required by applicable law or agreed to in writing,
 * software distributed under the License is distributed on an
 * "AS IS" BASIS, WITHOUT WARRANTIES OR CONDITIONS OF ANY
 * KIND, either express or implied.  See the License for the
 * specific language governing permissions and limitations
 * under the License.
 */
package org.apache.iotdb.db.qp.executor;

import org.apache.iotdb.db.auth.AuthException;
import org.apache.iotdb.db.auth.AuthorityChecker;
import org.apache.iotdb.db.auth.authorizer.BasicAuthorizer;
import org.apache.iotdb.db.auth.authorizer.IAuthorizer;
import org.apache.iotdb.db.auth.entity.PathPrivilege;
import org.apache.iotdb.db.auth.entity.Role;
import org.apache.iotdb.db.auth.entity.User;
import org.apache.iotdb.db.concurrent.IoTDBThreadPoolFactory;
import org.apache.iotdb.db.concurrent.ThreadName;
import org.apache.iotdb.db.conf.IoTDBConstant;
import org.apache.iotdb.db.conf.IoTDBDescriptor;
import org.apache.iotdb.db.engine.StorageEngine;
import org.apache.iotdb.db.engine.cache.ChunkCache;
import org.apache.iotdb.db.engine.cache.TimeSeriesMetadataCache;
import org.apache.iotdb.db.engine.cq.ContinuousQueryService;
import org.apache.iotdb.db.engine.flush.pool.FlushTaskPoolManager;
import org.apache.iotdb.db.engine.storagegroup.TsFileResource;
import org.apache.iotdb.db.engine.storagegroup.VirtualStorageGroupProcessor.TimePartitionFilter;
import org.apache.iotdb.db.engine.trigger.service.TriggerRegistrationService;
import org.apache.iotdb.db.exception.BatchProcessException;
import org.apache.iotdb.db.exception.ContinuousQueryException;
import org.apache.iotdb.db.exception.PipeException;
import org.apache.iotdb.db.exception.PipeSinkException;
import org.apache.iotdb.db.exception.QueryIdNotExsitException;
import org.apache.iotdb.db.exception.StorageEngineException;
import org.apache.iotdb.db.exception.TriggerExecutionException;
import org.apache.iotdb.db.exception.TriggerManagementException;
import org.apache.iotdb.db.exception.UDFRegistrationException;
import org.apache.iotdb.db.exception.WriteProcessException;
import org.apache.iotdb.db.exception.metadata.IllegalPathException;
import org.apache.iotdb.db.exception.metadata.MetadataException;
import org.apache.iotdb.db.exception.metadata.PathNotExistException;
import org.apache.iotdb.db.exception.metadata.StorageGroupAlreadySetException;
import org.apache.iotdb.db.exception.metadata.StorageGroupNotSetException;
import org.apache.iotdb.db.exception.query.QueryProcessException;
import org.apache.iotdb.db.metadata.mnode.IMeasurementMNode;
import org.apache.iotdb.db.metadata.mnode.IStorageGroupMNode;
import org.apache.iotdb.db.metadata.path.MeasurementPath;
import org.apache.iotdb.db.metadata.path.PartialPath;
import org.apache.iotdb.db.metadata.utils.MetaUtils;
import org.apache.iotdb.db.newsync.sender.pipe.Pipe;
import org.apache.iotdb.db.newsync.sender.pipe.PipeSink;
import org.apache.iotdb.db.newsync.sender.service.SenderService;
import org.apache.iotdb.db.qp.constant.SQLConstant;
import org.apache.iotdb.db.qp.logical.Operator;
import org.apache.iotdb.db.qp.logical.sys.AuthorOperator;
import org.apache.iotdb.db.qp.logical.sys.AuthorOperator.AuthorType;
import org.apache.iotdb.db.qp.physical.PhysicalPlan;
import org.apache.iotdb.db.qp.physical.crud.AggregationPlan;
import org.apache.iotdb.db.qp.physical.crud.AlignByDevicePlan;
import org.apache.iotdb.db.qp.physical.crud.DeletePartitionPlan;
import org.apache.iotdb.db.qp.physical.crud.DeletePlan;
import org.apache.iotdb.db.qp.physical.crud.FillQueryPlan;
import org.apache.iotdb.db.qp.physical.crud.GroupByTimeFillPlan;
import org.apache.iotdb.db.qp.physical.crud.GroupByTimePlan;
import org.apache.iotdb.db.qp.physical.crud.InsertMultiTabletPlan;
import org.apache.iotdb.db.qp.physical.crud.InsertPlan;
import org.apache.iotdb.db.qp.physical.crud.InsertRowPlan;
import org.apache.iotdb.db.qp.physical.crud.InsertRowsOfOneDevicePlan;
import org.apache.iotdb.db.qp.physical.crud.InsertRowsPlan;
import org.apache.iotdb.db.qp.physical.crud.InsertTabletPlan;
import org.apache.iotdb.db.qp.physical.crud.LastQueryPlan;
import org.apache.iotdb.db.qp.physical.crud.QueryIndexPlan;
import org.apache.iotdb.db.qp.physical.crud.QueryPlan;
import org.apache.iotdb.db.qp.physical.crud.RawDataQueryPlan;
import org.apache.iotdb.db.qp.physical.crud.UDAFPlan;
import org.apache.iotdb.db.qp.physical.crud.UDTFPlan;
import org.apache.iotdb.db.qp.physical.sys.ActivateTemplatePlan;
import org.apache.iotdb.db.qp.physical.sys.AlterTimeSeriesPlan;
import org.apache.iotdb.db.qp.physical.sys.AppendTemplatePlan;
import org.apache.iotdb.db.qp.physical.sys.AuthorPlan;
import org.apache.iotdb.db.qp.physical.sys.CountPlan;
import org.apache.iotdb.db.qp.physical.sys.CreateAlignedTimeSeriesPlan;
import org.apache.iotdb.db.qp.physical.sys.CreateContinuousQueryPlan;
import org.apache.iotdb.db.qp.physical.sys.CreateFunctionPlan;
import org.apache.iotdb.db.qp.physical.sys.CreateMultiTimeSeriesPlan;
import org.apache.iotdb.db.qp.physical.sys.CreatePipePlan;
import org.apache.iotdb.db.qp.physical.sys.CreatePipeSinkPlan;
import org.apache.iotdb.db.qp.physical.sys.CreateTemplatePlan;
import org.apache.iotdb.db.qp.physical.sys.CreateTimeSeriesPlan;
import org.apache.iotdb.db.qp.physical.sys.CreateTriggerPlan;
import org.apache.iotdb.db.qp.physical.sys.DataAuthPlan;
import org.apache.iotdb.db.qp.physical.sys.DeleteStorageGroupPlan;
import org.apache.iotdb.db.qp.physical.sys.DeleteTimeSeriesPlan;
import org.apache.iotdb.db.qp.physical.sys.DropContinuousQueryPlan;
import org.apache.iotdb.db.qp.physical.sys.DropFunctionPlan;
import org.apache.iotdb.db.qp.physical.sys.DropPipeSinkPlan;
import org.apache.iotdb.db.qp.physical.sys.DropTemplatePlan;
import org.apache.iotdb.db.qp.physical.sys.DropTriggerPlan;
import org.apache.iotdb.db.qp.physical.sys.FlushPlan;
import org.apache.iotdb.db.qp.physical.sys.KillQueryPlan;
import org.apache.iotdb.db.qp.physical.sys.LoadConfigurationPlan;
import org.apache.iotdb.db.qp.physical.sys.OperateFilePlan;
import org.apache.iotdb.db.qp.physical.sys.OperatePipePlan;
import org.apache.iotdb.db.qp.physical.sys.PruneTemplatePlan;
import org.apache.iotdb.db.qp.physical.sys.SetStorageGroupPlan;
import org.apache.iotdb.db.qp.physical.sys.SetSystemModePlan;
import org.apache.iotdb.db.qp.physical.sys.SetTTLPlan;
import org.apache.iotdb.db.qp.physical.sys.SetTemplatePlan;
import org.apache.iotdb.db.qp.physical.sys.SettlePlan;
import org.apache.iotdb.db.qp.physical.sys.ShowChildNodesPlan;
import org.apache.iotdb.db.qp.physical.sys.ShowChildPathsPlan;
import org.apache.iotdb.db.qp.physical.sys.ShowDevicesPlan;
import org.apache.iotdb.db.qp.physical.sys.ShowFunctionsPlan;
import org.apache.iotdb.db.qp.physical.sys.ShowLockInfoPlan;
import org.apache.iotdb.db.qp.physical.sys.ShowPipePlan;
import org.apache.iotdb.db.qp.physical.sys.ShowPipeSinkPlan;
import org.apache.iotdb.db.qp.physical.sys.ShowPlan;
import org.apache.iotdb.db.qp.physical.sys.ShowStorageGroupPlan;
import org.apache.iotdb.db.qp.physical.sys.ShowTTLPlan;
import org.apache.iotdb.db.qp.physical.sys.ShowTimeSeriesPlan;
import org.apache.iotdb.db.qp.physical.sys.StartTriggerPlan;
import org.apache.iotdb.db.qp.physical.sys.StopTriggerPlan;
import org.apache.iotdb.db.qp.physical.sys.UnsetTemplatePlan;
import org.apache.iotdb.db.qp.utils.DatetimeUtils;
import org.apache.iotdb.db.query.context.QueryContext;
import org.apache.iotdb.db.query.control.FileReaderManager;
import org.apache.iotdb.db.query.control.QueryResourceManager;
import org.apache.iotdb.db.query.control.QueryTimeManager;
import org.apache.iotdb.db.query.dataset.AlignByDeviceDataSet;
import org.apache.iotdb.db.query.dataset.ListDataSet;
import org.apache.iotdb.db.query.dataset.ShowContinuousQueriesResult;
import org.apache.iotdb.db.query.dataset.ShowDevicesDataSet;
import org.apache.iotdb.db.query.dataset.ShowTimeseriesDataSet;
import org.apache.iotdb.db.query.dataset.SingleDataSet;
import org.apache.iotdb.db.query.executor.IQueryRouter;
import org.apache.iotdb.db.query.executor.QueryRouter;
import org.apache.iotdb.db.query.udf.service.UDFRegistrationInformation;
import org.apache.iotdb.db.query.udf.service.UDFRegistrationService;
import org.apache.iotdb.db.service.IoTDB;
import org.apache.iotdb.db.service.SettleService;
import org.apache.iotdb.db.tools.TsFileRewriteTool;
import org.apache.iotdb.db.utils.AuthUtils;
import org.apache.iotdb.db.utils.FileLoaderUtils;
import org.apache.iotdb.db.utils.TypeInferenceUtils;
import org.apache.iotdb.db.utils.UpgradeUtils;
import org.apache.iotdb.rpc.RpcUtils;
import org.apache.iotdb.rpc.TSStatusCode;
import org.apache.iotdb.service.rpc.thrift.TSStatus;
import org.apache.iotdb.tsfile.common.constant.TsFileConstant;
import org.apache.iotdb.tsfile.exception.filter.QueryFilterOptimizationException;
import org.apache.iotdb.tsfile.exception.write.UnSupportedDataTypeException;
import org.apache.iotdb.tsfile.file.metadata.ChunkGroupMetadata;
import org.apache.iotdb.tsfile.file.metadata.ChunkMetadata;
import org.apache.iotdb.tsfile.file.metadata.TimeseriesMetadata;
import org.apache.iotdb.tsfile.file.metadata.enums.CompressionType;
import org.apache.iotdb.tsfile.file.metadata.enums.TSDataType;
import org.apache.iotdb.tsfile.file.metadata.enums.TSEncoding;
import org.apache.iotdb.tsfile.read.TsFileSequenceReader;
import org.apache.iotdb.tsfile.read.common.Field;
import org.apache.iotdb.tsfile.read.common.Path;
import org.apache.iotdb.tsfile.read.common.RowRecord;
import org.apache.iotdb.tsfile.read.query.dataset.EmptyDataSet;
import org.apache.iotdb.tsfile.read.query.dataset.QueryDataSet;
import org.apache.iotdb.tsfile.utils.Binary;
import org.apache.iotdb.tsfile.utils.Pair;
import org.apache.iotdb.tsfile.write.schema.IMeasurementSchema;
import org.apache.iotdb.tsfile.write.writer.RestorableTsFileIOWriter;

import org.slf4j.Logger;
import org.slf4j.LoggerFactory;

import java.io.File;
import java.io.IOException;
import java.lang.reflect.InvocationTargetException;
import java.util.ArrayList;
import java.util.Arrays;
import java.util.Collection;
import java.util.Collections;
import java.util.Date;
import java.util.HashMap;
import java.util.HashSet;
import java.util.List;
import java.util.Map;
import java.util.Map.Entry;
import java.util.Set;
import java.util.concurrent.Future;
import java.util.concurrent.ThreadPoolExecutor;

import static org.apache.iotdb.db.conf.IoTDBConstant.COLUMN_CHILD_NODES;
import static org.apache.iotdb.db.conf.IoTDBConstant.COLUMN_CHILD_PATHS;
import static org.apache.iotdb.db.conf.IoTDBConstant.COLUMN_COLUMN;
import static org.apache.iotdb.db.conf.IoTDBConstant.COLUMN_CONTINUOUS_QUERY_BOUNDARY;
import static org.apache.iotdb.db.conf.IoTDBConstant.COLUMN_CONTINUOUS_QUERY_EVERY_INTERVAL;
import static org.apache.iotdb.db.conf.IoTDBConstant.COLUMN_CONTINUOUS_QUERY_FOR_INTERVAL;
import static org.apache.iotdb.db.conf.IoTDBConstant.COLUMN_CONTINUOUS_QUERY_NAME;
import static org.apache.iotdb.db.conf.IoTDBConstant.COLUMN_CONTINUOUS_QUERY_QUERY_SQL;
import static org.apache.iotdb.db.conf.IoTDBConstant.COLUMN_CONTINUOUS_QUERY_TARGET_PATH;
import static org.apache.iotdb.db.conf.IoTDBConstant.COLUMN_COUNT;
import static org.apache.iotdb.db.conf.IoTDBConstant.COLUMN_DEVICES;
import static org.apache.iotdb.db.conf.IoTDBConstant.COLUMN_FUNCTION_CLASS;
import static org.apache.iotdb.db.conf.IoTDBConstant.COLUMN_FUNCTION_NAME;
import static org.apache.iotdb.db.conf.IoTDBConstant.COLUMN_FUNCTION_TYPE;
import static org.apache.iotdb.db.conf.IoTDBConstant.COLUMN_ITEM;
import static org.apache.iotdb.db.conf.IoTDBConstant.COLUMN_LOCK_INFO;
import static org.apache.iotdb.db.conf.IoTDBConstant.COLUMN_PIPE2PIPESINK_NAME;
import static org.apache.iotdb.db.conf.IoTDBConstant.COLUMN_PIPESINK_ATTRIBUTES;
import static org.apache.iotdb.db.conf.IoTDBConstant.COLUMN_PIPESINK_NAME;
import static org.apache.iotdb.db.conf.IoTDBConstant.COLUMN_PIPESINK_TYPE;
import static org.apache.iotdb.db.conf.IoTDBConstant.COLUMN_PIPE_CREATE_TIME;
import static org.apache.iotdb.db.conf.IoTDBConstant.COLUMN_PIPE_NAME;
import static org.apache.iotdb.db.conf.IoTDBConstant.COLUMN_PIPE_STATUS;
import static org.apache.iotdb.db.conf.IoTDBConstant.COLUMN_PRIVILEGE;
import static org.apache.iotdb.db.conf.IoTDBConstant.COLUMN_ROLE;
import static org.apache.iotdb.db.conf.IoTDBConstant.COLUMN_STORAGE_GROUP;
import static org.apache.iotdb.db.conf.IoTDBConstant.COLUMN_TTL;
import static org.apache.iotdb.db.conf.IoTDBConstant.COLUMN_USER;
import static org.apache.iotdb.db.conf.IoTDBConstant.COLUMN_VALUE;
import static org.apache.iotdb.db.conf.IoTDBConstant.FILE_NAME_SEPARATOR;
import static org.apache.iotdb.db.conf.IoTDBConstant.FUNCTION_TYPE_BUILTIN_UDAF;
import static org.apache.iotdb.db.conf.IoTDBConstant.FUNCTION_TYPE_BUILTIN_UDTF;
import static org.apache.iotdb.db.conf.IoTDBConstant.FUNCTION_TYPE_EXTERNAL_UDAF;
import static org.apache.iotdb.db.conf.IoTDBConstant.FUNCTION_TYPE_EXTERNAL_UDTF;
import static org.apache.iotdb.db.conf.IoTDBConstant.FUNCTION_TYPE_NATIVE;
import static org.apache.iotdb.db.conf.IoTDBConstant.MULTI_LEVEL_PATH_WILDCARD;
import static org.apache.iotdb.db.conf.IoTDBConstant.QUERY_ID;
import static org.apache.iotdb.db.conf.IoTDBConstant.STATEMENT;
import static org.apache.iotdb.rpc.TSStatusCode.INTERNAL_SERVER_ERROR;
import static org.apache.iotdb.tsfile.common.constant.TsFileConstant.TSFILE_SUFFIX;

public class PlanExecutor implements IPlanExecutor {

  private static final Logger logger = LoggerFactory.getLogger(PlanExecutor.class);
  private static final Logger AUDIT_LOGGER =
      LoggerFactory.getLogger(IoTDBConstant.AUDIT_LOGGER_NAME);
  private static final Logger DEBUG_LOGGER = LoggerFactory.getLogger("QUERY_DEBUG");
  // for data query
  protected IQueryRouter queryRouter;
  // for administration
  private final IAuthorizer authorizer;

  private ThreadPoolExecutor insertionPool;

  private static final String INSERT_MEASUREMENTS_FAILED_MESSAGE = "failed to insert measurements ";

  public PlanExecutor() throws QueryProcessException {
    queryRouter = new QueryRouter();
    try {
      authorizer = BasicAuthorizer.getInstance();
    } catch (AuthException e) {
      throw new QueryProcessException(e.getMessage());
    }
  }

  @Override
  public QueryDataSet processQuery(PhysicalPlan queryPlan, QueryContext context)
      throws IOException, StorageEngineException, QueryFilterOptimizationException,
          QueryProcessException, MetadataException, InterruptedException {
    if (queryPlan instanceof QueryPlan) {
      return processDataQuery((QueryPlan) queryPlan, context);
    } else if (queryPlan instanceof AuthorPlan) {
      return processAuthorQuery((AuthorPlan) queryPlan);
    } else if (queryPlan instanceof ShowPlan) {
      return processShowQuery((ShowPlan) queryPlan, context);
    } else {
      throw new QueryProcessException(String.format("Unrecognized query plan %s", queryPlan));
    }
  }

  @Override
  public boolean processNonQuery(PhysicalPlan plan)
      throws QueryProcessException, StorageGroupNotSetException, StorageEngineException {
    switch (plan.getOperatorType()) {
      case DELETE:
        delete((DeletePlan) plan);
        return true;
      case INSERT:
        insert((InsertRowPlan) plan);
        return true;
      case BATCH_INSERT_ONE_DEVICE:
        insert((InsertRowsOfOneDevicePlan) plan);
        return true;
      case BATCH_INSERT_ROWS:
        insert((InsertRowsPlan) plan);
        return true;
      case BATCH_INSERT:
        insertTablet((InsertTabletPlan) plan);
        return true;
      case MULTI_BATCH_INSERT:
        insertTablet((InsertMultiTabletPlan) plan);
        return true;
      case CREATE_ROLE:
      case DELETE_ROLE:
      case CREATE_USER:
      case REVOKE_USER_ROLE:
      case REVOKE_ROLE_PRIVILEGE:
      case REVOKE_USER_PRIVILEGE:
      case GRANT_ROLE_PRIVILEGE:
      case GRANT_USER_PRIVILEGE:
      case GRANT_USER_ROLE:
      case MODIFY_PASSWORD:
      case DELETE_USER:
        AuthorPlan author = (AuthorPlan) plan;
        return operateAuthor(author);
      case GRANT_WATERMARK_EMBEDDING:
        return operateWatermarkEmbedding(((DataAuthPlan) plan).getUsers(), true);
      case REVOKE_WATERMARK_EMBEDDING:
        return operateWatermarkEmbedding(((DataAuthPlan) plan).getUsers(), false);
      case DELETE_TIMESERIES:
        return deleteTimeSeries((DeleteTimeSeriesPlan) plan);
      case CREATE_TIMESERIES:
        return createTimeSeries((CreateTimeSeriesPlan) plan);
      case CREATE_ALIGNED_TIMESERIES:
        return createAlignedTimeSeries((CreateAlignedTimeSeriesPlan) plan);
      case CREATE_MULTI_TIMESERIES:
        return createMultiTimeSeries((CreateMultiTimeSeriesPlan) plan);
      case ALTER_TIMESERIES:
        return alterTimeSeries((AlterTimeSeriesPlan) plan);
      case SET_STORAGE_GROUP:
        return setStorageGroup((SetStorageGroupPlan) plan);
      case DELETE_STORAGE_GROUP:
        return deleteStorageGroups((DeleteStorageGroupPlan) plan);
      case TTL:
        operateTTL((SetTTLPlan) plan);
        return true;
      case LOAD_CONFIGURATION:
        loadConfiguration((LoadConfigurationPlan) plan);
        return true;
      case LOAD_FILES:
        operateLoadFiles((OperateFilePlan) plan);
        return true;
      case REMOVE_FILE:
        operateRemoveFile((OperateFilePlan) plan);
        return true;
      case UNLOAD_FILE:
        operateUnloadFile((OperateFilePlan) plan);
        return true;
      case FLUSH:
        operateFlush((FlushPlan) plan);
        return true;
      case MERGE:
      case FULL_MERGE:
        operateMerge();
        return true;
      case SET_SYSTEM_MODE:
        operateSetSystemMode((SetSystemModePlan) plan);
        return true;
      case CLEAR_CACHE:
        operateClearCache();
        return true;
      case DELETE_PARTITION:
        DeletePartitionPlan p = (DeletePartitionPlan) plan;
        TimePartitionFilter filter =
            (storageGroupName, partitionId) ->
                storageGroupName.equals(
                        ((DeletePartitionPlan) plan).getStorageGroupName().getFullPath())
                    && p.getPartitionId().contains(partitionId);
        StorageEngine.getInstance()
            .removePartitions(((DeletePartitionPlan) plan).getStorageGroupName(), filter);
        return true;
      case CREATE_SCHEMA_SNAPSHOT:
        operateCreateSnapshot();
        return true;
      case CREATE_FUNCTION:
        return operateCreateFunction((CreateFunctionPlan) plan);
      case DROP_FUNCTION:
        return operateDropFunction((DropFunctionPlan) plan);
      case CREATE_TRIGGER:
        return operateCreateTrigger((CreateTriggerPlan) plan);
      case DROP_TRIGGER:
        return operateDropTrigger((DropTriggerPlan) plan);
      case START_TRIGGER:
        return operateStartTrigger((StartTriggerPlan) plan);
      case STOP_TRIGGER:
        return operateStopTrigger((StopTriggerPlan) plan);
      case KILL:
        try {
          operateKillQuery((KillQueryPlan) plan);
        } catch (QueryIdNotExsitException e) {
          throw new QueryProcessException(e.getMessage());
        }
        return true;
      case CREATE_TEMPLATE:
        return createTemplate((CreateTemplatePlan) plan);
      case DROP_TEMPLATE:
        return dropTemplate((DropTemplatePlan) plan);
      case APPEND_TEMPLATE:
        return appendTemplate((AppendTemplatePlan) plan);
      case PRUNE_TEMPLATE:
        return pruneTemplate((PruneTemplatePlan) plan);
      case SET_TEMPLATE:
        return setTemplate((SetTemplatePlan) plan);
      case ACTIVATE_TEMPLATE:
        return activateTemplate((ActivateTemplatePlan) plan);
      case UNSET_TEMPLATE:
        return unsetTemplate((UnsetTemplatePlan) plan);
      case CREATE_CONTINUOUS_QUERY:
        return operateCreateContinuousQuery((CreateContinuousQueryPlan) plan);
      case DROP_CONTINUOUS_QUERY:
        return operateDropContinuousQuery((DropContinuousQueryPlan) plan);
      case SETTLE:
        settle((SettlePlan) plan);
        return true;
<<<<<<< HEAD
      case CREATE_PIPESINK:
        createPipeSink((CreatePipeSinkPlan) plan);
        return true;
      case DROP_PIPESINK:
        dropPipeSink((DropPipeSinkPlan) plan);
        return true;
      case CREATE_PIPE:
        createPipe((CreatePipePlan) plan);
        return true;
      case STOP_PIPE:
      case START_PIPE:
      case DROP_PIPE:
        operatePipe((OperatePipePlan) plan);
        return true;
=======
      case SHOW_QUERY_RESOURCE:
        return processShowQueryResource();
>>>>>>> 8af4682c
      default:
        throw new UnsupportedOperationException(
            String.format("operation %s is not supported", plan.getOperatorType()));
    }
  }

  private boolean createTemplate(CreateTemplatePlan createTemplatePlan)
      throws QueryProcessException {
    try {
      IoTDB.metaManager.createSchemaTemplate(createTemplatePlan);
    } catch (MetadataException e) {
      throw new QueryProcessException(e);
    }
    return true;
  }

  private boolean dropTemplate(DropTemplatePlan dropTemplatePlan) throws QueryProcessException {
    try {
      IoTDB.metaManager.dropSchemaTemplate(dropTemplatePlan);
    } catch (MetadataException e) {
      throw new QueryProcessException(e);
    }
    return true;
  }

  private boolean appendTemplate(AppendTemplatePlan plan) throws QueryProcessException {
    try {
      IoTDB.metaManager.appendSchemaTemplate(plan);
    } catch (MetadataException e) {
      throw new QueryProcessException(e);
    }
    return true;
  }

  private boolean pruneTemplate(PruneTemplatePlan plan) throws QueryProcessException {
    try {
      IoTDB.metaManager.pruneSchemaTemplate(plan);
    } catch (MetadataException e) {
      throw new QueryProcessException(e);
    }
    return true;
  }

  private boolean setTemplate(SetTemplatePlan setTemplatePlan) throws QueryProcessException {
    try {
      IoTDB.metaManager.setSchemaTemplate(setTemplatePlan);
    } catch (MetadataException e) {
      throw new QueryProcessException(e);
    }
    return true;
  }

  private boolean activateTemplate(ActivateTemplatePlan activateTemplatePlan)
      throws QueryProcessException {
    try {
      IoTDB.metaManager.setUsingSchemaTemplate(activateTemplatePlan);
    } catch (MetadataException e) {
      throw new QueryProcessException(e);
    }
    return true;
  }

  private boolean unsetTemplate(UnsetTemplatePlan unsetTemplatePlan) throws QueryProcessException {
    try {
      IoTDB.metaManager.unsetSchemaTemplate(unsetTemplatePlan);
    } catch (MetadataException e) {
      throw new QueryProcessException(e);
    }
    return true;
  }

  private boolean operateCreateFunction(CreateFunctionPlan plan) throws UDFRegistrationException {
    UDFRegistrationService.getInstance().register(plan.getUdfName(), plan.getClassName(), true);
    return true;
  }

  private boolean operateDropFunction(DropFunctionPlan plan) throws UDFRegistrationException {
    UDFRegistrationService.getInstance().deregister(plan.getUdfName());
    return true;
  }

  private boolean operateCreateTrigger(CreateTriggerPlan plan)
      throws TriggerManagementException, TriggerExecutionException {
    TriggerRegistrationService.getInstance().register(plan);
    return true;
  }

  private boolean operateDropTrigger(DropTriggerPlan plan) throws TriggerManagementException {
    TriggerRegistrationService.getInstance().deregister(plan);
    return true;
  }

  private boolean operateStartTrigger(StartTriggerPlan plan)
      throws TriggerManagementException, TriggerExecutionException {
    TriggerRegistrationService.getInstance().activate(plan);
    return true;
  }

  private boolean operateStopTrigger(StopTriggerPlan plan) throws TriggerManagementException {
    TriggerRegistrationService.getInstance().inactivate(plan);
    return true;
  }

  private void operateMerge() throws StorageEngineException {
    StorageEngine.getInstance().mergeAll();
  }

  private void operateClearCache() {
    ChunkCache.getInstance().clear();
    TimeSeriesMetadataCache.getInstance().clear();
  }

  private void operateCreateSnapshot() {
    IoTDB.metaManager.createMTreeSnapshot();
  }

  private void operateKillQuery(KillQueryPlan killQueryPlan) throws QueryIdNotExsitException {
    QueryTimeManager queryTimeManager = QueryTimeManager.getInstance();
    long killQueryId = killQueryPlan.getQueryId();
    if (killQueryId != -1) {
      if (queryTimeManager.getQueryContextMap().get(killQueryId) != null) {
        queryTimeManager.killQuery(killQueryId);
      } else {
        throw new QueryIdNotExsitException(
            String.format(
                "Query Id %d is not exist, please check it.", killQueryPlan.getQueryId()));
      }
    } else {
      // if queryId is not specified, kill all running queries
      if (!queryTimeManager.getQueryContextMap().isEmpty()) {
        synchronized (queryTimeManager.getQueryContextMap()) {
          List<Long> queryIdList = new ArrayList<>(queryTimeManager.getQueryContextMap().keySet());
          for (Long queryId : queryIdList) {
            queryTimeManager.killQuery(queryId);
          }
        }
      }
    }
  }

  private void operateSetSystemMode(SetSystemModePlan plan) {
    IoTDBDescriptor.getInstance().getConfig().setReadOnly(plan.isReadOnly());
  }

  private void operateFlush(FlushPlan plan) throws StorageGroupNotSetException {
    if (plan.getPaths().isEmpty()) {
      StorageEngine.getInstance().syncCloseAllProcessor();
    } else {
      flushSpecifiedStorageGroups(plan);
    }

    if (!plan.getPaths().isEmpty()) {
      List<PartialPath> noExistSg = checkStorageGroupExist(plan.getPaths());
      if (!noExistSg.isEmpty()) {
        StringBuilder sb = new StringBuilder();
        noExistSg.forEach(storageGroup -> sb.append(storageGroup.getFullPath()).append(","));
        throw new StorageGroupNotSetException(sb.subSequence(0, sb.length() - 1).toString(), true);
      }
    }
  }

  private boolean operateCreateContinuousQuery(CreateContinuousQueryPlan plan)
      throws ContinuousQueryException {
    return ContinuousQueryService.getInstance().register(plan, true);
  }

  private boolean operateDropContinuousQuery(DropContinuousQueryPlan plan)
      throws ContinuousQueryException {
    return ContinuousQueryService.getInstance().deregister(plan, true);
  }

  public static void flushSpecifiedStorageGroups(FlushPlan plan)
      throws StorageGroupNotSetException {
    Map<PartialPath, List<Pair<Long, Boolean>>> storageGroupMap =
        plan.getStorageGroupPartitionIds();
    for (Entry<PartialPath, List<Pair<Long, Boolean>>> entry : storageGroupMap.entrySet()) {
      PartialPath storageGroupName = entry.getKey();
      // normal flush
      if (entry.getValue() == null) {
        if (plan.isSeq() == null) {
          StorageEngine.getInstance()
              .closeStorageGroupProcessor(storageGroupName, true, plan.isSync());
          StorageEngine.getInstance()
              .closeStorageGroupProcessor(storageGroupName, false, plan.isSync());
        } else {
          StorageEngine.getInstance()
              .closeStorageGroupProcessor(storageGroupName, plan.isSeq(), plan.isSync());
        }
      }
      // partition specified flush, for snapshot flush plan
      else {
        List<Pair<Long, Boolean>> partitionIdSequencePairs = entry.getValue();
        for (Pair<Long, Boolean> pair : partitionIdSequencePairs) {
          StorageEngine.getInstance()
              .closeStorageGroupProcessor(storageGroupName, pair.left, pair.right, true);
        }
      }
    }
  }

  protected QueryDataSet processDataQuery(QueryPlan queryPlan, QueryContext context)
      throws StorageEngineException, QueryFilterOptimizationException, QueryProcessException,
          IOException, InterruptedException {
    QueryDataSet queryDataSet;
    if (queryPlan instanceof AlignByDevicePlan) {
      queryDataSet = getAlignByDeviceDataSet((AlignByDevicePlan) queryPlan, context, queryRouter);
    } else {
      if (queryPlan.getPaths() == null || queryPlan.getPaths().isEmpty()) {
        // no time series are selected, return EmptyDataSet
        return new EmptyDataSet();
      } else if (queryPlan instanceof UDAFPlan) {
        UDAFPlan udafPlan = (UDAFPlan) queryPlan;
        queryDataSet = queryRouter.udafQuery(udafPlan, context);
      } else if (queryPlan instanceof UDTFPlan) {
        UDTFPlan udtfPlan = (UDTFPlan) queryPlan;
        queryDataSet = queryRouter.udtfQuery(udtfPlan, context);
      } else if (queryPlan instanceof GroupByTimeFillPlan) {
        GroupByTimeFillPlan groupByFillPlan = (GroupByTimeFillPlan) queryPlan;
        queryDataSet = queryRouter.groupByFill(groupByFillPlan, context);
      } else if (queryPlan instanceof GroupByTimePlan) {
        GroupByTimePlan groupByTimePlan = (GroupByTimePlan) queryPlan;
        queryDataSet = queryRouter.groupBy(groupByTimePlan, context);
      } else if (queryPlan instanceof QueryIndexPlan) {
        throw new QueryProcessException("Query index hasn't been supported yet");
      } else if (queryPlan instanceof AggregationPlan) {
        AggregationPlan aggregationPlan = (AggregationPlan) queryPlan;
        queryDataSet = queryRouter.aggregate(aggregationPlan, context);
      } else if (queryPlan instanceof FillQueryPlan) {
        FillQueryPlan fillQueryPlan = (FillQueryPlan) queryPlan;
        queryDataSet = queryRouter.fill(fillQueryPlan, context);
      } else if (queryPlan instanceof LastQueryPlan) {
        queryDataSet = queryRouter.lastQuery((LastQueryPlan) queryPlan, context);
      } else {
        queryDataSet = queryRouter.rawDataQuery((RawDataQueryPlan) queryPlan, context);
      }
    }
    queryDataSet.setRowLimit(queryPlan.getRowLimit());
    queryDataSet.setRowOffset(queryPlan.getRowOffset());
    queryDataSet.setWithoutAllNull(queryPlan.isWithoutAllNull());
    queryDataSet.setWithoutAnyNull(queryPlan.isWithoutAnyNull());
    return queryDataSet;
  }

  protected AlignByDeviceDataSet getAlignByDeviceDataSet(
      AlignByDevicePlan plan, QueryContext context, IQueryRouter router) {
    return new AlignByDeviceDataSet(plan, context, router);
  }

  protected QueryDataSet processShowQuery(ShowPlan showPlan, QueryContext context)
      throws QueryProcessException, MetadataException {
    switch (showPlan.getShowContentType()) {
      case TTL:
        return processShowTTLQuery((ShowTTLPlan) showPlan);
      case FLUSH_TASK_INFO:
        return processShowFlushTaskInfo();
      case VERSION:
        return processShowVersion();
      case TIMESERIES:
        return processShowTimeseries((ShowTimeSeriesPlan) showPlan, context);
      case STORAGE_GROUP:
        return processShowStorageGroup((ShowStorageGroupPlan) showPlan);
      case LOCK_INFO:
        return processShowLockInfo((ShowLockInfoPlan) showPlan);
      case DEVICES:
        return processShowDevices((ShowDevicesPlan) showPlan);
      case CHILD_PATH:
        return processShowChildPaths((ShowChildPathsPlan) showPlan);
      case CHILD_NODE:
        return processShowChildNodes((ShowChildNodesPlan) showPlan);
      case COUNT_TIMESERIES:
        return processCountTimeSeries((CountPlan) showPlan);
      case COUNT_NODE_TIMESERIES:
        return processCountNodeTimeSeries((CountPlan) showPlan);
      case COUNT_DEVICES:
        return processCountDevices((CountPlan) showPlan);
      case COUNT_STORAGE_GROUP:
        return processCountStorageGroup((CountPlan) showPlan);
      case COUNT_NODES:
        return processCountNodes((CountPlan) showPlan);
      case QUERY_PROCESSLIST:
        return processShowQueryProcesslist();
      case FUNCTIONS:
        return processShowFunctions((ShowFunctionsPlan) showPlan);
      case TRIGGERS:
        return processShowTriggers();
      case CONTINUOUS_QUERY:
        return processShowContinuousQueries();
      case PIPESINK:
        return processShowPipeSink((ShowPipeSinkPlan) showPlan);
      case PIPESINKTYPE:
        return processShowPipeSinkType();
      case PIPE:
        return processShowPipes((ShowPipePlan) showPlan);
      default:
        throw new QueryProcessException(String.format("Unrecognized show plan %s", showPlan));
    }
  }

  private QueryDataSet processCountNodes(CountPlan countPlan) throws MetadataException {
    int num =
        getNodesNumInGivenLevel(
            countPlan.getPath(), countPlan.getLevel(), countPlan.isPrefixMatch());
    return createSingleDataSet(COLUMN_COUNT, TSDataType.INT32, num);
  }

  private QueryDataSet processCountNodeTimeSeries(CountPlan countPlan) throws MetadataException {
    Map<PartialPath, Integer> countResults = getTimeseriesCountGroupByLevel(countPlan);
    ListDataSet listDataSet =
        new ListDataSet(
            Arrays.asList(
                new PartialPath(COLUMN_COLUMN, false), new PartialPath(COLUMN_COUNT, false)),
            Arrays.asList(TSDataType.TEXT, TSDataType.INT32));
    for (PartialPath columnPath : countResults.keySet()) {
      RowRecord record = new RowRecord(0);
      Field field = new Field(TSDataType.TEXT);
      field.setBinaryV(new Binary(columnPath.getFullPath()));
      Field field1 = new Field(TSDataType.INT32);
      // get the count of every group
      field1.setIntV(countResults.get(columnPath));
      record.addField(field);
      record.addField(field1);
      listDataSet.putRecord(record);
    }
    return listDataSet;
  }

  private QueryDataSet processCountDevices(CountPlan countPlan) throws MetadataException {
    int num = getDevicesNum(countPlan.getPath(), countPlan.isPrefixMatch());
    return createSingleDataSet(COLUMN_DEVICES, TSDataType.INT32, num);
  }

  private QueryDataSet processCountStorageGroup(CountPlan countPlan) throws MetadataException {
    int num = getStorageGroupNum(countPlan.getPath(), countPlan.isPrefixMatch());
    return createSingleDataSet(COLUMN_STORAGE_GROUP, TSDataType.INT32, num);
  }

  private QueryDataSet createSingleDataSet(String columnName, TSDataType columnType, Object val) {
    SingleDataSet singleDataSet =
        new SingleDataSet(
            Collections.singletonList(new PartialPath(columnName, false)),
            Collections.singletonList(columnType));
    Field field = new Field(columnType);
    switch (columnType) {
      case TEXT:
        field.setBinaryV(((Binary) val));
        break;
      case FLOAT:
        field.setFloatV(((float) val));
        break;
      case INT32:
        field.setIntV(((int) val));
        break;
      case INT64:
        field.setLongV(((long) val));
        break;
      case DOUBLE:
        field.setDoubleV(((double) val));
        break;
      case BOOLEAN:
        field.setBoolV(((boolean) val));
        break;
      default:
        throw new UnSupportedDataTypeException("Unsupported data type" + columnType);
    }
    RowRecord record = new RowRecord(0);
    record.addField(field);
    singleDataSet.setRecord(record);
    return singleDataSet;
  }

  protected int getDevicesNum(PartialPath path, boolean isPrefixMatch) throws MetadataException {
    return IoTDB.metaManager.getDevicesNum(path, isPrefixMatch);
  }

  private int getStorageGroupNum(PartialPath path, boolean isPrefixMatch) throws MetadataException {
    return IoTDB.metaManager.getStorageGroupNum(path, isPrefixMatch);
  }

  protected int getPathsNum(PartialPath path, boolean isPrefixMatch) throws MetadataException {
    return IoTDB.metaManager.getAllTimeseriesCount(path, isPrefixMatch);
  }

  protected int getNodesNumInGivenLevel(PartialPath path, int level, boolean isPrefixMatch)
      throws MetadataException {
    return IoTDB.metaManager.getNodesCountInGivenLevel(path, level, isPrefixMatch);
  }

  protected List<MeasurementPath> getPathsName(PartialPath path) throws MetadataException {
    return IoTDB.metaManager.getMeasurementPaths(path);
  }

  protected List<PartialPath> getNodesList(PartialPath schemaPattern, int level)
      throws MetadataException {
    return IoTDB.metaManager.getNodesListInGivenLevel(schemaPattern, level);
  }

  private Map<PartialPath, Integer> getTimeseriesCountGroupByLevel(CountPlan countPlan)
      throws MetadataException {
    return IoTDB.metaManager.getMeasurementCountGroupByLevel(
        countPlan.getPath(), countPlan.getLevel(), countPlan.isPrefixMatch());
  }

  private QueryDataSet processCountTimeSeries(CountPlan countPlan) throws MetadataException {
    int num = getPathsNum(countPlan.getPath(), countPlan.isPrefixMatch());
    return createSingleDataSet(COLUMN_COUNT, TSDataType.INT32, num);
  }

  private QueryDataSet processShowDevices(ShowDevicesPlan showDevicesPlan)
      throws MetadataException {
    return new ShowDevicesDataSet(showDevicesPlan);
  }

  private QueryDataSet processShowChildPaths(ShowChildPathsPlan showChildPathsPlan)
      throws MetadataException {
    Set<String> childPathsList = getPathNextChildren(showChildPathsPlan.getPath());
    ListDataSet listDataSet =
        new ListDataSet(
            Collections.singletonList(new PartialPath(COLUMN_CHILD_PATHS, false)),
            Collections.singletonList(TSDataType.TEXT));
    for (String s : childPathsList) {
      RowRecord record = new RowRecord(0);
      Field field = new Field(TSDataType.TEXT);
      field.setBinaryV(new Binary(s));
      record.addField(field);
      listDataSet.putRecord(record);
    }
    return listDataSet;
  }

  protected Set<String> getPathNextChildren(PartialPath path) throws MetadataException {
    return IoTDB.metaManager.getChildNodePathInNextLevel(path);
  }

  private QueryDataSet processShowChildNodes(ShowChildNodesPlan showChildNodesPlan)
      throws MetadataException {
    // getNodeNextChildren
    Set<String> childNodesList = getNodeNextChildren(showChildNodesPlan.getPath());
    ListDataSet listDataSet =
        new ListDataSet(
            Collections.singletonList(new PartialPath(COLUMN_CHILD_NODES, false)),
            Collections.singletonList(TSDataType.TEXT));
    for (String s : childNodesList) {
      RowRecord record = new RowRecord(0);
      Field field = new Field(TSDataType.TEXT);
      field.setBinaryV(new Binary(s));
      record.addField(field);
      listDataSet.putRecord(record);
    }
    return listDataSet;
  }

  protected Set<String> getNodeNextChildren(PartialPath path) throws MetadataException {
    return IoTDB.metaManager.getChildNodeNameInNextLevel(path);
  }

  protected List<PartialPath> getStorageGroupNames(PartialPath path, boolean isPrefixMatch)
      throws MetadataException {
    return IoTDB.metaManager.getMatchedStorageGroups(path, isPrefixMatch);
  }

  private QueryDataSet processShowStorageGroup(ShowStorageGroupPlan showStorageGroupPlan)
      throws MetadataException {
    ListDataSet listDataSet =
        new ListDataSet(
            Collections.singletonList(new PartialPath(COLUMN_STORAGE_GROUP, false)),
            Collections.singletonList(TSDataType.TEXT));
    List<PartialPath> storageGroupList =
        getStorageGroupNames(showStorageGroupPlan.getPath(), showStorageGroupPlan.isPrefixMatch());
    addToDataSet(storageGroupList, listDataSet);
    return listDataSet;
  }

  private void addToDataSet(Collection<PartialPath> paths, ListDataSet dataSet) {
    for (PartialPath s : paths) {
      RowRecord record = new RowRecord(0);
      Field field = new Field(TSDataType.TEXT);
      field.setBinaryV(new Binary(s.getFullPath()));
      record.addField(field);
      dataSet.putRecord(record);
    }
  }

  private QueryDataSet processShowLockInfo(ShowLockInfoPlan showLockInfoPlan)
      throws MetadataException {
    ListDataSet listDataSet =
        new ListDataSet(
            Arrays.asList(
                new PartialPath(COLUMN_STORAGE_GROUP, false),
                new PartialPath(COLUMN_LOCK_INFO, false)),
            Arrays.asList(TSDataType.TEXT, TSDataType.TEXT));
    try {
      List<PartialPath> storageGroupList =
          getStorageGroupNames(showLockInfoPlan.getPath(), showLockInfoPlan.isPrefixMatch());
      List<String> lockHolderList = StorageEngine.getInstance().getLockInfo(storageGroupList);
      addLockInfoToDataSet(storageGroupList, lockHolderList, listDataSet);
    } catch (StorageEngineException e) {
      throw new MetadataException(e);
    }
    return listDataSet;
  }

  private void addLockInfoToDataSet(
      List<PartialPath> paths, List<String> lockHolderList, ListDataSet dataSet) {
    for (int i = 0; i < paths.size(); i++) {
      RowRecord record = new RowRecord(0);
      Field field = new Field(TSDataType.TEXT);
      field.setBinaryV(new Binary(paths.get(i).getFullPath()));
      record.addField(field);
      field = new Field(TSDataType.TEXT);
      field.setBinaryV(new Binary(lockHolderList.get(i)));
      record.addField(field);
      dataSet.putRecord(record);
    }
  }

  private QueryDataSet processShowTimeseries(
      ShowTimeSeriesPlan showTimeSeriesPlan, QueryContext context) throws MetadataException {
    return new ShowTimeseriesDataSet(showTimeSeriesPlan, context);
  }

  protected List<IStorageGroupMNode> getAllStorageGroupNodes() {
    return IoTDB.metaManager.getAllStorageGroupNodes();
  }

  private QueryDataSet processShowTTLQuery(ShowTTLPlan showTTLPlan) {
    ListDataSet listDataSet =
        new ListDataSet(
            Arrays.asList(
                new PartialPath(COLUMN_STORAGE_GROUP, false), new PartialPath(COLUMN_TTL, false)),
            Arrays.asList(TSDataType.TEXT, TSDataType.INT64));
    Set<PartialPath> selectedSgs = new HashSet<>(showTTLPlan.getStorageGroups());

    List<IStorageGroupMNode> storageGroups = getAllStorageGroupNodes();
    int timestamp = 0;
    for (IStorageGroupMNode mNode : storageGroups) {
      PartialPath sgName = mNode.getPartialPath();
      if (!selectedSgs.isEmpty() && !selectedSgs.contains(sgName)) {
        continue;
      }
      RowRecord rowRecord = new RowRecord(timestamp++);
      Field sg = new Field(TSDataType.TEXT);
      Field ttl;
      sg.setBinaryV(new Binary(sgName.getFullPath()));
      if (mNode.getDataTTL() != Long.MAX_VALUE) {
        ttl = new Field(TSDataType.INT64);
        ttl.setLongV(mNode.getDataTTL());
      } else {
        ttl = null;
      }
      rowRecord.addField(sg);
      rowRecord.addField(ttl);
      listDataSet.putRecord(rowRecord);
    }

    return listDataSet;
  }

  private QueryDataSet processShowVersion() {
    SingleDataSet singleDataSet =
        new SingleDataSet(
            Collections.singletonList(new PartialPath(IoTDBConstant.COLUMN_VERSION, false)),
            Collections.singletonList(TSDataType.TEXT));
    Field field = new Field(TSDataType.TEXT);
    field.setBinaryV(new Binary(IoTDBConstant.VERSION));
    RowRecord rowRecord = new RowRecord(0);
    rowRecord.addField(field);
    singleDataSet.setRecord(rowRecord);
    return singleDataSet;
  }

  private QueryDataSet processShowFlushTaskInfo() {
    ListDataSet listDataSet =
        new ListDataSet(
            Arrays.asList(
                new PartialPath(COLUMN_ITEM, false), new PartialPath(COLUMN_VALUE, false)),
            Arrays.asList(TSDataType.TEXT, TSDataType.TEXT));

    int timestamp = 0;
    addRowRecordForShowQuery(
        listDataSet,
        timestamp++,
        "total number of flush tasks",
        Integer.toString(FlushTaskPoolManager.getInstance().getTotalTasks()));
    addRowRecordForShowQuery(
        listDataSet,
        timestamp++,
        "number of working flush tasks",
        Integer.toString(FlushTaskPoolManager.getInstance().getWorkingTasksNumber()));
    addRowRecordForShowQuery(
        listDataSet,
        timestamp,
        "number of waiting flush tasks",
        Integer.toString(FlushTaskPoolManager.getInstance().getWaitingTasksNumber()));
    return listDataSet;
  }

  private QueryDataSet processShowFunctions(ShowFunctionsPlan showPlan)
      throws QueryProcessException {
    ListDataSet listDataSet =
        new ListDataSet(
            Arrays.asList(
                new PartialPath(COLUMN_FUNCTION_NAME, false),
                new PartialPath(COLUMN_FUNCTION_TYPE, false),
                new PartialPath(COLUMN_FUNCTION_CLASS, false)),
            Arrays.asList(TSDataType.TEXT, TSDataType.TEXT, TSDataType.TEXT));

    appendUDFs(listDataSet, showPlan);
    appendNativeFunctions(listDataSet, showPlan);

    listDataSet.sort(
        (r1, r2) ->
            String.CASE_INSENSITIVE_ORDER.compare(
                r1.getFields().get(0).getStringValue(), r2.getFields().get(0).getStringValue()));
    return listDataSet;
  }

  @SuppressWarnings("squid:S3776")
  private void appendUDFs(ListDataSet listDataSet, ShowFunctionsPlan showPlan)
      throws QueryProcessException {
    for (UDFRegistrationInformation info :
        UDFRegistrationService.getInstance().getRegistrationInformation()) {
      RowRecord rowRecord = new RowRecord(0); // ignore timestamp
      rowRecord.addField(Binary.valueOf(info.getFunctionName()), TSDataType.TEXT);
      String functionType = "";
      try {
        if (info.isBuiltin()) {
          if (info.isUDTF()) {
            functionType = FUNCTION_TYPE_BUILTIN_UDTF;
          } else if (info.isUDAF()) {
            functionType = FUNCTION_TYPE_BUILTIN_UDAF;
          }
        } else {
          if (info.isUDTF()) {
            functionType = FUNCTION_TYPE_EXTERNAL_UDTF;
          } else if (info.isUDAF()) {
            functionType = FUNCTION_TYPE_EXTERNAL_UDAF;
          }
        }
      } catch (InstantiationException
          | InvocationTargetException
          | NoSuchMethodException
          | IllegalAccessException e) {
        throw new QueryProcessException(e.toString());
      }
      rowRecord.addField(Binary.valueOf(functionType), TSDataType.TEXT);
      rowRecord.addField(Binary.valueOf(info.getClassName()), TSDataType.TEXT);
      listDataSet.putRecord(rowRecord);
    }
  }

  private QueryDataSet processShowContinuousQueries() {
    ListDataSet listDataSet =
        new ListDataSet(
            Arrays.asList(
                new PartialPath(COLUMN_CONTINUOUS_QUERY_NAME, false),
                new PartialPath(COLUMN_CONTINUOUS_QUERY_EVERY_INTERVAL, false),
                new PartialPath(COLUMN_CONTINUOUS_QUERY_FOR_INTERVAL, false),
                new PartialPath(COLUMN_CONTINUOUS_QUERY_BOUNDARY, false),
                new PartialPath(COLUMN_CONTINUOUS_QUERY_QUERY_SQL, false),
                new PartialPath(COLUMN_CONTINUOUS_QUERY_TARGET_PATH, false)),
            Arrays.asList(
                TSDataType.TEXT,
                TSDataType.INT64,
                TSDataType.INT64,
                TSDataType.INT64,
                TSDataType.TEXT,
                TSDataType.TEXT));

    List<ShowContinuousQueriesResult> continuousQueriesList =
        ContinuousQueryService.getInstance().getShowContinuousQueriesResultList();

    for (ShowContinuousQueriesResult result : continuousQueriesList) {
      RowRecord record = new RowRecord(0);
      record.addField(Binary.valueOf(result.getContinuousQueryName()), TSDataType.TEXT);
      record.addField(result.getEveryInterval(), TSDataType.INT64);
      record.addField(result.getForInterval(), TSDataType.INT64);
      record.addField(result.getBoundary(), TSDataType.INT64);
      record.addField(Binary.valueOf(result.getQuerySql()), TSDataType.TEXT);
      record.addField(Binary.valueOf(result.getTargetPath().getFullPath()), TSDataType.TEXT);
      listDataSet.putRecord(record);
    }

    return listDataSet;
  }

  private void appendNativeFunctions(ListDataSet listDataSet, ShowFunctionsPlan showPlan) {
    final Binary functionType = Binary.valueOf(FUNCTION_TYPE_NATIVE);
    final Binary className = Binary.valueOf("");
    for (String functionName : SQLConstant.getNativeFunctionNames()) {
      RowRecord rowRecord = new RowRecord(0); // ignore timestamp
      rowRecord.addField(Binary.valueOf(functionName.toUpperCase()), TSDataType.TEXT);
      rowRecord.addField(functionType, TSDataType.TEXT);
      rowRecord.addField(className, TSDataType.TEXT);
      listDataSet.putRecord(rowRecord);
    }
  }

  private QueryDataSet processShowTriggers() {
    return TriggerRegistrationService.getInstance().show();
  }

  private void addRowRecordForShowQuery(
      ListDataSet listDataSet, int timestamp, String item, String value) {
    RowRecord rowRecord = new RowRecord(timestamp);
    Field itemField = new Field(TSDataType.TEXT);
    itemField.setBinaryV(new Binary(item));
    Field valueField = new Field(TSDataType.TEXT);
    valueField.setBinaryV(new Binary(value));
    rowRecord.addField(itemField);
    rowRecord.addField(valueField);
    listDataSet.putRecord(rowRecord);
  }

  private QueryDataSet processShowPipeSink(ShowPipeSinkPlan plan) {
    ListDataSet listDataSet =
        new ListDataSet(
            Arrays.asList(
                new PartialPath(COLUMN_PIPESINK_NAME, false),
                new PartialPath(COLUMN_PIPESINK_TYPE, false),
                new PartialPath(COLUMN_PIPESINK_ATTRIBUTES, false)),
            Arrays.asList(TSDataType.TEXT, TSDataType.TEXT, TSDataType.TEXT));
    boolean showAll = "".equals(plan.getPipeSinkName());
    for (PipeSink pipeSink : SenderService.getInstance().getAllPipeSink())
      if (showAll || plan.getPipeSinkName().equals(pipeSink.getName())) {
        RowRecord record = new RowRecord(0);
        record.addField(Binary.valueOf(pipeSink.getName()), TSDataType.TEXT);
        record.addField(Binary.valueOf(pipeSink.getType().name()), TSDataType.TEXT);
        record.addField(Binary.valueOf(pipeSink.showAllAttributes()), TSDataType.TEXT);
        listDataSet.putRecord(record);
      }
    return listDataSet;
  }

  private QueryDataSet processShowPipeSinkType() {
    ListDataSet listDataSet =
        new ListDataSet(
            Arrays.asList(new PartialPath(COLUMN_PIPESINK_TYPE, false)),
            Arrays.asList(TSDataType.TEXT));
    for (PipeSink.Type type : PipeSink.Type.values()) {
      RowRecord record = new RowRecord(0);
      record.addField(Binary.valueOf(type.name()), TSDataType.TEXT);
      listDataSet.putRecord(record);
    }
    return listDataSet;
  }

  private QueryDataSet processShowPipes(ShowPipePlan plan) {
    ListDataSet listDataSet =
        new ListDataSet(
            Arrays.asList(
                new PartialPath(COLUMN_PIPE_CREATE_TIME, false),
                new PartialPath(COLUMN_PIPE_NAME, false),
                new PartialPath(COLUMN_PIPE2PIPESINK_NAME, false),
                new PartialPath(COLUMN_PIPE_STATUS, false)),
            Arrays.asList(TSDataType.TEXT, TSDataType.TEXT, TSDataType.TEXT, TSDataType.TEXT));
    boolean showAll = "".equals(plan.getPipeName());
    for (Pipe pipe : SenderService.getInstance().getAllPipes())
      if (showAll || plan.getPipeName().equals(pipe.getName())) {
        RowRecord record = new RowRecord(0);
        record.addField(
            Binary.valueOf(DatetimeUtils.convertLongToDate(pipe.getCreateTime())), TSDataType.TEXT);
        record.addField(Binary.valueOf(pipe.getName()), TSDataType.TEXT);
        record.addField(Binary.valueOf(pipe.getPipeSink().getName()), TSDataType.TEXT);
        record.addField(Binary.valueOf(pipe.getStatus().name()), TSDataType.TEXT);
        listDataSet.putRecord(record);
      }
    return listDataSet;
  }

  @Override
  public void delete(DeletePlan deletePlan) throws QueryProcessException {
    AUDIT_LOGGER.info(
        "delete data from {} in [{},{}]",
        deletePlan.getPaths(),
        deletePlan.getDeleteStartTime(),
        deletePlan.getDeleteEndTime());
    for (PartialPath path : deletePlan.getPaths()) {
      delete(
          path,
          deletePlan.getDeleteStartTime(),
          deletePlan.getDeleteEndTime(),
          deletePlan.getIndex(),
          deletePlan.getPartitionFilter());
    }
  }

  private void operateLoadFiles(OperateFilePlan plan) throws QueryProcessException {
    File file = plan.getFile();
    if (!file.exists()) {
      throw new QueryProcessException(
          String.format("File path '%s' doesn't exists.", file.getPath()));
    }
    if (file.isDirectory()) {
      loadDir(file, plan);
    } else {
      loadFile(file, plan);
    }
  }

  private void loadDir(File curFile, OperateFilePlan plan) throws QueryProcessException {
    File[] files = curFile.listFiles();
    long[] establishTime = new long[files.length];
    List<Integer> tsfiles = new ArrayList<>();

    for (int i = 0; i < files.length; i++) {
      File file = files[i];
      if (!file.isDirectory()) {
        String fileName = file.getName();
        if (fileName.endsWith(TSFILE_SUFFIX)) {
          establishTime[i] = Long.parseLong(fileName.split(FILE_NAME_SEPARATOR)[0]);
          tsfiles.add(i);
        }
      }
    }
    Collections.sort(
        tsfiles,
        (o1, o2) -> {
          if (establishTime[o1] == establishTime[o2]) {
            return 0;
          }
          return establishTime[o1] < establishTime[o2] ? -1 : 1;
        });
    for (Integer i : tsfiles) {
      loadFile(files[i], plan);
    }

    for (File file : files) {
      if (file.isDirectory()) {
        loadDir(file, plan);
      }
    }
  }

  private void loadFile(File file, OperateFilePlan plan) throws QueryProcessException {
    if (!file.getName().endsWith(TSFILE_SUFFIX)) {
      return;
    }
    TsFileResource tsFileResource = new TsFileResource(file);
    tsFileResource.setClosed(true);
    try {
      // check file
      RestorableTsFileIOWriter restorableTsFileIOWriter = new RestorableTsFileIOWriter(file);
      if (restorableTsFileIOWriter.hasCrashed()) {
        restorableTsFileIOWriter.close();
        throw new QueryProcessException(
            String.format(
                "Cannot load file %s because the file has crashed.", file.getAbsolutePath()));
      }
      Map<Path, IMeasurementSchema> schemaMap = new HashMap<>();

      List<ChunkGroupMetadata> chunkGroupMetadataList = new ArrayList<>();
      try (TsFileSequenceReader reader = new TsFileSequenceReader(file.getAbsolutePath(), false)) {
        reader.selfCheck(schemaMap, chunkGroupMetadataList, false);
        if (plan.getVerifyMetadata()) {
          loadNewTsFileVerifyMetadata(reader);
        }
      } catch (IOException e) {
        logger.warn("can not get timeseries metadata from {}.", file.getAbsoluteFile());
        throw new QueryProcessException(e.getMessage());
      }

      FileLoaderUtils.checkTsFileResource(tsFileResource);
      if (UpgradeUtils.isNeedUpgrade(tsFileResource)) {
        throw new QueryProcessException(
            String.format(
                "Cannot load file %s because the file's version is old which needs to be upgraded.",
                file.getAbsolutePath()));
      }

      // create schemas if they doesn't exist
      if (plan.isAutoCreateSchema()) {
        createSchemaAutomatically(chunkGroupMetadataList, schemaMap, plan.getSgLevel());
      }

      List<TsFileResource> splitResources = new ArrayList();
      if (tsFileResource.isSpanMultiTimePartitions()) {
        logger.info(
            "try to split the tsFile={} du to it spans multi partitions",
            tsFileResource.getTsFile().getPath());
        TsFileRewriteTool.rewriteTsFile(tsFileResource, splitResources);
        tsFileResource.writeLock();
        tsFileResource.removeModFile();
        tsFileResource.writeUnlock();
        logger.info(
            "after split, the old tsFile was split to {} new tsFiles", splitResources.size());
      }

      if (splitResources.isEmpty()) {
        splitResources.add(tsFileResource);
      }

      for (TsFileResource resource : splitResources) {
        StorageEngine.getInstance().loadNewTsFile(resource);
      }
    } catch (Exception e) {
      logger.error("fail to load file {}", file.getName(), e);
      throw new QueryProcessException(
          String.format("Cannot load file %s because %s", file.getAbsolutePath(), e.getMessage()));
    }
  }

  private void loadNewTsFileVerifyMetadata(TsFileSequenceReader tsFileSequenceReader)
      throws MetadataException, QueryProcessException, IOException {
    Map<String, List<TimeseriesMetadata>> metadataSet =
        tsFileSequenceReader.getAllTimeseriesMetadata();
    for (Map.Entry<String, List<TimeseriesMetadata>> entry : metadataSet.entrySet()) {
      String deviceId = entry.getKey();
      PartialPath devicePath = new PartialPath(deviceId);
      if (!IoTDB.metaManager.isPathExist(devicePath)) {
        continue;
      }
      boolean isAlignedInIoTDB =
          IoTDB.metaManager.getDeviceNode(devicePath).getAsEntityMNode().isAligned();
      boolean isAlignedInTsFile = false;
      for (TimeseriesMetadata metadata : entry.getValue()) {
        if ("".equals(metadata.getMeasurementId())) {
          isAlignedInTsFile = true;
          continue;
        }
        PartialPath fullPath =
            new PartialPath(deviceId + TsFileConstant.PATH_SEPARATOR + metadata.getMeasurementId());
        if (IoTDB.metaManager.isPathExist(fullPath)) {
          TSDataType dataType = IoTDB.metaManager.getSeriesType(fullPath);
          if (dataType != metadata.getTSDataType()) {
            throw new QueryProcessException(
                String.format(
                    "%s is %s in the loading TsFile but is %s in IoTDB.",
                    fullPath.getFullPath(), metadata.getTSDataType().name(), dataType.name()));
          }
        }
      }
      if (isAlignedInIoTDB != isAlignedInTsFile) {
        throw new QueryProcessException(
            String.format(
                "%s is%s aligned in the loading TsFile but is%s aligned in IoTDB.",
                devicePath.getFullPath(),
                isAlignedInTsFile ? "" : " not",
                isAlignedInIoTDB ? "" : " not"));
      }
    }
  }

  @SuppressWarnings("squid:S3776") // Suppress high Cognitive Complexity warning
  private void createSchemaAutomatically(
      List<ChunkGroupMetadata> chunkGroupMetadataList,
      Map<Path, IMeasurementSchema> knownSchemas,
      int sgLevel)
      throws MetadataException {
    if (chunkGroupMetadataList.isEmpty()) {
      return;
    }

    Set<PartialPath> registeredSeries = new HashSet<>();
    for (ChunkGroupMetadata chunkGroupMetadata : chunkGroupMetadataList) {
      String device = chunkGroupMetadata.getDevice();
      boolean isAligned = false;
      Set<String> existSeriesSet = new HashSet<>();
      List<PartialPath> needRegisterSeries = new ArrayList<>();
      List<IMeasurementSchema> needRegisterSchema = new ArrayList<>();
      PartialPath devicePath = new PartialPath(device);
      PartialPath storageGroupPath = MetaUtils.getStorageGroupPathByLevel(devicePath, sgLevel);
      try {
        IoTDB.metaManager.setStorageGroup(storageGroupPath);
      } catch (StorageGroupAlreadySetException alreadySetException) {
        if (!alreadySetException.getStorageGroupPath().equals(storageGroupPath.getFullPath())) {
          throw alreadySetException;
        }
      }
      for (PartialPath path : IoTDB.metaManager.getMeasurementPaths(devicePath, true)) {
        existSeriesSet.add(path.getMeasurement());
        existSeriesSet.add(path.getMeasurementAlias());
      }
      for (ChunkMetadata chunkMetadata : chunkGroupMetadata.getChunkMetadataList()) {
        if ("".equals(chunkMetadata.getMeasurementUid())) {
          isAligned = true;
          continue;
        }
        PartialPath series =
            new PartialPath(
                chunkGroupMetadata.getDevice()
                    + TsFileConstant.PATH_SEPARATOR
                    + chunkMetadata.getMeasurementUid());
        if (!registeredSeries.contains(series)) {
          registeredSeries.add(series);
          IMeasurementSchema schema =
              knownSchemas.get(new Path(series.getDevice(), series.getMeasurement()));
          if (schema == null) {
            throw new MetadataException(
                String.format(
                    "Can not get the schema of measurement [%s]",
                    chunkMetadata.getMeasurementUid()));
          }
          if (!existSeriesSet.contains(chunkMetadata.getMeasurementUid())) {
            needRegisterSeries.add(series);
            needRegisterSchema.add(schema);
          }
        }
      }

      int size = needRegisterSeries.size();
      if (size == 0) {
        continue;
      }
      if (isAligned) {
        List<String> measurements = new ArrayList<>();
        List<TSDataType> dataTypes = new ArrayList<>();
        List<TSEncoding> encodings = new ArrayList<>();
        List<CompressionType> compressors = new ArrayList<>();

        for (int i = 0; i < size; i++) {
          IMeasurementSchema schema = needRegisterSchema.get(i);
          measurements.add(needRegisterSeries.get(i).getMeasurement());
          dataTypes.add(schema.getType());
          encodings.add(schema.getEncodingType());
          compressors.add(schema.getCompressor());
        }

        IoTDB.metaManager.createAlignedTimeSeries(
            devicePath, measurements, dataTypes, encodings, compressors);
      } else {
        for (int i = 0; i < size; i++) {
          IMeasurementSchema schema = needRegisterSchema.get(i);
          IoTDB.metaManager.createTimeseries(
              needRegisterSeries.get(i),
              schema.getType(),
              schema.getEncodingType(),
              schema.getCompressor(),
              Collections.emptyMap());
        }
      }
    }
  }

  private void operateRemoveFile(OperateFilePlan plan) throws QueryProcessException {
    try {
      if (!plan.getFile().exists() || !StorageEngine.getInstance().deleteTsfile(plan.getFile())) {
        throw new QueryProcessException(
            String.format("File '%s' doesn't exist.", plan.getFile().getAbsolutePath()));
      }
    } catch (StorageEngineException | IllegalPathException e) {
      throw new QueryProcessException(
          String.format("Cannot remove file because %s", e.getMessage()));
    }
  }

  private void operateUnloadFile(OperateFilePlan plan) throws QueryProcessException {
    if (!plan.getTargetDir().exists() || !plan.getTargetDir().isDirectory()) {
      throw new QueryProcessException(
          String.format("Target dir '%s' is invalid.", plan.getTargetDir().getAbsolutePath()));
    }
    try {
      if (!plan.getFile().exists()
          || !StorageEngine.getInstance().unloadTsfile(plan.getFile(), plan.getTargetDir())) {
        throw new QueryProcessException(
            String.format("File '%s' doesn't exist.", plan.getFile().getAbsolutePath()));
      }
    } catch (StorageEngineException | IllegalPathException e) {
      throw new QueryProcessException(
          String.format(
              "Cannot unload file '%s' to target directory '%s' because %s",
              plan.getFile().getAbsolutePath(), plan.getTargetDir().getPath(), e.getMessage()));
    }
  }

  private void operateTTL(SetTTLPlan plan) throws QueryProcessException {
    try {
      List<PartialPath> storageGroupPaths =
          IoTDB.metaManager.getMatchedStorageGroups(plan.getStorageGroup(), plan.isPrefixMatch());
      for (PartialPath storagePath : storageGroupPaths) {
        IoTDB.metaManager.setTTL(storagePath, plan.getDataTTL());
        StorageEngine.getInstance().setTTL(storagePath, plan.getDataTTL());
      }
    } catch (MetadataException e) {
      throw new QueryProcessException(e);
    } catch (IOException e) {
      throw new QueryProcessException(e.getMessage());
    }
  }

  @Override
  public void update(PartialPath path, long startTime, long endTime, String value) {
    throw new UnsupportedOperationException("update is not supported now");
  }

  @Override
  public void delete(
      PartialPath path,
      long startTime,
      long endTime,
      long planIndex,
      TimePartitionFilter timePartitionFilter)
      throws QueryProcessException {
    try {
      StorageEngine.getInstance().delete(path, startTime, endTime, planIndex, timePartitionFilter);
    } catch (StorageEngineException e) {
      throw new QueryProcessException(e);
    }
  }

  private void checkFailedMeasurments(InsertPlan plan)
      throws PathNotExistException, StorageEngineException {
    // check if all path not exist exceptions
    List<String> failedPaths = plan.getFailedMeasurements();
    List<Exception> exceptions = plan.getFailedExceptions();
    boolean isPathNotExistException = true;
    for (Exception e : exceptions) {
      Throwable curException = e;
      while (curException.getCause() != null) {
        curException = curException.getCause();
      }
      if (!(curException instanceof PathNotExistException)) {
        isPathNotExistException = false;
        break;
      }
    }
    if (isPathNotExistException) {
      throw new PathNotExistException(failedPaths);
    } else {
      throw new StorageEngineException(
          INSERT_MEASUREMENTS_FAILED_MESSAGE
              + plan.getFailedMeasurements()
              + (!exceptions.isEmpty() ? (" caused by " + exceptions.get(0).getMessage()) : ""));
    }
  }

  @Override
  public void insert(InsertRowsOfOneDevicePlan insertRowsOfOneDevicePlan)
      throws QueryProcessException {
    if (insertRowsOfOneDevicePlan.getRowPlans().length == 0) {
      return;
    }
    try {
      // insert to storage engine
      StorageEngine.getInstance().insert(insertRowsOfOneDevicePlan);

      List<String> notExistedPaths = null;
      List<String> failedMeasurements = null;

      // If there are some exceptions, we assume they caused by the same reason.
      Exception exception = null;
      for (InsertRowPlan plan : insertRowsOfOneDevicePlan.getRowPlans()) {
        if (plan.getFailedMeasurements() != null) {
          if (notExistedPaths == null) {
            notExistedPaths = new ArrayList<>();
            failedMeasurements = new ArrayList<>();
          }
          // check if all path not exist exceptions
          List<String> failedPaths = plan.getFailedMeasurements();
          List<Exception> exceptions = plan.getFailedExceptions();
          boolean isPathNotExistException = true;
          for (Exception e : exceptions) {
            exception = e;
            Throwable curException = e;
            while (curException.getCause() != null) {
              curException = curException.getCause();
            }
            if (!(curException instanceof PathNotExistException)) {
              isPathNotExistException = false;
              break;
            }
          }
          if (isPathNotExistException) {
            notExistedPaths.addAll(failedPaths);
          } else {
            failedMeasurements.addAll(plan.getFailedMeasurements());
          }
        }
      }
      if (notExistedPaths != null && !notExistedPaths.isEmpty()) {
        throw new PathNotExistException(notExistedPaths);
      } else if (notExistedPaths != null && !failedMeasurements.isEmpty()) {
        throw new StorageEngineException(
            "failed to insert points "
                + failedMeasurements
                + (exception != null ? (" caused by " + exception.getMessage()) : ""));
      }

    } catch (StorageEngineException | MetadataException e) {
      throw new QueryProcessException(e);
    }
  }

  @Override
  public void insert(InsertRowsPlan plan) throws QueryProcessException {
    for (int i = 0; i < plan.getInsertRowPlanList().size(); i++) {
      if (plan.getResults().containsKey(i) || plan.isExecuted(i)) {
        continue;
      }
      try {
        insert(plan.getInsertRowPlanList().get(i));
      } catch (QueryProcessException e) {
        plan.getResults().put(i, RpcUtils.getStatus(e.getErrorCode(), e.getMessage()));
      }
    }
    if (!plan.getResults().isEmpty()) {
      throw new BatchProcessException(plan.getFailingStatus());
    }
  }

  @Override
  public void insert(InsertRowPlan insertRowPlan) throws QueryProcessException {
    try {
      insertRowPlan.setMeasurementMNodes(
          new IMeasurementMNode[insertRowPlan.getMeasurements().length]);
      // When insert data with sql statement, the data types will be null here.
      // We need to predicted the data types first
      if (insertRowPlan.getDataTypes()[0] == null) {
        for (int i = 0; i < insertRowPlan.getDataTypes().length; i++) {
          insertRowPlan.getDataTypes()[i] =
              TypeInferenceUtils.getPredictedDataType(
                  insertRowPlan.getValues()[i], insertRowPlan.isNeedInferType());
        }
      }

      StorageEngine.getInstance().insert(insertRowPlan);

      if (insertRowPlan.getFailedMeasurements() != null) {
        checkFailedMeasurments(insertRowPlan);
      }
    } catch (StorageEngineException | MetadataException e) {
      throw new QueryProcessException(e);
    } catch (Exception e) {
      throw e;
    }
  }

  @Override
  public void insertTablet(InsertMultiTabletPlan insertMultiTabletPlan)
      throws QueryProcessException {
    if (insertMultiTabletPlan.isEnableMultiThreading()) {
      insertTabletParallel(insertMultiTabletPlan);
    } else {
      insertTabletSerial(insertMultiTabletPlan);
    }
  }

  private void insertTabletSerial(InsertMultiTabletPlan insertMultiTabletPlan)
      throws BatchProcessException {
    for (int i = 0; i < insertMultiTabletPlan.getInsertTabletPlanList().size(); i++) {
      if (insertMultiTabletPlan.getResults().containsKey(i)
          || insertMultiTabletPlan.isExecuted(i)) {
        continue;
      }
      try {
        insertTablet(insertMultiTabletPlan.getInsertTabletPlanList().get(i));
      } catch (QueryProcessException e) {
        insertMultiTabletPlan
            .getResults()
            .put(i, RpcUtils.getStatus(e.getErrorCode(), e.getMessage()));
      }
    }
    if (!insertMultiTabletPlan.getResults().isEmpty()) {
      throw new BatchProcessException(insertMultiTabletPlan.getFailingStatus());
    }
  }

  private void insertTabletParallel(InsertMultiTabletPlan insertMultiTabletPlan)
      throws BatchProcessException {
    updateInsertTabletsPool(insertMultiTabletPlan.getDifferentStorageGroupsCount());

    List<InsertTabletPlan> planList = insertMultiTabletPlan.getInsertTabletPlanList();
    List<Future<?>> futureList = new ArrayList<>();

    Map<Integer, TSStatus> results = insertMultiTabletPlan.getResults();

    List<InsertTabletPlan> runPlanList = new ArrayList<>();
    Map<Integer, Integer> runIndexToRealIndex = new HashMap<>();
    for (int i = 0; i < planList.size(); i++) {
      if (!(results.containsKey(i) || insertMultiTabletPlan.isExecuted(i))) {
        runPlanList.add(planList.get(i));
        runIndexToRealIndex.put(runPlanList.size() - 1, i);
      }
    }
    for (InsertTabletPlan plan : runPlanList) {
      Future<?> f =
          insertionPool.submit(
              () -> {
                insertTablet(plan);
                return null;
              });
      futureList.add(f);
    }
    for (int i = 0; i < futureList.size(); i++) {
      try {
        futureList.get(i).get();
      } catch (Exception e) {
        if (e.getCause() instanceof QueryProcessException) {
          QueryProcessException qe = (QueryProcessException) e.getCause();
          results.put(
              runIndexToRealIndex.get(i), RpcUtils.getStatus(qe.getErrorCode(), qe.getMessage()));
        } else {
          results.put(
              runIndexToRealIndex.get(i),
              RpcUtils.getStatus(INTERNAL_SERVER_ERROR, e.getMessage()));
        }
      }
    }

    if (!results.isEmpty()) {
      throw new BatchProcessException(insertMultiTabletPlan.getFailingStatus());
    }
  }

  private void updateInsertTabletsPool(int sgSize) {
    int updateCoreSize = Math.min(sgSize, Runtime.getRuntime().availableProcessors() / 2);
    if (insertionPool == null || insertionPool.isTerminated()) {
      insertionPool =
          (ThreadPoolExecutor)
              IoTDBThreadPoolFactory.newFixedThreadPool(
                  updateCoreSize, ThreadName.INSERTION_SERVICE.getName());
    } else if (insertionPool.getCorePoolSize() > updateCoreSize) {
      insertionPool.setCorePoolSize(updateCoreSize);
      insertionPool.setMaximumPoolSize(updateCoreSize);
    } else if (insertionPool.getCorePoolSize() < updateCoreSize) {
      insertionPool.setMaximumPoolSize(updateCoreSize);
      insertionPool.setCorePoolSize(updateCoreSize);
    }
  }

  @Override
  public void insertTablet(InsertTabletPlan insertTabletPlan) throws QueryProcessException {

    if (insertTabletPlan.getRowCount() == 0) {
      return;
    }
    try {
      insertTabletPlan.setMeasurementMNodes(
          new IMeasurementMNode[insertTabletPlan.getMeasurements().length]);

      StorageEngine.getInstance().insertTablet(insertTabletPlan);

      if (insertTabletPlan.getFailedMeasurements() != null) {
        checkFailedMeasurments(insertTabletPlan);
      }
    } catch (StorageEngineException | MetadataException e) {
      throw new QueryProcessException(e);
    } catch (Exception e) {
      throw e;
    }
  }

  private boolean operateAuthor(AuthorPlan author) throws QueryProcessException {
    AuthorOperator.AuthorType authorType = author.getAuthorType();
    String userName = author.getUserName();
    String roleName = author.getRoleName();
    String password = author.getPassword();
    String newPassword = author.getNewPassword();
    Set<Integer> permissions = author.getPermissions();
    PartialPath nodeName = author.getNodeName();
    try {
      switch (authorType) {
        case UPDATE_USER:
          authorizer.updateUserPassword(userName, newPassword);
          break;
        case CREATE_USER:
          authorizer.createUser(userName, password);
          break;
        case CREATE_ROLE:
          authorizer.createRole(roleName);
          break;
        case DROP_USER:
          authorizer.deleteUser(userName);
          break;
        case DROP_ROLE:
          authorizer.deleteRole(roleName);
          break;
        case GRANT_ROLE:
          for (int i : permissions) {
            authorizer.grantPrivilegeToRole(roleName, nodeName.getFullPath(), i);
          }
          break;
        case GRANT_USER:
          for (int i : permissions) {
            authorizer.grantPrivilegeToUser(userName, nodeName.getFullPath(), i);
          }
          break;
        case GRANT_ROLE_TO_USER:
          authorizer.grantRoleToUser(roleName, userName);
          break;
        case REVOKE_USER:
          for (int i : permissions) {
            authorizer.revokePrivilegeFromUser(userName, nodeName.getFullPath(), i);
          }
          break;
        case REVOKE_ROLE:
          for (int i : permissions) {
            authorizer.revokePrivilegeFromRole(roleName, nodeName.getFullPath(), i);
          }
          break;
        case REVOKE_ROLE_FROM_USER:
          authorizer.revokeRoleFromUser(roleName, userName);
          break;
        default:
          throw new QueryProcessException("Unsupported operation " + authorType);
      }
    } catch (AuthException e) {
      throw new QueryProcessException(e.getMessage(), true);
    }
    return true;
  }

  private boolean operateWatermarkEmbedding(List<String> users, boolean useWatermark)
      throws QueryProcessException {
    try {
      for (String user : users) {
        authorizer.setUserUseWaterMark(user, useWatermark);
      }
    } catch (AuthException e) {
      throw new QueryProcessException(e.getMessage());
    }
    return true;
  }

  private boolean createTimeSeries(CreateTimeSeriesPlan createTimeSeriesPlan)
      throws QueryProcessException {
    try {
      IoTDB.metaManager.createTimeseries(createTimeSeriesPlan);
    } catch (MetadataException e) {
      throw new QueryProcessException(e);
    }
    return true;
  }

  private boolean createAlignedTimeSeries(CreateAlignedTimeSeriesPlan createAlignedTimeSeriesPlan)
      throws QueryProcessException {
    try {
      IoTDB.metaManager.createAlignedTimeSeries(createAlignedTimeSeriesPlan);
    } catch (MetadataException e) {
      throw new QueryProcessException(e);
    }
    return true;
  }

  @SuppressWarnings("squid:S3776") // high Cognitive Complexity
  private boolean createMultiTimeSeries(CreateMultiTimeSeriesPlan multiPlan)
      throws BatchProcessException {
    int dataTypeIdx = 0;
    for (int i = 0; i < multiPlan.getPaths().size(); i++) {
      if (multiPlan.getResults().containsKey(i) || multiPlan.isExecuted(i)) {
        continue;
      }
      PartialPath path = multiPlan.getPaths().get(i);
      String measurement = path.getMeasurement();
      CreateTimeSeriesPlan plan =
          new CreateTimeSeriesPlan(
              multiPlan.getPaths().get(i),
              multiPlan.getDataTypes().get(i),
              multiPlan.getEncodings().get(i),
              multiPlan.getCompressors().get(i),
              multiPlan.getProps() == null ? null : multiPlan.getProps().get(i),
              multiPlan.getTags() == null ? null : multiPlan.getTags().get(i),
              multiPlan.getAttributes() == null ? null : multiPlan.getAttributes().get(i),
              multiPlan.getAlias() == null ? null : multiPlan.getAlias().get(i));
      dataTypeIdx++;
      try {
        createTimeSeries(plan);
      } catch (QueryProcessException e) {
        multiPlan.getResults().put(i, RpcUtils.getStatus(e.getErrorCode(), e.getMessage()));
      }
    }
    if (!multiPlan.getResults().isEmpty()) {
      throw new BatchProcessException(multiPlan.getFailingStatus());
    }
    return true;
  }

  protected boolean deleteTimeSeries(DeleteTimeSeriesPlan deleteTimeSeriesPlan)
      throws QueryProcessException {
    AUDIT_LOGGER.info("delete timeseries {}", deleteTimeSeriesPlan.getPaths());
    List<PartialPath> deletePathList = deleteTimeSeriesPlan.getPaths();
    for (int i = 0; i < deletePathList.size(); i++) {
      PartialPath path = deletePathList.get(i);
      try {
        StorageEngine.getInstance()
            .deleteTimeseries(
                path, deleteTimeSeriesPlan.getIndex(), deleteTimeSeriesPlan.getPartitionFilter());
        if (deleteTimeSeriesPlan.isPrefixMatch()) {
          // adapt to prefix match of 0.12
          StorageEngine.getInstance()
              .deleteTimeseries(
                  path.concatNode(MULTI_LEVEL_PATH_WILDCARD),
                  deleteTimeSeriesPlan.getIndex(),
                  deleteTimeSeriesPlan.getPartitionFilter());
        }
        String failed =
            IoTDB.metaManager.deleteTimeseries(path, deleteTimeSeriesPlan.isPrefixMatch());
        if (failed != null) {
          deleteTimeSeriesPlan
              .getResults()
              .put(i, RpcUtils.getStatus(TSStatusCode.NODE_DELETE_FAILED_ERROR, failed));
        }
      } catch (StorageEngineException | MetadataException e) {
        deleteTimeSeriesPlan
            .getResults()
            .put(i, RpcUtils.getStatus(e.getErrorCode(), e.getMessage()));
      }
    }
    if (!deleteTimeSeriesPlan.getResults().isEmpty()) {
      throw new BatchProcessException(deleteTimeSeriesPlan.getFailingStatus());
    }
    return true;
  }

  private boolean alterTimeSeries(AlterTimeSeriesPlan alterTimeSeriesPlan)
      throws QueryProcessException {
    PartialPath path = alterTimeSeriesPlan.getPath();
    Map<String, String> alterMap = alterTimeSeriesPlan.getAlterMap();
    try {
      switch (alterTimeSeriesPlan.getAlterType()) {
        case RENAME:
          String beforeName = alterMap.keySet().iterator().next();
          String currentName = alterMap.get(beforeName);
          IoTDB.metaManager.renameTagOrAttributeKey(beforeName, currentName, path);
          break;
        case SET:
          IoTDB.metaManager.setTagsOrAttributesValue(alterMap, path);
          break;
        case DROP:
          IoTDB.metaManager.dropTagsOrAttributes(alterMap.keySet(), path);
          break;
        case ADD_TAGS:
          IoTDB.metaManager.addTags(alterMap, path);
          break;
        case ADD_ATTRIBUTES:
          IoTDB.metaManager.addAttributes(alterMap, path);
          break;
        case UPSERT:
          IoTDB.metaManager.upsertTagsAndAttributes(
              alterTimeSeriesPlan.getAlias(),
              alterTimeSeriesPlan.getTagsMap(),
              alterTimeSeriesPlan.getAttributesMap(),
              path);
          break;
      }
    } catch (MetadataException e) {
      throw new QueryProcessException(e);
    } catch (IOException e) {
      throw new QueryProcessException(
          String.format(
              "Something went wrong while read/write the [%s]'s tag/attribute info.",
              path.getFullPath()));
    }
    return true;
  }

  public boolean setStorageGroup(SetStorageGroupPlan setStorageGroupPlan)
      throws QueryProcessException {
    AUDIT_LOGGER.info("set storage group to {}", setStorageGroupPlan.getPaths());
    PartialPath path = setStorageGroupPlan.getPath();
    try {
      IoTDB.metaManager.setStorageGroup(path);
    } catch (MetadataException e) {
      throw new QueryProcessException(e);
    }
    return true;
  }

  protected boolean deleteStorageGroups(DeleteStorageGroupPlan deleteStorageGroupPlan)
      throws QueryProcessException {
    AUDIT_LOGGER.info("delete storage group {}", deleteStorageGroupPlan.getPaths());
    List<PartialPath> deletePathList = new ArrayList<>();
    try {
      for (PartialPath storageGroupPath : deleteStorageGroupPlan.getPaths()) {
        List<PartialPath> allRelatedStorageGroupPath =
            IoTDB.metaManager.getMatchedStorageGroups(
                storageGroupPath, deleteStorageGroupPlan.isPrefixMatch());
        if (allRelatedStorageGroupPath.isEmpty()) {
          throw new PathNotExistException(storageGroupPath.getFullPath(), true);
        }
        for (PartialPath path : allRelatedStorageGroupPath) {
          StorageEngine.getInstance().deleteStorageGroup(path);
          deletePathList.add(path);
        }
      }
      IoTDB.metaManager.deleteStorageGroups(deletePathList);
      operateClearCache();
    } catch (MetadataException e) {
      throw new QueryProcessException(e);
    }
    return true;
  }

  protected QueryDataSet processAuthorQuery(AuthorPlan plan) throws QueryProcessException {
    AuthorType authorType = plan.getAuthorType();
    String userName = plan.getUserName();
    String roleName = plan.getRoleName();
    PartialPath path = plan.getNodeName();

    ListDataSet dataSet;

    try {
      switch (authorType) {
        case LIST_ROLE:
          dataSet = executeListRole(plan);
          break;
        case LIST_USER:
          dataSet = executeListUser(plan);
          break;
        case LIST_ROLE_USERS:
          dataSet = executeListRoleUsers(roleName);
          break;
        case LIST_USER_ROLES:
          dataSet = executeListUserRoles(userName);
          break;
        case LIST_ROLE_PRIVILEGE:
          dataSet = executeListRolePrivileges(roleName, path);
          break;
        case LIST_USER_PRIVILEGE:
          dataSet = executeListUserPrivileges(userName, path);
          break;
        default:
          throw new QueryProcessException("Unsupported operation " + authorType);
      }
    } catch (AuthException e) {
      throw new QueryProcessException(e.getMessage());
    }
    return dataSet;
  }

  private ListDataSet executeListRole(AuthorPlan plan) throws AuthException {
    ListDataSet dataSet =
        new ListDataSet(
            Collections.singletonList(new PartialPath(COLUMN_ROLE, false)),
            Collections.singletonList(TSDataType.TEXT));

    // check if current user is granted list_role privilege
    boolean hasListRolePrivilege =
        AuthorityChecker.check(
            plan.getLoginUserName(),
            Collections.emptyList(),
            plan.getOperatorType(),
            plan.getLoginUserName());
    if (!hasListRolePrivilege) {
      return dataSet;
    }

    List<String> roleList = authorizer.listAllRoles();
    addToDataSet(roleList, dataSet);
    return dataSet;
  }

  private void addToDataSet(List<String> strResults, ListDataSet dataSet) {
    int index = 0;
    for (String role : strResults) {
      RowRecord record = new RowRecord(index++);
      Field field = new Field(TSDataType.TEXT);
      field.setBinaryV(new Binary(role));
      record.addField(field);
      dataSet.putRecord(record);
    }
  }

  private ListDataSet executeListUser(AuthorPlan plan) throws AuthException {
    ListDataSet dataSet =
        new ListDataSet(
            Collections.singletonList(new PartialPath(COLUMN_USER, false)),
            Collections.singletonList(TSDataType.TEXT));

    // check if current user is granted list_user privilege
    boolean hasListUserPrivilege =
        AuthorityChecker.check(
            plan.getLoginUserName(),
            Collections.singletonList((plan.getNodeName())),
            plan.getOperatorType(),
            plan.getLoginUserName());
    if (!hasListUserPrivilege) {
      return dataSet;
    }

    List<String> userList = authorizer.listAllUsers();
    addToDataSet(userList, dataSet);
    return dataSet;
  }

  private ListDataSet executeListRoleUsers(String roleName) throws AuthException {
    Role role = authorizer.getRole(roleName);
    if (role == null) {
      throw new AuthException("No such role : " + roleName);
    }
    ListDataSet dataSet =
        new ListDataSet(
            Collections.singletonList(new PartialPath(COLUMN_USER, false)),
            Collections.singletonList(TSDataType.TEXT));
    List<String> userList = authorizer.listAllUsers();
    int index = 0;
    for (String userN : userList) {
      User userObj = authorizer.getUser(userN);
      if (userObj != null && userObj.hasRole(roleName)) {
        RowRecord record = new RowRecord(index++);
        Field field = new Field(TSDataType.TEXT);
        field.setBinaryV(new Binary(userN));
        record.addField(field);
        dataSet.putRecord(record);
      }
    }
    return dataSet;
  }

  private ListDataSet executeListUserRoles(String userName) throws AuthException {
    User user = authorizer.getUser(userName);
    if (user != null) {
      ListDataSet dataSet =
          new ListDataSet(
              Collections.singletonList(new PartialPath(COLUMN_ROLE, false)),
              Collections.singletonList(TSDataType.TEXT));
      int index = 0;
      for (String roleN : user.getRoleList()) {
        RowRecord record = new RowRecord(index++);
        Field field = new Field(TSDataType.TEXT);
        field.setBinaryV(new Binary(roleN));
        record.addField(field);
        dataSet.putRecord(record);
      }
      return dataSet;
    } else {
      throw new AuthException("No such user : " + userName);
    }
  }

  private ListDataSet executeListRolePrivileges(String roleName, PartialPath path)
      throws AuthException {
    Role role = authorizer.getRole(roleName);
    if (role != null) {
      List<PartialPath> headerList = new ArrayList<>();
      List<TSDataType> typeList = new ArrayList<>();
      headerList.add(new PartialPath(COLUMN_PRIVILEGE, false));
      typeList.add(TSDataType.TEXT);
      ListDataSet dataSet = new ListDataSet(headerList, typeList);
      int index = 0;
      for (PathPrivilege pathPrivilege : role.getPrivilegeList()) {
        if (path == null || AuthUtils.pathBelongsTo(path.getFullPath(), pathPrivilege.getPath())) {
          RowRecord record = new RowRecord(index++);
          Field field = new Field(TSDataType.TEXT);
          field.setBinaryV(new Binary(pathPrivilege.toString()));
          record.addField(field);
          dataSet.putRecord(record);
        }
      }
      return dataSet;
    } else {
      throw new AuthException("No such role : " + roleName);
    }
  }

  private ListDataSet executeListUserPrivileges(String userName, PartialPath path)
      throws AuthException {
    User user = authorizer.getUser(userName);
    if (user == null) {
      throw new AuthException("No such user : " + userName);
    }
    List<PartialPath> headerList = new ArrayList<>();
    List<TSDataType> typeList = new ArrayList<>();
    headerList.add(new PartialPath(COLUMN_ROLE, false));
    headerList.add(new PartialPath(COLUMN_PRIVILEGE, false));
    typeList.add(TSDataType.TEXT);
    typeList.add(TSDataType.TEXT);
    ListDataSet dataSet = new ListDataSet(headerList, typeList);
    int index = 0;
    for (PathPrivilege pathPrivilege : user.getPrivilegeList()) {
      if (path == null || AuthUtils.pathBelongsTo(path.getFullPath(), pathPrivilege.getPath())) {
        RowRecord record = new RowRecord(index++);
        Field roleF = new Field(TSDataType.TEXT);
        roleF.setBinaryV(new Binary(""));
        record.addField(roleF);
        Field privilegeF = new Field(TSDataType.TEXT);
        privilegeF.setBinaryV(new Binary(pathPrivilege.toString()));
        record.addField(privilegeF);
        dataSet.putRecord(record);
      }
    }
    for (String roleN : user.getRoleList()) {
      Role role = authorizer.getRole(roleN);
      if (role == null) {
        continue;
      }
      for (PathPrivilege pathPrivilege : role.getPrivilegeList()) {
        if (path == null || AuthUtils.pathBelongsTo(path.getFullPath(), pathPrivilege.getPath())) {
          RowRecord record = new RowRecord(index++);
          Field roleF = new Field(TSDataType.TEXT);
          roleF.setBinaryV(new Binary(roleN));
          record.addField(roleF);
          Field privilegeF = new Field(TSDataType.TEXT);
          privilegeF.setBinaryV(new Binary(pathPrivilege.toString()));
          record.addField(privilegeF);
          dataSet.putRecord(record);
        }
      }
    }
    return dataSet;
  }

  @SuppressWarnings("unused") // for the distributed version
  protected void loadConfiguration(LoadConfigurationPlan plan) throws QueryProcessException {
    IoTDBDescriptor.getInstance().loadHotModifiedProps();
  }

  private boolean processShowQueryResource() {
    DEBUG_LOGGER.info(String.format("**********%s**********\n\n", new Date()));
    FileReaderManager.getInstance().writeFileReferenceInfo();
    QueryResourceManager.getInstance().writeQueryFileInfo();
    DEBUG_LOGGER.info("\n****************************************************\n\n");
    return true;
  }

  private QueryDataSet processShowQueryProcesslist() {
    ListDataSet listDataSet =
        new ListDataSet(
            Arrays.asList(new PartialPath(QUERY_ID, false), new PartialPath(STATEMENT, false)),
            Arrays.asList(TSDataType.INT64, TSDataType.TEXT));
    QueryTimeManager queryTimeManager = QueryTimeManager.getInstance();
    for (Entry<Long, QueryContext> context : queryTimeManager.getQueryContextMap().entrySet()) {
      RowRecord record = new RowRecord(context.getValue().getStartTime());
      record.addField(context.getKey(), TSDataType.INT64);
      record.addField(new Binary(context.getValue().getStatement()), TSDataType.TEXT);
      listDataSet.putRecord(record);
    }
    return listDataSet;
  }

  /**
   * @param storageGroups the storage groups to check
   * @return List of PartialPath the storage groups that not exist
   */
  List<PartialPath> checkStorageGroupExist(List<PartialPath> storageGroups) {
    List<PartialPath> noExistSg = new ArrayList<>();
    if (storageGroups == null) {
      return noExistSg;
    }
    for (PartialPath storageGroup : storageGroups) {
      if (!IoTDB.metaManager.isStorageGroup(storageGroup)) {
        noExistSg.add(storageGroup);
      }
    }
    return noExistSg;
  }

  private void settle(SettlePlan plan) throws StorageEngineException {
    if (IoTDBDescriptor.getInstance().getConfig().isReadOnly()) {
      throw new StorageEngineException(
          "Current system mode is read only, does not support file settle");
    }
    if (!SettleService.getINSTANCE().isRecoverFinish()) {
      throw new StorageEngineException("Existing sg that is not ready, please try later.");
    }
    PartialPath sgPath = null;
    try {
      List<TsFileResource> seqResourcesToBeSettled = new ArrayList<>();
      List<TsFileResource> unseqResourcesToBeSettled = new ArrayList<>();
      List<String> tsFilePaths = new ArrayList<>();
      if (plan.isSgPath()) {
        sgPath = plan.getSgPath();
      } else {
        String tsFilePath = plan.getTsFilePath();
        if (new File(tsFilePath).isDirectory()) {
          throw new WriteProcessException("The file should not be a directory.");
        } else if (!new File(tsFilePath).exists()) {
          throw new WriteProcessException("The tsFile " + tsFilePath + " is not existed.");
        }
        sgPath = SettleService.getINSTANCE().getSGByFilePath(tsFilePath);
        tsFilePaths.add(tsFilePath);
      }
      StorageEngine.getInstance()
          .getResourcesToBeSettled(
              sgPath, seqResourcesToBeSettled, unseqResourcesToBeSettled, tsFilePaths);
      SettleService.getINSTANCE().startSettling(seqResourcesToBeSettled, unseqResourcesToBeSettled);
      StorageEngine.getInstance().setSettling(sgPath, false);
    } catch (WriteProcessException e) {
      if (sgPath != null) {
        StorageEngine.getInstance().setSettling(sgPath, false);
      }
      throw new StorageEngineException(e.getMessage());
    }
  }

  private void createPipeSink(CreatePipeSinkPlan plan) throws QueryProcessException {
    try {
      SenderService.getInstance().addPipeSink(plan);
    } catch (PipeSinkException e) {
      throw new QueryProcessException("Create pipeSink error.", e); // e will override the message
    } catch (IllegalArgumentException e) {
      throw new QueryProcessException("Not support for type " + plan.getPipeSinkType() + ".");
    }
  }

  private void dropPipeSink(DropPipeSinkPlan plan) throws QueryProcessException {
    try {
      SenderService.getInstance().dropPipeSink(plan.getPipeSinkName());
    } catch (Exception e) {
      throw new QueryProcessException("Can not drop pipeSink.", e);
    }
  }

  private void createPipe(CreatePipePlan plan) throws QueryProcessException {
    try {
      SenderService.getInstance().addPipe(plan);
      SenderService.getInstance().startPipe(plan.getPipeName());
    } catch (PipeException e) {
      throw new QueryProcessException("Create pipe error.", e);
    }
  }

  private void operatePipe(OperatePipePlan plan) throws QueryProcessException {
    try {
      if (Operator.OperatorType.STOP_PIPE.equals(plan.getOperatorType())) {
        SenderService.getInstance().stopPipe(plan.getPipeName());
      } else if (Operator.OperatorType.START_PIPE.equals(plan.getOperatorType())) {
        SenderService.getInstance().startPipe(plan.getPipeName());
      } else if (Operator.OperatorType.DROP_PIPE.equals(plan.getOperatorType())) {
        SenderService.getInstance().dropPipe(plan.getPipeName());
      } else {
        throw new QueryProcessException(
            String.format("Error operator type %s", plan.getOperatorType()),
            INTERNAL_SERVER_ERROR.getStatusCode());
      }
    } catch (PipeException e) {
      throw new QueryProcessException("Operate pipe error.", e);
    }
  }
}<|MERGE_RESOLUTION|>--- conflicted
+++ resolved
@@ -411,7 +411,8 @@
       case SETTLE:
         settle((SettlePlan) plan);
         return true;
-<<<<<<< HEAD
+      case SHOW_QUERY_RESOURCE:
+        return processShowQueryResource();
       case CREATE_PIPESINK:
         createPipeSink((CreatePipeSinkPlan) plan);
         return true;
@@ -425,11 +426,20 @@
       case START_PIPE:
       case DROP_PIPE:
         operatePipe((OperatePipePlan) plan);
-        return true;
-=======
-      case SHOW_QUERY_RESOURCE:
-        return processShowQueryResource();
->>>>>>> 8af4682c
+        return true;case CREATE_PIPESINK:
+        createPipeSink((CreatePipeSinkPlan) plan);
+        return true;
+      case DROP_PIPESINK:
+        dropPipeSink((DropPipeSinkPlan) plan);
+        return true;
+      case CREATE_PIPE:
+        createPipe((CreatePipePlan) plan);
+        return true;
+      case STOP_PIPE:
+      case START_PIPE:
+      case DROP_PIPE:
+        operatePipe((OperatePipePlan) plan);
+        return true;
       default:
         throw new UnsupportedOperationException(
             String.format("operation %s is not supported", plan.getOperatorType()));
