--- conflicted
+++ resolved
@@ -378,17 +378,14 @@
         case AUTO_CREATE_DEVICE_MNODE:
           plan = new AutoCreateDeviceMNodePlan();
           break;
-<<<<<<< HEAD
+        case CREATE_CONTINUOUS_QUERY:
+          plan = new CreateContinuousQueryPlan();
+          break;
+        case DROP_CONTINUOUS_QUERY:
+          plan = new DropContinuousQueryPlan();
+          break;
         case UPDATE_STORAGE_GROUP:
           plan = new UpdateStorageGroupPlan();
-=======
-        case CREATE_CONTINUOUS_QUERY:
-          plan = new CreateContinuousQueryPlan();
-          break;
-        case DROP_CONTINUOUS_QUERY:
-          plan = new DropContinuousQueryPlan();
->>>>>>> 18ae729e
-          break;
         default:
           throw new IOException("unrecognized log type " + type);
       }
@@ -445,13 +442,10 @@
     DROP_TRIGGER,
     START_TRIGGER,
     STOP_TRIGGER,
-<<<<<<< HEAD
-    UPDATE_STORAGE_GROUP
-=======
     CREATE_CONTINUOUS_QUERY,
     DROP_CONTINUOUS_QUERY,
-    SHOW_CONTINUOUS_QUERIES
->>>>>>> 18ae729e
+    SHOW_CONTINUOUS_QUERIES,
+    UPDATE_STORAGE_GROUP
   }
 
   public long getIndex() {
