--- conflicted
+++ resolved
@@ -29,11 +29,7 @@
 import org.apache.iotdb.db.qp.physical.crud.InsertRowPlan;
 import org.apache.iotdb.db.qp.physical.crud.InsertRowsPlan;
 import org.apache.iotdb.db.qp.physical.crud.InsertTabletPlan;
-<<<<<<< HEAD
 import org.apache.iotdb.db.qp.physical.crud.SetDeviceTemplatePlan;
-=======
-import org.apache.iotdb.db.qp.physical.sys.*;
->>>>>>> fe67b72c
 import org.apache.iotdb.db.qp.physical.sys.AlterTimeSeriesPlan;
 import org.apache.iotdb.db.qp.physical.sys.AuthorPlan;
 import org.apache.iotdb.db.qp.physical.sys.AutoCreateDeviceMNodePlan;
@@ -374,11 +370,9 @@
           break;
         case CREATE_CONTINUOUS_QUERY:
           plan = new CreateContinuousQueryPlan();
-          plan.deserialize(buffer);
           break;
         case DROP_CONTINUOUS_QUERY:
           plan = new DropContinuousQueryPlan();
-          plan.deserialize(buffer);
           break;
         default:
           throw new IOException("unrecognized log type " + type);
@@ -427,7 +421,6 @@
     MULTI_BATCH_INSERT,
     BATCH_INSERT_ROWS,
     SHOW_DEVICES,
-<<<<<<< HEAD
     CREATE_TEMPLATE,
     SET_DEVICE_TEMPLATE,
     SET_USING_DEVICE_TEMPLATE,
@@ -435,12 +428,10 @@
     CREATE_TRIGGER,
     DROP_TRIGGER,
     START_TRIGGER,
-    STOP_TRIGGER
-=======
+    STOP_TRIGGER,
     CREATE_CONTINUOUS_QUERY,
     DROP_CONTINUOUS_QUERY,
     SHOW_CONTINUOUS_QUERIES
->>>>>>> fe67b72c
   }
 
   public long getIndex() {
