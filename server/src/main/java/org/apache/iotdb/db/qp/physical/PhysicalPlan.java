--- conflicted
+++ resolved
@@ -366,15 +366,6 @@
   }
 
   public enum PhysicalPlanType {
-<<<<<<< HEAD
-    INSERT, DELETE, BATCHINSERT, SET_STORAGE_GROUP, CREATE_TIMESERIES, TTL, GRANT_WATERMARK_EMBEDDING,
-    REVOKE_WATERMARK_EMBEDDING, CREATE_ROLE, DELETE_ROLE, CREATE_USER, REVOKE_USER_ROLE, REVOKE_ROLE_PRIVILEGE,
-    REVOKE_USER_PRIVILEGE, GRANT_ROLE_PRIVILEGE, GRANT_USER_PRIVILEGE, GRANT_USER_ROLE, MODIFY_PASSWORD, DELETE_USER,
-    DELETE_STORAGE_GROUP, SHOW_TIMESERIES, DELETE_TIMESERIES, LOAD_CONFIGURATION, CREATE_MULTI_TIMESERIES,
-    ALTER_TIMESERIES, FLUSH, CREATE_INDEX, DROP_INDEX,
-    CHANGE_TAG_OFFSET, CHANGE_ALIAS, MNODE, MEASUREMENT_MNODE, STORAGE_GROUP_MNODE,
-    BATCH_INSERT_ONE_DEVICE, MULTI_BATCH_INSERT, SHOW_DEVICES
-=======
     INSERT,
     DELETE,
     BATCHINSERT,
@@ -410,8 +401,8 @@
     STORAGE_GROUP_MNODE,
     BATCH_INSERT_ONE_DEVICE,
     MULTI_BATCH_INSERT,
-    BATCH_INSERT_ROWS
->>>>>>> 0cf96a52
+    BATCH_INSERT_ROWS,
+    SHOW_DEVICES
   }
 
   public long getIndex() {
