/*
 * Licensed to the Apache Software Foundation (ASF) under one
 * or more contributor license agreements.  See the NOTICE file
 * distributed with this work for additional information
 * regarding copyright ownership.  The ASF licenses this file
 * to you under the Apache License, Version 2.0 (the
 * "License"); you may not use this file except in compliance
 * with the License.  You may obtain a copy of the License at
 *
 *     http://www.apache.org/licenses/LICENSE-2.0
 *
 * Unless required by applicable law or agreed to in writing,
 * software distributed under the License is distributed on an
 * "AS IS" BASIS, WITHOUT WARRANTIES OR CONDITIONS OF ANY
 * KIND, either express or implied.  See the License for the
 * specific language governing permissions and limitations
 * under the License.
 */
package org.apache.iotdb.db.qp.physical;

import java.io.DataOutputStream;
import java.io.IOException;
import java.nio.ByteBuffer;
import java.util.Collections;
import java.util.List;
import org.apache.iotdb.db.qp.logical.Operator;
<<<<<<< HEAD
import org.apache.iotdb.db.qp.logical.Operator.OperatorType;
import org.apache.iotdb.db.qp.physical.crud.BatchInsertPlan;
=======
import org.apache.iotdb.db.qp.physical.crud.InsertTabletPlan;
>>>>>>> 867a3e17
import org.apache.iotdb.db.qp.physical.crud.DeletePlan;
import org.apache.iotdb.db.qp.physical.crud.InsertPlan;
import org.apache.iotdb.db.qp.physical.sys.AuthorPlan;
import org.apache.iotdb.db.qp.physical.sys.CreateTimeSeriesPlan;
import org.apache.iotdb.db.qp.physical.sys.DataAuthPlan;
import org.apache.iotdb.db.qp.physical.sys.DeleteStorageGroupPlan;
import org.apache.iotdb.db.qp.physical.sys.DeleteTimeSeriesPlan;
import org.apache.iotdb.db.qp.physical.sys.SetStorageGroupPlan;
import org.apache.iotdb.db.qp.physical.sys.SetTTLPlan;
import org.apache.iotdb.db.qp.physical.sys.ShowTimeSeriesPlan;
import org.apache.iotdb.tsfile.read.common.Path;
import org.apache.iotdb.tsfile.utils.ReadWriteIOUtils;

/**
 * This class is a abstract class for all type of PhysicalPlan.
 */
public abstract class PhysicalPlan {

  private static final String SERIALIZATION_UNIMPLEMENTED = "serialization unimplemented";

  private boolean isQuery;
  private Operator.OperatorType operatorType;
  private static final int NULL_VALUE_LEN = -1;

  //for cluster mode, whether the plan may be splitted into several sub plans
  protected boolean canBeSplit = true;

  /**
   * whether the plan can be split into more than one Plans. Only used in the cluster mode.
   */
  public boolean canBeSplit() {
    return canBeSplit;
  }

  protected PhysicalPlan(boolean isQuery) {
    this.isQuery = isQuery;
  }

  protected PhysicalPlan(boolean isQuery, Operator.OperatorType operatorType) {
    this.isQuery = isQuery;
    this.operatorType = operatorType;
  }

  public String printQueryPlan() {
    return "abstract plan";
  }

  public abstract List<Path> getPaths();

  public boolean isQuery() {
    return isQuery;
  }

  public Operator.OperatorType getOperatorType() {
    return operatorType;
  }

  public void setOperatorType(Operator.OperatorType operatorType) {
    this.operatorType = operatorType;
  }

  public List<String> getAggregations() {
    return Collections.emptyList();
  }

  public void setQuery(boolean query) {
    isQuery = query;
  }

  /**
   * Serialize the plan into the given buffer. All necessary fields will be serialized.
   *
   * @param stream
   * @throws IOException
   */
  public void serialize(DataOutputStream stream) throws IOException {
    throw new UnsupportedOperationException(SERIALIZATION_UNIMPLEMENTED);
  }

  /**
   * Serialize the plan into the given buffer. This is provided for WAL, so fields that can be
   * recovered will not be serialized.
   *
   * @param buffer
   */
  public void serialize(ByteBuffer buffer) {
    throw new UnsupportedOperationException(SERIALIZATION_UNIMPLEMENTED);
  }

  /**
   * Deserialize the plan from the given buffer. This is provided for WAL, and must be used with
   * serializeToWAL.
   *
   * @param buffer
   */
  public void deserialize(ByteBuffer buffer) {
    throw new UnsupportedOperationException(SERIALIZATION_UNIMPLEMENTED);
  }

  protected void putString(ByteBuffer buffer, String value) {
    if (value == null) {
      buffer.putInt(NULL_VALUE_LEN);
    } else {
      ReadWriteIOUtils.write(value, buffer);
    }
  }

  protected void putString(DataOutputStream stream, String value) throws IOException {
    if (value == null) {
      stream.writeInt(NULL_VALUE_LEN);
    } else {
      ReadWriteIOUtils.write(value, stream);
    }
  }

  protected String readString(ByteBuffer buffer) {
    int valueLen = buffer.getInt();
    if (valueLen == NULL_VALUE_LEN) {
      return null;
    }
    return ReadWriteIOUtils.readStringWithLength(buffer, valueLen);
  }

  public static class Factory {

    private Factory() {
      // hidden initializer
    }

    public static PhysicalPlan create(ByteBuffer buffer) throws IOException {
      int typeNum = buffer.get();
      if (typeNum >= PhysicalPlanType.values().length) {
        throw new IOException("unrecognized log type " + typeNum);
      }
      PhysicalPlanType type = PhysicalPlanType.values()[typeNum];
      PhysicalPlan plan;
      // TODO-Cluster: support more plans
      switch (type) {
        case INSERT:
          plan = new InsertPlan();
          plan.deserialize(buffer);
          break;
        case DELETE:
          plan = new DeletePlan();
          plan.deserialize(buffer);
          break;
        case BATCHINSERT:
<<<<<<< HEAD
          plan = new BatchInsertPlan();
          plan.deserialize(buffer);
=======
          plan = new InsertTabletPlan();
          plan.deserializeFrom(buffer);
>>>>>>> 867a3e17
          break;
        case SET_STORAGE_GROUP:
          plan = new SetStorageGroupPlan();
          plan.deserialize(buffer);
          break;
        case CREATE_TIMESERIES:
          plan = new CreateTimeSeriesPlan();
          plan.deserialize(buffer);
          break;
        case DELETE_TIMESERIES:
          plan = new DeleteTimeSeriesPlan();
          plan.deserialize(buffer);
          break;
        case TTL:
          plan = new SetTTLPlan();
          plan.deserialize(buffer);
          break;
        case GRANT_WATERMARK_EMBEDDING:
          plan = new DataAuthPlan(OperatorType.GRANT_WATERMARK_EMBEDDING);
          plan.deserialize(buffer);
          break;
        case REVOKE_WATERMARK_EMBEDDING:
          plan = new DataAuthPlan(OperatorType.REVOKE_WATERMARK_EMBEDDING);
          plan.deserialize(buffer);
          break;
        case CREATE_ROLE:
          plan = new AuthorPlan(OperatorType.CREATE_ROLE);
          plan.deserialize(buffer);
          break;
        case DELETE_ROLE:
          plan = new AuthorPlan(OperatorType.DELETE_ROLE);
          plan.deserialize(buffer);
          break;
        case CREATE_USER:
          plan = new AuthorPlan(OperatorType.CREATE_USER);
          plan.deserialize(buffer);
          break;
        case REVOKE_USER_ROLE:
          plan = new AuthorPlan(OperatorType.REVOKE_USER_ROLE);
          plan.deserialize(buffer);
          break;
        case REVOKE_ROLE_PRIVILEGE:
          plan = new AuthorPlan(OperatorType.REVOKE_ROLE_PRIVILEGE);
          plan.deserialize(buffer);
          break;
        case REVOKE_USER_PRIVILEGE:
          plan = new AuthorPlan(OperatorType.REVOKE_USER_PRIVILEGE);
          plan.deserialize(buffer);
          break;
        case GRANT_ROLE_PRIVILEGE:
          plan = new AuthorPlan(OperatorType.GRANT_ROLE_PRIVILEGE);
          plan.deserialize(buffer);
          break;
        case GRANT_USER_PRIVILEGE:
          plan = new AuthorPlan(OperatorType.GRANT_USER_PRIVILEGE);
          plan.deserialize(buffer);
          break;
        case GRANT_USER_ROLE:
          plan = new AuthorPlan(OperatorType.GRANT_USER_ROLE);
          plan.deserialize(buffer);
          break;
        case MODIFY_PASSWORD:
          plan = new AuthorPlan(OperatorType.MODIFY_PASSWORD);
          plan.deserialize(buffer);
          break;
        case DELETE_USER:
          plan = new AuthorPlan(OperatorType.DELETE_USER);
          plan.deserialize(buffer);
          break;
        case DELETE_STORAGE_GROUP:
          plan = new DeleteStorageGroupPlan();
          plan.deserialize(buffer);
          break;
        case SHOW_TIMESERIES:
          plan = new ShowTimeSeriesPlan();
          plan.deserialize(buffer);
          break;
        default:
          throw new IOException("unrecognized log type " + type);
      }
      return plan;
    }
  }

  public enum PhysicalPlanType {
    INSERT, DELETE, BATCHINSERT, SET_STORAGE_GROUP, CREATE_TIMESERIES, TTL, GRANT_WATERMARK_EMBEDDING, REVOKE_WATERMARK_EMBEDDING,
    CREATE_ROLE, DELETE_ROLE, CREATE_USER, REVOKE_USER_ROLE, REVOKE_ROLE_PRIVILEGE, REVOKE_USER_PRIVILEGE, GRANT_ROLE_PRIVILEGE, GRANT_USER_PRIVILEGE, GRANT_USER_ROLE, MODIFY_PASSWORD, DELETE_USER,
    DELETE_STORAGE_GROUP, SHOW_TIMESERIES, DELETE_TIMESERIES
  }


}<|MERGE_RESOLUTION|>--- conflicted
+++ resolved
@@ -24,12 +24,8 @@
 import java.util.Collections;
 import java.util.List;
 import org.apache.iotdb.db.qp.logical.Operator;
-<<<<<<< HEAD
 import org.apache.iotdb.db.qp.logical.Operator.OperatorType;
-import org.apache.iotdb.db.qp.physical.crud.BatchInsertPlan;
-=======
 import org.apache.iotdb.db.qp.physical.crud.InsertTabletPlan;
->>>>>>> 867a3e17
 import org.apache.iotdb.db.qp.physical.crud.DeletePlan;
 import org.apache.iotdb.db.qp.physical.crud.InsertPlan;
 import org.apache.iotdb.db.qp.physical.sys.AuthorPlan;
@@ -177,13 +173,8 @@
           plan.deserialize(buffer);
           break;
         case BATCHINSERT:
-<<<<<<< HEAD
-          plan = new BatchInsertPlan();
-          plan.deserialize(buffer);
-=======
           plan = new InsertTabletPlan();
-          plan.deserializeFrom(buffer);
->>>>>>> 867a3e17
+          plan.deserialize(buffer);
           break;
         case SET_STORAGE_GROUP:
           plan = new SetStorageGroupPlan();
