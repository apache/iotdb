--- conflicted
+++ resolved
@@ -395,16 +395,14 @@
         case CLEARCACHE:
           plan = new ClearCachePlan();
           break;
-<<<<<<< HEAD
+        case CREATE_FUNCTION:
+          plan = new CreateFunctionPlan();
+          break;
+        case DROP_FUNCTION:
+          plan = new DropFunctionPlan();
+          break;
         case UPDATE_STORAGE_GROUP:
           plan = new UpdateStorageGroupPlan();
-=======
-        case CREATE_FUNCTION:
-          plan = new CreateFunctionPlan();
-          break;
-        case DROP_FUNCTION:
-          plan = new DropFunctionPlan();
->>>>>>> 5102f7f6
           break;
         default:
           throw new IOException("unrecognized log type " + type);
@@ -468,12 +466,9 @@
     MERGE,
     CREATE_SNAPSHOT,
     CLEARCACHE,
-<<<<<<< HEAD
+    CREATE_FUNCTION,
+    DROP_FUNCTION,
     UPDATE_STORAGE_GROUP
-=======
-    CREATE_FUNCTION,
-    DROP_FUNCTION
->>>>>>> 5102f7f6
   }
 
   public long getIndex() {
