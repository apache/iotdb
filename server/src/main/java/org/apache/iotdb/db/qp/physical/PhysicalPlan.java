--- conflicted
+++ resolved
@@ -40,13 +40,11 @@
 import org.apache.iotdb.db.qp.physical.sys.CreateIndexPlan;
 import org.apache.iotdb.db.qp.physical.sys.CreateMultiTimeSeriesPlan;
 import org.apache.iotdb.db.qp.physical.sys.CreateTimeSeriesPlan;
-import org.apache.iotdb.db.qp.physical.sys.CreateTriggerPlan;
 import org.apache.iotdb.db.qp.physical.sys.DataAuthPlan;
 import org.apache.iotdb.db.qp.physical.sys.DeleteStorageGroupPlan;
 import org.apache.iotdb.db.qp.physical.sys.DeleteTimeSeriesPlan;
 import org.apache.iotdb.db.qp.physical.sys.DropFunctionPlan;
 import org.apache.iotdb.db.qp.physical.sys.DropIndexPlan;
-import org.apache.iotdb.db.qp.physical.sys.DropTriggerPlan;
 import org.apache.iotdb.db.qp.physical.sys.FlushPlan;
 import org.apache.iotdb.db.qp.physical.sys.LoadConfigurationPlan;
 import org.apache.iotdb.db.qp.physical.sys.MNodePlan;
@@ -57,8 +55,6 @@
 import org.apache.iotdb.db.qp.physical.sys.SetUsingDeviceTemplatePlan;
 import org.apache.iotdb.db.qp.physical.sys.ShowDevicesPlan;
 import org.apache.iotdb.db.qp.physical.sys.ShowTimeSeriesPlan;
-import org.apache.iotdb.db.qp.physical.sys.StartTriggerPlan;
-import org.apache.iotdb.db.qp.physical.sys.StopTriggerPlan;
 import org.apache.iotdb.db.qp.physical.sys.StorageGroupMNodePlan;
 import org.apache.iotdb.tsfile.utils.ReadWriteIOUtils;
 
@@ -344,19 +340,6 @@
         case BATCH_INSERT_ROWS:
           plan = new InsertRowsPlan();
           break;
-<<<<<<< HEAD
-        case CREATE_TRIGGER:
-          plan = new CreateTriggerPlan();
-          break;
-        case DROP_TRIGGER:
-          plan = new DropTriggerPlan();
-          break;
-        case START_TRIGGER:
-          plan = new StartTriggerPlan();
-          break;
-        case STOP_TRIGGER:
-          plan = new StopTriggerPlan();
-=======
         case BATCH_INSERT_ONE_DEVICE:
           plan = new InsertRowsOfOneDevicePlan();
           break;
@@ -380,7 +363,6 @@
           break;
         case SET_SYSTEM_MODE:
           plan = new SetSystemModePlan();
->>>>>>> 8343f225
           break;
         default:
           throw new IOException("unrecognized log type " + type);
@@ -428,12 +410,6 @@
     MULTI_BATCH_INSERT,
     BATCH_INSERT_ROWS,
     SHOW_DEVICES,
-<<<<<<< HEAD
-    CREATE_TRIGGER,
-    DROP_TRIGGER,
-    START_TRIGGER,
-    STOP_TRIGGER
-=======
     CREATE_TEMPLATE,
     SET_DEVICE_TEMPLATE,
     SET_USING_DEVICE_TEMPLATE,
@@ -441,7 +417,6 @@
     CREATE_FUNCTION,
     DROP_FUNCTION,
     SET_SYSTEM_MODE
->>>>>>> 8343f225
   }
 
   public long getIndex() {
