--- conflicted
+++ resolved
@@ -18,18 +18,21 @@
  */
 package org.apache.iotdb.db.qp.physical;
 
-import org.apache.iotdb.db.exception.metadata.IllegalPathException;
+import org.apache.iotdb.commons.exception.IllegalPathException;
+import org.apache.iotdb.commons.path.PartialPath;
+import org.apache.iotdb.consensus.common.request.IConsensusRequest;
 import org.apache.iotdb.db.exception.query.QueryProcessException;
-import org.apache.iotdb.db.metadata.path.PartialPath;
+import org.apache.iotdb.db.exception.runtime.SerializationRunTimeException;
 import org.apache.iotdb.db.qp.logical.Operator;
 import org.apache.iotdb.db.qp.logical.Operator.OperatorType;
 import org.apache.iotdb.db.qp.physical.crud.DeletePlan;
-import org.apache.iotdb.db.qp.physical.crud.InsertMultiTabletPlan;
+import org.apache.iotdb.db.qp.physical.crud.InsertMultiTabletsPlan;
 import org.apache.iotdb.db.qp.physical.crud.InsertRowPlan;
 import org.apache.iotdb.db.qp.physical.crud.InsertRowsOfOneDevicePlan;
 import org.apache.iotdb.db.qp.physical.crud.InsertRowsPlan;
 import org.apache.iotdb.db.qp.physical.crud.InsertTabletPlan;
 import org.apache.iotdb.db.qp.physical.crud.SelectIntoPlan;
+import org.apache.iotdb.db.qp.physical.sys.ActivateTemplateInClusterPlan;
 import org.apache.iotdb.db.qp.physical.sys.ActivateTemplatePlan;
 import org.apache.iotdb.db.qp.physical.sys.AlterTimeSeriesPlan;
 import org.apache.iotdb.db.qp.physical.sys.AppendTemplatePlan;
@@ -43,12 +46,10 @@
 import org.apache.iotdb.db.qp.physical.sys.CreateFunctionPlan;
 import org.apache.iotdb.db.qp.physical.sys.CreateIndexPlan;
 import org.apache.iotdb.db.qp.physical.sys.CreateMultiTimeSeriesPlan;
-import org.apache.iotdb.db.qp.physical.sys.CreateSnapshotPlan;
 import org.apache.iotdb.db.qp.physical.sys.CreateTemplatePlan;
 import org.apache.iotdb.db.qp.physical.sys.CreateTimeSeriesPlan;
 import org.apache.iotdb.db.qp.physical.sys.CreateTriggerPlan;
 import org.apache.iotdb.db.qp.physical.sys.DataAuthPlan;
-import org.apache.iotdb.db.qp.physical.sys.DeactivateTemplatePlan;
 import org.apache.iotdb.db.qp.physical.sys.DeleteStorageGroupPlan;
 import org.apache.iotdb.db.qp.physical.sys.DeleteTimeSeriesPlan;
 import org.apache.iotdb.db.qp.physical.sys.DropContinuousQueryPlan;
@@ -73,12 +74,13 @@
 import org.apache.iotdb.db.qp.physical.sys.StopTriggerPlan;
 import org.apache.iotdb.db.qp.physical.sys.StorageGroupMNodePlan;
 import org.apache.iotdb.db.qp.physical.sys.UnsetTemplatePlan;
-import org.apache.iotdb.db.qp.utils.EmptyOutputStream;
+import org.apache.iotdb.tsfile.utils.PublicBAOS;
 import org.apache.iotdb.tsfile.utils.ReadWriteIOUtils;
 
 import org.slf4j.Logger;
 import org.slf4j.LoggerFactory;
 
+import java.io.DataInputStream;
 import java.io.DataOutputStream;
 import java.io.IOException;
 import java.nio.BufferOverflowException;
@@ -87,15 +89,15 @@
 import java.util.Collections;
 import java.util.List;
 
-/** This class is a abstract class for all type of PhysicalPlan. */
-public abstract class PhysicalPlan {
+/** This class is an abstract class for all type of PhysicalPlan. */
+public abstract class PhysicalPlan implements IConsensusRequest {
   private static final Logger logger = LoggerFactory.getLogger(PhysicalPlan.class);
 
   private static final String SERIALIZATION_UNIMPLEMENTED = "serialization unimplemented";
 
   private boolean isQuery = false;
+
   private Operator.OperatorType operatorType;
-  private static final int NULL_VALUE_LEN = -1;
 
   // for cluster mode, whether the plan may be splitted into several sub plans
   protected boolean canBeSplit = true;
@@ -163,22 +165,6 @@
 
   public void setDebug(boolean debug) {
     this.debug = debug;
-  }
-
-  /**
-   * Calculate size after serialization.
-   *
-   * @return size
-   * @throws IOException
-   */
-  public int getSerializedSize() throws IOException {
-    try {
-      DataOutputStream dataOutputStream = new DataOutputStream(new EmptyOutputStream());
-      serialize(dataOutputStream);
-      return dataOutputStream.size();
-    } catch (UnsupportedOperationException e) {
-      throw e;
-    }
   }
 
   /**
@@ -188,6 +174,22 @@
    * @throws IOException
    */
   public void serialize(DataOutputStream stream) throws IOException {
+    throw new UnsupportedOperationException(SERIALIZATION_UNIMPLEMENTED);
+  }
+
+  @Override
+  public ByteBuffer serializeToByteBuffer() {
+    try (PublicBAOS byteArrayOutputStream = new PublicBAOS();
+        DataOutputStream outputStream = new DataOutputStream(byteArrayOutputStream)) {
+      serialize(outputStream);
+      return ByteBuffer.wrap(byteArrayOutputStream.getBuf(), 0, byteArrayOutputStream.size());
+    } catch (IOException e) {
+      logger.error("Unexpected error occurs when serializing this physical plan.", e);
+      throw new SerializationRunTimeException(e);
+    }
+  }
+
+  public void deserialize(DataInputStream stream) throws IOException, IllegalPathException {
     throw new UnsupportedOperationException(SERIALIZATION_UNIMPLEMENTED);
   }
 
@@ -221,8 +223,7 @@
   }
 
   /**
-   * Deserialize the plan from the given buffer. This is provided for WAL, and must be used with
-   * serializeToWAL.
+   * Deserialize the plan from the given buffer.
    *
    * @param buffer
    */
@@ -231,11 +232,7 @@
   }
 
   protected void putString(ByteBuffer buffer, String value) {
-    if (value == null) {
-      buffer.putInt(NULL_VALUE_LEN);
-    } else {
-      ReadWriteIOUtils.write(value, buffer);
-    }
+    ReadWriteIOUtils.write(value, buffer);
   }
 
   protected void putStrings(ByteBuffer buffer, List<String> values) {
@@ -245,11 +242,7 @@
   }
 
   protected void putString(DataOutputStream stream, String value) throws IOException {
-    if (value == null) {
-      stream.writeInt(NULL_VALUE_LEN);
-    } else {
-      ReadWriteIOUtils.write(value, stream);
-    }
+    ReadWriteIOUtils.write(value, stream);
   }
 
   protected void putStrings(DataOutputStream stream, List<String> values) throws IOException {
@@ -259,11 +252,7 @@
   }
 
   protected String readString(ByteBuffer buffer) {
-    int valueLen = buffer.getInt();
-    if (valueLen == NULL_VALUE_LEN) {
-      return null;
-    }
-    return ReadWriteIOUtils.readStringWithLength(buffer, valueLen);
+    return ReadWriteIOUtils.readString(buffer);
   }
 
   protected List<String> readStrings(ByteBuffer buffer, int totalSize) {
@@ -301,7 +290,21 @@
 
     public static PhysicalPlan create(ByteBuffer buffer) throws IOException, IllegalPathException {
       int typeNum = buffer.get();
-      if (typeNum >= PhysicalPlanType.values().length) {
+      PhysicalPlan plan = createByTypeNum(typeNum);
+      plan.deserialize(buffer);
+      return plan;
+    }
+
+    public static PhysicalPlan create(DataInputStream stream)
+        throws IOException, IllegalPathException {
+      int typeNum = stream.readByte();
+      PhysicalPlan plan = createByTypeNum(typeNum);
+      plan.deserialize(stream);
+      return plan;
+    }
+
+    private static PhysicalPlan createByTypeNum(int typeNum) throws IOException {
+      if (typeNum < 0 || typeNum >= PhysicalPlanType.values().length) {
         throw new IOException("unrecognized log type " + typeNum);
       }
       PhysicalPlanType type = PhysicalPlanType.values()[typeNum];
@@ -315,7 +318,7 @@
           plan = new InsertTabletPlan();
           break;
         case MULTI_BATCH_INSERT:
-          plan = new InsertMultiTabletPlan();
+          plan = new InsertMultiTabletsPlan();
           break;
         case DELETE:
           plan = new DeletePlan();
@@ -458,9 +461,6 @@
         case ACTIVATE_TEMPLATE:
           plan = new ActivateTemplatePlan();
           break;
-        case DEACTIVATE_TEMPLATE:
-          plan = new DeactivateTemplatePlan();
-          break;
         case AUTO_CREATE_DEVICE_MNODE:
           plan = new AutoCreateDeviceMNodePlan();
           break;
@@ -473,9 +473,6 @@
         case MERGE:
           plan = new MergePlan();
           break;
-        case CREATE_SNAPSHOT:
-          plan = new CreateSnapshotPlan();
-          break;
         case CLEARCACHE:
           plan = new ClearCachePlan();
           break;
@@ -491,16 +488,12 @@
         case SET_SYSTEM_MODE:
           plan = new SetSystemModePlan();
           break;
-<<<<<<< HEAD
-=======
         case ACTIVATE_TEMPLATE_IN_CLUSTER:
           plan = new ActivateTemplateInClusterPlan();
           break;
->>>>>>> 04d6ecd9
         default:
           throw new IOException("unrecognized log type " + type);
       }
-      plan.deserialize(buffer);
       return plan;
     }
   }
@@ -558,7 +551,7 @@
     DROP_CONTINUOUS_QUERY,
     SHOW_CONTINUOUS_QUERIES,
     MERGE,
-    CREATE_SNAPSHOT,
+    CREATE_SNAPSHOT, // the snapshot feature has been deprecated, this is kept for compatibility
     CLEARCACHE,
     CREATE_FUNCTION,
     DROP_FUNCTION,
@@ -567,8 +560,10 @@
     UNSET_TEMPLATE,
     APPEND_TEMPLATE,
     PRUNE_TEMPLATE,
+    START_PIPE_SERVER,
+    STOP_PIPE_SERVER,
     DROP_TEMPLATE,
-    DEACTIVATE_TEMPLATE
+    ACTIVATE_TEMPLATE_IN_CLUSTER
   }
 
   public long getIndex() {
@@ -585,6 +580,7 @@
    *
    * @throws QueryProcessException when the check fails
    */
+  // TODO(INSERT) move this check into analyze
   public void checkIntegrity() throws QueryProcessException {}
 
   public boolean isPrefixMatch() {
