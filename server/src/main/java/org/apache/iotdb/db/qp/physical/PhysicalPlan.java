--- conflicted
+++ resolved
@@ -420,17 +420,14 @@
     MULTI_BATCH_INSERT,
     BATCH_INSERT_ROWS,
     SHOW_DEVICES,
-<<<<<<< HEAD
     CREATE_TEMPLATE,
     SET_DEVICE_TEMPLATE,
     SET_USING_DEVICE_TEMPLATE,
     AUTO_CREATE_DEVICE_MNODE,
-=======
     CREATE_TRIGGER,
     DROP_TRIGGER,
     START_TRIGGER,
     STOP_TRIGGER
->>>>>>> c648e5a7
   }
 
   public long getIndex() {
