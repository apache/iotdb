--- conflicted
+++ resolved
@@ -572,12 +572,10 @@
     STOP_PIPE_SERVER,
     DROP_TEMPLATE,
     ACTIVATE_TEMPLATE_IN_CLUSTER,
-<<<<<<< HEAD
     REWRITE_TIMESERIES
-=======
+    ACTIVATE_TEMPLATE_IN_CLUSTER,
     PRE_DELETE_TIMESERIES_IN_CLUSTER,
     ROLLBACK_PRE_DELETE_TIMESERIES
->>>>>>> 3348a062
   }
 
   public long getIndex() {
