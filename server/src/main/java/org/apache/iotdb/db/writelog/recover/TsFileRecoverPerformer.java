/*
 * Licensed to the Apache Software Foundation (ASF) under one
 * or more contributor license agreements.  See the NOTICE file
 * distributed with this work for additional information
 * regarding copyright ownership.  The ASF licenses this file
 * to you under the Apache License, Version 2.0 (the
 * "License"); you may not use this file except in compliance
 * with the License.  You may obtain a copy of the License at
 *
 *     http://www.apache.org/licenses/LICENSE-2.0
 *
 * Unless required by applicable law or agreed to in writing,
 * software distributed under the License is distributed on an
 * "AS IS" BASIS, WITHOUT WARRANTIES OR CONDITIONS OF ANY
 * KIND, either express or implied.  See the License for the
 * specific language governing permissions and limitations
 * under the License.
 */

package org.apache.iotdb.db.writelog.recover;

import static org.apache.iotdb.db.engine.storagegroup.TsFileResource.RESOURCE_SUFFIX;

import java.io.File;
import java.io.IOException;
import java.nio.ByteBuffer;
import java.util.List;
import java.util.Map;
import java.util.Map.Entry;
import java.util.concurrent.ExecutionException;
import java.util.function.Consumer;
import java.util.function.Supplier;
import org.apache.iotdb.db.engine.fileSystem.SystemFileFactory;
import org.apache.iotdb.db.engine.flush.MemTableFlushTask;
import org.apache.iotdb.db.engine.memtable.IMemTable;
import org.apache.iotdb.db.engine.memtable.PrimitiveMemTable;
import org.apache.iotdb.db.engine.storagegroup.TsFileResource;
import org.apache.iotdb.db.exception.StorageGroupProcessorException;
import org.apache.iotdb.db.utils.FileLoaderUtils;
import org.apache.iotdb.db.writelog.manager.MultiFileLogNodeManager;
import org.apache.iotdb.tsfile.exception.NotCompatibleTsFileException;
import org.apache.iotdb.tsfile.file.metadata.ChunkMetadata;
import org.apache.iotdb.tsfile.file.metadata.TimeseriesMetadata;
import org.apache.iotdb.tsfile.file.metadata.enums.TSDataType;
import org.apache.iotdb.tsfile.fileSystem.FSFactoryProducer;
import org.apache.iotdb.tsfile.read.TsFileSequenceReader;
import org.apache.iotdb.tsfile.write.writer.RestorableTsFileIOWriter;
import org.slf4j.Logger;
import org.slf4j.LoggerFactory;

/**
 * TsFileRecoverPerformer recovers a SeqTsFile to correct status, redoes the WALs since last crash
 * and removes the redone logs.
 */
public class TsFileRecoverPerformer {

  private static final Logger logger = LoggerFactory.getLogger(TsFileRecoverPerformer.class);

  private final String filePath;
  private final String logNodePrefix;
  private final TsFileResource tsFileResource;
  private final boolean sequence;

  /**
   * @param isLastFile whether this TsFile is the last file of its partition
   */
  public TsFileRecoverPerformer(String logNodePrefix,
    TsFileResource currentTsFileResource, boolean sequence, boolean isLastFile) {
    this.filePath = currentTsFileResource.getTsFilePath();
    this.logNodePrefix = logNodePrefix;
    this.tsFileResource = currentTsFileResource;
    this.sequence = sequence;
  }

  /**
   * 1. recover the TsFile by RestorableTsFileIOWriter and truncate the file to remaining corrected
   * data 2. redo the WALs to recover unpersisted data 3. flush and close the file 4. clean WALs
   *
   * @return a RestorableTsFileIOWriter and a list of RestorableTsFileIOWriter of vmfiles, if the
   * file and the vmfiles are not closed before crash, so these writers can be used to continue
   * writing
   */
  @SuppressWarnings("squid:S3776") // Suppress high Cognitive Complexity warning
  public RestorableTsFileIOWriter recover(boolean needRedoWal, Supplier<ByteBuffer[]> supplier,
      Consumer<ByteBuffer[]> consumer) throws StorageGroupProcessorException {

    File file = FSFactoryProducer.getFSFactory().getFile(filePath);
    if (!file.exists()) {
      logger.error("TsFile {} is missing, will skip its recovery.", filePath);
      return null;
    }

    // remove corrupted part of the TsFile
    RestorableTsFileIOWriter restorableTsFileIOWriter;
    try {
      restorableTsFileIOWriter = new RestorableTsFileIOWriter(file);
    } catch (NotCompatibleTsFileException e) {
      boolean result = file.delete();
      logger.warn("TsFile {} is incompatible. Delete it successfully {}", filePath, result);
      throw new StorageGroupProcessorException(e);
    } catch (IOException e) {
      throw new StorageGroupProcessorException(e);
    }

    // judge whether tsfile is complete
    if (!restorableTsFileIOWriter.hasCrashed()) {
      try {
        recoverResource();
        return restorableTsFileIOWriter;
      } catch (IOException e) {
        throw new StorageGroupProcessorException(
            "recover the resource file failed: " + filePath + RESOURCE_SUFFIX + e);
      }
    }

    // tsfile has crashed
    // due to failure, the last ChunkGroup may contain the same data as the WALs, so the time
    // map must be updated first to avoid duplicated insertion
    recoverResourceFromWriter(restorableTsFileIOWriter);

    // redo logs
    if (needRedoWal) {
      redoLogs(restorableTsFileIOWriter, supplier);

      // clean logs
      try {
        MultiFileLogNodeManager.getInstance()
            .deleteNode(logNodePrefix + SystemFileFactory.INSTANCE.getFile(filePath).getName(),
                consumer);
      } catch (IOException e) {
        throw new StorageGroupProcessorException(e);
      }
    }
    return restorableTsFileIOWriter;
  }

  private void recoverResource() throws IOException {
    if (tsFileResource.resourceFileExists()) {
      // .resource file exists, deserialize it
      recoverResourceFromFile();
    } else {
      // .resource file does not exist, read file metadata and recover tsfile resource
      try (TsFileSequenceReader reader = new TsFileSequenceReader(
          tsFileResource.getTsFile().getAbsolutePath())) {
        FileLoaderUtils.updateTsFileResource(reader, tsFileResource);
      }
      // write .resource file
      tsFileResource.serialize();
    }
  }

  private void recoverResourceFromFile() throws IOException {
    try {
      tsFileResource.deserialize();
    } catch (IOException e) {
      logger.warn("Cannot deserialize TsFileResource {}, construct it using "
          + "TsFileSequenceReader", tsFileResource.getTsFile(), e);
      recoverResourceFromReader();
    }
  }


  private void recoverResourceFromReader() throws IOException {
    try (TsFileSequenceReader reader =
        new TsFileSequenceReader(tsFileResource.getTsFile().getAbsolutePath(), true)) {
      for (Entry<String, List<TimeseriesMetadata>> entry : reader.getAllTimeseriesMetadata()
          .entrySet()) {
        for (TimeseriesMetadata timeseriesMetaData : entry.getValue()) {
          tsFileResource
              .updateStartTime(entry.getKey(), timeseriesMetaData.getStatistics().getStartTime());
          tsFileResource
              .updateEndTime(entry.getKey(), timeseriesMetaData.getStatistics().getEndTime());
        }
      }
    }
    // write .resource file
    tsFileResource.serialize();
  }


  private void recoverResourceFromWriter(RestorableTsFileIOWriter restorableTsFileIOWriter) {
    Map<String, List<ChunkMetadata>> deviceChunkMetaDataMap =
        restorableTsFileIOWriter.getDeviceChunkMetadataMap();
    for (Map.Entry<String, List<ChunkMetadata>> entry : deviceChunkMetaDataMap.entrySet()) {
      String deviceId = entry.getKey();
      List<ChunkMetadata> chunkMetadataList = entry.getValue();
      TSDataType dataType = entry.getValue().get(entry.getValue().size() - 1).getDataType();
      for (ChunkMetadata chunkMetaData : chunkMetadataList) {
        if (!chunkMetaData.getDataType().equals(dataType)) {
          continue;
        }
        tsFileResource.updateStartTime(deviceId, chunkMetaData.getStartTime());
        tsFileResource.updateEndTime(deviceId, chunkMetaData.getEndTime());
      }
    }
    tsFileResource.updatePlanIndexes(restorableTsFileIOWriter.getMinPlanIndex());
    tsFileResource.updatePlanIndexes(restorableTsFileIOWriter.getMaxPlanIndex());
  }

  private void redoLogs(RestorableTsFileIOWriter restorableTsFileIOWriter, Supplier<ByteBuffer[]> supplier)
      throws StorageGroupProcessorException {
    IMemTable recoverMemTable = new PrimitiveMemTable();
<<<<<<< HEAD
    recoverMemTable.setVersion(versionController.nextVersion());
    LogReplayer logReplayer = new LogReplayer(logNodePrefix, filePath, tsFileResource.getModFile(),
        versionController, tsFileResource, recoverMemTable, sequence);
    logReplayer.replayLogs(supplier);
=======
    LogReplayer logReplayer = new LogReplayer(
            logNodePrefix, filePath, tsFileResource.getModFile(),
            tsFileResource, recoverMemTable, sequence);
    logReplayer.replayLogs();
>>>>>>> 6d3ae90f
    try {
      if (!recoverMemTable.isEmpty()) {
        // flush logs
        MemTableFlushTask tableFlushTask = new MemTableFlushTask(recoverMemTable,
            restorableTsFileIOWriter,
            tsFileResource.getTsFile().getParentFile().getParentFile().getName());
        tableFlushTask.syncFlushMemTable();
        tsFileResource.updatePlanIndexes(recoverMemTable.getMinPlanIndex());
        tsFileResource.updatePlanIndexes(recoverMemTable.getMaxPlanIndex());
      }

      restorableTsFileIOWriter.endFile();
      tsFileResource.serialize();

      // otherwise this file is not closed before crush, do nothing so we can continue writing
      // into it
    } catch (IOException | ExecutionException e) {
      throw new StorageGroupProcessorException(e);
    } catch (InterruptedException e) {
      Thread.currentThread().interrupt();
      throw new StorageGroupProcessorException(e);
    }
  }

}<|MERGE_RESOLUTION|>--- conflicted
+++ resolved
@@ -200,17 +200,10 @@
   private void redoLogs(RestorableTsFileIOWriter restorableTsFileIOWriter, Supplier<ByteBuffer[]> supplier)
       throws StorageGroupProcessorException {
     IMemTable recoverMemTable = new PrimitiveMemTable();
-<<<<<<< HEAD
-    recoverMemTable.setVersion(versionController.nextVersion());
-    LogReplayer logReplayer = new LogReplayer(logNodePrefix, filePath, tsFileResource.getModFile(),
-        versionController, tsFileResource, recoverMemTable, sequence);
-    logReplayer.replayLogs(supplier);
-=======
     LogReplayer logReplayer = new LogReplayer(
             logNodePrefix, filePath, tsFileResource.getModFile(),
             tsFileResource, recoverMemTable, sequence);
-    logReplayer.replayLogs();
->>>>>>> 6d3ae90f
+    logReplayer.replayLogs(supplier);
     try {
       if (!recoverMemTable.isEmpty()) {
         // flush logs
