--- conflicted
+++ resolved
@@ -172,13 +172,10 @@
       throws RejectedExecutionException {
     if (pool != null && !pool.isTerminated()) {
       CompactionScheduler.currentTaskNum.incrementAndGet();
-<<<<<<< HEAD
       logger.warn("submitted a compaction task, currentTaskNum={}",
           CompactionScheduler.currentTaskNum.get());
       Future<Void> future = pool.submit(compactionMergeTask);
-=======
       CompactionScheduler.addPartitionCompaction(storageGroupName, timePartition);
->>>>>>> 8b8c9bbe
       compactionTaskFutures
           .computeIfAbsent(storageGroupName, k -> new ConcurrentHashMap<>())
           .computeIfAbsent(timePartition, k -> new HashSet<>())
