/*
 * Licensed to the Apache Software Foundation (ASF) under one
 * or more contributor license agreements.  See the NOTICE file
 * distributed with this work for additional information
 * regarding copyright ownership.  The ASF licenses this file
 * to you under the Apache License, Version 2.0 (the
 * "License"); you may not use this file except in compliance
 * with the License.  You may obtain a copy of the License at
 *
 *     http://www.apache.org/licenses/LICENSE-2.0
 *
 * Unless required by applicable law or agreed to in writing,
 * software distributed under the License is distributed on an
 * "AS IS" BASIS, WITHOUT WARRANTIES OR CONDITIONS OF ANY
 * KIND, either express or implied.  See the License for the
 * specific language governing permissions and limitations
 * under the License.
 */

package org.apache.iotdb.db.engine.compaction;

import org.apache.iotdb.db.concurrent.IoTDBThreadPoolFactory;
import org.apache.iotdb.db.concurrent.ThreadName;
import org.apache.iotdb.db.concurrent.threadpool.WrappedScheduledExecutorService;
import org.apache.iotdb.db.conf.IoTDBConstant;
import org.apache.iotdb.db.conf.IoTDBDescriptor;
import org.apache.iotdb.db.engine.compaction.constant.CompactionTaskStatus;
import org.apache.iotdb.db.engine.compaction.task.AbstractCompactionTask;
import org.apache.iotdb.db.service.IService;
import org.apache.iotdb.db.service.ServiceType;
import org.apache.iotdb.db.utils.TestOnly;
import org.apache.iotdb.db.utils.datastructure.FixedPriorityBlockingQueue;
import org.apache.iotdb.metrics.config.MetricConfigDescriptor;

import com.google.common.util.concurrent.RateLimiter;
import org.slf4j.Logger;
import org.slf4j.LoggerFactory;

import java.util.ArrayList;
import java.util.Collections;
import java.util.HashSet;
import java.util.Iterator;
import java.util.List;
import java.util.Map;
import java.util.Set;
import java.util.concurrent.Callable;
import java.util.concurrent.ConcurrentHashMap;
import java.util.concurrent.ExecutorService;
import java.util.concurrent.Future;
import java.util.concurrent.RejectedExecutionException;
import java.util.concurrent.ScheduledExecutorService;
import java.util.concurrent.TimeUnit;
import java.util.concurrent.atomic.AtomicInteger;

/** CompactionMergeTaskPoolManager provides a ThreadPool tPro queue and run all compaction tasks. */
public class CompactionTaskManager implements IService {
  private static final Logger logger =
      LoggerFactory.getLogger(IoTDBConstant.COMPACTION_LOGGER_NAME);
  private static final CompactionTaskManager INSTANCE = new CompactionTaskManager();

  // The thread pool that executes the compaction task. The default number of threads for this pool
  // is 10.
  private WrappedScheduledExecutorService taskExecutionPool;
  public static volatile AtomicInteger currentTaskNum = new AtomicInteger(0);
  private FixedPriorityBlockingQueue<AbstractCompactionTask> candidateCompactionTaskQueue =
      new FixedPriorityBlockingQueue<>(1024, new CompactionTaskComparator());
  // <logicalStorageGroupName,futureSet>, it is used to terminate all compaction tasks under the
  // logicalStorageGroup
  private Map<String, Set<Future<Void>>> storageGroupTasks = new ConcurrentHashMap<>();
  private Map<String, Map<Long, Set<Future<Void>>>> compactionTaskFutures =
      new ConcurrentHashMap<>();
  private List<AbstractCompactionTask> runningCompactionTaskList = new ArrayList<>();

  // The thread pool that periodically fetches and executes the compaction task from
  // candidateCompactionTaskQueue to taskExecutionPool. The default number of threads for this pool
  // is 1.
  private ScheduledExecutorService compactionTaskSubmissionThreadPool;

  private final long TASK_SUBMIT_INTERVAL =
      IoTDBDescriptor.getInstance().getConfig().getCompactionSubmissionIntervalInMs();

  private final RateLimiter mergeWriteRateLimiter = RateLimiter.create(Double.MAX_VALUE);

  public static CompactionTaskManager getInstance() {
    return INSTANCE;
  }

  @Override
  public void start() {
    if (taskExecutionPool == null
        && IoTDBDescriptor.getInstance().getConfig().getConcurrentCompactionThread() > 0) {
      this.taskExecutionPool =
          (WrappedScheduledExecutorService)
              IoTDBThreadPoolFactory.newScheduledThreadPool(
                  IoTDBDescriptor.getInstance().getConfig().getConcurrentCompactionThread(),
                  ThreadName.COMPACTION_SERVICE.getName());
      currentTaskNum = new AtomicInteger(0);
      compactionTaskSubmissionThreadPool =
          IoTDBThreadPoolFactory.newScheduledThreadPool(1, ThreadName.COMPACTION_SERVICE.getName());
      candidateCompactionTaskQueue.regsitPollLastHook(
          AbstractCompactionTask::resetCompactionCandidateStatusForAllSourceFiles);
      candidateCompactionTaskQueue.regsitPollLastHook(
          x -> CompactionMetricsManager.recordTaskInfo(x, CompactionTaskStatus.POLL_FROM_QUEUE));

      // Periodically do the following: fetch the highest priority thread from the
      // candidateCompactionTaskQueue, check that all tsfiles in the compaction task are valid, and
      // if there is thread space available in the taskExecutionPool, put the compaction task thread
      // into the taskExecutionPool and perform the compaction.
      compactionTaskSubmissionThreadPool.scheduleWithFixedDelay(
          this::submitTaskFromTaskQueue,
          TASK_SUBMIT_INTERVAL,
          TASK_SUBMIT_INTERVAL,
          TimeUnit.MILLISECONDS);
    }
    logger.info("Compaction task manager started.");
  }

  @Override
  public void stop() {
    if (taskExecutionPool != null) {
      taskExecutionPool.shutdownNow();
      compactionTaskSubmissionThreadPool.shutdownNow();
      logger.info("Waiting for task taskExecutionPool to shut down");
      waitTermination();
      storageGroupTasks.clear();
      candidateCompactionTaskQueue.clear();
    }
  }

  @Override
  public void waitAndStop(long milliseconds) {
    if (taskExecutionPool != null) {
      awaitTermination(taskExecutionPool, milliseconds);
      awaitTermination(compactionTaskSubmissionThreadPool, milliseconds);
      logger.info("Waiting for task taskExecutionPool to shut down");
      waitTermination();
      storageGroupTasks.clear();
    }
  }

  @TestOnly
  public void waitAllCompactionFinish() {
    long sleepingStartTime = 0;
    long MAX_WAITING_TIME = 120_000L;
    if (taskExecutionPool != null) {
      while (taskExecutionPool.getActiveCount() > 0 || taskExecutionPool.getQueue().size() > 0) {
        // wait
        try {
          Thread.sleep(200);
          sleepingStartTime += 200;
          if (sleepingStartTime % 10000 == 0) {
            logger.warn(
                "Has waiting {} seconds for all compaction task finish", sleepingStartTime / 1000);
          }
          if (sleepingStartTime >= MAX_WAITING_TIME) {
            return;
          }
        } catch (InterruptedException e) {
          logger.error("thread interrupted while waiting for compaction to end", e);
          return;
        }
      }
      storageGroupTasks.clear();
      logger.info("All compaction task finish");
    }
  }

  private void waitTermination() {
    long startTime = System.currentTimeMillis();
    while (!taskExecutionPool.isTerminated()) {
      int timeMillis = 0;
      try {
        Thread.sleep(200);
      } catch (InterruptedException e) {
        logger.error(
            "CompactionMergeTaskPoolManager {} shutdown",
            ThreadName.COMPACTION_SERVICE.getName(),
            e);
        Thread.currentThread().interrupt();
      }
      timeMillis += 200;
      long time = System.currentTimeMillis() - startTime;
      if (timeMillis % 60_000 == 0) {
        logger.info("CompactionManager has wait for {} seconds to stop", time / 1000);
      }
    }
    taskExecutionPool = null;
    storageGroupTasks.clear();
    logger.info("CompactionManager stopped");
  }

  private void awaitTermination(ExecutorService service, long milliseconds) {
    try {
      service.shutdown();
      service.awaitTermination(milliseconds, TimeUnit.MILLISECONDS);
    } catch (InterruptedException e) {
      logger.warn("CompactionThreadPool can not be closed in {} ms", milliseconds);
      Thread.currentThread().interrupt();
    }
    service.shutdownNow();
  }

  @Override
  public ServiceType getID() {
    return ServiceType.COMPACTION_SERVICE;
  }

  /**
   * This method submit the compaction task to the PriorityQueue in CompactionTaskManager. Notice!
   * The task will not be submitted immediately. If the queue size is larger than max size, the task
   * with last priority will be removed from the task.
   */
  public synchronized boolean addTaskToWaitingQueue(AbstractCompactionTask compactionTask)
      throws InterruptedException {
    if (!candidateCompactionTaskQueue.contains(compactionTask)
        && !runningCompactionTaskList.contains(compactionTask)) {
      compactionTask.setSourceFilesToCompactionCandidate();
      candidateCompactionTaskQueue.put(compactionTask);

      // add metrics
      if (MetricConfigDescriptor.getInstance().getMetricConfig().getEnableMetric()) {
        CompactionMetricsManager.recordTaskInfo(compactionTask, CompactionTaskStatus.ADD_TO_QUEUE);
      }

      return true;
    }
    return false;
  }

  /**
   * This method will submit task cached in queue with most priority to execution thread pool if
   * there is available thread.
   */
  public synchronized void submitTaskFromTaskQueue() {
    try {
      while (currentTaskNum.get()
              < IoTDBDescriptor.getInstance().getConfig().getConcurrentCompactionThread()
          && !candidateCompactionTaskQueue.isEmpty()) {
        AbstractCompactionTask task = candidateCompactionTaskQueue.take();

        // add metrics
        if (MetricConfigDescriptor.getInstance().getMetricConfig().getEnableMetric()) {
          CompactionMetricsManager.recordTaskInfo(task, CompactionTaskStatus.POLL_FROM_QUEUE);
        }

        if (task != null && task.checkValidAndSetMerging()) {
          submitTask(task.getFullStorageGroupName(), task.getTimePartition(), task);
          runningCompactionTaskList.add(task);
          CompactionMetricsManager.recordTaskInfo(task, CompactionTaskStatus.READY_TO_EXECUTE);
        }
      }
    } catch (InterruptedException e) {
      logger.error("Exception occurs while submitting compaction task", e);
    }
  }

  public RateLimiter getMergeWriteRateLimiter() {
    setWriteMergeRate(
        IoTDBDescriptor.getInstance().getConfig().getCompactionWriteThroughputMbPerSec());
    return mergeWriteRateLimiter;
  }

  private void setWriteMergeRate(final double throughoutMbPerSec) {
    double throughout = throughoutMbPerSec * 1024.0 * 1024.0;
    // if throughout = 0, disable rate limiting
    if (throughout == 0) {
      throughout = Double.MAX_VALUE;
    }
    if (mergeWriteRateLimiter.getRate() != throughout) {
      mergeWriteRateLimiter.setRate(throughout);
    }
  }
  /** wait by throughoutMbPerSec limit to avoid continuous Write Or Read */
  public static void mergeRateLimiterAcquire(RateLimiter limiter, long bytesLength) {
    while (bytesLength >= Integer.MAX_VALUE) {
      limiter.acquire(Integer.MAX_VALUE);
      bytesLength -= Integer.MAX_VALUE;
    }
    if (bytesLength > 0) {
      limiter.acquire((int) bytesLength);
    }
  }

<<<<<<< HEAD
=======
  private void addMetrics(AbstractCompactionTask task, boolean isAdd, boolean isRunning) {
    String taskType = "unknown";
    if (task instanceof AbstractInnerSpaceCompactionTask) {
      taskType = "inner";
    } else if (task instanceof AbstractCrossSpaceCompactionTask) {
      taskType = "cross";
    }
    Gauge gauge =
        MetricsService.getInstance()
            .getMetricManager()
            .getOrCreateGauge(
                Metric.QUEUE.toString(),
                MetricLevel.IMPORTANT,
                Tag.NAME.toString(),
                "compaction_" + taskType,
                Tag.STATUS.toString(),
                isRunning ? "running" : "waiting");
    if (isAdd) {
      gauge.incr(1L);
    } else {
      gauge.decr(1L);
    }
  }

>>>>>>> 3c22c124
  public synchronized void removeRunningTaskFromList(AbstractCompactionTask task) {
    runningCompactionTaskList.remove(task);
    // add metrics
    if (MetricConfigDescriptor.getInstance().getMetricConfig().getEnableMetric()) {
      CompactionMetricsManager.recordTaskInfo(task, CompactionTaskStatus.FINISHED);
    }
  }

  /**
   * This method will directly submit a task to thread pool if there is available thread.
   *
   * @throws RejectedExecutionException
   */
  public synchronized void submitTask(
      String fullStorageGroupName, long timePartition, Callable<Void> compactionMergeTask)
      throws RejectedExecutionException {
    if (taskExecutionPool != null && !taskExecutionPool.isTerminated()) {
      Future<Void> future = taskExecutionPool.submit(compactionMergeTask);
      compactionTaskFutures
          .computeIfAbsent(fullStorageGroupName, k -> new ConcurrentHashMap<>())
          .computeIfAbsent(timePartition, k -> new HashSet<>())
          .add(future);
      return;
    }
    logger.warn(
        "A CompactionTask failed to be submitted to CompactionTaskManager because {}",
        taskExecutionPool == null
            ? "taskExecutionPool is null"
            : "taskExecutionPool is terminated");
  }

  /**
   * Abort all compactions of a storage group. The caller must acquire the write lock of the
   * corresponding storage group.
   */
  public void abortCompaction(String fullStorageGroupName) {
    Set<Future<Void>> subTasks =
        storageGroupTasks.getOrDefault(fullStorageGroupName, Collections.emptySet());
    candidateCompactionTaskQueue.clear();
    Iterator<Future<Void>> subIterator = subTasks.iterator();
    while (subIterator.hasNext()) {
      Future<Void> next = subIterator.next();
      if (!next.isDone() && !next.isCancelled()) {
        next.cancel(true);
      }
      subIterator.remove();
    }
  }

  public int getExecutingTaskCount() {
    return taskExecutionPool.getActiveCount() + taskExecutionPool.getQueue().size();
  }

  public int getTotalTaskCount() {
    return getExecutingTaskCount() + candidateCompactionTaskQueue.size();
  }

  public synchronized List<AbstractCompactionTask> getRunningCompactionTaskList() {
    return new ArrayList<>(runningCompactionTaskList);
  }

  public long getFinishTaskNum() {
    return taskExecutionPool.getCompletedTaskCount();
  }

  @TestOnly
  public void restart() throws InterruptedException {
    if (IoTDBDescriptor.getInstance().getConfig().getConcurrentCompactionThread() > 0) {
      if (taskExecutionPool != null) {
        this.taskExecutionPool.shutdownNow();
        this.taskExecutionPool.awaitTermination(Long.MAX_VALUE, TimeUnit.MILLISECONDS);
      }
      this.taskExecutionPool =
          (WrappedScheduledExecutorService)
              IoTDBThreadPoolFactory.newScheduledThreadPool(
                  IoTDBDescriptor.getInstance().getConfig().getConcurrentCompactionThread(),
                  ThreadName.COMPACTION_SERVICE.getName());
      this.compactionTaskSubmissionThreadPool =
          IoTDBThreadPoolFactory.newScheduledThreadPool(1, ThreadName.COMPACTION_SERVICE.getName());
      candidateCompactionTaskQueue.regsitPollLastHook(
          AbstractCompactionTask::resetCompactionCandidateStatusForAllSourceFiles);
      candidateCompactionTaskQueue.clear();
    }
    currentTaskNum = new AtomicInteger(0);
    logger.info("Compaction task manager started.");
  }

  @TestOnly
  public void clearCandidateQueue() {
    candidateCompactionTaskQueue.clear();
  }
}<|MERGE_RESOLUTION|>--- conflicted
+++ resolved
@@ -281,33 +281,6 @@
     }
   }
 
-<<<<<<< HEAD
-=======
-  private void addMetrics(AbstractCompactionTask task, boolean isAdd, boolean isRunning) {
-    String taskType = "unknown";
-    if (task instanceof AbstractInnerSpaceCompactionTask) {
-      taskType = "inner";
-    } else if (task instanceof AbstractCrossSpaceCompactionTask) {
-      taskType = "cross";
-    }
-    Gauge gauge =
-        MetricsService.getInstance()
-            .getMetricManager()
-            .getOrCreateGauge(
-                Metric.QUEUE.toString(),
-                MetricLevel.IMPORTANT,
-                Tag.NAME.toString(),
-                "compaction_" + taskType,
-                Tag.STATUS.toString(),
-                isRunning ? "running" : "waiting");
-    if (isAdd) {
-      gauge.incr(1L);
-    } else {
-      gauge.decr(1L);
-    }
-  }
-
->>>>>>> 3c22c124
   public synchronized void removeRunningTaskFromList(AbstractCompactionTask task) {
     runningCompactionTaskList.remove(task);
     // add metrics
