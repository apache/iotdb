/*
 * Licensed to the Apache Software Foundation (ASF) under one
 * or more contributor license agreements.  See the NOTICE file
 * distributed with this work for additional information
 * regarding copyright ownership.  The ASF licenses this file
 * to you under the Apache License, Version 2.0 (the
 * "License"); you may not use this file except in compliance
 * with the License.  You may obtain a copy of the License at
 *
 *     http://www.apache.org/licenses/LICENSE-2.0
 *
 * Unless required by applicable law or agreed to in writing,
 * software distributed under the License is distributed on an
 * "AS IS" BASIS, WITHOUT WARRANTIES OR CONDITIONS OF ANY
 * KIND, either express or implied.  See the License for the
 * specific language governing permissions and limitations
 * under the License.
 */

package org.apache.iotdb.db.engine.compaction;

<<<<<<< HEAD
import org.apache.iotdb.commons.concurrent.IoTDBThreadPoolFactory;
import org.apache.iotdb.commons.concurrent.ThreadName;
import org.apache.iotdb.commons.concurrent.threadpool.WrappedThreadPoolExecutor;
import org.apache.iotdb.commons.conf.IoTDBConstant;
import org.apache.iotdb.commons.service.IService;
import org.apache.iotdb.commons.service.ServiceType;
import org.apache.iotdb.commons.utils.TestOnly;
import org.apache.iotdb.db.conf.IoTDBConfig;
import org.apache.iotdb.db.conf.IoTDBDescriptor;
import org.apache.iotdb.db.engine.compaction.comparator.DefaultCompactionTaskComparatorImpl;
import org.apache.iotdb.db.engine.compaction.constant.CompactionTaskStatus;
import org.apache.iotdb.db.engine.compaction.task.AbstractCompactionTask;
import org.apache.iotdb.db.engine.compaction.task.CompactionTaskSummary;
import org.apache.iotdb.db.service.metrics.recorder.CompactionMetricsRecorder;
=======
import org.apache.iotdb.db.concurrent.IoTDBThreadPoolFactory;
import org.apache.iotdb.db.concurrent.ThreadName;
import org.apache.iotdb.db.concurrent.threadpool.WrappedScheduledExecutorService;
import org.apache.iotdb.db.conf.IoTDBConfig;
import org.apache.iotdb.db.conf.IoTDBConstant;
import org.apache.iotdb.db.conf.IoTDBDescriptor;
import org.apache.iotdb.db.engine.compaction.constant.CompactionTaskStatus;
import org.apache.iotdb.db.engine.compaction.task.AbstractCompactionTask;
import org.apache.iotdb.db.engine.compaction.task.CompactionTaskSummary;
import org.apache.iotdb.db.service.IService;
import org.apache.iotdb.db.service.ServiceType;
import org.apache.iotdb.db.utils.TestOnly;
>>>>>>> 9ab9a717
import org.apache.iotdb.db.utils.datastructure.FixedPriorityBlockingQueue;

import com.google.common.util.concurrent.RateLimiter;
import org.slf4j.Logger;
import org.slf4j.LoggerFactory;

import java.util.ArrayList;
<<<<<<< HEAD
=======
import java.util.Collections;
import java.util.Iterator;
>>>>>>> 9ab9a717
import java.util.List;
import java.util.Map;
import java.util.concurrent.Callable;
import java.util.concurrent.ConcurrentHashMap;
import java.util.concurrent.ExecutorService;
import java.util.concurrent.Future;
import java.util.concurrent.TimeUnit;
import java.util.concurrent.TimeoutException;
import java.util.concurrent.atomic.AtomicInteger;

/** CompactionMergeTaskPoolManager provides a ThreadPool tPro queue and run all compaction tasks. */
public class CompactionTaskManager implements IService {
  private static final Logger logger =
      LoggerFactory.getLogger(IoTDBConstant.COMPACTION_LOGGER_NAME);

  private static final long MAX_WAITING_TIME = 120_000L;

  private static final CompactionTaskManager INSTANCE = new CompactionTaskManager();

  // The thread pool that executes the compaction task. The default number of threads for this pool
  // is 10.
<<<<<<< HEAD
  private WrappedThreadPoolExecutor taskExecutionPool;

  // The thread pool that executes the sub compaction task.
  private WrappedThreadPoolExecutor subCompactionTaskExecutionPool;

  public static volatile AtomicInteger currentTaskNum = new AtomicInteger(0);
  private final FixedPriorityBlockingQueue<AbstractCompactionTask> candidateCompactionTaskQueue =
      new FixedPriorityBlockingQueue<>(1024, new DefaultCompactionTaskComparatorImpl());
  // <StorageGroup-DataRegionId,futureSet>, it is used to store all compaction tasks under each
  // virtualStorageGroup
  private final Map<String, Map<AbstractCompactionTask, Future<CompactionTaskSummary>>>
      storageGroupTasks = new ConcurrentHashMap<>();
  private final AtomicInteger finishedTaskNum = new AtomicInteger(0);
=======
  private WrappedScheduledExecutorService taskExecutionPool;

  // The thread pool that executes the sub compaction task.
  private ScheduledExecutorService subCompactionTaskExecutionPool;

  public static volatile AtomicInteger currentTaskNum = new AtomicInteger(0);
  private FixedPriorityBlockingQueue<AbstractCompactionTask> candidateCompactionTaskQueue =
      new FixedPriorityBlockingQueue<>(1024, new CompactionTaskComparator());
  // <logicalStorageGroupName,futureSet>, it is used to terminate all compaction tasks under the
  // logicalStorageGroup
  private Map<String, Set<Future<CompactionTaskSummary>>> storageGroupTasks =
      new ConcurrentHashMap<>();
  private List<AbstractCompactionTask> runningCompactionTaskList = new ArrayList<>();

  // The thread pool that periodically fetches and executes the compaction task from
  // candidateCompactionTaskQueue to taskExecutionPool. The default number of threads for this pool
  // is 1.
  private ScheduledExecutorService compactionTaskSubmissionThreadPool;

  private final long TASK_SUBMIT_INTERVAL =
      IoTDBDescriptor.getInstance().getConfig().getCompactionSubmissionIntervalInMs();
>>>>>>> 9ab9a717

  private final RateLimiter mergeWriteRateLimiter = RateLimiter.create(Double.MAX_VALUE);

  private final IoTDBConfig config = IoTDBDescriptor.getInstance().getConfig();

  public static CompactionTaskManager getInstance() {
    return INSTANCE;
  }

  private final IoTDBConfig config = IoTDBDescriptor.getInstance().getConfig();

  @Override
  public synchronized void start() {
    if (taskExecutionPool == null
        && IoTDBDescriptor.getInstance().getConfig().getConcurrentCompactionThread() > 0
        && (config.isEnableSeqSpaceCompaction()
<<<<<<< HEAD
            || config.isEnableUnseqSpaceCompaction()
            || config.isEnableCrossSpaceCompaction())) {
      initThreadPool();
=======
            || config.isEnableCrossSpaceCompaction()
            || config.isEnableUnseqSpaceCompaction())) {
      this.taskExecutionPool =
          (WrappedScheduledExecutorService)
              IoTDBThreadPoolFactory.newScheduledThreadPool(
                  IoTDBDescriptor.getInstance().getConfig().getConcurrentCompactionThread(),
                  ThreadName.COMPACTION_SERVICE.getName());
      this.subCompactionTaskExecutionPool =
          IoTDBThreadPoolFactory.newScheduledThreadPool(
              IoTDBDescriptor.getInstance().getConfig().getConcurrentCompactionThread()
                  * IoTDBDescriptor.getInstance().getConfig().getSubCompactionTaskNum(),
              ThreadName.COMPACTION_SUB_SERVICE.getName());
>>>>>>> 9ab9a717
      currentTaskNum = new AtomicInteger(0);
      candidateCompactionTaskQueue.regsitPollLastHook(
          AbstractCompactionTask::resetCompactionCandidateStatusForAllSourceFiles);
      candidateCompactionTaskQueue.regsitPollLastHook(
          x ->
<<<<<<< HEAD
              CompactionMetricsRecorder.recordTaskInfo(
                  x, CompactionTaskStatus.POLL_FROM_QUEUE, candidateCompactionTaskQueue.size()));
=======
              CompactionMetricsManager.recordTaskInfo(
                  x, CompactionTaskStatus.POLL_FROM_QUEUE, candidateCompactionTaskQueue.size()));

      // Periodically do the following: fetch the highest priority thread from the
      // candidateCompactionTaskQueue, check that all tsfiles in the compaction task are valid, and
      // if there is thread space available in the taskExecutionPool, put the compaction task thread
      // into the taskExecutionPool and perform the compaction.
      compactionTaskSubmissionThreadPool.scheduleWithFixedDelay(
          this::submitTaskFromTaskQueue,
          TASK_SUBMIT_INTERVAL,
          TASK_SUBMIT_INTERVAL,
          TimeUnit.MILLISECONDS);
>>>>>>> 9ab9a717
    }
    logger.info("Compaction task manager started.");
  }

  private void initThreadPool() {
    int compactionThreadNum =
        IoTDBDescriptor.getInstance().getConfig().getConcurrentCompactionThread();
    this.taskExecutionPool =
        (WrappedThreadPoolExecutor)
            IoTDBThreadPoolFactory.newFixedThreadPool(
                compactionThreadNum, ThreadName.COMPACTION_SERVICE.getName());
    this.subCompactionTaskExecutionPool =
        (WrappedThreadPoolExecutor)
            IoTDBThreadPoolFactory.newFixedThreadPool(
                IoTDBDescriptor.getInstance().getConfig().getConcurrentCompactionThread()
                    * IoTDBDescriptor.getInstance().getConfig().getSubCompactionTaskNum(),
                ThreadName.COMPACTION_SUB_SERVICE.getName());
    for (int i = 0; i < compactionThreadNum; ++i) {
      taskExecutionPool.submit(new CompactionWorker(i, candidateCompactionTaskQueue));
    }
  }

  @Override
  public void stop() {
    if (taskExecutionPool != null) {
      taskExecutionPool.shutdownNow();
      logger.info("Waiting for task taskExecutionPool to shut down");
      waitTermination();
      storageGroupTasks.clear();
      candidateCompactionTaskQueue.clear();
    }
  }

  @Override
  public void waitAndStop(long milliseconds) {
    if (taskExecutionPool != null) {
      awaitTermination(taskExecutionPool, milliseconds);
<<<<<<< HEAD
=======
      awaitTermination(compactionTaskSubmissionThreadPool, milliseconds);
>>>>>>> 9ab9a717
      logger.info("Waiting for task taskExecutionPool to shut down in {} ms", milliseconds);
      waitTermination();
      storageGroupTasks.clear();
    }
  }

  @TestOnly
  public void waitAllCompactionFinish() {
    long sleepingStartTime = 0;
    if (taskExecutionPool != null) {
      WrappedThreadPoolExecutor tmpThreadPool = taskExecutionPool;
      taskExecutionPool = null;
      candidateCompactionTaskQueue.clear();
      while (true) {
        int totalSize = 0;
        for (Map<AbstractCompactionTask, Future<CompactionTaskSummary>> taskMap :
            storageGroupTasks.values()) {
          totalSize += taskMap.size();
        }
        if (totalSize > 0) {
          try {
            Thread.sleep(100);
          } catch (InterruptedException e) {
            logger.error("Interrupted when waiting all task finish", e);
            break;
          }
        } else {
          break;
        }
      }
      storageGroupTasks.clear();
<<<<<<< HEAD
      taskExecutionPool = tmpThreadPool;
=======
      candidateCompactionTaskQueue.clear();
>>>>>>> 9ab9a717
      logger.info("All compaction task finish");
    }
  }

  private void waitTermination() {
    long startTime = System.currentTimeMillis();
    while (!taskExecutionPool.isTerminated()) {
      int timeMillis = 0;
      try {
        Thread.sleep(200);
      } catch (InterruptedException e) {
        Thread.currentThread().interrupt();
      }
      timeMillis += 200;
      long time = System.currentTimeMillis() - startTime;
      if (timeMillis % 60_000 == 0) {
        logger.info("CompactionManager has wait for {} seconds to stop", time / 1000);
      }
    }
    taskExecutionPool = null;
    storageGroupTasks.clear();
    logger.info("CompactionManager stopped");
  }

  private void awaitTermination(ExecutorService service, long milliseconds) {
    try {
      service.shutdownNow();
      service.awaitTermination(milliseconds, TimeUnit.MILLISECONDS);
    } catch (InterruptedException e) {
      logger.warn("CompactionThreadPool can not be closed in {} ms", milliseconds);
      Thread.currentThread().interrupt();
    }
    service.shutdownNow();
  }

  @Override
  public ServiceType getID() {
    return ServiceType.COMPACTION_SERVICE;
  }

  /**
   * This method submit the compaction task to the PriorityQueue in CompactionTaskManager. Notice!
   * The task will not be submitted immediately. If the queue size is larger than max size, the task
   * with last priority will be removed from the task.
   */
  public synchronized boolean addTaskToWaitingQueue(AbstractCompactionTask compactionTask)
      throws InterruptedException {
    if (!candidateCompactionTaskQueue.contains(compactionTask) && !isTaskRunning(compactionTask)) {
      compactionTask.setSourceFilesToCompactionCandidate();
      candidateCompactionTaskQueue.put(compactionTask);

      // add metrics
<<<<<<< HEAD
      CompactionMetricsRecorder.recordTaskInfo(
=======
      CompactionMetricsManager.recordTaskInfo(
>>>>>>> 9ab9a717
          compactionTask, CompactionTaskStatus.ADD_TO_QUEUE, candidateCompactionTaskQueue.size());

      return true;
    }
    return false;
  }

<<<<<<< HEAD
  private boolean isTaskRunning(AbstractCompactionTask task) {
    String regionWithSG = getSGWithRegionId(task.getStorageGroupName(), task.getDataRegionId());
    return storageGroupTasks
        .computeIfAbsent(regionWithSG, x -> new ConcurrentHashMap<>())
        .containsKey(task);
=======
  /**
   * This method will submit task cached in queue with most priority to execution thread pool if
   * there is available thread.
   */
  public synchronized void submitTaskFromTaskQueue() {
    try {
      while (currentTaskNum.get()
              < IoTDBDescriptor.getInstance().getConfig().getConcurrentCompactionThread()
          && !candidateCompactionTaskQueue.isEmpty()) {
        AbstractCompactionTask task = candidateCompactionTaskQueue.take();

        // add metrics
        CompactionMetricsManager.recordTaskInfo(
            task, CompactionTaskStatus.POLL_FROM_QUEUE, candidateCompactionTaskQueue.size());

        if (task != null && task.checkValidAndSetMerging()) {
          submitTask(task);
          runningCompactionTaskList.add(task);
          CompactionMetricsManager.recordTaskInfo(
              task, CompactionTaskStatus.READY_TO_EXECUTE, runningCompactionTaskList.size());
        }
      }
    } catch (InterruptedException e) {
      logger.error("Exception occurs while submitting compaction task", e);
    }
>>>>>>> 9ab9a717
  }

  public RateLimiter getMergeWriteRateLimiter() {
    setWriteMergeRate(
        IoTDBDescriptor.getInstance().getConfig().getCompactionWriteThroughputMbPerSec());
    return mergeWriteRateLimiter;
  }

  private void setWriteMergeRate(final double throughoutMbPerSec) {
    double throughout = throughoutMbPerSec * 1024.0 * 1024.0;
    // if throughout = 0, disable rate limiting
    if (throughout == 0) {
      throughout = Double.MAX_VALUE;
    }
    if (mergeWriteRateLimiter.getRate() != throughout) {
      mergeWriteRateLimiter.setRate(throughout);
    }
  }
  /** wait by throughoutMbPerSec limit to avoid continuous Write Or Read */
  public static void mergeRateLimiterAcquire(RateLimiter limiter, long bytesLength) {
    while (bytesLength >= Integer.MAX_VALUE) {
      limiter.acquire(Integer.MAX_VALUE);
      bytesLength -= Integer.MAX_VALUE;
    }
    if (bytesLength > 0) {
      limiter.acquire((int) bytesLength);
    }
  }

<<<<<<< HEAD
  public synchronized void removeRunningTaskFuture(AbstractCompactionTask task) {
    String regionWithSG = getSGWithRegionId(task.getStorageGroupName(), task.getDataRegionId());
    if (storageGroupTasks.containsKey(regionWithSG)) {
      storageGroupTasks.get(regionWithSG).remove(task);
    }
    // add metrics
    CompactionMetricsRecorder.recordTaskInfo(
        task, CompactionTaskStatus.FINISHED, currentTaskNum.get());
    finishedTaskNum.incrementAndGet();
  }

  public synchronized Future<Void> submitSubTask(Callable<Void> subCompactionTask) {
    if (subCompactionTaskExecutionPool != null && !subCompactionTaskExecutionPool.isShutdown()) {
      return subCompactionTaskExecutionPool.submit(subCompactionTask);
    }
    return null;
  }

  /**
   * Abort all compactions of a storage group. The running compaction tasks will be returned as a
   * list, the compaction threads for the storage group are not terminated util all the tasks in the
   * list is finish. The outer caller can use function isAnyTaskInListStillRunning to determine
   * this.
   */
  public synchronized List<AbstractCompactionTask> abortCompaction(String storageGroupName) {
    List<AbstractCompactionTask> compactionTaskOfCurSG = new ArrayList<>();
    if (storageGroupTasks.containsKey(storageGroupName)) {
      for (Map.Entry<AbstractCompactionTask, Future<CompactionTaskSummary>> compactionTaskEntry :
          storageGroupTasks.get(storageGroupName).entrySet()) {
        compactionTaskEntry.getValue().cancel(true);
        compactionTaskOfCurSG.add(compactionTaskEntry.getKey());
      }
    }

    storageGroupTasks.remove(storageGroupName);

    candidateCompactionTaskQueue.clear();
    return compactionTaskOfCurSG;
  }

  public boolean isAnyTaskInListStillRunning(List<AbstractCompactionTask> compactionTasks) {
    boolean anyTaskRunning = false;
    for (AbstractCompactionTask task : compactionTasks) {
      anyTaskRunning = anyTaskRunning || (task.isTaskRan() && !task.isTaskFinished());
=======
  public synchronized void removeRunningTaskFromList(AbstractCompactionTask task) {
    runningCompactionTaskList.remove(task);
    // add metrics
    CompactionMetricsManager.recordTaskInfo(
        task, CompactionTaskStatus.FINISHED, runningCompactionTaskList.size());
  }

  /**
   * This method will directly submit a task to thread pool if there is available thread.
   *
   * @return the future of the task.
   */
  public synchronized Future<CompactionTaskSummary> submitTask(
      Callable<CompactionTaskSummary> compactionMergeTask) throws RejectedExecutionException {
    if (taskExecutionPool != null && !taskExecutionPool.isShutdown()) {
      Future<CompactionTaskSummary> future = taskExecutionPool.submit(compactionMergeTask);
      return future;
    }
    logger.warn(
        "A CompactionTask failed to be submitted to CompactionTaskManager because {}",
        taskExecutionPool == null
            ? "taskExecutionPool is null"
            : "taskExecutionPool is terminated");
    return null;
  }

  public synchronized Future<Void> submitSubTask(Callable<Void> subCompactionTask) {
    if (subCompactionTaskExecutionPool != null && !subCompactionTaskExecutionPool.isShutdown()) {
      return subCompactionTaskExecutionPool.submit(subCompactionTask);
    }
    return null;
  }

  /**
   * Abort all compactions of a storage group. The caller must acquire the write lock of the
   * corresponding storage group.
   */
  public void abortCompaction(String fullStorageGroupName) {
    Set<Future<CompactionTaskSummary>> subTasks =
        storageGroupTasks.getOrDefault(fullStorageGroupName, Collections.emptySet());
    candidateCompactionTaskQueue.clear();
    Iterator<Future<CompactionTaskSummary>> subIterator = subTasks.iterator();
    while (subIterator.hasNext()) {
      Future<CompactionTaskSummary> next = subIterator.next();
      if (!next.isDone() && !next.isCancelled()) {
        next.cancel(true);
      }
      subIterator.remove();
>>>>>>> 9ab9a717
    }
    return anyTaskRunning;
  }

  public int getExecutingTaskCount() {
    int runningTaskCnt = 0;
    for (Map<AbstractCompactionTask, Future<CompactionTaskSummary>> runningTaskMap :
        storageGroupTasks.values()) {
      runningTaskCnt += runningTaskMap.size();
    }
    return runningTaskCnt;
  }

  public int getTotalTaskCount() {
    return getExecutingTaskCount() + candidateCompactionTaskQueue.size();
  }

  public synchronized List<AbstractCompactionTask> getRunningCompactionTaskList() {
    List<AbstractCompactionTask> tasks = new ArrayList<>();
    for (Map<AbstractCompactionTask, Future<CompactionTaskSummary>> runningTaskMap :
        storageGroupTasks.values()) {
      tasks.addAll(runningTaskMap.keySet());
    }
    return tasks;
  }

  public long getFinishedTaskNum() {
    return finishedTaskNum.get();
  }

  public void recordTask(AbstractCompactionTask task, Future<CompactionTaskSummary> summary) {
    storageGroupTasks
        .computeIfAbsent(
            getSGWithRegionId(task.getStorageGroupName(), task.getDataRegionId()),
            x -> new ConcurrentHashMap<>())
        .put(task, summary);
  }

  public static String getSGWithRegionId(String storageGroupName, String dataRegionId) {
    return storageGroupName + "-" + dataRegionId;
  }

  @TestOnly
  public void restart() throws InterruptedException {
    if (IoTDBDescriptor.getInstance().getConfig().getConcurrentCompactionThread() > 0) {
      if (taskExecutionPool != null) {
        this.taskExecutionPool.shutdownNow();
        if (!this.taskExecutionPool.awaitTermination(MAX_WAITING_TIME, TimeUnit.MILLISECONDS)) {
          throw new InterruptedException(
              "Has been waiting over "
                  + MAX_WAITING_TIME / 1000
                  + " seconds for all compaction tasks to finish.");
        }
      }
      if (subCompactionTaskExecutionPool != null) {
        this.subCompactionTaskExecutionPool.shutdownNow();
        if (!this.subCompactionTaskExecutionPool.awaitTermination(
            MAX_WAITING_TIME, TimeUnit.MILLISECONDS)) {
          throw new InterruptedException(
              "Has been waiting over "
                  + MAX_WAITING_TIME / 1000
                  + " seconds for all sub compaction tasks to finish.");
        }
      }
      if (this.subCompactionTaskExecutionPool != null) {
        subCompactionTaskExecutionPool.shutdownNow();
        if (!this.subCompactionTaskExecutionPool.awaitTermination(
            MAX_WAITING_TIME, TimeUnit.MILLISECONDS)) {
          throw new RuntimeException("Failed to shutdown subCompactionTaskExecutionPool");
        }
      }
      initThreadPool();
      finishedTaskNum.set(0);
      candidateCompactionTaskQueue.clear();
    }
    currentTaskNum = new AtomicInteger(0);
    logger.info("Compaction task manager started.");
  }

  @TestOnly
  public void clearCandidateQueue() {
    candidateCompactionTaskQueue.clear();
  }

  @TestOnly
  public Future<CompactionTaskSummary> getCompactionTaskFutureMayBlock(AbstractCompactionTask task)
      throws InterruptedException, TimeoutException {
    String regionWithSG = getSGWithRegionId(task.getStorageGroupName(), task.getDataRegionId());
    long startTime = System.currentTimeMillis();
    while (!storageGroupTasks.containsKey(regionWithSG)
        || !storageGroupTasks.get(regionWithSG).containsKey(task)) {
      Thread.sleep(10);
      if (System.currentTimeMillis() - startTime > 20_000) {
        throw new TimeoutException("Timeout when waiting for task future");
      }
    }
    return storageGroupTasks.get(regionWithSG).get(task);
  }
}<|MERGE_RESOLUTION|>--- conflicted
+++ resolved
@@ -19,22 +19,6 @@
 
 package org.apache.iotdb.db.engine.compaction;
 
-<<<<<<< HEAD
-import org.apache.iotdb.commons.concurrent.IoTDBThreadPoolFactory;
-import org.apache.iotdb.commons.concurrent.ThreadName;
-import org.apache.iotdb.commons.concurrent.threadpool.WrappedThreadPoolExecutor;
-import org.apache.iotdb.commons.conf.IoTDBConstant;
-import org.apache.iotdb.commons.service.IService;
-import org.apache.iotdb.commons.service.ServiceType;
-import org.apache.iotdb.commons.utils.TestOnly;
-import org.apache.iotdb.db.conf.IoTDBConfig;
-import org.apache.iotdb.db.conf.IoTDBDescriptor;
-import org.apache.iotdb.db.engine.compaction.comparator.DefaultCompactionTaskComparatorImpl;
-import org.apache.iotdb.db.engine.compaction.constant.CompactionTaskStatus;
-import org.apache.iotdb.db.engine.compaction.task.AbstractCompactionTask;
-import org.apache.iotdb.db.engine.compaction.task.CompactionTaskSummary;
-import org.apache.iotdb.db.service.metrics.recorder.CompactionMetricsRecorder;
-=======
 import org.apache.iotdb.db.concurrent.IoTDBThreadPoolFactory;
 import org.apache.iotdb.db.concurrent.ThreadName;
 import org.apache.iotdb.db.concurrent.threadpool.WrappedScheduledExecutorService;
@@ -47,7 +31,6 @@
 import org.apache.iotdb.db.service.IService;
 import org.apache.iotdb.db.service.ServiceType;
 import org.apache.iotdb.db.utils.TestOnly;
->>>>>>> 9ab9a717
 import org.apache.iotdb.db.utils.datastructure.FixedPriorityBlockingQueue;
 
 import com.google.common.util.concurrent.RateLimiter;
@@ -55,47 +38,28 @@
 import org.slf4j.LoggerFactory;
 
 import java.util.ArrayList;
-<<<<<<< HEAD
-=======
 import java.util.Collections;
 import java.util.Iterator;
->>>>>>> 9ab9a717
 import java.util.List;
 import java.util.Map;
+import java.util.Set;
 import java.util.concurrent.Callable;
 import java.util.concurrent.ConcurrentHashMap;
 import java.util.concurrent.ExecutorService;
 import java.util.concurrent.Future;
+import java.util.concurrent.RejectedExecutionException;
+import java.util.concurrent.ScheduledExecutorService;
 import java.util.concurrent.TimeUnit;
-import java.util.concurrent.TimeoutException;
 import java.util.concurrent.atomic.AtomicInteger;
 
 /** CompactionMergeTaskPoolManager provides a ThreadPool tPro queue and run all compaction tasks. */
 public class CompactionTaskManager implements IService {
   private static final Logger logger =
       LoggerFactory.getLogger(IoTDBConstant.COMPACTION_LOGGER_NAME);
-
-  private static final long MAX_WAITING_TIME = 120_000L;
-
   private static final CompactionTaskManager INSTANCE = new CompactionTaskManager();
 
   // The thread pool that executes the compaction task. The default number of threads for this pool
   // is 10.
-<<<<<<< HEAD
-  private WrappedThreadPoolExecutor taskExecutionPool;
-
-  // The thread pool that executes the sub compaction task.
-  private WrappedThreadPoolExecutor subCompactionTaskExecutionPool;
-
-  public static volatile AtomicInteger currentTaskNum = new AtomicInteger(0);
-  private final FixedPriorityBlockingQueue<AbstractCompactionTask> candidateCompactionTaskQueue =
-      new FixedPriorityBlockingQueue<>(1024, new DefaultCompactionTaskComparatorImpl());
-  // <StorageGroup-DataRegionId,futureSet>, it is used to store all compaction tasks under each
-  // virtualStorageGroup
-  private final Map<String, Map<AbstractCompactionTask, Future<CompactionTaskSummary>>>
-      storageGroupTasks = new ConcurrentHashMap<>();
-  private final AtomicInteger finishedTaskNum = new AtomicInteger(0);
-=======
   private WrappedScheduledExecutorService taskExecutionPool;
 
   // The thread pool that executes the sub compaction task.
@@ -117,11 +81,8 @@
 
   private final long TASK_SUBMIT_INTERVAL =
       IoTDBDescriptor.getInstance().getConfig().getCompactionSubmissionIntervalInMs();
->>>>>>> 9ab9a717
 
   private final RateLimiter mergeWriteRateLimiter = RateLimiter.create(Double.MAX_VALUE);
-
-  private final IoTDBConfig config = IoTDBDescriptor.getInstance().getConfig();
 
   public static CompactionTaskManager getInstance() {
     return INSTANCE;
@@ -130,15 +91,10 @@
   private final IoTDBConfig config = IoTDBDescriptor.getInstance().getConfig();
 
   @Override
-  public synchronized void start() {
+  public void start() {
     if (taskExecutionPool == null
         && IoTDBDescriptor.getInstance().getConfig().getConcurrentCompactionThread() > 0
         && (config.isEnableSeqSpaceCompaction()
-<<<<<<< HEAD
-            || config.isEnableUnseqSpaceCompaction()
-            || config.isEnableCrossSpaceCompaction())) {
-      initThreadPool();
-=======
             || config.isEnableCrossSpaceCompaction()
             || config.isEnableUnseqSpaceCompaction())) {
       this.taskExecutionPool =
@@ -151,16 +107,13 @@
               IoTDBDescriptor.getInstance().getConfig().getConcurrentCompactionThread()
                   * IoTDBDescriptor.getInstance().getConfig().getSubCompactionTaskNum(),
               ThreadName.COMPACTION_SUB_SERVICE.getName());
->>>>>>> 9ab9a717
       currentTaskNum = new AtomicInteger(0);
+      compactionTaskSubmissionThreadPool =
+          IoTDBThreadPoolFactory.newScheduledThreadPool(1, ThreadName.COMPACTION_SERVICE.getName());
       candidateCompactionTaskQueue.regsitPollLastHook(
           AbstractCompactionTask::resetCompactionCandidateStatusForAllSourceFiles);
       candidateCompactionTaskQueue.regsitPollLastHook(
           x ->
-<<<<<<< HEAD
-              CompactionMetricsRecorder.recordTaskInfo(
-                  x, CompactionTaskStatus.POLL_FROM_QUEUE, candidateCompactionTaskQueue.size()));
-=======
               CompactionMetricsManager.recordTaskInfo(
                   x, CompactionTaskStatus.POLL_FROM_QUEUE, candidateCompactionTaskQueue.size()));
 
@@ -173,33 +126,15 @@
           TASK_SUBMIT_INTERVAL,
           TASK_SUBMIT_INTERVAL,
           TimeUnit.MILLISECONDS);
->>>>>>> 9ab9a717
     }
     logger.info("Compaction task manager started.");
-  }
-
-  private void initThreadPool() {
-    int compactionThreadNum =
-        IoTDBDescriptor.getInstance().getConfig().getConcurrentCompactionThread();
-    this.taskExecutionPool =
-        (WrappedThreadPoolExecutor)
-            IoTDBThreadPoolFactory.newFixedThreadPool(
-                compactionThreadNum, ThreadName.COMPACTION_SERVICE.getName());
-    this.subCompactionTaskExecutionPool =
-        (WrappedThreadPoolExecutor)
-            IoTDBThreadPoolFactory.newFixedThreadPool(
-                IoTDBDescriptor.getInstance().getConfig().getConcurrentCompactionThread()
-                    * IoTDBDescriptor.getInstance().getConfig().getSubCompactionTaskNum(),
-                ThreadName.COMPACTION_SUB_SERVICE.getName());
-    for (int i = 0; i < compactionThreadNum; ++i) {
-      taskExecutionPool.submit(new CompactionWorker(i, candidateCompactionTaskQueue));
-    }
   }
 
   @Override
   public void stop() {
     if (taskExecutionPool != null) {
       taskExecutionPool.shutdownNow();
+      compactionTaskSubmissionThreadPool.shutdownNow();
       logger.info("Waiting for task taskExecutionPool to shut down");
       waitTermination();
       storageGroupTasks.clear();
@@ -211,10 +146,7 @@
   public void waitAndStop(long milliseconds) {
     if (taskExecutionPool != null) {
       awaitTermination(taskExecutionPool, milliseconds);
-<<<<<<< HEAD
-=======
       awaitTermination(compactionTaskSubmissionThreadPool, milliseconds);
->>>>>>> 9ab9a717
       logger.info("Waiting for task taskExecutionPool to shut down in {} ms", milliseconds);
       waitTermination();
       storageGroupTasks.clear();
@@ -224,33 +156,27 @@
   @TestOnly
   public void waitAllCompactionFinish() {
     long sleepingStartTime = 0;
+    long MAX_WAITING_TIME = 120_000L;
     if (taskExecutionPool != null) {
-      WrappedThreadPoolExecutor tmpThreadPool = taskExecutionPool;
-      taskExecutionPool = null;
+      while (taskExecutionPool.getActiveCount() > 0 || taskExecutionPool.getQueue().size() > 0) {
+        // wait
+        try {
+          Thread.sleep(200);
+          sleepingStartTime += 200;
+          if (sleepingStartTime % 10000 == 0) {
+            logger.warn(
+                "Has waiting {} seconds for all compaction task finish", sleepingStartTime / 1000);
+          }
+          if (sleepingStartTime >= MAX_WAITING_TIME) {
+            return;
+          }
+        } catch (InterruptedException e) {
+          logger.error("thread interrupted while waiting for compaction to end", e);
+          return;
+        }
+      }
+      storageGroupTasks.clear();
       candidateCompactionTaskQueue.clear();
-      while (true) {
-        int totalSize = 0;
-        for (Map<AbstractCompactionTask, Future<CompactionTaskSummary>> taskMap :
-            storageGroupTasks.values()) {
-          totalSize += taskMap.size();
-        }
-        if (totalSize > 0) {
-          try {
-            Thread.sleep(100);
-          } catch (InterruptedException e) {
-            logger.error("Interrupted when waiting all task finish", e);
-            break;
-          }
-        } else {
-          break;
-        }
-      }
-      storageGroupTasks.clear();
-<<<<<<< HEAD
-      taskExecutionPool = tmpThreadPool;
-=======
-      candidateCompactionTaskQueue.clear();
->>>>>>> 9ab9a717
       logger.info("All compaction task finish");
     }
   }
@@ -262,6 +188,10 @@
       try {
         Thread.sleep(200);
       } catch (InterruptedException e) {
+        logger.error(
+            "CompactionMergeTaskPoolManager {} shutdown",
+            ThreadName.COMPACTION_SERVICE.getName(),
+            e);
         Thread.currentThread().interrupt();
       }
       timeMillis += 200;
@@ -277,7 +207,7 @@
 
   private void awaitTermination(ExecutorService service, long milliseconds) {
     try {
-      service.shutdownNow();
+      service.shutdown();
       service.awaitTermination(milliseconds, TimeUnit.MILLISECONDS);
     } catch (InterruptedException e) {
       logger.warn("CompactionThreadPool can not be closed in {} ms", milliseconds);
@@ -298,16 +228,13 @@
    */
   public synchronized boolean addTaskToWaitingQueue(AbstractCompactionTask compactionTask)
       throws InterruptedException {
-    if (!candidateCompactionTaskQueue.contains(compactionTask) && !isTaskRunning(compactionTask)) {
+    if (!candidateCompactionTaskQueue.contains(compactionTask)
+        && !runningCompactionTaskList.contains(compactionTask)) {
       compactionTask.setSourceFilesToCompactionCandidate();
       candidateCompactionTaskQueue.put(compactionTask);
 
       // add metrics
-<<<<<<< HEAD
-      CompactionMetricsRecorder.recordTaskInfo(
-=======
       CompactionMetricsManager.recordTaskInfo(
->>>>>>> 9ab9a717
           compactionTask, CompactionTaskStatus.ADD_TO_QUEUE, candidateCompactionTaskQueue.size());
 
       return true;
@@ -315,13 +242,6 @@
     return false;
   }
 
-<<<<<<< HEAD
-  private boolean isTaskRunning(AbstractCompactionTask task) {
-    String regionWithSG = getSGWithRegionId(task.getStorageGroupName(), task.getDataRegionId());
-    return storageGroupTasks
-        .computeIfAbsent(regionWithSG, x -> new ConcurrentHashMap<>())
-        .containsKey(task);
-=======
   /**
    * This method will submit task cached in queue with most priority to execution thread pool if
    * there is available thread.
@@ -347,7 +267,6 @@
     } catch (InterruptedException e) {
       logger.error("Exception occurs while submitting compaction task", e);
     }
->>>>>>> 9ab9a717
   }
 
   public RateLimiter getMergeWriteRateLimiter() {
@@ -377,52 +296,6 @@
     }
   }
 
-<<<<<<< HEAD
-  public synchronized void removeRunningTaskFuture(AbstractCompactionTask task) {
-    String regionWithSG = getSGWithRegionId(task.getStorageGroupName(), task.getDataRegionId());
-    if (storageGroupTasks.containsKey(regionWithSG)) {
-      storageGroupTasks.get(regionWithSG).remove(task);
-    }
-    // add metrics
-    CompactionMetricsRecorder.recordTaskInfo(
-        task, CompactionTaskStatus.FINISHED, currentTaskNum.get());
-    finishedTaskNum.incrementAndGet();
-  }
-
-  public synchronized Future<Void> submitSubTask(Callable<Void> subCompactionTask) {
-    if (subCompactionTaskExecutionPool != null && !subCompactionTaskExecutionPool.isShutdown()) {
-      return subCompactionTaskExecutionPool.submit(subCompactionTask);
-    }
-    return null;
-  }
-
-  /**
-   * Abort all compactions of a storage group. The running compaction tasks will be returned as a
-   * list, the compaction threads for the storage group are not terminated util all the tasks in the
-   * list is finish. The outer caller can use function isAnyTaskInListStillRunning to determine
-   * this.
-   */
-  public synchronized List<AbstractCompactionTask> abortCompaction(String storageGroupName) {
-    List<AbstractCompactionTask> compactionTaskOfCurSG = new ArrayList<>();
-    if (storageGroupTasks.containsKey(storageGroupName)) {
-      for (Map.Entry<AbstractCompactionTask, Future<CompactionTaskSummary>> compactionTaskEntry :
-          storageGroupTasks.get(storageGroupName).entrySet()) {
-        compactionTaskEntry.getValue().cancel(true);
-        compactionTaskOfCurSG.add(compactionTaskEntry.getKey());
-      }
-    }
-
-    storageGroupTasks.remove(storageGroupName);
-
-    candidateCompactionTaskQueue.clear();
-    return compactionTaskOfCurSG;
-  }
-
-  public boolean isAnyTaskInListStillRunning(List<AbstractCompactionTask> compactionTasks) {
-    boolean anyTaskRunning = false;
-    for (AbstractCompactionTask task : compactionTasks) {
-      anyTaskRunning = anyTaskRunning || (task.isTaskRan() && !task.isTaskFinished());
-=======
   public synchronized void removeRunningTaskFromList(AbstractCompactionTask task) {
     runningCompactionTaskList.remove(task);
     // add metrics
@@ -471,18 +344,11 @@
         next.cancel(true);
       }
       subIterator.remove();
->>>>>>> 9ab9a717
-    }
-    return anyTaskRunning;
+    }
   }
 
   public int getExecutingTaskCount() {
-    int runningTaskCnt = 0;
-    for (Map<AbstractCompactionTask, Future<CompactionTaskSummary>> runningTaskMap :
-        storageGroupTasks.values()) {
-      runningTaskCnt += runningTaskMap.size();
-    }
-    return runningTaskCnt;
+    return taskExecutionPool.getActiveCount() + taskExecutionPool.getQueue().size();
   }
 
   public int getTotalTaskCount() {
@@ -490,28 +356,11 @@
   }
 
   public synchronized List<AbstractCompactionTask> getRunningCompactionTaskList() {
-    List<AbstractCompactionTask> tasks = new ArrayList<>();
-    for (Map<AbstractCompactionTask, Future<CompactionTaskSummary>> runningTaskMap :
-        storageGroupTasks.values()) {
-      tasks.addAll(runningTaskMap.keySet());
-    }
-    return tasks;
-  }
-
-  public long getFinishedTaskNum() {
-    return finishedTaskNum.get();
-  }
-
-  public void recordTask(AbstractCompactionTask task, Future<CompactionTaskSummary> summary) {
-    storageGroupTasks
-        .computeIfAbsent(
-            getSGWithRegionId(task.getStorageGroupName(), task.getDataRegionId()),
-            x -> new ConcurrentHashMap<>())
-        .put(task, summary);
-  }
-
-  public static String getSGWithRegionId(String storageGroupName, String dataRegionId) {
-    return storageGroupName + "-" + dataRegionId;
+    return new ArrayList<>(runningCompactionTaskList);
+  }
+
+  public long getFinishTaskNum() {
+    return taskExecutionPool.getCompletedTaskCount();
   }
 
   @TestOnly
@@ -519,32 +368,17 @@
     if (IoTDBDescriptor.getInstance().getConfig().getConcurrentCompactionThread() > 0) {
       if (taskExecutionPool != null) {
         this.taskExecutionPool.shutdownNow();
-        if (!this.taskExecutionPool.awaitTermination(MAX_WAITING_TIME, TimeUnit.MILLISECONDS)) {
-          throw new InterruptedException(
-              "Has been waiting over "
-                  + MAX_WAITING_TIME / 1000
-                  + " seconds for all compaction tasks to finish.");
-        }
-      }
-      if (subCompactionTaskExecutionPool != null) {
-        this.subCompactionTaskExecutionPool.shutdownNow();
-        if (!this.subCompactionTaskExecutionPool.awaitTermination(
-            MAX_WAITING_TIME, TimeUnit.MILLISECONDS)) {
-          throw new InterruptedException(
-              "Has been waiting over "
-                  + MAX_WAITING_TIME / 1000
-                  + " seconds for all sub compaction tasks to finish.");
-        }
-      }
-      if (this.subCompactionTaskExecutionPool != null) {
-        subCompactionTaskExecutionPool.shutdownNow();
-        if (!this.subCompactionTaskExecutionPool.awaitTermination(
-            MAX_WAITING_TIME, TimeUnit.MILLISECONDS)) {
-          throw new RuntimeException("Failed to shutdown subCompactionTaskExecutionPool");
-        }
-      }
-      initThreadPool();
-      finishedTaskNum.set(0);
+        this.taskExecutionPool.awaitTermination(Long.MAX_VALUE, TimeUnit.MILLISECONDS);
+      }
+      this.taskExecutionPool =
+          (WrappedScheduledExecutorService)
+              IoTDBThreadPoolFactory.newScheduledThreadPool(
+                  IoTDBDescriptor.getInstance().getConfig().getConcurrentCompactionThread(),
+                  ThreadName.COMPACTION_SERVICE.getName());
+      this.compactionTaskSubmissionThreadPool =
+          IoTDBThreadPoolFactory.newScheduledThreadPool(1, ThreadName.COMPACTION_SERVICE.getName());
+      candidateCompactionTaskQueue.regsitPollLastHook(
+          AbstractCompactionTask::resetCompactionCandidateStatusForAllSourceFiles);
       candidateCompactionTaskQueue.clear();
     }
     currentTaskNum = new AtomicInteger(0);
@@ -555,19 +389,4 @@
   public void clearCandidateQueue() {
     candidateCompactionTaskQueue.clear();
   }
-
-  @TestOnly
-  public Future<CompactionTaskSummary> getCompactionTaskFutureMayBlock(AbstractCompactionTask task)
-      throws InterruptedException, TimeoutException {
-    String regionWithSG = getSGWithRegionId(task.getStorageGroupName(), task.getDataRegionId());
-    long startTime = System.currentTimeMillis();
-    while (!storageGroupTasks.containsKey(regionWithSG)
-        || !storageGroupTasks.get(regionWithSG).containsKey(task)) {
-      Thread.sleep(10);
-      if (System.currentTimeMillis() - startTime > 20_000) {
-        throw new TimeoutException("Timeout when waiting for task future");
-      }
-    }
-    return storageGroupTasks.get(regionWithSG).get(task);
-  }
 }