/*
 * Licensed to the Apache Software Foundation (ASF) under one
 * or more contributor license agreements.  See the NOTICE file
 * distributed with this work for additional information
 * regarding copyright ownership.  The ASF licenses this file
 * to you under the Apache License, Version 2.0 (the
 * "License"); you may not use this file except in compliance
 * with the License.  You may obtain a copy of the License at
 *
 *     http://www.apache.org/licenses/LICENSE-2.0
 *
 * Unless required by applicable law or agreed to in writing,
 * software distributed under the License is distributed on an
 * "AS IS" BASIS, WITHOUT WARRANTIES OR CONDITIONS OF ANY
 * KIND, either express or implied.  See the License for the
 * specific language governing permissions and limitations
 * under the License.
 */
package org.apache.iotdb.db.metadata.schemaregion;

import org.apache.iotdb.common.rpc.thrift.TSchemaNode;
import org.apache.iotdb.commons.consensus.SchemaRegionId;
import org.apache.iotdb.commons.exception.MetadataException;
import org.apache.iotdb.commons.file.SystemFileFactory;
import org.apache.iotdb.commons.path.PartialPath;
import org.apache.iotdb.commons.path.PathPatternTree;
import org.apache.iotdb.commons.utils.FileUtils;
import org.apache.iotdb.consensus.ConsensusFactory;
import org.apache.iotdb.db.conf.IoTDBConfig;
import org.apache.iotdb.db.conf.IoTDBDescriptor;
import org.apache.iotdb.db.engine.StorageEngine;
import org.apache.iotdb.db.engine.trigger.executor.TriggerEngine;
import org.apache.iotdb.db.exception.metadata.AliasAlreadyExistException;
import org.apache.iotdb.db.exception.metadata.DataTypeMismatchException;
import org.apache.iotdb.db.exception.metadata.DeleteFailedException;
import org.apache.iotdb.db.exception.metadata.PathAlreadyExistException;
import org.apache.iotdb.db.exception.metadata.PathNotExistException;
import org.apache.iotdb.db.exception.metadata.SchemaDirCreationFailureException;
import org.apache.iotdb.db.exception.metadata.SeriesNumberOverflowException;
import org.apache.iotdb.db.exception.metadata.SeriesOverflowException;
import org.apache.iotdb.db.exception.metadata.template.DifferentTemplateException;
import org.apache.iotdb.db.exception.metadata.template.NoTemplateOnMNodeException;
import org.apache.iotdb.db.exception.metadata.template.TemplateIsInUseException;
import org.apache.iotdb.db.metadata.LocalSchemaProcessor;
import org.apache.iotdb.db.metadata.MetadataConstant;
import org.apache.iotdb.db.metadata.idtable.IDTable;
import org.apache.iotdb.db.metadata.idtable.IDTableManager;
import org.apache.iotdb.db.metadata.logfile.MLogReader;
import org.apache.iotdb.db.metadata.logfile.MLogWriter;
import org.apache.iotdb.db.metadata.mnode.IMNode;
import org.apache.iotdb.db.metadata.mnode.IMeasurementMNode;
import org.apache.iotdb.db.metadata.mnode.IStorageGroupMNode;
import org.apache.iotdb.db.metadata.mnode.MeasurementMNode;
import org.apache.iotdb.db.metadata.mtree.MTreeBelowSGMemoryImpl;
import org.apache.iotdb.db.metadata.path.MeasurementPath;
import org.apache.iotdb.db.metadata.rescon.MemoryStatistics;
import org.apache.iotdb.db.metadata.rescon.SchemaStatisticsManager;
import org.apache.iotdb.db.metadata.tag.TagManager;
import org.apache.iotdb.db.metadata.template.Template;
import org.apache.iotdb.db.metadata.template.TemplateManager;
import org.apache.iotdb.db.mpp.common.schematree.DeviceSchemaInfo;
import org.apache.iotdb.db.mpp.common.schematree.MeasurementSchemaInfo;
import org.apache.iotdb.db.qp.constant.SQLConstant;
import org.apache.iotdb.db.qp.logical.sys.AlterTimeSeriesOperator;
import org.apache.iotdb.db.qp.physical.PhysicalPlan;
import org.apache.iotdb.db.qp.physical.crud.InsertPlan;
import org.apache.iotdb.db.qp.physical.crud.InsertRowPlan;
import org.apache.iotdb.db.qp.physical.crud.InsertTabletPlan;
import org.apache.iotdb.db.qp.physical.sys.ActivateTemplateInClusterPlan;
import org.apache.iotdb.db.qp.physical.sys.ActivateTemplatePlan;
import org.apache.iotdb.db.qp.physical.sys.AlterTimeSeriesPlan;
import org.apache.iotdb.db.qp.physical.sys.AutoCreateDeviceMNodePlan;
import org.apache.iotdb.db.qp.physical.sys.ChangeAliasPlan;
import org.apache.iotdb.db.qp.physical.sys.ChangeTagOffsetPlan;
import org.apache.iotdb.db.qp.physical.sys.CreateAlignedTimeSeriesPlan;
import org.apache.iotdb.db.qp.physical.sys.CreateTimeSeriesPlan;
import org.apache.iotdb.db.qp.physical.sys.DeleteTimeSeriesPlan;
import org.apache.iotdb.db.qp.physical.sys.PreDeleteTimeSeriesPlan;
import org.apache.iotdb.db.qp.physical.sys.RollbackPreDeleteTimeSeriesPlan;
import org.apache.iotdb.db.qp.physical.sys.SetTemplatePlan;
import org.apache.iotdb.db.qp.physical.sys.ShowDevicesPlan;
import org.apache.iotdb.db.qp.physical.sys.ShowTimeSeriesPlan;
import org.apache.iotdb.db.qp.physical.sys.UnsetTemplatePlan;
import org.apache.iotdb.db.query.context.QueryContext;
import org.apache.iotdb.db.query.dataset.ShowDevicesResult;
import org.apache.iotdb.db.query.dataset.ShowTimeSeriesResult;
import org.apache.iotdb.db.utils.SchemaUtils;
import org.apache.iotdb.external.api.ISeriesNumerLimiter;
import org.apache.iotdb.tsfile.common.conf.TSFileDescriptor;
import org.apache.iotdb.tsfile.file.metadata.enums.CompressionType;
import org.apache.iotdb.tsfile.file.metadata.enums.TSDataType;
import org.apache.iotdb.tsfile.file.metadata.enums.TSEncoding;
import org.apache.iotdb.tsfile.utils.Pair;
import org.apache.iotdb.tsfile.write.schema.IMeasurementSchema;
import org.apache.iotdb.tsfile.write.schema.MeasurementSchema;

import com.github.benmanes.caffeine.cache.Caffeine;
import com.github.benmanes.caffeine.cache.LoadingCache;
import org.checkerframework.checker.nullness.qual.NonNull;
import org.checkerframework.checker.nullness.qual.Nullable;
import org.slf4j.Logger;
import org.slf4j.LoggerFactory;

import java.io.File;
import java.io.IOException;
import java.util.ArrayList;
import java.util.Arrays;
import java.util.Collections;
import java.util.Comparator;
import java.util.HashSet;
import java.util.LinkedList;
import java.util.List;
import java.util.Map;
import java.util.Set;
import java.util.function.Function;
import java.util.stream.Stream;

import static java.util.stream.Collectors.toList;
import static org.apache.iotdb.db.metadata.MetadataConstant.ALL_TEMPLATE;
import static org.apache.iotdb.db.metadata.MetadataConstant.NON_TEMPLATE;
import static org.apache.iotdb.db.utils.EncodingInferenceUtils.getDefaultEncoding;
import static org.apache.iotdb.tsfile.common.constant.TsFileConstant.PATH_SEPARATOR;

/**
 * This class takes the responsibility of serialization of all the metadata info of one certain
 * schema region and persistent it into files. This class contains the interfaces to modify the
 * metadata in schema region for delta system. All the operations will be inserted into the logs
 * temporary in case the downtime of the delta system.
 *
 * <p>Since there are too many interfaces and methods in this class, we use code region to help
 * manage code. The code region starts with //region and ends with //endregion. When using Intellij
 * Idea to develop, it's easy to fold the code region and see code region overview by collapsing
 * all.
 *
 * <p>The codes are divided into the following code regions:
 *
 * <ol>
 *   <li>Interfaces and Implementation for initialization、recover and clear
 *   <li>Interfaces and Implementation for schema region Info query and operation
 *   <li>Interfaces and Implementation for Timeseries operation
 *   <li>Interfaces for auto create device
 *   <li>Interfaces for metadata info Query
 *       <ol>
 *         <li>Interfaces for metadata count
 *         <li>Interfaces for level Node info Query
 *         <li>Interfaces for Entity/Device info Query
 *         <li>Interfaces for timeseries, measurement and schema info Query
 *       </ol>
 *   <li>Interfaces and methods for MNode query
 *   <li>Interfaces for alias and tag/attribute operations
 *   <li>Interfaces and Implementation for InsertPlan process
 *   <li>Interfaces and Implementation for Template operations
 *   <li>Interfaces for Trigger
 * </ol>
 */
@SuppressWarnings("java:S1135") // ignore todos
public class SchemaRegionMemoryImpl implements ISchemaRegion {

  private static final Logger logger = LoggerFactory.getLogger(SchemaRegionMemoryImpl.class);

  protected static IoTDBConfig config = IoTDBDescriptor.getInstance().getConfig();

  private boolean isRecovering = true;
  private volatile boolean initialized = false;

  private String storageGroupDirPath;
  private String schemaRegionDirPath;
  private String storageGroupFullPath;
  private SchemaRegionId schemaRegionId;

  private int templateId = NON_TEMPLATE;

  // the log file writer
  private boolean usingMLog = true;
  private MLogWriter logWriter;

  private SchemaStatisticsManager schemaStatisticsManager = SchemaStatisticsManager.getInstance();
  private MemoryStatistics memoryStatistics = MemoryStatistics.getInstance();

  private final IStorageGroupMNode storageGroupMNode;
  private MTreeBelowSGMemoryImpl mtree;
  // device -> DeviceMNode
  private LoadingCache<PartialPath, IMNode> mNodeCache;
  private TagManager tagManager;

  private final ISeriesNumerLimiter seriesNumerLimiter;

  // region Interfaces and Implementation of initialization、snapshot、recover and clear
  public SchemaRegionMemoryImpl(
      PartialPath storageGroup,
      SchemaRegionId schemaRegionId,
      IStorageGroupMNode storageGroupMNode,
      ISeriesNumerLimiter seriesNumerLimiter)
      throws MetadataException {

    storageGroupFullPath = storageGroup.getFullPath();
    this.schemaRegionId = schemaRegionId;

    storageGroupDirPath = config.getSchemaDir() + File.separator + storageGroupFullPath;
    schemaRegionDirPath = storageGroupDirPath + File.separator + schemaRegionId.getId();

    int cacheSize = config.getSchemaRegionDeviceNodeCacheSize();
    mNodeCache =
        Caffeine.newBuilder()
            .maximumSize(cacheSize)
            .build(
                new com.github.benmanes.caffeine.cache.CacheLoader<PartialPath, IMNode>() {
                  @Override
                  public @Nullable IMNode load(@NonNull PartialPath partialPath)
                      throws MetadataException {
                    return mtree.getNodeByPath(partialPath);
                  }
                });

    this.storageGroupMNode = storageGroupMNode;

    // In ratis mode, no matter create schemaRegion or recover schemaRegion, the working dir should
    // be clear first
    if (config.isClusterMode()
        && config.getSchemaRegionConsensusProtocolClass().equals(ConsensusFactory.RatisConsensus)) {
      File schemaRegionDir = new File(schemaRegionDirPath);
      if (schemaRegionDir.exists()) {
        FileUtils.deleteDirectory(schemaRegionDir);
      }
    }

    this.seriesNumerLimiter = seriesNumerLimiter;

    init();
  }

  @SuppressWarnings("squid:S2093")
  public synchronized void init() throws MetadataException {
    if (initialized) {
      return;
    }

    templateId = NON_TEMPLATE;

    initDir();

    try {
      // do not write log when recover
      isRecovering = true;

      tagManager = new TagManager(schemaRegionDirPath);
      mtree = new MTreeBelowSGMemoryImpl(storageGroupMNode, schemaRegionId.getId());

      if (!(config.isClusterMode()
          && config
              .getSchemaRegionConsensusProtocolClass()
              .equals(ConsensusFactory.RatisConsensus))) {
        usingMLog = true;
        initMLog();
      } else {
        usingMLog = false;
      }

      isRecovering = false;
    } catch (IOException e) {
      logger.error(
          "Cannot recover all schema info from {}, we try to recover as possible as we can",
          schemaRegionDirPath,
          e);
    }
    initialized = true;
  }

  private void initDir() throws SchemaDirCreationFailureException {
    File sgSchemaFolder = SystemFileFactory.INSTANCE.getFile(storageGroupDirPath);
    if (!sgSchemaFolder.exists()) {
      if (sgSchemaFolder.mkdirs()) {
        logger.info("create storage group schema folder {}", storageGroupDirPath);
      } else {
        if (!sgSchemaFolder.exists()) {
          logger.error("create storage group schema folder {} failed.", storageGroupDirPath);
          throw new SchemaDirCreationFailureException(storageGroupDirPath);
        }
      }
    }

    File schemaRegionFolder = SystemFileFactory.INSTANCE.getFile(schemaRegionDirPath);
    if (!schemaRegionFolder.exists()) {
      if (schemaRegionFolder.mkdirs()) {
        logger.info("create schema region folder {}", schemaRegionDirPath);
      } else {
        if (!schemaRegionFolder.exists()) {
          logger.error("create schema region folder {} failed.", schemaRegionDirPath);
          throw new SchemaDirCreationFailureException(schemaRegionDirPath);
        }
      }
    }
  }

  private void initMLog() throws IOException {
    int lineNumber = initFromLog();

    logWriter = new MLogWriter(schemaRegionDirPath, MetadataConstant.METADATA_LOG);
    logWriter.setLogNum(lineNumber);
  }

  public void writeToMLog(PhysicalPlan plan) throws IOException {
    if (usingMLog && !isRecovering) {
      logWriter.putLog(plan);
    }
  }

  public void forceMlog() {
    if (!initialized) {
      return;
    }
    if (usingMLog) {
      try {
        logWriter.force();
      } catch (IOException e) {
        logger.error("Cannot force {} mlog to the schema region", schemaRegionId, e);
      }
    }
  }

  /**
   * Init from metadata log file.
   *
   * @return line number of the logFile
   */
  @SuppressWarnings("squid:S3776")
  private int initFromLog() throws IOException {
    File logFile =
        SystemFileFactory.INSTANCE.getFile(
            schemaRegionDirPath + File.separator + MetadataConstant.METADATA_LOG);

    long time = System.currentTimeMillis();
    // init the metadata from the operation log
    if (logFile.exists()) {
      int idx = 0;
      try (MLogReader mLogReader =
          new MLogReader(schemaRegionDirPath, MetadataConstant.METADATA_LOG); ) {
        idx = applyMLog(mLogReader);
        logger.debug(
            "spend {} ms to deserialize {} mtree from mlog.bin",
            System.currentTimeMillis() - time,
            storageGroupFullPath);
        return idx;
      } catch (Exception e) {
        e.printStackTrace();
        throw new IOException("Failed to parse " + storageGroupFullPath + " mlog.bin for err:" + e);
      }
    } else {
      return 0;
    }
  }

  private int applyMLog(MLogReader mLogReader) {
    int idx = 0;
    PhysicalPlan plan;
    while (mLogReader.hasNext()) {
      try {
        plan = mLogReader.next();
        idx++;
      } catch (Exception e) {
        logger.error("Parse mlog error at lineNumber {} because:", idx, e);
        break;
      }
      if (plan == null) {
        continue;
      }
      try {
        operation(plan);
      } catch (MetadataException | IOException e) {
        logger.error("Can not operate cmd {} for err:", plan.getOperatorType(), e);
      }
    }

    return idx;
  }

  /** function for clearing metadata components of one schema region */
  @Override
  public synchronized void clear() {
    try {

      templateId = NON_TEMPLATE;

      if (this.mNodeCache != null) {
        this.mNodeCache.invalidateAll();
      }
      if (this.mtree != null) {
        this.mtree.clear();
      }
      if (logWriter != null) {
        logWriter.close();
        logWriter = null;
      }
      tagManager.clear();

      isRecovering = true;
      initialized = false;
    } catch (IOException e) {
      logger.error("Cannot close metadata log writer, because:", e);
    }
  }

  // this method is mainly used for recover
  private void operation(PhysicalPlan plan) throws IOException, MetadataException {
    switch (plan.getOperatorType()) {
      case CREATE_TIMESERIES:
        CreateTimeSeriesPlan createTimeSeriesPlan = (CreateTimeSeriesPlan) plan;
        createTimeseries(createTimeSeriesPlan, createTimeSeriesPlan.getTagOffset());
        break;
      case CREATE_ALIGNED_TIMESERIES:
        CreateAlignedTimeSeriesPlan createAlignedTimeSeriesPlan =
            (CreateAlignedTimeSeriesPlan) plan;
        createAlignedTimeSeries(createAlignedTimeSeriesPlan);
        break;
      case DELETE_TIMESERIES:
        DeleteTimeSeriesPlan deleteTimeSeriesPlan = (DeleteTimeSeriesPlan) plan;
        // cause we only has one path for one DeleteTimeSeriesPlan
        deleteOneTimeseriesUpdateStatisticsAndDropTrigger(deleteTimeSeriesPlan.getPaths().get(0));
        break;
      case CHANGE_ALIAS:
        ChangeAliasPlan changeAliasPlan = (ChangeAliasPlan) plan;
        changeAlias(changeAliasPlan.getPath(), changeAliasPlan.getAlias());
        break;
      case CHANGE_TAG_OFFSET:
        ChangeTagOffsetPlan changeTagOffsetPlan = (ChangeTagOffsetPlan) plan;
        changeOffset(changeTagOffsetPlan.getPath(), changeTagOffsetPlan.getOffset());
        break;
      case SET_TEMPLATE:
        SetTemplatePlan setTemplatePlan = (SetTemplatePlan) plan;
        setSchemaTemplate(setTemplatePlan);
        break;
      case ACTIVATE_TEMPLATE:
        ActivateTemplatePlan activateTemplatePlan = (ActivateTemplatePlan) plan;
        setUsingSchemaTemplate(activateTemplatePlan);
        break;
      case AUTO_CREATE_DEVICE_MNODE:
        AutoCreateDeviceMNodePlan autoCreateDeviceMNodePlan = (AutoCreateDeviceMNodePlan) plan;
        autoCreateDeviceMNode(autoCreateDeviceMNodePlan);
        break;
      case UNSET_TEMPLATE:
        UnsetTemplatePlan unsetTemplatePlan = (UnsetTemplatePlan) plan;
        unsetSchemaTemplate(unsetTemplatePlan);
        break;
      case ACTIVATE_TEMPLATE_IN_CLUSTER:
        ActivateTemplateInClusterPlan activateTemplateInClusterPlan =
            (ActivateTemplateInClusterPlan) plan;
        recoverActivatingSchemaTemplate(activateTemplateInClusterPlan);
        break;
<<<<<<< HEAD
      case ALTER_TIMESERIES:
        AlterTimeSeriesPlan alterTimeSeriesPlan = (AlterTimeSeriesPlan) plan;
        if (alterTimeSeriesPlan == null
            || alterTimeSeriesPlan.getAlterType() != AlterTimeSeriesOperator.AlterType.SET_TYPE) {
          logger.warn("mlog: AlterTimeSeriesPlan alterType invalid, only support SET_TYPE");
          break;
        }
        alterTimeseriesEncodingCompressionType(
            alterTimeSeriesPlan.getPath(),
            alterTimeSeriesPlan.getEncoding(),
            alterTimeSeriesPlan.getCompressor());
=======
      case PRE_DELETE_TIMESERIES_IN_CLUSTER:
        PreDeleteTimeSeriesPlan preDeleteTimeSeriesPlan = (PreDeleteTimeSeriesPlan) plan;
        recoverPreDeleteTimeseries(preDeleteTimeSeriesPlan.getPath());
        break;
      case ROLLBACK_PRE_DELETE_TIMESERIES:
        RollbackPreDeleteTimeSeriesPlan rollbackPreDeleteTimeSeriesPlan =
            (RollbackPreDeleteTimeSeriesPlan) plan;
        recoverRollbackPreDeleteTimeseries(rollbackPreDeleteTimeSeriesPlan.getPath());
>>>>>>> 3348a062
        break;
      default:
        logger.error("Unrecognizable command {}", plan.getOperatorType());
    }
  }
  // endregion

  // region Interfaces for schema region Info query and operation

  public String getStorageGroupFullPath() {
    return storageGroupFullPath;
  }

  public SchemaRegionId getSchemaRegionId() {
    return schemaRegionId;
  }

  public synchronized void deleteSchemaRegion() throws MetadataException {
    // collect all the LeafMNode in this schema region
    List<IMeasurementMNode> leafMNodes = mtree.getAllMeasurementMNode();

    int seriesCount = leafMNodes.size();
    schemaStatisticsManager.deleteTimeseries(seriesCount);
    seriesNumerLimiter.deleteTimeSeries(seriesCount);

    // drop triggers with no exceptions
    TriggerEngine.drop(leafMNodes);

    // clear all the components and release all the file handlers
    clear();

    // delete all the schema region files
    SchemaRegionUtils.deleteSchemaRegionFolder(schemaRegionDirPath, logger);
  }

  // currently, this method is only used for cluster-ratis mode
  @Override
  public synchronized boolean createSnapshot(File snapshotDir) {
    logger.info("Start create snapshot of schemaRegion {}", schemaRegionId);
    boolean isSuccess = true;
    long startTime = System.currentTimeMillis();

    long mtreeSnapshotStartTime = System.currentTimeMillis();
    isSuccess = isSuccess && mtree.createSnapshot(snapshotDir);
    logger.info(
        "MTree snapshot creation of schemaRegion {} costs {}ms.",
        schemaRegionId,
        System.currentTimeMillis() - mtreeSnapshotStartTime);

    long tagSnapshotStartTime = System.currentTimeMillis();
    isSuccess = isSuccess && tagManager.createSnapshot(snapshotDir);
    logger.info(
        "Tag snapshot creation of schemaRegion {} costs {}ms.",
        schemaRegionId,
        System.currentTimeMillis() - tagSnapshotStartTime);

    logger.info(
        "Snapshot creation of schemaRegion {} costs {}ms.",
        schemaRegionId,
        System.currentTimeMillis() - startTime);
    logger.info("Successfully create snapshot of schemaRegion {}", schemaRegionId);

    return isSuccess;
  }

  // currently, this method is only used for cluster-ratis mode
  @Override
  public void loadSnapshot(File latestSnapshotRootDir) {
    clear();

    logger.info("Start loading snapshot of schemaRegion {}", schemaRegionId);
    long startTime = System.currentTimeMillis();

    try {
      usingMLog = false;

      isRecovering = true;

      long tagSnapshotStartTime = System.currentTimeMillis();
      tagManager = TagManager.loadFromSnapshot(latestSnapshotRootDir, schemaRegionDirPath);
      logger.info(
          "Tag snapshot loading of schemaRegion {} costs {}ms.",
          schemaRegionId,
          System.currentTimeMillis() - tagSnapshotStartTime);

      long mtreeSnapshotStartTime = System.currentTimeMillis();
      mtree =
          MTreeBelowSGMemoryImpl.loadFromSnapshot(
              latestSnapshotRootDir,
              storageGroupMNode,
              schemaRegionId.getId(),
              measurementMNode -> {
                if (measurementMNode.getOffset() == -1) {
                  return;
                }
                try {
                  tagManager.recoverIndex(measurementMNode.getOffset(), measurementMNode);
                } catch (IOException e) {
                  logger.error(
                      "Failed to recover tagIndex for {} in schemaRegion {}.",
                      storageGroupFullPath + PATH_SEPARATOR + measurementMNode.getFullPath(),
                      schemaRegionId);
                }
              });
      logger.info(
          "MTree snapshot loading of schemaRegion {} costs {}ms.",
          schemaRegionId,
          System.currentTimeMillis() - mtreeSnapshotStartTime);

      isRecovering = false;
      initialized = true;

      logger.info(
          "Snapshot loading of schemaRegion {} costs {}ms.",
          schemaRegionId,
          System.currentTimeMillis() - startTime);
      logger.info("Successfully load snapshot of schemaRegion {}", schemaRegionId);
    } catch (IOException e) {
      logger.error(
          "Failed to load snapshot for schemaRegion {}  due to {}. Use empty schemaRegion",
          schemaRegionId,
          e.getMessage(),
          e);
      try {
        initialized = false;
        isRecovering = true;
        init();
      } catch (MetadataException metadataException) {
        logger.error(
            "Error occurred during initializing schemaRegion {}",
            schemaRegionId,
            metadataException);
      }
    }
  }

  // endregion

  // region Interfaces and Implementation for Timeseries operation
  // including create and delete

  public void createTimeseries(CreateTimeSeriesPlan plan) throws MetadataException {
    createTimeseries(plan, -1);
  }

  @SuppressWarnings("squid:S3776") // Suppress high Cognitive Complexity warning
  public void createTimeseries(CreateTimeSeriesPlan plan, long offset) throws MetadataException {
    if (!memoryStatistics.isAllowToCreateNewSeries()) {
      throw new SeriesOverflowException();
    }

    if (!seriesNumerLimiter.addTimeSeries(1)) {
      throw new SeriesNumberOverflowException();
    }

    try {
      IMeasurementMNode leafMNode;

      // using try-catch to restore seriesNumerLimiter's state while create failed
      try {
        PartialPath path = plan.getPath();
        SchemaUtils.checkDataTypeWithEncoding(plan.getDataType(), plan.getEncoding());

        TSDataType type = plan.getDataType();
        // create time series in MTree
        leafMNode =
            mtree.createTimeseries(
                path,
                type,
                plan.getEncoding(),
                plan.getCompressor(),
                plan.getProps(),
                plan.getAlias());

        // the cached mNode may be replaced by new entityMNode in mtree
        mNodeCache.invalidate(path.getDevicePath());
      } catch (Throwable t) {
        seriesNumerLimiter.deleteTimeSeries(1);
        throw t;
      }

      // update statistics and schemaDataTypeNumMap
      schemaStatisticsManager.addTimeseries(1);

      // update tag index
      if (offset != -1 && isRecovering) {
        // the timeseries has already been created and now system is recovering, using the tag
        // info
        // in tagFile to recover index directly
        tagManager.recoverIndex(offset, leafMNode);
      } else if (plan.getTags() != null) {
        // tag key, tag value
        tagManager.addIndex(plan.getTags(), leafMNode);
      }

      // write log
      if (!isRecovering) {
        // either tags or attributes is not empty
        if ((plan.getTags() != null && !plan.getTags().isEmpty())
            || (plan.getAttributes() != null && !plan.getAttributes().isEmpty())) {
          offset = tagManager.writeTagFile(plan.getTags(), plan.getAttributes());
        }
        plan.setTagOffset(offset);
        writeToMLog(plan);
      }
      if (offset != -1) {
        leafMNode.setOffset(offset);
      }

    } catch (IOException e) {
      throw new MetadataException(e);
    }

    // update id table if not in recovering or disable id table log file
    if (config.isEnableIDTable() && (!isRecovering || !config.isEnableIDTableLogFile())) {
      IDTable idTable = IDTableManager.getInstance().getIDTable(plan.getPath().getDevicePath());
      idTable.createTimeseries(plan);
    }
  }

  /**
   * Add one timeseries to metadata tree, if the timeseries already exists, throw exception
   *
   * @param path the timeseries path
   * @param dataType the dateType {@code DataType} of the timeseries
   * @param encoding the encoding function {@code Encoding} of the timeseries
   * @param compressor the compressor function {@code Compressor} of the time series
   */
  private void createTimeseries(
      PartialPath path,
      TSDataType dataType,
      TSEncoding encoding,
      CompressionType compressor,
      Map<String, String> props)
      throws MetadataException {
    try {
      createTimeseries(
          new CreateTimeSeriesPlan(path, dataType, encoding, compressor, props, null, null, null));
    } catch (PathAlreadyExistException | AliasAlreadyExistException e) {
      if (logger.isDebugEnabled()) {
        logger.debug(
            "Ignore PathAlreadyExistException and AliasAlreadyExistException when Concurrent inserting"
                + " a non-exist time series {}",
            path);
      }
    }
  }

  public void createAlignedTimeSeries(
      PartialPath prefixPath,
      List<String> measurements,
      List<TSDataType> dataTypes,
      List<TSEncoding> encodings,
      List<CompressionType> compressors)
      throws MetadataException {
    createAlignedTimeSeries(
        new CreateAlignedTimeSeriesPlan(
            prefixPath, measurements, dataTypes, encodings, compressors, null, null, null));
  }

  /**
   * create aligned timeseries
   *
   * @param plan CreateAlignedTimeSeriesPlan
   */
  public void createAlignedTimeSeries(CreateAlignedTimeSeriesPlan plan) throws MetadataException {
    int seriesCount = plan.getMeasurements().size();
    if (!memoryStatistics.isAllowToCreateNewSeries()) {
      throw new SeriesOverflowException();
    }

    if (!seriesNumerLimiter.addTimeSeries(seriesCount)) {
      throw new SeriesNumberOverflowException();
    }

    try {
      PartialPath prefixPath = plan.getPrefixPath();
      List<String> measurements = plan.getMeasurements();
      List<TSDataType> dataTypes = plan.getDataTypes();
      List<TSEncoding> encodings = plan.getEncodings();
      List<Map<String, String>> tagsList = plan.getTagsList();
      List<Map<String, String>> attributesList = plan.getAttributesList();
      List<IMeasurementMNode> measurementMNodeList;

      // using try-catch to restore seriesNumerLimiter's state while create failed
      try {
        for (int i = 0; i < measurements.size(); i++) {
          SchemaUtils.checkDataTypeWithEncoding(dataTypes.get(i), encodings.get(i));
        }

        // create time series in MTree
        measurementMNodeList =
            mtree.createAlignedTimeseries(
                prefixPath,
                measurements,
                plan.getDataTypes(),
                plan.getEncodings(),
                plan.getCompressors(),
                plan.getAliasList());

        // the cached mNode may be replaced by new entityMNode in mtree
        mNodeCache.invalidate(prefixPath);
      } catch (Throwable t) {
        seriesNumerLimiter.deleteTimeSeries(seriesCount);
        throw t;
      }

      // update statistics and schemaDataTypeNumMap
      schemaStatisticsManager.addTimeseries(seriesCount);

      List<Long> tagOffsets = plan.getTagOffsets();
      for (int i = 0; i < measurements.size(); i++) {
        if (tagOffsets != null && !plan.getTagOffsets().isEmpty() && isRecovering) {
          if (tagOffsets.get(i) != -1) {
            tagManager.recoverIndex(plan.getTagOffsets().get(i), measurementMNodeList.get(i));
          }
        } else if (tagsList != null && !tagsList.isEmpty()) {
          if (tagsList.get(i) != null) {
            // tag key, tag value
            tagManager.addIndex(tagsList.get(i), measurementMNodeList.get(i));
          }
        }
      }

      // write log
      tagOffsets = new ArrayList<>();
      if (!isRecovering) {
        if ((tagsList != null && !tagsList.isEmpty())
            || (attributesList != null && !attributesList.isEmpty())) {
          Map<String, String> tags;
          Map<String, String> attributes;
          for (int i = 0; i < measurements.size(); i++) {
            tags = tagsList == null ? null : tagsList.get(i);
            attributes = attributesList == null ? null : attributesList.get(i);
            if (tags == null && attributes == null) {
              tagOffsets.add(-1L);
            } else {
              tagOffsets.add(tagManager.writeTagFile(tags, attributes));
            }
          }
        } else {
          for (int i = 0; i < measurements.size(); i++) {
            tagOffsets.add(-1L);
          }
        }
        plan.setTagOffsets(tagOffsets);
        writeToMLog(plan);
      }
      tagOffsets = plan.getTagOffsets();
      for (int i = 0; i < measurements.size(); i++) {
        if (tagOffsets.get(i) != -1) {
          measurementMNodeList.get(i).setOffset(tagOffsets.get(i));
        }
      }
    } catch (IOException e) {
      throw new MetadataException(e);
    }

    // update id table if not in recovering or disable id table log file
    if (config.isEnableIDTable() && (!isRecovering || !config.isEnableIDTableLogFile())) {
      IDTable idTable = IDTableManager.getInstance().getIDTable(plan.getPrefixPath());
      idTable.createAlignedTimeseries(plan);
    }
  }

  @Override
  public Pair<TSEncoding, CompressionType> alterTimeseriesEncodingCompressionType(
      PartialPath fullPath, TSEncoding curEncoding, CompressionType curCompressionType)
      throws MetadataException, IOException {
    final String logKey = fullPath.getFullPath();
    // find mnode
    IMeasurementMNode measurementMNode = mtree.getMeasurementMNode(fullPath);
    if (measurementMNode == null) {
      throw new PathNotExistException("path not exist", true);
    }
    IMeasurementSchema schema = measurementMNode.getSchema();
    if (schema == null) {
      throw new MetadataException("schema(" + fullPath + ") is null", false);
    }
    logger.info(
        "[alter timeseries] {} ->old encoding:{}, compressionType:{}. cur ecoding:{}, compressionType:{}",
        logKey,
        schema.getEncodingType(),
        schema.getCompressor(),
        curEncoding,
        curCompressionType);
    // trigger TODO
    // alter type
    measurementMNode.updateSchemaInfo(null, curEncoding, curCompressionType, null);
    // cache
    mNodeCache.invalidate(fullPath);
    // mlog
    if (!isRecovering) {
      writeToMLog(
          new AlterTimeSeriesPlan(
              fullPath,
              AlterTimeSeriesOperator.AlterType.SET_TYPE,
              null,
              null,
              null,
              null,
              measurementMNode.getSchema().getEncodingType(),
              measurementMNode.getSchema().getCompressor()));
      forceMlog();
    }
    return new Pair<>(schema.getEncodingType(), schema.getCompressor());
  }

  /**
   * Delete all timeseries matching the given path pattern. If using prefix match, the path pattern
   * is used to match prefix path. All timeseries start with the matched prefix path will be
   * deleted.
   *
   * @param pathPattern path to be deleted
   * @param isPrefixMatch if true, the path pattern is used to match prefix path
   * @return deletion failed Timeseries
   */
  public synchronized Pair<Integer, Set<String>> deleteTimeseries(
      PartialPath pathPattern, boolean isPrefixMatch) throws MetadataException {
    try {
      List<MeasurementPath> allTimeseries = mtree.getMeasurementPaths(pathPattern, isPrefixMatch);

      Set<String> failedNames = new HashSet<>();
      int deletedNum = 0;
      for (PartialPath p : allTimeseries) {
        deleteSingleTimeseriesInternal(p, failedNames);
        deletedNum++;
      }
      return new Pair<>(deletedNum, failedNames);
    } catch (IOException e) {
      throw new MetadataException(e.getMessage());
    }
  }

  @Override
  public int constructSchemaBlackList(PathPatternTree patternTree) throws MetadataException {
    int preDeletedNum = 0;
    for (PartialPath pathPattern : patternTree.getAllPathPatterns()) {
      for (PartialPath path : mtree.getMeasurementPaths(pathPattern)) {
        IMeasurementMNode measurementMNode = mtree.getMeasurementMNode(path);
        // Given pathPatterns may match one timeseries multi times, which may results in the
        // preDeletedNum larger than the actual num of timeseries. It doesn't matter since the main
        // purpose is to check whether there's timeseries to be deleted.
        preDeletedNum++;
        measurementMNode.setPreDeleted(true);
        try {
          writeToMLog(new PreDeleteTimeSeriesPlan(path));
        } catch (IOException e) {
          throw new MetadataException(e);
        }
      }
    }
    return preDeletedNum;
  }

  private void recoverPreDeleteTimeseries(PartialPath path) throws MetadataException {
    IMeasurementMNode measurementMNode = mtree.getMeasurementMNode(path);
    measurementMNode.setPreDeleted(true);
  }

  @Override
  public void rollbackSchemaBlackList(PathPatternTree patternTree) throws MetadataException {
    for (PartialPath pathPattern : patternTree.getAllPathPatterns()) {
      for (PartialPath path : mtree.getMeasurementPaths(pathPattern)) {
        IMeasurementMNode measurementMNode = mtree.getMeasurementMNode(path);
        measurementMNode.setPreDeleted(false);
        try {
          writeToMLog(new RollbackPreDeleteTimeSeriesPlan(path));
        } catch (IOException e) {
          throw new MetadataException(e);
        }
      }
    }
  }

  @Override
  public List<PartialPath> fetchSchemaBlackList(PathPatternTree patternTree)
      throws MetadataException {
    List<PartialPath> pathList = new ArrayList<>();
    for (PartialPath pathPattern : patternTree.getAllPathPatterns()) {
      pathList.addAll(mtree.getPreDeleteTimeseries(pathPattern));
    }
    return pathList;
  }

  @Override
  public void deleteTimeseriesInBlackList(PathPatternTree patternTree) throws MetadataException {
    for (PartialPath pathPattern : patternTree.getAllPathPatterns()) {
      for (PartialPath path : mtree.getPreDeleteTimeseries(pathPattern)) {
        try {
          deleteSingleTimeseriesInBlackList(path);
          writeToMLog(new DeleteTimeSeriesPlan(Collections.singletonList(path)));
        } catch (IOException e) {
          throw new MetadataException(e);
        }
      }
    }
  }

  private void deleteSingleTimeseriesInBlackList(PartialPath path)
      throws MetadataException, IOException {
    Pair<PartialPath, IMeasurementMNode> pair =
        mtree.deleteTimeseriesAndReturnEmptyStorageGroup(path);

    IMeasurementMNode measurementMNode = pair.right;
    removeFromTagInvertedIndex(measurementMNode);

    IMNode node = measurementMNode.getParent();

    if (node.isUseTemplate() && node.getSchemaTemplate().hasSchema(measurementMNode.getName())) {
      // measurement represent by template doesn't affect the MTree structure and memory control
      return;
    }

    mNodeCache.invalidate(node.getPartialPath());

    schemaStatisticsManager.deleteTimeseries(1);
    seriesNumerLimiter.deleteTimeSeries(1);
  }

  private void recoverRollbackPreDeleteTimeseries(PartialPath path) throws MetadataException {
    IMeasurementMNode measurementMNode = mtree.getMeasurementMNode(path);
    measurementMNode.setPreDeleted(false);
  }

  /**
   * Delete all timeseries matching the given path pattern
   *
   * @param pathPattern path to be deleted
   * @return deletion failed Timeseries
   */
  public Pair<Integer, Set<String>> deleteTimeseries(PartialPath pathPattern)
      throws MetadataException {
    return deleteTimeseries(pathPattern, false);
  }

  private void deleteSingleTimeseriesInternal(PartialPath p, Set<String> failedNames)
      throws MetadataException, IOException {
    DeleteTimeSeriesPlan deleteTimeSeriesPlan = new DeleteTimeSeriesPlan();
    try {
      PartialPath emptyStorageGroup = deleteOneTimeseriesUpdateStatisticsAndDropTrigger(p);
      if (!isRecovering) {
        if (emptyStorageGroup != null) {
          StorageEngine.getInstance().deleteAllDataFilesInOneStorageGroup(emptyStorageGroup);
        }
        deleteTimeSeriesPlan.setDeletePathList(Collections.singletonList(p));
        writeToMLog(deleteTimeSeriesPlan);
      }
    } catch (DeleteFailedException e) {
      failedNames.add(e.getName());
    }
  }

  /**
   * @param path full path from root to leaf node
   * @return After delete if the schema region is empty, return its path, otherwise return null
   */
  private PartialPath deleteOneTimeseriesUpdateStatisticsAndDropTrigger(PartialPath path)
      throws MetadataException, IOException {
    Pair<PartialPath, IMeasurementMNode> pair =
        mtree.deleteTimeseriesAndReturnEmptyStorageGroup(path);

    IMeasurementMNode measurementMNode = pair.right;
    removeFromTagInvertedIndex(measurementMNode);
    PartialPath storageGroupPath = pair.left;

    // drop trigger with no exceptions
    TriggerEngine.drop(pair.right);

    IMNode node = measurementMNode.getParent();

    if (node.isUseTemplate() && node.getSchemaTemplate().hasSchema(measurementMNode.getName())) {
      // measurement represent by template doesn't affect the MTree structure and memory control
      return storageGroupPath;
    }

    mNodeCache.invalidate(node.getPartialPath());

    schemaStatisticsManager.deleteTimeseries(1);
    seriesNumerLimiter.deleteTimeSeries(1);
    return storageGroupPath;
  }
  // endregion

  // region Interfaces for get and auto create device
  /**
   * get device node, if the schema region is not set, create it when autoCreateSchema is true
   *
   * <p>(we develop this method as we need to get the node's lock after we get the lock.writeLock())
   *
   * @param path path
   */
  private IMNode getDeviceNodeWithAutoCreate(PartialPath path)
      throws IOException, MetadataException {
    IMNode node;
    try {
      return mNodeCache.get(path);
    } catch (Exception e) {
      if (!(e.getCause() instanceof MetadataException)) {
        throw e;
      }
    }

    node = mtree.getDeviceNodeWithAutoCreating(path);
    writeToMLog(new AutoCreateDeviceMNodePlan(node.getPartialPath()));
    return node;
  }

  public void autoCreateDeviceMNode(AutoCreateDeviceMNodePlan plan) throws MetadataException {
    mtree.getDeviceNodeWithAutoCreating(plan.getPath());
    try {
      writeToMLog(plan);
    } catch (IOException e) {
      throw new MetadataException(e);
    }
  }
  // endregion

  // region Interfaces for metadata info Query
  /**
   * Check whether the path exists.
   *
   * @param path a full path or a prefix path
   */
  public boolean isPathExist(PartialPath path) {
    try {
      return mtree.isPathExist(path);
    } catch (MetadataException e) {
      logger.error(e.getMessage());
      return false;
    }
  }

  // region Interfaces for metadata count

  /**
   * To calculate the count of timeseries matching given path. The path could be a pattern of a full
   * path, may contain wildcard. If using prefix match, the path pattern is used to match prefix
   * path. All timeseries start with the matched prefix path will be counted.
   */
  public int getAllTimeseriesCount(PartialPath pathPattern, boolean isPrefixMatch)
      throws MetadataException {
    return mtree.getAllTimeseriesCount(pathPattern, isPrefixMatch);
  }

  @Override
  public int getAllTimeseriesCount(
      PartialPath pathPattern, Map<Integer, Template> templateMap, boolean isPrefixMatch)
      throws MetadataException {
    return mtree.getAllTimeseriesCount(pathPattern, templateMap, isPrefixMatch);
  }

  @Override
  public int getAllTimeseriesCount(
      PartialPath pathPattern, boolean isPrefixMatch, String key, String value, boolean isContains)
      throws MetadataException {
    return mtree.getAllTimeseriesCount(
        pathPattern,
        isPrefixMatch,
        tagManager.getMatchedTimeseriesInIndex(key, value, isContains),
        true);
  }

  /**
   * To calculate the count of devices for given path pattern. If using prefix match, the path
   * pattern is used to match prefix path. All timeseries start with the matched prefix path will be
   * counted.
   */
  public int getDevicesNum(PartialPath pathPattern, boolean isPrefixMatch)
      throws MetadataException {
    return mtree.getDevicesNum(pathPattern, isPrefixMatch);
  }

  /** To calculate the count of devices for given path pattern. */
  public int getDevicesNum(PartialPath pathPattern) throws MetadataException {
    return getDevicesNum(pathPattern, false);
  }

  /**
   * To calculate the count of nodes in the given level for given path pattern. If using prefix
   * match, the path pattern is used to match prefix path. All nodes start with the matched prefix
   * path will be counted.
   *
   * @param pathPattern a path pattern or a full path
   * @param level the level should match the level of the path
   * @param isPrefixMatch if true, the path pattern is used to match prefix path
   */
  public int getNodesCountInGivenLevel(PartialPath pathPattern, int level, boolean isPrefixMatch)
      throws MetadataException {
    return mtree.getNodesCountInGivenLevel(pathPattern, level, isPrefixMatch);
  }

  public Map<PartialPath, Integer> getMeasurementCountGroupByLevel(
      PartialPath pathPattern, int level, boolean isPrefixMatch) throws MetadataException {
    return mtree.getMeasurementCountGroupByLevel(pathPattern, level, isPrefixMatch);
  }

  @Override
  public Map<PartialPath, Integer> getMeasurementCountGroupByLevel(
      PartialPath pathPattern,
      int level,
      boolean isPrefixMatch,
      String key,
      String value,
      boolean isContains)
      throws MetadataException {
    return mtree.getMeasurementCountGroupByLevel(
        pathPattern,
        level,
        isPrefixMatch,
        tagManager.getMatchedTimeseriesInIndex(key, value, isContains),
        true);
  }

  // endregion

  // region Interfaces for level Node info Query
  public List<PartialPath> getNodesListInGivenLevel(
      PartialPath pathPattern,
      int nodeLevel,
      boolean isPrefixMatch,
      LocalSchemaProcessor.StorageGroupFilter filter)
      throws MetadataException {
    return mtree.getNodesListInGivenLevel(pathPattern, nodeLevel, isPrefixMatch, filter);
  }

  /**
   * Get child node path in the next level of the given path pattern.
   *
   * <p>give pathPattern and the child nodes is those matching pathPattern.*
   *
   * <p>e.g., MTree has [root.sg1.d1.s1, root.sg1.d1.s2, root.sg1.d2.s1] given path = root.sg1,
   * return [root.sg1.d1, root.sg1.d2]
   *
   * @param pathPattern The given path
   * @return All child nodes' seriesPath(s) of given seriesPath.
   */
  public Set<TSchemaNode> getChildNodePathInNextLevel(PartialPath pathPattern)
      throws MetadataException {
    return mtree.getChildNodePathInNextLevel(pathPattern);
  }

  /**
   * Get child node in the next level of the given path pattern.
   *
   * <p>give pathPattern and the child nodes is those matching pathPattern.*
   *
   * <p>e.g., MTree has [root.sg1.d1.s1, root.sg1.d1.s2, root.sg1.d2.s1] given path = root.sg1,
   * return [d1, d2] given path = root.sg.d1 return [s1,s2]
   *
   * @return All child nodes of given seriesPath.
   */
  public Set<String> getChildNodeNameInNextLevel(PartialPath pathPattern) throws MetadataException {
    return mtree.getChildNodeNameInNextLevel(pathPattern);
  }
  // endregion

  // region Interfaces for Entity/Device info Query

  /**
   * Get all devices that one of the timeseries, matching the given timeseries path pattern, belongs
   * to.
   *
   * @param timeseries a path pattern of the target timeseries
   * @return A HashSet instance which stores devices paths.
   */
  public Set<PartialPath> getBelongedDevices(PartialPath timeseries) throws MetadataException {
    return mtree.getDevicesByTimeseries(timeseries);
  }

  /**
   * Get all device paths matching the path pattern. If using prefix match, the path pattern is used
   * to match prefix path. All timeseries start with the matched prefix path will be collected.
   *
   * @param pathPattern the pattern of the target devices.
   * @param isPrefixMatch if true, the path pattern is used to match prefix path.
   * @return A HashSet instance which stores devices paths matching the given path pattern.
   */
  public Set<PartialPath> getMatchedDevices(PartialPath pathPattern, boolean isPrefixMatch)
      throws MetadataException {
    return mtree.getDevices(pathPattern, isPrefixMatch);
  }

  /**
   * Get all device paths and according storage group paths as ShowDevicesResult.
   *
   * @param plan ShowDevicesPlan which contains the path pattern and restriction params.
   * @return ShowDevicesResult and the current offset of this region after traverse.
   */
  public Pair<List<ShowDevicesResult>, Integer> getMatchedDevices(ShowDevicesPlan plan)
      throws MetadataException {
    return mtree.getDevices(plan);
  }
  // endregion

  // region Interfaces for timeseries, measurement and schema info Query

  /**
   * Return all measurement paths for given path if the path is abstract. Or return the path itself.
   * Regular expression in this method is formed by the amalgamation of seriesPath and the character
   * '*'. If using prefix match, the path pattern is used to match prefix path. All timeseries start
   * with the matched prefix path will be collected.
   *
   * @param pathPattern can be a pattern or a full path of timeseries.
   * @param isPrefixMatch if true, the path pattern is used to match prefix path
   */
  public List<MeasurementPath> getMeasurementPaths(PartialPath pathPattern, boolean isPrefixMatch)
      throws MetadataException {
    return getMeasurementPathsWithAlias(pathPattern, 0, 0, isPrefixMatch).left;
  }

  /**
   * Return all measurement paths for given path if the path is abstract. Or return the path itself.
   * Regular expression in this method is formed by the amalgamation of seriesPath and the character
   * '*'.
   *
   * @param pathPattern can be a pattern or a full path of timeseries.
   */
  public List<MeasurementPath> getMeasurementPaths(PartialPath pathPattern)
      throws MetadataException {
    return getMeasurementPaths(pathPattern, false);
  }

  /**
   * Similar to method getMeasurementPaths(), but return Path with alias and filter the result by
   * limit and offset. If using prefix match, the path pattern is used to match prefix path. All
   * timeseries start with the matched prefix path will be collected.
   *
   * @param isPrefixMatch if true, the path pattern is used to match prefix path
   */
  public Pair<List<MeasurementPath>, Integer> getMeasurementPathsWithAlias(
      PartialPath pathPattern, int limit, int offset, boolean isPrefixMatch)
      throws MetadataException {
    return mtree.getMeasurementPathsWithAlias(pathPattern, limit, offset, isPrefixMatch);
  }

  @Override
  public List<MeasurementPath> fetchSchema(
      PartialPath pathPattern, Map<Integer, Template> templateMap) throws MetadataException {
    return mtree.fetchSchema(pathPattern, templateMap);
  }

  public Pair<List<ShowTimeSeriesResult>, Integer> showTimeseries(
      ShowTimeSeriesPlan plan, QueryContext context) throws MetadataException {
    // show timeseries with index
    if (plan.getKey() != null && plan.getValue() != null) {
      return showTimeseriesWithIndex(plan, context);
    } else {
      return showTimeseriesWithoutIndex(plan, context);
    }
  }

  @SuppressWarnings("squid:S3776") // Suppress high Cognitive Complexity warning
  private Pair<List<ShowTimeSeriesResult>, Integer> showTimeseriesWithIndex(
      ShowTimeSeriesPlan plan, QueryContext context) throws MetadataException {

    List<IMeasurementMNode> allMatchedNodes = tagManager.getMatchedTimeseriesInIndex(plan, context);

    List<ShowTimeSeriesResult> res = new LinkedList<>();
    PartialPath pathPattern = plan.getPath();
    boolean needLast = plan.isOrderByHeat();
    int curOffset = -1;
    int count = 0;
    int limit = needLast ? 0 : plan.getLimit();
    int offset = needLast ? 0 : plan.getOffset();

    for (IMeasurementMNode leaf : allMatchedNodes) {
      if (plan.isPrefixMatch()
          ? pathPattern.prefixMatchFullPath(leaf.getPartialPath())
          : pathPattern.matchFullPath(leaf.getPartialPath())) {
        if (limit != 0 || offset != 0) {
          curOffset++;
          if (curOffset < offset || count == limit) {
            continue;
          }
        }
        try {
          Pair<Map<String, String>, Map<String, String>> tagAndAttributePair =
              tagManager.readTagFile(leaf.getOffset());
          IMeasurementSchema measurementSchema = leaf.getSchema();
          res.add(
              new ShowTimeSeriesResult(
                  leaf.getFullPath(),
                  leaf.getAlias(),
                  storageGroupFullPath,
                  measurementSchema.getType(),
                  measurementSchema.getEncodingType(),
                  measurementSchema.getCompressor(),
                  leaf.getLastCacheContainer().getCachedLast() != null
                      ? leaf.getLastCacheContainer().getCachedLast().getTimestamp()
                      : 0,
                  tagAndAttributePair.left,
                  tagAndAttributePair.right));
          if (limit != 0) {
            count++;
          }
        } catch (IOException e) {
          throw new MetadataException(
              "Something went wrong while deserialize tag info of " + leaf.getFullPath(), e);
        }
      }
    }

    if (needLast) {
      Stream<ShowTimeSeriesResult> stream = res.stream();

      limit = plan.getLimit();
      offset = plan.getOffset();

      stream =
          stream.sorted(
              Comparator.comparingLong(ShowTimeSeriesResult::getLastTime)
                  .reversed()
                  .thenComparing(ShowTimeSeriesResult::getName));

      if (limit != 0) {
        stream = stream.skip(offset).limit(limit);
      }

      res = stream.collect(toList());
    }

    return new Pair<>(res, curOffset + 1);
  }

  /**
   * Get the result of ShowTimeseriesPlan
   *
   * @param plan show time series query plan
   */
  private Pair<List<ShowTimeSeriesResult>, Integer> showTimeseriesWithoutIndex(
      ShowTimeSeriesPlan plan, QueryContext context) throws MetadataException {
    Pair<List<Pair<PartialPath, String[]>>, Integer> ans =
        mtree.getAllMeasurementSchema(plan, context);
    List<ShowTimeSeriesResult> res = new LinkedList<>();
    for (Pair<PartialPath, String[]> ansString : ans.left) {
      long tagFileOffset = Long.parseLong(ansString.right[5]);
      try {
        Pair<Map<String, String>, Map<String, String>> tagAndAttributePair =
            new Pair<>(Collections.emptyMap(), Collections.emptyMap());
        if (tagFileOffset >= 0) {
          tagAndAttributePair = tagManager.readTagFile(tagFileOffset);
        }
        res.add(
            new ShowTimeSeriesResult(
                ansString.left.getFullPath(),
                ansString.right[0],
                ansString.right[1],
                TSDataType.valueOf(ansString.right[2]),
                TSEncoding.valueOf(ansString.right[3]),
                CompressionType.valueOf(ansString.right[4]),
                ansString.right[6] != null ? Long.parseLong(ansString.right[6]) : 0,
                tagAndAttributePair.left,
                tagAndAttributePair.right));
      } catch (IOException e) {
        throw new MetadataException(
            "Something went wrong while deserialize tag info of " + ansString.left.getFullPath(),
            e);
      }
    }
    return new Pair<>(res, ans.right);
  }

  /**
   * Get series type for given seriesPath.
   *
   * @param fullPath full path
   */
  public TSDataType getSeriesType(PartialPath fullPath) throws MetadataException {
    if (fullPath.equals(SQLConstant.TIME_PATH)) {
      return TSDataType.INT64;
    }
    return getSeriesSchema(fullPath).getType();
  }

  /**
   * Get schema of paritialPath
   *
   * @param fullPath (may be ParitialPath or AlignedPath)
   * @return MeasurementSchema
   */
  public IMeasurementSchema getSeriesSchema(PartialPath fullPath) throws MetadataException {
    return getMeasurementMNode(fullPath).getSchema();
  }

  // attention: this path must be a device node
  public List<MeasurementPath> getAllMeasurementByDevicePath(PartialPath devicePath)
      throws PathNotExistException {
    List<MeasurementPath> res = new LinkedList<>();
    try {
      IMNode node = mNodeCache.get(devicePath);

      for (IMNode child : node.getChildren().values()) {
        if (child.isMeasurement()) {
          IMeasurementMNode measurementMNode = child.getAsMeasurementMNode();
          res.add(measurementMNode.getMeasurementPath());
        }
      }

      // template
      Template template = node.getUpperTemplate();
      if (node.isUseTemplate() && template != null) {
        MeasurementPath measurementPath;
        for (IMeasurementSchema schema : template.getSchemaMap().values()) {
          measurementPath =
              new MeasurementPath(devicePath.concatNode(schema.getMeasurementId()), schema);
          measurementPath.setUnderAlignedEntity(node.getAsEntityMNode().isAligned());
          res.add(measurementPath);
        }
      }
    } catch (Exception e) {
      if (e.getCause() instanceof MetadataException) {
        throw new PathNotExistException(devicePath.getFullPath());
      }
      throw e;
    }

    return new ArrayList<>(res);
  }
  // endregion
  // endregion

  // region Interfaces and methods for MNode query
  public IMNode getDeviceNode(PartialPath path) throws MetadataException {
    IMNode node;
    try {
      node = mNodeCache.get(path);
      return node;
    } catch (Exception e) {
      if (e.getCause() instanceof MetadataException) {
        throw new PathNotExistException(path.getFullPath());
      }
      throw e;
    }
  }

  public IMeasurementMNode getMeasurementMNode(PartialPath fullPath) throws MetadataException {
    return mtree.getMeasurementMNode(fullPath);
  }

  /**
   * Invoked during insertPlan process. Get target MeasurementMNode from given EntityMNode. If the
   * result is not null and is not MeasurementMNode, it means a timeseries with same path cannot be
   * created thus throw PathAlreadyExistException.
   */
  protected IMeasurementMNode getMeasurementMNode(IMNode deviceMNode, String measurementName)
      throws MetadataException {
    IMNode result = deviceMNode.getChild(measurementName);
    if (result == null) {
      return null;
    }
    if (result.isMeasurement()) {
      return result.getAsMeasurementMNode();
    } else {
      throw new PathAlreadyExistException(
          deviceMNode.getFullPath() + PATH_SEPARATOR + measurementName);
    }
  }
  // endregion

  // region Interfaces for alias and tag/attribute operations
  /**
   * Set the new offset of a timeseries. Only used for Recover. When creating tags/attributes for a
   * timeseries, if is first time, the file offset where the tags/attributes stored will be stored
   * in measurementMNode.
   *
   * @param path timeseries
   * @param offset offset in the tag file
   */
  private void changeOffset(PartialPath path, long offset) throws MetadataException {
    IMeasurementMNode measurementMNode = mtree.getMeasurementMNode(path);
    measurementMNode.setOffset(offset);

    if (isRecovering) {
      try {
        tagManager.recoverIndex(offset, measurementMNode);
      } catch (IOException e) {
        throw new MetadataException(e);
      }
    }
  }

  public void changeAlias(PartialPath path, String alias) throws MetadataException {
    IMeasurementMNode leafMNode = mtree.getMeasurementMNode(path);
    if (leafMNode.getAlias() != null) {
      leafMNode.getParent().deleteAliasChild(leafMNode.getAlias());
    }
    leafMNode.getParent().addAlias(alias, leafMNode);
    mtree.setAlias(leafMNode, alias);

    try {
      writeToMLog(new ChangeAliasPlan(path, alias));
    } catch (IOException e) {
      throw new MetadataException(e);
    }
  }

  /**
   * upsert tags and attributes key-value for the timeseries if the key has existed, just use the
   * new value to update it.
   *
   * @param alias newly added alias
   * @param tagsMap newly added tags map
   * @param attributesMap newly added attributes map
   * @param fullPath timeseries
   */
  @SuppressWarnings("squid:S3776") // Suppress high Cognitive Complexity warning
  public void upsertTagsAndAttributes(
      String alias,
      Map<String, String> tagsMap,
      Map<String, String> attributesMap,
      PartialPath fullPath)
      throws MetadataException, IOException {
    IMeasurementMNode leafMNode = mtree.getMeasurementMNode(fullPath);

    // upsert alias
    upsertAlias(alias, fullPath, leafMNode);

    if (tagsMap == null && attributesMap == null) {
      return;
    }

    // no tag or attribute, we need to add a new record in log
    if (leafMNode.getOffset() < 0) {
      long offset = tagManager.writeTagFile(tagsMap, attributesMap);
      writeToMLog(new ChangeTagOffsetPlan(fullPath, offset));
      leafMNode.setOffset(offset);
      // update inverted Index map
      if (tagsMap != null && !tagsMap.isEmpty()) {
        tagManager.addIndex(tagsMap, leafMNode);
      }
      return;
    }

    tagManager.updateTagsAndAttributes(tagsMap, attributesMap, leafMNode);
  }

  private void upsertAlias(String alias, PartialPath fullPath, IMeasurementMNode leafMNode)
      throws MetadataException, IOException {
    // upsert alias
    if (alias != null && !alias.equals(leafMNode.getAlias())) {
      if (!leafMNode.getParent().addAlias(alias, leafMNode)) {
        throw new MetadataException("The alias already exists.");
      }

      if (leafMNode.getAlias() != null) {
        leafMNode.getParent().deleteAliasChild(leafMNode.getAlias());
      }

      mtree.setAlias(leafMNode, alias);
      // persist to WAL
      writeToMLog(new ChangeAliasPlan(fullPath, alias));
    }
  }

  /**
   * add new attributes key-value for the timeseries
   *
   * @param attributesMap newly added attributes map
   * @param fullPath timeseries
   */
  public void addAttributes(Map<String, String> attributesMap, PartialPath fullPath)
      throws MetadataException, IOException {
    IMeasurementMNode leafMNode = mtree.getMeasurementMNode(fullPath);

    // no tag or attribute, we need to add a new record in log
    if (leafMNode.getOffset() < 0) {
      long offset = tagManager.writeTagFile(Collections.emptyMap(), attributesMap);
      writeToMLog(new ChangeTagOffsetPlan(fullPath, offset));
      leafMNode.setOffset(offset);
      return;
    }

    tagManager.addAttributes(attributesMap, fullPath, leafMNode);
  }

  /**
   * add new tags key-value for the timeseries
   *
   * @param tagsMap newly added tags map
   * @param fullPath timeseries
   */
  public void addTags(Map<String, String> tagsMap, PartialPath fullPath)
      throws MetadataException, IOException {
    IMeasurementMNode leafMNode = mtree.getMeasurementMNode(fullPath);
    // no tag or attribute, we need to add a new record in log
    if (leafMNode.getOffset() < 0) {
      long offset = tagManager.writeTagFile(tagsMap, Collections.emptyMap());
      writeToMLog(new ChangeTagOffsetPlan(fullPath, offset));
      leafMNode.setOffset(offset);
      // update inverted Index map
      tagManager.addIndex(tagsMap, leafMNode);
      return;
    }

    tagManager.addTags(tagsMap, fullPath, leafMNode);
  }

  /**
   * drop tags or attributes of the timeseries
   *
   * @param keySet tags key or attributes key
   * @param fullPath timeseries path
   */
  @SuppressWarnings("squid:S3776") // Suppress high Cognitive Complexity warning
  public void dropTagsOrAttributes(Set<String> keySet, PartialPath fullPath)
      throws MetadataException, IOException {
    IMeasurementMNode leafMNode = mtree.getMeasurementMNode(fullPath);
    // no tag or attribute, just do nothing.
    if (leafMNode.getOffset() != -1) {
      tagManager.dropTagsOrAttributes(keySet, fullPath, leafMNode);
    }
  }

  /**
   * set/change the values of tags or attributes
   *
   * @param alterMap the new tags or attributes key-value
   * @param fullPath timeseries
   */
  @SuppressWarnings("squid:S3776") // Suppress high Cognitive Complexity warning
  public void setTagsOrAttributesValue(Map<String, String> alterMap, PartialPath fullPath)
      throws MetadataException, IOException {
    IMeasurementMNode leafMNode = mtree.getMeasurementMNode(fullPath);
    if (leafMNode.getOffset() < 0) {
      throw new MetadataException(
          String.format("TimeSeries [%s] does not have any tag/attribute.", fullPath));
    }

    // tags, attributes
    tagManager.setTagsOrAttributesValue(alterMap, fullPath, leafMNode);
  }

  /**
   * rename the tag or attribute's key of the timeseries
   *
   * @param oldKey old key of tag or attribute
   * @param newKey new key of tag or attribute
   * @param fullPath timeseries
   */
  @SuppressWarnings("squid:S3776") // Suppress high Cognitive Complexity warning
  public void renameTagOrAttributeKey(String oldKey, String newKey, PartialPath fullPath)
      throws MetadataException, IOException {
    IMeasurementMNode leafMNode = mtree.getMeasurementMNode(fullPath);
    if (leafMNode.getOffset() < 0) {
      throw new MetadataException(
          String.format("TimeSeries [%s] does not have [%s] tag/attribute.", fullPath, oldKey),
          true);
    }
    // tags, attributes
    tagManager.renameTagOrAttributeKey(oldKey, newKey, fullPath, leafMNode);
  }

  /** remove the node from the tag inverted index */
  @SuppressWarnings("squid:S3776") // Suppress high Cognitive Complexity warning
  private void removeFromTagInvertedIndex(IMeasurementMNode node) throws IOException {
    tagManager.removeFromTagInvertedIndex(node);
  }
  // endregion

  // region Interfaces and Implementation for InsertPlan process
  /** get schema for device. Attention!!! Only support insertPlan */
  @SuppressWarnings("squid:S3776") // Suppress high Cognitive Complexity warning
  public IMNode getSeriesSchemasAndReadLockDevice(InsertPlan plan)
      throws MetadataException, IOException {
    // devicePath is a logical path which is parent of measurement, whether in template or not
    PartialPath devicePath = plan.getDevicePath();
    String[] measurementList = plan.getMeasurements();
    IMeasurementMNode[] measurementMNodes = plan.getMeasurementMNodes();
    IMNode deviceMNode;

    // 1. get device node, set using template if accessed.
    deviceMNode = getDeviceInTemplateIfUsingTemplate(devicePath, measurementList);
    boolean isDeviceInTemplate = deviceMNode != null;

    // get logical device node, may be in template. will be multiple if overlap is allowed.
    if (!isDeviceInTemplate) {
      deviceMNode = getDeviceNodeWithAutoCreate(devicePath);
    }

    // check insert non-aligned InsertPlan for aligned timeseries
    if (deviceMNode.isEntity()) {
      if (plan.isAligned()) {
        if (!deviceMNode.getAsEntityMNode().isAligned()) {
          throw new MetadataException(
              String.format(
                  "Timeseries under path [%s] is not aligned , please set InsertPlan.isAligned() = false",
                  plan.getDevicePath()));
        }
      } else {
        if (deviceMNode.getAsEntityMNode().isAligned()) {
          throw new MetadataException(
              String.format(
                  "Timeseries under path [%s] is aligned , please set InsertPlan.isAligned() = true",
                  plan.getDevicePath()));
        }
      }
    }

    // 2. get schema of each measurement
    IMeasurementMNode measurementMNode;
    for (int i = 0; i < measurementList.length; i++) {
      try {
        // get MeasurementMNode, auto create if absent
        Pair<IMNode, IMeasurementMNode> pair =
            getMeasurementMNodeForInsertPlan(plan, i, deviceMNode, isDeviceInTemplate);
        deviceMNode = pair.left;
        measurementMNode = pair.right;

        // check type is match
        if (plan instanceof InsertRowPlan || plan instanceof InsertTabletPlan) {
          try {
            SchemaRegionUtils.checkDataTypeMatch(plan, i, measurementMNode.getSchema().getType());
          } catch (DataTypeMismatchException mismatchException) {
            logger.warn(mismatchException.getMessage());
            if (!config.isEnablePartialInsert()) {
              throw mismatchException;
            } else {
              // mark failed measurement
              plan.markFailedMeasurementInsertion(i, mismatchException);
              continue;
            }
          }
          measurementMNodes[i] = measurementMNode;
          // set measurementName instead of alias
          measurementList[i] = measurementMNode.getName();
        }
      } catch (MetadataException e) {
        if (config.isClusterMode()) {
          logger.debug(
              "meet error when check {}.{}, message: {}",
              devicePath,
              measurementList[i],
              e.getMessage());
        } else {
          logger.warn(
              "meet error when check {}.{}, message: {}",
              devicePath,
              measurementList[i],
              e.getMessage());
        }
        if (config.isEnablePartialInsert()) {
          // mark failed measurement
          plan.markFailedMeasurementInsertion(i, e);
        } else {
          throw e;
        }
      }
    }

    return deviceMNode;
  }

  private IMNode getDeviceInTemplateIfUsingTemplate(
      PartialPath devicePath, String[] measurementList) throws MetadataException, IOException {
    // 1. get device node, set using template if accessed.
    IMNode deviceMNode = null;

    // check every measurement path
    int index = mtree.getMountedNodeIndexOnMeasurementPath(devicePath, measurementList);
    if (index == devicePath.getNodeLength()) {
      return null;
    }

    // this measurement is in template, need to assure mounted node exists and set using
    // template.
    // Without allowing overlap of template and MTree, this block run only once
    String[] mountedPathNodes = Arrays.copyOfRange(devicePath.getNodes(), 0, index + 1);
    IMNode mountedNode = getDeviceNodeWithAutoCreate(new PartialPath(mountedPathNodes));
    if (!mountedNode.isUseTemplate()) {
      mountedNode = setUsingSchemaTemplate(mountedNode);
    }
    if (index < devicePath.getNodeLength() - 1) {
      deviceMNode =
          mountedNode
              .getUpperTemplate()
              .getPathNodeInTemplate(
                  new PartialPath(
                      Arrays.copyOfRange(
                          devicePath.getNodes(), index + 1, devicePath.getNodeLength())));
    }

    return deviceMNode;
  }

  private Pair<IMNode, IMeasurementMNode> getMeasurementMNodeForInsertPlan(
      InsertPlan plan, int loc, IMNode deviceMNode, boolean isDeviceInTemplate)
      throws MetadataException {
    PartialPath devicePath = plan.getDevicePath();
    String[] measurementList = plan.getMeasurements();
    String measurement = measurementList[loc];
    IMeasurementMNode measurementMNode = null;
    if (isDeviceInTemplate) {
      measurementMNode = deviceMNode.getChild(measurement).getAsMeasurementMNode();
    } else {
      measurementMNode = getMeasurementMNode(deviceMNode, measurement);
      if (measurementMNode == null) {
        measurementMNode = findMeasurementInTemplate(deviceMNode, measurement);
      }
    }
    if (measurementMNode == null) {
      if (!config.isAutoCreateSchemaEnabled() || isDeviceInTemplate) {
        throw new PathNotExistException(devicePath + PATH_SEPARATOR + measurement);
      } else {
        if (plan instanceof InsertRowPlan || plan instanceof InsertTabletPlan) {
          if (!plan.isAligned()) {
            internalCreateTimeseries(devicePath.concatNode(measurement), plan.getDataTypes()[loc]);
          } else {
            internalAlignedCreateTimeseries(
                devicePath,
                Collections.singletonList(measurement),
                Collections.singletonList(plan.getDataTypes()[loc]));
          }
          // after creating timeseries, the deviceMNode has been replaced by a new entityMNode
          deviceMNode = mtree.getNodeByPath(devicePath);
          measurementMNode = getMeasurementMNode(deviceMNode, measurement);
        } else {
          throw new MetadataException(
              String.format(
                  "Only support insertRow and insertTablet, plan is [%s]", plan.getOperatorType()));
        }
      }
    }
    return new Pair<>(deviceMNode, measurementMNode);
  }

  /** get dataType of plan, in loc measurements only support InsertRowPlan and InsertTabletPlan */
  private IMeasurementMNode findMeasurementInTemplate(IMNode deviceMNode, String measurement)
      throws MetadataException {
    Template curTemplate = deviceMNode.getUpperTemplate();

    if (curTemplate == null) {
      return null;
    }

    IMeasurementSchema schema = curTemplate.getSchema(measurement);

    if (schema == null) {
      return null;
    }

    if (!deviceMNode.isUseTemplate()) {
      deviceMNode = setUsingSchemaTemplate(deviceMNode);
    }

    return MeasurementMNode.getMeasurementMNode(
        deviceMNode.getAsEntityMNode(), measurement, schema, null);
  }

  /** create timeseries ignoring PathAlreadyExistException */
  private void internalCreateTimeseries(PartialPath path, TSDataType dataType)
      throws MetadataException {
    createTimeseries(
        path,
        dataType,
        getDefaultEncoding(dataType),
        TSFileDescriptor.getInstance().getConfig().getCompressor(),
        Collections.emptyMap());
  }

  /** create aligned timeseries ignoring PathAlreadyExistException */
  private void internalAlignedCreateTimeseries(
      PartialPath prefixPath, List<String> measurements, List<TSDataType> dataTypes)
      throws MetadataException {
    List<TSEncoding> encodings = new ArrayList<>();
    List<CompressionType> compressors = new ArrayList<>();
    for (TSDataType dataType : dataTypes) {
      encodings.add(getDefaultEncoding(dataType));
      compressors.add(TSFileDescriptor.getInstance().getConfig().getCompressor());
    }
    createAlignedTimeSeries(prefixPath, measurements, dataTypes, encodings, compressors);
  }

  @Override
  public DeviceSchemaInfo getDeviceSchemaInfoWithAutoCreate(
      PartialPath devicePath,
      String[] measurements,
      Function<Integer, TSDataType> getDataType,
      boolean aligned)
      throws MetadataException {
    try {
      List<MeasurementSchemaInfo> measurementSchemaInfoList = new ArrayList<>(measurements.length);
      IMNode deviceMNode = getDeviceNodeWithAutoCreate(devicePath);
      IMeasurementMNode measurementMNode;
      for (int i = 0; i < measurements.length; i++) {
        measurementMNode = getMeasurementMNode(deviceMNode, measurements[i]);
        if (measurementMNode == null) {
          if (config.isAutoCreateSchemaEnabled()) {
            if (aligned) {
              internalAlignedCreateTimeseries(
                  devicePath,
                  Collections.singletonList(measurements[i]),
                  Collections.singletonList(getDataType.apply(i)));

            } else {
              internalCreateTimeseries(
                  devicePath.concatNode(measurements[i]), getDataType.apply(i));
            }
            // after creating timeseries, the deviceMNode has been replaced by a new entityMNode
            deviceMNode = mtree.getNodeByPath(devicePath);
            measurementMNode = getMeasurementMNode(deviceMNode, measurements[i]);
          } else {
            throw new PathNotExistException(devicePath + PATH_SEPARATOR + measurements[i]);
          }
        }
        measurementSchemaInfoList.add(
            new MeasurementSchemaInfo(
                measurementMNode.getName(),
                (MeasurementSchema) measurementMNode.getSchema(),
                measurementMNode.getAlias()));
      }

      return new DeviceSchemaInfo(
          devicePath, deviceMNode.getAsEntityMNode().isAligned(), measurementSchemaInfoList);
    } catch (IOException e) {
      throw new MetadataException(e);
    }
  }

  // endregion

  // region Interfaces and Implementation for Template operations
  /**
   * Get all paths set designated template
   *
   * @param templateName designated template name, blank string for any template exists
   * @return paths set
   */
  public Set<String> getPathsSetTemplate(String templateName) throws MetadataException {
    return new HashSet<>(mtree.getPathsSetOnTemplate(templateName));
  }

  public Set<String> getPathsUsingTemplate(String templateName) throws MetadataException {
    return new HashSet<>(mtree.getPathsUsingTemplate(templateName));
  }

  public boolean isTemplateAppendable(Template template, List<String> measurements)
      throws MetadataException {
    return mtree.isTemplateAppendable(template, measurements);
  }

  public synchronized void setSchemaTemplate(SetTemplatePlan plan) throws MetadataException {
    // get mnode and update template should be atomic
    Template template = TemplateManager.getInstance().getTemplate(plan.getTemplateName());

    try {
      PartialPath path = new PartialPath(plan.getPrefixPath());

      mtree.checkTemplateOnPath(path);

      IMNode node = getDeviceNodeWithAutoCreate(path);

      TemplateManager.getInstance().checkIsTemplateCompatible(template, node);
      mtree.checkIsTemplateCompatibleWithChild(node, template);
      node.setSchemaTemplate(template);

      TemplateManager.getInstance()
          .markSchemaRegion(template, storageGroupFullPath, schemaRegionId);

      // write wal
      writeToMLog(plan);
    } catch (IOException e) {
      throw new MetadataException(e);
    }
  }

  public synchronized void unsetSchemaTemplate(UnsetTemplatePlan plan) throws MetadataException {
    // get mnode should be atomic
    try {
      PartialPath path = new PartialPath(plan.getPrefixPath());
      IMNode node = mtree.getNodeByPath(path);
      if (node.getSchemaTemplate() == null) {
        throw new NoTemplateOnMNodeException(plan.getPrefixPath());
      } else if (!node.getSchemaTemplate().getName().equals(plan.getTemplateName())) {
        throw new DifferentTemplateException(plan.getPrefixPath(), plan.getTemplateName());
      } else if (node.isUseTemplate()) {
        throw new TemplateIsInUseException(plan.getPrefixPath());
      }
      mtree.checkTemplateInUseOnLowerNode(node);
      Template template = node.getSchemaTemplate();
      node.setSchemaTemplate(null);
      TemplateManager.getInstance()
          .unmarkSchemaRegion(template, storageGroupFullPath, schemaRegionId);
      // write wal
      writeToMLog(plan);
    } catch (IOException e) {
      throw new MetadataException(e);
    }
  }

  public void setUsingSchemaTemplate(ActivateTemplatePlan plan) throws MetadataException {
    // check whether any template has been set on designated path
    if (mtree.getTemplateOnPath(plan.getPrefixPath()) == null) {
      throw new MetadataException(
          String.format(
              "Path [%s] has not been set any template.", plan.getPrefixPath().toString()));
    }

    IMNode node;
    // the order of SetUsingSchemaTemplatePlan and AutoCreateDeviceMNodePlan cannot be guaranteed
    // when writing concurrently, so we need a auto-create mechanism here
    try {
      node = getDeviceNodeWithAutoCreate(plan.getPrefixPath());
    } catch (IOException ioException) {
      throw new MetadataException(ioException);
    }
    node = setUsingSchemaTemplate(node);
  }

  public IMNode setUsingSchemaTemplate(IMNode node) throws MetadataException {
    // check whether any template has been set on designated path
    if (node.getUpperTemplate() == null) {
      throw new MetadataException(
          String.format("Path [%s] has not been set any template.", node.getFullPath()));
    }

    // this operation may change mtree structure and node type
    // invoke mnode.setUseTemplate is invalid

    // check alignment of template and mounted node
    // if direct measurement exists, node will be replaced
    IMNode mountedMNode =
        mtree.checkTemplateAlignmentWithMountedNode(node, node.getUpperTemplate());

    // if has direct measurement (be a EntityNode), to ensure alignment adapt with former node or
    // template
    if (mountedMNode.isEntity()) {
      mountedMNode
          .getAsEntityMNode()
          .setAligned(
              node.isEntity()
                  ? node.getAsEntityMNode().isAligned()
                  : node.getUpperTemplate().isDirectAligned());
    }
    mountedMNode.setUseTemplate(true);

    if (node != mountedMNode) {
      mNodeCache.invalidate(mountedMNode.getPartialPath());
    }
    try {
      writeToMLog(new ActivateTemplatePlan(node.getPartialPath()));
    } catch (IOException e) {
      throw new MetadataException(e);
    }
    return mountedMNode;
  }

  @Override
  public void activateSchemaTemplate(ActivateTemplateInClusterPlan plan, Template template)
      throws MetadataException {
    try {
      if (plan.getPathSetTemplate().getFullPath().length() <= storageGroupFullPath.length()) {
        templateId = plan.getTemplateId();
      }

      getDeviceNodeWithAutoCreate(plan.getActivatePath());

      mtree.activateTemplate(plan.getActivatePath(), plan.getTemplateSetLevel(), template);
      writeToMLog(plan);
    } catch (IOException e) {
      logger.error(e.getMessage(), e);
      throw new MetadataException(e);
    }
  }

  private void recoverActivatingSchemaTemplate(ActivateTemplateInClusterPlan plan) {
    if (plan.getPathSetTemplate().getFullPath().length() <= storageGroupFullPath.length()) {
      templateId = plan.getTemplateId();
    }
    mtree.activateTemplateWithoutCheck(
        plan.getActivatePath(), plan.getTemplateSetLevel(), plan.getTemplateId(), plan.isAligned());
  }

  @Override
  public List<String> getPathsUsingTemplate(int templateId) throws MetadataException {
    if (this.templateId != NON_TEMPLATE
        && templateId != ALL_TEMPLATE
        && this.templateId != templateId) {
      return Collections.emptyList();
    }
    return mtree.getPathsUsingTemplate(templateId);
  }

  // endregion

  // region Interfaces for Trigger

  public IMNode getMNodeForTrigger(PartialPath fullPath) throws MetadataException {
    return mtree.getNodeByPath(fullPath);
  }

  public void releaseMNodeAfterDropTrigger(IMNode node) throws MetadataException {
    // do nothing
  }

  // endregion
}<|MERGE_RESOLUTION|>--- conflicted
+++ resolved
@@ -446,7 +446,6 @@
             (ActivateTemplateInClusterPlan) plan;
         recoverActivatingSchemaTemplate(activateTemplateInClusterPlan);
         break;
-<<<<<<< HEAD
       case ALTER_TIMESERIES:
         AlterTimeSeriesPlan alterTimeSeriesPlan = (AlterTimeSeriesPlan) plan;
         if (alterTimeSeriesPlan == null
@@ -458,7 +457,7 @@
             alterTimeSeriesPlan.getPath(),
             alterTimeSeriesPlan.getEncoding(),
             alterTimeSeriesPlan.getCompressor());
-=======
+        break;
       case PRE_DELETE_TIMESERIES_IN_CLUSTER:
         PreDeleteTimeSeriesPlan preDeleteTimeSeriesPlan = (PreDeleteTimeSeriesPlan) plan;
         recoverPreDeleteTimeseries(preDeleteTimeSeriesPlan.getPath());
@@ -467,7 +466,6 @@
         RollbackPreDeleteTimeSeriesPlan rollbackPreDeleteTimeSeriesPlan =
             (RollbackPreDeleteTimeSeriesPlan) plan;
         recoverRollbackPreDeleteTimeseries(rollbackPreDeleteTimeSeriesPlan.getPath());
->>>>>>> 3348a062
         break;
       default:
         logger.error("Unrecognizable command {}", plan.getOperatorType());
