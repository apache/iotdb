--- conflicted
+++ resolved
@@ -428,7 +428,11 @@
         UnsetTemplatePlan unsetTemplatePlan = (UnsetTemplatePlan) plan;
         unsetSchemaTemplate(unsetTemplatePlan);
         break;
-<<<<<<< HEAD
+      case ACTIVATE_TEMPLATE_IN_CLUSTER:
+        ActivateTemplateInClusterPlan activateTemplateInClusterPlan =
+            (ActivateTemplateInClusterPlan) plan;
+        recoverActivatingSchemaTemplate(activateTemplateInClusterPlan);
+        break;
       case ALTER_TIMESERIES:
         AlterTimeSeriesPlan alterTimeSeriesPlan = (AlterTimeSeriesPlan) plan;
         if (alterTimeSeriesPlan == null
@@ -440,12 +444,6 @@
             alterTimeSeriesPlan.getPath(),
             alterTimeSeriesPlan.getEncoding(),
             alterTimeSeriesPlan.getCompressor());
-=======
-      case ACTIVATE_TEMPLATE_IN_CLUSTER:
-        ActivateTemplateInClusterPlan activateTemplateInClusterPlan =
-            (ActivateTemplateInClusterPlan) plan;
-        recoverActivatingSchemaTemplate(activateTemplateInClusterPlan);
->>>>>>> c941a41e
         break;
       default:
         logger.error("Unrecognizable command {}", plan.getOperatorType());
