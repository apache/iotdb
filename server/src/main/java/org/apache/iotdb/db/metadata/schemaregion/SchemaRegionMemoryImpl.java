/*
 * Licensed to the Apache Software Foundation (ASF) under one
 * or more contributor license agreements.  See the NOTICE file
 * distributed with this work for additional information
 * regarding copyright ownership.  The ASF licenses this file
 * to you under the Apache License, Version 2.0 (the
 * "License"); you may not use this file except in compliance
 * with the License.  You may obtain a copy of the License at
 *
 *     http://www.apache.org/licenses/LICENSE-2.0
 *
 * Unless required by applicable law or agreed to in writing,
 * software distributed under the License is distributed on an
 * "AS IS" BASIS, WITHOUT WARRANTIES OR CONDITIONS OF ANY
 * KIND, either express or implied.  See the License for the
 * specific language governing permissions and limitations
 * under the License.
 */
package org.apache.iotdb.db.metadata.schemaregion;

import org.apache.iotdb.common.rpc.thrift.TSchemaNode;
import org.apache.iotdb.commons.consensus.SchemaRegionId;
import org.apache.iotdb.commons.exception.IllegalPathException;
import org.apache.iotdb.commons.exception.MetadataException;
import org.apache.iotdb.commons.file.SystemFileFactory;
import org.apache.iotdb.commons.path.MeasurementPath;
import org.apache.iotdb.commons.path.PartialPath;
import org.apache.iotdb.commons.path.PathPatternTree;
import org.apache.iotdb.commons.utils.FileUtils;
import org.apache.iotdb.consensus.ConsensusFactory;
import org.apache.iotdb.db.conf.IoTDBConfig;
import org.apache.iotdb.db.conf.IoTDBDescriptor;
import org.apache.iotdb.db.exception.metadata.MeasurementAlreadyExistException;
import org.apache.iotdb.db.exception.metadata.PathAlreadyExistException;
import org.apache.iotdb.db.exception.metadata.PathNotExistException;
import org.apache.iotdb.db.exception.metadata.SchemaDirCreationFailureException;
import org.apache.iotdb.db.exception.metadata.SeriesNumberOverflowException;
import org.apache.iotdb.db.exception.metadata.SeriesOverflowException;
import org.apache.iotdb.db.metadata.MetadataConstant;
import org.apache.iotdb.db.metadata.idtable.IDTable;
import org.apache.iotdb.db.metadata.idtable.IDTableManager;
import org.apache.iotdb.db.metadata.logfile.FakeCRC32Deserializer;
import org.apache.iotdb.db.metadata.logfile.FakeCRC32Serializer;
import org.apache.iotdb.db.metadata.logfile.SchemaLogReader;
import org.apache.iotdb.db.metadata.logfile.SchemaLogWriter;
import org.apache.iotdb.db.metadata.mnode.IEntityMNode;
import org.apache.iotdb.db.metadata.mnode.IMNode;
import org.apache.iotdb.db.metadata.mnode.IMeasurementMNode;
import org.apache.iotdb.db.metadata.mtree.MTreeBelowSGMemoryImpl;
import org.apache.iotdb.db.metadata.plan.schemaregion.ISchemaRegionPlan;
import org.apache.iotdb.db.metadata.plan.schemaregion.SchemaRegionPlanVisitor;
import org.apache.iotdb.db.metadata.plan.schemaregion.impl.SchemaRegionPlanDeserializer;
import org.apache.iotdb.db.metadata.plan.schemaregion.impl.SchemaRegionPlanFactory;
import org.apache.iotdb.db.metadata.plan.schemaregion.impl.SchemaRegionPlanSerializer;
import org.apache.iotdb.db.metadata.plan.schemaregion.write.IActivateTemplateInClusterPlan;
import org.apache.iotdb.db.metadata.plan.schemaregion.write.IAutoCreateDeviceMNodePlan;
import org.apache.iotdb.db.metadata.plan.schemaregion.write.IChangeAliasPlan;
import org.apache.iotdb.db.metadata.plan.schemaregion.write.IChangeTagOffsetPlan;
import org.apache.iotdb.db.metadata.plan.schemaregion.write.ICreateAlignedTimeSeriesPlan;
import org.apache.iotdb.db.metadata.plan.schemaregion.write.ICreateTimeSeriesPlan;
import org.apache.iotdb.db.metadata.plan.schemaregion.write.IDeactivateTemplatePlan;
import org.apache.iotdb.db.metadata.plan.schemaregion.write.IDeleteTimeSeriesPlan;
import org.apache.iotdb.db.metadata.plan.schemaregion.write.IPreDeactivateTemplatePlan;
import org.apache.iotdb.db.metadata.plan.schemaregion.write.IPreDeleteTimeSeriesPlan;
import org.apache.iotdb.db.metadata.plan.schemaregion.write.IRollbackPreDeactivateTemplatePlan;
import org.apache.iotdb.db.metadata.plan.schemaregion.write.IRollbackPreDeleteTimeSeriesPlan;
import org.apache.iotdb.db.metadata.rescon.MemoryStatistics;
import org.apache.iotdb.db.metadata.rescon.SchemaStatisticsManager;
import org.apache.iotdb.db.metadata.tag.TagManager;
import org.apache.iotdb.db.metadata.template.Template;
import org.apache.iotdb.db.metadata.utils.MetaUtils;
import org.apache.iotdb.db.mpp.common.schematree.DeviceSchemaInfo;
import org.apache.iotdb.db.mpp.common.schematree.MeasurementSchemaInfo;
<<<<<<< HEAD
import org.apache.iotdb.db.qp.constant.SQLConstant;
import org.apache.iotdb.db.qp.logical.sys.AlterTimeSeriesOperator;
import org.apache.iotdb.db.qp.physical.PhysicalPlan;
import org.apache.iotdb.db.qp.physical.crud.InsertPlan;
import org.apache.iotdb.db.qp.physical.crud.InsertRowPlan;
import org.apache.iotdb.db.qp.physical.crud.InsertTabletPlan;
import org.apache.iotdb.db.qp.physical.sys.ActivateTemplateInClusterPlan;
import org.apache.iotdb.db.qp.physical.sys.ActivateTemplatePlan;
import org.apache.iotdb.db.qp.physical.sys.AlterTimeSeriesPlan;
import org.apache.iotdb.db.qp.physical.sys.AutoCreateDeviceMNodePlan;
import org.apache.iotdb.db.qp.physical.sys.ChangeAliasPlan;
import org.apache.iotdb.db.qp.physical.sys.ChangeTagOffsetPlan;
import org.apache.iotdb.db.qp.physical.sys.CreateAlignedTimeSeriesPlan;
import org.apache.iotdb.db.qp.physical.sys.CreateTimeSeriesPlan;
import org.apache.iotdb.db.qp.physical.sys.DeleteTimeSeriesPlan;
import org.apache.iotdb.db.qp.physical.sys.PreDeleteTimeSeriesPlan;
import org.apache.iotdb.db.qp.physical.sys.RollbackPreDeleteTimeSeriesPlan;
import org.apache.iotdb.db.qp.physical.sys.SetTemplatePlan;
=======
>>>>>>> b5ef9a42
import org.apache.iotdb.db.qp.physical.sys.ShowDevicesPlan;
import org.apache.iotdb.db.qp.physical.sys.ShowTimeSeriesPlan;
import org.apache.iotdb.db.query.context.QueryContext;
import org.apache.iotdb.db.query.dataset.ShowDevicesResult;
import org.apache.iotdb.db.query.dataset.ShowTimeSeriesResult;
import org.apache.iotdb.db.utils.SchemaUtils;
import org.apache.iotdb.external.api.ISeriesNumerMonitor;
import org.apache.iotdb.tsfile.common.conf.TSFileDescriptor;
import org.apache.iotdb.tsfile.file.metadata.enums.CompressionType;
import org.apache.iotdb.tsfile.file.metadata.enums.TSDataType;
import org.apache.iotdb.tsfile.file.metadata.enums.TSEncoding;
import org.apache.iotdb.tsfile.utils.Pair;
import org.apache.iotdb.tsfile.write.schema.IMeasurementSchema;
import org.apache.iotdb.tsfile.write.schema.MeasurementSchema;

import com.github.benmanes.caffeine.cache.Caffeine;
import com.github.benmanes.caffeine.cache.LoadingCache;
import org.checkerframework.checker.nullness.qual.NonNull;
import org.checkerframework.checker.nullness.qual.Nullable;
import org.slf4j.Logger;
import org.slf4j.LoggerFactory;

import java.io.File;
import java.io.IOException;
import java.util.ArrayList;
import java.util.Collections;
import java.util.Comparator;
import java.util.HashMap;
import java.util.HashSet;
import java.util.LinkedList;
import java.util.List;
import java.util.Map;
import java.util.Set;
import java.util.function.Function;
import java.util.stream.Stream;

import static java.util.stream.Collectors.toList;
import static org.apache.iotdb.db.utils.EncodingInferenceUtils.getDefaultEncoding;
import static org.apache.iotdb.tsfile.common.constant.TsFileConstant.PATH_SEPARATOR;

/**
 * This class takes the responsibility of serialization of all the metadata info of one certain
 * schema region and persistent it into files. This class contains the interfaces to modify the
 * metadata in schema region for delta system. All the operations will be inserted into the logs
 * temporary in case the downtime of the delta system.
 *
 * <p>Since there are too many interfaces and methods in this class, we use code region to help
 * manage code. The code region starts with //region and ends with //endregion. When using Intellij
 * Idea to develop, it's easy to fold the code region and see code region overview by collapsing
 * all.
 *
 * <p>The codes are divided into the following code regions:
 *
 * <ol>
 *   <li>Interfaces and Implementation for initialization、recover and clear
 *   <li>Interfaces and Implementation for schema region Info query and operation
 *   <li>Interfaces and Implementation for Timeseries operation
 *   <li>Interfaces for auto create device
 *   <li>Interfaces for metadata info Query
 *       <ol>
 *         <li>Interfaces for metadata count
 *         <li>Interfaces for level Node info Query
 *         <li>Interfaces for Entity/Device info Query
 *         <li>Interfaces for timeseries, measurement and schema info Query
 *       </ol>
 *   <li>Interfaces and methods for MNode query
 *   <li>Interfaces for alias and tag/attribute operations
 *   <li>Interfaces and Implementation for InsertPlan process
 *   <li>Interfaces and Implementation for Template operations
 * </ol>
 */
@SuppressWarnings("java:S1135") // ignore todos
public class SchemaRegionMemoryImpl implements ISchemaRegion {

  private static final Logger logger = LoggerFactory.getLogger(SchemaRegionMemoryImpl.class);

  protected static IoTDBConfig config = IoTDBDescriptor.getInstance().getConfig();

  private boolean isRecovering = true;
  private volatile boolean initialized = false;

  private String storageGroupDirPath;
  private String schemaRegionDirPath;
  private String storageGroupFullPath;
  private SchemaRegionId schemaRegionId;

  // the log file writer
  private boolean usingMLog = true;
  private SchemaLogWriter<ISchemaRegionPlan> logWriter;

  private SchemaStatisticsManager schemaStatisticsManager = SchemaStatisticsManager.getInstance();
  private MemoryStatistics memoryStatistics = MemoryStatistics.getInstance();

  private MTreeBelowSGMemoryImpl mtree;
  // device -> DeviceMNode
  private LoadingCache<PartialPath, IMNode> mNodeCache;
  private TagManager tagManager;

  // seriesNumberMonitor may be null
  private final ISeriesNumerMonitor seriesNumerMonitor;

  // region Interfaces and Implementation of initialization、snapshot、recover and clear
  public SchemaRegionMemoryImpl(
      PartialPath storageGroup,
      SchemaRegionId schemaRegionId,
      ISeriesNumerMonitor seriesNumerMonitor)
      throws MetadataException {

    storageGroupFullPath = storageGroup.getFullPath();
    this.schemaRegionId = schemaRegionId;

    storageGroupDirPath = config.getSchemaDir() + File.separator + storageGroupFullPath;
    schemaRegionDirPath = storageGroupDirPath + File.separator + schemaRegionId.getId();

    int cacheSize = config.getSchemaRegionDeviceNodeCacheSize();
    mNodeCache =
        Caffeine.newBuilder()
            .maximumSize(cacheSize)
            .build(
                new com.github.benmanes.caffeine.cache.CacheLoader<PartialPath, IMNode>() {
                  @Override
                  public @Nullable IMNode load(@NonNull PartialPath partialPath)
                      throws MetadataException {
                    return mtree.getNodeByPath(partialPath);
                  }
                });

    // In ratis mode, no matter create schemaRegion or recover schemaRegion, the working dir should
    // be clear first
    if (config.isClusterMode()
        && config
            .getSchemaRegionConsensusProtocolClass()
            .equals(ConsensusFactory.RATIS_CONSENSUS)) {
      File schemaRegionDir = new File(schemaRegionDirPath);
      if (schemaRegionDir.exists()) {
        FileUtils.deleteDirectory(schemaRegionDir);
      }
    }

    this.seriesNumerMonitor = seriesNumerMonitor;

    init();
  }

  @Override
  @SuppressWarnings("squid:S2093")
  public synchronized void init() throws MetadataException {
    if (initialized) {
      return;
    }

    initDir();

    try {
      // do not write log when recover
      isRecovering = true;

      tagManager = new TagManager(schemaRegionDirPath);
      mtree =
          new MTreeBelowSGMemoryImpl(
              new PartialPath(storageGroupFullPath), tagManager::readTags, schemaRegionId.getId());

      if (!(config.isClusterMode()
          && config
              .getSchemaRegionConsensusProtocolClass()
              .equals(ConsensusFactory.RATIS_CONSENSUS))) {
        usingMLog = true;
        initMLog();
      } else {
        usingMLog = false;
      }

      isRecovering = false;
    } catch (IOException e) {
      logger.error(
          "Cannot recover all schema info from {}, we try to recover as possible as we can",
          schemaRegionDirPath,
          e);
    }
    initialized = true;
  }

  private void initDir() throws SchemaDirCreationFailureException {
    File sgSchemaFolder = SystemFileFactory.INSTANCE.getFile(storageGroupDirPath);
    if (!sgSchemaFolder.exists()) {
      if (sgSchemaFolder.mkdirs()) {
        logger.info("create database schema folder {}", storageGroupDirPath);
      } else {
        if (!sgSchemaFolder.exists()) {
          logger.error("create database schema folder {} failed.", storageGroupDirPath);
          throw new SchemaDirCreationFailureException(storageGroupDirPath);
        }
      }
    }

    File schemaRegionFolder = SystemFileFactory.INSTANCE.getFile(schemaRegionDirPath);
    if (!schemaRegionFolder.exists()) {
      if (schemaRegionFolder.mkdirs()) {
        logger.info("create schema region folder {}", schemaRegionDirPath);
      } else {
        if (!schemaRegionFolder.exists()) {
          logger.error("create schema region folder {} failed.", schemaRegionDirPath);
          throw new SchemaDirCreationFailureException(schemaRegionDirPath);
        }
      }
    }
  }

  private void initMLog() throws IOException {
    int lineNumber = initFromLog();

    logWriter =
        new SchemaLogWriter<>(
            schemaRegionDirPath,
            MetadataConstant.METADATA_LOG,
            new FakeCRC32Serializer<>(new SchemaRegionPlanSerializer()),
            config.getSyncMlogPeriodInMs() == 0);
  }

  public void writeToMLog(ISchemaRegionPlan schemaRegionPlan) throws IOException {
    if (usingMLog && !isRecovering) {
      logWriter.write(schemaRegionPlan);
    }
  }

  @Override
  public void forceMlog() {
    if (!initialized) {
      return;
    }
    if (usingMLog) {
      try {
        logWriter.force();
      } catch (IOException e) {
        logger.error("Cannot force {} mlog to the schema region", schemaRegionId, e);
      }
    }
  }

  /**
   * Init from metadata log file.
   *
   * @return line number of the logFile
   */
  @SuppressWarnings("squid:S3776")
  private int initFromLog() throws IOException {
    File logFile =
        SystemFileFactory.INSTANCE.getFile(
            schemaRegionDirPath + File.separator + MetadataConstant.METADATA_LOG);

    long time = System.currentTimeMillis();
    // init the metadata from the operation log
    if (logFile.exists()) {
      int idx = 0;
      try (SchemaLogReader<ISchemaRegionPlan> mLogReader =
          new SchemaLogReader<>(
              schemaRegionDirPath,
              MetadataConstant.METADATA_LOG,
              new FakeCRC32Deserializer<>(new SchemaRegionPlanDeserializer()))) {
        idx = applyMLog(mLogReader);
        logger.debug(
            "spend {} ms to deserialize {} mtree from mlog.bin",
            System.currentTimeMillis() - time,
            storageGroupFullPath);
        return idx;
      } catch (Exception e) {
        e.printStackTrace();
        throw new IOException("Failed to parse " + storageGroupFullPath + " mlog.bin for err:" + e);
      }
    } else {
      return 0;
    }
  }

  private int applyMLog(SchemaLogReader<ISchemaRegionPlan> mLogReader) {
    int idx = 0;
    ISchemaRegionPlan plan;
    RecoverPlanOperator recoverPlanOperator = new RecoverPlanOperator();
    RecoverOperationResult operationResult;
    while (mLogReader.hasNext()) {
      try {
        plan = mLogReader.next();
        idx++;
      } catch (Exception e) {
        logger.error("Parse mlog error at lineNumber {} because:", idx, e);
        break;
      }
      if (plan == null) {
        continue;
      }
      operationResult = plan.accept(recoverPlanOperator, this);
      if (operationResult.isFailed()) {
        logger.error(
            "Can not operate cmd {} for err:",
            plan.getPlanType().name(),
            operationResult.getException());
      }
    }

    if (mLogReader.isFileCorrupted()) {
      throw new IllegalStateException(
          "The mlog.bin has been corrupted. Please remove it or fix it, and then restart IoTDB");
    }

    return idx;
  }

  /** function for clearing metadata components of one schema region */
  @Override
  public synchronized void clear() {
    try {

      if (this.mNodeCache != null) {
        this.mNodeCache.invalidateAll();
      }
      if (this.mtree != null) {
        this.mtree.clear();
      }
      if (logWriter != null) {
        logWriter.close();
        logWriter = null;
      }
      tagManager.clear();

      isRecovering = true;
      initialized = false;
    } catch (IOException e) {
      logger.error("Cannot close metadata log writer, because:", e);
    }
  }

<<<<<<< HEAD
  // this method is mainly used for recover
  private void operation(PhysicalPlan plan) throws IOException, MetadataException {
    switch (plan.getOperatorType()) {
      case CREATE_TIMESERIES:
        CreateTimeSeriesPlan createTimeSeriesPlan = (CreateTimeSeriesPlan) plan;
        createTimeseries(createTimeSeriesPlan, createTimeSeriesPlan.getTagOffset());
        break;
      case CREATE_ALIGNED_TIMESERIES:
        CreateAlignedTimeSeriesPlan createAlignedTimeSeriesPlan =
            (CreateAlignedTimeSeriesPlan) plan;
        createAlignedTimeSeries(createAlignedTimeSeriesPlan);
        break;
      case DELETE_TIMESERIES:
        DeleteTimeSeriesPlan deleteTimeSeriesPlan = (DeleteTimeSeriesPlan) plan;
        // cause we only has one path for one DeleteTimeSeriesPlan
        deleteOneTimeseriesUpdateStatisticsAndDropTrigger(deleteTimeSeriesPlan.getPaths().get(0));
        break;
      case CHANGE_ALIAS:
        ChangeAliasPlan changeAliasPlan = (ChangeAliasPlan) plan;
        changeAlias(changeAliasPlan.getPath(), changeAliasPlan.getAlias());
        break;
      case CHANGE_TAG_OFFSET:
        ChangeTagOffsetPlan changeTagOffsetPlan = (ChangeTagOffsetPlan) plan;
        changeOffset(changeTagOffsetPlan.getPath(), changeTagOffsetPlan.getOffset());
        break;
      case SET_TEMPLATE:
        SetTemplatePlan setTemplatePlan = (SetTemplatePlan) plan;
        setSchemaTemplate(setTemplatePlan);
        break;
      case ACTIVATE_TEMPLATE:
        ActivateTemplatePlan activateTemplatePlan = (ActivateTemplatePlan) plan;
        setUsingSchemaTemplate(activateTemplatePlan);
        break;
      case AUTO_CREATE_DEVICE_MNODE:
        AutoCreateDeviceMNodePlan autoCreateDeviceMNodePlan = (AutoCreateDeviceMNodePlan) plan;
        autoCreateDeviceMNode(autoCreateDeviceMNodePlan);
        break;
      case UNSET_TEMPLATE:
        UnsetTemplatePlan unsetTemplatePlan = (UnsetTemplatePlan) plan;
        unsetSchemaTemplate(unsetTemplatePlan);
        break;
      case ACTIVATE_TEMPLATE_IN_CLUSTER:
        ActivateTemplateInClusterPlan activateTemplateInClusterPlan =
            (ActivateTemplateInClusterPlan) plan;
        recoverActivatingSchemaTemplate(activateTemplateInClusterPlan);
        break;
      case ALTER_TIMESERIES:
        AlterTimeSeriesPlan alterTimeSeriesPlan = (AlterTimeSeriesPlan) plan;
        if (alterTimeSeriesPlan == null
            || alterTimeSeriesPlan.getAlterType() != AlterTimeSeriesOperator.AlterType.SET_TYPE) {
          logger.warn("mlog: AlterTimeSeriesPlan alterType invalid, only support SET_TYPE");
          break;
        }
        alterTimeseriesEncodingCompressionType(
            alterTimeSeriesPlan.getPath(),
            alterTimeSeriesPlan.getEncoding(),
            alterTimeSeriesPlan.getCompressor());
        break;
      case PRE_DELETE_TIMESERIES_IN_CLUSTER:
        PreDeleteTimeSeriesPlan preDeleteTimeSeriesPlan = (PreDeleteTimeSeriesPlan) plan;
        recoverPreDeleteTimeseries(preDeleteTimeSeriesPlan.getPath());
        break;
      case ROLLBACK_PRE_DELETE_TIMESERIES:
        RollbackPreDeleteTimeSeriesPlan rollbackPreDeleteTimeSeriesPlan =
            (RollbackPreDeleteTimeSeriesPlan) plan;
        recoverRollbackPreDeleteTimeseries(rollbackPreDeleteTimeSeriesPlan.getPath());
        break;
      default:
        logger.error("Unrecognizable command {}", plan.getOperatorType());
    }
  }
=======
>>>>>>> b5ef9a42
  // endregion

  // region Interfaces for schema region Info query and operation

  @Override
  public String getStorageGroupFullPath() {
    return storageGroupFullPath;
  }

  @Override
  public SchemaRegionId getSchemaRegionId() {
    return schemaRegionId;
  }

  @Override
  public synchronized void deleteSchemaRegion() throws MetadataException {
    // collect all the LeafMNode in this schema region
    List<IMeasurementMNode> leafMNodes = mtree.getAllMeasurementMNode();

    int seriesCount = leafMNodes.size();
    schemaStatisticsManager.deleteTimeseries(seriesCount);
    if (seriesNumerMonitor != null) {
      seriesNumerMonitor.deleteTimeSeries(seriesCount);
    }

    // clear all the components and release all the file handlers
    clear();

    // delete all the schema region files
    SchemaRegionUtils.deleteSchemaRegionFolder(schemaRegionDirPath, logger);
  }

  // currently, this method is only used for cluster-ratis mode
  @Override
  public synchronized boolean createSnapshot(File snapshotDir) {
    logger.info("Start create snapshot of schemaRegion {}", schemaRegionId);
    boolean isSuccess = true;
    long startTime = System.currentTimeMillis();

    long mtreeSnapshotStartTime = System.currentTimeMillis();
    isSuccess = isSuccess && mtree.createSnapshot(snapshotDir);
    logger.info(
        "MTree snapshot creation of schemaRegion {} costs {}ms.",
        schemaRegionId,
        System.currentTimeMillis() - mtreeSnapshotStartTime);

    long tagSnapshotStartTime = System.currentTimeMillis();
    isSuccess = isSuccess && tagManager.createSnapshot(snapshotDir);
    logger.info(
        "Tag snapshot creation of schemaRegion {} costs {}ms.",
        schemaRegionId,
        System.currentTimeMillis() - tagSnapshotStartTime);

    logger.info(
        "Snapshot creation of schemaRegion {} costs {}ms.",
        schemaRegionId,
        System.currentTimeMillis() - startTime);
    logger.info("Successfully create snapshot of schemaRegion {}", schemaRegionId);

    return isSuccess;
  }

  // currently, this method is only used for cluster-ratis mode
  @Override
  public void loadSnapshot(File latestSnapshotRootDir) {
    clear();

    logger.info("Start loading snapshot of schemaRegion {}", schemaRegionId);
    long startTime = System.currentTimeMillis();

    try {
      usingMLog = false;

      isRecovering = true;

      long tagSnapshotStartTime = System.currentTimeMillis();
      tagManager = TagManager.loadFromSnapshot(latestSnapshotRootDir, schemaRegionDirPath);
      logger.info(
          "Tag snapshot loading of schemaRegion {} costs {}ms.",
          schemaRegionId,
          System.currentTimeMillis() - tagSnapshotStartTime);

      long mtreeSnapshotStartTime = System.currentTimeMillis();
      mtree =
          MTreeBelowSGMemoryImpl.loadFromSnapshot(
              latestSnapshotRootDir,
              storageGroupFullPath,
              schemaRegionId.getId(),
              measurementMNode -> {
                if (measurementMNode.getOffset() == -1) {
                  return;
                }
                try {
                  tagManager.recoverIndex(measurementMNode.getOffset(), measurementMNode);
                } catch (IOException e) {
                  logger.error(
                      "Failed to recover tagIndex for {} in schemaRegion {}.",
                      storageGroupFullPath + PATH_SEPARATOR + measurementMNode.getFullPath(),
                      schemaRegionId);
                }
              },
              tagManager::readTags);
      logger.info(
          "MTree snapshot loading of schemaRegion {} costs {}ms.",
          schemaRegionId,
          System.currentTimeMillis() - mtreeSnapshotStartTime);

      isRecovering = false;
      initialized = true;

      logger.info(
          "Snapshot loading of schemaRegion {} costs {}ms.",
          schemaRegionId,
          System.currentTimeMillis() - startTime);
      logger.info("Successfully load snapshot of schemaRegion {}", schemaRegionId);
    } catch (IOException | IllegalPathException e) {
      logger.error(
          "Failed to load snapshot for schemaRegion {}  due to {}. Use empty schemaRegion",
          schemaRegionId,
          e.getMessage(),
          e);
      try {
        initialized = false;
        isRecovering = true;
        init();
      } catch (MetadataException metadataException) {
        logger.error(
            "Error occurred during initializing schemaRegion {}",
            schemaRegionId,
            metadataException);
      }
    }
  }

  // endregion

  // region Interfaces and Implementation for Timeseries operation
  // including create and delete

  public void createTimeseries(ICreateTimeSeriesPlan plan) throws MetadataException {
    createTimeseries(plan, -1);
  }

  @Override
  @SuppressWarnings("squid:S3776") // Suppress high Cognitive Complexity warning
  public void createTimeseries(ICreateTimeSeriesPlan plan, long offset) throws MetadataException {
    if (!memoryStatistics.isAllowToCreateNewSeries()) {
      throw new SeriesOverflowException();
    }

    if (seriesNumerMonitor != null && !seriesNumerMonitor.addTimeSeries(1)) {
      throw new SeriesNumberOverflowException();
    }

    try {
      IMeasurementMNode leafMNode;

      // using try-catch to restore seriesNumberMonitor's state while create failed
      try {
        PartialPath path = plan.getPath();
        SchemaUtils.checkDataTypeWithEncoding(plan.getDataType(), plan.getEncoding());

        TSDataType type = plan.getDataType();
        // create time series in MTree
        leafMNode =
            mtree.createTimeseries(
                path,
                type,
                plan.getEncoding(),
                plan.getCompressor(),
                plan.getProps(),
                plan.getAlias());

        // the cached mNode may be replaced by new entityMNode in mtree
        mNodeCache.invalidate(path.getDevicePath());
      } catch (Throwable t) {
        if (seriesNumerMonitor != null) {
          seriesNumerMonitor.deleteTimeSeries(1);
        }
        throw t;
      }

      // update statistics and schemaDataTypeNumMap
      schemaStatisticsManager.addTimeseries(1);

      // update tag index
      if (offset != -1 && isRecovering) {
        // the timeseries has already been created and now system is recovering, using the tag
        // info
        // in tagFile to recover index directly
        tagManager.recoverIndex(offset, leafMNode);
      } else if (plan.getTags() != null) {
        // tag key, tag value
        tagManager.addIndex(plan.getTags(), leafMNode);
      }

      // write log
      if (!isRecovering) {
        // either tags or attributes is not empty
        if ((plan.getTags() != null && !plan.getTags().isEmpty())
            || (plan.getAttributes() != null && !plan.getAttributes().isEmpty())) {
          offset = tagManager.writeTagFile(plan.getTags(), plan.getAttributes());
        }
        plan.setTagOffset(offset);
        writeToMLog(plan);
      }
      if (offset != -1) {
        leafMNode.setOffset(offset);
      }

    } catch (IOException e) {
      throw new MetadataException(e);
    }

    // update id table if not in recovering or disable id table log file
    if (config.isEnableIDTable() && (!isRecovering || !config.isEnableIDTableLogFile())) {
      IDTable idTable = IDTableManager.getInstance().getIDTable(plan.getPath().getDevicePath());
      idTable.createTimeseries(plan);
    }
  }

  /**
   * create aligned timeseries
   *
   * @param plan CreateAlignedTimeSeriesPlan
   */
  @Override
  public void createAlignedTimeSeries(ICreateAlignedTimeSeriesPlan plan) throws MetadataException {
    int seriesCount = plan.getMeasurements().size();
    if (!memoryStatistics.isAllowToCreateNewSeries()) {
      throw new SeriesOverflowException();
    }

    if (seriesNumerMonitor != null && !seriesNumerMonitor.addTimeSeries(seriesCount)) {
      throw new SeriesNumberOverflowException();
    }

    try {
      PartialPath prefixPath = plan.getDevicePath();
      List<String> measurements = plan.getMeasurements();
      List<TSDataType> dataTypes = plan.getDataTypes();
      List<TSEncoding> encodings = plan.getEncodings();
      List<Map<String, String>> tagsList = plan.getTagsList();
      List<Map<String, String>> attributesList = plan.getAttributesList();
      List<IMeasurementMNode> measurementMNodeList;

      // using try-catch to restore seriesNumberMonitor's state while create failed
      try {
        for (int i = 0; i < measurements.size(); i++) {
          SchemaUtils.checkDataTypeWithEncoding(dataTypes.get(i), encodings.get(i));
        }

        // create time series in MTree
        measurementMNodeList =
            mtree.createAlignedTimeseries(
                prefixPath,
                measurements,
                plan.getDataTypes(),
                plan.getEncodings(),
                plan.getCompressors(),
                plan.getAliasList());

        // the cached mNode may be replaced by new entityMNode in mtree
        mNodeCache.invalidate(prefixPath);
      } catch (Throwable t) {
        if (seriesNumerMonitor != null) {
          seriesNumerMonitor.deleteTimeSeries(seriesCount);
        }
        throw t;
      }

      // update statistics and schemaDataTypeNumMap
      schemaStatisticsManager.addTimeseries(seriesCount);

      List<Long> tagOffsets = plan.getTagOffsets();
      for (int i = 0; i < measurements.size(); i++) {
        if (tagOffsets != null && !plan.getTagOffsets().isEmpty() && isRecovering) {
          if (tagOffsets.get(i) != -1) {
            tagManager.recoverIndex(plan.getTagOffsets().get(i), measurementMNodeList.get(i));
          }
        } else if (tagsList != null && !tagsList.isEmpty()) {
          if (tagsList.get(i) != null) {
            // tag key, tag value
            tagManager.addIndex(tagsList.get(i), measurementMNodeList.get(i));
          }
        }
      }

      // write log
      tagOffsets = new ArrayList<>();
      if (!isRecovering) {
        if ((tagsList != null && !tagsList.isEmpty())
            || (attributesList != null && !attributesList.isEmpty())) {
          Map<String, String> tags;
          Map<String, String> attributes;
          for (int i = 0; i < measurements.size(); i++) {
            tags = tagsList == null ? null : tagsList.get(i);
            attributes = attributesList == null ? null : attributesList.get(i);
            if (tags == null && attributes == null) {
              tagOffsets.add(-1L);
            } else {
              tagOffsets.add(tagManager.writeTagFile(tags, attributes));
            }
          }
        } else {
          for (int i = 0; i < measurements.size(); i++) {
            tagOffsets.add(-1L);
          }
        }
        plan.setTagOffsets(tagOffsets);
        writeToMLog(plan);
      }
      tagOffsets = plan.getTagOffsets();
      for (int i = 0; i < measurements.size(); i++) {
        if (tagOffsets.get(i) != -1) {
          measurementMNodeList.get(i).setOffset(tagOffsets.get(i));
        }
      }
    } catch (IOException e) {
      throw new MetadataException(e);
    }

    // update id table if not in recovering or disable id table log file
    if (config.isEnableIDTable() && (!isRecovering || !config.isEnableIDTableLogFile())) {
      IDTable idTable = IDTableManager.getInstance().getIDTable(plan.getDevicePath());
      idTable.createAlignedTimeseries(plan);
    }
  }

  @Override
<<<<<<< HEAD
  public Pair<TSEncoding, CompressionType> alterTimeseriesEncodingCompressionType(
      PartialPath fullPath, TSEncoding curEncoding, CompressionType curCompressionType)
      throws MetadataException, IOException {
    final String logKey = fullPath.getFullPath();
    // find mnode
    IMeasurementMNode measurementMNode = mtree.getMeasurementMNode(fullPath);
    if (measurementMNode == null) {
      throw new PathNotExistException("path not exist", true);
    }
    IMeasurementSchema schema = measurementMNode.getSchema();
    if (schema == null) {
      throw new MetadataException("schema(" + fullPath + ") is null", false);
    }
    logger.info(
        "[alter timeseries] {} ->old encoding:{}, compressionType:{}. cur ecoding:{}, compressionType:{}",
        logKey,
        schema.getEncodingType(),
        schema.getCompressor(),
        curEncoding,
        curCompressionType);
    // trigger TODO
    // alter type
    measurementMNode.updateSchemaInfo(null, curEncoding, curCompressionType, null);
    // cache
    mNodeCache.invalidate(fullPath);
    // mlog
    if (!isRecovering) {
      writeToMLog(
          new AlterTimeSeriesPlan(
              fullPath,
              AlterTimeSeriesOperator.AlterType.SET_TYPE,
              null,
              null,
              null,
              null,
              measurementMNode.getSchema().getEncodingType(),
              measurementMNode.getSchema().getCompressor()));
      forceMlog();
    }
    return new Pair<>(schema.getEncodingType(), schema.getCompressor());
=======
  public Map<Integer, MetadataException> checkMeasurementExistence(
      PartialPath devicePath, List<String> measurementList, List<String> aliasList) {
    return mtree.checkMeasurementExistence(devicePath, measurementList, aliasList);
>>>>>>> b5ef9a42
  }

  /**
   * Delete all timeseries matching the given path pattern. If using prefix match, the path pattern
   * is used to match prefix path. All timeseries start with the matched prefix path will be
   * deleted.
   *
   * @param pathPattern path to be deleted
   * @param isPrefixMatch if true, the path pattern is used to match prefix path
   * @return deletion failed Timeseries
   */
  @Override
  public synchronized Pair<Integer, Set<String>> deleteTimeseries(
      PartialPath pathPattern, boolean isPrefixMatch) throws MetadataException {
    try {
      List<MeasurementPath> allTimeseries = mtree.getMeasurementPaths(pathPattern, isPrefixMatch);

      Set<String> failedNames = new HashSet<>();
      int deletedNum = 0;
      for (PartialPath p : allTimeseries) {
        deleteSingleTimeseriesInternal(p);
        deletedNum++;
      }
      return new Pair<>(deletedNum, failedNames);
    } catch (IOException e) {
      throw new MetadataException(e.getMessage());
    }
  }

  @Override
  public long constructSchemaBlackList(PathPatternTree patternTree) throws MetadataException {
    long preDeletedNum = 0;
    for (PartialPath pathPattern : patternTree.getAllPathPatterns()) {
      for (IMeasurementMNode measurementMNode : mtree.getMatchedMeasurementMNode(pathPattern)) {
        // Given pathPatterns may match one timeseries multi times, which may results in the
        // preDeletedNum larger than the actual num of timeseries. It doesn't matter since the main
        // purpose is to check whether there's timeseries to be deleted.
        preDeletedNum++;
        measurementMNode.setPreDeleted(true);
        try {
          writeToMLog(
              SchemaRegionPlanFactory.getPreDeleteTimeSeriesPlan(
                  measurementMNode.getPartialPath()));
        } catch (IOException e) {
          throw new MetadataException(e);
        }
      }
    }
    return preDeletedNum;
  }

  private void recoverPreDeleteTimeseries(PartialPath path) throws MetadataException {
    IMeasurementMNode measurementMNode = mtree.getMeasurementMNode(path);
    measurementMNode.setPreDeleted(true);
  }

  @Override
  public void rollbackSchemaBlackList(PathPatternTree patternTree) throws MetadataException {
    for (PartialPath pathPattern : patternTree.getAllPathPatterns()) {
      for (IMeasurementMNode measurementMNode : mtree.getMatchedMeasurementMNode(pathPattern)) {
        measurementMNode.setPreDeleted(false);
        try {
          writeToMLog(
              SchemaRegionPlanFactory.getRollbackPreDeleteTimeSeriesPlan(
                  measurementMNode.getPartialPath()));
        } catch (IOException e) {
          throw new MetadataException(e);
        }
      }
    }
  }

  @Override
  public Set<PartialPath> fetchSchemaBlackList(PathPatternTree patternTree)
      throws MetadataException {
    Set<PartialPath> deviceBasedPathPatternSet = new HashSet<>();
    for (PartialPath pathPattern : patternTree.getAllPathPatterns()) {
      for (PartialPath devicePath : mtree.getDevicesOfPreDeletedTimeseries(pathPattern)) {
        deviceBasedPathPatternSet.addAll(pathPattern.alterPrefixPath(devicePath));
      }
    }
    return deviceBasedPathPatternSet;
  }

  @Override
  public void deleteTimeseriesInBlackList(PathPatternTree patternTree) throws MetadataException {
    for (PartialPath pathPattern : patternTree.getAllPathPatterns()) {
      for (PartialPath path : mtree.getPreDeletedTimeseries(pathPattern)) {
        try {
          deleteSingleTimeseriesInBlackList(path);
          writeToMLog(
              SchemaRegionPlanFactory.getDeleteTimeSeriesPlan(Collections.singletonList(path)));
        } catch (IOException e) {
          throw new MetadataException(e);
        }
      }
    }
  }

  private void deleteSingleTimeseriesInBlackList(PartialPath path)
      throws MetadataException, IOException {
    Pair<PartialPath, IMeasurementMNode> pair =
        mtree.deleteTimeseriesAndReturnEmptyStorageGroup(path);

    IMeasurementMNode measurementMNode = pair.right;
    removeFromTagInvertedIndex(measurementMNode);

    IMNode node = measurementMNode.getParent();

    mNodeCache.invalidate(node.getPartialPath());

    schemaStatisticsManager.deleteTimeseries(1);
    if (seriesNumerMonitor != null) {
      seriesNumerMonitor.deleteTimeSeries(1);
    }
  }

  private void recoverRollbackPreDeleteTimeseries(PartialPath path) throws MetadataException {
    IMeasurementMNode measurementMNode = mtree.getMeasurementMNode(path);
    measurementMNode.setPreDeleted(false);
  }

  /**
   * Delete all timeseries matching the given path pattern
   *
   * @param pathPattern path to be deleted
   * @return deletion failed Timeseries
   */
  public Pair<Integer, Set<String>> deleteTimeseries(PartialPath pathPattern)
      throws MetadataException {
    return deleteTimeseries(pathPattern, false);
  }

  private void deleteSingleTimeseriesInternal(PartialPath p) throws MetadataException, IOException {
    deleteOneTimeseriesUpdateStatistics(p);
    if (!isRecovering) {
      writeToMLog(SchemaRegionPlanFactory.getDeleteTimeSeriesPlan(Collections.singletonList(p)));
    }
  }

  /**
   * @param path full path from root to leaf node
   * @return After delete if the schema region is empty, return its path, otherwise return null
   */
  private PartialPath deleteOneTimeseriesUpdateStatistics(PartialPath path)
      throws MetadataException, IOException {
    Pair<PartialPath, IMeasurementMNode> pair =
        mtree.deleteTimeseriesAndReturnEmptyStorageGroup(path);

    IMeasurementMNode measurementMNode = pair.right;
    removeFromTagInvertedIndex(measurementMNode);
    PartialPath storageGroupPath = pair.left;

    IMNode node = measurementMNode.getParent();

    mNodeCache.invalidate(node.getPartialPath());

    schemaStatisticsManager.deleteTimeseries(1);
    if (seriesNumerMonitor != null) {
      seriesNumerMonitor.deleteTimeSeries(1);
    }
    return storageGroupPath;
  }
  // endregion

  // region Interfaces for get and auto create device
  /**
   * get device node, if the schema region is not set, create it when autoCreateSchema is true
   *
   * <p>(we develop this method as we need to get the node's lock after we get the lock.writeLock())
   *
   * @param path path
   */
  private IMNode getDeviceNodeWithAutoCreate(PartialPath path)
      throws IOException, MetadataException {
    IMNode node;
    try {
      return mNodeCache.get(path);
    } catch (Exception e) {
      if (!(e.getCause() instanceof MetadataException)) {
        throw e;
      }
    }

    node = mtree.getDeviceNodeWithAutoCreating(path);
    writeToMLog(SchemaRegionPlanFactory.getAutoCreateDeviceMNodePlan(node.getPartialPath()));
    return node;
  }

  private void autoCreateDeviceMNode(IAutoCreateDeviceMNodePlan plan) throws MetadataException {
    mtree.getDeviceNodeWithAutoCreating(plan.getPath());
    try {
      writeToMLog(plan);
    } catch (IOException e) {
      throw new MetadataException(e);
    }
  }
  // endregion

  // region Interfaces for metadata info Query
  /**
   * Check whether the path exists.
   *
   * @param path a full path or a prefix path
   */
  @Override
  public boolean isPathExist(PartialPath path) {
    try {
      return mtree.isPathExist(path);
    } catch (MetadataException e) {
      logger.error(e.getMessage());
      return false;
    }
  }

  // region Interfaces for metadata count

  /**
   * To calculate the count of timeseries matching given path. The path could be a pattern of a full
   * path, may contain wildcard. If using prefix match, the path pattern is used to match prefix
   * path. All timeseries start with the matched prefix path will be counted.
   */
  @Override
  public long getAllTimeseriesCount(PartialPath pathPattern, boolean isPrefixMatch)
      throws MetadataException {
    return mtree.getAllTimeseriesCount(pathPattern, isPrefixMatch);
  }

  @Override
  public long getAllTimeseriesCount(
      PartialPath pathPattern, Map<Integer, Template> templateMap, boolean isPrefixMatch)
      throws MetadataException {
    return mtree.getAllTimeseriesCount(pathPattern, templateMap, isPrefixMatch);
  }

  @Override
  public long getAllTimeseriesCount(
      PartialPath pathPattern, boolean isPrefixMatch, String key, String value, boolean isContains)
      throws MetadataException {
    return mtree.getAllTimeseriesCount(
        pathPattern,
        isPrefixMatch,
        tagManager.getMatchedTimeseriesInIndex(key, value, isContains),
        true);
  }

  /**
   * To calculate the count of devices for given path pattern. If using prefix match, the path
   * pattern is used to match prefix path. All timeseries start with the matched prefix path will be
   * counted.
   */
  @Override
  public long getDevicesNum(PartialPath pathPattern, boolean isPrefixMatch)
      throws MetadataException {
    return mtree.getDevicesNum(pathPattern, isPrefixMatch);
  }

  @Override
  public Map<PartialPath, Long> getMeasurementCountGroupByLevel(
      PartialPath pathPattern, int level, boolean isPrefixMatch) throws MetadataException {
    return mtree.getMeasurementCountGroupByLevel(pathPattern, level, isPrefixMatch);
  }

  @Override
  public Map<PartialPath, Long> getMeasurementCountGroupByLevel(
      PartialPath pathPattern,
      int level,
      boolean isPrefixMatch,
      String key,
      String value,
      boolean isContains)
      throws MetadataException {
    return mtree.getMeasurementCountGroupByLevel(
        pathPattern,
        level,
        isPrefixMatch,
        tagManager.getMatchedTimeseriesInIndex(key, value, isContains),
        true);
  }

  // endregion

  // region Interfaces for level Node info Query
  @Override
  public List<PartialPath> getNodesListInGivenLevel(
      PartialPath pathPattern, int nodeLevel, boolean isPrefixMatch) throws MetadataException {
    return mtree.getNodesListInGivenLevel(pathPattern, nodeLevel, isPrefixMatch);
  }

  /**
   * Get child node path in the next level of the given path pattern.
   *
   * <p>give pathPattern and the child nodes is those matching pathPattern.*
   *
   * <p>e.g., MTree has [root.sg1.d1.s1, root.sg1.d1.s2, root.sg1.d2.s1] given path = root.sg1,
   * return [root.sg1.d1, root.sg1.d2]
   *
   * @param pathPattern The given path
   * @return All child nodes' seriesPath(s) of given seriesPath.
   */
  @Override
  public Set<TSchemaNode> getChildNodePathInNextLevel(PartialPath pathPattern)
      throws MetadataException {
    return mtree.getChildNodePathInNextLevel(pathPattern);
  }

  /**
   * Get child node in the next level of the given path pattern.
   *
   * <p>give pathPattern and the child nodes is those matching pathPattern.*
   *
   * <p>e.g., MTree has [root.sg1.d1.s1, root.sg1.d1.s2, root.sg1.d2.s1] given path = root.sg1,
   * return [d1, d2] given path = root.sg.d1 return [s1,s2]
   *
   * @return All child nodes of given seriesPath.
   */
  @Override
  public Set<String> getChildNodeNameInNextLevel(PartialPath pathPattern) throws MetadataException {
    return mtree.getChildNodeNameInNextLevel(pathPattern);
  }
  // endregion

  // region Interfaces for Entity/Device info Query

  /**
   * Get all devices that one of the timeseries, matching the given timeseries path pattern, belongs
   * to.
   *
   * @param timeseries a path pattern of the target timeseries
   * @return A HashSet instance which stores devices paths.
   */
  @Override
  public Set<PartialPath> getBelongedDevices(PartialPath timeseries) throws MetadataException {
    return mtree.getDevicesByTimeseries(timeseries);
  }

  /**
   * Get all device paths matching the path pattern. If using prefix match, the path pattern is used
   * to match prefix path. All timeseries start with the matched prefix path will be collected.
   *
   * @param pathPattern the pattern of the target devices.
   * @param isPrefixMatch if true, the path pattern is used to match prefix path.
   * @return A HashSet instance which stores devices paths matching the given path pattern.
   */
  @Override
  public Set<PartialPath> getMatchedDevices(PartialPath pathPattern, boolean isPrefixMatch)
      throws MetadataException {
    return mtree.getDevices(pathPattern, isPrefixMatch);
  }

  /**
   * Get all device paths and according database paths as ShowDevicesResult.
   *
   * @param plan ShowDevicesPlan which contains the path pattern and restriction params.
   * @return ShowDevicesResult and the current offset of this region after traverse.
   */
  @Override
  public Pair<List<ShowDevicesResult>, Integer> getMatchedDevices(ShowDevicesPlan plan)
      throws MetadataException {
    return mtree.getDevices(plan);
  }
  // endregion

  // region Interfaces for timeseries, measurement and schema info Query

  /**
   * Return all measurement paths for given path if the path is abstract. Or return the path itself.
   * Regular expression in this method is formed by the amalgamation of seriesPath and the character
   * '*'. If using prefix match, the path pattern is used to match prefix path. All timeseries start
   * with the matched prefix path will be collected.
   *
   * @param pathPattern can be a pattern or a full path of timeseries.
   * @param isPrefixMatch if true, the path pattern is used to match prefix path
   */
  @Override
  public List<MeasurementPath> getMeasurementPaths(
      PartialPath pathPattern, boolean isPrefixMatch, boolean withTags) throws MetadataException {
    return getMeasurementPathsWithAlias(pathPattern, 0, 0, isPrefixMatch, withTags).left;
  }

  /**
   * Return all measurement paths for given path if the path is abstract. Or return the path itself.
   * Regular expression in this method is formed by the amalgamation of seriesPath and the character
   * '*'.
   *
   * @param pathPattern can be a pattern or a full path of timeseries.
   */
  public List<MeasurementPath> getMeasurementPaths(PartialPath pathPattern)
      throws MetadataException {
    return getMeasurementPaths(pathPattern, false, false);
  }

  /**
   * Similar to method getMeasurementPaths(), but return Path with alias and filter the result by
   * limit and offset. If using prefix match, the path pattern is used to match prefix path. All
   * timeseries start with the matched prefix path will be collected.
   *
   * @param isPrefixMatch if true, the path pattern is used to match prefix path
   */
  @Override
  public Pair<List<MeasurementPath>, Integer> getMeasurementPathsWithAlias(
      PartialPath pathPattern, int limit, int offset, boolean isPrefixMatch, boolean withTags)
      throws MetadataException {
    return mtree.getMeasurementPathsWithAlias(pathPattern, limit, offset, isPrefixMatch, withTags);
  }

  @Override
  public List<MeasurementPath> fetchSchema(
      PartialPath pathPattern, Map<Integer, Template> templateMap, boolean withTags)
      throws MetadataException {
    return mtree.fetchSchema(pathPattern, templateMap, withTags);
  }

  @Override
  public Pair<List<ShowTimeSeriesResult>, Integer> showTimeseries(
      ShowTimeSeriesPlan plan, QueryContext context) throws MetadataException {
    // show timeseries with index
    if (plan.getKey() != null && plan.getValue() != null) {
      return showTimeseriesWithIndex(plan, context);
    } else {
      return showTimeseriesWithoutIndex(plan, context);
    }
  }

  @SuppressWarnings("squid:S3776") // Suppress high Cognitive Complexity warning
  private Pair<List<ShowTimeSeriesResult>, Integer> showTimeseriesWithIndex(
      ShowTimeSeriesPlan plan, QueryContext context) throws MetadataException {

    List<IMeasurementMNode> allMatchedNodes = tagManager.getMatchedTimeseriesInIndex(plan, context);

    List<ShowTimeSeriesResult> res = new LinkedList<>();
    PartialPath pathPattern = plan.getPath();
    boolean needLast = plan.isOrderByHeat();
    int curOffset = -1;
    int count = 0;
    int limit = needLast ? 0 : plan.getLimit();
    int offset = needLast ? 0 : plan.getOffset();

    for (IMeasurementMNode leaf : allMatchedNodes) {
      if (plan.isPrefixMatch()
          ? pathPattern.prefixMatchFullPath(leaf.getPartialPath())
          : pathPattern.matchFullPath(leaf.getPartialPath())) {
        if (limit != 0 || offset != 0) {
          curOffset++;
          if (curOffset < offset || count == limit) {
            continue;
          }
        }
        try {
          Pair<Map<String, String>, Map<String, String>> tagAndAttributePair =
              tagManager.readTagFile(leaf.getOffset());
          IMeasurementSchema measurementSchema = leaf.getSchema();
          Pair<String, String> deadbandInfo =
              MetaUtils.parseDeadbandInfo(measurementSchema.getProps());
          res.add(
              new ShowTimeSeriesResult(
                  leaf.getFullPath(),
                  leaf.getAlias(),
                  storageGroupFullPath,
                  measurementSchema.getType(),
                  measurementSchema.getEncodingType(),
                  measurementSchema.getCompressor(),
                  0,
                  tagAndAttributePair.left,
                  tagAndAttributePair.right,
                  deadbandInfo.left,
                  deadbandInfo.right));
          if (limit != 0) {
            count++;
          }
        } catch (IOException e) {
          throw new MetadataException(
              "Something went wrong while deserialize tag info of " + leaf.getFullPath(), e);
        }
      }
    }

    if (needLast) {
      Stream<ShowTimeSeriesResult> stream = res.stream();

      limit = plan.getLimit();
      offset = plan.getOffset();

      stream =
          stream.sorted(
              Comparator.comparingLong(ShowTimeSeriesResult::getLastTime)
                  .reversed()
                  .thenComparing(ShowTimeSeriesResult::getName));

      if (limit != 0) {
        stream = stream.skip(offset).limit(limit);
      }

      res = stream.collect(toList());
    }

    return new Pair<>(res, curOffset + 1);
  }

  /**
   * Get the result of ShowTimeseriesPlan
   *
   * @param plan show time series query plan
   */
  private Pair<List<ShowTimeSeriesResult>, Integer> showTimeseriesWithoutIndex(
      ShowTimeSeriesPlan plan, QueryContext context) throws MetadataException {
    Pair<List<Pair<PartialPath, String[]>>, Integer> ans =
        mtree.getAllMeasurementSchema(plan, context);
    List<ShowTimeSeriesResult> res = new LinkedList<>();
    for (Pair<PartialPath, String[]> ansString : ans.left) {
      long tagFileOffset = Long.parseLong(ansString.right[5]);
      try {
        Pair<Map<String, String>, Map<String, String>> tagAndAttributePair =
            new Pair<>(Collections.emptyMap(), Collections.emptyMap());
        if (tagFileOffset >= 0) {
          tagAndAttributePair = tagManager.readTagFile(tagFileOffset);
        }
        res.add(
            new ShowTimeSeriesResult(
                ansString.left.getFullPath(),
                ansString.right[0],
                ansString.right[1],
                TSDataType.valueOf(ansString.right[2]),
                TSEncoding.valueOf(ansString.right[3]),
                CompressionType.valueOf(ansString.right[4]),
                ansString.right[6] != null ? Long.parseLong(ansString.right[6]) : 0,
                tagAndAttributePair.left,
                tagAndAttributePair.right,
                ansString.right[7],
                ansString.right[8]));
      } catch (IOException e) {
        throw new MetadataException(
            "Something went wrong while deserialize tag info of " + ansString.left.getFullPath(),
            e);
      }
    }
    return new Pair<>(res, ans.right);
  }
  // endregion
  // endregion

  // region Interfaces and methods for MNode query
  @Override
  public IMNode getDeviceNode(PartialPath path) throws MetadataException {
    IMNode node;
    try {
      node = mNodeCache.get(path);
      return node;
    } catch (Exception e) {
      if (e.getCause() instanceof MetadataException) {
        throw new PathNotExistException(path.getFullPath());
      }
      throw e;
    }
  }

  @Override
  public IMeasurementMNode getMeasurementMNode(PartialPath fullPath) throws MetadataException {
    return mtree.getMeasurementMNode(fullPath);
  }

  /**
   * Invoked during insertPlan process. Get target MeasurementMNode from given EntityMNode. If the
   * result is not null and is not MeasurementMNode, it means a timeseries with same path cannot be
   * created thus throw PathAlreadyExistException.
   */
  protected IMeasurementMNode getMeasurementMNode(IMNode deviceMNode, String measurementName)
      throws MetadataException {
    IMNode result = deviceMNode.getChild(measurementName);
    if (result == null) {
      return null;
    }
    if (result.isMeasurement()) {
      return result.getAsMeasurementMNode();
    } else {
      throw new PathAlreadyExistException(
          deviceMNode.getFullPath() + PATH_SEPARATOR + measurementName);
    }
  }
  // endregion

  // region Interfaces for alias and tag/attribute operations
  /**
   * Set the new offset of a timeseries. Only used for Recover. When creating tags/attributes for a
   * timeseries, if is first time, the file offset where the tags/attributes stored will be stored
   * in measurementMNode.
   *
   * @param path timeseries
   * @param offset offset in the tag file
   */
  private void changeOffset(PartialPath path, long offset) throws MetadataException {
    IMeasurementMNode measurementMNode = mtree.getMeasurementMNode(path);
    measurementMNode.setOffset(offset);

    if (isRecovering) {
      try {
        tagManager.recoverIndex(offset, measurementMNode);
      } catch (IOException e) {
        throw new MetadataException(e);
      }
    }
  }

  @Override
  public void changeAlias(PartialPath path, String alias) throws MetadataException {
    IMeasurementMNode leafMNode = mtree.getMeasurementMNode(path);
    if (leafMNode.getAlias() != null) {
      leafMNode.getParent().deleteAliasChild(leafMNode.getAlias());
    }
    leafMNode.getParent().addAlias(alias, leafMNode);
    mtree.setAlias(leafMNode, alias);

    try {
      writeToMLog(SchemaRegionPlanFactory.getChangeAliasPlan(path, alias));
    } catch (IOException e) {
      throw new MetadataException(e);
    }
  }

  /**
   * upsert tags and attributes key-value for the timeseries if the key has existed, just use the
   * new value to update it.
   *
   * @param alias newly added alias
   * @param tagsMap newly added tags map
   * @param attributesMap newly added attributes map
   * @param fullPath timeseries
   */
  @Override
  @SuppressWarnings("squid:S3776") // Suppress high Cognitive Complexity warning
  public void upsertTagsAndAttributes(
      String alias,
      Map<String, String> tagsMap,
      Map<String, String> attributesMap,
      PartialPath fullPath)
      throws MetadataException, IOException {
    IMeasurementMNode leafMNode = mtree.getMeasurementMNode(fullPath);

    // upsert alias
    upsertAlias(alias, fullPath, leafMNode);

    if (tagsMap == null && attributesMap == null) {
      return;
    }

    // no tag or attribute, we need to add a new record in log
    if (leafMNode.getOffset() < 0) {
      long offset = tagManager.writeTagFile(tagsMap, attributesMap);
      writeToMLog(SchemaRegionPlanFactory.getChangeTagOffsetPlan(fullPath, offset));
      leafMNode.setOffset(offset);
      // update inverted Index map
      if (tagsMap != null && !tagsMap.isEmpty()) {
        tagManager.addIndex(tagsMap, leafMNode);
      }
      return;
    }

    tagManager.updateTagsAndAttributes(tagsMap, attributesMap, leafMNode);
  }

  private void upsertAlias(String alias, PartialPath fullPath, IMeasurementMNode leafMNode)
      throws MetadataException, IOException {
    // upsert alias
    if (alias != null && !alias.equals(leafMNode.getAlias())) {
      if (!leafMNode.getParent().addAlias(alias, leafMNode)) {
        throw new MetadataException("The alias already exists.");
      }

      if (leafMNode.getAlias() != null) {
        leafMNode.getParent().deleteAliasChild(leafMNode.getAlias());
      }

      mtree.setAlias(leafMNode, alias);
      // persist to WAL
      writeToMLog(SchemaRegionPlanFactory.getChangeAliasPlan(fullPath, alias));
    }
  }

  /**
   * add new attributes key-value for the timeseries
   *
   * @param attributesMap newly added attributes map
   * @param fullPath timeseries
   */
  @Override
  public void addAttributes(Map<String, String> attributesMap, PartialPath fullPath)
      throws MetadataException, IOException {
    IMeasurementMNode leafMNode = mtree.getMeasurementMNode(fullPath);

    // no tag or attribute, we need to add a new record in log
    if (leafMNode.getOffset() < 0) {
      long offset = tagManager.writeTagFile(Collections.emptyMap(), attributesMap);
      writeToMLog(SchemaRegionPlanFactory.getChangeTagOffsetPlan(fullPath, offset));
      leafMNode.setOffset(offset);
      return;
    }

    tagManager.addAttributes(attributesMap, fullPath, leafMNode);
  }

  /**
   * add new tags key-value for the timeseries
   *
   * @param tagsMap newly added tags map
   * @param fullPath timeseries
   */
  @Override
  public void addTags(Map<String, String> tagsMap, PartialPath fullPath)
      throws MetadataException, IOException {
    IMeasurementMNode leafMNode = mtree.getMeasurementMNode(fullPath);
    // no tag or attribute, we need to add a new record in log
    if (leafMNode.getOffset() < 0) {
      long offset = tagManager.writeTagFile(tagsMap, Collections.emptyMap());
      writeToMLog(SchemaRegionPlanFactory.getChangeTagOffsetPlan(fullPath, offset));
      leafMNode.setOffset(offset);
      // update inverted Index map
      tagManager.addIndex(tagsMap, leafMNode);
      return;
    }

    tagManager.addTags(tagsMap, fullPath, leafMNode);
  }

  /**
   * drop tags or attributes of the timeseries
   *
   * @param keySet tags key or attributes key
   * @param fullPath timeseries path
   */
  @Override
  @SuppressWarnings("squid:S3776") // Suppress high Cognitive Complexity warning
  public void dropTagsOrAttributes(Set<String> keySet, PartialPath fullPath)
      throws MetadataException, IOException {
    IMeasurementMNode leafMNode = mtree.getMeasurementMNode(fullPath);
    // no tag or attribute, just do nothing.
    if (leafMNode.getOffset() != -1) {
      tagManager.dropTagsOrAttributes(keySet, fullPath, leafMNode);
    }
  }

  /**
   * set/change the values of tags or attributes
   *
   * @param alterMap the new tags or attributes key-value
   * @param fullPath timeseries
   */
  @Override
  @SuppressWarnings("squid:S3776") // Suppress high Cognitive Complexity warning
  public void setTagsOrAttributesValue(Map<String, String> alterMap, PartialPath fullPath)
      throws MetadataException, IOException {
    IMeasurementMNode leafMNode = mtree.getMeasurementMNode(fullPath);
    if (leafMNode.getOffset() < 0) {
      throw new MetadataException(
          String.format("TimeSeries [%s] does not have any tag/attribute.", fullPath));
    }

    // tags, attributes
    tagManager.setTagsOrAttributesValue(alterMap, fullPath, leafMNode);
  }

  /**
   * rename the tag or attribute's key of the timeseries
   *
   * @param oldKey old key of tag or attribute
   * @param newKey new key of tag or attribute
   * @param fullPath timeseries
   */
  @Override
  @SuppressWarnings("squid:S3776") // Suppress high Cognitive Complexity warning
  public void renameTagOrAttributeKey(String oldKey, String newKey, PartialPath fullPath)
      throws MetadataException, IOException {
    IMeasurementMNode leafMNode = mtree.getMeasurementMNode(fullPath);
    if (leafMNode.getOffset() < 0) {
      throw new MetadataException(
          String.format("TimeSeries [%s] does not have [%s] tag/attribute.", fullPath, oldKey),
          true);
    }
    // tags, attributes
    tagManager.renameTagOrAttributeKey(oldKey, newKey, fullPath, leafMNode);
  }

  /** remove the node from the tag inverted index */
  @SuppressWarnings("squid:S3776") // Suppress high Cognitive Complexity warning
  private void removeFromTagInvertedIndex(IMeasurementMNode node) throws IOException {
    tagManager.removeFromTagInvertedIndex(node);
  }
  // endregion

  // region Interfaces and Implementation for InsertPlan process

  /** create timeseries ignoring MeasurementAlreadyExistException */
  private void internalCreateTimeseries(
      PartialPath path, TSDataType dataType, TSEncoding encoding, CompressionType compressor)
      throws MetadataException {
    try {
      createTimeseries(
          SchemaRegionPlanFactory.getCreateTimeSeriesPlan(
              path, dataType, encoding, compressor, Collections.emptyMap(), null, null, null));
    } catch (MeasurementAlreadyExistException e) {
      if (logger.isDebugEnabled()) {
        logger.debug(
            "Ignore MeasurementAlreadyExistException when concurrent inserting"
                + " a non-exist time series {}",
            path);
      }
    }
  }

  /** create aligned timeseries ignoring MeasurementAlreadyExistException */
  private void internalAlignedCreateTimeseries(
      PartialPath devicePath,
      String measurement,
      TSDataType dataType,
      TSEncoding encoding,
      CompressionType compressor)
      throws MetadataException {
    try {
      createAlignedTimeSeries(
          SchemaRegionPlanFactory.getCreateAlignedTimeSeriesPlan(
              devicePath,
              Collections.singletonList(measurement),
              Collections.singletonList(dataType),
              Collections.singletonList(encoding),
              Collections.singletonList(compressor),
              null,
              null,
              null));
    } catch (MeasurementAlreadyExistException e) {
      if (logger.isDebugEnabled()) {
        logger.debug(
            "Ignore MeasurementAlreadyExistException when concurrent inserting"
                + " a non-exist time series {}",
            e.getMeasurementPath());
      }
    }
  }

  @Override
  public DeviceSchemaInfo getDeviceSchemaInfoWithAutoCreate(
      PartialPath devicePath,
      String[] measurements,
      Function<Integer, TSDataType> getDataType,
      TSEncoding[] encodings,
      CompressionType[] compressionTypes,
      boolean aligned)
      throws MetadataException {
    try {
      List<MeasurementSchemaInfo> measurementSchemaInfoList = new ArrayList<>(measurements.length);
      IMNode deviceMNode = getDeviceNodeWithAutoCreate(devicePath);
      IMeasurementMNode measurementMNode;
      for (int i = 0; i < measurements.length; i++) {
        measurementMNode = getMeasurementMNode(deviceMNode, measurements[i]);
        if (measurementMNode == null) {
          if (config.isAutoCreateSchemaEnabled()) {
            TSDataType dataType = getDataType.apply(i);
            TSEncoding encoding =
                encodings[i] == null ? getDefaultEncoding(dataType) : encodings[i];
            CompressionType compressionType =
                compressionTypes[i] == null
                    ? TSFileDescriptor.getInstance().getConfig().getCompressor()
                    : compressionTypes[i];
            if (aligned) {
              internalAlignedCreateTimeseries(
                  devicePath, measurements[i], dataType, encoding, compressionType);
            } else {
              internalCreateTimeseries(
                  devicePath.concatNode(measurements[i]), dataType, encoding, compressionType);
            }
            // after creating timeseries, the deviceMNode has been replaced by a new entityMNode
            deviceMNode = mtree.getNodeByPath(devicePath);
            measurementMNode = getMeasurementMNode(deviceMNode, measurements[i]);
          } else {
            throw new PathNotExistException(devicePath + PATH_SEPARATOR + measurements[i]);
          }
        }
        measurementSchemaInfoList.add(
            new MeasurementSchemaInfo(
                measurementMNode.getName(),
                (MeasurementSchema) measurementMNode.getSchema(),
                measurementMNode.getAlias()));
      }

      return new DeviceSchemaInfo(
          devicePath, deviceMNode.getAsEntityMNode().isAligned(), measurementSchemaInfoList);
    } catch (IOException e) {
      throw new MetadataException(e);
    }
  }

  // endregion

  // region Interfaces and Implementation for Template operations
  @Override
  public void activateSchemaTemplate(IActivateTemplateInClusterPlan plan, Template template)
      throws MetadataException {
    try {
      getDeviceNodeWithAutoCreate(plan.getActivatePath());

      mtree.activateTemplate(plan.getActivatePath(), template);
      writeToMLog(plan);
    } catch (IOException e) {
      logger.error(e.getMessage(), e);
      throw new MetadataException(e);
    }
  }

  private void recoverActivatingSchemaTemplate(IActivateTemplateInClusterPlan plan) {
    mtree.activateTemplateWithoutCheck(
        plan.getActivatePath(), plan.getTemplateId(), plan.isAligned());
  }

  @Override
  public List<String> getPathsUsingTemplate(PartialPath pathPattern, int templateId)
      throws MetadataException {
    return mtree.getPathsUsingTemplate(pathPattern, templateId);
  }

  @Override
  public long constructSchemaBlackListWithTemplate(IPreDeactivateTemplatePlan plan)
      throws MetadataException {
    long preDeactivateNum = 0;
    Map<PartialPath, List<Integer>> templateSetInfo = plan.getTemplateSetInfo();
    for (Map.Entry<PartialPath, List<Integer>> entry : templateSetInfo.entrySet()) {
      for (IEntityMNode entityMNode :
          mtree.getDeviceMNodeUsingTargetTemplate(entry.getKey(), entry.getValue())) {
        Map<PartialPath, List<Integer>> subTemplateSetInfo = new HashMap<>();
        subTemplateSetInfo.put(
            entityMNode.getPartialPath(),
            Collections.singletonList(entityMNode.getSchemaTemplateId()));
        entityMNode.preDeactivateTemplate();
        preDeactivateNum++;
        try {
          writeToMLog(SchemaRegionPlanFactory.getPreDeactivateTemplatePlan(subTemplateSetInfo));
        } catch (IOException e) {
          throw new MetadataException(e);
        }
      }
    }
    return preDeactivateNum;
  }

  @Override
  public void rollbackSchemaBlackListWithTemplate(IRollbackPreDeactivateTemplatePlan plan)
      throws MetadataException {
    Map<PartialPath, List<Integer>> templateSetInfo = plan.getTemplateSetInfo();
    for (Map.Entry<PartialPath, List<Integer>> entry : templateSetInfo.entrySet()) {
      for (IEntityMNode entityMNode :
          mtree.getPreDeactivatedDeviceMNode(entry.getKey(), entry.getValue())) {
        if (!entityMNode.isPreDeactivateTemplate()) {
          continue;
        }
        Map<PartialPath, List<Integer>> subTemplateSetInfo = new HashMap<>();
        subTemplateSetInfo.put(
            entityMNode.getPartialPath(),
            Collections.singletonList(entityMNode.getSchemaTemplateId()));
        entityMNode.rollbackPreDeactivateTemplate();
        try {
          writeToMLog(
              SchemaRegionPlanFactory.getRollbackPreDeactivateTemplatePlan(subTemplateSetInfo));
        } catch (IOException e) {
          throw new MetadataException(e);
        }
      }
    }
  }

  @Override
  public void deactivateTemplateInBlackList(IDeactivateTemplatePlan plan) throws MetadataException {
    Map<PartialPath, List<Integer>> templateSetInfo = plan.getTemplateSetInfo();
    for (Map.Entry<PartialPath, List<Integer>> entry : templateSetInfo.entrySet()) {
      for (IEntityMNode entityMNode :
          mtree.getPreDeactivatedDeviceMNode(entry.getKey(), entry.getValue())) {
        Map<PartialPath, List<Integer>> subTemplateSetInfo = new HashMap<>();
        subTemplateSetInfo.put(
            entityMNode.getPartialPath(),
            Collections.singletonList(entityMNode.getSchemaTemplateId()));
        entityMNode.deactivateTemplate();
        mtree.deleteEmptyInternalMNodeAndReturnEmptyStorageGroup(entityMNode);
        try {
          writeToMLog(SchemaRegionPlanFactory.getDeactivateTemplatePlan(subTemplateSetInfo));
        } catch (IOException e) {
          throw new MetadataException(e);
        }
      }
    }
  }

  @Override
  public long countPathsUsingTemplate(int templateId, PathPatternTree patternTree)
      throws MetadataException {
    long result = 0;
    for (PartialPath pathPattern : patternTree.getAllPathPatterns()) {
      result += mtree.countPathsUsingTemplate(pathPattern, templateId);
    }
    return result;
  }

  // endregion

  private static class RecoverOperationResult {

    private static final RecoverOperationResult SUCCESS = new RecoverOperationResult(null);

    private final Exception e;

    private RecoverOperationResult(Exception e) {
      this.e = e;
    }

    private boolean isFailed() {
      return e != null;
    }

    private Exception getException() {
      return e;
    }
  }

  private class RecoverPlanOperator
      extends SchemaRegionPlanVisitor<RecoverOperationResult, SchemaRegionMemoryImpl> {

    @Override
    public RecoverOperationResult visitSchemaRegionPlan(
        ISchemaRegionPlan plan, SchemaRegionMemoryImpl context) {
      throw new UnsupportedOperationException(
          String.format(
              "SchemaRegionPlan of type %s doesn't support recover operation in SchemaRegionMemoryImpl.",
              plan.getPlanType().name()));
    }

    @Override
    public RecoverOperationResult visitCreateTimeSeries(
        ICreateTimeSeriesPlan createTimeSeriesPlan, SchemaRegionMemoryImpl context) {
      try {
        createTimeseries(createTimeSeriesPlan, createTimeSeriesPlan.getTagOffset());
        return RecoverOperationResult.SUCCESS;
      } catch (MetadataException e) {
        return new RecoverOperationResult(e);
      }
    }

    @Override
    public RecoverOperationResult visitCreateAlignedTimeSeries(
        ICreateAlignedTimeSeriesPlan createAlignedTimeSeriesPlan, SchemaRegionMemoryImpl context) {
      try {
        createAlignedTimeSeries(createAlignedTimeSeriesPlan);
        return RecoverOperationResult.SUCCESS;
      } catch (MetadataException e) {
        return new RecoverOperationResult(e);
      }
    }

    @Override
    public RecoverOperationResult visitDeleteTimeSeries(
        IDeleteTimeSeriesPlan deleteTimeSeriesPlan, SchemaRegionMemoryImpl context) {
      try {
        // since we only has one path for one DeleteTimeSeriesPlan
        deleteOneTimeseriesUpdateStatistics(deleteTimeSeriesPlan.getDeletePathList().get(0));
        return RecoverOperationResult.SUCCESS;
      } catch (MetadataException | IOException e) {
        return new RecoverOperationResult(e);
      }
    }

    @Override
    public RecoverOperationResult visitChangeAlias(
        IChangeAliasPlan changeAliasPlan, SchemaRegionMemoryImpl context) {
      try {
        changeAlias(changeAliasPlan.getPath(), changeAliasPlan.getAlias());
        return RecoverOperationResult.SUCCESS;
      } catch (MetadataException e) {
        return new RecoverOperationResult(e);
      }
    }

    @Override
    public RecoverOperationResult visitChangeTagOffset(
        IChangeTagOffsetPlan changeTagOffsetPlan, SchemaRegionMemoryImpl context) {
      try {
        changeOffset(changeTagOffsetPlan.getPath(), changeTagOffsetPlan.getOffset());
        return RecoverOperationResult.SUCCESS;
      } catch (MetadataException e) {
        return new RecoverOperationResult(e);
      }
    }

    @Override
    public RecoverOperationResult visitAutoCreateDeviceMNode(
        IAutoCreateDeviceMNodePlan autoCreateDeviceMNodePlan, SchemaRegionMemoryImpl context) {
      try {
        autoCreateDeviceMNode(autoCreateDeviceMNodePlan);
        return RecoverOperationResult.SUCCESS;
      } catch (MetadataException e) {
        return new RecoverOperationResult(e);
      }
    }

    @Override
    public RecoverOperationResult visitActivateTemplateInCluster(
        IActivateTemplateInClusterPlan activateTemplateInClusterPlan,
        SchemaRegionMemoryImpl context) {
      recoverActivatingSchemaTemplate(activateTemplateInClusterPlan);
      return RecoverOperationResult.SUCCESS;
    }

    @Override
    public RecoverOperationResult visitPreDeleteTimeSeries(
        IPreDeleteTimeSeriesPlan preDeleteTimeSeriesPlan, SchemaRegionMemoryImpl context) {
      try {
        recoverPreDeleteTimeseries(preDeleteTimeSeriesPlan.getPath());
        return RecoverOperationResult.SUCCESS;
      } catch (MetadataException e) {
        return new RecoverOperationResult(e);
      }
    }

    @Override
    public RecoverOperationResult visitRollbackPreDeleteTimeSeries(
        IRollbackPreDeleteTimeSeriesPlan rollbackPreDeleteTimeSeriesPlan,
        SchemaRegionMemoryImpl context) {
      try {
        recoverRollbackPreDeleteTimeseries(rollbackPreDeleteTimeSeriesPlan.getPath());
        return RecoverOperationResult.SUCCESS;
      } catch (MetadataException e) {
        return new RecoverOperationResult(e);
      }
    }

    @Override
    public RecoverOperationResult visitPreDeactivateTemplate(
        IPreDeactivateTemplatePlan preDeactivateTemplatePlan, SchemaRegionMemoryImpl context) {
      try {
        constructSchemaBlackListWithTemplate(preDeactivateTemplatePlan);
        return RecoverOperationResult.SUCCESS;
      } catch (MetadataException e) {
        return new RecoverOperationResult(e);
      }
    }

    @Override
    public RecoverOperationResult visitRollbackPreDeactivateTemplate(
        IRollbackPreDeactivateTemplatePlan rollbackPreDeactivateTemplatePlan,
        SchemaRegionMemoryImpl context) {
      try {
        rollbackSchemaBlackListWithTemplate(rollbackPreDeactivateTemplatePlan);
        return RecoverOperationResult.SUCCESS;
      } catch (MetadataException e) {
        return new RecoverOperationResult(e);
      }
    }

    @Override
    public RecoverOperationResult visitDeactivateTemplate(
        IDeactivateTemplatePlan deactivateTemplatePlan, SchemaRegionMemoryImpl context) {
      try {
        deactivateTemplateInBlackList(deactivateTemplatePlan);
        return RecoverOperationResult.SUCCESS;
      } catch (MetadataException e) {
        return new RecoverOperationResult(e);
      }
    }
  }
}<|MERGE_RESOLUTION|>--- conflicted
+++ resolved
@@ -71,27 +71,8 @@
 import org.apache.iotdb.db.metadata.utils.MetaUtils;
 import org.apache.iotdb.db.mpp.common.schematree.DeviceSchemaInfo;
 import org.apache.iotdb.db.mpp.common.schematree.MeasurementSchemaInfo;
-<<<<<<< HEAD
-import org.apache.iotdb.db.qp.constant.SQLConstant;
 import org.apache.iotdb.db.qp.logical.sys.AlterTimeSeriesOperator;
-import org.apache.iotdb.db.qp.physical.PhysicalPlan;
-import org.apache.iotdb.db.qp.physical.crud.InsertPlan;
-import org.apache.iotdb.db.qp.physical.crud.InsertRowPlan;
-import org.apache.iotdb.db.qp.physical.crud.InsertTabletPlan;
-import org.apache.iotdb.db.qp.physical.sys.ActivateTemplateInClusterPlan;
-import org.apache.iotdb.db.qp.physical.sys.ActivateTemplatePlan;
 import org.apache.iotdb.db.qp.physical.sys.AlterTimeSeriesPlan;
-import org.apache.iotdb.db.qp.physical.sys.AutoCreateDeviceMNodePlan;
-import org.apache.iotdb.db.qp.physical.sys.ChangeAliasPlan;
-import org.apache.iotdb.db.qp.physical.sys.ChangeTagOffsetPlan;
-import org.apache.iotdb.db.qp.physical.sys.CreateAlignedTimeSeriesPlan;
-import org.apache.iotdb.db.qp.physical.sys.CreateTimeSeriesPlan;
-import org.apache.iotdb.db.qp.physical.sys.DeleteTimeSeriesPlan;
-import org.apache.iotdb.db.qp.physical.sys.PreDeleteTimeSeriesPlan;
-import org.apache.iotdb.db.qp.physical.sys.RollbackPreDeleteTimeSeriesPlan;
-import org.apache.iotdb.db.qp.physical.sys.SetTemplatePlan;
-=======
->>>>>>> b5ef9a42
 import org.apache.iotdb.db.qp.physical.sys.ShowDevicesPlan;
 import org.apache.iotdb.db.qp.physical.sys.ShowTimeSeriesPlan;
 import org.apache.iotdb.db.query.context.QueryContext;
@@ -423,80 +404,6 @@
     }
   }
 
-<<<<<<< HEAD
-  // this method is mainly used for recover
-  private void operation(PhysicalPlan plan) throws IOException, MetadataException {
-    switch (plan.getOperatorType()) {
-      case CREATE_TIMESERIES:
-        CreateTimeSeriesPlan createTimeSeriesPlan = (CreateTimeSeriesPlan) plan;
-        createTimeseries(createTimeSeriesPlan, createTimeSeriesPlan.getTagOffset());
-        break;
-      case CREATE_ALIGNED_TIMESERIES:
-        CreateAlignedTimeSeriesPlan createAlignedTimeSeriesPlan =
-            (CreateAlignedTimeSeriesPlan) plan;
-        createAlignedTimeSeries(createAlignedTimeSeriesPlan);
-        break;
-      case DELETE_TIMESERIES:
-        DeleteTimeSeriesPlan deleteTimeSeriesPlan = (DeleteTimeSeriesPlan) plan;
-        // cause we only has one path for one DeleteTimeSeriesPlan
-        deleteOneTimeseriesUpdateStatisticsAndDropTrigger(deleteTimeSeriesPlan.getPaths().get(0));
-        break;
-      case CHANGE_ALIAS:
-        ChangeAliasPlan changeAliasPlan = (ChangeAliasPlan) plan;
-        changeAlias(changeAliasPlan.getPath(), changeAliasPlan.getAlias());
-        break;
-      case CHANGE_TAG_OFFSET:
-        ChangeTagOffsetPlan changeTagOffsetPlan = (ChangeTagOffsetPlan) plan;
-        changeOffset(changeTagOffsetPlan.getPath(), changeTagOffsetPlan.getOffset());
-        break;
-      case SET_TEMPLATE:
-        SetTemplatePlan setTemplatePlan = (SetTemplatePlan) plan;
-        setSchemaTemplate(setTemplatePlan);
-        break;
-      case ACTIVATE_TEMPLATE:
-        ActivateTemplatePlan activateTemplatePlan = (ActivateTemplatePlan) plan;
-        setUsingSchemaTemplate(activateTemplatePlan);
-        break;
-      case AUTO_CREATE_DEVICE_MNODE:
-        AutoCreateDeviceMNodePlan autoCreateDeviceMNodePlan = (AutoCreateDeviceMNodePlan) plan;
-        autoCreateDeviceMNode(autoCreateDeviceMNodePlan);
-        break;
-      case UNSET_TEMPLATE:
-        UnsetTemplatePlan unsetTemplatePlan = (UnsetTemplatePlan) plan;
-        unsetSchemaTemplate(unsetTemplatePlan);
-        break;
-      case ACTIVATE_TEMPLATE_IN_CLUSTER:
-        ActivateTemplateInClusterPlan activateTemplateInClusterPlan =
-            (ActivateTemplateInClusterPlan) plan;
-        recoverActivatingSchemaTemplate(activateTemplateInClusterPlan);
-        break;
-      case ALTER_TIMESERIES:
-        AlterTimeSeriesPlan alterTimeSeriesPlan = (AlterTimeSeriesPlan) plan;
-        if (alterTimeSeriesPlan == null
-            || alterTimeSeriesPlan.getAlterType() != AlterTimeSeriesOperator.AlterType.SET_TYPE) {
-          logger.warn("mlog: AlterTimeSeriesPlan alterType invalid, only support SET_TYPE");
-          break;
-        }
-        alterTimeseriesEncodingCompressionType(
-            alterTimeSeriesPlan.getPath(),
-            alterTimeSeriesPlan.getEncoding(),
-            alterTimeSeriesPlan.getCompressor());
-        break;
-      case PRE_DELETE_TIMESERIES_IN_CLUSTER:
-        PreDeleteTimeSeriesPlan preDeleteTimeSeriesPlan = (PreDeleteTimeSeriesPlan) plan;
-        recoverPreDeleteTimeseries(preDeleteTimeSeriesPlan.getPath());
-        break;
-      case ROLLBACK_PRE_DELETE_TIMESERIES:
-        RollbackPreDeleteTimeSeriesPlan rollbackPreDeleteTimeSeriesPlan =
-            (RollbackPreDeleteTimeSeriesPlan) plan;
-        recoverRollbackPreDeleteTimeseries(rollbackPreDeleteTimeSeriesPlan.getPath());
-        break;
-      default:
-        logger.error("Unrecognizable command {}", plan.getOperatorType());
-    }
-  }
-=======
->>>>>>> b5ef9a42
   // endregion
 
   // region Interfaces for schema region Info query and operation
@@ -827,10 +734,15 @@
   }
 
   @Override
-<<<<<<< HEAD
+  public Map<Integer, MetadataException> checkMeasurementExistence(
+      PartialPath devicePath, List<String> measurementList, List<String> aliasList) {
+    return mtree.checkMeasurementExistence(devicePath, measurementList, aliasList);
+  }
+
+  @Override
   public Pair<TSEncoding, CompressionType> alterTimeseriesEncodingCompressionType(
-      PartialPath fullPath, TSEncoding curEncoding, CompressionType curCompressionType)
-      throws MetadataException, IOException {
+          PartialPath fullPath, TSEncoding curEncoding, CompressionType curCompressionType)
+          throws MetadataException, IOException {
     final String logKey = fullPath.getFullPath();
     // find mnode
     IMeasurementMNode measurementMNode = mtree.getMeasurementMNode(fullPath);
@@ -842,12 +754,12 @@
       throw new MetadataException("schema(" + fullPath + ") is null", false);
     }
     logger.info(
-        "[alter timeseries] {} ->old encoding:{}, compressionType:{}. cur ecoding:{}, compressionType:{}",
-        logKey,
-        schema.getEncodingType(),
-        schema.getCompressor(),
-        curEncoding,
-        curCompressionType);
+            "[alter timeseries] {} ->old encoding:{}, compressionType:{}. cur ecoding:{}, compressionType:{}",
+            logKey,
+            schema.getEncodingType(),
+            schema.getCompressor(),
+            curEncoding,
+            curCompressionType);
     // trigger TODO
     // alter type
     measurementMNode.updateSchemaInfo(null, curEncoding, curCompressionType, null);
@@ -856,23 +768,18 @@
     // mlog
     if (!isRecovering) {
       writeToMLog(
-          new AlterTimeSeriesPlan(
-              fullPath,
-              AlterTimeSeriesOperator.AlterType.SET_TYPE,
-              null,
-              null,
-              null,
-              null,
-              measurementMNode.getSchema().getEncodingType(),
-              measurementMNode.getSchema().getCompressor()));
+              new AlterTimeSeriesPlan(
+                      fullPath,
+                      AlterTimeSeriesOperator.AlterType.SET_TYPE,
+                      null,
+                      null,
+                      null,
+                      null,
+                      measurementMNode.getSchema().getEncodingType(),
+                      measurementMNode.getSchema().getCompressor()));
       forceMlog();
     }
     return new Pair<>(schema.getEncodingType(), schema.getCompressor());
-=======
-  public Map<Integer, MetadataException> checkMeasurementExistence(
-      PartialPath devicePath, List<String> measurementList, List<String> aliasList) {
-    return mtree.checkMeasurementExistence(devicePath, measurementList, aliasList);
->>>>>>> b5ef9a42
   }
 
   /**
