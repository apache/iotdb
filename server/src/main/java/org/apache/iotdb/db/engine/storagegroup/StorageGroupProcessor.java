/*
 * Licensed to the Apache Software Foundation (ASF) under one
 * or more contributor license agreements.  See the NOTICE file
 * distributed with this work for additional information
 * regarding copyright ownership.  The ASF licenses this file
 * to you under the Apache License, Version 2.0 (the
 * "License"); you may not use this file except in compliance
 * with the License.  You may obtain a copy of the License at
 *
 *      http://www.apache.org/licenses/LICENSE-2.0
 *
 * Unless required by applicable law or agreed to in writing,
 * software distributed under the License is distributed on an
 * "AS IS" BASIS, WITHOUT WARRANTIES OR CONDITIONS OF ANY
 * KIND, either express or implied.  See the License for the
 * specific language governing permissions and limitations
 * under the License.
 */
package org.apache.iotdb.db.engine.storagegroup;

import static org.apache.iotdb.db.engine.merge.task.MergeTask.MERGE_SUFFIX;
import static org.apache.iotdb.db.engine.storagegroup.TsFileResource.TEMP_SUFFIX;
import static org.apache.iotdb.tsfile.common.constant.TsFileConstant.TSFILE_SUFFIX;

import java.io.File;
import java.io.IOException;
import java.util.ArrayList;
import java.util.Collection;
import java.util.Collections;
import java.util.Comparator;
import java.util.Date;
import java.util.HashMap;
import java.util.HashSet;
import java.util.Iterator;
import java.util.LinkedList;
import java.util.List;
import java.util.Map;
import java.util.Map.Entry;
import java.util.Set;
import java.util.TreeSet;
import java.util.concurrent.locks.ReadWriteLock;
import java.util.concurrent.locks.ReentrantReadWriteLock;
import org.apache.commons.io.FileUtils;
import org.apache.iotdb.db.conf.IoTDBConstant;
import org.apache.iotdb.db.conf.IoTDBDescriptor;
import org.apache.iotdb.db.conf.directories.DirectoryManager;
import org.apache.iotdb.db.engine.fileSystem.SystemFileFactory;
import org.apache.iotdb.db.engine.merge.manage.MergeManager;
import org.apache.iotdb.db.engine.merge.manage.MergeResource;
import org.apache.iotdb.db.engine.merge.selector.IMergeFileSelector;
import org.apache.iotdb.db.engine.merge.selector.MaxFileMergeFileSelector;
import org.apache.iotdb.db.engine.merge.selector.MaxSeriesMergeFileSelector;
import org.apache.iotdb.db.engine.merge.selector.MergeFileStrategy;
import org.apache.iotdb.db.engine.merge.task.MergeTask;
import org.apache.iotdb.db.engine.merge.task.RecoverMergeTask;
import org.apache.iotdb.db.engine.modification.Deletion;
import org.apache.iotdb.db.engine.modification.Modification;
import org.apache.iotdb.db.engine.modification.ModificationFile;
import org.apache.iotdb.db.engine.querycontext.QueryDataSource;
import org.apache.iotdb.db.engine.querycontext.ReadOnlyMemChunk;
import org.apache.iotdb.db.engine.version.SimpleFileVersionController;
import org.apache.iotdb.db.engine.version.VersionController;
import org.apache.iotdb.db.exception.DiskSpaceInsufficientException;
import org.apache.iotdb.db.exception.MergeException;
import org.apache.iotdb.db.exception.TsFileProcessorException;
import org.apache.iotdb.db.exception.metadata.MetadataException;
import org.apache.iotdb.db.exception.query.OutOfTTLException;
import org.apache.iotdb.db.exception.query.QueryProcessException;
import org.apache.iotdb.db.exception.storageGroup.StorageGroupProcessorException;
import org.apache.iotdb.db.metadata.MManager;
import org.apache.iotdb.db.qp.physical.crud.BatchInsertPlan;
import org.apache.iotdb.db.qp.physical.crud.DeletePlan;
import org.apache.iotdb.db.qp.physical.crud.InsertPlan;
import org.apache.iotdb.db.query.context.QueryContext;
import org.apache.iotdb.db.query.control.JobFileManager;
import org.apache.iotdb.db.utils.CopyOnReadLinkedList;
import org.apache.iotdb.db.utils.TestOnly;
import org.apache.iotdb.db.utils.UpgradeUtils;
import org.apache.iotdb.db.writelog.recover.TsFileRecoverPerformer;
import org.apache.iotdb.rpc.TSStatusCode;
import org.apache.iotdb.tsfile.file.metadata.ChunkMetaData;
import org.apache.iotdb.tsfile.file.metadata.enums.CompressionType;
import org.apache.iotdb.tsfile.file.metadata.enums.TSDataType;
import org.apache.iotdb.tsfile.file.metadata.enums.TSEncoding;
import org.apache.iotdb.tsfile.fileSystem.FSFactoryProducer;
import org.apache.iotdb.tsfile.fileSystem.fsFactory.FSFactory;
import org.apache.iotdb.tsfile.read.common.Path;
import org.apache.iotdb.tsfile.utils.Pair;
import org.apache.iotdb.tsfile.write.schema.MeasurementSchema;
import org.apache.iotdb.tsfile.write.schema.Schema;
import org.slf4j.Logger;
import org.slf4j.LoggerFactory;


/**
 * For sequence data, a StorageGroupProcessor has some TsFileProcessors, in which there is only one
 * TsFileProcessor in the working status. <br/>
 *
 * There are two situations to set the working TsFileProcessor to closing status:<br/>
 *
 * (1) when inserting data into the TsFileProcessor, and the TsFileProcessor shouldFlush() (or
 * shouldClose())<br/>
 *
 * (2) someone calls waitForAllCurrentTsFileProcessorsClosed(). (up to now, only flush command from
 * cli will call this method)<br/>
 *
 * UnSequence data has the similar process as above.
 *
 * When a sequence TsFileProcessor is submitted to be flushed, the updateLatestFlushTimeCallback()
 * method will be called as a callback.<br/>
 *
 * When a TsFileProcessor is closed, the closeUnsealedTsFileProcessor() method will be called as a
 * callback.
 */
public class StorageGroupProcessor {

  private static final String MERGING_MODIFICATION_FILE_NAME = "merge.mods";
  private static final Logger logger = LoggerFactory.getLogger(StorageGroupProcessor.class);
  private static final int MAX_CACHE_SENSORS = 5000;
  /**
   * a read write lock for guaranteeing concurrent safety when accessing all fields in this class
   * (i.e., schema, (un)sequenceFileList, work(un)SequenceTsFileProcessor,
   * closing(Un)SequenceTsFileProcessor, latestTimeForEachDevice, and
   * latestFlushedTimeForEachDevice)
   */
  private final ReadWriteLock insertLock = new ReentrantReadWriteLock();
  /**
   * closeStorageGroupCondition is used to wait for all currently closing TsFiles to be done.
   */
  private final Object closeStorageGroupCondition = new Object();
  /**
   * avoid some tsfileResource is changed (e.g., from unsealed to sealed) when a query is executed.
   */
  private final ReadWriteLock closeQueryLock = new ReentrantReadWriteLock();
  private final HashMap<Long, TsFileProcessor> workSequenceTsFileProcessor = new HashMap<>();
  private final HashMap<Long, Long> sequenceTsfileProcessorLastUseTime = new HashMap<>();
  private final HashMap<Long, TsFileProcessor> workUnsequenceTsFileProcessor = new HashMap<>();
  private final HashMap<Long, Long> unsequenceTsfileProcessorLastUseTime = new HashMap<>();
  // Time range for divide storage group, unit is second
  private final long timeRangeForStorageGroup = IoTDBDescriptor.getInstance().getConfig()
      .getTimeRangeForStorageGroup();
  /**
   * the schema of time series that belong this storage group
   */
  private Schema schema;
  // includes sealed and unsealed sequence TsFiles
  private TreeSet<TsFileResource> sequenceFileList = new TreeSet<>(
      new Comparator<TsFileResource>() {
        @Override
        public int compare(TsFileResource o1, TsFileResource o2) {
          if (o1.getProcessor() == null || o2.getProcessor() == null) {
            return compareFileName(o1.getFile(), o2.getFile());
          }
          int rangeCompare = Long
              .compare(o1.getProcessor().getTimeRange(), o2.getProcessor().getTimeRange());
          return rangeCompare == 0 ? compareFileName(o1.getFile(), o2.getFile()) : rangeCompare;
        }
      });
  private CopyOnReadLinkedList<TsFileProcessor> closingSequenceTsFileProcessor = new CopyOnReadLinkedList<>();
  // includes sealed and unsealed unSequence TsFiles
  private List<TsFileResource> unSequenceFileList = new ArrayList<>();
  private CopyOnReadLinkedList<TsFileProcessor> closingUnSequenceTsFileProcessor = new CopyOnReadLinkedList<>();
  /**
   * device -> global latest timestamp of each device latestTimeForEachDevice caches non-flushed
   * changes upon timestamps of each device, and is used to update latestFlushedTimeForEachDevice
   * when a flush is issued.
   */
  private Map<String, Long> latestTimeForEachDevice = new HashMap<>();
  /**
   * device -> largest timestamp of the latest memtable to be submitted to asyncTryToFlush
   * latestFlushedTimeForEachDevice determines whether a data point should be put into a sequential
   * file or an unsequential file. Data of some device with timestamp less than or equals to the
   * device's latestFlushedTime should go into an unsequential file.
   */
  private Map<String, Long> latestFlushedTimeForEachDevice = new HashMap<>();
  private String storageGroupName;
  private File storageGroupSysDir;
  /**
   * versionController assigns a version for each MemTable and deletion/update such that after they
   * are persisted, the order of insertions, deletions and updates can be re-determined.
   */
  private VersionController versionController;
  /**
   * mergeLock is to be used in the merge process. Concurrent queries, deletions and merges may
   * result in losing some deletion in the merged new file, so a lock is necessary.
   */
  private ReentrantReadWriteLock mergeLock = new ReentrantReadWriteLock();
  /**
   * This is the modification file of the result of the current merge. Because the merged file may
   * be invisible at this moment, without this, deletion/update during merge could be lost.
   */
  private ModificationFile mergingModification;
  private volatile boolean isMerging = false;
  private long mergeStartTime;
  /**
   * This linked list records the access order of measurements used by query.
   */
  private LinkedList<String> lruForSensorUsedInQuery = new LinkedList<>();
  /**
   * when the data in a storage group is older than dataTTL, it is considered invalid and will be
   * eventually removed.
   */
  private long dataTTL = Long.MAX_VALUE;
  private FSFactory fsFactory = FSFactoryProducer.getFSFactory();

  public StorageGroupProcessor(String systemInfoDir, String storageGroupName)
      throws StorageGroupProcessorException {
    this.storageGroupName = storageGroupName;

    // construct the file schema
    this.schema = constructSchema(storageGroupName);

    try {
      storageGroupSysDir = SystemFileFactory.INSTANCE.getFile(systemInfoDir, storageGroupName);
      if (storageGroupSysDir.mkdirs()) {
        logger.info("Storage Group system Directory {} doesn't exist, create it",
            storageGroupSysDir.getPath());
      } else if (!storageGroupSysDir.exists()) {
        logger.error("create Storage Group system Directory {} failed",
            storageGroupSysDir.getPath());
      }

      versionController = new SimpleFileVersionController(storageGroupSysDir.getPath());
    } catch (IOException e) {
      throw new StorageGroupProcessorException(e);
    }

    recover();
  }

  private void recover() throws StorageGroupProcessorException {
    logger.info("recover Storage Group  {}", storageGroupName);

    try {
      // collect TsFiles from sequential and unsequential data directory
      List<TsFileResource> seqTsFiles = getAllFiles(
          DirectoryManager.getInstance().getAllSequenceFileFolders());
      List<TsFileResource> unseqTsFiles =
          getAllFiles(DirectoryManager.getInstance().getAllUnSequenceFileFolders());

      recoverSeqFiles(seqTsFiles);
      recoverUnseqFiles(unseqTsFiles);

      String taskName = storageGroupName + "-" + System.currentTimeMillis();
      File mergingMods = SystemFileFactory.INSTANCE.getFile(storageGroupSysDir,
          MERGING_MODIFICATION_FILE_NAME);
      if (mergingMods.exists()) {
        mergingModification = new ModificationFile(mergingMods.getPath());
      }
      RecoverMergeTask recoverMergeTask = new RecoverMergeTask(seqTsFiles, unseqTsFiles,
          storageGroupSysDir.getPath(), this::mergeEndAction, taskName,
          IoTDBDescriptor.getInstance().getConfig().isForceFullMerge(), storageGroupName);
      logger.info("{} a RecoverMergeTask {} starts...", storageGroupName, taskName);
      recoverMergeTask
          .recoverMerge(IoTDBDescriptor.getInstance().getConfig().isContinueMergeAfterReboot());
      if (!IoTDBDescriptor.getInstance().getConfig().isContinueMergeAfterReboot()) {
        mergingMods.delete();
      }
    } catch (IOException | MetadataException e) {
      throw new StorageGroupProcessorException(e);
    }

    for (TsFileResource resource : sequenceFileList) {
      latestTimeForEachDevice.putAll(resource.getEndTimeMap());
      latestFlushedTimeForEachDevice.putAll(resource.getEndTimeMap());
    }
  }

  private List<TsFileResource> getAllFiles(List<String> folders) {
    List<File> tsFiles = new ArrayList<>();
    for (String baseDir : folders) {
      File fileFolder = fsFactory.getFile(baseDir, storageGroupName);
      if (!fileFolder.exists()) {
        continue;
      }

      for (File timeRangeFileFolder : fileFolder.listFiles()) {
        // some TsFileResource may be being persisted when the system crashed, try recovering such
        // resources
        continueFailedRenames(timeRangeFileFolder, TEMP_SUFFIX);

        // some TsFiles were going to be replaced by the merged files when the system crashed and
        // the process was interrupted before the merged files could be named
        continueFailedRenames(timeRangeFileFolder, MERGE_SUFFIX);

        Collections.addAll(tsFiles,
            fsFactory.listFilesBySuffix(timeRangeFileFolder.getAbsolutePath(), TSFILE_SUFFIX));
      }

    }
    tsFiles.sort(this::compareFileName);
    List<TsFileResource> ret = new ArrayList<>();
    tsFiles.forEach(f -> ret.add(new TsFileResource(f)));
    return ret;
  }

  private void continueFailedRenames(File fileFolder, String suffix) {
    File[] files = fsFactory.listFilesBySuffix(fileFolder.getAbsolutePath(), suffix);
    if (files != null) {
      for (File tempResource : files) {
        File originResource = fsFactory.getFile(tempResource.getPath().replace(suffix, ""));
        if (originResource.exists()) {
          tempResource.delete();
        } else {
          tempResource.renameTo(originResource);
        }
      }
    }
  }

  private void recoverSeqFiles(List<TsFileResource> tsFiles) throws StorageGroupProcessorException {
    for (TsFileResource tsFileResource : tsFiles) {
      sequenceFileList.add(tsFileResource);
      TsFileRecoverPerformer recoverPerformer = new TsFileRecoverPerformer(storageGroupName + "-"
          , schema, versionController, tsFileResource, false);
      recoverPerformer.recover();
      tsFileResource.setClosed(true);
    }
  }

  private void recoverUnseqFiles(List<TsFileResource> tsFiles)
      throws StorageGroupProcessorException {
    for (TsFileResource tsFileResource : tsFiles) {
      unSequenceFileList.add(tsFileResource);
      TsFileRecoverPerformer recoverPerformer = new TsFileRecoverPerformer(storageGroupName + "-",
          schema,
          versionController, tsFileResource, true);
      recoverPerformer.recover();
      tsFileResource.setClosed(true);
    }
  }

  // ({systemTime}-{versionNum}-{mergeNum}.tsfile)
  private int compareFileName(File o1, File o2) {
    String[] items1 = o1.getName().replace(TSFILE_SUFFIX, "")
        .split(IoTDBConstant.TSFILE_NAME_SEPARATOR);
    String[] items2 = o2.getName().replace(TSFILE_SUFFIX, "")
        .split(IoTDBConstant.TSFILE_NAME_SEPARATOR);
    long ver1 = Long.parseLong(items1[0]);
    long ver2 = Long.parseLong(items2[0]);
    int cmp = Long.compare(ver1, ver2);
    if (cmp == 0) {
      return Long.compare(Long.parseLong(items1[1]), Long.parseLong(items2[1]));
    } else {
      return cmp;
    }
  }

  private Schema constructSchema(String storageGroupName) {
    List<MeasurementSchema> columnSchemaList;
    columnSchemaList = MManager.getInstance().getSchemaForStorageGroup(storageGroupName);

    Schema newSchema = new Schema();
    for (MeasurementSchema measurementSchema : columnSchemaList) {
      newSchema.registerMeasurement(measurementSchema);
    }
    return newSchema;
  }


  /**
   * add a measurement into the schema.
   */
  public void addMeasurement(String measurementId, TSDataType dataType, TSEncoding encoding,
      CompressionType compressor, Map<String, String> props) {
    writeLock();
    try {
      schema.registerMeasurement(new MeasurementSchema(measurementId, dataType, encoding,
          compressor, props));
    } finally {
      writeUnlock();
    }
  }

  public void insert(InsertPlan insertPlan) throws QueryProcessException {
    // reject insertions that are out of ttl
    if (!checkTTL(insertPlan.getTime())) {
      throw new OutOfTTLException(insertPlan.getTime(), (System.currentTimeMillis() - dataTTL));
    }
    writeLock();
    try {
      // init map
      latestTimeForEachDevice.putIfAbsent(insertPlan.getDeviceId(), Long.MIN_VALUE);
      latestFlushedTimeForEachDevice.putIfAbsent(insertPlan.getDeviceId(), Long.MIN_VALUE);

      // insert to sequence or unSequence file
      insertToTsFileProcessor(insertPlan,
          insertPlan.getTime() > latestFlushedTimeForEachDevice.get(insertPlan.getDeviceId()));
    } finally {
      writeUnlock();
    }
  }

  public Integer[] insertBatch(BatchInsertPlan batchInsertPlan) throws QueryProcessException {
    writeLock();
    try {
      // init map
      latestTimeForEachDevice.putIfAbsent(batchInsertPlan.getDeviceId(), Long.MIN_VALUE);
      latestFlushedTimeForEachDevice.putIfAbsent(batchInsertPlan.getDeviceId(), Long.MIN_VALUE);

      Integer[] results = new Integer[batchInsertPlan.getRowCount()];
      long lastFlushTime = latestFlushedTimeForEachDevice.get(batchInsertPlan.getDeviceId());

      HashMap<Long, List<Integer>> sequenceTimeRangeIndexes = new HashMap<>();
      HashMap<Long, List<Integer>> unsequenceTimeRangeIndexes = new HashMap<>();
      for (int i = 0; i < batchInsertPlan.getRowCount(); i++) {
        long currTime = batchInsertPlan.getTimes()[i];
        // skip points that do not satisfy TTL
        if (!checkTTL(currTime)) {
          results[i] = TSStatusCode.OUT_OF_TTL_ERROR.getStatusCode();
          continue;
        }
        results[i] = TSStatusCode.SUCCESS_STATUS.getStatusCode();
        long timeRange = fromTimeToTimeRange(currTime);
        if (currTime > lastFlushTime) {
          // sequence
          List<Integer> curIndex = sequenceTimeRangeIndexes.get(timeRange);
          if (curIndex == null) {
            // if map not contains this time range
            curIndex = new ArrayList<>();
            sequenceTimeRangeIndexes.put(timeRange, curIndex);
          }

          curIndex.add(i);
        } else {
          // unsequence
          List<Integer> curIndex = unsequenceTimeRangeIndexes.get(timeRange);
          if (curIndex == null) {
            // if map not contains this time range
            curIndex = new ArrayList<>();
            unsequenceTimeRangeIndexes.put(timeRange, curIndex);
          }

          curIndex.add(i);
        }
      }

      for (Map.Entry<Long, List<Integer>> entry : sequenceTimeRangeIndexes.entrySet()) {
        insertBatchToTsFileProcessor(batchInsertPlan, entry.getValue(), true, results,
            entry.getKey());
      }

      for (Map.Entry<Long, List<Integer>> entry : unsequenceTimeRangeIndexes.entrySet()) {
        insertBatchToTsFileProcessor(batchInsertPlan, entry.getValue(), false, results,
            entry.getKey());
      }

      return results;
    } finally {
      writeUnlock();
    }
  }

  /**
   * @return whether the given time falls in ttl
   */
  private boolean checkTTL(long time) {
    return dataTTL == Long.MAX_VALUE || (System.currentTimeMillis() - time) <= dataTTL;
  }

  private void insertBatchToTsFileProcessor(BatchInsertPlan batchInsertPlan,
      List<Integer> indexes, boolean sequence, Integer[] results, long timeRange)
      throws QueryProcessException {

    TsFileProcessor tsFileProcessor = getOrCreateTsFileProcessor(fromTimeRangeToTime(timeRange),
        sequence);
    if (tsFileProcessor == null) {
      for (int index : indexes) {
        results[index] = TSStatusCode.INTERNAL_SERVER_ERROR.getStatusCode();
      }
      return;
    }

    boolean result = tsFileProcessor.insertBatch(batchInsertPlan, indexes, results);

    // try to update the latest time of the device of this tsRecord
    if (result && latestTimeForEachDevice.get(batchInsertPlan.getDeviceId()) < batchInsertPlan
        .getMaxTime()) {
      latestTimeForEachDevice.put(batchInsertPlan.getDeviceId(), batchInsertPlan.getMaxTime());
    }

    // check memtable size and may asyncTryToFlush the work memtable
    if (tsFileProcessor.shouldFlush()) {
      logger.info("The memtable size {} reaches the threshold, async flush it to tsfile: {}",
          tsFileProcessor.getWorkMemTableMemory(),
          tsFileProcessor.getTsFileResource().getFile().getAbsolutePath());

      if (tsFileProcessor.shouldClose()) {
        moveOneWorkProcessorToClosingList(sequence, tsFileProcessor);
      } else {
        tsFileProcessor.asyncFlush();
      }
    }
  }

  private void insertToTsFileProcessor(InsertPlan insertPlan, boolean sequence)
      throws QueryProcessException {
    TsFileProcessor tsFileProcessor;
    boolean result;

    tsFileProcessor = getOrCreateTsFileProcessor(insertPlan.getTime(),
        sequence);

    if (tsFileProcessor == null) {
      return;
    }

    // insert TsFileProcessor
    result = tsFileProcessor.insert(insertPlan);

    // try to update the latest time of the device of this tsRecord
    if (result && latestTimeForEachDevice.get(insertPlan.getDeviceId()) < insertPlan.getTime()) {
      latestTimeForEachDevice.put(insertPlan.getDeviceId(), insertPlan.getTime());
    }

    // check memtable size and may asyncTryToFlush the work memtable
    if (tsFileProcessor.shouldFlush()) {
      logger.info("The memtable size {} reaches the threshold, async flush it to tsfile: {}",
          tsFileProcessor.getWorkMemTableMemory(),
          tsFileProcessor.getTsFileResource().getFile().getAbsolutePath());

      if (tsFileProcessor.shouldClose()) {
        moveOneWorkProcessorToClosingList(sequence, tsFileProcessor);
      } else {
        tsFileProcessor.asyncFlush();
      }
    }
  }

  private TsFileProcessor getOrCreateTsFileProcessor(long time, boolean sequence) {
    TsFileProcessor tsFileProcessor = null;
    try {
      if (sequence) {
        tsFileProcessor = getOrCreateTsFileProcessorIntern(time, workSequenceTsFileProcessor,
            sequenceTsfileProcessorLastUseTime, sequenceFileList, true);
      } else {
        tsFileProcessor = getOrCreateTsFileProcessorIntern(time, workUnsequenceTsFileProcessor,
            unsequenceTsfileProcessorLastUseTime, unSequenceFileList, false);
      }
    } catch (DiskSpaceInsufficientException e) {
      logger.error(
          "disk space is insufficient when creating TsFile processor, change system mode to read-only",
          e);
      IoTDBDescriptor.getInstance().getConfig().setReadOnly(true);
    } catch (IOException e) {
      logger
          .error("meet IOException when creating TsFileProcessor, change system mode to read-only",
              e);
      IoTDBDescriptor.getInstance().getConfig().setReadOnly(true);
    }
    return tsFileProcessor;
  }

  /**
   * get processor from hashmap, flush oldest processor is necessary
   *
   * @param time insert time
   * @param tsFileProcessorHashMap tsFileProcessorHashMap
   * @param tsfileProcessorLastUseTime last use time of this processor map
   * @param fileList file list to add new processor
   * @param sequence whether is sequence or not
   */
  private TsFileProcessor getOrCreateTsFileProcessorIntern(long time,
      HashMap<Long, TsFileProcessor> tsFileProcessorHashMap,
      HashMap<Long, Long> tsfileProcessorLastUseTime,
      Collection<TsFileResource> fileList,
      boolean sequence)
      throws IOException, DiskSpaceInsufficientException {
    // time partition range
    long timeRange = fromTimeToTimeRange(time);
    TsFileProcessor res = null;
    // we have to ensure only one thread can change workSequenceTsFileProcessor
    writeLock();
    try {
      if (!tsFileProcessorHashMap.containsKey(timeRange)) {
        // we have to remove oldest processor to control the num of the memtables
        if (tsFileProcessorHashMap.size()
            >= IoTDBConstant.MEMTABLE_NUM_IN_EACH_STORAGE_GROUP / 2) {
          long oldestTimeRange = -1;
          long oldestUseTime = Long.MAX_VALUE;
          for (long curTimeRange : tsFileProcessorHashMap.keySet()) {
            long curUseTime = tsfileProcessorLastUseTime.get(curTimeRange);
            if (oldestUseTime > curUseTime) {
              oldestUseTime = curUseTime;
              oldestTimeRange = curTimeRange;
            }
          }
          if (oldestTimeRange == -1) {
            throw new IllegalStateException("MEMTABLE_NUM_IN_EACH_STORAGE_GROUP size is too small: "
                + IoTDBConstant.MEMTABLE_NUM_IN_EACH_STORAGE_GROUP);
          }

          moveOneWorkProcessorToClosingList(sequence, tsFileProcessorHashMap.get(oldestTimeRange));
        }

        // build new processor
        TsFileProcessor newProcessor = createTsFileProcessor(sequence, timeRange);
        tsFileProcessorHashMap.put(timeRange, newProcessor);
        fileList.add(newProcessor.getTsFileResource());
        res = newProcessor;
      } else {
        res = tsFileProcessorHashMap.get(timeRange);
      }

      tsfileProcessorLastUseTime.put(timeRange, System.currentTimeMillis());
    } finally {
      // unlock in finally
      writeUnlock();
    }

    return res;
  }

  private long fromTimeRangeToTime(long timeRange) {
    return timeRange * timeRangeForStorageGroup;
  }

  private long fromTimeToTimeRange(long time) {
    return time / timeRangeForStorageGroup;
  }

  private TsFileProcessor createTsFileProcessor(boolean sequence, long timeRange)
      throws IOException, DiskSpaceInsufficientException {
    String baseDir;
    if (sequence) {
      baseDir = DirectoryManager.getInstance().getNextFolderForSequenceFile();
    } else {
      baseDir = DirectoryManager.getInstance().getNextFolderForUnSequenceFile();
    }
    fsFactory.getFile(baseDir, storageGroupName).mkdirs();

    String filePath =
        baseDir + File.separator + storageGroupName + File.separator + timeRange + File.separator
            + System.currentTimeMillis() + IoTDBConstant.TSFILE_NAME_SEPARATOR + versionController
            .nextVersion() + IoTDBConstant.TSFILE_NAME_SEPARATOR + "0" + TSFILE_SUFFIX;

    TsFileProcessor tsFileProcessor = new TsFileProcessor(storageGroupName,
        fsFactory.getFileWithParent(filePath),
        schema, versionController, this::closeUnsealedTsFileProcessor,
        this::updateLatestFlushTimeCallback, sequence);
    tsFileProcessor.setTimeRange(timeRange);
    return tsFileProcessor;
  }


  /**
   * only called by insert(), thread-safety should be ensured by caller
   */
  private void moveOneWorkProcessorToClosingList(boolean sequence,
      TsFileProcessor tsFileProcessor) {
    //for sequence tsfile, we update the endTimeMap only when the file is prepared to be closed.
    //for unsequence tsfile, we have maintained the endTimeMap when an insertion comes.
    if (sequence) {
      closingSequenceTsFileProcessor.add(tsFileProcessor);
      updateEndTimeMap(tsFileProcessor);
      tsFileProcessor.asyncClose();

      workSequenceTsFileProcessor.remove(tsFileProcessor.getTimeRange());
      sequenceTsfileProcessorLastUseTime.remove(tsFileProcessor.getTimeRange());
      logger.info("close a sequence tsfile processor {}", storageGroupName);
    } else {
      closingUnSequenceTsFileProcessor.add(tsFileProcessor);
      tsFileProcessor.asyncClose();

      workUnsequenceTsFileProcessor.remove(tsFileProcessor.getTimeRange());
      unsequenceTsfileProcessorLastUseTime.remove(tsFileProcessor.getTimeRange());
      logger.info("close an unsequence tsfile processor {}", storageGroupName);
    }
  }

  /**
   * delete the storageGroup's own folder in folder data/system/storage_groups
   */
  public void deleteFolder(String systemDir) {
    waitForAllCurrentTsFileProcessorsClosed();
    writeLock();
    try {
      File storageGroupFolder = SystemFileFactory.INSTANCE.getFile(systemDir, storageGroupName);
      if (storageGroupFolder.exists()) {
        FileUtils.deleteDirectory(storageGroupFolder);
      }
    } catch (IOException e) {
      logger.error("Cannot delete the folder in storage group {}, because", storageGroupName, e);
    } finally {
      writeUnlock();
    }
  }

  public void syncDeleteDataFiles() {
    waitForAllCurrentTsFileProcessorsClosed();
    writeLock();
    try {
      for (TsFileResource tsFileResource : unSequenceFileList) {
        tsFileResource.close();
      }
      for (TsFileResource tsFileResource : sequenceFileList) {
        tsFileResource.close();
      }
      List<String> folder = DirectoryManager.getInstance().getAllSequenceFileFolders();
      folder.addAll(DirectoryManager.getInstance().getAllUnSequenceFileFolders());
      deleteAllSGFolders(folder);

      this.workSequenceTsFileProcessor.clear();
      this.workUnsequenceTsFileProcessor.clear();
      this.sequenceFileList.clear();
      this.unSequenceFileList.clear();
      this.latestFlushedTimeForEachDevice.clear();
      this.latestTimeForEachDevice.clear();
    } catch (IOException e) {
      logger.error("Cannot delete files in storage group {}", storageGroupName, e);
    } finally {
      writeUnlock();
    }
  }

  private void deleteAllSGFolders(List<String> folder) {
    for (String tsfilePath : folder) {
      File storageGroupFolder = fsFactory.getFile(tsfilePath, storageGroupName);
      if (storageGroupFolder.exists()) {
        try {
          FileUtils.deleteDirectory(storageGroupFolder);
        } catch (IOException e) {
          logger.error("Delete TsFiles failed", e);
        }
      }
    }
  }

  /**
   * Iterate each TsFile and try to lock and remove those out of TTL.
   */
  public synchronized void checkFilesTTL() {
    if (dataTTL == Long.MAX_VALUE) {
      logger.debug("{}: TTL not set, ignore the check", storageGroupName);
      return;
    }
    long timeLowerBound = System.currentTimeMillis() - dataTTL;
    if (logger.isDebugEnabled()) {
      logger.debug("{}: TTL removing files before {}", storageGroupName, new Date(timeLowerBound));
    }
    // copy to avoid concurrent modification of deletion
    List<TsFileResource> seqFiles = new ArrayList<>(sequenceFileList);
    List<TsFileResource> unseqFiles = new ArrayList<>(unSequenceFileList);

    for (TsFileResource tsFileResource : seqFiles) {
      checkFileTTL(tsFileResource, timeLowerBound, true);
    }
    for (TsFileResource tsFileResource : unseqFiles) {
      checkFileTTL(tsFileResource, timeLowerBound, false);
    }
  }

  private void checkFileTTL(TsFileResource resource, long timeLowerBound, boolean isSeq) {
    if (resource.isMerging() || !resource.isClosed()
        || !resource.isDeleted() && resource.stillLives(timeLowerBound)) {
      return;
    }

    writeLock();
    try {
      // prevent new merges and queries from choosing this file
      resource.setDeleted(true);
      // the file may be chosen for merge after the last check and before writeLock()
      // double check to ensure the file is not used by a merge
      if (resource.isMerging()) {
        return;
      }
      // ensure that the file is not used by any queries
      if (resource.getWriteQueryLock().writeLock().tryLock()) {
        try {
          // physical removal
          resource.remove();
          if (logger.isInfoEnabled()) {
            logger.info("Removed a file {} before {} by ttl ({}ms)", resource.getFile().getPath(),
                new Date(timeLowerBound), dataTTL);
          }
          if (isSeq) {
            sequenceFileList.remove(resource);
          } else {
            unSequenceFileList.remove(resource);
          }
        } finally {
          resource.getWriteQueryLock().writeLock().unlock();
        }
      }
    } finally {
      writeUnlock();
    }
  }

  /**
   * This method will be blocked until all tsfile processors are closed.
   */
  public void waitForAllCurrentTsFileProcessorsClosed() {
    synchronized (closeStorageGroupCondition) {
      try {
        putAllWorkingTsFileProcessorIntoClosingList();
        while (!closingSequenceTsFileProcessor.isEmpty() || !closingUnSequenceTsFileProcessor
            .isEmpty()) {
          closeStorageGroupCondition.wait();
        }
      } catch (InterruptedException e) {
        logger.error("CloseFileNodeCondition error occurs while waiting for closing the storage "
            + "group {}", storageGroupName, e);
      }
    }
  }

  public void putAllWorkingTsFileProcessorIntoClosingList() {
    writeLock();
    try {
      logger.info("async force close all files in storage group: {}", storageGroupName);
      if (workSequenceTsFileProcessor != null) {
        // to avoid concurrent modification problem, we need a new array list
        for (TsFileProcessor tsFileProcessor : new ArrayList<>(
            workSequenceTsFileProcessor.values())) {
          moveOneWorkProcessorToClosingList(true, tsFileProcessor);
        }
      }
      if (workUnsequenceTsFileProcessor != null) {
        // to avoid concurrent modification problem, we need a new array list
        for (TsFileProcessor tsFileProcessor : new ArrayList<>(
            workUnsequenceTsFileProcessor.values())) {
          moveOneWorkProcessorToClosingList(false, tsFileProcessor);
        }
      }
    } finally {
      writeUnlock();
    }
  }

  // TODO need a read lock, please consider the concurrency with flush manager threads.
  public QueryDataSource query(String deviceId, String measurementId, QueryContext context,
      JobFileManager filePathsManager) {
    insertLock.readLock().lock();
    mergeLock.readLock().lock();
    synchronized (lruForSensorUsedInQuery) {
      if (lruForSensorUsedInQuery.size() >= MAX_CACHE_SENSORS) {
        lruForSensorUsedInQuery.removeFirst();
      }
      lruForSensorUsedInQuery.add(measurementId);
    }
    try {
      List<TsFileResource> seqResources = getFileReSourceListForQuery(sequenceFileList,
          deviceId, measurementId, context);
      List<TsFileResource> unseqResources = getFileReSourceListForQuery(unSequenceFileList,
          deviceId, measurementId, context);
      QueryDataSource dataSource = new QueryDataSource(new Path(deviceId, measurementId),
          seqResources, unseqResources);
      // used files should be added before mergeLock is unlocked, or they may be deleted by
      // running merge
      // is null only in tests
      if (filePathsManager != null) {
        filePathsManager.addUsedFilesForGivenJob(context.getJobId(), dataSource);
      }
      dataSource.setDataTTL(dataTTL);
      return dataSource;
    } finally {
      insertLock.readLock().unlock();
      mergeLock.readLock().unlock();
    }
  }

  /**
   * returns the top k% measurements which are recently used in queries.
   */
  public Set calTopKMeasurement(String sensorId, double k) {
    int num = (int) (lruForSensorUsedInQuery.size() * k);
    Set<String> sensorSet = new HashSet<>(num + 1);
    synchronized (lruForSensorUsedInQuery) {
      Iterator<String> iterator = lruForSensorUsedInQuery.descendingIterator();
      while (iterator.hasNext() && sensorSet.size() < num) {
        String sensor = iterator.next();
        if (sensorSet.contains(sensor)) {
          iterator.remove();
        } else {
          sensorSet.add(sensor);
        }
      }
    }
    sensorSet.add(sensorId);
    return sensorSet;
  }

  private void writeLock() {
    insertLock.writeLock().lock();
  }

  private void writeUnlock() {
    insertLock.writeLock().unlock();
  }


  /**
   * @param tsFileResources includes sealed and unsealed tsfile resources
   * @return fill unsealed tsfile resources with memory data and ChunkMetadataList of data in disk
   */
  private List<TsFileResource> getFileReSourceListForQuery(
      Collection<TsFileResource> tsFileResources,
      String deviceId, String measurementId, QueryContext context) {

    MeasurementSchema mSchema = schema.getMeasurementSchema(measurementId);
    TSDataType dataType = mSchema.getType();

    List<TsFileResource> tsfileResourcesForQuery = new ArrayList<>();
    long timeLowerBound = dataTTL != Long.MAX_VALUE ? System.currentTimeMillis() - dataTTL : Long
        .MIN_VALUE;
    context.setQueryTimeLowerBound(timeLowerBound);

    for (TsFileResource tsFileResource : tsFileResources) {
      // TODO: try filtering files if the query contains time filter
      if (!testResourceDevice(tsFileResource, deviceId)) {
        continue;
      }
      closeQueryLock.readLock().lock();

      try {
        if (tsFileResource.isClosed()) {
          tsfileResourcesForQuery.add(tsFileResource);
        } else {
          // left: in-memory data, right: meta of disk data
          Pair<ReadOnlyMemChunk, List<ChunkMetaData>> pair;
          pair = tsFileResource
              .getUnsealedFileProcessor()
              .query(deviceId, measurementId, dataType, mSchema.getProps(), context);
          tsfileResourcesForQuery
              .add(new TsFileResource(tsFileResource.getFile(),
                  tsFileResource.getStartTimeMap(),
                  tsFileResource.getEndTimeMap(), pair.left, pair.right));
        }
      } finally {
        closeQueryLock.readLock().unlock();
      }
    }
    return tsfileResourcesForQuery;
  }

  /**
   * @return true if the device is contained in the TsFile and it lives beyond TTL
   */
  private boolean testResourceDevice(TsFileResource tsFileResource, String deviceId) {
    if (!tsFileResource.containsDevice(deviceId)) {
      return false;
    }
    if (dataTTL != Long.MAX_VALUE) {
      Long deviceEndTime = tsFileResource.getEndTimeMap().get(deviceId);
      return deviceEndTime == null || checkTTL(deviceEndTime);
    }
    return true;
  }


  /**
   * Delete data whose timestamp <= 'timestamp' and belongs to the timeseries
   * deviceId.measurementId.
   *
   * @param deviceId the deviceId of the timeseries to be deleted.
   * @param measurementId the measurementId of the timeseries to be deleted.
   * @param timestamp the delete range is (0, timestamp].
   */
  public void delete(String deviceId, String measurementId, long timestamp) throws IOException {
    // TODO: how to avoid partial deletion?
    writeLock();
    mergeLock.writeLock().lock();

    // record files which are updated so that we can roll back them in case of exception
    List<ModificationFile> updatedModFiles = new ArrayList<>();

    try {
      Long lastUpdateTime = latestTimeForEachDevice.get(deviceId);
      // no tsfile data, the delete operation is invalid
      if (lastUpdateTime == null) {
        logger.debug("No device {} in SG {}, deletion invalid", deviceId, storageGroupName);
        return;
      }

      // write log
      if (IoTDBDescriptor.getInstance().getConfig().isEnableWal()) {
        for (TsFileProcessor tsFileProcessor : workSequenceTsFileProcessor.values()) {
          tsFileProcessor.getLogNode()
              .write(new DeletePlan(timestamp, new Path(deviceId, measurementId)));
        }

        for (TsFileProcessor tsFileProcessor : workUnsequenceTsFileProcessor.values()) {
          tsFileProcessor.getLogNode()
              .write(new DeletePlan(timestamp, new Path(deviceId, measurementId)));
        }
      }

      Path fullPath = new Path(deviceId, measurementId);
      Deletion deletion = new Deletion(fullPath, versionController.nextVersion(), timestamp);
      if (mergingModification != null) {
        mergingModification.write(deletion);
        updatedModFiles.add(mergingModification);
      }

      deleteDataInFiles(sequenceFileList, deletion, updatedModFiles);
      deleteDataInFiles(unSequenceFileList, deletion, updatedModFiles);

    } catch (Exception e) {
      // roll back
      for (ModificationFile modFile : updatedModFiles) {
        modFile.abort();
      }
      throw new IOException(e);
    } finally {
      writeUnlock();
      mergeLock.writeLock().unlock();
    }
  }


  private void deleteDataInFiles(Collection<TsFileResource> tsFileResourceList, Deletion deletion,
      List<ModificationFile> updatedModFiles)
      throws IOException {
    String deviceId = deletion.getDevice();
    for (TsFileResource tsFileResource : tsFileResourceList) {
      if (!tsFileResource.containsDevice(deviceId) ||
          deletion.getTimestamp() < tsFileResource.getStartTimeMap().get(deviceId)) {
        continue;
      }

      // write deletion into modification file
      tsFileResource.getModFile().write(deletion);

      // delete data in memory of unsealed file
      if (!tsFileResource.isClosed()) {
        TsFileProcessor tsfileProcessor = tsFileResource.getUnsealedFileProcessor();
        tsfileProcessor.deleteDataInMemory(deletion);
      }

      // add a record in case of rollback
      updatedModFiles.add(tsFileResource.getModFile());
    }
  }

  /**
   * when close an TsFileProcessor, update its EndTimeMap immediately
   *
   * @param tsFileProcessor processor to be closed
   */
  private void updateEndTimeMap(TsFileProcessor tsFileProcessor) {
    TsFileResource resource = tsFileProcessor.getTsFileResource();
    for (Entry<String, Long> startTime : resource.getStartTimeMap().entrySet()) {
      String deviceId = startTime.getKey();
      resource.forceUpdateEndTime(deviceId, latestTimeForEachDevice.get(deviceId));
    }
  }


  private boolean updateLatestFlushTimeCallback() {
    // update the largest timestamp in the last flushing memtable
    for (Entry<String, Long> entry : latestTimeForEachDevice.entrySet()) {
      latestFlushedTimeForEachDevice.put(entry.getKey(), entry.getValue());
    }
    return true;
  }

  /**
   * put the memtable back to the MemTablePool and make the metadata in writer visible
   */
  // TODO please consider concurrency with query and insert method.
  private void closeUnsealedTsFileProcessor(
      TsFileProcessor tsFileProcessor) throws TsFileProcessorException {
    closeQueryLock.writeLock().lock();
    try {
      tsFileProcessor.close();
    } finally {
      closeQueryLock.writeLock().unlock();
    }
    //closingSequenceTsFileProcessor is a thread safety class.
    if (closingSequenceTsFileProcessor.contains(tsFileProcessor)) {
      closingSequenceTsFileProcessor.remove(tsFileProcessor);
    } else {
      closingUnSequenceTsFileProcessor.remove(tsFileProcessor);
    }
    logger.info("signal closing storage group condition in {}", storageGroupName);
    synchronized (closeStorageGroupCondition) {
      closeStorageGroupCondition.notifyAll();
    }
  }

  /**
   * count all Tsfiles in the storage group which need to be upgraded
   *
   * @return total num of the tsfiles which need to be upgraded in the storage group
   */
  public int countUpgradeFiles() {
    int cntUpgradeFileNum = 0;
    for (TsFileResource seqTsFileResource : sequenceFileList) {
      if (UpgradeUtils.isNeedUpgrade(seqTsFileResource)) {
        cntUpgradeFileNum += 1;
      }
    }
    for (TsFileResource unseqTsFileResource : unSequenceFileList) {
      if (UpgradeUtils.isNeedUpgrade(unseqTsFileResource)) {
        cntUpgradeFileNum += 1;
      }
    }
    return cntUpgradeFileNum;
  }

  public void upgrade() {
    for (TsFileResource seqTsFileResource : sequenceFileList) {
      seqTsFileResource.doUpgrade();
    }
    for (TsFileResource unseqTsFileResource : unSequenceFileList) {
      unseqTsFileResource.doUpgrade();
    }
  }

  public void merge(boolean fullMerge) {
    writeLock();
    try {
      if (isMerging) {
        if (logger.isInfoEnabled()) {
          logger.info("{} Last merge is ongoing, currently consumed time: {}ms", storageGroupName,
              (System.currentTimeMillis() - mergeStartTime));
        }
        return;
      }
      if (unSequenceFileList.isEmpty() || sequenceFileList.isEmpty()) {
        logger.info("{} no files to be merged", storageGroupName);
        return;
      }

      long budget = IoTDBDescriptor.getInstance().getConfig().getMergeMemoryBudget();
      long timeLowerBound = System.currentTimeMillis() - dataTTL;
      MergeResource mergeResource = new MergeResource(sequenceFileList, unSequenceFileList,
          timeLowerBound);

      IMergeFileSelector fileSelector = getMergeFileSelector(budget, mergeResource);
      try {
        List[] mergeFiles = fileSelector.select();
        if (mergeFiles.length == 0) {
          logger.info("{} cannot select merge candidates under the budget {}", storageGroupName,
              budget);
          return;
        }
        // avoid pending tasks holds the metadata and streams
        mergeResource.clear();
        String taskName = storageGroupName + "-" + System.currentTimeMillis();
        // do not cache metadata until true candidates are chosen, or too much metadata will be
        // cached during selection
        mergeResource.setCacheDeviceMeta(true);

        for (TsFileResource tsFileResource : mergeResource.getSeqFiles()) {
          tsFileResource.setMerging(true);
        }
        for (TsFileResource tsFileResource : mergeResource.getUnseqFiles()) {
          tsFileResource.setMerging(true);
        }

        MergeTask mergeTask = new MergeTask(mergeResource, storageGroupSysDir.getPath(),
            this::mergeEndAction, taskName, fullMerge, fileSelector.getConcurrentMergeNum(),
            storageGroupName);
        mergingModification = new ModificationFile(
            storageGroupSysDir + File.separator + MERGING_MODIFICATION_FILE_NAME);
        MergeManager.getINSTANCE().submitMainTask(mergeTask);
        if (logger.isInfoEnabled()) {
          logger.info("{} submits a merge task {}, merging {} seqFiles, {} unseqFiles",
              storageGroupName, taskName, mergeFiles[0].size(), mergeFiles[1].size());
        }
        isMerging = true;
        mergeStartTime = System.currentTimeMillis();

      } catch (MergeException | IOException e) {
        logger.error("{} cannot select file for merge", storageGroupName, e);
      }
    } finally {
      writeUnlock();
    }
  }

  private IMergeFileSelector getMergeFileSelector(long budget, MergeResource resource) {
    MergeFileStrategy strategy = IoTDBDescriptor.getInstance().getConfig().getMergeFileStrategy();
    switch (strategy) {
      case MAX_FILE_NUM:
        return new MaxFileMergeFileSelector(resource, budget);
      case MAX_SERIES_NUM:
        return new MaxSeriesMergeFileSelector(resource, budget);
      default:
        throw new UnsupportedOperationException("Unknown MergeFileStrategy " + strategy);
    }
  }

  private void removeUnseqFiles(List<TsFileResource> unseqFiles) {
    mergeLock.writeLock().lock();
    try {
      unSequenceFileList.removeAll(unseqFiles);
    } finally {
      mergeLock.writeLock().unlock();
    }

    for (TsFileResource unseqFile : unseqFiles) {
      unseqFile.getWriteQueryLock().writeLock().lock();
      try {
        unseqFile.remove();
      } finally {
        unseqFile.getWriteQueryLock().writeLock().unlock();
      }
    }
  }

  private void updateMergeModification(TsFileResource seqFile) {
    seqFile.getWriteQueryLock().writeLock().lock();
    try {
      // remove old modifications and write modifications generated during merge
      seqFile.removeModFile();
      if (mergingModification != null) {
        for (Modification modification : mergingModification.getModifications()) {
          seqFile.getModFile().write(modification);
        }
      }
    } catch (IOException e) {
      logger.error("{} cannot clean the ModificationFile of {} after merge", storageGroupName,
          seqFile.getFile(), e);
    } finally {
      seqFile.getWriteQueryLock().writeLock().unlock();
    }
  }

  private void removeMergingModification() {
    try {
      if (mergingModification != null) {
        mergingModification.remove();
        mergingModification = null;
      }
    } catch (IOException e) {
      logger.error("{} cannot remove merging modification ", storageGroupName, e);
    }
  }

  protected void mergeEndAction(List<TsFileResource> seqFiles, List<TsFileResource> unseqFiles,
      File mergeLog) {
    logger.info("{} a merge task is ending...", storageGroupName);

    if (unseqFiles.isEmpty()) {
      // merge runtime exception arose, just end this merge
      isMerging = false;
      logger.info("{} a merge task abnormally ends", storageGroupName);
      return;
    }

    removeUnseqFiles(unseqFiles);

    for (int i = 0; i < seqFiles.size(); i++) {
      TsFileResource seqFile = seqFiles.get(i);
      mergeLock.writeLock().lock();
      try {
        updateMergeModification(seqFile);
        if (i == seqFiles.size() - 1) {
          removeMergingModification();
          isMerging = false;
          mergeLog.delete();
        }
      } finally {
        mergeLock.writeLock().unlock();
      }
    }
    logger.info("{} a merge task ends", storageGroupName);
  }

  /**
   * Load a new tsfile to storage group processor. The mechanism of the sync module will make sure that
   * there has no file which is overlapping with the new file.
   *
   * Firstly, determine the loading type of the file, whether it needs to be loaded in sequence list
   * or unsequence list.
   *
   * Secondly, execute the loading process by the type.
   *
   * Finally, update the latestTimeForEachDevice and latestFlushedTimeForEachDevice.
   *
   * @param newTsFileResource tsfile resource
   * @UsedBy sync module.
   */
  public void loadNewTsFileForSync(TsFileResource newTsFileResource)
      throws TsFileProcessorException {
    File tsfileToBeInserted = newTsFileResource.getFile();
    writeLock();
    mergeLock.writeLock().lock();
    try {
      loadTsFileByType(LoadTsFileType.LOAD_SEQUENCE, tsfileToBeInserted, newTsFileResource,
          getBinarySearchIndex(newTsFileResource));
      updateLatestTimeMap(newTsFileResource);
    } catch (DiskSpaceInsufficientException e) {
      logger.error(
          "Failed to append the tsfile {} to storage group processor {} because the disk space is insufficient.",
          tsfileToBeInserted.getAbsolutePath(), tsfileToBeInserted.getParentFile().getName());
      IoTDBDescriptor.getInstance().getConfig().setReadOnly(true);
      throw new TsFileProcessorException(e);
    } finally {
      mergeLock.writeLock().unlock();
      writeUnlock();
    }
  }

  /**
   * Load a new tsfile to storage group processor. Tne file may have overlap with other files.
   *
   * Firstly, determine the loading type of the file, whether it needs to be loaded in sequence list
   * or unsequence list.
   *
   * Secondly, execute the loading process by the type.
   *
   * Finally, update the latestTimeForEachDevice and latestFlushedTimeForEachDevice.
   *
   * @param newTsFileResource tsfile resource
   * @UsedBy load external tsfile module
   */
  public void loadNewTsFile(TsFileResource newTsFileResource)
      throws TsFileProcessorException {
    File tsfileToBeInserted = newTsFileResource.getFile();
    writeLock();
    mergeLock.writeLock().lock();
    try {
      boolean isOverlap = false;
      int preIndex = -1, subsequentIndex = sequenceFileList.size();

      // check new tsfile
      outer:
      for (int i = 0; i < sequenceFileList.size(); i++) {
        if (sequenceFileList.get(i).getFile().getName().equals(tsfileToBeInserted.getName())) {
          return;
        }
        if (i == sequenceFileList.size() - 1 && sequenceFileList.get(i).getEndTimeMap().isEmpty()) {
          continue;
        }
        boolean hasPre = false, hasSubsequence = false;
        for (String device : newTsFileResource.getStartTimeMap().keySet()) {
          if (sequenceFileList.get(i).getStartTimeMap().containsKey(device)) {
            long startTime1 = sequenceFileList.get(i).getStartTimeMap().get(device);
            long endTime1 = sequenceFileList.get(i).getEndTimeMap().get(device);
            long startTime2 = newTsFileResource.getStartTimeMap().get(device);
            long endTime2 = newTsFileResource.getEndTimeMap().get(device);
            if (startTime1 > endTime2) {
              hasSubsequence = true;
            } else if (startTime2 > endTime1) {
              hasPre = true;
            } else {
              isOverlap = true;
              break outer;
            }
          }
        }
        if (hasPre && hasSubsequence) {
          isOverlap = true;
          break;
        }
        if (!hasPre && hasSubsequence) {
          subsequentIndex = i;
          break;
        }
        if (hasPre) {
          preIndex = i;
        }
      }

      // loading tsfile by type
      if (isOverlap) {
        loadTsFileByType(LoadTsFileType.LOAD_UNSEQUENCE, tsfileToBeInserted, newTsFileResource,
            unSequenceFileList.size());
      } else {

        // check whether the file name needs to be renamed.
        if (subsequentIndex != sequenceFileList.size() || preIndex == -1) {
          String newFileName = getFileNameForLoadingFile(tsfileToBeInserted.getName(), preIndex,
              subsequentIndex);
          if (!newFileName.equals(tsfileToBeInserted.getName())) {
            logger.info("Tsfile {} must be renamed to {} for loading into the sequence list.",
                tsfileToBeInserted.getName(), newFileName);
            newTsFileResource.setFile(new File(tsfileToBeInserted.getParentFile(), newFileName));
          }
        }
        loadTsFileByType(LoadTsFileType.LOAD_SEQUENCE, tsfileToBeInserted, newTsFileResource,
            getBinarySearchIndex(newTsFileResource));
      }

      // update latest time map
      updateLatestTimeMap(newTsFileResource);
    } catch (DiskSpaceInsufficientException e) {
      logger.error(
          "Failed to append the tsfile {} to storage group processor {} because the disk space is insufficient.",
          tsfileToBeInserted.getAbsolutePath(), tsfileToBeInserted.getParentFile().getName());
      IoTDBDescriptor.getInstance().getConfig().setReadOnly(true);
      throw new TsFileProcessorException(e);
    } finally {
      mergeLock.writeLock().unlock();
      writeUnlock();
    }
  }

  /**
   * Get an appropriate filename to ensure the order between files. The tsfile is named after
   * ({systemTime}-{versionNum}-{mergeNum}.tsfile).
   *
   * The sorting rules for tsfile names @see {@link this#compareFileName}, we can restore the list
   * based on the file name and ensure the correctness of the order, so there are three cases.
   *
   * 1. The tsfile is to be inserted in the first place of the list. If the timestamp in the file
   * name is less than the timestamp in the file name of the first tsfile  in the list, then the
   * file name is legal and the file name is returned directly. Otherwise, its timestamp can be set
   * to half of the timestamp value in the file name of the first tsfile in the list , and the
   * version number is the version number in the file name of the first tsfile in the list.
   *
   * 2. The tsfile is to be inserted in the last place of the list. If the timestamp in the file
   * name is lager than the timestamp in the file name of the last tsfile  in the list, then the
   * file name is legal and the file name is returned directly. Otherwise, the file name is
   * generated by the system according to the naming rules and returned.
   *
   * 3. This file is inserted between two files. If the timestamp in the name of the file satisfies
   * the timestamp between the timestamps in the name of the two files, then it is a legal name and
   * returns directly; otherwise, the time stamp is the mean of the timestamps of the two files, the
   * version number is the version number in the tsfile with a larger timestamp.
   *
   * @param tsfileName origin tsfile name
   * @return appropriate filename
   */
  private String getFileNameForLoadingFile(String tsfileName, int preIndex, int subsequentIndex) {
    long currentTsFileTime = Long
        .parseLong(tsfileName.split(IoTDBConstant.TSFILE_NAME_SEPARATOR)[0]);
    long preTime;
    if (preIndex == -1) {
      preTime = 0L;
    } else {
      String preName = sequenceFileList.get(preIndex).getFile().getName();
      preTime = Long.parseLong(preName.split(IoTDBConstant.TSFILE_NAME_SEPARATOR)[0]);
    }
    if (subsequentIndex == sequenceFileList.size()) {
      return preTime < currentTsFileTime ? tsfileName
          : System.currentTimeMillis() + IoTDBConstant.TSFILE_NAME_SEPARATOR + versionController
              .nextVersion() + IoTDBConstant.TSFILE_NAME_SEPARATOR + "0" + TSFILE_SUFFIX;
    } else {
      String subsequenceName = sequenceFileList.get(subsequentIndex).getFile().getName();
      long subsequenceTime = Long
          .parseLong(subsequenceName.split(IoTDBConstant.TSFILE_NAME_SEPARATOR)[0]);
      long subsequenceVersion = Long
          .parseLong(subsequenceName.split(IoTDBConstant.TSFILE_NAME_SEPARATOR)[1]);
      if (preTime < currentTsFileTime && currentTsFileTime < subsequenceTime) {
        return tsfileName;
      } else {
        return (preTime + ((subsequenceTime - preTime) >> 1)) + IoTDBConstant.TSFILE_NAME_SEPARATOR
            + subsequenceVersion + IoTDBConstant.TSFILE_NAME_SEPARATOR + "0" + TSFILE_SUFFIX;
      }
    }
  }

  /**
   * Get binary search index in @code{sequenceFileList}
   *
   * @return right index to insert
   */
  private int getBinarySearchIndex(TsFileResource tsFileResource) {
    if (sequenceFileList.isEmpty()) {
      return 0;
    }
    long targetTsFileTime = Long.parseLong(
        tsFileResource.getFile().getName().split(IoTDBConstant.TSFILE_NAME_SEPARATOR)[0]);
    int s = 0;
    int e = sequenceFileList.size() - 1;
    List<TsFileResource> l = new ArrayList<>(sequenceFileList);
    while (s <= e) {
      int m = s + ((e - s) >> 1);
      long currentTsFileTime = Long.parseLong(l.get(m).getFile().getName()
          .split(IoTDBConstant.TSFILE_NAME_SEPARATOR)[0]);
      if (currentTsFileTime >= targetTsFileTime) {
        e = m - 1;
      } else {
        s = m + 1;
      }
    }
    return s;
  }

  /**
   * Update latest time in latestTimeForEachDevice and latestFlushedTimeForEachDevice.
   *
   * @UsedBy sync module, load external tsfile module.
   */
  private void updateLatestTimeMap(TsFileResource newTsFileResource) {
    for (Entry<String, Long> entry : newTsFileResource.getEndTimeMap().entrySet()) {
      String device = entry.getKey();
      long endTime = newTsFileResource.getEndTimeMap().get(device);
      if (!latestTimeForEachDevice.containsKey(device)
          || latestTimeForEachDevice.get(device) < endTime) {
        latestTimeForEachDevice.put(device, endTime);
      }
      if (!latestFlushedTimeForEachDevice.containsKey(device)
          || latestFlushedTimeForEachDevice.get(device) < endTime) {
        latestFlushedTimeForEachDevice.put(device, endTime);
      }
    }
  }

  /**
   * Execute the loading process by the type.
   *
   * @param type load type
   * @param tsFileResource tsfile resource to be loaded
   * @param index the index in sequenceFileList/unSequenceFileList
   * @UsedBy sync module, load external tsfile module.
   */
  private void loadTsFileByType(LoadTsFileType type, File syncedTsFile,
      TsFileResource tsFileResource, int index)
      throws TsFileProcessorException, DiskSpaceInsufficientException {
    File targetFile;
    switch (type) {
      case LOAD_UNSEQUENCE:
        targetFile =
            new File(DirectoryManager.getInstance().getNextFolderForUnSequenceFile(),
                storageGroupName + File.separatorChar + syncedTsFile.getName());
        tsFileResource.setFile(targetFile);
        unSequenceFileList.add(index, tsFileResource);
        logger
            .info("Load tsfile in unsequence list, move file from {} to {}",
                syncedTsFile.getAbsolutePath(),
                targetFile.getAbsolutePath());
        break;
      case LOAD_SEQUENCE:
        targetFile =
            new File(DirectoryManager.getInstance().getNextFolderForSequenceFile(),
                storageGroupName + File.separatorChar + syncedTsFile.getName());
        tsFileResource.setFile(targetFile);
        sequenceFileList.add(tsFileResource);
        logger
            .info("Load tsfile in sequence list, move file from {} to {}",
                syncedTsFile.getAbsolutePath(),
                targetFile.getAbsolutePath());
        break;
      default:
        throw new TsFileProcessorException(
            String.format("Unsupported type of loading tsfile : %s", type));
    }

    // move file from sync dir to data dir
    if (!targetFile.getParentFile().exists()) {
      targetFile.getParentFile().mkdirs();
    }
    try {
      FileUtils.moveFile(syncedTsFile, targetFile);
    } catch (IOException e) {
      logger.error("File renaming failed when loading tsfile. Origin: {}, Target: {}",
          syncedTsFile.getAbsolutePath(), targetFile.getAbsolutePath(), e);
      throw new TsFileProcessorException(String.format(
          "File renaming failed when loading tsfile. Origin: %s, Target: %s, because %s",
          syncedTsFile.getAbsolutePath(), targetFile.getAbsolutePath(), e.getMessage()));
    }
    File syncedResourceFile = new File(
        syncedTsFile.getAbsolutePath() + TsFileResource.RESOURCE_SUFFIX);
    File targetResourceFile = new File(
        targetFile.getAbsolutePath() + TsFileResource.RESOURCE_SUFFIX);
    try {
      FileUtils.moveFile(syncedResourceFile, targetResourceFile);
    } catch (IOException e) {
      logger.error("File renaming failed when loading .resource file. Origin: {}, Target: {}",
          syncedResourceFile.getAbsolutePath(), targetResourceFile.getAbsolutePath(), e);
      throw new TsFileProcessorException(String.format(
          "File renaming failed when loading .resource file. Origin: %s, Target: %s, because %s",
          syncedResourceFile.getAbsolutePath(), targetResourceFile.getAbsolutePath(),
          e.getMessage()));
    }
  }

  /**
   * Delete tsfile if it exists.
   *
   * Firstly, remove the TsFileResource from sequenceFileList/unSequenceFileList.
   *
   * Secondly, delete the tsfile and .resource file.
   *
   * @param tsfieToBeDeleted tsfile to be deleted
   * @return whether the file to be deleted exists.
   * @UsedBy sync module, load external tsfile module.
   */
  public boolean deleteTsfile(File tsfieToBeDeleted) {
    writeLock();
    mergeLock.writeLock().lock();
    TsFileResource tsFileResourceToBeDeleted = null;
    try {
      Iterator<TsFileResource> sequenceIterator = sequenceFileList.iterator();
      while (sequenceIterator.hasNext()) {
        TsFileResource sequenceResource = sequenceIterator.next();
        if (sequenceResource.getFile().getName().equals(tsfieToBeDeleted.getName())) {
          tsFileResourceToBeDeleted = sequenceResource;
          sequenceIterator.remove();
          break;
        }
      }
      if (tsFileResourceToBeDeleted == null) {
        Iterator<TsFileResource> unsequenceIterator = unSequenceFileList.iterator();
        while (unsequenceIterator.hasNext()) {
          TsFileResource unsequenceResource = unsequenceIterator.next();
          if (unsequenceResource.getFile().getName().equals(tsfieToBeDeleted.getName())) {
            tsFileResourceToBeDeleted = unsequenceResource;
            unsequenceIterator.remove();
            break;
          }
        }
      }
    } finally {
      mergeLock.writeLock().unlock();
      writeUnlock();
    }
    if (tsFileResourceToBeDeleted == null) {
      return false;
    }
    tsFileResourceToBeDeleted.getWriteQueryLock().writeLock().lock();
    try {
      tsFileResourceToBeDeleted.remove();
      logger.info("Delete tsfile {} successfully.", tsFileResourceToBeDeleted.getFile());
    } finally {
      tsFileResourceToBeDeleted.getWriteQueryLock().writeLock().unlock();
    }
    return true;
  }


<<<<<<< HEAD
  public Collection<TsFileProcessor> getWorkSequenceTsFileProcessor() {
    return workSequenceTsFileProcessor.values();
=======
  /**
   * Move tsfile to the target directory if it exists.
   *
   * Firstly, remove the TsFileResource from sequenceFileList/unSequenceFileList.
   *
   * Secondly, move the tsfile and .resource file to the target directory.
   *
   * @param fileToBeMoved tsfile to be moved
   * @return whether the file to be moved exists.
   * @UsedBy load external tsfile module.
   */
  public boolean moveTsfile(File fileToBeMoved, File targetDir) throws IOException {
    writeLock();
    mergeLock.writeLock().lock();
    TsFileResource tsFileResourceToBeMoved = null;
    try {
      Iterator<TsFileResource> sequenceIterator = sequenceFileList.iterator();
      while (sequenceIterator.hasNext()) {
        TsFileResource sequenceResource = sequenceIterator.next();
        if (sequenceResource.getFile().getName().equals(fileToBeMoved.getName())) {
          tsFileResourceToBeMoved = sequenceResource;
          sequenceIterator.remove();
          break;
        }
      }
      if (tsFileResourceToBeMoved == null) {
        Iterator<TsFileResource> unsequenceIterator = unSequenceFileList.iterator();
        while (unsequenceIterator.hasNext()) {
          TsFileResource unsequenceResource = unsequenceIterator.next();
          if (unsequenceResource.getFile().getName().equals(fileToBeMoved.getName())) {
            tsFileResourceToBeMoved = unsequenceResource;
            unsequenceIterator.remove();
            break;
          }
        }
      }
    } finally {
      mergeLock.writeLock().unlock();
      writeUnlock();
    }
    if (tsFileResourceToBeMoved == null) {
      return false;
    }
    tsFileResourceToBeMoved.getWriteQueryLock().writeLock().lock();
    try {
      tsFileResourceToBeMoved.moveTo(targetDir);
      logger
          .info("Move tsfile {} to target dir {} successfully.", tsFileResourceToBeMoved.getFile(),
              targetDir.getPath());
    } finally {
      tsFileResourceToBeMoved.getWriteQueryLock().writeLock().unlock();
    }
    return true;
  }

  public TsFileProcessor getWorkSequenceTsFileProcessor() {
    return workSequenceTsFileProcessor;
>>>>>>> 83cbb324
  }

  public void setDataTTL(long dataTTL) {
    this.dataTTL = dataTTL;
    checkFilesTTL();
  }

  @TestOnly
  public List<TsFileResource> getSequenceFileList() {
    return new ArrayList<>(sequenceFileList);
  }

  @TestOnly
  public List<TsFileResource> getUnSequenceFileList() {
    return unSequenceFileList;
  }

  private enum LoadTsFileType {
    LOAD_SEQUENCE, LOAD_UNSEQUENCE
  }

  @FunctionalInterface
  public interface CloseTsFileCallBack {

    void call(TsFileProcessor caller) throws TsFileProcessorException, IOException;
  }

}<|MERGE_RESOLUTION|>--- conflicted
+++ resolved
@@ -1262,8 +1262,8 @@
   }
 
   /**
-   * Load a new tsfile to storage group processor. The mechanism of the sync module will make sure that
-   * there has no file which is overlapping with the new file.
+   * Load a new tsfile to storage group processor. The mechanism of the sync module will make sure
+   * that there has no file which is overlapping with the new file.
    *
    * Firstly, determine the loading type of the file, whether it needs to be loaded in sequence list
    * or unsequence list.
@@ -1318,20 +1318,21 @@
       boolean isOverlap = false;
       int preIndex = -1, subsequentIndex = sequenceFileList.size();
 
+      List<TsFileResource> sequenceList = new ArrayList<>(sequenceFileList);
       // check new tsfile
       outer:
-      for (int i = 0; i < sequenceFileList.size(); i++) {
-        if (sequenceFileList.get(i).getFile().getName().equals(tsfileToBeInserted.getName())) {
+      for (int i = 0; i < sequenceList.size(); i++) {
+        if (sequenceList.get(i).getFile().getName().equals(tsfileToBeInserted.getName())) {
           return;
         }
-        if (i == sequenceFileList.size() - 1 && sequenceFileList.get(i).getEndTimeMap().isEmpty()) {
+        if (i == sequenceList.size() - 1 && sequenceList.get(i).getEndTimeMap().isEmpty()) {
           continue;
         }
         boolean hasPre = false, hasSubsequence = false;
         for (String device : newTsFileResource.getStartTimeMap().keySet()) {
-          if (sequenceFileList.get(i).getStartTimeMap().containsKey(device)) {
-            long startTime1 = sequenceFileList.get(i).getStartTimeMap().get(device);
-            long endTime1 = sequenceFileList.get(i).getEndTimeMap().get(device);
+          if (sequenceList.get(i).getStartTimeMap().containsKey(device)) {
+            long startTime1 = sequenceList.get(i).getStartTimeMap().get(device);
+            long endTime1 = sequenceList.get(i).getEndTimeMap().get(device);
             long startTime2 = newTsFileResource.getStartTimeMap().get(device);
             long endTime2 = newTsFileResource.getEndTimeMap().get(device);
             if (startTime1 > endTime2) {
@@ -1421,10 +1422,11 @@
     long currentTsFileTime = Long
         .parseLong(tsfileName.split(IoTDBConstant.TSFILE_NAME_SEPARATOR)[0]);
     long preTime;
+    List<TsFileResource> sequenceList = new ArrayList<>(sequenceFileList);
     if (preIndex == -1) {
       preTime = 0L;
     } else {
-      String preName = sequenceFileList.get(preIndex).getFile().getName();
+      String preName = sequenceList.get(preIndex).getFile().getName();
       preTime = Long.parseLong(preName.split(IoTDBConstant.TSFILE_NAME_SEPARATOR)[0]);
     }
     if (subsequentIndex == sequenceFileList.size()) {
@@ -1432,7 +1434,7 @@
           : System.currentTimeMillis() + IoTDBConstant.TSFILE_NAME_SEPARATOR + versionController
               .nextVersion() + IoTDBConstant.TSFILE_NAME_SEPARATOR + "0" + TSFILE_SUFFIX;
     } else {
-      String subsequenceName = sequenceFileList.get(subsequentIndex).getFile().getName();
+      String subsequenceName = sequenceList.get(subsequentIndex).getFile().getName();
       long subsequenceTime = Long
           .parseLong(subsequenceName.split(IoTDBConstant.TSFILE_NAME_SEPARATOR)[0]);
       long subsequenceVersion = Long
@@ -1616,10 +1618,10 @@
   }
 
 
-<<<<<<< HEAD
   public Collection<TsFileProcessor> getWorkSequenceTsFileProcessor() {
     return workSequenceTsFileProcessor.values();
-=======
+  }
+
   /**
    * Move tsfile to the target directory if it exists.
    *
@@ -1675,10 +1677,6 @@
     return true;
   }
 
-  public TsFileProcessor getWorkSequenceTsFileProcessor() {
-    return workSequenceTsFileProcessor;
->>>>>>> 83cbb324
-  }
 
   public void setDataTTL(long dataTTL) {
     this.dataTTL = dataTTL;
