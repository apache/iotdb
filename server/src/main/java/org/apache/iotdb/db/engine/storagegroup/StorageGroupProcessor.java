/*
 * Licensed to the Apache Software Foundation (ASF) under one
 * or more contributor license agreements.  See the NOTICE file
 * distributed with this work for additional information
 * regarding copyright ownership.  The ASF licenses this file
 * to you under the Apache License, Version 2.0 (the
 * "License"); you may not use this file except in compliance
 * with the License.  You may obtain a copy of the License at
 *
 *      http://www.apache.org/licenses/LICENSE-2.0
 *
 * Unless required by applicable law or agreed to in writing,
 * software distributed under the License is distributed on an
 * "AS IS" BASIS, WITHOUT WARRANTIES OR CONDITIONS OF ANY
 * KIND, either express or implied.  See the License for the
 * specific language governing permissions and limitations
 * under the License.
 */
package org.apache.iotdb.db.engine.storagegroup;

import static org.apache.iotdb.db.engine.merge.task.MergeTask.MERGE_SUFFIX;
import static org.apache.iotdb.db.engine.storagegroup.TsFileResource.TEMP_SUFFIX;
import static org.apache.iotdb.tsfile.common.constant.TsFileConstant.TSFILE_SUFFIX;

import java.io.File;
import java.io.IOException;
import java.util.ArrayList;
import java.util.Collection;
import java.util.Collections;
import java.util.Date;
import java.util.HashMap;
import java.util.HashSet;
import java.util.Iterator;
import java.util.LinkedList;
import java.util.List;
import java.util.Map;
import java.util.Map.Entry;
import java.util.Set;
import java.util.TreeMap;
import java.util.TreeSet;
import java.util.concurrent.locks.ReadWriteLock;
import java.util.concurrent.locks.ReentrantReadWriteLock;
import org.apache.commons.io.FileUtils;
import org.apache.iotdb.db.conf.IoTDBConstant;
import org.apache.iotdb.db.conf.IoTDBDescriptor;
import org.apache.iotdb.db.conf.directories.DirectoryManager;
import org.apache.iotdb.db.engine.fileSystem.SystemFileFactory;
import org.apache.iotdb.db.engine.flush.TsFileFlushPolicy;
import org.apache.iotdb.db.engine.merge.manage.MergeManager;
import org.apache.iotdb.db.engine.merge.manage.MergeResource;
import org.apache.iotdb.db.engine.merge.selector.IMergeFileSelector;
import org.apache.iotdb.db.engine.merge.selector.MaxFileMergeFileSelector;
import org.apache.iotdb.db.engine.merge.selector.MaxSeriesMergeFileSelector;
import org.apache.iotdb.db.engine.merge.selector.MergeFileStrategy;
import org.apache.iotdb.db.engine.merge.task.MergeTask;
import org.apache.iotdb.db.engine.merge.task.RecoverMergeTask;
import org.apache.iotdb.db.engine.modification.Deletion;
import org.apache.iotdb.db.engine.modification.Modification;
import org.apache.iotdb.db.engine.modification.ModificationFile;
import org.apache.iotdb.db.engine.querycontext.QueryDataSource;
import org.apache.iotdb.db.engine.querycontext.ReadOnlyMemChunk;
import org.apache.iotdb.db.engine.version.SimpleFileVersionController;
import org.apache.iotdb.db.engine.version.VersionController;
import org.apache.iotdb.db.exception.DiskSpaceInsufficientException;
import org.apache.iotdb.db.exception.MergeException;
import org.apache.iotdb.db.exception.TsFileProcessorException;
import org.apache.iotdb.db.exception.metadata.MetadataException;
import org.apache.iotdb.db.exception.query.OutOfTTLException;
import org.apache.iotdb.db.exception.query.QueryProcessException;
import org.apache.iotdb.db.exception.storageGroup.StorageGroupProcessorException;
import org.apache.iotdb.db.metadata.MManager;
import org.apache.iotdb.db.qp.physical.crud.BatchInsertPlan;
import org.apache.iotdb.db.qp.physical.crud.DeletePlan;
import org.apache.iotdb.db.qp.physical.crud.InsertPlan;
import org.apache.iotdb.db.query.context.QueryContext;
import org.apache.iotdb.db.query.control.QueryFileManager;
import org.apache.iotdb.db.utils.CopyOnReadLinkedList;
import org.apache.iotdb.db.utils.TestOnly;
import org.apache.iotdb.db.utils.UpgradeUtils;
import org.apache.iotdb.db.writelog.recover.TsFileRecoverPerformer;
import org.apache.iotdb.rpc.TSStatusCode;
import org.apache.iotdb.tsfile.file.metadata.ChunkMetaData;
import org.apache.iotdb.tsfile.file.metadata.enums.CompressionType;
import org.apache.iotdb.tsfile.file.metadata.enums.TSDataType;
import org.apache.iotdb.tsfile.file.metadata.enums.TSEncoding;
import org.apache.iotdb.tsfile.fileSystem.FSFactoryProducer;
import org.apache.iotdb.tsfile.fileSystem.fsFactory.FSFactory;
import org.apache.iotdb.tsfile.read.common.Path;
import org.apache.iotdb.tsfile.utils.Pair;
import org.apache.iotdb.tsfile.write.schema.MeasurementSchema;
import org.apache.iotdb.tsfile.write.schema.Schema;
import org.apache.iotdb.tsfile.write.writer.RestorableTsFileIOWriter;
import org.slf4j.Logger;
import org.slf4j.LoggerFactory;


/**
 * For sequence data, a StorageGroupProcessor has some TsFileProcessors, in which there is only one
 * TsFileProcessor in the working status. <br/>
 * <p>
 * There are two situations to set the working TsFileProcessor to closing status:<br/>
 * <p>
 * (1) when inserting data into the TsFileProcessor, and the TsFileProcessor shouldFlush() (or
 * shouldClose())<br/>
 * <p>
 * (2) someone calls waitForAllCurrentTsFileProcessorsClosed(). (up to now, only flush command from
 * cli will call this method)<br/>
 * <p>
 * UnSequence data has the similar process as above.
 * <p>
 * When a sequence TsFileProcessor is submitted to be flushed, the updateLatestFlushTimeCallback()
 * method will be called as a callback.<br/>
 * <p>
 * When a TsFileProcessor is closed, the closeUnsealedTsFileProcessor() method will be called as a
 * callback.
 */
public class StorageGroupProcessor {

  private static final String MERGING_MODIFICATION_FILE_NAME = "merge.mods";
  private static final Logger logger = LoggerFactory.getLogger(StorageGroupProcessor.class);
  private static final int MAX_CACHE_SENSORS = 5000;
  /**
   * a read write lock for guaranteeing concurrent safety when accessing all fields in this class
   * (i.e., schema, (un)sequenceFileList, work(un)SequenceTsFileProcessor,
   * closing(Un)SequenceTsFileProcessor, latestTimeForEachDevice, and
   * latestFlushedTimeForEachDevice)
   */
  private final ReadWriteLock insertLock = new ReentrantReadWriteLock();
  /**
   * closeStorageGroupCondition is used to wait for all currently closing TsFiles to be done.
   */
  private final Object closeStorageGroupCondition = new Object();
  /**
   * avoid some tsfileResource is changed (e.g., from unsealed to sealed) when a query is executed.
   */
  private final ReadWriteLock closeQueryLock = new ReentrantReadWriteLock();
  /**
   * time partition id in the storage group -> tsFileProcessor for this time partition
   */
  private final TreeMap<Long, TsFileProcessor> workSequenceTsFileProcessors = new TreeMap<>();
  /**
   * time partition id in the storage group -> tsFileProcessor for this time partition
   */
  private final TreeMap<Long, TsFileProcessor> workUnsequenceTsFileProcessors = new TreeMap<>();
  /**
   * Time range for dividing storage group, unit is second
   */
  private long partitionIntervalForStorageGroup;
  /**
   * the schema of time series that belong this storage group
   */
  private Schema schema;
  // includes sealed and unsealed sequence TsFiles
<<<<<<< HEAD
  private TreeSet<TsFileResource> sequenceFileList = new TreeSet<>(
      (o1, o2) -> {
        if (o1.getProcessor() == null || o2.getProcessor() == null) {
          return compareFileName(o1.getFile(), o2.getFile());
        }
        int rangeCompare = Long
            .compare(o1.getProcessor().getTimeRangeId(), o2.getProcessor().getTimeRangeId());
        return rangeCompare == 0 ? compareFileName(o1.getFile(), o2.getFile()) : rangeCompare;
      });
=======
  private TreeSet<TsFileResource> sequenceFileTreeSet = new TreeSet<>(
      (o1, o2) -> {
        int rangeCompare = o1.getFile().getParentFile().getName()
            .compareTo(o2.getFile().getParentFile().getName());
        return rangeCompare == 0 ? compareFileName(o1.getFile(), o2.getFile()) : rangeCompare;
      });

>>>>>>> 09da9344
  private CopyOnReadLinkedList<TsFileProcessor> closingSequenceTsFileProcessor = new CopyOnReadLinkedList<>();
  // includes sealed and unsealed unSequence TsFiles
  private List<TsFileResource> unSequenceFileList = new ArrayList<>();
  private CopyOnReadLinkedList<TsFileProcessor> closingUnSequenceTsFileProcessor = new CopyOnReadLinkedList<>();
  /*
   * time partition id -> map, which contains
   * device -> global latest timestamp of each device latestTimeForEachDevice caches non-flushed
   * changes upon timestamps of each device, and is used to update latestFlushedTimeForEachDevice
   * when a flush is issued.
   */
  private Map<Long, Map<String, Long>> latestTimeForEachDevice = new HashMap<>();
  /**
   * time partition id -> map, which contains device -> largest timestamp of the latest memtable to
   * be submitted to asyncTryToFlush latestFlushedTimeForEachDevice determines whether a data point
   * should be put into a sequential file or an unsequential file. Data of some device with
   * timestamp less than or equals to the device's latestFlushedTime should go into an unsequential
   * file.
   */
  private Map<Long, Map<String, Long>> latestFlushedTimeForEachDevice = new HashMap<>();
  private String storageGroupName;
  private File storageGroupSysDir;
  /**
   * time partition id -> version controller which assigns a version for each MemTable and
   * deletion/update such that after they are persisted, the order of insertions, deletions and
   * updates can be re-determined.
   */
  private HashMap<Long, VersionController> timePartitionIdVersionControllerMap = new HashMap<>();
  /**
   * mergeLock is to be used in the merge process. Concurrent queries, deletions and merges may
   * result in losing some deletion in the merged new file, so a lock is necessary.
   */
  private ReentrantReadWriteLock mergeLock = new ReentrantReadWriteLock();
  /**
   * This is the modification file of the result of the current merge. Because the merged file may
   * be invisible at this moment, without this, deletion/update during merge could be lost.
   */
  private ModificationFile mergingModification;
  private volatile boolean isMerging = false;
  private long mergeStartTime;
  /**
   * This linked list records the access order of measurements used by query.
   */
  private LinkedList<String> lruForSensorUsedInQuery = new LinkedList<>();
  /**
   * when the data in a storage group is older than dataTTL, it is considered invalid and will be
   * eventually removed.
   */
  private long dataTTL = Long.MAX_VALUE;
  private FSFactory fsFactory = FSFactoryProducer.getFSFactory();
  private TsFileFlushPolicy fileFlushPolicy;

  // allDirectFileVersions records the versions of the direct TsFiles (generated by flush), not
  // including the files generated by merge
  private Set<Long> allDirectFileVersions = new HashSet<>();

  public StorageGroupProcessor(String systemInfoDir, String storageGroupName,
      TsFileFlushPolicy fileFlushPolicy)
      throws StorageGroupProcessorException {
    this.storageGroupName = storageGroupName;
    this.fileFlushPolicy = fileFlushPolicy;

    // construct the file schema
    this.schema = constructSchema(storageGroupName);

    storageGroupSysDir = SystemFileFactory.INSTANCE.getFile(systemInfoDir, storageGroupName);
    if (storageGroupSysDir.mkdirs()) {
      logger.info("Storage Group system Directory {} doesn't exist, create it",
          storageGroupSysDir.getPath());
    } else if (!storageGroupSysDir.exists()) {
      logger.error("create Storage Group system Directory {} failed",
          storageGroupSysDir.getPath());
    }

    // build time Interval to divide time partition
    String timePrecision = IoTDBDescriptor.getInstance().getConfig().getTimestampPrecision();
    switch (timePrecision) {
      case "ns":
        partitionIntervalForStorageGroup = IoTDBDescriptor.getInstance().
            getConfig().getPartitionInterval() * 1000_000_000L;
        break;
      case "us":
        partitionIntervalForStorageGroup = IoTDBDescriptor.getInstance().
            getConfig().getPartitionInterval() * 1000_000L;
        break;
      default:
        partitionIntervalForStorageGroup = IoTDBDescriptor.getInstance().
            getConfig().getPartitionInterval() * 1000;
        break;
    }

    recover();
  }

  private void recover() throws StorageGroupProcessorException {
    logger.info("recover Storage Group  {}", storageGroupName);

    try {
      // collect TsFiles from sequential and unsequential data directory
      List<TsFileResource> seqTsFiles = getAllFiles(
          DirectoryManager.getInstance().getAllSequenceFileFolders());
      List<TsFileResource> unseqTsFiles =
          getAllFiles(DirectoryManager.getInstance().getAllUnSequenceFileFolders());

      recoverSeqFiles(seqTsFiles);
      recoverUnseqFiles(unseqTsFiles);

      for (TsFileResource resource : seqTsFiles) {
        allDirectFileVersions.addAll(resource.getHistoricalVersions());
      }
      for (TsFileResource resource : unseqTsFiles) {
        allDirectFileVersions.addAll(resource.getHistoricalVersions());
      }

      String taskName = storageGroupName + "-" + System.currentTimeMillis();
      File mergingMods = SystemFileFactory.INSTANCE.getFile(storageGroupSysDir,
          MERGING_MODIFICATION_FILE_NAME);
      if (mergingMods.exists()) {
        mergingModification = new ModificationFile(mergingMods.getPath());
      }
      RecoverMergeTask recoverMergeTask = new RecoverMergeTask(seqTsFiles, unseqTsFiles,
          storageGroupSysDir.getPath(), this::mergeEndAction, taskName,
          IoTDBDescriptor.getInstance().getConfig().isForceFullMerge(), storageGroupName);
      logger.info("{} a RecoverMergeTask {} starts...", storageGroupName, taskName);
      recoverMergeTask
          .recoverMerge(IoTDBDescriptor.getInstance().getConfig().isContinueMergeAfterReboot());
      if (!IoTDBDescriptor.getInstance().getConfig().isContinueMergeAfterReboot()) {
        mergingMods.delete();
      }
    } catch (IOException | MetadataException e) {
      throw new StorageGroupProcessorException(e);
    }

<<<<<<< HEAD
    for (TsFileResource resource : sequenceFileList) {
=======
    for (TsFileResource resource : sequenceFileTreeSet) {
>>>>>>> 09da9344
      long timePartitionId = getTimePartitionFromTsFileResource(resource);
      if (timePartitionId != -1) {
        latestTimeForEachDevice.computeIfAbsent(timePartitionId, l -> new HashMap<>())
            .putAll(resource.getEndTimeMap());
<<<<<<< HEAD
        latestFlushedTimeForEachDevice.putAll(resource.getEndTimeMap());
=======
        latestFlushedTimeForEachDevice.computeIfAbsent(timePartitionId, id -> new HashMap<>())
            .putAll(resource.getEndTimeMap());
>>>>>>> 09da9344
      }
    }
  }

  private long getTimePartitionFromTsFileResource(TsFileResource resource) {
    // device id -> start map
    // if start time map is empty, tsfile resource is empty, return -1;
    Map<String, Long> startTimeMap = resource.getStartTimeMap();
    // just find any time of device
    Iterator<Long> iterator = startTimeMap.values().iterator();
    if (iterator.hasNext()) {
      return fromTimeToTimePartition(iterator.next());
<<<<<<< HEAD
    }

    return -1;
  }

  /**
   * get version controller by time partition Id
   * Thread-safety should be ensure by caller
   *
   * @param timePartitionId time partition Id
   * @return version controller
   */
  private VersionController getVersionControllerByTimePartitionId(long timePartitionId) {
    VersionController res = timePartitionIdVersionControllerMap.get(timePartitionId);
    if (res == null) {
      try {
        res = new SimpleFileVersionController(storageGroupSysDir.getPath(), timePartitionId);
        timePartitionIdVersionControllerMap.put(timePartitionId, res);
      } catch (IOException e) {
        logger.error("can't build a version controller for time partition" + timePartitionId);
      }
    }

=======
    }

    return -1;
  }

  /**
   * get version controller by time partition Id Thread-safety should be ensure by caller
   *
   * @param timePartitionId time partition Id
   * @return version controller
   */
  private VersionController getVersionControllerByTimePartitionId(long timePartitionId) {
    VersionController res = timePartitionIdVersionControllerMap.get(timePartitionId);
    if (res == null) {
      try {
        res = new SimpleFileVersionController(storageGroupSysDir.getPath(), timePartitionId);
        timePartitionIdVersionControllerMap.put(timePartitionId, res);
      } catch (IOException e) {
        logger.error("can't build a version controller for time partition" + timePartitionId);
      }
    }

>>>>>>> 09da9344
    return res;
  }

  private List<TsFileResource> getAllFiles(List<String> folders) {
    List<File> tsFiles = new ArrayList<>();
    for (String baseDir : folders) {
      File fileFolder = fsFactory.getFile(baseDir, storageGroupName);
      if (!fileFolder.exists()) {
        continue;
      }

      for (File timeRangeFileFolder : fileFolder.listFiles()) {
        // some TsFileResource may be being persisted when the system crashed, try recovering such
        // resources
        continueFailedRenames(timeRangeFileFolder, TEMP_SUFFIX);

        // some TsFiles were going to be replaced by the merged files when the system crashed and
        // the process was interrupted before the merged files could be named
        continueFailedRenames(timeRangeFileFolder, MERGE_SUFFIX);

        Collections.addAll(tsFiles,
            fsFactory.listFilesBySuffix(timeRangeFileFolder.getAbsolutePath(), TSFILE_SUFFIX));
      }

    }
    tsFiles.sort(this::compareFileName);
    List<TsFileResource> ret = new ArrayList<>();
    tsFiles.forEach(f -> ret.add(new TsFileResource(f)));
    return ret;
  }

  private void continueFailedRenames(File fileFolder, String suffix) {
    File[] files = fsFactory.listFilesBySuffix(fileFolder.getAbsolutePath(), suffix);
    if (files != null) {
      for (File tempResource : files) {
        File originResource = fsFactory.getFile(tempResource.getPath().replace(suffix, ""));
        if (originResource.exists()) {
          tempResource.delete();
        } else {
          tempResource.renameTo(originResource);
        }
      }
    }
  }

  private void recoverSeqFiles(List<TsFileResource> tsFiles) throws StorageGroupProcessorException {
    for (int i = 0; i < tsFiles.size(); i++) {
      TsFileResource tsFileResource = tsFiles.get(i);
<<<<<<< HEAD
      sequenceFileList.add(tsFileResource);
=======
      sequenceFileTreeSet.add(tsFileResource);
>>>>>>> 09da9344
      long timePartitionId = getTimePartitionFromTsFileResource(tsFileResource);

      TsFileRecoverPerformer recoverPerformer = new TsFileRecoverPerformer(storageGroupName + "-",
          schema, getVersionControllerByTimePartitionId(timePartitionId), tsFileResource, false,
          i == tsFiles.size() - 1);
      RestorableTsFileIOWriter writer = recoverPerformer.recover();
      if (i != tsFiles.size() - 1 || !writer.canWrite()) {
        // not the last file or cannot write, just close it
        tsFileResource.setClosed(true);
      } else if (writer.canWrite()) {
        // the last file is not closed, continue writing to in
        TsFileProcessor tsFileProcessor = new TsFileProcessor(storageGroupName, tsFileResource,
            schema, getVersionControllerByTimePartitionId(timePartitionId),
            this::closeUnsealedTsFileProcessor,
            this::updateLatestFlushTimeCallback, true, writer);
        workUnsequenceTsFileProcessors
            .put(timePartitionId, tsFileProcessor);
        tsFileResource.setProcessor(tsFileProcessor);
        writer.makeMetadataVisible();
      }
    }
  }

  private void recoverUnseqFiles(List<TsFileResource> tsFiles)
      throws StorageGroupProcessorException {
    for (int i = 0; i < tsFiles.size(); i++) {
      TsFileResource tsFileResource = tsFiles.get(i);
      unSequenceFileList.add(tsFileResource);
      long timePartitionId = getTimePartitionFromTsFileResource(tsFileResource);

      TsFileRecoverPerformer recoverPerformer = new TsFileRecoverPerformer(storageGroupName + "-",
          schema, getVersionControllerByTimePartitionId(timePartitionId), tsFileResource, true,
          i == tsFiles.size() - 1);
      RestorableTsFileIOWriter writer = recoverPerformer.recover();
      if (i != tsFiles.size() - 1 || !writer.canWrite()) {
        // not the last file or cannot write, just close it
        tsFileResource.setClosed(true);
      } else if (writer.canWrite()) {
        // the last file is not closed, continue writing to in
        TsFileProcessor tsFileProcessor = new TsFileProcessor(storageGroupName, tsFileResource,
            schema, getVersionControllerByTimePartitionId(timePartitionId),
            this::closeUnsealedTsFileProcessor,
            this::unsequenceFlushCallback, false, writer);
        tsFileResource.setProcessor(tsFileProcessor);
        writer.makeMetadataVisible();
      }
    }
  }

  // ({systemTime}-{versionNum}-{mergeNum}.tsfile)
  private int compareFileName(File o1, File o2) {
    String[] items1 = o1.getName().replace(TSFILE_SUFFIX, "")
        .split(IoTDBConstant.TSFILE_NAME_SEPARATOR);
    String[] items2 = o2.getName().replace(TSFILE_SUFFIX, "")
        .split(IoTDBConstant.TSFILE_NAME_SEPARATOR);
    long ver1 = Long.parseLong(items1[0]);
    long ver2 = Long.parseLong(items2[0]);
    int cmp = Long.compare(ver1, ver2);
    if (cmp == 0) {
      return Long.compare(Long.parseLong(items1[1]), Long.parseLong(items2[1]));
    } else {
      return cmp;
    }
  }

  private Schema constructSchema(String storageGroupName) {
    List<MeasurementSchema> columnSchemaList;
    columnSchemaList = MManager.getInstance().getSchemaForStorageGroup(storageGroupName);

    Schema newSchema = new Schema();
    for (MeasurementSchema measurementSchema : columnSchemaList) {
      newSchema.registerMeasurement(measurementSchema);
    }
    return newSchema;
  }


  /**
   * add a measurement into the schema.
   */
  public void addMeasurement(String measurementId, TSDataType dataType, TSEncoding encoding,
      CompressionType compressor, Map<String, String> props) {
    writeLock();
    try {
      schema.registerMeasurement(new MeasurementSchema(measurementId, dataType, encoding,
          compressor, props));
    } finally {
      writeUnlock();
    }
  }

  public void insert(InsertPlan insertPlan) throws QueryProcessException {
    // reject insertions that are out of ttl
    if (!checkTTL(insertPlan.getTime())) {
      throw new OutOfTTLException(insertPlan.getTime(), (System.currentTimeMillis() - dataTTL));
    }
    writeLock();
    try {
      // init map
      long timePartitionId = fromTimeToTimePartition(insertPlan.getTime());
      latestTimeForEachDevice.computeIfAbsent(timePartitionId, l -> new HashMap<>())
          .putIfAbsent(insertPlan.getDeviceId(), Long.MIN_VALUE);
<<<<<<< HEAD
      latestFlushedTimeForEachDevice.putIfAbsent(insertPlan.getDeviceId(), Long.MIN_VALUE);
=======
      latestFlushedTimeForEachDevice.computeIfAbsent(timePartitionId, id -> new HashMap<>())
          .putIfAbsent(insertPlan.getDeviceId(), Long.MIN_VALUE);
>>>>>>> 09da9344

      // insert to sequence or unSequence file
      insertToTsFileProcessor(insertPlan,
          insertPlan.getTime() > latestFlushedTimeForEachDevice.get(timePartitionId)
              .get(insertPlan.getDeviceId()));
    } finally {
      writeUnlock();
    }
  }

  public Integer[] insertBatch(BatchInsertPlan batchInsertPlan) throws QueryProcessException {
    writeLock();
    try {
<<<<<<< HEAD
      // init map
      latestFlushedTimeForEachDevice.putIfAbsent(batchInsertPlan.getDeviceId(), Long.MIN_VALUE);

      Integer[] results = new Integer[batchInsertPlan.getRowCount()];
      long lastFlushTime = latestFlushedTimeForEachDevice.get(batchInsertPlan.getDeviceId());

      /*
       * sequence time partition id -> indexes indicating which rows in a batch should be inserted
       */
      TreeMap<Long, List<Integer>> sequenceTimeRangeIndexes = new TreeMap<>();
      /*
       * unsequence time partition id -> indexes indicating which rows in a batch should be inserted
       */
      TreeMap<Long, List<Integer>> unsequenceTimeRangeIndexes = new TreeMap<>();
      for (int i = 0; i < batchInsertPlan.getRowCount(); i++) {
        long currTime = batchInsertPlan.getTimes()[i];
        // skip points that do not satisfy TTL
        if (!checkTTL(currTime)) {
          results[i] = TSStatusCode.OUT_OF_TTL_ERROR.getStatusCode();
          continue;
        }
        results[i] = TSStatusCode.SUCCESS_STATUS.getStatusCode();
        long timePartitionId = fromTimeToTimePartition(currTime);
        if (currTime > lastFlushTime) {
          // for sequence
          sequenceTimeRangeIndexes.computeIfAbsent(timePartitionId, k -> new ArrayList<>()).add(i);
        } else {
          // for unsequence
          unsequenceTimeRangeIndexes.computeIfAbsent(timePartitionId, k -> new ArrayList<>())
              .add(i);
        }
      }

      for (Map.Entry<Long, List<Integer>> entry : sequenceTimeRangeIndexes.entrySet()) {
        long timePartitionId = entry.getKey();
        latestTimeForEachDevice.computeIfAbsent(timePartitionId, l -> new HashMap<>())
            .putIfAbsent(batchInsertPlan.getDeviceId(), Long.MIN_VALUE);
        insertBatchToTsFileProcessor(batchInsertPlan, entry.getValue(), true, results,
            timePartitionId);
      }

      for (Map.Entry<Long, List<Integer>> entry : unsequenceTimeRangeIndexes.entrySet()) {
        insertBatchToTsFileProcessor(batchInsertPlan, entry.getValue(), false, results,
            entry.getKey());
=======
      Integer[] results = new Integer[batchInsertPlan.getRowCount()];

      /*
       * assume that batch has been sorted by client
       */
      int loc = 0;
      while (loc < batchInsertPlan.getRowCount()) {
        long currTime = batchInsertPlan.getTimes()[loc];
        // skip points that do not satisfy TTL
        if (!checkTTL(currTime)) {
          results[loc] = TSStatusCode.OUT_OF_TTL_ERROR.getStatusCode();
          loc++;
        } else {
          break;
        }
      }
      // loc pointing at first legal position
      if (loc == batchInsertPlan.getRowCount()) {
        return results;
      }
      // before is first start point
      int before = loc;
      // before time partition
      long beforeTimePartition = fromTimeToTimePartition(batchInsertPlan.getTimes()[before]);
      // init map
      long lastFlushTime = latestFlushedTimeForEachDevice.
          computeIfAbsent(beforeTimePartition, id -> new HashMap<>()).
          computeIfAbsent(batchInsertPlan.getDeviceId(), id -> Long.MIN_VALUE);
      // if is sequence
      boolean isSequence = false;
      while (loc < batchInsertPlan.getRowCount()) {
        long time = batchInsertPlan.getTimes()[loc];
        long curTimePartition = fromTimeToTimePartition(time);
        results[loc] = TSStatusCode.SUCCESS_STATUS.getStatusCode();
        // start next partition
        if (curTimePartition != beforeTimePartition) {
          // insert last time partition
          insertBatchToTsFileProcessor(batchInsertPlan, before, loc, isSequence, results,
              beforeTimePartition);
          // re initialize
          before = loc;
          beforeTimePartition = curTimePartition;
          lastFlushTime = latestFlushedTimeForEachDevice.
              computeIfAbsent(beforeTimePartition, id -> new HashMap<>()).
              computeIfAbsent(batchInsertPlan.getDeviceId(), id -> Long.MIN_VALUE);
          isSequence = false;
        }
        // still in this partition
        else {
          // judge if we should insert sequence
          if (!isSequence && time > lastFlushTime) {
            // insert into unsequence and then start sequence
            insertBatchToTsFileProcessor(batchInsertPlan, before, loc, false, results,
                beforeTimePartition);
            before = loc;
            isSequence = true;
          }
          loc++;
        }
      }

      // do not forget last part
      if (before < loc) {
        insertBatchToTsFileProcessor(batchInsertPlan, before, loc, isSequence, results,
            beforeTimePartition);
>>>>>>> 09da9344
      }

      return results;
    } finally {
      writeUnlock();
    }
  }

  /**
   * @return whether the given time falls in ttl
   */
  private boolean checkTTL(long time) {
    return dataTTL == Long.MAX_VALUE || (System.currentTimeMillis() - time) <= dataTTL;
  }

  /**
<<<<<<< HEAD
   * insert batch to tsfile processor
   * thread-safety that the caller need to guarantee
   *
   * @param batchInsertPlan batch insert plan
   * @param indexes indexes of insert
   * @param sequence whether is sequence
   * @param results result array
   * @param timePartitionId time partition id
   */
  private void insertBatchToTsFileProcessor(BatchInsertPlan batchInsertPlan,
      List<Integer> indexes, boolean sequence, Integer[] results, long timePartitionId)
      throws QueryProcessException {
=======
   * insert batch to tsfile processor thread-safety that the caller need to guarantee
   *
   * @param batchInsertPlan batch insert plan
   * @param sequence        whether is sequence
   * @param results         result array
   * @param timePartitionId time partition id
   */
  private void insertBatchToTsFileProcessor(BatchInsertPlan batchInsertPlan,
      int start, int end, boolean sequence, Integer[] results, long timePartitionId)
      throws QueryProcessException {
    // return when start <= end
    if (start >= end) {
      return;
    }
>>>>>>> 09da9344

    TsFileProcessor tsFileProcessor = getOrCreateTsFileProcessor(timePartitionId,
        sequence);
    if (tsFileProcessor == null) {
      for (int i = start; i < end; i++) {
        results[i] = TSStatusCode.INTERNAL_SERVER_ERROR.getStatusCode();
      }
      return;
    }

    boolean result = tsFileProcessor.insertBatch(batchInsertPlan, start, end, results);

    latestTimeForEachDevice.computeIfAbsent(timePartitionId, t -> new HashMap<>())
        .putIfAbsent(batchInsertPlan.getDeviceId(), Long.MIN_VALUE);
    // try to update the latest time of the device of this tsRecord
<<<<<<< HEAD
    long maxTime = Long.MIN_VALUE;
    for (int i : indexes) {
      maxTime = Math.max(maxTime, batchInsertPlan.getTimes()[i]);
    }
    if (sequence && result
        && latestTimeForEachDevice.get(timePartitionId).get(batchInsertPlan.getDeviceId())
        < maxTime) {
      latestTimeForEachDevice.get(timePartitionId)
          .put(batchInsertPlan.getDeviceId(), maxTime);
=======
    if (sequence && result
        && latestTimeForEachDevice.get(timePartitionId).get(batchInsertPlan.getDeviceId())
        < batchInsertPlan.getTimes()[end - 1]) {
      latestTimeForEachDevice.get(timePartitionId)
          .put(batchInsertPlan.getDeviceId(), batchInsertPlan.getTimes()[end - 1]);
>>>>>>> 09da9344
    }

    // check memtable size and may async try to flush the work memtable
    if (tsFileProcessor.shouldFlush()) {
      fileFlushPolicy.apply(this, tsFileProcessor, sequence);
    }
  }


  private void insertToTsFileProcessor(InsertPlan insertPlan, boolean sequence)
      throws QueryProcessException {
    TsFileProcessor tsFileProcessor;
    boolean result;
    long timePartitionId = fromTimeToTimePartition(insertPlan.getTime());

    tsFileProcessor = getOrCreateTsFileProcessor(timePartitionId, sequence);

    if (tsFileProcessor == null) {
      return;
    }

    // insert TsFileProcessor
    result = tsFileProcessor.insert(insertPlan);

    // try to update the latest time of the device of this tsRecord
    if (result
        && latestTimeForEachDevice.get(timePartitionId).get(insertPlan.getDeviceId()) < insertPlan
        .getTime()) {
      latestTimeForEachDevice.get(timePartitionId)
          .put(insertPlan.getDeviceId(), insertPlan.getTime());
    }

    // check memtable size and may asyncTryToFlush the work memtable
    if (tsFileProcessor.shouldFlush()) {
      fileFlushPolicy.apply(this, tsFileProcessor, sequence);
    }
  }

  private TsFileProcessor getOrCreateTsFileProcessor(long timeRangeId, boolean sequence) {
    TsFileProcessor tsFileProcessor = null;
    try {
      if (sequence) {
        tsFileProcessor = getOrCreateTsFileProcessorIntern(timeRangeId,
<<<<<<< HEAD
            workSequenceTsFileProcessors, sequenceFileList, true);
=======
            workSequenceTsFileProcessors, sequenceFileTreeSet, true);
>>>>>>> 09da9344
      } else {
        tsFileProcessor = getOrCreateTsFileProcessorIntern(timeRangeId,
            workUnsequenceTsFileProcessors, unSequenceFileList, false);
      }
    } catch (DiskSpaceInsufficientException e) {
      logger.error(
          "disk space is insufficient when creating TsFile processor, change system mode to read-only",
          e);
      IoTDBDescriptor.getInstance().getConfig().setReadOnly(true);
    } catch (IOException e) {
      logger
          .error("meet IOException when creating TsFileProcessor, change system mode to read-only",
              e);
      IoTDBDescriptor.getInstance().getConfig().setReadOnly(true);
    }
    return tsFileProcessor;
  }

  /**
<<<<<<< HEAD
   * get processor from hashmap, flush oldest processor is necessary
   *
   * @param timeRangeId time partition range
   * @param tsFileProcessorTreeMap tsFileProcessorTreeMap
   * @param fileList file list to add new processor
   * @param sequence whether is sequence or not
=======
   * get processor from hashmap, flush oldest processor if necessary
   *
   * @param timeRangeId            time partition range
   * @param tsFileProcessorTreeMap tsFileProcessorTreeMap
   * @param fileList               file list to add new processor
   * @param sequence               whether is sequence or not
>>>>>>> 09da9344
   */
  private TsFileProcessor getOrCreateTsFileProcessorIntern(long timeRangeId,
      TreeMap<Long, TsFileProcessor> tsFileProcessorTreeMap,
      Collection<TsFileResource> fileList,
      boolean sequence)
      throws IOException, DiskSpaceInsufficientException {

    TsFileProcessor res;
    // we have to ensure only one thread can change workSequenceTsFileProcessors
    writeLock();
    try {
      if (!tsFileProcessorTreeMap.containsKey(timeRangeId)) {
        // we have to remove oldest processor to control the num of the memtables
        // TODO: use a method to control the number of memtables
        if (tsFileProcessorTreeMap.size()
            >= IoTDBDescriptor.getInstance().getConfig().getMemtableNumInEachStorageGroup() / 2) {
          Map.Entry<Long, TsFileProcessor> processorEntry = tsFileProcessorTreeMap.firstEntry();

          moveOneWorkProcessorToClosingList(sequence, processorEntry.getValue());
        }

        // build new processor
        TsFileProcessor newProcessor = createTsFileProcessor(sequence, timeRangeId);
        tsFileProcessorTreeMap.put(timeRangeId, newProcessor);
        fileList.add(newProcessor.getTsFileResource());
        res = newProcessor;
      } else {
        res = tsFileProcessorTreeMap.get(timeRangeId);
      }

    } finally {
      // unlock in finally
      writeUnlock();
    }

    return res;
  }


  private long fromTimeToTimePartition(long time) {

    return time / partitionIntervalForStorageGroup;
  }

  private TsFileProcessor createTsFileProcessor(boolean sequence, long timePartitionId)
      throws IOException, DiskSpaceInsufficientException {
    String baseDir;
    if (sequence) {
      baseDir = DirectoryManager.getInstance().getNextFolderForSequenceFile();
    } else {
      baseDir = DirectoryManager.getInstance().getNextFolderForUnSequenceFile();
    }
    fsFactory.getFile(baseDir, storageGroupName).mkdirs();

    String filePath =
        baseDir + File.separator + storageGroupName + File.separator + timePartitionId
            + File.separator
            + getNewTsFileName(timePartitionId);

    TsFileProcessor tsFileProcessor;
    VersionController versionController = getVersionControllerByTimePartitionId(timePartitionId);
    if (sequence) {
      tsFileProcessor = new TsFileProcessor(storageGroupName,
          fsFactory.getFileWithParent(filePath),
          schema, versionController, this::closeUnsealedTsFileProcessor,
          this::updateLatestFlushTimeCallback, true);
    } else {
      tsFileProcessor = new TsFileProcessor(storageGroupName,
          fsFactory.getFileWithParent(filePath),
          schema, versionController, this::closeUnsealedTsFileProcessor,
          this::unsequenceFlushCallback, false);
    }

    tsFileProcessor.setTimeRangeId(timePartitionId);
    return tsFileProcessor;
  }

  /**
   * Create a new tsfile name
   *
   * @return file name
   */
  private String getNewTsFileName(long timePartitionId) {
    return getNewTsFileName(System.currentTimeMillis(),
        getVersionControllerByTimePartitionId(timePartitionId).nextVersion(), 0);
  }

  private String getNewTsFileName(long time, long version, int mergeCnt) {
    return time + IoTDBConstant.TSFILE_NAME_SEPARATOR + version
        + IoTDBConstant.TSFILE_NAME_SEPARATOR + mergeCnt + TSFILE_SUFFIX;
  }


  /**
   * thread-safety should be ensured by caller
   */
  public void moveOneWorkProcessorToClosingList(boolean sequence,
      TsFileProcessor tsFileProcessor) {
    //for sequence tsfile, we update the endTimeMap only when the file is prepared to be closed.
    //for unsequence tsfile, we have maintained the endTimeMap when an insertion comes.
    if (sequence) {
      closingSequenceTsFileProcessor.add(tsFileProcessor);
      updateEndTimeMap(tsFileProcessor);
      tsFileProcessor.asyncClose();

      workSequenceTsFileProcessors.remove(tsFileProcessor.getTimeRangeId());
      // if unsequence files don't contain this time range id, we should remove it's version controller
      if (!workUnsequenceTsFileProcessors.containsKey(tsFileProcessor.getTimeRangeId())) {
        timePartitionIdVersionControllerMap.remove(tsFileProcessor.getTimeRangeId());
      }
      logger.info("close a sequence tsfile processor {}", storageGroupName);
    } else {
      closingUnSequenceTsFileProcessor.add(tsFileProcessor);
      tsFileProcessor.asyncClose();

      workUnsequenceTsFileProcessors.remove(tsFileProcessor.getTimeRangeId());
      // if sequence files don't contain this time range id, we should remove it's version controller
      if (!workSequenceTsFileProcessors.containsKey(tsFileProcessor.getTimeRangeId())) {
        timePartitionIdVersionControllerMap.remove(tsFileProcessor.getTimeRangeId());
      }
    }
  }

  /**
   * delete the storageGroup's own folder in folder data/system/storage_groups
   */
  public void deleteFolder(String systemDir) {
    waitForAllCurrentTsFileProcessorsClosed();
    writeLock();
    try {
      File storageGroupFolder = SystemFileFactory.INSTANCE.getFile(systemDir, storageGroupName);
      if (storageGroupFolder.exists()) {
        org.apache.iotdb.db.utils.FileUtils.deleteDirectory(storageGroupFolder);
      }
    } catch (IOException e) {
      logger.error("Cannot delete the folder in storage group {}, because", storageGroupName, e);
    } finally {
      writeUnlock();
    }
  }

  public void closeAllResources() {
    for (TsFileResource tsFileResource : unSequenceFileList) {
      try {
        tsFileResource.close();
      } catch (IOException e) {
        logger.error("Cannot close a TsFileResource {}", tsFileResource, e);
      }
    }
    for (TsFileResource tsFileResource : sequenceFileTreeSet) {
      try {
        tsFileResource.close();
      } catch (IOException e) {
        logger.error("Cannot close a TsFileResource {}", tsFileResource, e);
      }
    }
  }

  public void syncDeleteDataFiles() {
    waitForAllCurrentTsFileProcessorsClosed();
    //normally, mergingModification is just need to be closed by after a merge task is finished.
    //we close it here just for IT test.
    if (this.mergingModification != null) {
      try {
        mergingModification.close();
      } catch (IOException e) {
        logger.error("Cannot close the mergingMod file {}", mergingModification.getFilePath(), e);
      }

    }
    writeLock();
    try {
      closeAllResources();
      List<String> folder = DirectoryManager.getInstance().getAllSequenceFileFolders();
      folder.addAll(DirectoryManager.getInstance().getAllUnSequenceFileFolders());
      deleteAllSGFolders(folder);

      this.workSequenceTsFileProcessors.clear();
      this.workUnsequenceTsFileProcessors.clear();
<<<<<<< HEAD
      this.sequenceFileList.clear();
=======
      this.sequenceFileTreeSet.clear();
>>>>>>> 09da9344
      this.unSequenceFileList.clear();
      this.latestFlushedTimeForEachDevice.clear();
      this.latestTimeForEachDevice.clear();
    } finally {
      writeUnlock();
    }
  }

  private void deleteAllSGFolders(List<String> folder) {
    for (String tsfilePath : folder) {
      File storageGroupFolder = fsFactory.getFile(tsfilePath, storageGroupName);
      if (storageGroupFolder.exists()) {
        try {
          org.apache.iotdb.db.utils.FileUtils.deleteDirectory(storageGroupFolder);
        } catch (IOException e) {
          logger.error("Delete TsFiles failed", e);
        }
      }
    }
  }

  /**
   * Iterate each TsFile and try to lock and remove those out of TTL.
   */
  public synchronized void checkFilesTTL() {
    if (dataTTL == Long.MAX_VALUE) {
      logger.debug("{}: TTL not set, ignore the check", storageGroupName);
      return;
    }
    long timeLowerBound = System.currentTimeMillis() - dataTTL;
    if (logger.isDebugEnabled()) {
      logger.debug("{}: TTL removing files before {}", storageGroupName, new Date(timeLowerBound));
    }

    // copy to avoid concurrent modification of deletion
    List<TsFileResource> seqFiles = new ArrayList<>(sequenceFileTreeSet);
    List<TsFileResource> unseqFiles = new ArrayList<>(unSequenceFileList);

    for (TsFileResource tsFileResource : seqFiles) {
      checkFileTTL(tsFileResource, timeLowerBound, true);
    }
    for (TsFileResource tsFileResource : unseqFiles) {
      checkFileTTL(tsFileResource, timeLowerBound, false);
    }
  }

  private void checkFileTTL(TsFileResource resource, long timeLowerBound, boolean isSeq) {
    if (resource.isMerging() || !resource.isClosed()
        || !resource.isDeleted() && resource.stillLives(timeLowerBound)) {
      return;
    }

    writeLock();
    try {
      // prevent new merges and queries from choosing this file
      resource.setDeleted(true);
      // the file may be chosen for merge after the last check and before writeLock()
      // double check to ensure the file is not used by a merge
      if (resource.isMerging()) {
        return;
      }

      // ensure that the file is not used by any queries
      if (resource.getWriteQueryLock().writeLock().tryLock()) {
        try {
          // physical removal
          resource.remove();
          if (logger.isInfoEnabled()) {
            logger.info("Removed a file {} before {} by ttl ({}ms)", resource.getFile().getPath(),
                new Date(timeLowerBound), dataTTL);
          }
          if (isSeq) {
            sequenceFileTreeSet.remove(resource);
          } else {
            unSequenceFileList.remove(resource);
          }
        } finally {
          resource.getWriteQueryLock().writeLock().unlock();
        }
      }
    } finally {
      writeUnlock();
    }
  }

  /**
   * This method will be blocked until all tsfile processors are closed.
   */
  public void waitForAllCurrentTsFileProcessorsClosed() {
    synchronized (closeStorageGroupCondition) {
      try {
        putAllWorkingTsFileProcessorIntoClosingList();
        while (!closingSequenceTsFileProcessor.isEmpty() || !closingUnSequenceTsFileProcessor
            .isEmpty()) {
          closeStorageGroupCondition.wait();
        }
      } catch (InterruptedException e) {
        logger.error("CloseFileNodeCondition error occurs while waiting for closing the storage "
            + "group {}", storageGroupName, e);
      }
    }
  }

  public void putAllWorkingTsFileProcessorIntoClosingList() {
    writeLock();
    try {
      logger.info("async force close all files in storage group: {}", storageGroupName);
      // to avoid concurrent modification problem, we need a new array list
      for (TsFileProcessor tsFileProcessor : new ArrayList<>(
          workSequenceTsFileProcessors.values())) {
        moveOneWorkProcessorToClosingList(true, tsFileProcessor);
      }
      // to avoid concurrent modification problem, we need a new array list
      for (TsFileProcessor tsFileProcessor : new ArrayList<>(
          workUnsequenceTsFileProcessors.values())) {
        moveOneWorkProcessorToClosingList(false, tsFileProcessor);
      }
    } finally {
      writeUnlock();
    }
  }

  // TODO need a read lock, please consider the concurrency with flush manager threads.
  public QueryDataSource query(String deviceId, String measurementId, QueryContext context,
      QueryFileManager filePathsManager) {
    insertLock.readLock().lock();
    mergeLock.readLock().lock();
    synchronized (lruForSensorUsedInQuery) {
      if (lruForSensorUsedInQuery.size() >= MAX_CACHE_SENSORS) {
        lruForSensorUsedInQuery.removeFirst();
      }
      lruForSensorUsedInQuery.add(measurementId);
    }
    try {
<<<<<<< HEAD
      List<TsFileResource> seqResources = getFileResourceListForQuery(sequenceFileList,
=======
      List<TsFileResource> seqResources = getFileResourceListForQuery(sequenceFileTreeSet,
>>>>>>> 09da9344
          deviceId, measurementId, context);
      List<TsFileResource> unseqResources = getFileResourceListForQuery(unSequenceFileList,
          deviceId, measurementId, context);
      System.out.println("!!!");
      for(TsFileResource resource : seqResources){
        System.out.println(resource);
      }
      System.out.println("!!!");
      QueryDataSource dataSource = new QueryDataSource(new Path(deviceId, measurementId),
          seqResources, unseqResources);
      // used files should be added before mergeLock is unlocked, or they may be deleted by
      // running merge
      // is null only in tests
      if (filePathsManager != null) {
        filePathsManager.addUsedFilesForQuery(context.getQueryId(), dataSource);
      }
      dataSource.setDataTTL(dataTTL);
      return dataSource;
    } finally {
      insertLock.readLock().unlock();
      mergeLock.readLock().unlock();
    }
  }

  /**
   * returns the top k% measurements which are recently used in queries.
   */
  public Set calTopKMeasurement(String sensorId, double k) {
    int num = (int) (lruForSensorUsedInQuery.size() * k);
    Set<String> sensorSet = new HashSet<>(num + 1);
    synchronized (lruForSensorUsedInQuery) {
      Iterator<String> iterator = lruForSensorUsedInQuery.descendingIterator();
      while (iterator.hasNext() && sensorSet.size() < num) {
        String sensor = iterator.next();
        if (sensorSet.contains(sensor)) {
          iterator.remove();
        } else {
          sensorSet.add(sensor);
        }
      }
    }
    sensorSet.add(sensorId);
    return sensorSet;
  }

  public void writeLock() {
    insertLock.writeLock().lock();
  }

  public void writeUnlock() {
    insertLock.writeLock().unlock();
  }


  /**
   * @param tsFileResources includes sealed and unsealed tsfile resources
   * @return fill unsealed tsfile resources with memory data and ChunkMetadataList of data in disk
   */
  private List<TsFileResource> getFileResourceListForQuery(
      Collection<TsFileResource> tsFileResources,
      String deviceId, String measurementId, QueryContext context) {

    MeasurementSchema mSchema = schema.getMeasurementSchema(measurementId);
    TSDataType dataType = mSchema.getType();

    List<TsFileResource> tsfileResourcesForQuery = new ArrayList<>();
    long timeLowerBound = dataTTL != Long.MAX_VALUE ? System.currentTimeMillis() - dataTTL : Long
        .MIN_VALUE;
    context.setQueryTimeLowerBound(timeLowerBound);

    for (TsFileResource tsFileResource : tsFileResources) {
      // TODO: try filtering files if the query contains time filter
      if (!testResourceDevice(tsFileResource, deviceId)) {
        continue;
      }
      closeQueryLock.readLock().lock();

      try {
        if (tsFileResource.isClosed()) {
          tsfileResourcesForQuery.add(tsFileResource);
        } else {
          // left: in-memory data, right: meta of disk data
          Pair<ReadOnlyMemChunk, List<ChunkMetaData>> pair = tsFileResource
              .getUnsealedFileProcessor()
              .query(deviceId, measurementId, dataType, mSchema.getProps(), context);

          tsfileResourcesForQuery.add(new TsFileResource(tsFileResource.getFile(),
              tsFileResource.getStartTimeMap(), tsFileResource.getEndTimeMap(), pair.left,
              pair.right));
        }
      } finally {
        closeQueryLock.readLock().unlock();
      }
    }
    return tsfileResourcesForQuery;
  }

  /**
   * @return true if the device is contained in the TsFile and it lives beyond TTL
   */
  private boolean testResourceDevice(TsFileResource tsFileResource, String deviceId) {
    if (!tsFileResource.containsDevice(deviceId)) {
      return false;
    }
    if (dataTTL != Long.MAX_VALUE) {
      Long deviceEndTime = tsFileResource.getEndTimeMap().get(deviceId);
      return deviceEndTime == null || checkTTL(deviceEndTime);
    }
    return true;
  }


  /**
   * Delete data whose timestamp <= 'timestamp' and belongs to the time series
   * deviceId.measurementId.
   *
   * @param deviceId      the deviceId of the timeseries to be deleted.
   * @param measurementId the measurementId of the timeseries to be deleted.
   * @param timestamp     the delete range is (0, timestamp].
   */
  public void delete(String deviceId, String measurementId, long timestamp) throws IOException {
    // TODO: how to avoid partial deletion?
    //FIXME: notice that if we may remove a SGProcessor out of memory, we need to close all opened
    //mod files in mergingModification, sequenceFileList, and unsequenceFileList
    writeLock();
    mergeLock.writeLock().lock();

    // record files which are updated so that we can roll back them in case of exception
    List<ModificationFile> updatedModFiles = new ArrayList<>();

    try {
      Long lastUpdateTime = null;
      for (Map<String, Long> latestTimeMap : latestTimeForEachDevice.values()) {
        Long curTime = latestTimeMap.get(deviceId);
        if (curTime != null && (lastUpdateTime == null || lastUpdateTime < curTime)) {
          lastUpdateTime = curTime;
        }
      }

      // There is no tsfile data, the delete operation is invalid
      if (lastUpdateTime == null) {
        logger.debug("No device {} in SG {}, deletion invalid", deviceId, storageGroupName);
        return;
      }

      // time partition to divide storage group
      long timePartitionId = fromTimeToTimePartition(timestamp);
      // write log
      if (IoTDBDescriptor.getInstance().getConfig().isEnableWal()) {
<<<<<<< HEAD
        for (Map.Entry<Long, TsFileProcessor> entry : workSequenceTsFileProcessors.entrySet()) {
          if (entry.getKey() <= timePartitionId) {
            entry.getValue().getLogNode()
                .write(new DeletePlan(timestamp, new Path(deviceId, measurementId)));
=======
        DeletePlan deletionPlan = new DeletePlan(timestamp, new Path(deviceId, measurementId));
        for (Map.Entry<Long, TsFileProcessor> entry : workSequenceTsFileProcessors.entrySet()) {
          if (entry.getKey() <= timePartitionId) {
            entry.getValue().getLogNode()
                .write(deletionPlan);
>>>>>>> 09da9344
          }
        }

        for (Map.Entry<Long, TsFileProcessor> entry : workUnsequenceTsFileProcessors.entrySet()) {
          if (entry.getKey() <= timePartitionId) {
            entry.getValue().getLogNode()
<<<<<<< HEAD
                .write(new DeletePlan(timestamp, new Path(deviceId, measurementId)));
=======
                .write(deletionPlan);
>>>>>>> 09da9344
          }
        }
      }

      Path fullPath = new Path(deviceId, measurementId);
      Deletion deletion = new Deletion(fullPath,
          getVersionControllerByTimePartitionId(timePartitionId).nextVersion(), timestamp);
      if (mergingModification != null) {
        mergingModification.write(deletion);
        updatedModFiles.add(mergingModification);
      }

      deleteDataInFiles(sequenceFileTreeSet, deletion, updatedModFiles);
      deleteDataInFiles(unSequenceFileList, deletion, updatedModFiles);

    } catch (Exception e) {
      // roll back
      for (ModificationFile modFile : updatedModFiles) {
        modFile.abort();
      }
      throw new IOException(e);
    } finally {
      writeUnlock();
      mergeLock.writeLock().unlock();
    }
  }


  private void deleteDataInFiles(Collection<TsFileResource> tsFileResourceList, Deletion deletion,
      List<ModificationFile> updatedModFiles)
      throws IOException {
    String deviceId = deletion.getDevice();
    for (TsFileResource tsFileResource : tsFileResourceList) {
      if (!tsFileResource.containsDevice(deviceId) ||
          deletion.getTimestamp() < tsFileResource.getStartTimeMap().get(deviceId)) {
        continue;
      }

      // write deletion into modification file
      tsFileResource.getModFile().write(deletion);
      // remember to close mod file
      tsFileResource.getModFile().close();

      // delete data in memory of unsealed file
      if (!tsFileResource.isClosed()) {
        TsFileProcessor tsfileProcessor = tsFileResource.getUnsealedFileProcessor();
        tsfileProcessor.deleteDataInMemory(deletion);
      }

      // add a record in case of rollback
      updatedModFiles.add(tsFileResource.getModFile());
    }
  }

  /**
   * when close an TsFileProcessor, update its EndTimeMap immediately
   *
   * @param tsFileProcessor processor to be closed
   */
  private void updateEndTimeMap(TsFileProcessor tsFileProcessor) {
    TsFileResource resource = tsFileProcessor.getTsFileResource();
    for (Entry<String, Long> startTime : resource.getStartTimeMap().entrySet()) {
      String deviceId = startTime.getKey();
      resource.forceUpdateEndTime(deviceId,
          latestTimeForEachDevice.get(tsFileProcessor.getTimeRangeId()).get(deviceId));
    }
  }

  private boolean unsequenceFlushCallback(TsFileProcessor processor) {
    return true;
  }

  private boolean updateLatestFlushTimeCallback(TsFileProcessor processor) {
    // update the largest timestamp in the last flushing memtable
    for (Entry<String, Long> entry : latestTimeForEachDevice.get(processor.getTimeRangeId())
        .entrySet()) {
<<<<<<< HEAD
      latestFlushedTimeForEachDevice.put(entry.getKey(), entry.getValue());
=======
      latestFlushedTimeForEachDevice.get(processor.getTimeRangeId())
          .put(entry.getKey(), entry.getValue());
>>>>>>> 09da9344
    }
    return true;
  }

  /**
   * put the memtable back to the MemTablePool and make the metadata in writer visible
   */
  // TODO please consider concurrency with query and insert method.
  private void closeUnsealedTsFileProcessor(
      TsFileProcessor tsFileProcessor) throws TsFileProcessorException {
    closeQueryLock.writeLock().lock();
    try {
      tsFileProcessor.close();
    } finally {
      closeQueryLock.writeLock().unlock();
    }
    //closingSequenceTsFileProcessor is a thread safety class.
    if (closingSequenceTsFileProcessor.contains(tsFileProcessor)) {
      closingSequenceTsFileProcessor.remove(tsFileProcessor);
    } else {
      closingUnSequenceTsFileProcessor.remove(tsFileProcessor);
    }
    logger.info("signal closing storage group condition in {}", storageGroupName);
    synchronized (closeStorageGroupCondition) {
      closeStorageGroupCondition.notifyAll();
    }
  }

  /**
   * count all Tsfiles in the storage group which need to be upgraded
   *
   * @return total num of the tsfiles which need to be upgraded in the storage group
   */
  public int countUpgradeFiles() {
    int cntUpgradeFileNum = 0;
    for (TsFileResource seqTsFileResource : sequenceFileTreeSet) {
      if (UpgradeUtils.isNeedUpgrade(seqTsFileResource)) {
        cntUpgradeFileNum += 1;
      }
    }
    for (TsFileResource unseqTsFileResource : unSequenceFileList) {
      if (UpgradeUtils.isNeedUpgrade(unseqTsFileResource)) {
        cntUpgradeFileNum += 1;
      }
    }
    return cntUpgradeFileNum;
  }

  public void upgrade() {
    for (TsFileResource seqTsFileResource : sequenceFileTreeSet) {
      seqTsFileResource.doUpgrade();
    }
    for (TsFileResource unseqTsFileResource : unSequenceFileList) {
      unseqTsFileResource.doUpgrade();
    }
  }

  public void merge(boolean fullMerge) {
    writeLock();
    try {
      if (isMerging) {
        if (logger.isInfoEnabled()) {
          logger.info("{} Last merge is ongoing, currently consumed time: {}ms", storageGroupName,
              (System.currentTimeMillis() - mergeStartTime));
        }
        return;
      }
      if (unSequenceFileList.isEmpty() || sequenceFileTreeSet.isEmpty()) {
        logger.info("{} no files to be merged", storageGroupName);
        return;
      }

      long budget = IoTDBDescriptor.getInstance().getConfig().getMergeMemoryBudget();
      long timeLowerBound = System.currentTimeMillis() - dataTTL;
      MergeResource mergeResource = new MergeResource(sequenceFileTreeSet, unSequenceFileList,
          timeLowerBound);

      IMergeFileSelector fileSelector = getMergeFileSelector(budget, mergeResource);
      try {
        List[] mergeFiles = fileSelector.select();
        if (mergeFiles.length == 0) {
          logger.info("{} cannot select merge candidates under the budget {}", storageGroupName,
              budget);
          return;
        }
        // avoid pending tasks holds the metadata and streams
        mergeResource.clear();
        String taskName = storageGroupName + "-" + System.currentTimeMillis();
        // do not cache metadata until true candidates are chosen, or too much metadata will be
        // cached during selection
        mergeResource.setCacheDeviceMeta(true);

        for (TsFileResource tsFileResource : mergeResource.getSeqFiles()) {
          tsFileResource.setMerging(true);
        }
        for (TsFileResource tsFileResource : mergeResource.getUnseqFiles()) {
          tsFileResource.setMerging(true);
        }

        MergeTask mergeTask = new MergeTask(mergeResource, storageGroupSysDir.getPath(),
            this::mergeEndAction, taskName, fullMerge, fileSelector.getConcurrentMergeNum(),
            storageGroupName);
        mergingModification = new ModificationFile(
            storageGroupSysDir + File.separator + MERGING_MODIFICATION_FILE_NAME);
        MergeManager.getINSTANCE().submitMainTask(mergeTask);
        if (logger.isInfoEnabled()) {
          logger.info("{} submits a merge task {}, merging {} seqFiles, {} unseqFiles",
              storageGroupName, taskName, mergeFiles[0].size(), mergeFiles[1].size());
        }
        isMerging = true;
        mergeStartTime = System.currentTimeMillis();

      } catch (MergeException | IOException e) {
        logger.error("{} cannot select file for merge", storageGroupName, e);
      }
    } finally {
      writeUnlock();
    }
  }

  private IMergeFileSelector getMergeFileSelector(long budget, MergeResource resource) {
    MergeFileStrategy strategy = IoTDBDescriptor.getInstance().getConfig().getMergeFileStrategy();
    switch (strategy) {
      case MAX_FILE_NUM:
        return new MaxFileMergeFileSelector(resource, budget);
      case MAX_SERIES_NUM:
        return new MaxSeriesMergeFileSelector(resource, budget);
      default:
        throw new UnsupportedOperationException("Unknown MergeFileStrategy " + strategy);
    }
  }

  private void removeUnseqFiles(List<TsFileResource> unseqFiles) {
    mergeLock.writeLock().lock();
    try {
      unSequenceFileList.removeAll(unseqFiles);
    } finally {
      mergeLock.writeLock().unlock();
    }

    for (TsFileResource unseqFile : unseqFiles) {
      unseqFile.getWriteQueryLock().writeLock().lock();
      try {
        unseqFile.remove();
      } finally {
        unseqFile.getWriteQueryLock().writeLock().unlock();
      }
    }
  }

  @SuppressWarnings("squid:S1141")
  private void updateMergeModification(TsFileResource seqFile) {
    seqFile.getWriteQueryLock().writeLock().lock();
    try {
      // remove old modifications and write modifications generated during merge
      seqFile.removeModFile();
      if (mergingModification != null) {
        for (Modification modification : mergingModification.getModifications()) {
          seqFile.getModFile().write(modification);
        }
        try {
          seqFile.getModFile().close();
        } catch (IOException e) {
          logger
              .error("Cannot close the ModificationFile {}", seqFile.getModFile().getFilePath(), e);
        }
      }
    } catch (IOException e) {
      logger.error("{} cannot clean the ModificationFile of {} after merge", storageGroupName,
          seqFile.getFile(), e);
    } finally {
      seqFile.getWriteQueryLock().writeLock().unlock();
    }
  }

  private void removeMergingModification() {
    try {
      if (mergingModification != null) {
        mergingModification.remove();
        mergingModification = null;
      }
    } catch (IOException e) {
      logger.error("{} cannot remove merging modification ", storageGroupName, e);
    }
  }

  protected void mergeEndAction(List<TsFileResource> seqFiles, List<TsFileResource> unseqFiles,
      File mergeLog) {
    logger.info("{} a merge task is ending...", storageGroupName);

    if (unseqFiles.isEmpty()) {
      // merge runtime exception arose, just end this merge
      isMerging = false;
      logger.info("{} a merge task abnormally ends", storageGroupName);
      return;
    }

    removeUnseqFiles(unseqFiles);

    for (int i = 0; i < seqFiles.size(); i++) {
      TsFileResource seqFile = seqFiles.get(i);
      mergeLock.writeLock().lock();
      try {
        updateMergeModification(seqFile);
        if (i == seqFiles.size() - 1) {
          //FIXME if there is an exception, the the modification file will be not closed.
          removeMergingModification();
          isMerging = false;
          mergeLog.delete();
        }
      } finally {
        mergeLock.writeLock().unlock();
      }
    }
    logger.info("{} a merge task ends", storageGroupName);
  }

  /**
   * Load a new tsfile to storage group processor. The mechanism of the sync module will make sure
   * that there has no file which is overlapping with the new file.
<<<<<<< HEAD
   *
=======
   * <p>
>>>>>>> 09da9344
   * Firstly, determine the loading type of the file, whether it needs to be loaded in sequence list
   * or unsequence list.
   * <p>
   * Secondly, execute the loading process by the type.
   * <p>
   * Finally, update the latestTimeForEachDevice and latestFlushedTimeForEachDevice.
   *
   * @param newTsFileResource tsfile resource
   * @UsedBy sync module.
   */
  public void loadNewTsFileForSync(TsFileResource newTsFileResource)
      throws TsFileProcessorException {
    File tsfileToBeInserted = newTsFileResource.getFile();
    writeLock();
    mergeLock.writeLock().lock();
    try {
      loadTsFileByType(LoadTsFileType.LOAD_SEQUENCE, tsfileToBeInserted, newTsFileResource);
      updateLatestTimeMap(newTsFileResource);
    } catch (DiskSpaceInsufficientException e) {
      logger.error(
          "Failed to append the tsfile {} to storage group processor {} because the disk space is insufficient.",
          tsfileToBeInserted.getAbsolutePath(), tsfileToBeInserted.getParentFile().getName());
      IoTDBDescriptor.getInstance().getConfig().setReadOnly(true);
      throw new TsFileProcessorException(e);
    } finally {
      mergeLock.writeLock().unlock();
      writeUnlock();
    }
  }

  /**
   * Load a new tsfile to storage group processor. Tne file may have overlap with other files.
   * <p>
   * Firstly, determine the loading type of the file, whether it needs to be loaded in sequence list
   * or unsequence list.
   * <p>
   * Secondly, execute the loading process by the type.
   * <p>
   * Finally, update the latestTimeForEachDevice and latestFlushedTimeForEachDevice.
   *
   * @param newTsFileResource tsfile resource
   * @UsedBy load external tsfile module
   */
  public void loadNewTsFile(TsFileResource newTsFileResource)
      throws TsFileProcessorException {
    File tsfileToBeInserted = newTsFileResource.getFile();
    writeLock();
    mergeLock.writeLock().lock();
    try {
      boolean isOverlap = false;
      int preIndex = -1, subsequentIndex = sequenceFileTreeSet.size();

<<<<<<< HEAD
      List<TsFileResource> sequenceList = new ArrayList<>(sequenceFileList);
=======
      List<TsFileResource> sequenceList = new ArrayList<>(sequenceFileTreeSet);
>>>>>>> 09da9344
      // check new tsfile
      outer:
      for (int i = 0; i < sequenceList.size(); i++) {
        if (sequenceList.get(i).getFile().getName().equals(tsfileToBeInserted.getName())) {
          return;
        }
        if (i == sequenceList.size() - 1 && sequenceList.get(i).getEndTimeMap().isEmpty()) {
          continue;
        }
        boolean hasPre = false, hasSubsequence = false;
        for (String device : newTsFileResource.getStartTimeMap().keySet()) {
          if (sequenceList.get(i).getStartTimeMap().containsKey(device)) {
            long startTime1 = sequenceList.get(i).getStartTimeMap().get(device);
            long endTime1 = sequenceList.get(i).getEndTimeMap().get(device);
            long startTime2 = newTsFileResource.getStartTimeMap().get(device);
            long endTime2 = newTsFileResource.getEndTimeMap().get(device);
            if (startTime1 > endTime2) {
              hasSubsequence = true;
            } else if (startTime2 > endTime1) {
              hasPre = true;
            } else {
              isOverlap = true;
              break outer;
            }
          }
        }
        if (hasPre && hasSubsequence) {
          isOverlap = true;
          break;
        }
        if (!hasPre && hasSubsequence) {
          subsequentIndex = i;
          break;
        }
        if (hasPre) {
          preIndex = i;
        }
      }

      // loading tsfile by type
      if (isOverlap) {
        loadTsFileByType(LoadTsFileType.LOAD_UNSEQUENCE, tsfileToBeInserted, newTsFileResource);
      } else {

        // check whether the file name needs to be renamed.
        if (subsequentIndex != sequenceFileTreeSet.size() || preIndex != -1) {
          String newFileName = getFileNameForLoadingFile(tsfileToBeInserted.getName(), preIndex,
              subsequentIndex, getTimePartitionFromTsFileResource(newTsFileResource));
          if (!newFileName.equals(tsfileToBeInserted.getName())) {
            logger.info("Tsfile {} must be renamed to {} for loading into the sequence list.",
                tsfileToBeInserted.getName(), newFileName);
            newTsFileResource.setFile(new File(tsfileToBeInserted.getParentFile(), newFileName));
          }
        }
        loadTsFileByType(LoadTsFileType.LOAD_SEQUENCE, tsfileToBeInserted, newTsFileResource);
      }

      // update latest time map
      updateLatestTimeMap(newTsFileResource);
      allDirectFileVersions.addAll(newTsFileResource.getHistoricalVersions());
    } catch (DiskSpaceInsufficientException e) {
      logger.error(
          "Failed to append the tsfile {} to storage group processor {} because the disk space is insufficient.",
          tsfileToBeInserted.getAbsolutePath(), tsfileToBeInserted.getParentFile().getName());
      IoTDBDescriptor.getInstance().getConfig().setReadOnly(true);
      throw new TsFileProcessorException(e);
    } finally {
      mergeLock.writeLock().unlock();
      writeUnlock();
    }
  }

  /**
   * Get an appropriate filename to ensure the order between files. The tsfile is named after
   * ({systemTime}-{versionNum}-{mergeNum}.tsfile).
   * <p>
   * The sorting rules for tsfile names @see {@link this#compareFileName}, we can restore the list
   * based on the file name and ensure the correctness of the order, so there are three cases.
   * <p>
   * 1. The tsfile is to be inserted in the first place of the list. If the timestamp in the file
   * name is less than the timestamp in the file name of the first tsfile  in the list, then the
   * file name is legal and the file name is returned directly. Otherwise, its timestamp can be set
   * to half of the timestamp value in the file name of the first tsfile in the list , and the
   * version number is the version number in the file name of the first tsfile in the list.
   * <p>
   * 2. The tsfile is to be inserted in the last place of the list. If the timestamp in the file
   * name is lager than the timestamp in the file name of the last tsfile  in the list, then the
   * file name is legal and the file name is returned directly. Otherwise, the file name is
   * generated by the system according to the naming rules and returned.
   * <p>
   * 3. This file is inserted between two files. If the timestamp in the name of the file satisfies
   * the timestamp between the timestamps in the name of the two files, then it is a legal name and
   * returns directly; otherwise, the time stamp is the mean of the timestamps of the two files, the
   * version number is the version number in the tsfile with a larger timestamp.
   *
   * @param tsfileName origin tsfile name
   * @return appropriate filename
   */
  private String getFileNameForLoadingFile(String tsfileName, int preIndex, int subsequentIndex,
      long timePartitionId) {
    long currentTsFileTime = Long
        .parseLong(tsfileName.split(IoTDBConstant.TSFILE_NAME_SEPARATOR)[0]);
    long preTime;
<<<<<<< HEAD
    List<TsFileResource> sequenceList = new ArrayList<>(sequenceFileList);
=======
    List<TsFileResource> sequenceList = new ArrayList<>(sequenceFileTreeSet);
>>>>>>> 09da9344
    if (preIndex == -1) {
      preTime = 0L;
    } else {
      String preName = sequenceList.get(preIndex).getFile().getName();
      preTime = Long.parseLong(preName.split(IoTDBConstant.TSFILE_NAME_SEPARATOR)[0]);
    }
<<<<<<< HEAD
    if (subsequentIndex == sequenceFileList.size()) {
=======
    if (subsequentIndex == sequenceFileTreeSet.size()) {
>>>>>>> 09da9344
      return preTime < currentTsFileTime ? tsfileName : getNewTsFileName(timePartitionId);
    } else {
      String subsequenceName = sequenceList.get(subsequentIndex).getFile().getName();
      long subsequenceTime = Long
          .parseLong(subsequenceName.split(IoTDBConstant.TSFILE_NAME_SEPARATOR)[0]);
      long subsequenceVersion = Long
          .parseLong(subsequenceName.split(IoTDBConstant.TSFILE_NAME_SEPARATOR)[1]);
      if (preTime < currentTsFileTime && currentTsFileTime < subsequenceTime) {
        return tsfileName;
      } else {
        return getNewTsFileName(preTime + ((subsequenceTime - preTime) >> 1), subsequenceVersion,
            0);
      }
    }
  }

  /**
   * Update latest time in latestTimeForEachDevice and latestFlushedTimeForEachDevice.
   *
   * @UsedBy sync module, load external tsfile module.
   */
  private void updateLatestTimeMap(TsFileResource newTsFileResource) {
    for (Entry<String, Long> entry : newTsFileResource.getEndTimeMap().entrySet()) {
      String device = entry.getKey();
      long endTime = newTsFileResource.getEndTimeMap().get(device);
      long timePartitionId = fromTimeToTimePartition(endTime);
      if (!latestTimeForEachDevice.computeIfAbsent(timePartitionId, id -> new HashMap<>())
          .containsKey(device)
          || latestTimeForEachDevice.get(timePartitionId).get(device) < endTime) {
        latestTimeForEachDevice.get(timePartitionId).put(device, endTime);
      }

      Map<String, Long> latestFlushTimeForPartition = latestFlushedTimeForEachDevice
          .getOrDefault(timePartitionId, new HashMap<>());

      if (!latestFlushTimeForPartition.containsKey(device)
          || latestFlushTimeForPartition.get(device) < endTime) {
        latestFlushedTimeForEachDevice
            .computeIfAbsent(timePartitionId, id -> new HashMap<String, Long>())
            .put(device, endTime);
      }
    }
  }

  /**
   * Execute the loading process by the type.
   *
   * @param type           load type
   * @param tsFileResource tsfile resource to be loaded
   * @UsedBy sync module, load external tsfile module.
   */
  private void loadTsFileByType(LoadTsFileType type, File syncedTsFile,
      TsFileResource tsFileResource)
      throws TsFileProcessorException, DiskSpaceInsufficientException {
    File targetFile;
    long timeRangeId = fromTimeToTimePartition(
        tsFileResource.getStartTimeMap().entrySet().iterator().next().getValue());
    switch (type) {
      case LOAD_UNSEQUENCE:
        targetFile = new File(DirectoryManager.getInstance().getNextFolderForUnSequenceFile(),
            storageGroupName + File.separatorChar + timeRangeId + File.separator + tsFileResource
                .getFile().getName());
        tsFileResource.setFile(targetFile);
        unSequenceFileList.add(tsFileResource);
        logger.info("Load tsfile in unsequence list, move file from {} to {}",
            syncedTsFile.getAbsolutePath(), targetFile.getAbsolutePath());
        break;
      case LOAD_SEQUENCE:
        targetFile =
            new File(DirectoryManager.getInstance().getNextFolderForSequenceFile(),
                storageGroupName + File.separatorChar + timeRangeId + File.separator
                    + tsFileResource.getFile().getName());
        tsFileResource.setFile(targetFile);
<<<<<<< HEAD
        sequenceFileList.add(tsFileResource);
=======
        sequenceFileTreeSet.add(tsFileResource);
>>>>>>> 09da9344
        logger.info("Load tsfile in sequence list, move file from {} to {}",
            syncedTsFile.getAbsolutePath(), targetFile.getAbsolutePath());
        break;
      default:
        throw new TsFileProcessorException(
            String.format("Unsupported type of loading tsfile : %s", type));
    }

    // move file from sync dir to data dir
    if (!targetFile.getParentFile().exists()) {
      targetFile.getParentFile().mkdirs();
    }
    try {
      FileUtils.moveFile(syncedTsFile, targetFile);
    } catch (IOException e) {
      logger.error("File renaming failed when loading tsfile. Origin: {}, Target: {}",
          syncedTsFile.getAbsolutePath(), targetFile.getAbsolutePath(), e);
      throw new TsFileProcessorException(String.format(
          "File renaming failed when loading tsfile. Origin: %s, Target: %s, because %s",
          syncedTsFile.getAbsolutePath(), targetFile.getAbsolutePath(), e.getMessage()));
    }

    File syncedResourceFile = new File(
        syncedTsFile.getAbsolutePath() + TsFileResource.RESOURCE_SUFFIX);
    File targetResourceFile = new File(
        targetFile.getAbsolutePath() + TsFileResource.RESOURCE_SUFFIX);
    try {
      FileUtils.moveFile(syncedResourceFile, targetResourceFile);
    } catch (IOException e) {
      logger.error("File renaming failed when loading .resource file. Origin: {}, Target: {}",
          syncedResourceFile.getAbsolutePath(), targetResourceFile.getAbsolutePath(), e);
      throw new TsFileProcessorException(String.format(
          "File renaming failed when loading .resource file. Origin: %s, Target: %s, because %s",
          syncedResourceFile.getAbsolutePath(), targetResourceFile.getAbsolutePath(),
          e.getMessage()));
    }
  }

  /**
   * Delete tsfile if it exists.
   * <p>
   * Firstly, remove the TsFileResource from sequenceFileList/unSequenceFileList.
   * <p>
   * Secondly, delete the tsfile and .resource file.
   *
   * @param tsfieToBeDeleted tsfile to be deleted
   * @return whether the file to be deleted exists.
   * @UsedBy sync module, load external tsfile module.
   */
  public boolean deleteTsfile(File tsfieToBeDeleted) {
    writeLock();
    mergeLock.writeLock().lock();
    TsFileResource tsFileResourceToBeDeleted = null;
    try {
      Iterator<TsFileResource> sequenceIterator = sequenceFileTreeSet.iterator();
      while (sequenceIterator.hasNext()) {
        TsFileResource sequenceResource = sequenceIterator.next();
        if (sequenceResource.getFile().getName().equals(tsfieToBeDeleted.getName())) {
          tsFileResourceToBeDeleted = sequenceResource;
          sequenceIterator.remove();
          break;
        }
      }
      if (tsFileResourceToBeDeleted == null) {
        Iterator<TsFileResource> unsequenceIterator = unSequenceFileList.iterator();
        while (unsequenceIterator.hasNext()) {
          TsFileResource unsequenceResource = unsequenceIterator.next();
          if (unsequenceResource.getFile().getName().equals(tsfieToBeDeleted.getName())) {
            tsFileResourceToBeDeleted = unsequenceResource;
            unsequenceIterator.remove();
            break;
          }
        }
      }
    } finally {
      mergeLock.writeLock().unlock();
      writeUnlock();
    }
    if (tsFileResourceToBeDeleted == null) {
      return false;
    }
    tsFileResourceToBeDeleted.getWriteQueryLock().writeLock().lock();
    try {
      tsFileResourceToBeDeleted.remove();
      logger.info("Delete tsfile {} successfully.", tsFileResourceToBeDeleted.getFile());
    } finally {
      tsFileResourceToBeDeleted.getWriteQueryLock().writeLock().unlock();
    }
    return true;
  }


  public Collection<TsFileProcessor> getWorkSequenceTsFileProcessors() {
    return workSequenceTsFileProcessors.values();
  }

  /**
   * Move tsfile to the target directory if it exists.
   * <p>
   * Firstly, remove the TsFileResource from sequenceFileList/unSequenceFileList.
   * <p>
   * Secondly, move the tsfile and .resource file to the target directory.
   *
   * @param fileToBeMoved tsfile to be moved
   * @return whether the file to be moved exists.
   * @UsedBy load external tsfile module.
   */
  public boolean moveTsfile(File fileToBeMoved, File targetDir) throws IOException {
    writeLock();
    mergeLock.writeLock().lock();
    TsFileResource tsFileResourceToBeMoved = null;
    try {
      Iterator<TsFileResource> sequenceIterator = sequenceFileTreeSet.iterator();
      while (sequenceIterator.hasNext()) {
        TsFileResource sequenceResource = sequenceIterator.next();
        if (sequenceResource.getFile().getName().equals(fileToBeMoved.getName())) {
          tsFileResourceToBeMoved = sequenceResource;
          sequenceIterator.remove();
          break;
        }
      }
      if (tsFileResourceToBeMoved == null) {
        Iterator<TsFileResource> unsequenceIterator = unSequenceFileList.iterator();
        while (unsequenceIterator.hasNext()) {
          TsFileResource unsequenceResource = unsequenceIterator.next();
          if (unsequenceResource.getFile().getName().equals(fileToBeMoved.getName())) {
            tsFileResourceToBeMoved = unsequenceResource;
            unsequenceIterator.remove();
            break;
          }
        }
      }
    } finally {
      mergeLock.writeLock().unlock();
      writeUnlock();
    }
    if (tsFileResourceToBeMoved == null) {
      return false;
    }
    tsFileResourceToBeMoved.getWriteQueryLock().writeLock().lock();
    try {
      tsFileResourceToBeMoved.moveTo(targetDir);
      logger
          .info("Move tsfile {} to target dir {} successfully.", tsFileResourceToBeMoved.getFile(),
              targetDir.getPath());
    } finally {
      tsFileResourceToBeMoved.getWriteQueryLock().writeLock().unlock();
    }
    return true;
  }


  public Collection<TsFileProcessor> getWorkUnsequenceTsFileProcessor() {
    return workUnsequenceTsFileProcessors.values();
  }

  public void setDataTTL(long dataTTL) {
    this.dataTTL = dataTTL;
    checkFilesTTL();
  }

  @TestOnly
<<<<<<< HEAD
  public List<TsFileResource> getSequenceFileList() {
    return new ArrayList<>(sequenceFileList);
=======
  public List<TsFileResource> getSequenceFileTreeSet() {
    return new ArrayList<>(sequenceFileTreeSet);
>>>>>>> 09da9344
  }

  @TestOnly
  public List<TsFileResource> getUnSequenceFileList() {
    return unSequenceFileList;
  }

  private enum LoadTsFileType {
    LOAD_SEQUENCE, LOAD_UNSEQUENCE
  }

  @FunctionalInterface
  public interface CloseTsFileCallBack {

    void call(TsFileProcessor caller) throws TsFileProcessorException, IOException;
  }

  @FunctionalInterface
  public interface UpdateEndTimeCallBack {

    boolean call(TsFileProcessor caller);
  }

}<|MERGE_RESOLUTION|>--- conflicted
+++ resolved
@@ -151,17 +151,6 @@
    */
   private Schema schema;
   // includes sealed and unsealed sequence TsFiles
-<<<<<<< HEAD
-  private TreeSet<TsFileResource> sequenceFileList = new TreeSet<>(
-      (o1, o2) -> {
-        if (o1.getProcessor() == null || o2.getProcessor() == null) {
-          return compareFileName(o1.getFile(), o2.getFile());
-        }
-        int rangeCompare = Long
-            .compare(o1.getProcessor().getTimeRangeId(), o2.getProcessor().getTimeRangeId());
-        return rangeCompare == 0 ? compareFileName(o1.getFile(), o2.getFile()) : rangeCompare;
-      });
-=======
   private TreeSet<TsFileResource> sequenceFileTreeSet = new TreeSet<>(
       (o1, o2) -> {
         int rangeCompare = o1.getFile().getParentFile().getName()
@@ -169,7 +158,6 @@
         return rangeCompare == 0 ? compareFileName(o1.getFile(), o2.getFile()) : rangeCompare;
       });
 
->>>>>>> 09da9344
   private CopyOnReadLinkedList<TsFileProcessor> closingSequenceTsFileProcessor = new CopyOnReadLinkedList<>();
   // includes sealed and unsealed unSequence TsFiles
   private List<TsFileResource> unSequenceFileList = new ArrayList<>();
@@ -302,21 +290,13 @@
       throw new StorageGroupProcessorException(e);
     }
 
-<<<<<<< HEAD
-    for (TsFileResource resource : sequenceFileList) {
-=======
     for (TsFileResource resource : sequenceFileTreeSet) {
->>>>>>> 09da9344
       long timePartitionId = getTimePartitionFromTsFileResource(resource);
       if (timePartitionId != -1) {
         latestTimeForEachDevice.computeIfAbsent(timePartitionId, l -> new HashMap<>())
             .putAll(resource.getEndTimeMap());
-<<<<<<< HEAD
-        latestFlushedTimeForEachDevice.putAll(resource.getEndTimeMap());
-=======
         latestFlushedTimeForEachDevice.computeIfAbsent(timePartitionId, id -> new HashMap<>())
             .putAll(resource.getEndTimeMap());
->>>>>>> 09da9344
       }
     }
   }
@@ -329,15 +309,13 @@
     Iterator<Long> iterator = startTimeMap.values().iterator();
     if (iterator.hasNext()) {
       return fromTimeToTimePartition(iterator.next());
-<<<<<<< HEAD
     }
 
     return -1;
   }
 
   /**
-   * get version controller by time partition Id
-   * Thread-safety should be ensure by caller
+   * get version controller by time partition Id Thread-safety should be ensure by caller
    *
    * @param timePartitionId time partition Id
    * @return version controller
@@ -353,30 +331,6 @@
       }
     }
 
-=======
-    }
-
-    return -1;
-  }
-
-  /**
-   * get version controller by time partition Id Thread-safety should be ensure by caller
-   *
-   * @param timePartitionId time partition Id
-   * @return version controller
-   */
-  private VersionController getVersionControllerByTimePartitionId(long timePartitionId) {
-    VersionController res = timePartitionIdVersionControllerMap.get(timePartitionId);
-    if (res == null) {
-      try {
-        res = new SimpleFileVersionController(storageGroupSysDir.getPath(), timePartitionId);
-        timePartitionIdVersionControllerMap.put(timePartitionId, res);
-      } catch (IOException e) {
-        logger.error("can't build a version controller for time partition" + timePartitionId);
-      }
-    }
-
->>>>>>> 09da9344
     return res;
   }
 
@@ -425,11 +379,7 @@
   private void recoverSeqFiles(List<TsFileResource> tsFiles) throws StorageGroupProcessorException {
     for (int i = 0; i < tsFiles.size(); i++) {
       TsFileResource tsFileResource = tsFiles.get(i);
-<<<<<<< HEAD
-      sequenceFileList.add(tsFileResource);
-=======
       sequenceFileTreeSet.add(tsFileResource);
->>>>>>> 09da9344
       long timePartitionId = getTimePartitionFromTsFileResource(tsFileResource);
 
       TsFileRecoverPerformer recoverPerformer = new TsFileRecoverPerformer(storageGroupName + "-",
@@ -532,12 +482,8 @@
       long timePartitionId = fromTimeToTimePartition(insertPlan.getTime());
       latestTimeForEachDevice.computeIfAbsent(timePartitionId, l -> new HashMap<>())
           .putIfAbsent(insertPlan.getDeviceId(), Long.MIN_VALUE);
-<<<<<<< HEAD
-      latestFlushedTimeForEachDevice.putIfAbsent(insertPlan.getDeviceId(), Long.MIN_VALUE);
-=======
       latestFlushedTimeForEachDevice.computeIfAbsent(timePartitionId, id -> new HashMap<>())
           .putIfAbsent(insertPlan.getDeviceId(), Long.MIN_VALUE);
->>>>>>> 09da9344
 
       // insert to sequence or unSequence file
       insertToTsFileProcessor(insertPlan,
@@ -551,52 +497,6 @@
   public Integer[] insertBatch(BatchInsertPlan batchInsertPlan) throws QueryProcessException {
     writeLock();
     try {
-<<<<<<< HEAD
-      // init map
-      latestFlushedTimeForEachDevice.putIfAbsent(batchInsertPlan.getDeviceId(), Long.MIN_VALUE);
-
-      Integer[] results = new Integer[batchInsertPlan.getRowCount()];
-      long lastFlushTime = latestFlushedTimeForEachDevice.get(batchInsertPlan.getDeviceId());
-
-      /*
-       * sequence time partition id -> indexes indicating which rows in a batch should be inserted
-       */
-      TreeMap<Long, List<Integer>> sequenceTimeRangeIndexes = new TreeMap<>();
-      /*
-       * unsequence time partition id -> indexes indicating which rows in a batch should be inserted
-       */
-      TreeMap<Long, List<Integer>> unsequenceTimeRangeIndexes = new TreeMap<>();
-      for (int i = 0; i < batchInsertPlan.getRowCount(); i++) {
-        long currTime = batchInsertPlan.getTimes()[i];
-        // skip points that do not satisfy TTL
-        if (!checkTTL(currTime)) {
-          results[i] = TSStatusCode.OUT_OF_TTL_ERROR.getStatusCode();
-          continue;
-        }
-        results[i] = TSStatusCode.SUCCESS_STATUS.getStatusCode();
-        long timePartitionId = fromTimeToTimePartition(currTime);
-        if (currTime > lastFlushTime) {
-          // for sequence
-          sequenceTimeRangeIndexes.computeIfAbsent(timePartitionId, k -> new ArrayList<>()).add(i);
-        } else {
-          // for unsequence
-          unsequenceTimeRangeIndexes.computeIfAbsent(timePartitionId, k -> new ArrayList<>())
-              .add(i);
-        }
-      }
-
-      for (Map.Entry<Long, List<Integer>> entry : sequenceTimeRangeIndexes.entrySet()) {
-        long timePartitionId = entry.getKey();
-        latestTimeForEachDevice.computeIfAbsent(timePartitionId, l -> new HashMap<>())
-            .putIfAbsent(batchInsertPlan.getDeviceId(), Long.MIN_VALUE);
-        insertBatchToTsFileProcessor(batchInsertPlan, entry.getValue(), true, results,
-            timePartitionId);
-      }
-
-      for (Map.Entry<Long, List<Integer>> entry : unsequenceTimeRangeIndexes.entrySet()) {
-        insertBatchToTsFileProcessor(batchInsertPlan, entry.getValue(), false, results,
-            entry.getKey());
-=======
       Integer[] results = new Integer[batchInsertPlan.getRowCount()];
 
       /*
@@ -662,7 +562,6 @@
       if (before < loc) {
         insertBatchToTsFileProcessor(batchInsertPlan, before, loc, isSequence, results,
             beforeTimePartition);
->>>>>>> 09da9344
       }
 
       return results;
@@ -679,20 +578,6 @@
   }
 
   /**
-<<<<<<< HEAD
-   * insert batch to tsfile processor
-   * thread-safety that the caller need to guarantee
-   *
-   * @param batchInsertPlan batch insert plan
-   * @param indexes indexes of insert
-   * @param sequence whether is sequence
-   * @param results result array
-   * @param timePartitionId time partition id
-   */
-  private void insertBatchToTsFileProcessor(BatchInsertPlan batchInsertPlan,
-      List<Integer> indexes, boolean sequence, Integer[] results, long timePartitionId)
-      throws QueryProcessException {
-=======
    * insert batch to tsfile processor thread-safety that the caller need to guarantee
    *
    * @param batchInsertPlan batch insert plan
@@ -707,7 +592,6 @@
     if (start >= end) {
       return;
     }
->>>>>>> 09da9344
 
     TsFileProcessor tsFileProcessor = getOrCreateTsFileProcessor(timePartitionId,
         sequence);
@@ -723,23 +607,11 @@
     latestTimeForEachDevice.computeIfAbsent(timePartitionId, t -> new HashMap<>())
         .putIfAbsent(batchInsertPlan.getDeviceId(), Long.MIN_VALUE);
     // try to update the latest time of the device of this tsRecord
-<<<<<<< HEAD
-    long maxTime = Long.MIN_VALUE;
-    for (int i : indexes) {
-      maxTime = Math.max(maxTime, batchInsertPlan.getTimes()[i]);
-    }
-    if (sequence && result
-        && latestTimeForEachDevice.get(timePartitionId).get(batchInsertPlan.getDeviceId())
-        < maxTime) {
-      latestTimeForEachDevice.get(timePartitionId)
-          .put(batchInsertPlan.getDeviceId(), maxTime);
-=======
     if (sequence && result
         && latestTimeForEachDevice.get(timePartitionId).get(batchInsertPlan.getDeviceId())
         < batchInsertPlan.getTimes()[end - 1]) {
       latestTimeForEachDevice.get(timePartitionId)
           .put(batchInsertPlan.getDeviceId(), batchInsertPlan.getTimes()[end - 1]);
->>>>>>> 09da9344
     }
 
     // check memtable size and may async try to flush the work memtable
@@ -783,11 +655,7 @@
     try {
       if (sequence) {
         tsFileProcessor = getOrCreateTsFileProcessorIntern(timeRangeId,
-<<<<<<< HEAD
-            workSequenceTsFileProcessors, sequenceFileList, true);
-=======
             workSequenceTsFileProcessors, sequenceFileTreeSet, true);
->>>>>>> 09da9344
       } else {
         tsFileProcessor = getOrCreateTsFileProcessorIntern(timeRangeId,
             workUnsequenceTsFileProcessors, unSequenceFileList, false);
@@ -807,21 +675,12 @@
   }
 
   /**
-<<<<<<< HEAD
-   * get processor from hashmap, flush oldest processor is necessary
-   *
-   * @param timeRangeId time partition range
-   * @param tsFileProcessorTreeMap tsFileProcessorTreeMap
-   * @param fileList file list to add new processor
-   * @param sequence whether is sequence or not
-=======
    * get processor from hashmap, flush oldest processor if necessary
    *
    * @param timeRangeId            time partition range
    * @param tsFileProcessorTreeMap tsFileProcessorTreeMap
    * @param fileList               file list to add new processor
    * @param sequence               whether is sequence or not
->>>>>>> 09da9344
    */
   private TsFileProcessor getOrCreateTsFileProcessorIntern(long timeRangeId,
       TreeMap<Long, TsFileProcessor> tsFileProcessorTreeMap,
@@ -1001,11 +860,7 @@
 
       this.workSequenceTsFileProcessors.clear();
       this.workUnsequenceTsFileProcessors.clear();
-<<<<<<< HEAD
-      this.sequenceFileList.clear();
-=======
       this.sequenceFileTreeSet.clear();
->>>>>>> 09da9344
       this.unSequenceFileList.clear();
       this.latestFlushedTimeForEachDevice.clear();
       this.latestTimeForEachDevice.clear();
@@ -1140,11 +995,7 @@
       lruForSensorUsedInQuery.add(measurementId);
     }
     try {
-<<<<<<< HEAD
-      List<TsFileResource> seqResources = getFileResourceListForQuery(sequenceFileList,
-=======
       List<TsFileResource> seqResources = getFileResourceListForQuery(sequenceFileTreeSet,
->>>>>>> 09da9344
           deviceId, measurementId, context);
       List<TsFileResource> unseqResources = getFileResourceListForQuery(unSequenceFileList,
           deviceId, measurementId, context);
@@ -1294,29 +1145,18 @@
       long timePartitionId = fromTimeToTimePartition(timestamp);
       // write log
       if (IoTDBDescriptor.getInstance().getConfig().isEnableWal()) {
-<<<<<<< HEAD
-        for (Map.Entry<Long, TsFileProcessor> entry : workSequenceTsFileProcessors.entrySet()) {
-          if (entry.getKey() <= timePartitionId) {
-            entry.getValue().getLogNode()
-                .write(new DeletePlan(timestamp, new Path(deviceId, measurementId)));
-=======
         DeletePlan deletionPlan = new DeletePlan(timestamp, new Path(deviceId, measurementId));
         for (Map.Entry<Long, TsFileProcessor> entry : workSequenceTsFileProcessors.entrySet()) {
           if (entry.getKey() <= timePartitionId) {
             entry.getValue().getLogNode()
                 .write(deletionPlan);
->>>>>>> 09da9344
           }
         }
 
         for (Map.Entry<Long, TsFileProcessor> entry : workUnsequenceTsFileProcessors.entrySet()) {
           if (entry.getKey() <= timePartitionId) {
             entry.getValue().getLogNode()
-<<<<<<< HEAD
-                .write(new DeletePlan(timestamp, new Path(deviceId, measurementId)));
-=======
                 .write(deletionPlan);
->>>>>>> 09da9344
           }
         }
       }
@@ -1393,12 +1233,8 @@
     // update the largest timestamp in the last flushing memtable
     for (Entry<String, Long> entry : latestTimeForEachDevice.get(processor.getTimeRangeId())
         .entrySet()) {
-<<<<<<< HEAD
-      latestFlushedTimeForEachDevice.put(entry.getKey(), entry.getValue());
-=======
       latestFlushedTimeForEachDevice.get(processor.getTimeRangeId())
           .put(entry.getKey(), entry.getValue());
->>>>>>> 09da9344
     }
     return true;
   }
@@ -1619,11 +1455,7 @@
   /**
    * Load a new tsfile to storage group processor. The mechanism of the sync module will make sure
    * that there has no file which is overlapping with the new file.
-<<<<<<< HEAD
-   *
-=======
    * <p>
->>>>>>> 09da9344
    * Firstly, determine the loading type of the file, whether it needs to be loaded in sequence list
    * or unsequence list.
    * <p>
@@ -1676,11 +1508,7 @@
       boolean isOverlap = false;
       int preIndex = -1, subsequentIndex = sequenceFileTreeSet.size();
 
-<<<<<<< HEAD
-      List<TsFileResource> sequenceList = new ArrayList<>(sequenceFileList);
-=======
       List<TsFileResource> sequenceList = new ArrayList<>(sequenceFileTreeSet);
->>>>>>> 09da9344
       // check new tsfile
       outer:
       for (int i = 0; i < sequenceList.size(); i++) {
@@ -1784,22 +1612,14 @@
     long currentTsFileTime = Long
         .parseLong(tsfileName.split(IoTDBConstant.TSFILE_NAME_SEPARATOR)[0]);
     long preTime;
-<<<<<<< HEAD
-    List<TsFileResource> sequenceList = new ArrayList<>(sequenceFileList);
-=======
     List<TsFileResource> sequenceList = new ArrayList<>(sequenceFileTreeSet);
->>>>>>> 09da9344
     if (preIndex == -1) {
       preTime = 0L;
     } else {
       String preName = sequenceList.get(preIndex).getFile().getName();
       preTime = Long.parseLong(preName.split(IoTDBConstant.TSFILE_NAME_SEPARATOR)[0]);
     }
-<<<<<<< HEAD
-    if (subsequentIndex == sequenceFileList.size()) {
-=======
     if (subsequentIndex == sequenceFileTreeSet.size()) {
->>>>>>> 09da9344
       return preTime < currentTsFileTime ? tsfileName : getNewTsFileName(timePartitionId);
     } else {
       String subsequenceName = sequenceList.get(subsequentIndex).getFile().getName();
@@ -1873,11 +1693,7 @@
                 storageGroupName + File.separatorChar + timeRangeId + File.separator
                     + tsFileResource.getFile().getName());
         tsFileResource.setFile(targetFile);
-<<<<<<< HEAD
-        sequenceFileList.add(tsFileResource);
-=======
         sequenceFileTreeSet.add(tsFileResource);
->>>>>>> 09da9344
         logger.info("Load tsfile in sequence list, move file from {} to {}",
             syncedTsFile.getAbsolutePath(), targetFile.getAbsolutePath());
         break;
@@ -2040,13 +1856,8 @@
   }
 
   @TestOnly
-<<<<<<< HEAD
-  public List<TsFileResource> getSequenceFileList() {
-    return new ArrayList<>(sequenceFileList);
-=======
   public List<TsFileResource> getSequenceFileTreeSet() {
     return new ArrayList<>(sequenceFileTreeSet);
->>>>>>> 09da9344
   }
 
   @TestOnly
