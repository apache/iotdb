/*
 * Licensed to the Apache Software Foundation (ASF) under one
 * or more contributor license agreements.  See the NOTICE file
 * distributed with this work for additional information
 * regarding copyright ownership.  The ASF licenses this file
 * to you under the Apache License, Version 2.0 (the
 * "License"); you may not use this file except in compliance
 * with the License.  You may obtain a copy of the License at
 *
 *      http://www.apache.org/licenses/LICENSE-2.0
 *
 * Unless required by applicable law or agreed to in writing,
 * software distributed under the License is distributed on an
 * "AS IS" BASIS, WITHOUT WARRANTIES OR CONDITIONS OF ANY
 * KIND, either express or implied.  See the License for the
 * specific language governing permissions and limitations
 * under the License.
 */
package org.apache.iotdb.db.engine.storagegroup;

import static org.apache.iotdb.db.engine.merge.task.MergeTask.MERGE_SUFFIX;
import static org.apache.iotdb.db.engine.storagegroup.TsFileResource.TEMP_SUFFIX;
import static org.apache.iotdb.tsfile.common.constant.TsFileConstant.TSFILE_SUFFIX;

import java.io.File;
import java.io.IOException;
import java.nio.file.Paths;
import java.util.ArrayList;
import java.util.Collections;
import java.util.Date;
import java.util.HashMap;
import java.util.HashSet;
import java.util.Iterator;
import java.util.LinkedList;
import java.util.List;
import java.util.Map;
import java.util.Map.Entry;
import java.util.Set;
import java.util.concurrent.locks.ReadWriteLock;
import java.util.concurrent.locks.ReentrantReadWriteLock;
import org.apache.commons.io.FileUtils;
import org.apache.iotdb.db.conf.IoTDBConstant;
import org.apache.iotdb.db.conf.IoTDBDescriptor;
import org.apache.iotdb.db.conf.directories.DirectoryManager;
import org.apache.iotdb.db.engine.fileSystem.SystemFileFactory;
import org.apache.iotdb.db.engine.merge.manage.MergeManager;
import org.apache.iotdb.db.engine.merge.manage.MergeResource;
import org.apache.iotdb.db.engine.merge.selector.IMergeFileSelector;
import org.apache.iotdb.db.engine.merge.selector.MaxFileMergeFileSelector;
import org.apache.iotdb.db.engine.merge.selector.MaxSeriesMergeFileSelector;
import org.apache.iotdb.db.engine.merge.selector.MergeFileStrategy;
import org.apache.iotdb.db.engine.merge.task.MergeTask;
import org.apache.iotdb.db.engine.merge.task.RecoverMergeTask;
import org.apache.iotdb.db.engine.modification.Deletion;
import org.apache.iotdb.db.engine.modification.Modification;
import org.apache.iotdb.db.engine.modification.ModificationFile;
import org.apache.iotdb.db.engine.querycontext.QueryDataSource;
import org.apache.iotdb.db.engine.querycontext.ReadOnlyMemChunk;
import org.apache.iotdb.db.engine.version.SimpleFileVersionController;
import org.apache.iotdb.db.engine.version.VersionController;
import org.apache.iotdb.db.exception.DiskSpaceInsufficientException;
import org.apache.iotdb.db.exception.MergeException;
import org.apache.iotdb.db.exception.MetadataErrorException;
import org.apache.iotdb.db.exception.OutOfTTLException;
import org.apache.iotdb.db.exception.ProcessorException;
import org.apache.iotdb.db.exception.StorageGroupProcessorException;
import org.apache.iotdb.db.exception.TsFileProcessorException;
import org.apache.iotdb.db.exception.qp.QueryProcessorException;
import org.apache.iotdb.db.metadata.MManager;
import org.apache.iotdb.db.qp.physical.crud.BatchInsertPlan;
import org.apache.iotdb.db.qp.physical.crud.DeletePlan;
import org.apache.iotdb.db.qp.physical.crud.InsertPlan;
import org.apache.iotdb.db.query.context.QueryContext;
import org.apache.iotdb.db.query.control.JobFileManager;
<<<<<<< HEAD
import org.apache.iotdb.db.utils.UpgradeUtils;
import org.apache.iotdb.rpc.TSStatusCode;
=======
>>>>>>> a66a8a59
import org.apache.iotdb.db.utils.CopyOnReadLinkedList;
import org.apache.iotdb.db.utils.TestOnly;
import org.apache.iotdb.db.writelog.recover.TsFileRecoverPerformer;
import org.apache.iotdb.rpc.TSStatusCode;
import org.apache.iotdb.tsfile.file.metadata.ChunkMetaData;
import org.apache.iotdb.tsfile.file.metadata.enums.CompressionType;
import org.apache.iotdb.tsfile.file.metadata.enums.TSDataType;
import org.apache.iotdb.tsfile.file.metadata.enums.TSEncoding;
import org.apache.iotdb.tsfile.fileSystem.FSFactoryProducer;
import org.apache.iotdb.tsfile.fileSystem.fsFactory.FSFactory;
import org.apache.iotdb.tsfile.read.common.Path;
import org.apache.iotdb.tsfile.utils.Pair;
import org.apache.iotdb.tsfile.write.schema.MeasurementSchema;
import org.apache.iotdb.tsfile.write.schema.Schema;
import org.slf4j.Logger;
import org.slf4j.LoggerFactory;


/**
 * For sequence data, a StorageGroupProcessor has some TsFileProcessors, in which there is only one
 * TsFileProcessor in the working status. <br/>
 *
 * There are two situations to set the working TsFileProcessor to closing status:<br/>
 *
 * (1) when inserting data into the TsFileProcessor, and the TsFileProcessor shouldFlush() (or
 * shouldClose())<br/>
 *
 * (2) someone calls waitForAllCurrentTsFileProcessorsClosed(). (up to now, only flush command from
 * cli will call this method)<br/>
 *
 * UnSequence data has the similar process as above.
 *
 * When a sequence TsFileProcessor is submitted to be flushed, the updateLatestFlushTimeCallback()
 * method will be called as a callback.<br/>
 *
 * When a TsFileProcessor is closed, the closeUnsealedTsFileProcessor() method will be called as a
 * callback.
 */
public class StorageGroupProcessor {

  private static final String MERGING_MODIFICATION_FILE_NAME = "merge.mods";
  private static final Logger logger = LoggerFactory.getLogger(StorageGroupProcessor.class);
  /**
   * a read write lock for guaranteeing concurrent safety when accessing all fields in this class
   * (i.e., schema, (un)sequenceFileList, work(un)SequenceTsFileProcessor,
   * closing(Un)SequenceTsFileProcessor, latestTimeForEachDevice, and
   * latestFlushedTimeForEachDevice)
   */
  private final ReadWriteLock insertLock = new ReentrantReadWriteLock();
  /**
   * closeStorageGroupCondition is used to wait for all currently closing TsFiles to be done.
   */
  private final Object closeStorageGroupCondition = new Object();
  /**
   * avoid some tsfileResource is changed (e.g., from unsealed to sealed) when a query is executed.
   */
  private final ReadWriteLock closeQueryLock = new ReentrantReadWriteLock();
  /**
   * the schema of time series that belong this storage group
   */
  private Schema schema;
  // includes sealed and unsealed sequence TsFiles
  private List<TsFileResource> sequenceFileList = new ArrayList<>();
  private TsFileProcessor workSequenceTsFileProcessor = null;
  private CopyOnReadLinkedList<TsFileProcessor> closingSequenceTsFileProcessor = new CopyOnReadLinkedList<>();
  // includes sealed and unsealed unSequence TsFiles
  private List<TsFileResource> unSequenceFileList = new ArrayList<>();
  private TsFileProcessor workUnSequenceTsFileProcessor = null;
  private CopyOnReadLinkedList<TsFileProcessor> closingUnSequenceTsFileProcessor = new CopyOnReadLinkedList<>();
  /**
   * device -> global latest timestamp of each device latestTimeForEachDevice caches non-flushed
   * changes upon timestamps of each device, and is used to update latestFlushedTimeForEachDevice
   * when a flush is issued.
   */
  private Map<String, Long> latestTimeForEachDevice = new HashMap<>();
  /**
   * device -> largest timestamp of the latest memtable to be submitted to asyncTryToFlush
   * latestFlushedTimeForEachDevice determines whether a data point should be put into a sequential
   * file or an unsequential file. Data of some device with timestamp less than or equals to the
   * device's latestFlushedTime should go into an unsequential file.
   */
  private Map<String, Long> latestFlushedTimeForEachDevice = new HashMap<>();
  private String storageGroupName;
  private File storageGroupSysDir;

  /**
   * versionController assigns a version for each MemTable and deletion/update such that after they
   * are persisted, the order of insertions, deletions and updates can be re-determined.
   */
  private VersionController versionController;

  /**
   * mergeLock is to be used in the merge process. Concurrent queries, deletions and merges may
   * result in losing some deletion in the merged new file, so a lock is necessary.
   */
  private ReentrantReadWriteLock mergeLock = new ReentrantReadWriteLock();

  /**
   * This is the modification file of the result of the current merge. Because the merged file may
   * be invisible at this moment, without this, deletion/update during merge could be lost.
   */
  private ModificationFile mergingModification;

  private volatile boolean isMerging = false;
  private long mergeStartTime;

  /**
   * This linked list records the access order of measurements used by query.
   */
  private LinkedList<String> lruForSensorUsedInQuery = new LinkedList<>();
  private static final int MAX_CACHE_SENSORS = 5000;

  /**
   * when the data in a storage group is older than dataTTL, it is considered invalid and will
   * be eventually removed.
   */
  private long dataTTL = Long.MAX_VALUE;

  private FSFactory fsFactory = FSFactoryProducer.getFSFactory();

  public StorageGroupProcessor(String systemInfoDir, String storageGroupName)
      throws ProcessorException {
    this.storageGroupName = storageGroupName;

    // construct the file schema
    this.schema = constructSchema(storageGroupName);

    try {
      storageGroupSysDir = SystemFileFactory.INSTANCE.getFile(systemInfoDir, storageGroupName);
      if (storageGroupSysDir.mkdirs()) {
        logger.info("Storage Group system Directory {} doesn't exist, create it",
            storageGroupSysDir.getPath());
      } else if (!storageGroupSysDir.exists()) {
        logger.error("create Storage Group system Directory {} failed",
            storageGroupSysDir.getPath());
      }

      versionController = new SimpleFileVersionController(storageGroupSysDir.getPath());
    } catch (IOException e) {
      throw new StorageGroupProcessorException(e);
    }

    recover();
  }

  private void recover() throws ProcessorException {
    logger.info("recover Storage Group  {}", storageGroupName);

    try {
      // collect TsFiles from sequential and unsequential data directory
      List<TsFileResource> seqTsFiles = getAllFiles(
          DirectoryManager.getInstance().getAllSequenceFileFolders());
      List<TsFileResource> unseqTsFiles =
          getAllFiles(DirectoryManager.getInstance().getAllUnSequenceFileFolders());

      recoverSeqFiles(seqTsFiles);
      recoverUnseqFiles(unseqTsFiles);

      String taskName = storageGroupName + "-" + System.currentTimeMillis();
      File mergingMods = SystemFileFactory.INSTANCE.getFile(storageGroupSysDir,
          MERGING_MODIFICATION_FILE_NAME);
      if (mergingMods.exists()) {
        mergingModification = new ModificationFile(mergingMods.getPath());
      }
      RecoverMergeTask recoverMergeTask = new RecoverMergeTask(seqTsFiles, unseqTsFiles,
          storageGroupSysDir.getPath(), this::mergeEndAction, taskName,
          IoTDBDescriptor.getInstance().getConfig().isForceFullMerge(), storageGroupName);
      logger.info("{} a RecoverMergeTask {} starts...", storageGroupName, taskName);
      recoverMergeTask
          .recoverMerge(IoTDBDescriptor.getInstance().getConfig().isContinueMergeAfterReboot());
      if (!IoTDBDescriptor.getInstance().getConfig().isContinueMergeAfterReboot()) {
        mergingMods.delete();
      }
    } catch (IOException | MetadataErrorException e) {
      throw new ProcessorException(e);
    }

    for (TsFileResource resource : sequenceFileList) {
      latestTimeForEachDevice.putAll(resource.getEndTimeMap());
      latestFlushedTimeForEachDevice.putAll(resource.getEndTimeMap());
    }
  }

  private List<TsFileResource> getAllFiles(List<String> folders) {
    List<File> tsFiles = new ArrayList<>();
    for (String baseDir : folders) {
      File fileFolder = fsFactory.getFile(baseDir, storageGroupName);
      if (!fileFolder.exists()) {
        continue;
      }
      // some TsFileResource may be being persisted when the system crashed, try recovering such
      // resources
      continueFailedRenames(fileFolder, TEMP_SUFFIX);

      // some TsFiles were going to be replaced by the merged files when the system crashed and
      // the process was interrupted before the merged files could be named
      continueFailedRenames(fileFolder, MERGE_SUFFIX);

      Collections.addAll(tsFiles,
          fsFactory.listFilesBySuffix(fileFolder.getAbsolutePath(), TSFILE_SUFFIX));
    }
    tsFiles.sort(this::compareFileName);
    List<TsFileResource> ret = new ArrayList<>();
    tsFiles.forEach(f -> ret.add(new TsFileResource(f)));
    return ret;
  }

  private void continueFailedRenames(File fileFolder, String suffix) {
    File[] files = fsFactory.listFilesBySuffix(fileFolder.getAbsolutePath(), suffix);
    if (files != null) {
      for (File tempResource : files) {
        File originResource = fsFactory.getFile(tempResource.getPath().replace(suffix, ""));
        if (originResource.exists()) {
          tempResource.delete();
        } else {
          tempResource.renameTo(originResource);
        }
      }
    }
  }

  private void recoverSeqFiles(List<TsFileResource> tsFiles) throws ProcessorException {

    for (TsFileResource tsFileResource : tsFiles) {
      sequenceFileList.add(tsFileResource);
      TsFileRecoverPerformer recoverPerformer = new TsFileRecoverPerformer(storageGroupName + "-"
          , schema, versionController, tsFileResource, false);
      recoverPerformer.recover();
      tsFileResource.setClosed(true);
    }
  }

  private void recoverUnseqFiles(List<TsFileResource> tsFiles) throws ProcessorException {
    for (TsFileResource tsFileResource : tsFiles) {
      unSequenceFileList.add(tsFileResource);
      TsFileRecoverPerformer recoverPerformer = new TsFileRecoverPerformer(storageGroupName + "-",
          schema,
          versionController, tsFileResource, true);
      recoverPerformer.recover();
      tsFileResource.setClosed(true);
    }
  }

  // ({systemTime}-{versionNum}-{mergeNum}.tsfile)
  private int compareFileName(File o1, File o2) {
    String[] items1 = o1.getName().replace(TSFILE_SUFFIX, "")
        .split(IoTDBConstant.TSFILE_NAME_SEPARATOR);
    String[] items2 = o2.getName().replace(TSFILE_SUFFIX, "")
        .split(IoTDBConstant.TSFILE_NAME_SEPARATOR);
    long ver1 = Long.parseLong(items1[0]);
    long ver2 = Long.parseLong(items2[0]);
    int cmp = Long.compare(ver1, ver2);
    if (cmp == 0) {
      return Long.compare(Long.parseLong(items1[1]), Long.parseLong(items2[1]));
    } else {
      return cmp;
    }
  }

  private Schema constructSchema(String storageGroupName) {
    List<MeasurementSchema> columnSchemaList;
    columnSchemaList = MManager.getInstance().getSchemaForStorageGroup(storageGroupName);

    Schema newSchema = new Schema();
    for (MeasurementSchema measurementSchema : columnSchemaList) {
      newSchema.registerMeasurement(measurementSchema);
    }
    return newSchema;
  }


  /**
   * add a measurement into the schema.
   */
  public void addMeasurement(String measurementId, TSDataType dataType, TSEncoding encoding,
      CompressionType compressor, Map<String, String> props) {
    writeLock();
    try {
      schema.registerMeasurement(new MeasurementSchema(measurementId, dataType, encoding,
          compressor, props));
    } finally {
      writeUnlock();
    }
  }

  public boolean insert(InsertPlan insertPlan) throws QueryProcessorException {
    // reject insertions that are out of ttl
    if (!checkTTL(insertPlan.getTime())) {
     throw new OutOfTTLException(insertPlan.getTime(), (System.currentTimeMillis() - dataTTL));
    }
    writeLock();
    try {
      // init map
      latestTimeForEachDevice.putIfAbsent(insertPlan.getDeviceId(), Long.MIN_VALUE);
      latestFlushedTimeForEachDevice.putIfAbsent(insertPlan.getDeviceId(), Long.MIN_VALUE);

      // insert to sequence or unSequence file
      return insertToTsFileProcessor(insertPlan,
          insertPlan.getTime() > latestFlushedTimeForEachDevice.get(insertPlan.getDeviceId()));
    } finally {
      writeUnlock();
    }
  }

  public Integer[] insertBatch(BatchInsertPlan batchInsertPlan) throws QueryProcessorException {
    writeLock();
    try {
      // init map
      latestTimeForEachDevice.putIfAbsent(batchInsertPlan.getDeviceId(), Long.MIN_VALUE);
      latestFlushedTimeForEachDevice.putIfAbsent(batchInsertPlan.getDeviceId(), Long.MIN_VALUE);

      Integer[] results = new Integer[batchInsertPlan.getRowCount()];
      List<Integer> sequenceIndexes = new ArrayList<>();
      List<Integer> unsequenceIndexes = new ArrayList<>();

      long lastFlushTime = latestFlushedTimeForEachDevice.get(batchInsertPlan.getDeviceId());
      for (int i = 0; i < batchInsertPlan.getRowCount(); i++) {
        long currTime = batchInsertPlan.getTimes()[i];
        // skip points that do not satisfy TTL
        if (!checkTTL(currTime)) {
          results[i] = TSStatusCode.OUT_OF_TTL_ERROR.getStatusCode();
          continue;
        }
        results[i] = TSStatusCode.SUCCESS_STATUS.getStatusCode();
        if (currTime > lastFlushTime) {
          sequenceIndexes.add(i);
        } else {
          unsequenceIndexes.add(i);
        }
      }

      if (!sequenceIndexes.isEmpty()) {
        insertBatchToTsFileProcessor(batchInsertPlan, sequenceIndexes, true, results);
      }

      if (!unsequenceIndexes.isEmpty()) {
        insertBatchToTsFileProcessor(batchInsertPlan, unsequenceIndexes, false, results);
      }
      return results;
    } finally {
      writeUnlock();
    }
  }

  /**
   *
   * @param time
   * @return whether the given time falls in ttl
   */
  private boolean checkTTL(long time) {
    return dataTTL == Long.MAX_VALUE || (System.currentTimeMillis() - time) <= dataTTL;
  }

  private void insertBatchToTsFileProcessor(BatchInsertPlan batchInsertPlan,
      List<Integer> indexes, boolean sequence, Integer[] results) throws QueryProcessorException {

    TsFileProcessor tsFileProcessor = getOrCreateTsFileProcessor(sequence);
    if (tsFileProcessor == null) {
      for (int index : indexes) {
        results[index] = TSStatusCode.INTERNAL_SERVER_ERROR.getStatusCode();
      }
      return;
    }

    boolean result = tsFileProcessor.insertBatch(batchInsertPlan, indexes, results);

    // try to update the latest time of the device of this tsRecord
    if (result && latestTimeForEachDevice.get(batchInsertPlan.getDeviceId()) < batchInsertPlan
        .getMaxTime()) {
      latestTimeForEachDevice.put(batchInsertPlan.getDeviceId(), batchInsertPlan.getMaxTime());
    }

    // check memtable size and may asyncTryToFlush the work memtable
    if (tsFileProcessor.shouldFlush()) {
      logger.info("The memtable size {} reaches the threshold, async flush it to tsfile: {}",
          tsFileProcessor.getWorkMemTableMemory(),
          tsFileProcessor.getTsFileResource().getFile().getAbsolutePath());

      if (tsFileProcessor.shouldClose()) {
        moveOneWorkProcessorToClosingList(sequence);
      } else {
        tsFileProcessor.asyncFlush();
      }
    }
  }

  private boolean insertToTsFileProcessor(InsertPlan insertPlan, boolean sequence)
      throws QueryProcessorException {
    TsFileProcessor tsFileProcessor;
    boolean result;

    tsFileProcessor = getOrCreateTsFileProcessor(sequence);

    if (tsFileProcessor == null) {
      return false;
    }

    // insert TsFileProcessor
    result = tsFileProcessor.insert(insertPlan);

    // try to update the latest time of the device of this tsRecord
    if (result && latestTimeForEachDevice.get(insertPlan.getDeviceId()) < insertPlan.getTime()) {
      latestTimeForEachDevice.put(insertPlan.getDeviceId(), insertPlan.getTime());
    }

    // check memtable size and may asyncTryToFlush the work memtable
    if (tsFileProcessor.shouldFlush()) {
      logger.info("The memtable size {} reaches the threshold, async flush it to tsfile: {}",
          tsFileProcessor.getWorkMemTableMemory(),
          tsFileProcessor.getTsFileResource().getFile().getAbsolutePath());

      if (tsFileProcessor.shouldClose()) {
        moveOneWorkProcessorToClosingList(sequence);
      } else {
        tsFileProcessor.asyncFlush();
      }
    }
    return result;
  }

  private TsFileProcessor getOrCreateTsFileProcessor(boolean sequence) {
    TsFileProcessor tsFileProcessor = null;
    try {
      if (sequence) {
        if (workSequenceTsFileProcessor == null) {
          // create a new TsfileProcessor
          workSequenceTsFileProcessor = createTsFileProcessor(true);
          sequenceFileList.add(workSequenceTsFileProcessor.getTsFileResource());
        }
        tsFileProcessor = workSequenceTsFileProcessor;
      } else {
        if (workUnSequenceTsFileProcessor == null) {
          // create a new TsfileProcessor
          workUnSequenceTsFileProcessor = createTsFileProcessor(false);
          unSequenceFileList.add(workUnSequenceTsFileProcessor.getTsFileResource());
        }
        tsFileProcessor = workUnSequenceTsFileProcessor;
      }
    } catch (DiskSpaceInsufficientException e) {
      logger.error(
          "disk space is insufficient when creating TsFile processor, change system mode to read-only",
          e);
      IoTDBDescriptor.getInstance().getConfig().setReadOnly(true);
    } catch (IOException e) {
      logger
          .error("meet IOException when creating TsFileProcessor, change system mode to read-only",
              e);
      IoTDBDescriptor.getInstance().getConfig().setReadOnly(true);
    }
    return tsFileProcessor;
  }

  private TsFileProcessor createTsFileProcessor(boolean sequence)
      throws IOException, DiskSpaceInsufficientException {
    String baseDir;
    if (sequence) {
      baseDir = DirectoryManager.getInstance().getNextFolderForSequenceFile();
    } else {
      baseDir = DirectoryManager.getInstance().getNextFolderForUnSequenceFile();
    }
    fsFactory.getFile(baseDir, storageGroupName).mkdirs();

    String filePath = Paths.get(baseDir, storageGroupName,
        System.currentTimeMillis() + IoTDBConstant.TSFILE_NAME_SEPARATOR + versionController
            .nextVersion()).toString() + IoTDBConstant.TSFILE_NAME_SEPARATOR + "0" + TSFILE_SUFFIX;

    if (sequence) {
      return new TsFileProcessor(storageGroupName, fsFactory.getFile(filePath),
          schema, versionController, this::closeUnsealedTsFileProcessor,
          this::updateLatestFlushTimeCallback, sequence);
    } else {
      return new TsFileProcessor(storageGroupName, fsFactory.getFile(filePath),
          schema, versionController, this::closeUnsealedTsFileProcessor,
          () -> true, sequence);
    }
  }


  /**
   * only called by insert(), thread-safety should be ensured by caller
   */
  private void moveOneWorkProcessorToClosingList(boolean sequence) {
    //for sequence tsfile, we update the endTimeMap only when the file is prepared to be closed.
    //for unsequence tsfile, we have maintained the endTimeMap when an insertion comes.
    if (sequence) {
      closingSequenceTsFileProcessor.add(workSequenceTsFileProcessor);
      updateEndTimeMap(workSequenceTsFileProcessor);
      workSequenceTsFileProcessor.asyncClose();
      workSequenceTsFileProcessor = null;
      logger.info("close a sequence tsfile processor {}", storageGroupName);
    } else {
      closingUnSequenceTsFileProcessor.add(workUnSequenceTsFileProcessor);
      workUnSequenceTsFileProcessor.asyncClose();
      workUnSequenceTsFileProcessor = null;
      logger.info("close an unsequence tsfile processor {}", storageGroupName);
    }
  }

  /**
   * delete the storageGroup's own folder in folder data/system/storage_groups
   */
  public void deleteFolder(String systemDir) {
    waitForAllCurrentTsFileProcessorsClosed();
    writeLock();
    try {
      File storageGroupFolder = SystemFileFactory.INSTANCE.getFile(systemDir, storageGroupName);
      if (storageGroupFolder.exists()) {
        FileUtils.deleteDirectory(storageGroupFolder);
      }
    } catch (IOException e) {
      logger.error("Cannot delete the folder in storage group {}, because", storageGroupName, e);
    } finally {
      writeUnlock();
    }
  }

  public void syncDeleteDataFiles() {
    waitForAllCurrentTsFileProcessorsClosed();
    writeLock();
    try {
      for (TsFileResource tsFileResource : unSequenceFileList) {
        tsFileResource.close();
      }
      for (TsFileResource tsFileResource : sequenceFileList) {
        tsFileResource.close();
      }
      List<String> folder = DirectoryManager.getInstance().getAllSequenceFileFolders();
      folder.addAll(DirectoryManager.getInstance().getAllUnSequenceFileFolders());
      deleteAllSGFolders(folder);

      this.workSequenceTsFileProcessor = null;
      this.workUnSequenceTsFileProcessor = null;
      this.sequenceFileList.clear();
      this.unSequenceFileList.clear();
      this.latestFlushedTimeForEachDevice.clear();
      this.latestTimeForEachDevice.clear();
    } catch (IOException e) {
      logger.error("Cannot delete files in storage group {}", storageGroupName, e);
    } finally {
      writeUnlock();
    }
  }

  private void deleteAllSGFolders(List<String> folder) {
    for (String tsfilePath : folder) {
      File storageGroupFolder = fsFactory.getFile(tsfilePath, storageGroupName);
      if (storageGroupFolder.exists()) {
        try {
          FileUtils.deleteDirectory(storageGroupFolder);
        } catch (IOException e) {
          logger.error("Delete TsFiles failed", e);
        }
      }
    }
  }

  /**
   * Iterate each TsFile and try to lock and remove those out of TTL.
   */
  public synchronized void checkFilesTTL() {
    if (dataTTL == Long.MAX_VALUE) {
      logger.debug("{}: TTL not set, ignore the check", storageGroupName);
      return;
    }
    long timeLowerBound = System.currentTimeMillis() - dataTTL;
    if (logger.isDebugEnabled()) {
      logger.debug("{}: TTL removing files before {}", storageGroupName, new Date(timeLowerBound));
    }
    // copy to avoid concurrent modification of deletion
    List<TsFileResource> seqFiles = new ArrayList<>(sequenceFileList);
    List<TsFileResource> unseqFiles = new ArrayList<>(unSequenceFileList);

    for (TsFileResource tsFileResource : seqFiles) {
      checkFileTTL(tsFileResource, timeLowerBound, true);
    }
    for (TsFileResource tsFileResource : unseqFiles) {
      checkFileTTL(tsFileResource, timeLowerBound, false);
    }
  }

  private void checkFileTTL(TsFileResource resource, long timeLowerBound, boolean isSeq) {
    if (resource.isMerging() || !resource.isClosed()
        || !resource.isDeleted() && resource.stillLives(timeLowerBound)) {
      return;
    }

    writeLock();
    try {
      // prevent new merges and queries from choosing this file
      resource.setDeleted(true);
      // the file may be chosen for merge after the last check and before writeLock()
      // double check to ensure the file is not used by a merge
      if (resource.isMerging()) {
        return;
      }
      // ensure that the file is not used by any queries
      if (resource.getMergeQueryLock().writeLock().tryLock()) {
        try {
          // physical removal
          resource.remove();
          if (logger.isInfoEnabled()) {
            logger.info("Removed a file {} before {} by ttl ({}ms)", resource.getFile().getPath(),
                new Date(timeLowerBound), dataTTL);
          }
          if (isSeq) {
            sequenceFileList.remove(resource);
          } else {
            unSequenceFileList.remove(resource);
          }
        } finally {
          resource.getMergeQueryLock().writeLock().unlock();
        }
      }
    } finally {
      writeUnlock();
    }
  }

  /**
   * This method will be blocked until all tsfile processors are closed.
   */
  public void waitForAllCurrentTsFileProcessorsClosed() {
    synchronized (closeStorageGroupCondition) {
      try {
        putAllWorkingTsFileProcessorIntoClosingList();
        while (!closingSequenceTsFileProcessor.isEmpty() || !closingUnSequenceTsFileProcessor
            .isEmpty()) {
          closeStorageGroupCondition.wait();
        }
      } catch (InterruptedException e) {
        logger.error("CloseFileNodeCondition error occurs while waiting for closing the storage "
            + "group {}", storageGroupName, e);
        Thread.currentThread().interrupt();
      }
    }
  }

  public void putAllWorkingTsFileProcessorIntoClosingList() {
    writeLock();
    try {
      logger.info("async force close all files in storage group: {}", storageGroupName);
      if (workSequenceTsFileProcessor != null) {
        moveOneWorkProcessorToClosingList(true);
      }
      if (workUnSequenceTsFileProcessor != null) {
        moveOneWorkProcessorToClosingList(false);
      }
    } finally {
      writeUnlock();
    }
  }

  // TODO need a read lock, please consider the concurrency with flush manager threads.
  public QueryDataSource query(String deviceId, String measurementId, QueryContext context,
      JobFileManager filePathsManager) {
    insertLock.readLock().lock();
    mergeLock.readLock().lock();
    synchronized (lruForSensorUsedInQuery) {
      if (lruForSensorUsedInQuery.size() >= MAX_CACHE_SENSORS) {
        lruForSensorUsedInQuery.removeFirst();
      }
      lruForSensorUsedInQuery.add(measurementId);
    }
    try {
      List<TsFileResource> seqResources = getFileReSourceListForQuery(sequenceFileList,
          deviceId, measurementId, context);
      List<TsFileResource> unseqResources = getFileReSourceListForQuery(unSequenceFileList,
          deviceId, measurementId, context);
      QueryDataSource dataSource = new QueryDataSource(new Path(deviceId, measurementId),
          seqResources, unseqResources);
      // used files should be added before mergeLock is unlocked, or they may be deleted by
      // running merge
      // is null only in tests
      if (filePathsManager != null) {
        filePathsManager.addUsedFilesForGivenJob(context.getJobId(), dataSource);
      }
      dataSource.setDataTTL(dataTTL);
      return dataSource;
    } finally {
      insertLock.readLock().unlock();
      mergeLock.readLock().unlock();
    }
  }

  /**
   * returns the top k% measurements which are recently used in queries.
   */
  public Set calTopKMeasurement(String sensorId, double k) {
    int num = (int) (lruForSensorUsedInQuery.size() * k);
    Set<String> sensorSet = new HashSet<>(num + 1);
    synchronized (lruForSensorUsedInQuery) {
      Iterator<String> iterator = lruForSensorUsedInQuery.descendingIterator();
      while (iterator.hasNext() && sensorSet.size() < num) {
        String sensor = iterator.next();
        if (sensorSet.contains(sensor)) {
          iterator.remove();
        } else {
          sensorSet.add(sensor);
        }
      }
    }
    sensorSet.add(sensorId);
    return sensorSet;
  }

  private void writeLock() {
    insertLock.writeLock().lock();
  }

  private void writeUnlock() {
    insertLock.writeLock().unlock();
  }


  /**
   * @param tsFileResources includes sealed and unsealed tsfile resources
   * @return fill unsealed tsfile resources with memory data and ChunkMetadataList of data in disk
   */
  private List<TsFileResource> getFileReSourceListForQuery(List<TsFileResource> tsFileResources,
      String deviceId, String measurementId, QueryContext context) {

    MeasurementSchema mSchema = schema.getMeasurementSchema(measurementId);
    TSDataType dataType = mSchema.getType();

    List<TsFileResource> tsfileResourcesForQuery = new ArrayList<>();
    long timeLowerBound = dataTTL != Long.MAX_VALUE ? System.currentTimeMillis() - dataTTL : Long
        .MIN_VALUE;
    context.setQueryTimeLowerBound(timeLowerBound);

    for (TsFileResource tsFileResource : tsFileResources) {
      // TODO: try filtering files if the query contains time filter
      if (!testResourceDevice(tsFileResource, deviceId)) {
        continue;
      }
      closeQueryLock.readLock().lock();

      try {
        if (tsFileResource.isClosed()) {
          tsfileResourcesForQuery.add(tsFileResource);
        } else {
          // left: in-memory data, right: meta of disk data
          Pair<ReadOnlyMemChunk, List<ChunkMetaData>> pair;
          pair = tsFileResource
              .getUnsealedFileProcessor()
              .query(deviceId, measurementId, dataType, mSchema.getProps(), context);
          tsfileResourcesForQuery
              .add(new TsFileResource(tsFileResource.getFile(),
                  tsFileResource.getStartTimeMap(),
                  tsFileResource.getEndTimeMap(), pair.left, pair.right));
        }
      } finally {
        closeQueryLock.readLock().unlock();
      }
    }
    return tsfileResourcesForQuery;
  }

  /**
   *
   * @param tsFileResource
   * @param deviceId
   * @return true if the device is contained in the TsFile and it lives beyond TTL
   */
  private boolean testResourceDevice(TsFileResource tsFileResource, String deviceId) {
    if (!tsFileResource.containsDevice(deviceId)) {
      return false;
    }
    if (dataTTL != Long.MAX_VALUE) {
      Long deviceEndTime = tsFileResource.getEndTimeMap().get(deviceId);
      return deviceEndTime == null || checkTTL(deviceEndTime);
    }
    return true;
  }


  /**
   * Delete data whose timestamp <= 'timestamp' and belongs to the timeseries
   * deviceId.measurementId.
   *
   * @param deviceId the deviceId of the timeseries to be deleted.
   * @param measurementId the measurementId of the timeseries to be deleted.
   * @param timestamp the delete range is (0, timestamp].
   */
  public void delete(String deviceId, String measurementId, long timestamp) throws IOException {
    // TODO: how to avoid partial deletion?
    writeLock();
    mergeLock.writeLock().lock();

    // record files which are updated so that we can roll back them in case of exception
    List<ModificationFile> updatedModFiles = new ArrayList<>();

    try {
      Long lastUpdateTime = latestTimeForEachDevice.get(deviceId);
      // no tsfile data, the delete operation is invalid
      if (lastUpdateTime == null) {
        logger.debug("No device {} in SG {}, deletion invalid", deviceId, storageGroupName);
        return;
      }

      // write log
      if (IoTDBDescriptor.getInstance().getConfig().isEnableWal()) {
        if (workSequenceTsFileProcessor != null) {
          workSequenceTsFileProcessor.getLogNode()
              .write(new DeletePlan(timestamp, new Path(deviceId, measurementId)));
        }
        if (workUnSequenceTsFileProcessor != null) {
          workUnSequenceTsFileProcessor.getLogNode()
              .write(new DeletePlan(timestamp, new Path(deviceId, measurementId)));
        }
      }

      Path fullPath = new Path(deviceId, measurementId);
      Deletion deletion = new Deletion(fullPath, versionController.nextVersion(), timestamp);
      if (mergingModification != null) {
        mergingModification.write(deletion);
        updatedModFiles.add(mergingModification);
      }

      deleteDataInFiles(sequenceFileList, deletion, updatedModFiles);
      deleteDataInFiles(unSequenceFileList, deletion, updatedModFiles);

    } catch (Exception e) {
      // roll back
      for (ModificationFile modFile : updatedModFiles) {
        modFile.abort();
      }
      throw new IOException(e);
    } finally {
      writeUnlock();
      mergeLock.writeLock().unlock();
    }
  }


  private void deleteDataInFiles(List<TsFileResource> tsFileResourceList, Deletion deletion,
      List<ModificationFile> updatedModFiles)
      throws IOException {
    String deviceId = deletion.getDevice();
    for (TsFileResource tsFileResource : tsFileResourceList) {
      if (!tsFileResource.containsDevice(deviceId) ||
          deletion.getTimestamp() < tsFileResource.getStartTimeMap().get(deviceId)) {
        continue;
      }

      // write deletion into modification file
      tsFileResource.getModFile().write(deletion);

      // delete data in memory of unsealed file
      if (!tsFileResource.isClosed()) {
        TsFileProcessor tsfileProcessor = tsFileResource.getUnsealedFileProcessor();
        tsfileProcessor.deleteDataInMemory(deletion);
      }

      // add a record in case of rollback
      updatedModFiles.add(tsFileResource.getModFile());
    }
  }

  /**
   * when close an TsFileProcessor, update its EndTimeMap immediately
   *
   * @param tsFileProcessor processor to be closed
   */
  private void updateEndTimeMap(TsFileProcessor tsFileProcessor) {
    TsFileResource resource = tsFileProcessor.getTsFileResource();
    for (Entry<String, Long> startTime : resource.getStartTimeMap().entrySet()) {
      String deviceId = startTime.getKey();
      resource.forceUpdateEndTime(deviceId, latestTimeForEachDevice.get(deviceId));
    }
  }


  private boolean updateLatestFlushTimeCallback() {
    // update the largest timestamp in the last flushing memtable
    for (Entry<String, Long> entry : latestTimeForEachDevice.entrySet()) {
      latestFlushedTimeForEachDevice.put(entry.getKey(), entry.getValue());
    }
    return true;
  }

  /**
   * put the memtable back to the MemTablePool and make the metadata in writer visible
   */
  // TODO please consider concurrency with query and insert method.
  private void closeUnsealedTsFileProcessor(
      TsFileProcessor tsFileProcessor) throws TsFileProcessorException {
    closeQueryLock.writeLock().lock();
    try {
      tsFileProcessor.close();
    } finally {
      closeQueryLock.writeLock().unlock();
    }
    //closingSequenceTsFileProcessor is a thread safety class.
    if (closingSequenceTsFileProcessor.contains(tsFileProcessor)) {
      closingSequenceTsFileProcessor.remove(tsFileProcessor);
    } else {
      closingUnSequenceTsFileProcessor.remove(tsFileProcessor);
    }
    logger.info("signal closing storage group condition in {}", storageGroupName);
    synchronized (closeStorageGroupCondition) {
      closeStorageGroupCondition.notifyAll();
    }
  }


  public int countUpgradeFiles() {
    int cntUpgradeFileNum = 0;
    for (TsFileResource seqTsFileResource : sequenceFileList) {
      if (UpgradeUtils.isNeedUpgrade(seqTsFileResource)) {
        cntUpgradeFileNum += 1;
      }
    }
    for (TsFileResource unseqTsFileResource : unSequenceFileList) {
      if (UpgradeUtils.isNeedUpgrade(unseqTsFileResource)) {
        cntUpgradeFileNum += 1;
      }
    }
    return cntUpgradeFileNum;
  }


  public void upgrade() {
    insertLock.readLock().lock();
    try {
      for (TsFileResource seqTsFileResource : sequenceFileList) {
        seqTsFileResource.doUpgrade();
      }
      for (TsFileResource unseqTsFileResource : unSequenceFileList) {
        unseqTsFileResource.doUpgrade();
      }
    } finally {
      insertLock.readLock().unlock();
    }
  }


  public void merge(boolean fullMerge) {
    writeLock();
    try {
      if (isMerging) {
        if (logger.isInfoEnabled()) {
          logger.info("{} Last merge is ongoing, currently consumed time: {}ms", storageGroupName,
              (System.currentTimeMillis() - mergeStartTime));
        }
        return;
      }
      if (unSequenceFileList.isEmpty() || sequenceFileList.isEmpty()) {
        logger.info("{} no files to be merged", storageGroupName);
        return;
      }

      long budget = IoTDBDescriptor.getInstance().getConfig().getMergeMemoryBudget();
      long timeLowerBound = System.currentTimeMillis() - dataTTL;
      MergeResource mergeResource = new MergeResource(sequenceFileList, unSequenceFileList, timeLowerBound);

      IMergeFileSelector fileSelector = getMergeFileSelector(budget, mergeResource);
      try {
        List[] mergeFiles = fileSelector.select();
        if (mergeFiles.length == 0) {
          logger.info("{} cannot select merge candidates under the budget {}", storageGroupName,
              budget);
          return;
        }
        // avoid pending tasks holds the metadata and streams
        mergeResource.clear();
        String taskName = storageGroupName + "-" + System.currentTimeMillis();
        // do not cache metadata until true candidates are chosen, or too much metadata will be
        // cached during selection
        mergeResource.setCacheDeviceMeta(true);

        for (TsFileResource tsFileResource : mergeResource.getSeqFiles()) {
          tsFileResource.setMerging(true);
        }
        for (TsFileResource tsFileResource : mergeResource.getUnseqFiles()) {
          tsFileResource.setMerging(true);
        }

        MergeTask mergeTask = new MergeTask(mergeResource, storageGroupSysDir.getPath(),
            this::mergeEndAction, taskName, fullMerge, fileSelector.getConcurrentMergeNum(),
            storageGroupName);
        mergingModification = new ModificationFile(
            storageGroupSysDir + File.separator + MERGING_MODIFICATION_FILE_NAME);
        MergeManager.getINSTANCE().submitMainTask(mergeTask);
        if (logger.isInfoEnabled()) {
          logger.info("{} submits a merge task {}, merging {} seqFiles, {} unseqFiles",
              storageGroupName, taskName, mergeFiles[0].size(), mergeFiles[1].size());
        }
        isMerging = true;
        mergeStartTime = System.currentTimeMillis();

      } catch (MergeException | IOException e) {
        logger.error("{} cannot select file for merge", storageGroupName, e);
      }
    } finally {
      writeUnlock();
    }
  }

  private IMergeFileSelector getMergeFileSelector(long budget, MergeResource resource) {
    MergeFileStrategy strategy = IoTDBDescriptor.getInstance().getConfig().getMergeFileStrategy();
    switch (strategy) {
      case MAX_FILE_NUM:
        return new MaxFileMergeFileSelector(resource, budget);
      case MAX_SERIES_NUM:
        return new MaxSeriesMergeFileSelector(resource, budget);
      default:
        throw new UnsupportedOperationException("Unknown MergeFileStrategy " + strategy);
    }
  }

  private void removeUnseqFiles(List<TsFileResource> unseqFiles) {
    mergeLock.writeLock().lock();
    try {
      unSequenceFileList.removeAll(unseqFiles);
    } finally {
      mergeLock.writeLock().unlock();
    }

    for (TsFileResource unseqFile : unseqFiles) {
      unseqFile.getWriteQueryLock().writeLock().lock();
      try {
        unseqFile.remove();
      } finally {
        unseqFile.getWriteQueryLock().writeLock().unlock();
      }
    }
  }

  private void updateMergeModification(TsFileResource seqFile) {
    seqFile.getMergeQueryLock().writeLock().lock();
    try {
      // remove old modifications and write modifications generated during merge
      seqFile.removeModFile();
      if (mergingModification != null) {
        for (Modification modification : mergingModification.getModifications()) {
          seqFile.getModFile().write(modification);
        }
      }
    } catch (IOException e) {
      logger.error("{} cannot clean the ModificationFile of {} after merge", storageGroupName,
          seqFile.getFile(), e);
    } finally {
      seqFile.getMergeQueryLock().writeLock().unlock();
    }
  }

  private void removeMergingModification() {
    try {
      if (mergingModification != null) {
        mergingModification.remove();
        mergingModification = null;
      }
    } catch (IOException e) {
      logger.error("{} cannot remove merging modification ", storageGroupName, e);
    }
  }

  protected void mergeEndAction(List<TsFileResource> seqFiles, List<TsFileResource> unseqFiles,
      File mergeLog) {
    logger.info("{} a merge task is ending...", storageGroupName);

    if (unseqFiles.isEmpty()) {
      // merge runtime exception arose, just end this merge
      isMerging = false;
      logger.info("{} a merge task abnormally ends", storageGroupName);
      return;
    }

    removeUnseqFiles(unseqFiles);

    for (int i = 0; i < seqFiles.size(); i++) {
      TsFileResource seqFile = seqFiles.get(i);
<<<<<<< HEAD
      seqFile.getWriteQueryLock().writeLock().lock();
=======
>>>>>>> a66a8a59
      mergeLock.writeLock().lock();
      try {
        updateMergeModification(seqFile);
        if (i == seqFiles.size() - 1) {
          removeMergingModification();
          isMerging = false;
          mergeLog.delete();
        }
      } finally {
<<<<<<< HEAD
        mergeLog.delete();
        seqFile.getWriteQueryLock().writeLock().unlock();
=======
>>>>>>> a66a8a59
        mergeLock.writeLock().unlock();
      }
    }
    logger.info("{} a merge task ends", storageGroupName);
  }

  /**
   * Load a new tsfile to storage group processor
   *
   * Firstly, determine the loading type of the file, whether it needs to be loaded in sequence list
   * or unsequence list.
   *
   * Secondly, execute the loading process by the type.
   *
   * Finally, update the latestTimeForEachDevice and latestFlushedTimeForEachDevice.
   *
   * @param newTsFileResource tsfile resource
   * @UsedBy sync module.
   */
  public void loadNewTsFile(TsFileResource newTsFileResource)
      throws TsFileProcessorException {
    File tsfileToBeInserted = newTsFileResource.getFile();
    writeLock();
    mergeLock.writeLock().lock();
    try {
      loadTsFileByType(LoadTsFileType.LOAD_SEQUENCE, tsfileToBeInserted, newTsFileResource,
          getBinarySearchIndex(newTsFileResource));
      updateLatestTimeMap(newTsFileResource);
    } catch (TsFileProcessorException | DiskSpaceInsufficientException e) {
      logger.error("Failed to append the tsfile {} to storage group processor {}.",
          tsfileToBeInserted.getAbsolutePath(), tsfileToBeInserted.getParentFile().getName());
      IoTDBDescriptor.getInstance().getConfig().setReadOnly(true);
      throw new TsFileProcessorException(e);
    } finally {
      mergeLock.writeLock().unlock();
      writeUnlock();
    }
  }

  /**
   * Get binary search index in @code{sequenceFileList}
   *
   * @return right index to insert
   */
  private int getBinarySearchIndex(TsFileResource tsFileResource) {
    if (sequenceFileList.isEmpty()) {
      return 0;
    }
    long targetTsFileTime = Long.parseLong(
        tsFileResource.getFile().getName().split(IoTDBConstant.TSFILE_NAME_SEPARATOR)[0]);
    int s = 0;
    int e = sequenceFileList.size() - 1;
    while (s <= e) {
      int m = s + ((e - s) >> 1);
      long currentTsFileTime = Long.parseLong(sequenceFileList.get(m).getFile().getName()
          .split(IoTDBConstant.TSFILE_NAME_SEPARATOR)[0]);
      if (currentTsFileTime >= targetTsFileTime) {
        e = m - 1;
      } else {
        s = m + 1;
      }
    }
    return s;
  }

  /**
   * Update latest time in latestTimeForEachDevice and latestFlushedTimeForEachDevice.
   *
   * @UsedBy sync module
   */
  private void updateLatestTimeMap(TsFileResource newTsFileResource) {
    for (Entry<String, Long> entry : newTsFileResource.getEndTimeMap().entrySet()) {
      String device = entry.getKey();
      long endTime = newTsFileResource.getEndTimeMap().get(device);
      if (!latestTimeForEachDevice.containsKey(device)
          || latestTimeForEachDevice.get(device) < endTime) {
        latestTimeForEachDevice.put(device, endTime);
      }
      if (!latestFlushedTimeForEachDevice.containsKey(device)
          || latestFlushedTimeForEachDevice.get(device) < endTime) {
        latestFlushedTimeForEachDevice.put(device, endTime);
      }
    }
  }

  /**
   * Execute the loading process by the type.
   *
   * @param type load type
   * @param tsFileResource tsfile resource to be loaded
   * @param index the index in sequenceFileList/unSequenceFileList
   * @UsedBy sync module
   */
  private void loadTsFileByType(LoadTsFileType type, File syncedTsFile,
      TsFileResource tsFileResource, int index)
      throws TsFileProcessorException, DiskSpaceInsufficientException {
    File targetFile;
    switch (type) {
      case LOAD_UNSEQUENCE:
        targetFile =
            new File(DirectoryManager.getInstance().getNextFolderForUnSequenceFile(),
                syncedTsFile.getParentFile().getName() + File.separatorChar + syncedTsFile
                    .getName());
        tsFileResource.setFile(targetFile);
        unSequenceFileList.add(index, tsFileResource);
        logger
            .info("Load tsfile in unsequence list, move file from {} to {}",
                syncedTsFile.getAbsolutePath(),
                targetFile.getAbsolutePath());
        break;
      case LOAD_SEQUENCE:
        targetFile =
            new File(DirectoryManager.getInstance().getNextFolderForSequenceFile(),
                syncedTsFile.getParentFile().getName() + File.separatorChar + syncedTsFile
                    .getName());
        tsFileResource.setFile(targetFile);
        sequenceFileList.add(index, tsFileResource);
        logger
            .info("Load tsfile in sequence list, move file from {} to {}",
                syncedTsFile.getAbsolutePath(),
                targetFile.getAbsolutePath());
        break;
      default:
        throw new TsFileProcessorException(
            String.format("Unsupported type of loading tsfile : %s", type));
    }

    // move file from sync dir to data dir
    if (!targetFile.getParentFile().exists()) {
      targetFile.getParentFile().mkdirs();
    }
    if (syncedTsFile.exists() && !targetFile.exists()) {
      try {
        FileUtils.moveFile(syncedTsFile, targetFile);
      } catch (IOException e) {
        throw new TsFileProcessorException(String.format(
            "File renaming failed when loading tsfile. Origin: %s, Target: %s, because %s",
            syncedTsFile.getAbsolutePath(), targetFile.getAbsolutePath(), e.getMessage()));
      }
    }
    try {
      FileUtils.moveFile(new File(syncedTsFile.getAbsolutePath() + TsFileResource.RESOURCE_SUFFIX),
          new File(targetFile.getAbsolutePath() + TsFileResource.RESOURCE_SUFFIX));
    } catch (IOException e) {
      throw new TsFileProcessorException(String.format(
          "File renaming failed when loading .resource file. Origin: %s, Target: %s, because %s",
          new File(syncedTsFile + TsFileResource.RESOURCE_SUFFIX).getAbsolutePath(),
          new File(targetFile + TsFileResource.RESOURCE_SUFFIX).getAbsolutePath(), e.getMessage()));
    }
  }

  /**
   * Delete tsfile if it exists.
   *
   * Firstly, remove the TsFileResource from sequenceFileList/unSequenceFileList.
   *
   * Secondly, delete the tsfile and .resource file.
   *
   * @param deletedTsfile tsfile to be deleted
   * @UsedBy sync module.
   */
  public void deleteTsfile(File deletedTsfile) {
    writeLock();
    mergeLock.writeLock().lock();
    TsFileResource deletedTsFileResource = null;
    try {
      Iterator<TsFileResource> sequenceIterator = sequenceFileList.iterator();
      while (sequenceIterator.hasNext()) {
        TsFileResource sequenceResource = sequenceIterator.next();
        if (sequenceResource.getFile().getName().equals(deletedTsfile.getName())) {
          deletedTsFileResource = sequenceResource;
          sequenceIterator.remove();
          break;
        }
      }
      if (deletedTsFileResource == null) {
        Iterator<TsFileResource> unsequenceIterator = unSequenceFileList.iterator();
        while (unsequenceIterator.hasNext()) {
          TsFileResource unsequenceResource = unsequenceIterator.next();
          if (unsequenceResource.getFile().getName().equals(deletedTsfile.getName())) {
            deletedTsFileResource = unsequenceResource;
            unsequenceIterator.remove();
            break;
          }
        }
      }
    } finally {
      mergeLock.writeLock().unlock();
      writeUnlock();
    }
    if (deletedTsFileResource == null) {
      return;
    }
    deletedTsFileResource.getMergeQueryLock().writeLock().lock();
    try {
      logger.info("Delete tsfile {} in sync loading process.", deletedTsFileResource.getFile());
      deletedTsFileResource.remove();
    } finally {
      deletedTsFileResource.getMergeQueryLock().writeLock().unlock();
    }
  }


  public TsFileProcessor getWorkSequenceTsFileProcessor() {
    return workSequenceTsFileProcessor;
  }

  @FunctionalInterface
  public interface CloseTsFileCallBack {

    void call(TsFileProcessor caller) throws TsFileProcessorException, IOException;
  }

  public void setDataTTL(long dataTTL) {
    this.dataTTL = dataTTL;
    checkFilesTTL();
  }

  @TestOnly
  public List<TsFileResource> getSequenceFileList() {
    return sequenceFileList;
  }

  @TestOnly
  public List<TsFileResource> getUnSequenceFileList() {
    return unSequenceFileList;
  }

  private enum LoadTsFileType {
    LOAD_SEQUENCE, LOAD_UNSEQUENCE
  }

}<|MERGE_RESOLUTION|>--- conflicted
+++ resolved
@@ -72,11 +72,8 @@
 import org.apache.iotdb.db.qp.physical.crud.InsertPlan;
 import org.apache.iotdb.db.query.context.QueryContext;
 import org.apache.iotdb.db.query.control.JobFileManager;
-<<<<<<< HEAD
 import org.apache.iotdb.db.utils.UpgradeUtils;
 import org.apache.iotdb.rpc.TSStatusCode;
-=======
->>>>>>> a66a8a59
 import org.apache.iotdb.db.utils.CopyOnReadLinkedList;
 import org.apache.iotdb.db.utils.TestOnly;
 import org.apache.iotdb.db.writelog.recover.TsFileRecoverPerformer;
@@ -673,7 +670,7 @@
         return;
       }
       // ensure that the file is not used by any queries
-      if (resource.getMergeQueryLock().writeLock().tryLock()) {
+      if (resource.getWriteQueryLock().writeLock().tryLock()) {
         try {
           // physical removal
           resource.remove();
@@ -687,7 +684,7 @@
             unSequenceFileList.remove(resource);
           }
         } finally {
-          resource.getMergeQueryLock().writeLock().unlock();
+          resource.getWriteQueryLock().writeLock().unlock();
         }
       }
     } finally {
@@ -1106,7 +1103,7 @@
   }
 
   private void updateMergeModification(TsFileResource seqFile) {
-    seqFile.getMergeQueryLock().writeLock().lock();
+    seqFile.getWriteQueryLock().writeLock().lock();
     try {
       // remove old modifications and write modifications generated during merge
       seqFile.removeModFile();
@@ -1119,7 +1116,7 @@
       logger.error("{} cannot clean the ModificationFile of {} after merge", storageGroupName,
           seqFile.getFile(), e);
     } finally {
-      seqFile.getMergeQueryLock().writeLock().unlock();
+      seqFile.getWriteQueryLock().writeLock().unlock();
     }
   }
 
@@ -1149,10 +1146,6 @@
 
     for (int i = 0; i < seqFiles.size(); i++) {
       TsFileResource seqFile = seqFiles.get(i);
-<<<<<<< HEAD
-      seqFile.getWriteQueryLock().writeLock().lock();
-=======
->>>>>>> a66a8a59
       mergeLock.writeLock().lock();
       try {
         updateMergeModification(seqFile);
@@ -1162,11 +1155,6 @@
           mergeLog.delete();
         }
       } finally {
-<<<<<<< HEAD
-        mergeLog.delete();
-        seqFile.getWriteQueryLock().writeLock().unlock();
-=======
->>>>>>> a66a8a59
         mergeLock.writeLock().unlock();
       }
     }
@@ -1360,12 +1348,12 @@
     if (deletedTsFileResource == null) {
       return;
     }
-    deletedTsFileResource.getMergeQueryLock().writeLock().lock();
+    deletedTsFileResource.getWriteQueryLock().writeLock().lock();
     try {
       logger.info("Delete tsfile {} in sync loading process.", deletedTsFileResource.getFile());
       deletedTsFileResource.remove();
     } finally {
-      deletedTsFileResource.getMergeQueryLock().writeLock().unlock();
+      deletedTsFileResource.getWriteQueryLock().writeLock().unlock();
     }
   }
 
