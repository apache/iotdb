--- conflicted
+++ resolved
@@ -18,7 +18,6 @@
  */
 package org.apache.iotdb.db.engine.storagegroup;
 
-import org.apache.iotdb.db.concurrent.IoTDBThreadPoolFactory;
 import org.apache.iotdb.db.conf.IoTDBConfig;
 import org.apache.iotdb.db.conf.IoTDBConstant;
 import org.apache.iotdb.db.conf.IoTDBDescriptor;
@@ -110,6 +109,7 @@
 import java.util.Map.Entry;
 import java.util.Set;
 import java.util.TreeMap;
+import java.util.concurrent.Executors;
 import java.util.concurrent.RejectedExecutionException;
 import java.util.concurrent.ScheduledExecutorService;
 import java.util.concurrent.TimeUnit;
@@ -409,52 +409,6 @@
     }
   }
 
-<<<<<<< HEAD
-  /**
-   * constrcut a storage group processor
-   *
-   * @param systemDir system dir path
-   * @param virtualStorageGroupId virtual storage group id e.g. 1
-   * @param fileFlushPolicy file flush policy
-   * @param logicalStorageGroupName logical storage group name e.g. root.sg1
-   */
-  public StorageGroupProcessor(
-      String systemDir,
-      String virtualStorageGroupId,
-      TsFileFlushPolicy fileFlushPolicy,
-      String logicalStorageGroupName)
-      throws StorageGroupProcessorException {
-    this.virtualStorageGroupId = virtualStorageGroupId;
-    this.logicalStorageGroupName = logicalStorageGroupName;
-    this.fileFlushPolicy = fileFlushPolicy;
-
-    storageGroupSysDir = SystemFileFactory.INSTANCE.getFile(systemDir, virtualStorageGroupId);
-    if (storageGroupSysDir.mkdirs()) {
-      logger.info(
-          "Storage Group system Directory {} doesn't exist, create it",
-          storageGroupSysDir.getPath());
-    } else if (!storageGroupSysDir.exists()) {
-      logger.error("create Storage Group system Directory {} failed", storageGroupSysDir.getPath());
-    }
-    this.tsFileManagement =
-        IoTDBDescriptor.getInstance()
-            .getConfig()
-            .getCompactionStrategy()
-            .getTsFileManagement(logicalStorageGroupName, storageGroupSysDir.getAbsolutePath());
-
-    ScheduledExecutorService executorService =
-        IoTDBThreadPoolFactory.newSingleThreadScheduledExecutor(
-            String.format("WAL-trimTask-%s/%s", logicalStorageGroupName, virtualStorageGroupId));
-    executorService.scheduleWithFixedDelay(
-        this::trimTask,
-        config.getWalPoolTrimIntervalInMS(),
-        config.getWalPoolTrimIntervalInMS(),
-        TimeUnit.MILLISECONDS);
-    recover();
-  }
-
-=======
->>>>>>> edbb3612
   public String getLogicalStorageGroupName() {
     return logicalStorageGroupName;
   }
