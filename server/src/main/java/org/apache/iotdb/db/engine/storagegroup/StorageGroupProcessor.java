/*
 * Licensed to the Apache Software Foundation (ASF) under one
 * or more contributor license agreements.  See the NOTICE file
 * distributed with this work for additional information
 * regarding copyright ownership.  The ASF licenses this file
 * to you under the Apache License, Version 2.0 (the
 * "License"); you may not use this file except in compliance
 * with the License.  You may obtain a copy of the License at
 *
 *      http://www.apache.org/licenses/LICENSE-2.0
 *
 * Unless required by applicable law or agreed to in writing,
 * software distributed under the License is distributed on an
 * "AS IS" BASIS, WITHOUT WARRANTIES OR CONDITIONS OF ANY
 * KIND, either express or implied.  See the License for the
 * specific language governing permissions and limitations
 * under the License.
 */
package org.apache.iotdb.db.engine.storagegroup;

import org.apache.iotdb.db.conf.IoTDBConfig;
import org.apache.iotdb.db.conf.IoTDBConstant;
import org.apache.iotdb.db.conf.IoTDBDescriptor;
import org.apache.iotdb.db.conf.directories.DirectoryManager;
import org.apache.iotdb.db.engine.StorageEngine;
import org.apache.iotdb.db.engine.compaction.CompactionScheduler;
import org.apache.iotdb.db.engine.compaction.CompactionTaskManager;
import org.apache.iotdb.db.engine.compaction.cross.inplace.manage.MergeManager;
import org.apache.iotdb.db.engine.compaction.task.CompactionRecoverTask;
import org.apache.iotdb.db.engine.fileSystem.SystemFileFactory;
import org.apache.iotdb.db.engine.flush.CloseFileListener;
import org.apache.iotdb.db.engine.flush.FlushListener;
import org.apache.iotdb.db.engine.flush.TsFileFlushPolicy;
import org.apache.iotdb.db.engine.modification.Deletion;
import org.apache.iotdb.db.engine.modification.ModificationFile;
import org.apache.iotdb.db.engine.querycontext.QueryDataSource;
import org.apache.iotdb.db.engine.storagegroup.timeindex.DeviceTimeIndex;
import org.apache.iotdb.db.engine.trigger.executor.TriggerEngine;
import org.apache.iotdb.db.engine.trigger.executor.TriggerEvent;
import org.apache.iotdb.db.engine.upgrade.UpgradeCheckStatus;
import org.apache.iotdb.db.engine.upgrade.UpgradeLog;
import org.apache.iotdb.db.engine.version.SimpleFileVersionController;
import org.apache.iotdb.db.engine.version.VersionController;
import org.apache.iotdb.db.exception.BatchProcessException;
import org.apache.iotdb.db.exception.DiskSpaceInsufficientException;
import org.apache.iotdb.db.exception.LoadFileException;
import org.apache.iotdb.db.exception.StorageGroupProcessorException;
import org.apache.iotdb.db.exception.TriggerExecutionException;
import org.apache.iotdb.db.exception.TsFileProcessorException;
import org.apache.iotdb.db.exception.WriteProcessException;
import org.apache.iotdb.db.exception.WriteProcessRejectException;
import org.apache.iotdb.db.exception.metadata.IllegalPathException;
import org.apache.iotdb.db.exception.metadata.MetadataException;
import org.apache.iotdb.db.exception.query.OutOfTTLException;
import org.apache.iotdb.db.exception.query.QueryProcessException;
import org.apache.iotdb.db.metadata.PartialPath;
import org.apache.iotdb.db.metadata.mnode.MNode;
import org.apache.iotdb.db.metadata.mnode.MeasurementMNode;
import org.apache.iotdb.db.qp.physical.crud.DeletePlan;
import org.apache.iotdb.db.qp.physical.crud.InsertRowPlan;
import org.apache.iotdb.db.qp.physical.crud.InsertRowsOfOneDevicePlan;
import org.apache.iotdb.db.qp.physical.crud.InsertTabletPlan;
import org.apache.iotdb.db.query.context.QueryContext;
import org.apache.iotdb.db.query.control.QueryFileManager;
import org.apache.iotdb.db.service.IoTDB;
import org.apache.iotdb.db.utils.CopyOnReadLinkedList;
import org.apache.iotdb.db.utils.MmapUtil;
import org.apache.iotdb.db.utils.TestOnly;
import org.apache.iotdb.db.utils.UpgradeUtils;
import org.apache.iotdb.db.writelog.recover.TsFileRecoverPerformer;
import org.apache.iotdb.rpc.RpcUtils;
import org.apache.iotdb.rpc.TSStatusCode;
import org.apache.iotdb.service.rpc.thrift.TSStatus;
import org.apache.iotdb.tsfile.file.metadata.ChunkMetadata;
import org.apache.iotdb.tsfile.fileSystem.FSFactoryProducer;
import org.apache.iotdb.tsfile.fileSystem.fsFactory.FSFactory;
import org.apache.iotdb.tsfile.read.TimeValuePair;
import org.apache.iotdb.tsfile.read.filter.basic.Filter;
import org.apache.iotdb.tsfile.utils.Pair;
import org.apache.iotdb.tsfile.write.schema.IMeasurementSchema;
import org.apache.iotdb.tsfile.write.writer.RestorableTsFileIOWriter;

import org.apache.commons.io.FileUtils;
import org.slf4j.Logger;
import org.slf4j.LoggerFactory;

import java.io.File;
import java.io.IOException;
import java.nio.ByteBuffer;
import java.nio.MappedByteBuffer;
import java.nio.file.Files;
import java.util.ArrayList;
import java.util.Arrays;
import java.util.Collection;
import java.util.Collections;
import java.util.Date;
import java.util.Deque;
import java.util.HashMap;
import java.util.Iterator;
import java.util.LinkedList;
import java.util.List;
import java.util.Map;
import java.util.Map.Entry;
import java.util.Set;
import java.util.TreeMap;
import java.util.concurrent.Executors;
import java.util.concurrent.ScheduledExecutorService;
import java.util.concurrent.TimeUnit;
import java.util.concurrent.atomic.AtomicInteger;
import java.util.concurrent.locks.ReadWriteLock;
import java.util.concurrent.locks.ReentrantReadWriteLock;

import static org.apache.iotdb.db.conf.IoTDBConstant.FILE_NAME_SEPARATOR;
import static org.apache.iotdb.db.engine.compaction.cross.inplace.task.CrossSpaceMergeTask.MERGE_SUFFIX;
import static org.apache.iotdb.db.engine.storagegroup.TsFileResource.TEMP_SUFFIX;
import static org.apache.iotdb.tsfile.common.constant.TsFileConstant.TSFILE_SUFFIX;

/**
 * For sequence data, a StorageGroupProcessor has some TsFileProcessors, in which there is only one
 * TsFileProcessor in the working status. <br>
 *
 * <p>There are two situations to set the working TsFileProcessor to closing status:<br>
 *
 * <p>(1) when inserting data into the TsFileProcessor, and the TsFileProcessor shouldFlush() (or
 * shouldClose())<br>
 *
 * <p>(2) someone calls syncCloseAllWorkingTsFileProcessors(). (up to now, only flush command from
 * cli will call this method)<br>
 *
 * <p>UnSequence data has the similar process as above.
 *
 * <p>When a sequence TsFileProcessor is submitted to be flushed, the
 * updateLatestFlushTimeCallback() method will be called as a callback.<br>
 *
 * <p>When a TsFileProcessor is closed, the closeUnsealedTsFileProcessorCallBack() method will be
 * called as a callback.
 */
public class StorageGroupProcessor {

  private static final IoTDBConfig config = IoTDBDescriptor.getInstance().getConfig();
  private static final Logger DEBUG_LOGGER = LoggerFactory.getLogger("QUERY_DEBUG");

  /**
   * All newly generated chunks after merge have version number 0, so we set merged Modification
   * file version to 1 to take effect
   */
  private static final int MERGE_MOD_START_VERSION_NUM = 1;

  private static final Logger logger = LoggerFactory.getLogger(StorageGroupProcessor.class);
  /** indicating the file to be loaded already exists locally. */
  private static final int POS_ALREADY_EXIST = -2;
  /** indicating the file to be loaded overlap with some files. */
  private static final int POS_OVERLAP = -3;

  private final boolean enableMemControl = config.isEnableMemControl();
  /**
   * a read write lock for guaranteeing concurrent safety when accessing all fields in this class
   * (i.e., schema, (un)sequenceFileList, work(un)SequenceTsFileProcessor,
   * closing(Un)SequenceTsFileProcessor, latestTimeForEachDevice, and
   * partitionLatestFlushedTimeForEachDevice)
   */
  private final ReadWriteLock insertLock = new ReentrantReadWriteLock();
  /** closeStorageGroupCondition is used to wait for all currently closing TsFiles to be done. */
  private final Object closeStorageGroupCondition = new Object();
  /**
   * avoid some tsfileResource is changed (e.g., from unsealed to sealed) when a query is executed.
   */
  private final ReadWriteLock closeQueryLock = new ReentrantReadWriteLock();
  /** time partition id in the storage group -> tsFileProcessor for this time partition */
  private final TreeMap<Long, TsFileProcessor> workSequenceTsFileProcessors = new TreeMap<>();
  /** time partition id in the storage group -> tsFileProcessor for this time partition */
  private final TreeMap<Long, TsFileProcessor> workUnsequenceTsFileProcessors = new TreeMap<>();
  // upgrading sequence TsFile resource list
  private List<TsFileResource> upgradeSeqFileList = new LinkedList<>();

  /** sequence tsfile processors which are closing */
  private CopyOnReadLinkedList<TsFileProcessor> closingSequenceTsFileProcessor =
      new CopyOnReadLinkedList<>();

  // upgrading unsequence TsFile resource list
  private List<TsFileResource> upgradeUnseqFileList = new LinkedList<>();

  /** unsequence tsfile processors which are closing */
  private CopyOnReadLinkedList<TsFileProcessor> closingUnSequenceTsFileProcessor =
      new CopyOnReadLinkedList<>();

  private AtomicInteger upgradeFileCount = new AtomicInteger();
  /*
   * time partition id -> map, which contains
   * device -> global latest timestamp of each device latestTimeForEachDevice caches non-flushed
   * changes upon timestamps of each device, and is used to update partitionLatestFlushedTimeForEachDevice
   * when a flush is issued.
   */
  private Map<Long, Map<String, Long>> latestTimeForEachDevice = new HashMap<>();
  /**
   * time partition id -> map, which contains device -> largest timestamp of the latest memtable to
   * be submitted to asyncTryToFlush partitionLatestFlushedTimeForEachDevice determines whether a
   * data point should be put into a sequential file or an unsequential file. Data of some device
   * with timestamp less than or equals to the device's latestFlushedTime should go into an
   * unsequential file.
   */
  private Map<Long, Map<String, Long>> partitionLatestFlushedTimeForEachDevice = new HashMap<>();

  /** used to record the latest flush time while upgrading and inserting */
  private Map<Long, Map<String, Long>> newlyFlushedPartitionLatestFlushedTimeForEachDevice =
      new HashMap<>();
  /**
   * global mapping of device -> largest timestamp of the latest memtable to * be submitted to
   * asyncTryToFlush, globalLatestFlushedTimeForEachDevice is utilized to maintain global
   * latestFlushedTime of devices and will be updated along with
   * partitionLatestFlushedTimeForEachDevice
   */
  private Map<String, Long> globalLatestFlushedTimeForEachDevice = new HashMap<>();

  /** virtual storage group id */
  private String virtualStorageGroupId;

  /** logical storage group name */
  private String logicalStorageGroupName;

  /** storage group system directory */
  private File storageGroupSysDir;

  /** manage seqFileList and unSeqFileList */
  private TsFileResourceManager tsFileResourceManager;

  /**
   * time partition id -> version controller which assigns a version for each MemTable and
   * deletion/update such that after they are persisted, the order of insertions, deletions and
   * updates can be re-determined. Will be empty if there are not MemTables in memory.
   */
  private HashMap<Long, VersionController> timePartitionIdVersionControllerMap = new HashMap<>();
  /**
   * when the data in a storage group is older than dataTTL, it is considered invalid and will be
   * eventually removed.
   */
  private long dataTTL = Long.MAX_VALUE;

  /** file system factory (local or hdfs) */
  private FSFactory fsFactory = FSFactoryProducer.getFSFactory();

  /** file flush policy */
  private TsFileFlushPolicy fileFlushPolicy;

  /**
   * The max file versions in each partition. By recording this, if several IoTDB instances have the
   * same policy of closing file and their ingestion is identical, then files of the same version in
   * different IoTDB instance will have identical data, providing convenience for data comparison
   * across different instances. partition number -> max version number
   */
  private Map<Long, Long> partitionMaxFileVersions = new HashMap<>();

  /** storage group info for mem control */
  private StorageGroupInfo storageGroupInfo = new StorageGroupInfo(this);
  /**
   * Record the device number of the last TsFile in each storage group, which is applied to
   * initialize the array size of DeviceTimeIndex. It is reasonable to assume that the adjacent
   * files should have similar numbers of devices. Default value: INIT_ARRAY_SIZE = 64
   */
  private int deviceNumInLastClosedTsFile = DeviceTimeIndex.INIT_ARRAY_SIZE;

  /** whether it's ready from recovery */
  private boolean isReady = false;

  /** close file listeners */
  private List<CloseFileListener> customCloseFileListeners = Collections.emptyList();

  /** flush listeners */
  private List<FlushListener> customFlushListeners = Collections.emptyList();

  private static final int WAL_BUFFER_SIZE =
      IoTDBDescriptor.getInstance().getConfig().getWalBufferSize() / 2;

  private final Deque<ByteBuffer> walByteBufferPool = new LinkedList<>();

  private int currentWalPoolSize = 0;

  // this field is used to avoid when one writer release bytebuffer back to pool,
  // and the next writer has already arrived, but the check thread get the lock first, it find the
  // pool
  // is not empty, so it free the memory. When the next writer get the lock, it will apply the
  // memory again.
  // So our free memory strategy is only when the expected size less than the current pool size
  // and the pool is not empty and the time interval since the pool is not empty is larger than
  // DEFAULT_POOL_TRIM_INTERVAL_MILLIS
  private long timeWhenPoolNotEmpty = Long.MAX_VALUE;

  /**
   * record the insertWriteLock in SG is being hold by which method, it will be empty string if on
   * one holds the insertWriteLock
   */
  private String insertWriteLockHolder = "";

  private ScheduledExecutorService timedCompactionScheduleTask =
      Executors.newSingleThreadScheduledExecutor();

  public static final long COMPACTION_TASK_SUBMIT_DELAY = 20L * 1000L;

  /** get the direct byte buffer from pool, each fetch contains two ByteBuffer */
  public ByteBuffer[] getWalDirectByteBuffer() {
    ByteBuffer[] res = new ByteBuffer[2];
    synchronized (walByteBufferPool) {
      long startTime = System.nanoTime();
      int MAX_WAL_BYTEBUFFER_NUM =
          config.getConcurrentWritingTimePartition()
              * config.getMaxWalBytebufferNumForEachPartition();
      while (walByteBufferPool.isEmpty() && currentWalPoolSize + 2 > MAX_WAL_BYTEBUFFER_NUM) {
        try {
          walByteBufferPool.wait();
        } catch (InterruptedException e) {
          Thread.currentThread().interrupt();
          logger.error(
              "getDirectByteBuffer occurs error while waiting for DirectByteBuffer" + "group {}-{}",
              logicalStorageGroupName,
              virtualStorageGroupId,
              e);
        }
        logger.info(
            "Waiting {} ms for wal direct byte buffer.",
            (System.nanoTime() - startTime) / 1_000_000);
      }
      // If the queue is not empty, it must have at least two.
      if (!walByteBufferPool.isEmpty()) {
        res[0] = walByteBufferPool.pollFirst();
        res[1] = walByteBufferPool.pollFirst();
      } else {
        // if the queue is empty and current size is less than MAX_BYTEBUFFER_NUM
        // we can construct another two more new byte buffer
        currentWalPoolSize += 2;
        res[0] = ByteBuffer.allocateDirect(WAL_BUFFER_SIZE);
        res[1] = ByteBuffer.allocateDirect(WAL_BUFFER_SIZE);
      }
      // if the pool is empty, set the time back to MAX_VALUE
      if (walByteBufferPool.isEmpty()) {
        timeWhenPoolNotEmpty = Long.MAX_VALUE;
      }
    }
    return res;
  }

  /** put the byteBuffer back to pool */
  public void releaseWalBuffer(ByteBuffer[] byteBuffers) {
    for (ByteBuffer byteBuffer : byteBuffers) {
      byteBuffer.clear();
    }
    synchronized (walByteBufferPool) {
      // if the pool is empty before, update the time
      if (walByteBufferPool.isEmpty()) {
        timeWhenPoolNotEmpty = System.nanoTime();
      }
      walByteBufferPool.addLast(byteBuffers[0]);
      walByteBufferPool.addLast(byteBuffers[1]);
      walByteBufferPool.notifyAll();
    }
  }

  /** trim the size of the pool and release the memory of needless direct byte buffer */
  private void trimTask() {
    synchronized (walByteBufferPool) {
      int expectedSize =
          (workSequenceTsFileProcessors.size() + workUnsequenceTsFileProcessors.size()) * 2;
      // the unit is ms
      long poolNotEmptyIntervalInMS = (System.nanoTime() - timeWhenPoolNotEmpty) / 1_000_000;
      // only when the expected size less than the current pool size
      // and the pool is not empty and the time interval since the pool is not empty is larger than
      // 10s
      // we will trim the size to expectedSize until the pool is empty
      while (expectedSize < currentWalPoolSize
          && !walByteBufferPool.isEmpty()
          && poolNotEmptyIntervalInMS >= config.getWalPoolTrimIntervalInMS()) {
        MmapUtil.clean((MappedByteBuffer) walByteBufferPool.removeLast());
        MmapUtil.clean((MappedByteBuffer) walByteBufferPool.removeLast());
        currentWalPoolSize -= 2;
      }
    }
  }

  /**
   * constrcut a storage group processor
   *
   * @param systemDir system dir path
   * @param virtualStorageGroupId virtual storage group id e.g. 1
   * @param fileFlushPolicy file flush policy
   * @param logicalStorageGroupName logical storage group name e.g. root.sg1
   */
  public StorageGroupProcessor(
      String systemDir,
      String virtualStorageGroupId,
      TsFileFlushPolicy fileFlushPolicy,
      String logicalStorageGroupName)
      throws StorageGroupProcessorException {
    this.virtualStorageGroupId = virtualStorageGroupId;
    this.logicalStorageGroupName = logicalStorageGroupName;
    this.fileFlushPolicy = fileFlushPolicy;

    storageGroupSysDir = SystemFileFactory.INSTANCE.getFile(systemDir, virtualStorageGroupId);
    this.tsFileResourceManager =
        new TsFileResourceManager(
            logicalStorageGroupName, virtualStorageGroupId, storageGroupSysDir.getPath());
    if (storageGroupSysDir.mkdirs()) {
      logger.info(
          "Storage Group system Directory {} doesn't exist, create it",
          storageGroupSysDir.getPath());
    } else if (!storageGroupSysDir.exists()) {
      logger.error("create Storage Group system Directory {} failed", storageGroupSysDir.getPath());
    }
    // TODO: new TsFileManagement

    ScheduledExecutorService executorService = Executors.newSingleThreadScheduledExecutor();
    executorService.scheduleWithFixedDelay(
        this::trimTask,
        config.getWalPoolTrimIntervalInMS(),
        config.getWalPoolTrimIntervalInMS(),
        TimeUnit.MILLISECONDS);
    recover();
  }

  public String getLogicalStorageGroupName() {
    return logicalStorageGroupName;
  }

  public boolean isReady() {
    return isReady;
  }

  public void setReady(boolean ready) {
    isReady = ready;
  }

  private Map<Long, List<TsFileResource>> splitResourcesByPartition(
      List<TsFileResource> resources) {
    Map<Long, List<TsFileResource>> ret = new HashMap<>();
    for (TsFileResource resource : resources) {
      ret.computeIfAbsent(resource.getTimePartition(), l -> new ArrayList<>()).add(resource);
    }
    return ret;
  }

  /** recover from file */
  private void recover() throws StorageGroupProcessorException {
    logger.info("recover Storage Group  {}", logicalStorageGroupName + "-" + virtualStorageGroupId);

    try {
      // collect candidate TsFiles from sequential and unsequential data directory
      Pair<List<TsFileResource>, List<TsFileResource>> seqTsFilesPair =
          getAllFiles(DirectoryManager.getInstance().getAllSequenceFileFolders());
      List<TsFileResource> tmpSeqTsFiles = seqTsFilesPair.left;
      List<TsFileResource> oldSeqTsFiles = seqTsFilesPair.right;
      upgradeSeqFileList.addAll(oldSeqTsFiles);
      Pair<List<TsFileResource>, List<TsFileResource>> unseqTsFilesPair =
          getAllFiles(DirectoryManager.getInstance().getAllUnSequenceFileFolders());
      List<TsFileResource> tmpUnseqTsFiles = unseqTsFilesPair.left;
      List<TsFileResource> oldUnseqTsFiles = unseqTsFilesPair.right;
      upgradeUnseqFileList.addAll(oldUnseqTsFiles);

      if (upgradeSeqFileList.size() + upgradeUnseqFileList.size() != 0) {
        upgradeFileCount.set(upgradeSeqFileList.size() + upgradeUnseqFileList.size());
      }

      // split by partition so that we can find the last file of each partition and decide to
      // close it or not
      Map<Long, List<TsFileResource>> partitionTmpSeqTsFiles =
          splitResourcesByPartition(tmpSeqTsFiles);
      Map<Long, List<TsFileResource>> partitionTmpUnseqTsFiles =
          splitResourcesByPartition(tmpUnseqTsFiles);
      for (List<TsFileResource> value : partitionTmpSeqTsFiles.values()) {
        recoverTsFiles(value, true);
      }
      for (List<TsFileResource> value : partitionTmpUnseqTsFiles.values()) {
        recoverTsFiles(value, false);
      }
      for (TsFileResource resource : tsFileResourceManager.getTsFileList(true)) {
        long partitionNum = resource.getTimePartition();
        updatePartitionFileVersion(partitionNum, resource.getVersion());
      }
      for (TsFileResource resource : tsFileResourceManager.getTsFileList(false)) {
        long partitionNum = resource.getTimePartition();
        updatePartitionFileVersion(partitionNum, resource.getVersion());
      }
      for (TsFileResource resource : upgradeSeqFileList) {
        long partitionNum = resource.getTimePartition();
        updatePartitionFileVersion(partitionNum, resource.getVersion());
      }
      for (TsFileResource resource : upgradeUnseqFileList) {
        long partitionNum = resource.getTimePartition();
        updatePartitionFileVersion(partitionNum, resource.getVersion());
      }
      updateLatestFlushedTime();
    } catch (IOException e) {
      throw new StorageGroupProcessorException(e);
    }

    List<TsFileResource> seqTsFileResources = tsFileResourceManager.getTsFileList(true);
    for (TsFileResource resource : seqTsFileResources) {
      long timePartitionId = resource.getTimePartition();
      Map<String, Long> endTimeMap = new HashMap<>();
      for (String deviceId : resource.getDevices()) {
        long endTime = resource.getEndTime(deviceId);
        endTimeMap.put(deviceId, endTime);
      }
      latestTimeForEachDevice
          .computeIfAbsent(timePartitionId, l -> new HashMap<>())
          .putAll(endTimeMap);
      partitionLatestFlushedTimeForEachDevice
          .computeIfAbsent(timePartitionId, id -> new HashMap<>())
          .putAll(endTimeMap);
      globalLatestFlushedTimeForEachDevice.putAll(endTimeMap);
    }

    // recover and start timed compaction thread
    initCompaction();
  }

  private void initCompaction() {
    CompactionTaskManager.getInstance()
        .submitTask(
            logicalStorageGroupName + "-" + virtualStorageGroupId,
            0,
            new CompactionRecoverTask(
                this::submitTimedCompactionTask,
                tsFileResourceManager,
                logicalStorageGroupName,
                virtualStorageGroupId));
  }

  private void submitTimedCompactionTask() {
    timedCompactionScheduleTask.scheduleWithFixedDelay(
        this::executeCompaction,
        COMPACTION_TASK_SUBMIT_DELAY,
        COMPACTION_TASK_SUBMIT_DELAY,
        TimeUnit.MILLISECONDS);
  }

  private void updatePartitionFileVersion(long partitionNum, long fileVersion) {
    long oldVersion = partitionMaxFileVersions.getOrDefault(partitionNum, 0L);
    if (fileVersion > oldVersion) {
      partitionMaxFileVersions.put(partitionNum, fileVersion);
    }
  }

  /**
   * use old seq file to update latestTimeForEachDevice, globalLatestFlushedTimeForEachDevice,
   * partitionLatestFlushedTimeForEachDevice and timePartitionIdVersionControllerMap
   */
  @SuppressWarnings("squid:S3776") // Suppress high Cognitive Complexity warning
  private void updateLatestFlushedTime() throws IOException {

    VersionController versionController =
        new SimpleFileVersionController(storageGroupSysDir.getPath());
    long currentVersion = versionController.currVersion();
    for (TsFileResource resource : upgradeSeqFileList) {
      for (String deviceId : resource.getDevices()) {
        long endTime = resource.getEndTime(deviceId);
        long endTimePartitionId = StorageEngine.getTimePartition(endTime);
        latestTimeForEachDevice
            .computeIfAbsent(endTimePartitionId, l -> new HashMap<>())
            .put(deviceId, endTime);
        globalLatestFlushedTimeForEachDevice.put(deviceId, endTime);

        // set all the covered partition's LatestFlushedTime
        long partitionId = StorageEngine.getTimePartition(resource.getStartTime(deviceId));
        while (partitionId <= endTimePartitionId) {
          partitionLatestFlushedTimeForEachDevice
              .computeIfAbsent(partitionId, l -> new HashMap<>())
              .put(deviceId, endTime);
          if (!timePartitionIdVersionControllerMap.containsKey(partitionId)) {
            File directory =
                SystemFileFactory.INSTANCE.getFile(storageGroupSysDir, String.valueOf(partitionId));
            if (!directory.exists()) {
              directory.mkdirs();
            }
            File versionFile =
                SystemFileFactory.INSTANCE.getFile(
                    directory, SimpleFileVersionController.FILE_PREFIX + currentVersion);
            if (!versionFile.createNewFile()) {
              logger.warn("Version file {} has already been created ", versionFile);
            }
            timePartitionIdVersionControllerMap.put(
                partitionId,
                new SimpleFileVersionController(storageGroupSysDir.getPath(), partitionId));
          }
          partitionId++;
        }
      }
    }
  }

  @SuppressWarnings("squid:S3776") // Suppress high Cognitive Complexity warning
  private Pair<List<TsFileResource>, List<TsFileResource>> getAllFiles(List<String> folders)
      throws IOException {
    List<File> tsFiles = new ArrayList<>();
    List<File> upgradeFiles = new ArrayList<>();
    for (String baseDir : folders) {
      File fileFolder =
          fsFactory.getFile(
              baseDir + File.separator + logicalStorageGroupName, virtualStorageGroupId);
      if (!fileFolder.exists()) {
        continue;
      }

      // old version
      // some TsFileResource may be being persisted when the system crashed, try recovering such
      // resources
      continueFailedRenames(fileFolder, TEMP_SUFFIX);

      // some TsFiles were going to be replaced by the merged files when the system crashed and
      // the process was interrupted before the merged files could be named
      continueFailedRenames(fileFolder, MERGE_SUFFIX);

      File[] subFiles = fileFolder.listFiles();
      if (subFiles != null) {
        for (File partitionFolder : subFiles) {
          if (!partitionFolder.isDirectory()) {
            logger.warn("{} is not a directory.", partitionFolder.getAbsolutePath());
          } else if (!partitionFolder.getName().equals(IoTDBConstant.UPGRADE_FOLDER_NAME)) {
            // some TsFileResource may be being persisted when the system crashed, try recovering
            // such
            // resources
            continueFailedRenames(partitionFolder, TEMP_SUFFIX);

            // some TsFiles were going to be replaced by the merged files when the system crashed
            // and
            // the process was interrupted before the merged files could be named
            continueFailedRenames(partitionFolder, MERGE_SUFFIX);

            Collections.addAll(
                tsFiles,
                fsFactory.listFilesBySuffix(partitionFolder.getAbsolutePath(), TSFILE_SUFFIX));
          } else {
            // collect old TsFiles for upgrading
            Collections.addAll(
                upgradeFiles,
                fsFactory.listFilesBySuffix(partitionFolder.getAbsolutePath(), TSFILE_SUFFIX));
          }
        }
      }
    }
    tsFiles.sort(this::compareFileName);
    List<TsFileResource> ret = new ArrayList<>();
    tsFiles.forEach(f -> ret.add(new TsFileResource(f)));
    upgradeFiles.sort(this::compareFileName);
    List<TsFileResource> upgradeRet = new ArrayList<>();
    for (File f : upgradeFiles) {
      TsFileResource fileResource = new TsFileResource(f);
      fileResource.setClosed(true);
      // make sure the flush command is called before IoTDB is down.
      fileResource.deserializeFromOldFile();
      upgradeRet.add(fileResource);
    }
    return new Pair<>(ret, upgradeRet);
  }

  private void continueFailedRenames(File fileFolder, String suffix) {
    File[] files = fsFactory.listFilesBySuffix(fileFolder.getAbsolutePath(), suffix);
    if (files != null) {
      for (File tempResource : files) {
        File originResource = fsFactory.getFile(tempResource.getPath().replace(suffix, ""));
        if (originResource.exists()) {
          tempResource.delete();
        } else {
          tempResource.renameTo(originResource);
        }
      }
    }
  }

  private void recoverTsFiles(List<TsFileResource> tsFiles, boolean isSeq) {
    for (int i = 0; i < tsFiles.size(); i++) {
      TsFileResource tsFileResource = tsFiles.get(i);
      long timePartitionId = tsFileResource.getTimePartition();

      TsFileRecoverPerformer recoverPerformer =
          new TsFileRecoverPerformer(
              logicalStorageGroupName
                  + File.separator
                  + virtualStorageGroupId
                  + FILE_NAME_SEPARATOR,
              tsFileResource,
              isSeq,
              i == tsFiles.size() - 1);

      RestorableTsFileIOWriter writer;
      try {
        // this tsfile is not zero level, no need to perform redo wal
        if (TsFileResource.getCompactionCount(tsFileResource.getTsFile().getName()) > 0) {
          writer =
              recoverPerformer.recover(false, this::getWalDirectByteBuffer, this::releaseWalBuffer);
          if (writer.hasCrashed()) {
            tsFileResourceManager.addRecover(tsFileResource, isSeq);
          } else {
            tsFileResource.setClosed(true);
            tsFileResourceManager.add(tsFileResource, isSeq);
          }
          continue;
        } else {
          writer =
              recoverPerformer.recover(true, this::getWalDirectByteBuffer, this::releaseWalBuffer);
        }
      } catch (StorageGroupProcessorException | IOException e) {
        logger.warn(
            "Skip TsFile: {} because of error in recover: ", tsFileResource.getTsFilePath(), e);
        continue;
      }

      if (i != tsFiles.size() - 1 || !writer.canWrite()) {
        // not the last file or cannot write, just close it
        tsFileResource.setClosed(true);
      } else if (writer.canWrite()) {
        // the last file is not closed, continue writing to in
        TsFileProcessor tsFileProcessor;
        if (isSeq) {
          tsFileProcessor =
              new TsFileProcessor(
                  virtualStorageGroupId,
                  storageGroupInfo,
                  tsFileResource,
                  this::closeUnsealedTsFileProcessorCallBack,
                  this::updateLatestFlushTimeCallback,
                  true,
                  writer);
          if (enableMemControl) {
            TsFileProcessorInfo tsFileProcessorInfo = new TsFileProcessorInfo(storageGroupInfo);
            tsFileProcessor.setTsFileProcessorInfo(tsFileProcessorInfo);
            this.storageGroupInfo.initTsFileProcessorInfo(tsFileProcessor);
          }
          workSequenceTsFileProcessors.put(timePartitionId, tsFileProcessor);
        } else {
          tsFileProcessor =
              new TsFileProcessor(
                  virtualStorageGroupId,
                  storageGroupInfo,
                  tsFileResource,
                  this::closeUnsealedTsFileProcessorCallBack,
                  this::unsequenceFlushCallback,
                  false,
                  writer);
          if (enableMemControl) {
            TsFileProcessorInfo tsFileProcessorInfo = new TsFileProcessorInfo(storageGroupInfo);
            tsFileProcessor.setTsFileProcessorInfo(tsFileProcessorInfo);
            this.storageGroupInfo.initTsFileProcessorInfo(tsFileProcessor);
          }
          workUnsequenceTsFileProcessors.put(timePartitionId, tsFileProcessor);
        }
        tsFileResource.setProcessor(tsFileProcessor);
        tsFileResource.removeResourceFile();
        tsFileProcessor.setTimeRangeId(timePartitionId);
        writer.makeMetadataVisible();
        if (enableMemControl) {
          // get chunkMetadata size
          long chunkMetadataSize = 0;
          for (Map<String, List<ChunkMetadata>> metaMap : writer.getMetadatasForQuery().values()) {
            for (List<ChunkMetadata> metadatas : metaMap.values()) {
              for (ChunkMetadata chunkMetadata : metadatas) {
                chunkMetadataSize += chunkMetadata.calculateRamSize();
              }
            }
          }
          tsFileProcessor.getTsFileProcessorInfo().addTSPMemCost(chunkMetadataSize);
        }
      }
      tsFileResourceManager.add(tsFileResource, isSeq);
    }
  }

  // ({systemTime}-{versionNum}-{mergeNum}.tsfile)
  private int compareFileName(File o1, File o2) {
    String[] items1 = o1.getName().replace(TSFILE_SUFFIX, "").split(FILE_NAME_SEPARATOR);
    String[] items2 = o2.getName().replace(TSFILE_SUFFIX, "").split(FILE_NAME_SEPARATOR);
    long ver1 = Long.parseLong(items1[0]);
    long ver2 = Long.parseLong(items2[0]);
    int cmp = Long.compare(ver1, ver2);
    if (cmp == 0) {
      return Long.compare(Long.parseLong(items1[1]), Long.parseLong(items2[1]));
    } else {
      return cmp;
    }
  }

  /**
   * insert one row of data
   *
   * @param insertRowPlan one row of data
   */
  public void insert(InsertRowPlan insertRowPlan)
      throws WriteProcessException, TriggerExecutionException {
    // reject insertions that are out of ttl
    if (!isAlive(insertRowPlan.getTime())) {
      throw new OutOfTTLException(insertRowPlan.getTime(), (System.currentTimeMillis() - dataTTL));
    }
    writeLock("InsertRow");
    try {
      // init map
      long timePartitionId = StorageEngine.getTimePartition(insertRowPlan.getTime());

      partitionLatestFlushedTimeForEachDevice.computeIfAbsent(
          timePartitionId, id -> new HashMap<>());

      boolean isSequence =
          insertRowPlan.getTime()
              > partitionLatestFlushedTimeForEachDevice
                  .get(timePartitionId)
                  .getOrDefault(insertRowPlan.getPrefixPath().getFullPath(), Long.MIN_VALUE);

      // is unsequence and user set config to discard out of order data
      if (!isSequence
          && IoTDBDescriptor.getInstance().getConfig().isEnableDiscardOutOfOrderData()) {
        return;
      }

      latestTimeForEachDevice.computeIfAbsent(timePartitionId, l -> new HashMap<>());

      // fire trigger before insertion
      TriggerEngine.fire(TriggerEvent.BEFORE_INSERT, insertRowPlan);
      // insert to sequence or unSequence file
      insertToTsFileProcessor(insertRowPlan, isSequence, timePartitionId);
      // fire trigger after insertion
      TriggerEngine.fire(TriggerEvent.AFTER_INSERT, insertRowPlan);
    } finally {
      writeUnlock();
    }
  }

  /**
   * Insert a tablet (rows belonging to the same devices) into this storage group.
   *
   * @throws BatchProcessException if some of the rows failed to be inserted
   */
  @SuppressWarnings("squid:S3776") // Suppress high Cognitive Complexity warning
  public void insertTablet(InsertTabletPlan insertTabletPlan)
      throws BatchProcessException, TriggerExecutionException {

    writeLock("insertTablet");
    try {
      TSStatus[] results = new TSStatus[insertTabletPlan.getRowCount()];
      Arrays.fill(results, RpcUtils.SUCCESS_STATUS);
      boolean noFailure = true;

      /*
       * assume that batch has been sorted by client
       */
      int loc = 0;
      while (loc < insertTabletPlan.getRowCount()) {
        long currTime = insertTabletPlan.getTimes()[loc];
        // skip points that do not satisfy TTL
        if (!isAlive(currTime)) {
          results[loc] =
              RpcUtils.getStatus(
                  TSStatusCode.OUT_OF_TTL_ERROR,
                  "time " + currTime + " in current line is out of TTL: " + dataTTL);
          loc++;
          noFailure = false;
        } else {
          break;
        }
      }
      // loc pointing at first legal position
      if (loc == insertTabletPlan.getRowCount()) {
        throw new BatchProcessException(results);
      }

      // fire trigger before insertion
      final int firePosition = loc;
      TriggerEngine.fire(TriggerEvent.BEFORE_INSERT, insertTabletPlan, firePosition);

      // before is first start point
      int before = loc;
      // before time partition
      long beforeTimePartition =
          StorageEngine.getTimePartition(insertTabletPlan.getTimes()[before]);
      // init map
      long lastFlushTime =
          partitionLatestFlushedTimeForEachDevice
              .computeIfAbsent(beforeTimePartition, id -> new HashMap<>())
              .computeIfAbsent(
                  insertTabletPlan.getPrefixPath().getFullPath(), id -> Long.MIN_VALUE);
      // if is sequence
      boolean isSequence = false;
      while (loc < insertTabletPlan.getRowCount()) {
        long time = insertTabletPlan.getTimes()[loc];
        long curTimePartition = StorageEngine.getTimePartition(time);
        // start next partition
        if (curTimePartition != beforeTimePartition) {
          // insert last time partition
          if (isSequence
              || !IoTDBDescriptor.getInstance().getConfig().isEnableDiscardOutOfOrderData()) {
            noFailure =
                insertTabletToTsFileProcessor(
                        insertTabletPlan, before, loc, isSequence, results, beforeTimePartition)
                    && noFailure;
          }
          // re initialize
          before = loc;
          beforeTimePartition = curTimePartition;
          lastFlushTime =
              partitionLatestFlushedTimeForEachDevice
                  .computeIfAbsent(beforeTimePartition, id -> new HashMap<>())
                  .computeIfAbsent(
                      insertTabletPlan.getPrefixPath().getFullPath(), id -> Long.MIN_VALUE);
          isSequence = false;
        }
        // still in this partition
        else {
          // judge if we should insert sequence
          if (!isSequence && time > lastFlushTime) {
            // insert into unsequence and then start sequence
            if (!IoTDBDescriptor.getInstance().getConfig().isEnableDiscardOutOfOrderData()) {
              noFailure =
                  insertTabletToTsFileProcessor(
                          insertTabletPlan, before, loc, false, results, beforeTimePartition)
                      && noFailure;
            }
            before = loc;
            isSequence = true;
          }
          loc++;
        }
      }

      // do not forget last part
      if (before < loc
          && (isSequence
              || !IoTDBDescriptor.getInstance().getConfig().isEnableDiscardOutOfOrderData())) {
        noFailure =
            insertTabletToTsFileProcessor(
                    insertTabletPlan, before, loc, isSequence, results, beforeTimePartition)
                && noFailure;
      }
      long globalLatestFlushedTime =
          globalLatestFlushedTimeForEachDevice.getOrDefault(
              insertTabletPlan.getPrefixPath().getFullPath(), Long.MIN_VALUE);
      tryToUpdateBatchInsertLastCache(insertTabletPlan, globalLatestFlushedTime);

      if (!noFailure) {
        throw new BatchProcessException(results);
      }

      // fire trigger after insertion
      TriggerEngine.fire(TriggerEvent.AFTER_INSERT, insertTabletPlan, firePosition);
    } finally {
      writeUnlock();
    }
  }

  /** @return whether the given time falls in ttl */
  private boolean isAlive(long time) {
    return dataTTL == Long.MAX_VALUE || (System.currentTimeMillis() - time) <= dataTTL;
  }

  /**
   * insert batch to tsfile processor thread-safety that the caller need to guarantee The rows to be
   * inserted are in the range [start, end)
   *
   * @param insertTabletPlan insert a tablet of a device
   * @param sequence whether is sequence
   * @param start start index of rows to be inserted in insertTabletPlan
   * @param end end index of rows to be inserted in insertTabletPlan
   * @param results result array
   * @param timePartitionId time partition id
   * @return false if any failure occurs when inserting the tablet, true otherwise
   */
  private boolean insertTabletToTsFileProcessor(
      InsertTabletPlan insertTabletPlan,
      int start,
      int end,
      boolean sequence,
      TSStatus[] results,
      long timePartitionId) {
    // return when start >= end
    if (start >= end) {
      return true;
    }

    TsFileProcessor tsFileProcessor = getOrCreateTsFileProcessor(timePartitionId, sequence);
    if (tsFileProcessor == null) {
      for (int i = start; i < end; i++) {
        results[i] =
            RpcUtils.getStatus(
                TSStatusCode.INTERNAL_SERVER_ERROR,
                "can not create TsFileProcessor, timePartitionId: " + timePartitionId);
      }
      return false;
    }

    try {
      tsFileProcessor.insertTablet(insertTabletPlan, start, end, results);
    } catch (WriteProcessRejectException e) {
      logger.warn("insert to TsFileProcessor rejected, {}", e.getMessage());
      return false;
    } catch (WriteProcessException e) {
      logger.error("insert to TsFileProcessor error ", e);
      return false;
    }

    latestTimeForEachDevice.computeIfAbsent(timePartitionId, t -> new HashMap<>());
    // try to update the latest time of the device of this tsRecord
    if (sequence
        && latestTimeForEachDevice
                .get(timePartitionId)
                .getOrDefault(insertTabletPlan.getPrefixPath().getFullPath(), Long.MIN_VALUE)
            < insertTabletPlan.getTimes()[end - 1]) {
      latestTimeForEachDevice
          .get(timePartitionId)
          .put(
              insertTabletPlan.getPrefixPath().getFullPath(), insertTabletPlan.getTimes()[end - 1]);
    }

    // check memtable size and may async try to flush the work memtable
    if (tsFileProcessor.shouldFlush()) {
      fileFlushPolicy.apply(this, tsFileProcessor, sequence);
    }
    return true;
  }

  private void tryToUpdateBatchInsertLastCache(InsertTabletPlan plan, Long latestFlushedTime) {
    if (!IoTDBDescriptor.getInstance().getConfig().isLastCacheEnabled()) {
      return;
    }
    MeasurementMNode[] mNodes = plan.getMeasurementMNodes();
    int columnIndex = 0;
    for (int i = 0; i < mNodes.length; i++) {
      // Don't update cached last value for vector type
      if (mNodes[i] != null && plan.isAligned()) {
        columnIndex += mNodes[i].getSchema().getValueMeasurementIdList().size();
      } else {
        if (plan.getColumns()[i] == null) {
          columnIndex++;
          continue;
        }
        // Update cached last value with high priority
        if (mNodes[i] != null) {
          // in stand alone version, the seriesPath is not needed, just use measurementMNodes[i] to
          // update last cache
          IoTDB.metaManager.updateLastCache(
              null, plan.composeLastTimeValuePair(columnIndex), true, latestFlushedTime, mNodes[i]);
        } else {
          // measurementMNodes[i] is null, use the path to update remote cache
          IoTDB.metaManager.updateLastCache(
              plan.getPrefixPath().concatNode(plan.getMeasurements()[columnIndex]),
              plan.composeLastTimeValuePair(columnIndex),
              true,
              latestFlushedTime,
              null);
        }
        columnIndex++;
      }
    }
  }

  private void insertToTsFileProcessor(
      InsertRowPlan insertRowPlan, boolean sequence, long timePartitionId)
      throws WriteProcessException {
    TsFileProcessor tsFileProcessor = getOrCreateTsFileProcessor(timePartitionId, sequence);
    if (tsFileProcessor == null) {
      return;
    }

    tsFileProcessor.insert(insertRowPlan);

    // try to update the latest time of the device of this tsRecord
    if (latestTimeForEachDevice
            .get(timePartitionId)
            .getOrDefault(insertRowPlan.getPrefixPath().getFullPath(), Long.MIN_VALUE)
        < insertRowPlan.getTime()) {
      latestTimeForEachDevice
          .get(timePartitionId)
          .put(insertRowPlan.getPrefixPath().getFullPath(), insertRowPlan.getTime());
    }

    long globalLatestFlushTime =
        globalLatestFlushedTimeForEachDevice.getOrDefault(
            insertRowPlan.getPrefixPath().getFullPath(), Long.MIN_VALUE);

    tryToUpdateInsertLastCache(insertRowPlan, globalLatestFlushTime);

    // check memtable size and may asyncTryToFlush the work memtable
    if (tsFileProcessor.shouldFlush()) {
      fileFlushPolicy.apply(this, tsFileProcessor, sequence);
    }
  }

  private void tryToUpdateInsertLastCache(InsertRowPlan plan, Long latestFlushedTime) {
    if (!IoTDBDescriptor.getInstance().getConfig().isLastCacheEnabled()) {
      return;
    }
    MeasurementMNode[] mNodes = plan.getMeasurementMNodes();
    int columnIndex = 0;
    for (MeasurementMNode mNode : mNodes) {
      // Don't update cached last value for vector type
      if (!plan.isAligned()) {
        if (plan.getValues()[columnIndex] == null) {
          columnIndex++;
          continue;
        }
        // Update cached last value with high priority
        if (mNode != null) {
          // in stand alone version, the seriesPath is not needed, just use measurementMNodes[i] to
          // update last cache
          IoTDB.metaManager.updateLastCache(
              null, plan.composeTimeValuePair(columnIndex), true, latestFlushedTime, mNode);
        } else {
          IoTDB.metaManager.updateLastCache(
              plan.getPrefixPath().concatNode(plan.getMeasurements()[columnIndex]),
              plan.composeTimeValuePair(columnIndex),
              true,
              latestFlushedTime,
              null);
        }
        columnIndex++;
      }
    }
  }

  /**
   * mem control module use this method to flush memtable
   *
   * @param tsFileProcessor tsfile processor in which memtable to be flushed
   */
  public void submitAFlushTaskWhenShouldFlush(TsFileProcessor tsFileProcessor) {
    writeLock("submitAFlushTaskWhenShouldFlush");
    try {
      // check memtable size and may asyncTryToFlush the work memtable
      if (tsFileProcessor.shouldFlush()) {
        fileFlushPolicy.apply(this, tsFileProcessor, tsFileProcessor.isSequence());
      }
    } finally {
      writeUnlock();
    }
  }

  private TsFileProcessor getOrCreateTsFileProcessor(long timeRangeId, boolean sequence) {
    TsFileProcessor tsFileProcessor = null;
    try {
      if (sequence) {
        tsFileProcessor =
            getOrCreateTsFileProcessorIntern(timeRangeId, workSequenceTsFileProcessors, true);
      } else {
        tsFileProcessor =
            getOrCreateTsFileProcessorIntern(timeRangeId, workUnsequenceTsFileProcessors, false);
      }
    } catch (DiskSpaceInsufficientException e) {
      logger.error(
          "disk space is insufficient when creating TsFile processor, change system mode to read-only",
          e);
      IoTDBDescriptor.getInstance().getConfig().setReadOnly(true);
    } catch (IOException e) {
      logger.error(
          "meet IOException when creating TsFileProcessor, change system mode to read-only", e);
      IoTDBDescriptor.getInstance().getConfig().setReadOnly(true);
    }
    return tsFileProcessor;
  }

  /**
   * get processor from hashmap, flush oldest processor if necessary
   *
   * @param timeRangeId time partition range
   * @param tsFileProcessorTreeMap tsFileProcessorTreeMap
   * @param sequence whether is sequence or not
   */
  private TsFileProcessor getOrCreateTsFileProcessorIntern(
      long timeRangeId, TreeMap<Long, TsFileProcessor> tsFileProcessorTreeMap, boolean sequence)
      throws IOException, DiskSpaceInsufficientException {

    TsFileProcessor res = tsFileProcessorTreeMap.get(timeRangeId);

    if (null == res) {
      // we have to remove oldest processor to control the num of the memtables
      // TODO: use a method to control the number of memtables
      if (tsFileProcessorTreeMap.size()
          >= IoTDBDescriptor.getInstance().getConfig().getConcurrentWritingTimePartition()) {
        Map.Entry<Long, TsFileProcessor> processorEntry = tsFileProcessorTreeMap.firstEntry();
        logger.info(
            "will close a {} TsFile because too many active partitions ({} > {}) in the storage group {},",
            sequence,
            tsFileProcessorTreeMap.size(),
            IoTDBDescriptor.getInstance().getConfig().getConcurrentWritingTimePartition(),
            logicalStorageGroupName);
        asyncCloseOneTsFileProcessor(sequence, processorEntry.getValue());
      }

      // build new processor
      res = newTsFileProcessor(sequence, timeRangeId);
      tsFileProcessorTreeMap.put(timeRangeId, res);
      tsFileResourceManager.add(res.getTsFileResource(), sequence);
    }

    return res;
  }

  private TsFileProcessor newTsFileProcessor(boolean sequence, long timePartitionId)
      throws IOException, DiskSpaceInsufficientException {

    long version = partitionMaxFileVersions.getOrDefault(timePartitionId, 0L) + 1;
    partitionMaxFileVersions.put(timePartitionId, version);
    String filePath =
        TsFileNameGenerator.generateNewTsFilePatWithMkdir(
            sequence,
            logicalStorageGroupName,
            virtualStorageGroupId,
            timePartitionId,
            System.currentTimeMillis(),
            version,
            0,
            0);

    return getTsFileProcessor(sequence, filePath, timePartitionId);
  }

  private TsFileProcessor getTsFileProcessor(
      boolean sequence, String filePath, long timePartitionId) throws IOException {
    TsFileProcessor tsFileProcessor;
    if (sequence) {
      tsFileProcessor =
          new TsFileProcessor(
              logicalStorageGroupName + File.separator + virtualStorageGroupId,
              fsFactory.getFileWithParent(filePath),
              storageGroupInfo,
              this::closeUnsealedTsFileProcessorCallBack,
              this::updateLatestFlushTimeCallback,
              true,
              deviceNumInLastClosedTsFile);
    } else {
      tsFileProcessor =
          new TsFileProcessor(
              logicalStorageGroupName + File.separator + virtualStorageGroupId,
              fsFactory.getFileWithParent(filePath),
              storageGroupInfo,
              this::closeUnsealedTsFileProcessorCallBack,
              this::unsequenceFlushCallback,
              false,
              deviceNumInLastClosedTsFile);
    }

    if (enableMemControl) {
      TsFileProcessorInfo tsFileProcessorInfo = new TsFileProcessorInfo(storageGroupInfo);
      tsFileProcessor.setTsFileProcessorInfo(tsFileProcessorInfo);
      this.storageGroupInfo.initTsFileProcessorInfo(tsFileProcessor);
    }

    tsFileProcessor.addCloseFileListeners(customCloseFileListeners);
    tsFileProcessor.addFlushListeners(customFlushListeners);
    tsFileProcessor.setTimeRangeId(timePartitionId);

    return tsFileProcessor;
  }

  /**
   * Create a new tsfile name
   *
   * @return file name
   */
  private String getNewTsFileName(long timePartitionId) {
    long version = partitionMaxFileVersions.getOrDefault(timePartitionId, 0L) + 1;
    partitionMaxFileVersions.put(timePartitionId, version);
    return getNewTsFileName(System.currentTimeMillis(), version, 0, 0);
  }

  private String getNewTsFileName(long time, long version, int mergeCnt, int unseqMergeCnt) {
    return TsFileNameGenerator.generateNewTsFileName(time, version, mergeCnt, unseqMergeCnt);
  }

  /**
   * close one tsfile processor
   *
   * @param sequence whether this tsfile processor is sequence or not
   * @param tsFileProcessor tsfile processor
   */
  public void syncCloseOneTsFileProcessor(boolean sequence, TsFileProcessor tsFileProcessor) {
    synchronized (closeStorageGroupCondition) {
      try {
        asyncCloseOneTsFileProcessor(sequence, tsFileProcessor);
        long startTime = System.currentTimeMillis();
        while (closingSequenceTsFileProcessor.contains(tsFileProcessor)
            || closingUnSequenceTsFileProcessor.contains(tsFileProcessor)) {
          closeStorageGroupCondition.wait(60_000);
          if (System.currentTimeMillis() - startTime > 60_000) {
            logger.warn(
                "{} has spent {}s to wait for closing one tsfile.",
                logicalStorageGroupName + "-" + this.virtualStorageGroupId,
                (System.currentTimeMillis() - startTime) / 1000);
          }
        }
      } catch (InterruptedException e) {
        Thread.currentThread().interrupt();
        logger.error(
            "syncCloseOneTsFileProcessor error occurs while waiting for closing the storage "
                + "group {}",
            logicalStorageGroupName + "-" + virtualStorageGroupId,
            e);
      }
    }
  }

  /**
   * close one tsfile processor, thread-safety should be ensured by caller
   *
   * @param sequence whether this tsfile processor is sequence or not
   * @param tsFileProcessor tsfile processor
   */
  public void asyncCloseOneTsFileProcessor(boolean sequence, TsFileProcessor tsFileProcessor) {
    // for sequence tsfile, we update the endTimeMap only when the file is prepared to be closed.
    // for unsequence tsfile, we have maintained the endTimeMap when an insertion comes.
    if (closingSequenceTsFileProcessor.contains(tsFileProcessor)
        || closingUnSequenceTsFileProcessor.contains(tsFileProcessor)
        || tsFileProcessor.alreadyMarkedClosing()) {
      return;
    }
    logger.info(
        "Async close tsfile: {}",
        tsFileProcessor.getTsFileResource().getTsFile().getAbsolutePath());
    if (sequence) {
      closingSequenceTsFileProcessor.add(tsFileProcessor);
      updateEndTimeMap(tsFileProcessor);
      tsFileProcessor.asyncClose();

      workSequenceTsFileProcessors.remove(tsFileProcessor.getTimeRangeId());
      // if unsequence files don't contain this time range id, we should remove it's version
      // controller
      if (!workUnsequenceTsFileProcessors.containsKey(tsFileProcessor.getTimeRangeId())) {
        timePartitionIdVersionControllerMap.remove(tsFileProcessor.getTimeRangeId());
      }
      logger.info(
          "close a sequence tsfile processor {}",
          logicalStorageGroupName + "-" + virtualStorageGroupId);
    } else {
      closingUnSequenceTsFileProcessor.add(tsFileProcessor);
      tsFileProcessor.asyncClose();

      workUnsequenceTsFileProcessors.remove(tsFileProcessor.getTimeRangeId());
      // if sequence files don't contain this time range id, we should remove it's version
      // controller
      if (!workSequenceTsFileProcessors.containsKey(tsFileProcessor.getTimeRangeId())) {
        timePartitionIdVersionControllerMap.remove(tsFileProcessor.getTimeRangeId());
      }
    }
  }

  /**
   * delete the storageGroup's own folder in folder data/system/storage_groups
   *
   * @param systemDir system dir
   */
  public void deleteFolder(String systemDir) {
    logger.info(
        "{} will close all files for deleting data folder {}",
        logicalStorageGroupName + "-" + virtualStorageGroupId,
        systemDir);
    writeLock("deleteFolder");
    try {
      syncCloseAllWorkingTsFileProcessors();
      File storageGroupFolder =
          SystemFileFactory.INSTANCE.getFile(systemDir, virtualStorageGroupId);
      if (storageGroupFolder.exists()) {
        org.apache.iotdb.db.utils.FileUtils.deleteDirectory(storageGroupFolder);
      }
    } finally {
      writeUnlock();
    }
  }

  /** close all tsfile resource */
  public void closeAllResources() {
    for (TsFileResource tsFileResource : tsFileResourceManager.getTsFileList(false)) {
      try {
        tsFileResource.close();
      } catch (IOException e) {
        logger.error("Cannot close a TsFileResource {}", tsFileResource, e);
      }
    }
    for (TsFileResource tsFileResource : tsFileResourceManager.getTsFileList(true)) {
      try {
        tsFileResource.close();
      } catch (IOException e) {
        logger.error("Cannot close a TsFileResource {}", tsFileResource, e);
      }
    }
  }

  /** release wal buffer */
  public void releaseWalDirectByteBufferPool() {
    synchronized (walByteBufferPool) {
      while (!walByteBufferPool.isEmpty()) {
        MmapUtil.clean((MappedByteBuffer) walByteBufferPool.removeFirst());
        currentWalPoolSize--;
      }
    }
  }

  /** delete tsfile */
  public void syncDeleteDataFiles() {
    logger.info(
        "{} will close all files for deleting data files",
        logicalStorageGroupName + "-" + virtualStorageGroupId);
    writeLock("syncDeleteDataFiles");
    try {

      syncCloseAllWorkingTsFileProcessors();
      // normally, mergingModification is just need to be closed by after a merge task is finished.
      // we close it here just for IT test.
      //      if (this.tsFileResourceManager.mergingModification != null) {
      //        this.tsFileResourceManager.mergingModification.close();
      //      }

      closeAllResources();
      List<String> folder = DirectoryManager.getInstance().getAllSequenceFileFolders();
      folder.addAll(DirectoryManager.getInstance().getAllUnSequenceFileFolders());
      deleteAllSGFolders(folder);

      this.workSequenceTsFileProcessors.clear();
      this.workUnsequenceTsFileProcessors.clear();
      this.tsFileResourceManager.clear();
      this.partitionLatestFlushedTimeForEachDevice.clear();
      this.globalLatestFlushedTimeForEachDevice.clear();
      this.latestTimeForEachDevice.clear();
    } finally {
      writeUnlock();
    }
  }

  private void deleteAllSGFolders(List<String> folder) {
    for (String tsfilePath : folder) {
      File storageGroupFolder =
          fsFactory.getFile(
              tsfilePath, logicalStorageGroupName + File.separator + virtualStorageGroupId);
      if (storageGroupFolder.exists()) {
        org.apache.iotdb.db.utils.FileUtils.deleteDirectory(storageGroupFolder);
      }
    }
  }

  /** Iterate each TsFile and try to lock and remove those out of TTL. */
  public synchronized void checkFilesTTL() {
    if (dataTTL == Long.MAX_VALUE) {
      logger.debug(
          "{}: TTL not set, ignore the check",
          logicalStorageGroupName + "-" + virtualStorageGroupId);
      return;
    }
    long timeLowerBound = System.currentTimeMillis() - dataTTL;
    if (logger.isDebugEnabled()) {
      logger.debug(
          "{}: TTL removing files before {}",
          logicalStorageGroupName + "-" + virtualStorageGroupId,
          new Date(timeLowerBound));
    }

    // copy to avoid concurrent modification of deletion
    List<TsFileResource> seqFiles = new ArrayList<>(tsFileResourceManager.getTsFileList(true));
    List<TsFileResource> unseqFiles = new ArrayList<>(tsFileResourceManager.getTsFileList(false));

    for (TsFileResource tsFileResource : seqFiles) {
      checkFileTTL(tsFileResource, timeLowerBound, true);
    }
    for (TsFileResource tsFileResource : unseqFiles) {
      checkFileTTL(tsFileResource, timeLowerBound, false);
    }
  }

  private void checkFileTTL(TsFileResource resource, long timeLowerBound, boolean isSeq) {
    if (resource.isMerging()
        || !resource.isClosed()
        || !resource.isDeleted() && resource.stillLives(timeLowerBound)) {
      return;
    }

    writeLock("checkFileTTL");
    try {
      // prevent new merges and queries from choosing this file
      resource.setDeleted(true);
      // the file may be chosen for merge after the last check and before writeLock()
      // double check to ensure the file is not used by a merge
      if (resource.isMerging()) {
        return;
      }

      // ensure that the file is not used by any queries
      if (resource.tryWriteLock()) {
        try {
          // physical removal
          resource.remove();
          if (logger.isInfoEnabled()) {
            logger.info(
                "Removed a file {} before {} by ttl ({}ms)",
                resource.getTsFilePath(),
                new Date(timeLowerBound),
                dataTTL);
          }
          tsFileResourceManager.remove(resource, isSeq);
        } finally {
          resource.writeUnlock();
        }
      }
    } finally {
      writeUnlock();
    }
  }

  /** This method will be blocked until all tsfile processors are closed. */
  public void syncCloseAllWorkingTsFileProcessors() {
    synchronized (closeStorageGroupCondition) {
      try {
        asyncCloseAllWorkingTsFileProcessors();
        long startTime = System.currentTimeMillis();
        while (!closingSequenceTsFileProcessor.isEmpty()
            || !closingUnSequenceTsFileProcessor.isEmpty()) {
          closeStorageGroupCondition.wait(60_000);
          if (System.currentTimeMillis() - startTime > 60_000) {
            logger.warn(
                "{} has spent {}s to wait for closing all TsFiles.",
                logicalStorageGroupName + "-" + this.virtualStorageGroupId,
                (System.currentTimeMillis() - startTime) / 1000);
          }
        }
      } catch (InterruptedException e) {
        logger.error(
            "CloseFileNodeCondition error occurs while waiting for closing the storage "
                + "group {}",
            logicalStorageGroupName + "-" + virtualStorageGroupId,
            e);
        Thread.currentThread().interrupt();
      }
    }
  }

  /** close all working tsfile processors */
  public void asyncCloseAllWorkingTsFileProcessors() {
    writeLock("asyncCloseAllWorkingTsFileProcessors");
    try {
      logger.info(
          "async force close all files in storage group: {}",
          logicalStorageGroupName + "-" + virtualStorageGroupId);
      // to avoid concurrent modification problem, we need a new array list
      for (TsFileProcessor tsFileProcessor :
          new ArrayList<>(workSequenceTsFileProcessors.values())) {
        asyncCloseOneTsFileProcessor(true, tsFileProcessor);
      }
      // to avoid concurrent modification problem, we need a new array list
      for (TsFileProcessor tsFileProcessor :
          new ArrayList<>(workUnsequenceTsFileProcessors.values())) {
        asyncCloseOneTsFileProcessor(false, tsFileProcessor);
      }
    } finally {
      writeUnlock();
    }
  }

  /** force close all working tsfile processors */
  public void forceCloseAllWorkingTsFileProcessors() throws TsFileProcessorException {
    writeLock("forceCloseAllWorkingTsFileProcessors");
    try {
      logger.info(
          "force close all processors in storage group: {}",
          logicalStorageGroupName + "-" + virtualStorageGroupId);
      // to avoid concurrent modification problem, we need a new array list
      for (TsFileProcessor tsFileProcessor :
          new ArrayList<>(workSequenceTsFileProcessors.values())) {
        tsFileProcessor.putMemTableBackAndClose();
      }
      // to avoid concurrent modification problem, we need a new array list
      for (TsFileProcessor tsFileProcessor :
          new ArrayList<>(workUnsequenceTsFileProcessors.values())) {
        tsFileProcessor.putMemTableBackAndClose();
      }
    } finally {
      writeUnlock();
    }
  }

  // TODO need a read lock, please consider the concurrency with flush manager threads.
  /**
   * build query data source by searching all tsfile which fit in query filter
   *
   * @param fullPath data path
   * @param context query context
   * @param timeFilter time filter
   * @return query data source
   */
  public QueryDataSource query(
      PartialPath fullPath,
      QueryContext context,
      QueryFileManager filePathsManager,
      Filter timeFilter)
      throws QueryProcessException {
    readLock();
    try {
      List<TsFileResource> seqResources =
          getFileResourceListForQuery(
              tsFileResourceManager.getTsFileList(true),
              upgradeSeqFileList,
              fullPath,
              context,
              timeFilter,
              true);
      List<TsFileResource> unseqResources =
          getFileResourceListForQuery(
              tsFileResourceManager.getTsFileList(false),
              upgradeUnseqFileList,
              fullPath,
              context,
              timeFilter,
              false);
      QueryDataSource dataSource = new QueryDataSource(seqResources, unseqResources);
      // used files should be added before mergeLock is unlocked, or they may be deleted by
      // running merge
      // is null only in tests
      if (filePathsManager != null) {
        filePathsManager.addUsedFilesForQuery(context.getQueryId(), dataSource);
      }
      dataSource.setDataTTL(dataTTL);
      return dataSource;
    } catch (MetadataException e) {
      throw new QueryProcessException(e);
    } finally {
      readUnlock();
    }
  }

  /** lock the read lock of the insert lock */
  public void readLock() {
    // apply read lock for SG insert lock to prevent inconsistent with concurrently writing memtable
    insertLock.readLock().lock();
    // apply read lock for TsFileResource list
    tsFileResourceManager.readLock();
  }

  /** unlock the read lock of insert lock */
  public void readUnlock() {
    tsFileResourceManager.readUnlock();
    insertLock.readLock().unlock();
  }

  /** lock the write lock of the insert lock */
  public void writeLock(String holder) {
    insertLock.writeLock().lock();
    insertWriteLockHolder = holder;
  }

  /** unlock the write lock of the insert lock */
  public void writeUnlock() {
    insertWriteLockHolder = "";
    insertLock.writeLock().unlock();
  }

  /**
   * @param tsFileResources includes sealed and unsealed tsfile resources
   * @return fill unsealed tsfile resources with memory data and ChunkMetadataList of data in disk
   */
  private List<TsFileResource> getFileResourceListForQuery(
      Collection<TsFileResource> tsFileResources,
      List<TsFileResource> upgradeTsFileResources,
      PartialPath fullPath,
      QueryContext context,
      Filter timeFilter,
      boolean isSeq)
      throws MetadataException {
    String deviceId = fullPath.getDevice();

    if (context.isDebug()) {
      DEBUG_LOGGER.info(
          "Path: {}.{}, get tsfile list: {} isSeq: {} timefilter: {}",
          deviceId,
          fullPath.getMeasurement(),
          tsFileResources,
          isSeq,
          (timeFilter == null ? "null" : timeFilter));
    }

    IMeasurementSchema schema = IoTDB.metaManager.getSeriesSchema(fullPath);

    List<TsFileResource> tsfileResourcesForQuery = new ArrayList<>();
    long timeLowerBound =
        dataTTL != Long.MAX_VALUE ? System.currentTimeMillis() - dataTTL : Long.MIN_VALUE;
    context.setQueryTimeLowerBound(timeLowerBound);

    // for upgrade files and old files must be closed
    for (TsFileResource tsFileResource : upgradeTsFileResources) {
      if (!tsFileResource.isSatisfied(deviceId, timeFilter, isSeq, dataTTL, context.isDebug())) {
        continue;
      }
      closeQueryLock.readLock().lock();
      try {
        tsfileResourcesForQuery.add(tsFileResource);
      } finally {
        closeQueryLock.readLock().unlock();
      }
    }

    for (TsFileResource tsFileResource : tsFileResources) {
      if (!tsFileResource.isSatisfied(
          fullPath.getDevice(), timeFilter, isSeq, dataTTL, context.isDebug())) {
        continue;
      }
      closeQueryLock.readLock().lock();
      try {
        if (tsFileResource.isClosed()) {
          tsfileResourcesForQuery.add(tsFileResource);
        } else {
          tsFileResource
              .getUnsealedFileProcessor()
              .query(deviceId, fullPath.getMeasurement(), schema, context, tsfileResourcesForQuery);
        }
      } catch (IOException e) {
        throw new MetadataException(e);
      } finally {
        closeQueryLock.readLock().unlock();
      }
    }
    return tsfileResourcesForQuery;
  }

  /**
   * Delete data whose timestamp <= 'timestamp' and belongs to the time series
   * deviceId.measurementId.
   *
   * @param path the timeseries path of the to be deleted.
   * @param startTime the startTime of delete range.
   * @param endTime the endTime of delete range.
   */
  public void delete(PartialPath path, long startTime, long endTime, long planIndex)
      throws IOException {
    // If there are still some old version tsfiles, the delete won't succeeded.
    if (upgradeFileCount.get() != 0) {
      throw new IOException(
          "Delete failed. " + "Please do not delete until the old files upgraded.");
    }
    // TODO: how to avoid partial deletion?
    // FIXME: notice that if we may remove a SGProcessor out of memory, we need to close all opened
    // mod files in mergingModification, sequenceFileList, and unsequenceFileList
    writeLock("delete");

    // record files which are updated so that we can roll back them in case of exception
    List<ModificationFile> updatedModFiles = new ArrayList<>();

    try {
      Set<PartialPath> devicePaths = IoTDB.metaManager.getDevices(path.getDevicePath());
      for (PartialPath device : devicePaths) {
        Long lastUpdateTime = null;
        for (Map<String, Long> latestTimeMap : latestTimeForEachDevice.values()) {
          Long curTime = latestTimeMap.get(device.getFullPath());
          if (curTime != null && (lastUpdateTime == null || lastUpdateTime < curTime)) {
            lastUpdateTime = curTime;
          }
        }

        // delete Last cache record if necessary
        tryToDeleteLastCache(device, path, startTime, endTime);
      }

      // write log to impacted working TsFileProcessors
      logDeletion(startTime, endTime, path);

      Deletion deletion = new Deletion(path, MERGE_MOD_START_VERSION_NUM, startTime, endTime);
      //      if (tsFileResourceManager.mergingModification != null) {
      //        tsFileResourceManager.mergingModification.write(deletion);
      //        updatedModFiles.add(tsFileResourceManager.mergingModification);
      //      }

      deleteDataInFiles(
          tsFileResourceManager.getTsFileList(true),
          deletion,
          devicePaths,
          updatedModFiles,
          planIndex);
      deleteDataInFiles(
          tsFileResourceManager.getTsFileList(false),
          deletion,
          devicePaths,
          updatedModFiles,
          planIndex);

    } catch (Exception e) {
      // roll back
      for (ModificationFile modFile : updatedModFiles) {
        modFile.abort();
      }
      throw new IOException(e);
    } finally {
      writeUnlock();
    }
  }

  private void logDeletion(long startTime, long endTime, PartialPath path) throws IOException {
    long timePartitionStartId = StorageEngine.getTimePartition(startTime);
    long timePartitionEndId = StorageEngine.getTimePartition(endTime);
    if (IoTDBDescriptor.getInstance().getConfig().isEnableWal()) {
      DeletePlan deletionPlan = new DeletePlan(startTime, endTime, path);
      for (Map.Entry<Long, TsFileProcessor> entry : workSequenceTsFileProcessors.entrySet()) {
        if (timePartitionStartId <= entry.getKey() && entry.getKey() <= timePartitionEndId) {
          entry.getValue().getLogNode().write(deletionPlan);
        }
      }

      for (Map.Entry<Long, TsFileProcessor> entry : workUnsequenceTsFileProcessors.entrySet()) {
        if (timePartitionStartId <= entry.getKey() && entry.getKey() <= timePartitionEndId) {
          entry.getValue().getLogNode().write(deletionPlan);
        }
      }
    }
  }

  private boolean canSkipDelete(
      TsFileResource tsFileResource,
      Set<PartialPath> devicePaths,
      long deleteStart,
      long deleteEnd) {
    for (PartialPath device : devicePaths) {
      String deviceId = device.getFullPath();
      long endTime = tsFileResource.getEndTime(deviceId);
      if (endTime == Long.MIN_VALUE) {
        return false;
      }

      if (tsFileResource.getDevices().contains(deviceId)
          && (deleteEnd >= tsFileResource.getStartTime(deviceId) && deleteStart <= endTime)) {
        return false;
      }
    }
    return true;
  }

  private void deleteDataInFiles(
      Collection<TsFileResource> tsFileResourceList,
      Deletion deletion,
      Set<PartialPath> devicePaths,
      List<ModificationFile> updatedModFiles,
      long planIndex)
      throws IOException {
    for (TsFileResource tsFileResource : tsFileResourceList) {
      if (canSkipDelete(
          tsFileResource, devicePaths, deletion.getStartTime(), deletion.getEndTime())) {
        continue;
      }

      if (tsFileResource.isMerging) {
        // we have to set modification offset to MAX_VALUE, as the offset of source chunk may
        // change after compaction
        deletion.setFileOffset(Long.MAX_VALUE);
        // write deletion into modification file
        tsFileResource.getCompactionModFile().write(deletion);
        // remember to close mod file
        tsFileResource.getCompactionModFile().close();
      } else {
        deletion.setFileOffset(tsFileResource.getTsFileSize());
        // write deletion into modification file
        tsFileResource.getModFile().write(deletion);
        // remember to close mod file
        tsFileResource.getModFile().close();
      }
      logger.info(
          "[Deletion] Deletion with path:{}, time:{}-{} written into mods file.",
          deletion.getPath(),
          deletion.getStartTime(),
          deletion.getEndTime());

      tsFileResource.updatePlanIndexes(planIndex);

      // delete data in memory of unsealed file
      if (!tsFileResource.isClosed()) {
        TsFileProcessor tsfileProcessor = tsFileResource.getUnsealedFileProcessor();
        tsfileProcessor.deleteDataInMemory(deletion, devicePaths);
      }

      // add a record in case of rollback
      updatedModFiles.add(tsFileResource.getModFile());
    }
  }

  private void tryToDeleteLastCache(
      PartialPath deviceId, PartialPath originalPath, long startTime, long endTime)
      throws WriteProcessException {
    if (!IoTDBDescriptor.getInstance().getConfig().isLastCacheEnabled()) {
      return;
    }
    try {
      MNode node = IoTDB.metaManager.getDeviceNode(deviceId);

      for (MNode measurementNode : node.getChildren().values()) {
        if (measurementNode != null
            && originalPath.matchFullPath(measurementNode.getPartialPath())) {
          TimeValuePair lastPair = ((MeasurementMNode) measurementNode).getCachedLast();
          if (lastPair != null
              && startTime <= lastPair.getTimestamp()
              && lastPair.getTimestamp() <= endTime) {
            ((MeasurementMNode) measurementNode).resetCache();
            logger.info(
                "[tryToDeleteLastCache] Last cache for path: {} is set to null",
                measurementNode.getFullPath());
          }
        }
      }
    } catch (MetadataException e) {
      throw new WriteProcessException(e);
    }
  }

  /**
   * when close an TsFileProcessor, update its EndTimeMap immediately
   *
   * @param tsFileProcessor processor to be closed
   */
  private void updateEndTimeMap(TsFileProcessor tsFileProcessor) {
    TsFileResource resource = tsFileProcessor.getTsFileResource();
    for (String deviceId : resource.getDevices()) {
      resource.updateEndTime(
          deviceId, latestTimeForEachDevice.get(tsFileProcessor.getTimeRangeId()).get(deviceId));
    }
  }

  private boolean unsequenceFlushCallback(TsFileProcessor processor) {
    return true;
  }

  private boolean updateLatestFlushTimeCallback(TsFileProcessor processor) {
    // update the largest timestamp in the last flushing memtable
    Map<String, Long> curPartitionDeviceLatestTime =
        latestTimeForEachDevice.get(processor.getTimeRangeId());

    if (curPartitionDeviceLatestTime == null) {
      logger.warn(
          "Partition: {} does't have latest time for each device. "
              + "No valid record is written into memtable. Flushing tsfile is: {}",
          processor.getTimeRangeId(),
          processor.getTsFileResource().getTsFile());
      return false;
    }

    for (Entry<String, Long> entry : curPartitionDeviceLatestTime.entrySet()) {
      partitionLatestFlushedTimeForEachDevice
          .computeIfAbsent(processor.getTimeRangeId(), id -> new HashMap<>())
          .put(entry.getKey(), entry.getValue());
      updateNewlyFlushedPartitionLatestFlushedTimeForEachDevice(
          processor.getTimeRangeId(), entry.getKey(), entry.getValue());
      if (globalLatestFlushedTimeForEachDevice.getOrDefault(entry.getKey(), Long.MIN_VALUE)
          < entry.getValue()) {
        globalLatestFlushedTimeForEachDevice.put(entry.getKey(), entry.getValue());
      }
    }
    return true;
  }

  /**
   * update latest flush time for partition id
   *
   * @param partitionId partition id
   * @param latestFlushTime lastest flush time
   * @return true if update latest flush time success
   */
  private boolean updateLatestFlushTimeToPartition(long partitionId, long latestFlushTime) {
    // update the largest timestamp in the last flushing memtable
    Map<String, Long> curPartitionDeviceLatestTime = latestTimeForEachDevice.get(partitionId);

    if (curPartitionDeviceLatestTime == null) {
      logger.warn(
          "Partition: {} does't have latest time for each device. "
              + "No valid record is written into memtable.  latest flush time is: {}",
          partitionId,
          latestFlushTime);
      return false;
    }

    for (Entry<String, Long> entry : curPartitionDeviceLatestTime.entrySet()) {
      // set lastest flush time to latestTimeForEachDevice
      entry.setValue(latestFlushTime);

      partitionLatestFlushedTimeForEachDevice
          .computeIfAbsent(partitionId, id -> new HashMap<>())
          .put(entry.getKey(), entry.getValue());
      newlyFlushedPartitionLatestFlushedTimeForEachDevice
          .computeIfAbsent(partitionId, id -> new HashMap<>())
          .put(entry.getKey(), entry.getValue());
      if (globalLatestFlushedTimeForEachDevice.getOrDefault(entry.getKey(), Long.MIN_VALUE)
          < entry.getValue()) {
        globalLatestFlushedTimeForEachDevice.put(entry.getKey(), entry.getValue());
      }
    }
    return true;
  }

  /** used for upgrading */
  public void updateNewlyFlushedPartitionLatestFlushedTimeForEachDevice(
      long partitionId, String deviceId, long time) {
    newlyFlushedPartitionLatestFlushedTimeForEachDevice
        .computeIfAbsent(partitionId, id -> new HashMap<>())
        .compute(deviceId, (k, v) -> v == null ? time : Math.max(v, time));
  }

  /** put the memtable back to the MemTablePool and make the metadata in writer visible */
  // TODO please consider concurrency with query and insert method.
  private void closeUnsealedTsFileProcessorCallBack(TsFileProcessor tsFileProcessor)
      throws TsFileProcessorException {
    closeQueryLock.writeLock().lock();
    try {
      tsFileProcessor.close();
      deviceNumInLastClosedTsFile = tsFileProcessor.getTsFileResource().getDevices().size();
    } finally {
      closeQueryLock.writeLock().unlock();
    }
    // closingSequenceTsFileProcessor is a thread safety class.
    if (closingSequenceTsFileProcessor.contains(tsFileProcessor)) {
      closingSequenceTsFileProcessor.remove(tsFileProcessor);
    } else {
      closingUnSequenceTsFileProcessor.remove(tsFileProcessor);
    }
    synchronized (closeStorageGroupCondition) {
      closeStorageGroupCondition.notifyAll();
    }
    logger.info(
        "signal closing storage group condition in {}",
        logicalStorageGroupName + "-" + virtualStorageGroupId);
  }

  private void executeCompaction() {
    List<Long> timePartitions = new ArrayList<>(tsFileResourceManager.getTimePartitions());
    // sort the time partition from largest to smallest
    timePartitions.sort((o1, o2) -> (int) (o2 - o1));
    for (long timePartition : timePartitions) {
      CompactionScheduler.scheduleCompaction(tsFileResourceManager, timePartition);
    }
  }

  /**
   * count all Tsfiles in the storage group which need to be upgraded
   *
   * @return total num of the tsfiles which need to be upgraded in the storage group
   */
  public int countUpgradeFiles() {
    return upgradeFileCount.get();
  }

  /** upgrade all files belongs to this storage group */
  public void upgrade() {
    for (TsFileResource seqTsFileResource : upgradeSeqFileList) {
      seqTsFileResource.setUpgradeTsFileResourceCallBack(this::upgradeTsFileResourceCallBack);
      seqTsFileResource.doUpgrade();
    }
    for (TsFileResource unseqTsFileResource : upgradeUnseqFileList) {
      unseqTsFileResource.setUpgradeTsFileResourceCallBack(this::upgradeTsFileResourceCallBack);
      unseqTsFileResource.doUpgrade();
    }
  }

  private void upgradeTsFileResourceCallBack(TsFileResource tsFileResource) {
    List<TsFileResource> upgradedResources = tsFileResource.getUpgradedResources();
    for (TsFileResource resource : upgradedResources) {
      long partitionId = resource.getTimePartition();
      resource
          .getDevices()
          .forEach(
              device ->
                  updateNewlyFlushedPartitionLatestFlushedTimeForEachDevice(
                      partitionId, device, resource.getEndTime(device)));
    }
    upgradeFileCount.getAndAdd(-1);
    // load all upgraded resources in this sg to tsFileResourceManager
    if (upgradeFileCount.get() == 0) {
      writeLock("upgradeTsFileResourceCallBack");
      try {
        loadUpgradedResources(upgradeSeqFileList, true);
        loadUpgradedResources(upgradeUnseqFileList, false);
      } finally {
        writeUnlock();
      }
      // after upgrade complete, update partitionLatestFlushedTimeForEachDevice
      for (Entry<Long, Map<String, Long>> entry :
          newlyFlushedPartitionLatestFlushedTimeForEachDevice.entrySet()) {
        long timePartitionId = entry.getKey();
        Map<String, Long> latestFlushTimeForPartition =
            partitionLatestFlushedTimeForEachDevice.getOrDefault(timePartitionId, new HashMap<>());
        for (Entry<String, Long> endTimeMap : entry.getValue().entrySet()) {
          String device = endTimeMap.getKey();
          long endTime = endTimeMap.getValue();
          if (latestFlushTimeForPartition.getOrDefault(device, Long.MIN_VALUE) < endTime) {
            partitionLatestFlushedTimeForEachDevice
                .computeIfAbsent(timePartitionId, id -> new HashMap<>())
                .put(device, endTime);
          }
        }
      }
    }
  }

  private void loadUpgradedResources(List<TsFileResource> resources, boolean isseq) {
    if (resources.isEmpty()) {
      return;
    }
    for (TsFileResource resource : resources) {
      try {
        UpgradeUtils.moveUpgradedFiles(resource);
        tsFileResourceManager.addAll(resource.getUpgradedResources(), isseq);
        // delete old TsFile and resource
        resource.delete();
        Files.deleteIfExists(
            fsFactory
                .getFile(resource.getTsFile().toPath() + ModificationFile.FILE_SUFFIX)
                .toPath());
        UpgradeLog.writeUpgradeLogFile(
            resource.getTsFile().getAbsolutePath() + "," + UpgradeCheckStatus.UPGRADE_SUCCESS);
      } catch (IOException e) {
        logger.error("Unable to load {}, caused by ", resource, e);
      }
    }
    // delete upgrade folder when it is empty
    if (resources.get(0).getTsFile().getParentFile().isDirectory()
        && resources.get(0).getTsFile().getParentFile().listFiles().length == 0) {
      try {
        Files.delete(resources.get(0).getTsFile().getParentFile().toPath());
      } catch (IOException e) {
        logger.error(
            "Delete upgrade folder {} failed, caused by ",
            resources.get(0).getTsFile().getParentFile(),
            e);
      }
    }
    resources.clear();
  }

  /**
   * merge file under this storage group processor
   *
   * @param isFullMerge whether this merge is a full merge or not
   */
  public void merge(boolean isFullMerge) {
    writeLock("merge");
    try {
      executeCompaction();
    } finally {
      writeUnlock();
    }
  }

  /**
   * Load a new tsfile to storage group processor. The file may have overlap with other files.
   *
   * <p>or unsequence list.
   *
   * <p>Secondly, execute the loading process by the type.
   *
   * <p>Finally, update the latestTimeForEachDevice and partitionLatestFlushedTimeForEachDevice.
   *
   * @param newTsFileResource tsfile resource @UsedBy sync module.
   */
  public void loadNewTsFileForSync(TsFileResource newTsFileResource) throws LoadFileException {
    File tsfileToBeInserted = newTsFileResource.getTsFile();
    long newFilePartitionId = newTsFileResource.getTimePartitionWithCheck();
    writeLock("loadNewTsFileForSync");
    try {
      if (loadTsFileByType(
          LoadTsFileType.LOAD_SEQUENCE,
          tsfileToBeInserted,
          newTsFileResource,
          newFilePartitionId,
          tsFileResourceManager.size(true) - 1)) {
        updateLatestTimeMap(newTsFileResource);
      }
      resetLastCacheWhenLoadingTsfile(newTsFileResource);
    } catch (DiskSpaceInsufficientException e) {
      logger.error(
          "Failed to append the tsfile {} to storage group processor {} because the disk space is insufficient.",
          tsfileToBeInserted.getAbsolutePath(),
          tsfileToBeInserted.getParentFile().getName());
      IoTDBDescriptor.getInstance().getConfig().setReadOnly(true);
      throw new LoadFileException(e);
    } catch (IllegalPathException e) {
      logger.error(
          "Failed to reset last cache when loading file {}", newTsFileResource.getTsFilePath());
      throw new LoadFileException(e);
    } finally {
      writeUnlock();
    }
  }

  private void resetLastCacheWhenLoadingTsfile(TsFileResource newTsFileResource)
      throws IllegalPathException {
    for (String device : newTsFileResource.getDevices()) {
      tryToDeleteLastCacheByDevice(new PartialPath(device));
    }
  }

  private void tryToDeleteLastCacheByDevice(PartialPath deviceId) {
    if (!IoTDBDescriptor.getInstance().getConfig().isLastCacheEnabled()) {
      return;
    }
    try {
      MNode node = IoTDB.metaManager.getDeviceNode(deviceId);

      for (MNode measurementNode : node.getChildren().values()) {
        if (measurementNode != null) {
          ((MeasurementMNode) measurementNode).resetCache();
          logger.debug(
              "[tryToDeleteLastCacheByDevice] Last cache for path: {} is set to null",
              measurementNode.getFullPath());
        }
      }
    } catch (MetadataException e) {
      // the path doesn't cache in cluster mode now, ignore
    }
  }

  /**
   * Load a new tsfile to storage group processor. Tne file may have overlap with other files.
   *
   * <p>that there has no file which is overlapping with the new file.
   *
   * <p>Firstly, determine the loading type of the file, whether it needs to be loaded in sequence
   * list or unsequence list.
   *
   * <p>Secondly, execute the loading process by the type.
   *
   * <p>Finally, update the latestTimeForEachDevice and partitionLatestFlushedTimeForEachDevice.
   *
   * @param newTsFileResource tsfile resource @UsedBy load external tsfile module
   */
  public void loadNewTsFile(TsFileResource newTsFileResource) throws LoadFileException {
    File tsfileToBeInserted = newTsFileResource.getTsFile();
    long newFilePartitionId = newTsFileResource.getTimePartitionWithCheck();
    writeLock("loadNewTsFile");
    try {
      List<TsFileResource> sequenceList = tsFileResourceManager.getTsFileList(true);

      int insertPos = findInsertionPosition(newTsFileResource, newFilePartitionId, sequenceList);
      if (insertPos == POS_ALREADY_EXIST) {
        return;
      }

      // loading tsfile by type
      if (insertPos == POS_OVERLAP) {
        loadTsFileByType(
            LoadTsFileType.LOAD_UNSEQUENCE,
            tsfileToBeInserted,
            newTsFileResource,
            newFilePartitionId,
            insertPos);
      } else {

        // check whether the file name needs to be renamed.
        if (!tsFileResourceManager.isEmpty(true)) {
          String newFileName =
              getFileNameForLoadingFile(
                  tsfileToBeInserted.getName(),
                  insertPos,
                  newTsFileResource.getTimePartition(),
                  sequenceList);
          if (!newFileName.equals(tsfileToBeInserted.getName())) {
            logger.info(
                "Tsfile {} must be renamed to {} for loading into the sequence list.",
                tsfileToBeInserted.getName(),
                newFileName);
            newTsFileResource.setFile(
                fsFactory.getFile(tsfileToBeInserted.getParentFile(), newFileName));
          }
        }
        loadTsFileByType(
            LoadTsFileType.LOAD_SEQUENCE,
            tsfileToBeInserted,
            newTsFileResource,
            newFilePartitionId,
            insertPos);
      }
      resetLastCacheWhenLoadingTsfile(newTsFileResource);

      // update latest time map
      updateLatestTimeMap(newTsFileResource);
      long partitionNum = newTsFileResource.getTimePartition();
      updatePartitionFileVersion(partitionNum, newTsFileResource.getVersion());
    } catch (DiskSpaceInsufficientException e) {
      logger.error(
          "Failed to append the tsfile {} to storage group processor {} because the disk space is insufficient.",
          tsfileToBeInserted.getAbsolutePath(),
          tsfileToBeInserted.getParentFile().getName());
      IoTDBDescriptor.getInstance().getConfig().setReadOnly(true);
      throw new LoadFileException(e);
    } catch (IllegalPathException e) {
      logger.error(
          "Failed to reset last cache when loading file {}", newTsFileResource.getTsFilePath());
      throw new LoadFileException(e);
    } finally {
      writeUnlock();
    }
  }

  /**
   * Set the version in "partition" to "version" if "version" is larger than the current version.
   */
  public void setPartitionFileVersionToMax(long partition, long version) {
    partitionMaxFileVersions.compute(
        partition, (prt, oldVer) -> computeMaxVersion(oldVer, version));
  }

  private long computeMaxVersion(Long oldVersion, Long newVersion) {
    if (oldVersion == null) {
      return newVersion;
    }
    return Math.max(oldVersion, newVersion);
  }

  /**
   * Find the position of "newTsFileResource" in the sequence files if it can be inserted into them.
   *
   * @return POS_ALREADY_EXIST(- 2) if some file has the same name as the one to be inserted
   *     POS_OVERLAP(-3) if some file overlaps the new file an insertion position i >= -1 if the new
   *     file can be inserted between [i, i+1]
   */
  private int findInsertionPosition(
      TsFileResource newTsFileResource,
      long newFilePartitionId,
      List<TsFileResource> sequenceList) {
    File tsfileToBeInserted = newTsFileResource.getTsFile();

    int insertPos = -1;

    // find the position where the new file should be inserted
    for (int i = 0; i < sequenceList.size(); i++) {
      TsFileResource localFile = sequenceList.get(i);
      long localPartitionId = Long.parseLong(localFile.getTsFile().getParentFile().getName());
      if (localPartitionId == newFilePartitionId
          && localFile.getTsFile().getName().equals(tsfileToBeInserted.getName())) {
        return POS_ALREADY_EXIST;
      }

      if (i == sequenceList.size() - 1 && localFile.endTimeEmpty()
          || newFilePartitionId > localPartitionId) {
        // skip files that are in the previous partition and the last empty file, as the all data
        // in those files must be older than the new file
        continue;
      }

      if (!localFile.isClosed() && localFile.getProcessor() != null) {
        // we cannot compare two files by TsFileResource unless they are both closed
        syncCloseOneTsFileProcessor(true, localFile.getProcessor());
      }
      int fileComparison = compareTsFileDevices(newTsFileResource, localFile);
      switch (fileComparison) {
        case 0:
          // some devices are newer but some devices are older, the two files overlap in general
          return POS_OVERLAP;
        case -1:
          // all devices in localFile are newer than the new file, the new file can be
          // inserted before localFile
          return i - 1;
        default:
          // all devices in the local file are older than the new file, proceed to the next file
          insertPos = i;
      }
    }
    return insertPos;
  }

  /**
   * Compare each device in the two files to find the time relation of them.
   *
   * @return -1 if fileA is totally older than fileB (A < B) 0 if fileA is partially older than
   *     fileB and partially newer than fileB (A X B) 1 if fileA is totally newer than fileB (B < A)
   */
  private int compareTsFileDevices(TsFileResource fileA, TsFileResource fileB) {
    boolean hasPre = false, hasSubsequence = false;
    for (String device : fileA.getDevices()) {
      if (!fileB.getDevices().contains(device)) {
        continue;
      }
      long startTimeA = fileA.getStartTime(device);
      long endTimeA = fileA.getEndTime(device);
      long startTimeB = fileB.getStartTime(device);
      long endTimeB = fileB.getEndTime(device);
      if (startTimeA > endTimeB) {
        // A's data of the device is later than to the B's data
        hasPre = true;
      } else if (startTimeB > endTimeA) {
        // A's data of the device is previous to the B's data
        hasSubsequence = true;
      } else {
        // the two files overlap in the device
        return 0;
      }
    }
    if (hasPre && hasSubsequence) {
      // some devices are newer but some devices are older, the two files overlap in general
      return 0;
    }
    if (!hasPre && hasSubsequence) {
      // all devices in B are newer than those in A
      return -1;
    }
    // all devices in B are older than those in A
    return 1;
  }

  /**
   * If the historical versions of a file is a sub-set of the given file's, (close and) remove it to
   * reduce unnecessary merge. Only used when the file sender and the receiver share the same file
   * close policy. Warning: DO NOT REMOVE
   */
  @SuppressWarnings("unused")
  public void removeFullyOverlapFiles(TsFileResource resource) {
    writeLock("removeFullyOverlapFiles");
    try {
      Iterator<TsFileResource> iterator = tsFileResourceManager.getIterator(true);
      removeFullyOverlapFiles(resource, iterator, true);

      iterator = tsFileResourceManager.getIterator(false);
      removeFullyOverlapFiles(resource, iterator, false);
    } finally {
      writeUnlock();
    }
  }

  private void removeFullyOverlapFiles(
      TsFileResource newTsFile, Iterator<TsFileResource> iterator, boolean isSeq) {
    while (iterator.hasNext()) {
      TsFileResource existingTsFile = iterator.next();
      if (newTsFile.isPlanRangeCovers(existingTsFile)
          && !newTsFile.getTsFile().equals(existingTsFile.getTsFile())
          && existingTsFile.tryWriteLock()) {
        logger.info(
            "{} is covered by {}: [{}, {}], [{}, {}], remove it",
            existingTsFile,
            newTsFile,
            existingTsFile.minPlanIndex,
            existingTsFile.maxPlanIndex,
            newTsFile.minPlanIndex,
            newTsFile.maxPlanIndex);
        // if we fail to lock the file, it means it is being queried or merged and we will not
        // wait until it is free, we will just leave it to the next merge
        try {
          removeFullyOverlapFile(existingTsFile, iterator, isSeq);
        } catch (Exception e) {
          logger.error(
              "Something gets wrong while removing FullyOverlapFiles: {}",
              existingTsFile.getTsFile().getAbsolutePath(),
              e);
        } finally {
          existingTsFile.writeUnlock();
        }
      }
    }
  }

  /**
   * remove the given tsFileResource. If the corresponding tsFileProcessor is in the working status,
   * close it before remove the related resource files. maybe time-consuming for closing a tsfile.
   */
  private void removeFullyOverlapFile(
      TsFileResource tsFileResource, Iterator<TsFileResource> iterator, boolean isSeq) {
    logger.info(
        "Removing a covered file {}, closed: {}", tsFileResource, tsFileResource.isClosed());
    if (!tsFileResource.isClosed()) {
      try {
        // also remove the TsFileProcessor if the overlapped file is not closed
        long timePartition = tsFileResource.getTimePartition();
        Map<Long, TsFileProcessor> fileProcessorMap =
            isSeq ? workSequenceTsFileProcessors : workUnsequenceTsFileProcessors;
        TsFileProcessor tsFileProcessor = fileProcessorMap.get(timePartition);
        if (tsFileProcessor != null && tsFileProcessor.getTsFileResource() == tsFileResource) {
          // have to take some time to close the tsFileProcessor
          tsFileProcessor.syncClose();
          fileProcessorMap.remove(timePartition);
        }
      } catch (Exception e) {
        logger.error("Cannot close {}", tsFileResource, e);
      }
    }
    tsFileResourceManager.remove(tsFileResource, isSeq);
    iterator.remove();
    tsFileResource.remove();
  }

  /**
   * Get an appropriate filename to ensure the order between files. The tsfile is named after
   * ({systemTime}-{versionNum}-{mergeNum}.tsfile).
   *
   * <p>The sorting rules for tsfile names @see {@link this#compareFileName}, we can restore the
   * list based on the file name and ensure the correctness of the order, so there are three cases.
   *
   * <p>1. The tsfile is to be inserted in the first place of the list. If the timestamp in the file
   * name is less than the timestamp in the file name of the first tsfile in the list, then the file
   * name is legal and the file name is returned directly. Otherwise, its timestamp can be set to
   * half of the timestamp value in the file name of the first tsfile in the list , and the version
   * number is the version number in the file name of the first tsfile in the list.
   *
   * <p>2. The tsfile is to be inserted in the last place of the list. If the timestamp in the file
   * name is lager than the timestamp in the file name of the last tsfile in the list, then the file
   * name is legal and the file name is returned directly. Otherwise, the file name is generated by
   * the system according to the naming rules and returned.
   *
   * <p>3. This file is inserted between two files. If the timestamp in the name of the file
   * satisfies the timestamp between the timestamps in the name of the two files, then it is a legal
   * name and returns directly; otherwise, the time stamp is the mean of the timestamps of the two
   * files, the version number is the version number in the tsfile with a larger timestamp.
   *
   * @param tsfileName origin tsfile name
   * @param insertIndex the new file will be inserted between the files [insertIndex, insertIndex +
   *     1]
   * @return appropriate filename
   */
  private String getFileNameForLoadingFile(
      String tsfileName, int insertIndex, long timePartitionId, List<TsFileResource> sequenceList) {
    long currentTsFileTime = Long.parseLong(tsfileName.split(FILE_NAME_SEPARATOR)[0]);
    long preTime;
    if (insertIndex == -1) {
      preTime = 0L;
    } else {
      String preName = sequenceList.get(insertIndex).getTsFile().getName();
      preTime = Long.parseLong(preName.split(FILE_NAME_SEPARATOR)[0]);
    }
    if (insertIndex == tsFileResourceManager.size(true) - 1) {
      if (preTime < currentTsFileTime) {
        return tsfileName;
      } else {
        return getNewTsFileName(timePartitionId);
      }
    }

    String subsequenceName = sequenceList.get(insertIndex + 1).getTsFile().getName();
    long subsequenceTime = Long.parseLong(subsequenceName.split(FILE_NAME_SEPARATOR)[0]);
    long subsequenceVersion = Long.parseLong(subsequenceName.split(FILE_NAME_SEPARATOR)[1]);
    if (preTime < currentTsFileTime && currentTsFileTime < subsequenceTime) {
      return tsfileName;
    }

    return TsFileNameGenerator.generateNewTsFileName(
        preTime + ((subsequenceTime - preTime) >> 1), subsequenceVersion, 0, 0);
  }

  /**
   * Update latest time in latestTimeForEachDevice and
   * partitionLatestFlushedTimeForEachDevice. @UsedBy sync module, load external tsfile module.
   */
  private void updateLatestTimeMap(TsFileResource newTsFileResource) {
    for (String device : newTsFileResource.getDevices()) {
      long endTime = newTsFileResource.getEndTime(device);
      long timePartitionId = StorageEngine.getTimePartition(endTime);
      if (!latestTimeForEachDevice
              .computeIfAbsent(timePartitionId, id -> new HashMap<>())
              .containsKey(device)
          || latestTimeForEachDevice.get(timePartitionId).get(device) < endTime) {
        latestTimeForEachDevice.get(timePartitionId).put(device, endTime);
      }

      Map<String, Long> latestFlushTimeForPartition =
          partitionLatestFlushedTimeForEachDevice.getOrDefault(timePartitionId, new HashMap<>());

      if (latestFlushTimeForPartition.getOrDefault(device, Long.MIN_VALUE) < endTime) {
        partitionLatestFlushedTimeForEachDevice
            .computeIfAbsent(timePartitionId, id -> new HashMap<>())
            .put(device, endTime);
      }
      if (globalLatestFlushedTimeForEachDevice.getOrDefault(device, Long.MIN_VALUE) < endTime) {
        globalLatestFlushedTimeForEachDevice.put(device, endTime);
      }
    }
  }

  /**
   * Execute the loading process by the type.
   *
   * @param type load type
   * @param tsFileResource tsfile resource to be loaded
   * @param filePartitionId the partition id of the new file
   * @return load the file successfully @UsedBy sync module, load external tsfile module.
   */
  private boolean loadTsFileByType(
<<<<<<< HEAD
      LoadTsFileType type,
      File syncedTsFile,
      TsFileResource tsFileResource,
      long filePartitionId,
      int insertPos)
=======
      LoadTsFileType type, File tsFileToLoad, TsFileResource tsFileResource, long filePartitionId)
>>>>>>> 139c6bab
      throws LoadFileException, DiskSpaceInsufficientException {
    File targetFile;
    switch (type) {
      case LOAD_UNSEQUENCE:
        targetFile =
            fsFactory.getFile(
                DirectoryManager.getInstance().getNextFolderForUnSequenceFile(),
                logicalStorageGroupName
                    + File.separatorChar
                    + virtualStorageGroupId
                    + File.separatorChar
                    + filePartitionId
                    + File.separator
                    + tsFileResource.getTsFile().getName());
        tsFileResource.setFile(targetFile);
        if (tsFileResourceManager.contains(tsFileResource, false)) {
          logger.error("The file {} has already been loaded in unsequence list", tsFileResource);
          return false;
        }
        tsFileResourceManager.add(tsFileResource, false);
        logger.info(
            "Load tsfile in unsequence list, move file from {} to {}",
            tsFileToLoad.getAbsolutePath(),
            targetFile.getAbsolutePath());
        break;
      case LOAD_SEQUENCE:
        targetFile =
            fsFactory.getFile(
                DirectoryManager.getInstance().getNextFolderForSequenceFile(),
                logicalStorageGroupName
                    + File.separatorChar
                    + virtualStorageGroupId
                    + File.separatorChar
                    + filePartitionId
                    + File.separator
                    + tsFileResource.getTsFile().getName());
        tsFileResource.setFile(targetFile);
        if (tsFileResourceManager.contains(tsFileResource, true)) {
          logger.error("The file {} has already been loaded in sequence list", tsFileResource);
          return false;
        }
        tsFileResourceManager.insert(tsFileResource, true, insertPos + 1);
        logger.info(
            "Load tsfile in sequence list, move file from {} to {}",
            tsFileToLoad.getAbsolutePath(),
            targetFile.getAbsolutePath());
        break;
      default:
        throw new LoadFileException(String.format("Unsupported type of loading tsfile : %s", type));
    }

    // move file from sync dir to data dir
    if (!targetFile.getParentFile().exists()) {
      targetFile.getParentFile().mkdirs();
    }
    try {
      FileUtils.moveFile(tsFileToLoad, targetFile);
    } catch (IOException e) {
      logger.error(
          "File renaming failed when loading tsfile. Origin: {}, Target: {}",
          tsFileToLoad.getAbsolutePath(),
          targetFile.getAbsolutePath(),
          e);
      throw new LoadFileException(
          String.format(
              "File renaming failed when loading tsfile. Origin: %s, Target: %s, because %s",
              tsFileToLoad.getAbsolutePath(), targetFile.getAbsolutePath(), e.getMessage()));
    }

    File resourceFileToLoad =
        fsFactory.getFile(tsFileToLoad.getAbsolutePath() + TsFileResource.RESOURCE_SUFFIX);
    File targetResourceFile =
        fsFactory.getFile(targetFile.getAbsolutePath() + TsFileResource.RESOURCE_SUFFIX);
    try {
      FileUtils.moveFile(resourceFileToLoad, targetResourceFile);
    } catch (IOException e) {
      logger.error(
          "File renaming failed when loading .resource file. Origin: {}, Target: {}",
          resourceFileToLoad.getAbsolutePath(),
          targetResourceFile.getAbsolutePath(),
          e);
      throw new LoadFileException(
          String.format(
              "File renaming failed when loading .resource file. Origin: %s, Target: %s, because %s",
              resourceFileToLoad.getAbsolutePath(),
              targetResourceFile.getAbsolutePath(),
              e.getMessage()));
    }

    File modFileToLoad =
        fsFactory.getFile(tsFileToLoad.getAbsolutePath() + ModificationFile.FILE_SUFFIX);
    if (modFileToLoad.exists()) {
      // when successfully loaded, the filepath of the resource will be changed to the IoTDB data
      // dir, so we can add a suffix to find the old modification file.
      File targetModFile =
          fsFactory.getFile(targetFile.getAbsolutePath() + ModificationFile.FILE_SUFFIX);
      try {
        Files.deleteIfExists(targetFile.toPath());
      } catch (IOException e) {
        logger.warn("Cannot delete localModFile {}", targetModFile, e);
      }
      try {
        FileUtils.moveFile(modFileToLoad, targetModFile);
      } catch (IOException e) {
        logger.error(
            "File renaming failed when loading .mod file. Origin: {}, Target: {}",
            resourceFileToLoad.getAbsolutePath(),
            targetModFile.getAbsolutePath(),
            e);
        throw new LoadFileException(
            String.format(
                "File renaming failed when loading .mod file. Origin: %s, Target: %s, because %s",
                resourceFileToLoad.getAbsolutePath(),
                targetModFile.getAbsolutePath(),
                e.getMessage()));
      } finally {
        // ModFile will be updated during the next call to `getModFile`
        tsFileResource.setModFile(null);
      }
    }

    updatePartitionFileVersion(filePartitionId, tsFileResource.getVersion());
    return true;
  }

  /**
   * Delete tsfile if it exists.
   *
   * <p>Firstly, remove the TsFileResource from sequenceFileList/unSequenceFileList.
   *
   * <p>Secondly, delete the tsfile and .resource file.
   *
   * @param tsfieToBeDeleted tsfile to be deleted
   * @return whether the file to be deleted exists. @UsedBy sync module, load external tsfile
   *     module.
   */
  public boolean deleteTsfile(File tsfieToBeDeleted) {
    writeLock("deleteTsfile");
    TsFileResource tsFileResourceToBeDeleted = null;
    try {
      Iterator<TsFileResource> sequenceIterator = tsFileResourceManager.getIterator(true);
      while (sequenceIterator.hasNext()) {
        TsFileResource sequenceResource = sequenceIterator.next();
        if (sequenceResource.getTsFile().getName().equals(tsfieToBeDeleted.getName())) {
          tsFileResourceToBeDeleted = sequenceResource;
          tsFileResourceManager.remove(tsFileResourceToBeDeleted, true);
          break;
        }
      }
      if (tsFileResourceToBeDeleted == null) {
        Iterator<TsFileResource> unsequenceIterator = tsFileResourceManager.getIterator(false);
        while (unsequenceIterator.hasNext()) {
          TsFileResource unsequenceResource = unsequenceIterator.next();
          if (unsequenceResource.getTsFile().getName().equals(tsfieToBeDeleted.getName())) {
            tsFileResourceToBeDeleted = unsequenceResource;
            tsFileResourceManager.remove(tsFileResourceToBeDeleted, false);
            break;
          }
        }
      }
    } finally {
      writeUnlock();
    }
    if (tsFileResourceToBeDeleted == null) {
      return false;
    }
    tsFileResourceToBeDeleted.writeLock();
    try {
      tsFileResourceToBeDeleted.remove();
      logger.info("Delete tsfile {} successfully.", tsFileResourceToBeDeleted.getTsFile());
    } finally {
      tsFileResourceToBeDeleted.writeUnlock();
    }
    return true;
  }

  /**
   * get all working sequence tsfile processors
   *
   * @return all working sequence tsfile processors
   */
  public Collection<TsFileProcessor> getWorkSequenceTsFileProcessors() {
    return workSequenceTsFileProcessors.values();
  }

  /**
   * Move tsfile to the target directory if it exists.
   *
   * <p>Firstly, remove the TsFileResource from sequenceFileList/unSequenceFileList.
   *
   * <p>Secondly, move the tsfile and .resource file to the target directory.
   *
   * @param fileToBeMoved tsfile to be moved
   * @return whether the file to be moved exists. @UsedBy load external tsfile module.
   */
  public boolean moveTsfile(File fileToBeMoved, File targetDir) {
    writeLock("moveTsfile");
    TsFileResource tsFileResourceToBeMoved = null;
    try {
      Iterator<TsFileResource> sequenceIterator = tsFileResourceManager.getIterator(true);
      while (sequenceIterator.hasNext()) {
        TsFileResource sequenceResource = sequenceIterator.next();
        if (sequenceResource.getTsFile().getName().equals(fileToBeMoved.getName())) {
          tsFileResourceToBeMoved = sequenceResource;
          tsFileResourceManager.remove(tsFileResourceToBeMoved, true);
          break;
        }
      }
      if (tsFileResourceToBeMoved == null) {
        Iterator<TsFileResource> unsequenceIterator = tsFileResourceManager.getIterator(false);
        while (unsequenceIterator.hasNext()) {
          TsFileResource unsequenceResource = unsequenceIterator.next();
          if (unsequenceResource.getTsFile().getName().equals(fileToBeMoved.getName())) {
            tsFileResourceToBeMoved = unsequenceResource;
            tsFileResourceManager.remove(tsFileResourceToBeMoved, false);
            break;
          }
        }
      }
    } finally {
      writeUnlock();
    }
    if (tsFileResourceToBeMoved == null) {
      return false;
    }
    tsFileResourceToBeMoved.writeLock();
    try {
      tsFileResourceToBeMoved.moveTo(targetDir);
      logger.info(
          "Move tsfile {} to target dir {} successfully.",
          tsFileResourceToBeMoved.getTsFile(),
          targetDir.getPath());
    } finally {
      tsFileResourceToBeMoved.writeUnlock();
    }
    return true;
  }

  /**
   * get all working unsequence tsfile processors
   *
   * @return all working unsequence tsfile processors
   */
  public Collection<TsFileProcessor> getWorkUnsequenceTsFileProcessors() {
    return workUnsequenceTsFileProcessors.values();
  }

  public void setDataTTL(long dataTTL) {
    this.dataTTL = dataTTL;
    checkFilesTTL();
  }

  public List<TsFileResource> getSequenceFileTreeSet() {
    return tsFileResourceManager.getTsFileList(true);
  }

  public List<TsFileResource> getUnSequenceFileList() {
    return tsFileResourceManager.getTsFileList(false);
  }

  public String getVirtualStorageGroupId() {
    return virtualStorageGroupId;
  }

  public StorageGroupInfo getStorageGroupInfo() {
    return storageGroupInfo;
  }

  /**
   * Check if the data of "tsFileResource" all exist locally by comparing planIndexes in the
   * partition of "partitionNumber". This is available only when the IoTDB instances which generated
   * "tsFileResource" have the same plan indexes as the local one.
   *
   * @return true if any file contains plans with indexes no less than the max plan index of
   *     "tsFileResource", otherwise false.
   */
  public boolean isFileAlreadyExist(TsFileResource tsFileResource, long partitionNum) {
    // examine working processor first as they have the largest plan index
    return isFileAlreadyExistInWorking(
            tsFileResource, partitionNum, getWorkSequenceTsFileProcessors())
        || isFileAlreadyExistInWorking(
            tsFileResource, partitionNum, getWorkUnsequenceTsFileProcessors())
        || isFileAlreadyExistInClosed(tsFileResource, partitionNum, getSequenceFileTreeSet())
        || isFileAlreadyExistInClosed(tsFileResource, partitionNum, getUnSequenceFileList());
  }

  private boolean isFileAlreadyExistInClosed(
      TsFileResource tsFileResource, long partitionNum, Collection<TsFileResource> existingFiles) {
    for (TsFileResource resource : existingFiles) {
      if (resource.getTimePartition() == partitionNum
          && resource.getMaxPlanIndex() > tsFileResource.getMaxPlanIndex()) {
        logger.info(
            "{} is covered by a closed file {}: [{}, {}] [{}, {}]",
            tsFileResource,
            resource,
            tsFileResource.minPlanIndex,
            tsFileResource.maxPlanIndex,
            resource.minPlanIndex,
            resource.maxPlanIndex);
        return true;
      }
    }
    return false;
  }

  private boolean isFileAlreadyExistInWorking(
      TsFileResource tsFileResource,
      long partitionNum,
      Collection<TsFileProcessor> workingProcessors) {
    for (TsFileProcessor workingProcesssor : workingProcessors) {
      if (workingProcesssor.getTimeRangeId() == partitionNum) {
        TsFileResource workResource = workingProcesssor.getTsFileResource();
        boolean isCovered = workResource.getMaxPlanIndex() > tsFileResource.getMaxPlanIndex();
        if (isCovered) {
          logger.info(
              "{} is covered by a working file {}: [{}, {}] [{}, {}]",
              tsFileResource,
              workResource,
              tsFileResource.minPlanIndex,
              tsFileResource.maxPlanIndex,
              workResource.minPlanIndex,
              workResource.maxPlanIndex);
        }
        return isCovered;
      }
    }
    return false;
  }

  /** remove all partitions that satisfy a filter. */
  public void removePartitions(TimePartitionFilter filter) {
    // this requires blocking all other activities
    writeLock("removePartitions");
    try {
      // abort ongoing comapctions and merges
      CompactionTaskManager.getInstance().abortCompaction(logicalStorageGroupName);
      MergeManager.getINSTANCE().abortMerge(logicalStorageGroupName);
      // close all working files that should be removed
      removePartitions(filter, workSequenceTsFileProcessors.entrySet(), true);
      removePartitions(filter, workUnsequenceTsFileProcessors.entrySet(), false);

      // remove data files
      removePartitions(filter, tsFileResourceManager.getIterator(true), true);
      removePartitions(filter, tsFileResourceManager.getIterator(false), false);

    } finally {
      writeUnlock();
    }
  }

  // may remove the processorEntrys
  private void removePartitions(
      TimePartitionFilter filter,
      Set<Entry<Long, TsFileProcessor>> processorEntrys,
      boolean sequence) {
    for (Iterator<Entry<Long, TsFileProcessor>> iterator = processorEntrys.iterator();
        iterator.hasNext(); ) {
      Entry<Long, TsFileProcessor> longTsFileProcessorEntry = iterator.next();
      long partitionId = longTsFileProcessorEntry.getKey();
      TsFileProcessor processor = longTsFileProcessorEntry.getValue();
      if (filter.satisfy(logicalStorageGroupName, partitionId)) {
        processor.syncClose();
        iterator.remove();
        processor.getTsFileResource().remove();
        tsFileManagement.remove(processor.getTsFileResource(), sequence);
        updateLatestFlushTimeToPartition(partitionId, Long.MIN_VALUE);
        logger.debug(
            "{} is removed during deleting partitions",
            processor.getTsFileResource().getTsFilePath());
      }
    }
  }

  // may remove the iterator's data
  private void removePartitions(
      TimePartitionFilter filter, Iterator<TsFileResource> iterator, boolean sequence) {
    while (iterator.hasNext()) {
      TsFileResource tsFileResource = iterator.next();
      if (filter.satisfy(logicalStorageGroupName, tsFileResource.getTimePartition())) {
        tsFileResource.remove();
        tsFileResourceManager.remove(tsFileResource, sequence);
        updateLatestFlushTimeToPartition(tsFileResource.getTimePartition(), Long.MIN_VALUE);
        logger.debug("{} is removed during deleting partitions", tsFileResource.getTsFilePath());
      }
    }
  }

  public TsFileResourceManager getTsFileResourceManager() {
    return tsFileResourceManager;
  }

  /**
   * insert batch of rows belongs to one device
   *
   * @param insertRowsOfOneDevicePlan batch of rows belongs to one device
   */
  public void insert(InsertRowsOfOneDevicePlan insertRowsOfOneDevicePlan)
      throws WriteProcessException, TriggerExecutionException {
    writeLock("InsertRowsOfOneDevice");
    try {
      boolean isSequence = false;
      InsertRowPlan[] rowPlans = insertRowsOfOneDevicePlan.getRowPlans();
      for (int i = 0, rowPlansLength = rowPlans.length; i < rowPlansLength; i++) {

        InsertRowPlan plan = rowPlans[i];
        if (!isAlive(plan.getTime()) || insertRowsOfOneDevicePlan.isExecuted(i)) {
          // we do not need to write these part of data, as they can not be queried
          // or the sub-plan has already been executed, we are retrying other sub-plans
          continue;
        }
        // init map
        long timePartitionId = StorageEngine.getTimePartition(plan.getTime());

        partitionLatestFlushedTimeForEachDevice.computeIfAbsent(
            timePartitionId, id -> new HashMap<>());
        // as the plans have been ordered, and we have get the write lock,
        // So, if a plan is sequenced, then all the rest plans are sequenced.
        //
        if (!isSequence) {
          isSequence =
              plan.getTime()
                  > partitionLatestFlushedTimeForEachDevice
                      .get(timePartitionId)
                      .getOrDefault(plan.getPrefixPath().getFullPath(), Long.MIN_VALUE);
        }
        // is unsequence and user set config to discard out of order data
        if (!isSequence
            && IoTDBDescriptor.getInstance().getConfig().isEnableDiscardOutOfOrderData()) {
          return;
        }
        latestTimeForEachDevice.computeIfAbsent(timePartitionId, l -> new HashMap<>());

        // fire trigger before insertion
        TriggerEngine.fire(TriggerEvent.BEFORE_INSERT, plan);
        // insert to sequence or unSequence file
        insertToTsFileProcessor(plan, isSequence, timePartitionId);
        // fire trigger before insertion
        TriggerEngine.fire(TriggerEvent.AFTER_INSERT, plan);
      }
    } finally {
      writeUnlock();
    }
  }

  @TestOnly
  public long getPartitionMaxFileVersions(long partitionId) {
    return partitionMaxFileVersions.getOrDefault(partitionId, -1L);
  }

  public void setCustomCloseFileListeners(List<CloseFileListener> customCloseFileListeners) {
    this.customCloseFileListeners = customCloseFileListeners;
  }

  public void setCustomFlushListeners(List<FlushListener> customFlushListeners) {
    this.customFlushListeners = customFlushListeners;
  }

  private enum LoadTsFileType {
    LOAD_SEQUENCE,
    LOAD_UNSEQUENCE
  }

  @FunctionalInterface
  public interface CloseTsFileCallBack {

    void call(TsFileProcessor caller) throws TsFileProcessorException, IOException;
  }

  @FunctionalInterface
  public interface UpdateEndTimeCallBack {

    boolean call(TsFileProcessor caller);
  }

  @FunctionalInterface
  public interface UpgradeTsFileResourceCallBack {

    void call(TsFileResource caller);
  }

  @FunctionalInterface
  public interface CompactionRecoverCallBack {
    void call();
  }

  @FunctionalInterface
  public interface TimePartitionFilter {

    boolean satisfy(String storageGroupName, long timePartitionId);
  }

  public String getInsertWriteLockHolder() {
    return insertWriteLockHolder;
  }

  public ScheduledExecutorService getTimedCompactionScheduleTask() {
    return timedCompactionScheduleTask;
  }
}<|MERGE_RESOLUTION|>--- conflicted
+++ resolved
@@ -2558,15 +2558,11 @@
    * @return load the file successfully @UsedBy sync module, load external tsfile module.
    */
   private boolean loadTsFileByType(
-<<<<<<< HEAD
       LoadTsFileType type,
-      File syncedTsFile,
+      File tsFileToLoad,
       TsFileResource tsFileResource,
       long filePartitionId,
       int insertPos)
-=======
-      LoadTsFileType type, File tsFileToLoad, TsFileResource tsFileResource, long filePartitionId)
->>>>>>> 139c6bab
       throws LoadFileException, DiskSpaceInsufficientException {
     File targetFile;
     switch (type) {
