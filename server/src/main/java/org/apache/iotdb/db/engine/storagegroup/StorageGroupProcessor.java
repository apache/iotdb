/*
 * Licensed to the Apache Software Foundation (ASF) under one
 * or more contributor license agreements.  See the NOTICE file
 * distributed with this work for additional information
 * regarding copyright ownership.  The ASF licenses this file
 * to you under the Apache License, Version 2.0 (the
 * "License"); you may not use this file except in compliance
 * with the License.  You may obtain a copy of the License at
 *
 *      http://www.apache.org/licenses/LICENSE-2.0
 *
 * Unless required by applicable law or agreed to in writing,
 * software distributed under the License is distributed on an
 * "AS IS" BASIS, WITHOUT WARRANTIES OR CONDITIONS OF ANY
 * KIND, either express or implied.  See the License for the
 * specific language governing permissions and limitations
 * under the License.
 */
package org.apache.iotdb.db.engine.storagegroup;

import static org.apache.iotdb.db.conf.IoTDBConstant.FILE_NAME_SEPARATOR;
import static org.apache.iotdb.db.engine.merge.task.MergeTask.MERGE_SUFFIX;
import static org.apache.iotdb.db.engine.storagegroup.TsFileResource.TEMP_SUFFIX;
import static org.apache.iotdb.tsfile.common.constant.TsFileConstant.TSFILE_SUFFIX;

import java.io.File;
import java.io.IOException;
import java.util.ArrayList;
import java.util.Arrays;
import java.util.Collection;
import java.util.Collections;
import java.util.Date;
import java.util.HashMap;
import java.util.HashSet;
import java.util.Iterator;
import java.util.LinkedList;
import java.util.List;
import java.util.Map;
import java.util.Map.Entry;
import java.util.Set;
import java.util.TreeMap;
import java.util.concurrent.RejectedExecutionException;
import java.util.concurrent.locks.ReadWriteLock;
import java.util.concurrent.locks.ReentrantReadWriteLock;
import org.apache.commons.io.FileUtils;
import org.apache.iotdb.db.conf.IoTDBConstant;
import org.apache.iotdb.db.conf.IoTDBDescriptor;
import org.apache.iotdb.db.conf.directories.DirectoryManager;
import org.apache.iotdb.db.engine.StorageEngine;
import org.apache.iotdb.db.engine.fileSystem.SystemFileFactory;
import org.apache.iotdb.db.engine.flush.TsFileFlushPolicy;
import org.apache.iotdb.db.engine.merge.manage.MergeManager;
import org.apache.iotdb.db.engine.merge.manage.MergeResource;
import org.apache.iotdb.db.engine.merge.selector.IMergeFileSelector;
import org.apache.iotdb.db.engine.merge.selector.MaxFileMergeFileSelector;
import org.apache.iotdb.db.engine.merge.selector.MaxSeriesMergeFileSelector;
import org.apache.iotdb.db.engine.merge.selector.MergeFileStrategy;
import org.apache.iotdb.db.engine.merge.task.MergeTask;
import org.apache.iotdb.db.engine.merge.task.RecoverMergeTask;
import org.apache.iotdb.db.engine.modification.Deletion;
import org.apache.iotdb.db.engine.modification.Modification;
import org.apache.iotdb.db.engine.modification.ModificationFile;
import org.apache.iotdb.db.engine.querycontext.QueryDataSource;
import org.apache.iotdb.db.engine.tsfilemanagement.HotCompactionMergeTaskPoolManager;
import org.apache.iotdb.db.engine.tsfilemanagement.TsFileManagement;
import org.apache.iotdb.db.engine.version.SimpleFileVersionController;
import org.apache.iotdb.db.engine.version.VersionController;
import org.apache.iotdb.db.exception.BatchInsertionException;
import org.apache.iotdb.db.exception.DiskSpaceInsufficientException;
import org.apache.iotdb.db.exception.LoadFileException;
import org.apache.iotdb.db.exception.MergeException;
import org.apache.iotdb.db.exception.StorageGroupProcessorException;
import org.apache.iotdb.db.exception.TsFileProcessorException;
import org.apache.iotdb.db.exception.WriteProcessException;
import org.apache.iotdb.db.exception.metadata.MetadataException;
import org.apache.iotdb.db.exception.query.OutOfTTLException;
import org.apache.iotdb.db.exception.query.QueryProcessException;
import org.apache.iotdb.db.metadata.MManager;
import org.apache.iotdb.db.metadata.PartialPath;
import org.apache.iotdb.db.metadata.mnode.MNode;
import org.apache.iotdb.db.metadata.mnode.MeasurementMNode;
import org.apache.iotdb.db.qp.physical.crud.DeletePlan;
import org.apache.iotdb.db.qp.physical.crud.InsertRowPlan;
import org.apache.iotdb.db.qp.physical.crud.InsertTabletPlan;
import org.apache.iotdb.db.query.context.QueryContext;
import org.apache.iotdb.db.query.control.QueryFileManager;
import org.apache.iotdb.db.service.IoTDB;
import org.apache.iotdb.db.service.UpgradeSevice;
import org.apache.iotdb.db.utils.CopyOnReadLinkedList;
import org.apache.iotdb.db.writelog.recover.TsFileRecoverPerformer;
import org.apache.iotdb.rpc.RpcUtils;
import org.apache.iotdb.rpc.TSStatusCode;
import org.apache.iotdb.service.rpc.thrift.TSStatus;
import org.apache.iotdb.tsfile.fileSystem.FSFactoryProducer;
import org.apache.iotdb.tsfile.fileSystem.fsFactory.FSFactory;
import org.apache.iotdb.tsfile.read.TimeValuePair;
import org.apache.iotdb.tsfile.read.filter.basic.Filter;
import org.apache.iotdb.tsfile.utils.Pair;
import org.apache.iotdb.tsfile.write.schema.MeasurementSchema;
import org.apache.iotdb.tsfile.write.writer.RestorableTsFileIOWriter;
import org.slf4j.Logger;
import org.slf4j.LoggerFactory;


/**
 * For sequence data, a StorageGroupProcessor has some TsFileProcessors, in which there is only one
 * TsFileProcessor in the working status. <br/>
 * <p>
 * There are two situations to set the working TsFileProcessor to closing status:<br/>
 * <p>
 * (1) when inserting data into the TsFileProcessor, and the TsFileProcessor shouldFlush() (or
 * shouldClose())<br/>
 * <p>
 * (2) someone calls syncCloseAllWorkingTsFileProcessors(). (up to now, only flush command from cli
 * will call this method)<br/>
 * <p>
 * UnSequence data has the similar process as above.
 * <p>
 * When a sequence TsFileProcessor is submitted to be flushed, the updateLatestFlushTimeCallback()
 * method will be called as a callback.<br/>
 * <p>
 * When a TsFileProcessor is closed, the closeUnsealedTsFileProcessorCallBack() method will be
 * called as a callback.
 */
public class StorageGroupProcessor {

  private static final String MERGING_MODIFICATION_FILE_NAME = "merge.mods";

  /**
   * All newly generated chunks after merge have version number 0, so we set merged Modification
   * file version to 1 to take effect
   */
  private static final int MERGE_MOD_START_VERSION_NUM = 1;

  private static final Logger logger = LoggerFactory.getLogger(StorageGroupProcessor.class);

  /**
   * indicating the file to be loaded already exists locally.
   */
  private static final int POS_ALREADY_EXIST = -2;
  /**
   * indicating the file to be loaded overlap with some files.
   */
  private static final int POS_OVERLAP = -3;
  /**
   * a read write lock for guaranteeing concurrent safety when accessing all fields in this class
   * (i.e., schema, (un)sequenceFileList, work(un)SequenceTsFileProcessor,
   * closing(Un)SequenceTsFileProcessor, latestTimeForEachDevice, and
   * partitionLatestFlushedTimeForEachDevice)
   */
  private final ReadWriteLock insertLock = new ReentrantReadWriteLock();
  /**
   * closeStorageGroupCondition is used to wait for all currently closing TsFiles to be done.
   */
  private final Object closeStorageGroupCondition = new Object();
  /**
   * hotCompactionMergeWorking is used to wait for last hot compaction to be done.
   */
  private volatile boolean hotCompactionMergeWorking = false;

  /**
   * avoid some tsfileResource is changed (e.g., from unsealed to sealed) when a query is executed.
   */
  private final ReadWriteLock closeQueryLock = new ReentrantReadWriteLock();
  /**
   * time partition id in the storage group -> tsFileProcessor for this time partition
   */
  private final TreeMap<Long, TsFileProcessor> workSequenceTsFileProcessors = new TreeMap<>();
  /**
   * time partition id in the storage group -> tsFileProcessor for this time partition
   */
  private final TreeMap<Long, TsFileProcessor> workUnsequenceTsFileProcessors = new TreeMap<>();

  // upgrading sequence TsFile resource list
  private List<TsFileResource> upgradeSeqFileList = new LinkedList<>();

  private CopyOnReadLinkedList<TsFileProcessor> closingSequenceTsFileProcessor = new CopyOnReadLinkedList<>();

  // upgrading unsequence TsFile resource list
  private List<TsFileResource> upgradeUnseqFileList = new LinkedList<>();

  private CopyOnReadLinkedList<TsFileProcessor> closingUnSequenceTsFileProcessor = new CopyOnReadLinkedList<>();
  /*
   * time partition id -> map, which contains
   * device -> global latest timestamp of each device latestTimeForEachDevice caches non-flushed
   * changes upon timestamps of each device, and is used to update partitionLatestFlushedTimeForEachDevice
   * when a flush is issued.
   */
  private Map<Long, Map<String, Long>> latestTimeForEachDevice = new HashMap<>();
  /**
   * time partition id -> map, which contains device -> largest timestamp of the latest memtable to
   * be submitted to asyncTryToFlush partitionLatestFlushedTimeForEachDevice determines whether a
   * data point should be put into a sequential file or an unsequential file. Data of some device
   * with timestamp less than or equals to the device's latestFlushedTime should go into an
   * unsequential file.
   */
  private Map<Long, Map<String, Long>> partitionLatestFlushedTimeForEachDevice = new HashMap<>();

  /**
   * used to record the latest flush time while upgrading and inserting
   */
  private Map<Long, Map<String, Long>> newlyFlushedPartitionLatestFlushedTimeForEachDevice = new HashMap<>();
  /**
   * global mapping of device -> largest timestamp of the latest memtable to * be submitted to
   * asyncTryToFlush, globalLatestFlushedTimeForEachDevice is utilized to maintain global
   * latestFlushedTime of devices and will be updated along with partitionLatestFlushedTimeForEachDevice
   */
  private Map<String, Long> globalLatestFlushedTimeForEachDevice = new HashMap<>();
  private String storageGroupName;
  private File storageGroupSysDir;

  // manage seqFileList and unSeqFileList
  private TsFileManagement tsFileManagement;

  /**
   * time partition id -> version controller which assigns a version for each MemTable and
   * deletion/update such that after they are persisted, the order of insertions, deletions and
   * updates can be re-determined.
   */
  private HashMap<Long, VersionController> timePartitionIdVersionControllerMap = new HashMap<>();
  /**
   * mergeLock is to be used in the merge process. Concurrent queries, deletions and merges may
   * result in losing some deletion in the merged new file, so a lock is necessary.
   */
  private ReentrantReadWriteLock mergeLock = new ReentrantReadWriteLock();
  /**
   * This is the modification file of the result of the current merge. Because the merged file may
   * be invisible at this moment, without this, deletion/update during merge could be lost.
   */
  private ModificationFile mergingModification;
  private volatile boolean isMerging = false;
  private long mergeStartTime;
  /**
   * when the data in a storage group is older than dataTTL, it is considered invalid and will be
   * eventually removed.
   */
  private long dataTTL = Long.MAX_VALUE;
  private FSFactory fsFactory = FSFactoryProducer.getFSFactory();
  private TsFileFlushPolicy fileFlushPolicy;

  /**
   * partitionDirectFileVersions records the versions of the direct TsFiles (generated by close, not
   * including the files generated by merge) of each partition. As data file close is managed by the
   * leader in the distributed version, the files with the same version(s) have the same data,
   * despite that the inner structure (the size and organization of chunks) may be different, so we
   * can easily find what remote files we do not have locally. partition number -> version number
   * set
   */
  private Map<Long, Set<Long>> partitionDirectFileVersions = new HashMap<>();

  /**
   * The max file versions in each partition. By recording this, if several IoTDB instances have the
   * same policy of closing file and their ingestion is identical, then files of the same version in
   * different IoTDB instance will have identical data, providing convenience for data comparison
   * across different instances. partition number -> max version number
   */
  private Map<Long, Long> partitionMaxFileVersions = new HashMap<>();

  public StorageGroupProcessor(String systemDir, String storageGroupName,
      TsFileFlushPolicy fileFlushPolicy) throws StorageGroupProcessorException {
    this.storageGroupName = storageGroupName;
    this.fileFlushPolicy = fileFlushPolicy;

    storageGroupSysDir = SystemFileFactory.INSTANCE.getFile(systemDir, storageGroupName);
    if (storageGroupSysDir.mkdirs()) {
      logger.info("Storage Group system Directory {} doesn't exist, create it",
          storageGroupSysDir.getPath());
    } else if (!storageGroupSysDir.exists()) {
      logger.error("create Storage Group system Directory {} failed",
          storageGroupSysDir.getPath());
    }
    this.tsFileManagement = IoTDBDescriptor.getInstance().getConfig().getTsFileManagementStrategy()
        .getTsFileManagement(storageGroupName, storageGroupSysDir.getAbsolutePath());

    recover();

  }

  private Map<Long, List<TsFileResource>> splitResourcesByPartition(
      List<TsFileResource> resources) {
    Map<Long, List<TsFileResource>> ret = new HashMap<>();
    for (TsFileResource resource : resources) {
      ret.computeIfAbsent(resource.getTimePartition(), l -> new ArrayList<>()).add(resource);
    }
    return ret;
  }

  private void recover() throws StorageGroupProcessorException {
    logger.info("recover Storage Group  {}", storageGroupName);

    try {
      // collect candidate TsFiles from sequential and unsequential data directory
      Pair<List<TsFileResource>, List<TsFileResource>> seqTsFilesPair = getAllFiles(
          DirectoryManager.getInstance().getAllSequenceFileFolders());
      List<TsFileResource> tmpSeqTsFiles = seqTsFilesPair.left;
      List<TsFileResource> oldSeqTsFiles = seqTsFilesPair.right;
      upgradeSeqFileList.addAll(oldSeqTsFiles);
      Pair<List<TsFileResource>, List<TsFileResource>> unseqTsFilesPair = getAllFiles(
          DirectoryManager.getInstance().getAllUnSequenceFileFolders());
      List<TsFileResource> tmpUnseqTsFiles = unseqTsFilesPair.left;
      List<TsFileResource> oldUnseqTsFiles = unseqTsFilesPair.right;
      upgradeUnseqFileList.addAll(oldUnseqTsFiles);

      // split by partition so that we can find the last file of each partition and decide to
      // close it or not
      Map<Long, List<TsFileResource>> partitionTmpSeqTsFiles = splitResourcesByPartition(
          tmpSeqTsFiles);
      Map<Long, List<TsFileResource>> partitionTmpUnseqTsFiles = splitResourcesByPartition(
          tmpUnseqTsFiles);
      for (List<TsFileResource> value : partitionTmpSeqTsFiles.values()) {
        recoverTsFiles(value, true);
      }
      for (List<TsFileResource> value : partitionTmpUnseqTsFiles.values()) {
        recoverTsFiles(value, false);
      }

      for (TsFileResource resource : tsFileManagement.getTsFileList(true)) {
        long partitionNum = resource.getTimePartition();
        partitionDirectFileVersions.computeIfAbsent(partitionNum, p -> new HashSet<>())
            .addAll(resource.getHistoricalVersions());
        updatePartitionFileVersion(partitionNum, Collections.max(resource.getHistoricalVersions()));
      }
      for (TsFileResource resource : tsFileManagement.getTsFileList(false)) {
        long partitionNum = resource.getTimePartition();
        partitionDirectFileVersions.computeIfAbsent(partitionNum, p -> new HashSet<>())
            .addAll(resource.getHistoricalVersions());
        updatePartitionFileVersion(partitionNum, Collections.max(resource.getHistoricalVersions()));
      }

      String taskName = storageGroupName + "-" + System.currentTimeMillis();
      File mergingMods = SystemFileFactory.INSTANCE.getFile(storageGroupSysDir,
          MERGING_MODIFICATION_FILE_NAME);
      if (mergingMods.exists()) {
        mergingModification = new ModificationFile(mergingMods.getPath());
      }
      RecoverMergeTask recoverMergeTask = new RecoverMergeTask(
          new ArrayList<>(tsFileManagement.getTsFileList(true)),
          tsFileManagement.getTsFileList(false), storageGroupSysDir.getPath(), this::mergeEndAction,
          taskName,
          IoTDBDescriptor.getInstance().getConfig().isForceFullMerge(), storageGroupName);
      logger.info("{} a RecoverMergeTask {} starts...", storageGroupName, taskName);
      recoverMergeTask
          .recoverMerge(IoTDBDescriptor.getInstance().getConfig().isContinueMergeAfterReboot());
      if (!IoTDBDescriptor.getInstance().getConfig().isContinueMergeAfterReboot()) {
        mergingMods.delete();
      }

      updateLastestFlushedTime();
    } catch (IOException | MetadataException e) {
      throw new StorageGroupProcessorException(e);
    }

    for (TsFileResource resource : tsFileManagement.getTsFileList(true)) {
      long timePartitionId = resource.getTimePartition();
      Map<String, Long> endTimeMap = new HashMap<>();
      for (Entry<String, Integer> entry : resource.getDeviceToIndexMap().entrySet()) {
        String deviceId = entry.getKey();
        int index = entry.getValue();
        long endTime = resource.getEndTime(index);
        endTimeMap.put(deviceId, endTime);
      }
      latestTimeForEachDevice.computeIfAbsent(timePartitionId, l -> new HashMap<>())
          .putAll(endTimeMap);
      partitionLatestFlushedTimeForEachDevice
          .computeIfAbsent(timePartitionId, id -> new HashMap<>())
          .putAll(endTimeMap);
      globalLatestFlushedTimeForEachDevice.putAll(endTimeMap);
    }
  }

  private void updatePartitionFileVersion(long partitionNum, long fileVersion) {
    long oldVersion = partitionMaxFileVersions.getOrDefault(partitionNum, 0L);
    if (fileVersion > oldVersion) {
      partitionMaxFileVersions.put(partitionNum, fileVersion);
    }
  }

  /**
   * use old seq file to update latestTimeForEachDevice, globalLatestFlushedTimeForEachDevice,
   * partitionLatestFlushedTimeForEachDevice and timePartitionIdVersionControllerMap
   */
  @SuppressWarnings("squid:S3776") // Suppress high Cognitive Complexity warning
  private void updateLastestFlushedTime() throws IOException {

    VersionController versionController = new SimpleFileVersionController(
        storageGroupSysDir.getPath());
    long currentVersion = versionController.currVersion();
    for (TsFileResource resource : upgradeSeqFileList) {
      for (Entry<String, Integer> entry : resource.getDeviceToIndexMap().entrySet()) {
        String deviceId = entry.getKey();
        int index = entry.getValue();
        long endTime = resource.getEndTime(index);
        long endTimePartitionId = StorageEngine.getTimePartition(endTime);
        latestTimeForEachDevice.computeIfAbsent(endTimePartitionId, l -> new HashMap<>())
            .put(deviceId, endTime);
        globalLatestFlushedTimeForEachDevice.put(deviceId, endTime);

        // set all the covered partition's LatestFlushedTime to Long.MAX_VALUE
        long partitionId = StorageEngine.getTimePartition(resource.getStartTime(index));
        while (partitionId <= endTimePartitionId) {
          partitionLatestFlushedTimeForEachDevice.computeIfAbsent(partitionId, l -> new HashMap<>())
              .put(deviceId, Long.MAX_VALUE);
          if (!timePartitionIdVersionControllerMap.containsKey(partitionId)) {
            File directory = SystemFileFactory.INSTANCE
                .getFile(storageGroupSysDir, String.valueOf(partitionId));
            if (!directory.exists()) {
              directory.mkdirs();
            }
            File versionFile = SystemFileFactory.INSTANCE
                .getFile(directory, SimpleFileVersionController.FILE_PREFIX + currentVersion);
            if (!versionFile.createNewFile()) {
              logger.warn("Version file {} has already been created ", versionFile);
            }
            timePartitionIdVersionControllerMap.put(partitionId,
                new SimpleFileVersionController(storageGroupSysDir.getPath(), partitionId));
          }
          partitionId++;
        }
      }
    }
  }

  /**
   * get version controller by time partition Id Thread-safety should be ensure by caller
   *
   * @param timePartitionId time partition Id
   * @return version controller
   */
  private VersionController getVersionControllerByTimePartitionId(long timePartitionId) {
    return timePartitionIdVersionControllerMap.computeIfAbsent(timePartitionId,
        id -> {
          try {
            return new SimpleFileVersionController(storageGroupSysDir.getPath(), timePartitionId);
          } catch (IOException e) {
            logger.error("can't build a version controller for time partition {}", timePartitionId);
            return null;
          }
        });
  }

  @SuppressWarnings("squid:S3776") // Suppress high Cognitive Complexity warning
  private Pair<List<TsFileResource>, List<TsFileResource>> getAllFiles(List<String> folders)
      throws IOException {
    List<File> tsFiles = new ArrayList<>();
    List<File> upgradeFiles = new ArrayList<>();
    for (String baseDir : folders) {
      File fileFolder = fsFactory.getFile(baseDir, storageGroupName);
      if (!fileFolder.exists()) {
        continue;
      }

      // old version
      // some TsFileResource may be being persisted when the system crashed, try recovering such
      // resources
      continueFailedRenames(fileFolder, TEMP_SUFFIX);

      // some TsFiles were going to be replaced by the merged files when the system crashed and
      // the process was interrupted before the merged files could be named
      continueFailedRenames(fileFolder, MERGE_SUFFIX);

      File[] oldTsfileArray = fsFactory
          .listFilesBySuffix(fileFolder.getAbsolutePath(), TSFILE_SUFFIX);
      File[] oldResourceFileArray = fsFactory
          .listFilesBySuffix(fileFolder.getAbsolutePath(), TsFileResource.RESOURCE_SUFFIX);
      File[] oldModificationFileArray = fsFactory
          .listFilesBySuffix(fileFolder.getAbsolutePath(), ModificationFile.FILE_SUFFIX);
      File upgradeFolder = fsFactory.getFile(fileFolder, IoTDBConstant.UPGRADE_FOLDER_NAME);
      // move the old files to upgrade folder if exists
      if (oldTsfileArray.length != 0 || oldResourceFileArray.length != 0) {
        // create upgrade directory if not exist
        if (upgradeFolder.mkdirs()) {
          logger.info("Upgrade Directory {} doesn't exist, create it",
              upgradeFolder.getPath());
        } else if (!upgradeFolder.exists()) {
          logger.error("Create upgrade Directory {} failed",
              upgradeFolder.getPath());
        }
        // move .tsfile to upgrade folder
        for (File file : oldTsfileArray) {
          if (!file.renameTo(fsFactory.getFile(upgradeFolder, file.getName()))) {
            logger.error("Failed to move {} to upgrade folder", file);
          }
        }
        // move .resource to upgrade folder
        for (File file : oldResourceFileArray) {
          if (!file.renameTo(fsFactory.getFile(upgradeFolder, file.getName()))) {
            logger.error("Failed to move {} to upgrade folder", file);
          }
        }
        // move .mods to upgrade folder
        for (File file : oldModificationFileArray) {
          if (!file.renameTo(fsFactory.getFile(upgradeFolder, file.getName()))) {
            logger.error("Failed to move {} to upgrade folder", file);
          }
        }

        Collections.addAll(upgradeFiles,
            fsFactory.listFilesBySuffix(upgradeFolder.getAbsolutePath(), TSFILE_SUFFIX));
      }
      // if already move old files to upgradeFolder 
      else if (upgradeFolder.exists()) {
        Collections.addAll(upgradeFiles,
            fsFactory.listFilesBySuffix(upgradeFolder.getAbsolutePath(), TSFILE_SUFFIX));
      }

      File[] subFiles = fileFolder.listFiles();
      if (subFiles != null) {
        for (File partitionFolder : subFiles) {
          if (!partitionFolder.isDirectory()) {
            logger.warn("{} is not a directory.", partitionFolder.getAbsolutePath());
          } else if (!partitionFolder.getName().equals(IoTDBConstant.UPGRADE_FOLDER_NAME)) {
            // some TsFileResource may be being persisted when the system crashed, try recovering such
            // resources
            continueFailedRenames(partitionFolder, TEMP_SUFFIX);

            // some TsFiles were going to be replaced by the merged files when the system crashed and
            // the process was interrupted before the merged files could be named
            continueFailedRenames(partitionFolder, MERGE_SUFFIX);

            Collections.addAll(tsFiles,
                fsFactory.listFilesBySuffix(partitionFolder.getAbsolutePath(), TSFILE_SUFFIX));
          }
        }
      }

    }
    tsFiles.sort(this::compareFileName);
    List<TsFileResource> ret = new ArrayList<>();
    tsFiles.forEach(f -> ret.add(new TsFileResource(f)));
    upgradeFiles.sort(this::compareFileName);
    List<TsFileResource> upgradeRet = new ArrayList<>();
    for (File f : upgradeFiles) {
      TsFileResource fileResource = new TsFileResource(f);
      fileResource.setClosed(true);
      // make sure the flush command is called before IoTDB is down.
      fileResource.deserialize();
      upgradeRet.add(fileResource);
    }
    return new Pair<>(ret, upgradeRet);
  }

<<<<<<< HEAD
=======
  @SuppressWarnings("squid:S3776") // Suppress high Cognitive Complexity warning
  private Map<String, List<List<TsFileResource>>> getAllVms(List<String> folders)
      throws IOException {
    List<File> vmFiles = new ArrayList<>();
    for (String baseDir : folders) {
      File fileFolder = fsFactory.getFile(baseDir, storageGroupName);
      if (!fileFolder.exists()) {
        continue;
      }
      File[] subFiles = fileFolder.listFiles();
      if (subFiles != null) {
        for (File partitionFolder : subFiles) {
          if (partitionFolder.isDirectory()) {
            for (File tmpFile : fsFactory.listFilesBySuffix(partitionFolder.getAbsolutePath(),
                TMP_SUFFIX)) {
              Files.delete(tmpFile.toPath());
            }
            Collections.addAll(vmFiles,
                fsFactory.listFilesBySuffix(partitionFolder.getAbsolutePath(), VM_SUFFIX));
          }
        }
      }
    }

    Map<String, List<List<TsFileResource>>> vmTsFileResourceMap = new HashMap<>();
    for (File f : vmFiles) {
      TsFileResource fileResource = new TsFileResource(f);
      fileResource.setClosed(false);
      String tsfilePrefix = f.getPath()
          .substring(0, f.getPath().lastIndexOf(TSFILE_SUFFIX)) + TSFILE_SUFFIX;
      int vmLevel = getVmLevel(f);
      List<List<TsFileResource>> tsFileList = vmTsFileResourceMap
          .computeIfAbsent(tsfilePrefix, k -> new ArrayList<>());
      while (tsFileList.size() <= vmLevel) {
        tsFileList.add(new ArrayList<>());
      }
      tsFileList.get(vmLevel).add(fileResource);
    }
    vmTsFileResourceMap.values()
        .forEach(tsFileResources -> tsFileResources
            .forEach(subVmTsFileResources -> subVmTsFileResources.sort(this::compareVMFileName)));
    return vmTsFileResourceMap;
  }

  public static int getVmLevel(File file) {
    String vmLevelStr = file.getPath()
        .substring(file.getPath().lastIndexOf(TSFILE_SUFFIX)).replaceAll(TSFILE_SUFFIX, "")
        .split(IoTDBConstant.FILE_NAME_SEPARATOR)[1];
    return Integer.parseInt(vmLevelStr);
  }

>>>>>>> 545d9126
  private void continueFailedRenames(File fileFolder, String suffix) {
    File[] files = fsFactory.listFilesBySuffix(fileFolder.getAbsolutePath(), suffix);
    if (files != null) {
      for (File tempResource : files) {
        File originResource = fsFactory.getFile(tempResource.getPath().replace(suffix, ""));
        if (originResource.exists()) {
          tempResource.delete();
        } else {
          tempResource.renameTo(originResource);
        }
      }
    }
  }

<<<<<<< HEAD
  private void recoverTsFiles(List<TsFileResource> tsFiles, boolean isSeq) {
=======
  @SuppressWarnings("squid:S3776") // Suppress high Cognitive Complexity warning
  private void recoverTsFiles(List<TsFileResource> tsFiles,
      Map<String, List<List<TsFileResource>>> vmFiles, boolean isSeq)
      throws StorageGroupProcessorException {
>>>>>>> 545d9126
    for (int i = 0; i < tsFiles.size(); i++) {
      TsFileResource tsFileResource = tsFiles.get(i);
      long timePartitionId = tsFileResource.getTimePartition();

      TsFileRecoverPerformer recoverPerformer = new TsFileRecoverPerformer(
          storageGroupName + FILE_NAME_SEPARATOR,
          getVersionControllerByTimePartitionId(timePartitionId), tsFileResource, isSeq,
          i == tsFiles.size() - 1);

      RestorableTsFileIOWriter writer;
      try {
        writer = recoverPerformer.recover();
      } catch (StorageGroupProcessorException e) {
        logger.warn("Skip TsFile: {} because of error in recover: ", tsFileResource.getTsFilePath(),
            e);
        continue;
      }

      if (i != tsFiles.size() - 1 || !writer.canWrite()) {
        // not the last file or cannot write, just close it
        tsFileResource.setClosed(true);
      } else if (writer.canWrite()) {
        // the last file is not closed, continue writing to in
        TsFileProcessor tsFileProcessor;
        if (isSeq) {
          tsFileProcessor = new TsFileProcessor(storageGroupName, tsFileResource,
              getVersionControllerByTimePartitionId(timePartitionId),
              this::closeUnsealedTsFileProcessorCallBack, this::updateLatestFlushTimeCallback,
              true, writer);
          workSequenceTsFileProcessors.put(timePartitionId, tsFileProcessor);
        } else {
          tsFileProcessor = new TsFileProcessor(storageGroupName, tsFileResource,
              getVersionControllerByTimePartitionId(timePartitionId),
              this::closeUnsealedTsFileProcessorCallBack, this::unsequenceFlushCallback, false,
              writer);
          workUnsequenceTsFileProcessors.put(timePartitionId, tsFileProcessor);
        }
        tsFileResource.setProcessor(tsFileProcessor);
        tsFileResource.removeResourceFile();
        tsFileProcessor.setTimeRangeId(timePartitionId);
        writer.makeMetadataVisible();
      }
      tsFileManagement.add(tsFileResource, isSeq);
    }
  }

  // ({systemTime}-{versionNum}-{mergeNum}.tsfile)
  private int compareFileName(File o1, File o2) {
    String[] items1 = o1.getName().replace(TSFILE_SUFFIX, "")
        .split(FILE_NAME_SEPARATOR);
    String[] items2 = o2.getName().replace(TSFILE_SUFFIX, "")
        .split(FILE_NAME_SEPARATOR);
    long ver1 = Long.parseLong(items1[0]);
    long ver2 = Long.parseLong(items2[0]);
    int cmp = Long.compare(ver1, ver2);
    if (cmp == 0) {
      return Long.compare(Long.parseLong(items1[1]), Long.parseLong(items2[1]));
    } else {
      return cmp;
    }
  }

  public void insert(InsertRowPlan insertRowPlan) throws WriteProcessException {
    // reject insertions that are out of ttl
    if (!isAlive(insertRowPlan.getTime())) {
      throw new OutOfTTLException(insertRowPlan.getTime(), (System.currentTimeMillis() - dataTTL));
    }
    writeLock();
    try {
      // init map
      long timePartitionId = StorageEngine.getTimePartition(insertRowPlan.getTime());

      latestTimeForEachDevice.computeIfAbsent(timePartitionId, l -> new HashMap<>());
      partitionLatestFlushedTimeForEachDevice
          .computeIfAbsent(timePartitionId, id -> new HashMap<>());

      // insert to sequence or unSequence file
      insertToTsFileProcessor(insertRowPlan,
          insertRowPlan.getTime() > partitionLatestFlushedTimeForEachDevice.get(timePartitionId)
              .getOrDefault(insertRowPlan.getDeviceId().getFullPath(), Long.MIN_VALUE));

    } finally {
      writeUnlock();
    }
  }

  /**
   * Insert a tablet (rows belonging to the same devices) into this storage group.
   *
   * @throws BatchInsertionException if some of the rows failed to be inserted
   */
  @SuppressWarnings("squid:S3776") // Suppress high Cognitive Complexity warning
  public void insertTablet(InsertTabletPlan insertTabletPlan) throws BatchInsertionException {
    writeLock();
    try {
      TSStatus[] results = new TSStatus[insertTabletPlan.getRowCount()];
      Arrays.fill(results, RpcUtils.SUCCESS_STATUS);
      boolean noFailure = true;

      /*
       * assume that batch has been sorted by client
       */
      int loc = 0;
      while (loc < insertTabletPlan.getRowCount()) {
        long currTime = insertTabletPlan.getTimes()[loc];
        // skip points that do not satisfy TTL
        if (!isAlive(currTime)) {
          results[loc] = RpcUtils.getStatus(TSStatusCode.OUT_OF_TTL_ERROR,
              "time " + currTime + " in current line is out of TTL: " + dataTTL);
          loc++;
          noFailure = false;
        } else {
          break;
        }
      }
      // loc pointing at first legal position
      if (loc == insertTabletPlan.getRowCount()) {
        throw new BatchInsertionException(results);
      }
      // before is first start point
      int before = loc;
      // before time partition
      long beforeTimePartition = StorageEngine
          .getTimePartition(insertTabletPlan.getTimes()[before]);
      // init map
      long lastFlushTime = partitionLatestFlushedTimeForEachDevice.
          computeIfAbsent(beforeTimePartition, id -> new HashMap<>()).
          computeIfAbsent(insertTabletPlan.getDeviceId().getFullPath(), id -> Long.MIN_VALUE);
      // if is sequence
      boolean isSequence = false;
      while (loc < insertTabletPlan.getRowCount()) {
        long time = insertTabletPlan.getTimes()[loc];
        long curTimePartition = StorageEngine.getTimePartition(time);
        // start next partition
        if (curTimePartition != beforeTimePartition) {
          // insert last time partition
          noFailure = insertTabletToTsFileProcessor(insertTabletPlan, before, loc, isSequence,
              results,
              beforeTimePartition) && noFailure;
          // re initialize
          before = loc;
          beforeTimePartition = curTimePartition;
          lastFlushTime = partitionLatestFlushedTimeForEachDevice.
              computeIfAbsent(beforeTimePartition, id -> new HashMap<>()).
              computeIfAbsent(insertTabletPlan.getDeviceId().getFullPath(), id -> Long.MIN_VALUE);
          isSequence = false;
        }
        // still in this partition
        else {
          // judge if we should insert sequence
          if (!isSequence && time > lastFlushTime) {
            // insert into unsequence and then start sequence
            noFailure = insertTabletToTsFileProcessor(insertTabletPlan, before, loc, false, results,
                beforeTimePartition) && noFailure;
            before = loc;
            isSequence = true;
          }
          loc++;
        }
      }

      // do not forget last part
      if (before < loc) {
        noFailure = insertTabletToTsFileProcessor(insertTabletPlan, before, loc, isSequence,
            results, beforeTimePartition) && noFailure;
      }
      long globalLatestFlushedTime = globalLatestFlushedTimeForEachDevice.getOrDefault(
          insertTabletPlan.getDeviceId().getFullPath(), Long.MIN_VALUE);
      tryToUpdateBatchInsertLastCache(insertTabletPlan, globalLatestFlushedTime);

      if (!noFailure) {
        throw new BatchInsertionException(results);
      }
    } finally {
      writeUnlock();
    }
  }

  /**
   * @return whether the given time falls in ttl
   */
  private boolean isAlive(long time) {
    return dataTTL == Long.MAX_VALUE || (System.currentTimeMillis() - time) <= dataTTL;
  }

  /**
   * insert batch to tsfile processor thread-safety that the caller need to guarantee The rows to be
   * inserted are in the range [start, end)
   *
   * @param insertTabletPlan insert a tablet of a device
   * @param sequence whether is sequence
   * @param start start index of rows to be inserted in insertTabletPlan
   * @param end end index of rows to be inserted in insertTabletPlan
   * @param results result array
   * @param timePartitionId time partition id
   * @return false if any failure occurs when inserting the tablet, true otherwise
   */
  private boolean insertTabletToTsFileProcessor(InsertTabletPlan insertTabletPlan,
      int start, int end, boolean sequence, TSStatus[] results, long timePartitionId) {
    // return when start >= end
    if (start >= end) {
      return true;
    }

    TsFileProcessor tsFileProcessor = getOrCreateTsFileProcessor(timePartitionId, sequence);
    if (tsFileProcessor == null) {
      for (int i = start; i < end; i++) {
        results[i] = RpcUtils.getStatus(TSStatusCode.INTERNAL_SERVER_ERROR,
            "can not create TsFileProcessor, timePartitionId: " + timePartitionId);
      }
      return false;
    }

    try {
      tsFileProcessor.insertTablet(insertTabletPlan, start, end, results);
    } catch (WriteProcessException e) {
      logger.error("insert to TsFileProcessor error ", e);
      return false;
    }

    latestTimeForEachDevice.computeIfAbsent(timePartitionId, t -> new HashMap<>());
    // try to update the latest time of the device of this tsRecord
    if (sequence && latestTimeForEachDevice.get(timePartitionId)
        .getOrDefault(insertTabletPlan.getDeviceId().getFullPath(), Long.MIN_VALUE)
        < insertTabletPlan.getTimes()[end - 1]) {
      latestTimeForEachDevice.get(timePartitionId)
          .put(insertTabletPlan.getDeviceId().getFullPath(), insertTabletPlan.getTimes()[end - 1]);
    }

    // check memtable size and may async try to flush the work memtable
    if (tsFileProcessor.shouldFlush()) {
      fileFlushPolicy.apply(this, tsFileProcessor, sequence);
    }
    return true;
  }

  private void tryToUpdateBatchInsertLastCache(InsertTabletPlan plan, Long latestFlushedTime) {
    MNode node = plan.getDeviceMNode();
    String[] measurementList = plan.getMeasurements();
    for (int i = 0; i < measurementList.length; i++) {
      if (plan.getColumns()[i] == null) {
        continue;
      }
      // Update cached last value with high priority
      MeasurementMNode tmpMeasurementNode = null;
      if (node != null) {
        tmpMeasurementNode = (MeasurementMNode) node.getChild(measurementList[i]);
      }
      if (tmpMeasurementNode != null) {
        // just for performance, because in single node version, we do not need the full path of measurement
        // so, we want to avoid concat the device and measurement string in single node version
        IoTDB.metaManager.updateLastCache(node.getPartialPath(),
            plan.composeLastTimeValuePair(i), true, latestFlushedTime, tmpMeasurementNode);
      } else {
        if (node != null) {
          IoTDB.metaManager
              .updateLastCache(node.getPartialPath().concatNode(measurementList[i]),
                  plan.composeLastTimeValuePair(i), true, latestFlushedTime, tmpMeasurementNode);
        }
      }
    }
  }

  private void insertToTsFileProcessor(InsertRowPlan insertRowPlan, boolean sequence)
      throws WriteProcessException {
    long timePartitionId = StorageEngine.getTimePartition(insertRowPlan.getTime());

    TsFileProcessor tsFileProcessor = getOrCreateTsFileProcessor(timePartitionId, sequence);

    if (tsFileProcessor == null) {
      return;
    }

    // insert TsFileProcessor
    tsFileProcessor.insert(insertRowPlan);

    // try to update the latest time of the device of this tsRecord
    if (latestTimeForEachDevice.get(timePartitionId)
        .getOrDefault(insertRowPlan.getDeviceId().getFullPath(), Long.MIN_VALUE) < insertRowPlan.getTime()) {
      latestTimeForEachDevice.get(timePartitionId)
          .put(insertRowPlan.getDeviceId().getFullPath(), insertRowPlan.getTime());
    }

    long globalLatestFlushTime = globalLatestFlushedTimeForEachDevice.getOrDefault(
        insertRowPlan.getDeviceId().getFullPath(), Long.MIN_VALUE);

    tryToUpdateInsertLastCache(insertRowPlan, globalLatestFlushTime);

    // check memtable size and may asyncTryToFlush the work memtable
    if (tsFileProcessor.shouldFlush()) {
      fileFlushPolicy.apply(this, tsFileProcessor, sequence);
    }
  }

  private void tryToUpdateInsertLastCache(InsertRowPlan plan, Long latestFlushedTime) {
    MNode node = plan.getDeviceMNode();
    String[] measurementList = plan.getMeasurements();
    for (int i = 0; i < measurementList.length; i++) {
      if (plan.getValues()[i] == null) {
        continue;
      }
      // Update cached last value with high priority
      MeasurementMNode tmpMeasurementNode = null;
      if (node != null) {
        tmpMeasurementNode = (MeasurementMNode) node.getChild(measurementList[i]);
      }
      if (tmpMeasurementNode != null) {
        // just for performance, because in single node version, we do not need the full path of measurement
        // so, we want to avoid concat the device and measurement string in single node version
        IoTDB.metaManager.updateLastCache(node.getPartialPath(),
            plan.composeTimeValuePair(i), true, latestFlushedTime, tmpMeasurementNode);
      } else {
        if (node != null) {
          IoTDB.metaManager
              .updateLastCache(node.getPartialPath().concatNode(measurementList[i]),
                  plan.composeTimeValuePair(i), true, latestFlushedTime, tmpMeasurementNode);
        }
      }
    }
  }

  private TsFileProcessor getOrCreateTsFileProcessor(long timeRangeId, boolean sequence) {
    TsFileProcessor tsFileProcessor = null;
    try {
      if (sequence) {
        tsFileProcessor = getOrCreateTsFileProcessorIntern(timeRangeId,
            workSequenceTsFileProcessors, true);
      } else {
        tsFileProcessor = getOrCreateTsFileProcessorIntern(timeRangeId,
            workUnsequenceTsFileProcessors, false);
      }
    } catch (DiskSpaceInsufficientException e) {
      logger.error(
          "disk space is insufficient when creating TsFile processor, change system mode to read-only",
          e);
      IoTDBDescriptor.getInstance().getConfig().setReadOnly(true);
    } catch (IOException e) {
      logger
          .error("meet IOException when creating TsFileProcessor, change system mode to read-only",
              e);
      IoTDBDescriptor.getInstance().getConfig().setReadOnly(true);
    }
    return tsFileProcessor;
  }

  /**
   * get processor from hashmap, flush oldest processor if necessary
   *
   * @param timeRangeId time partition range
   * @param tsFileProcessorTreeMap tsFileProcessorTreeMap
   * @param sequence whether is sequence or not
   */
  private TsFileProcessor getOrCreateTsFileProcessorIntern(long timeRangeId,
      TreeMap<Long, TsFileProcessor> tsFileProcessorTreeMap,
      boolean sequence)
      throws IOException, DiskSpaceInsufficientException {

    TsFileProcessor res;
    // we have to ensure only one thread can change workSequenceTsFileProcessors
    writeLock();
    try {
      if (!tsFileProcessorTreeMap.containsKey(timeRangeId)) {
        // we have to remove oldest processor to control the num of the memtables
        // TODO: use a method to control the number of memtables
        if (tsFileProcessorTreeMap.size()
            >= IoTDBDescriptor.getInstance().getConfig().getConcurrentWritingTimePartition()) {
          Map.Entry<Long, TsFileProcessor> processorEntry = tsFileProcessorTreeMap.firstEntry();
          logger.info(
              "will close a {} TsFile because too many active partitions ({} > {}) in the storage group {},",
              sequence, tsFileProcessorTreeMap.size(),
              IoTDBDescriptor.getInstance().getConfig().getConcurrentWritingTimePartition(),
              storageGroupName);
          asyncCloseOneTsFileProcessor(sequence, processorEntry.getValue());
        }

        // build new processor
        TsFileProcessor newProcessor = createTsFileProcessor(sequence, timeRangeId);
        tsFileProcessorTreeMap.put(timeRangeId, newProcessor);
        tsFileManagement.add(newProcessor.getTsFileResource(), sequence);
        res = newProcessor;
      } else {
        res = tsFileProcessorTreeMap.get(timeRangeId);
      }

    } finally {
      // unlock in finally
      writeUnlock();
    }

    return res;
  }


  private TsFileProcessor createTsFileProcessor(boolean sequence, long timePartitionId)
      throws IOException, DiskSpaceInsufficientException {
    String baseDir;
    if (sequence) {
      baseDir = DirectoryManager.getInstance().getNextFolderForSequenceFile();
    } else {
      baseDir = DirectoryManager.getInstance().getNextFolderForUnSequenceFile();
    }
    fsFactory.getFile(baseDir, storageGroupName).mkdirs();

    String filePath =
        baseDir + File.separator + storageGroupName + File.separator + timePartitionId
            + File.separator
            + getNewTsFileName(timePartitionId);

    TsFileProcessor tsFileProcessor;
    VersionController versionController = getVersionControllerByTimePartitionId(timePartitionId);
    if (sequence) {
      tsFileProcessor = new TsFileProcessor(storageGroupName,
          fsFactory.getFileWithParent(filePath),
          versionController, this::closeUnsealedTsFileProcessorCallBack,
          this::updateLatestFlushTimeCallback, true);
    } else {
      tsFileProcessor = new TsFileProcessor(storageGroupName,
          fsFactory.getFileWithParent(filePath),
          versionController, this::closeUnsealedTsFileProcessorCallBack,
          this::unsequenceFlushCallback, false);
    }

    tsFileProcessor.setTimeRangeId(timePartitionId);
    return tsFileProcessor;
  }

  /**
   * Create a new tsfile name
   *
   * @return file name
   */
  private String getNewTsFileName(long timePartitionId) {
    long version = partitionMaxFileVersions.getOrDefault(timePartitionId, 0L) + 1;
    partitionMaxFileVersions.put(timePartitionId, version);
    partitionDirectFileVersions.computeIfAbsent(timePartitionId, p -> new HashSet<>()).add(version);
    return getNewTsFileName(System.currentTimeMillis(), version, 0);
  }

  private String getNewTsFileName(long time, long version, int mergeCnt) {
    return time + FILE_NAME_SEPARATOR + version
        + FILE_NAME_SEPARATOR + mergeCnt + TSFILE_SUFFIX;
  }


  /**
   * thread-safety should be ensured by caller
   */
  public void asyncCloseOneTsFileProcessor(boolean sequence, TsFileProcessor tsFileProcessor) {
    //for sequence tsfile, we update the endTimeMap only when the file is prepared to be closed.
    //for unsequence tsfile, we have maintained the endTimeMap when an insertion comes.
    if (sequence) {
      closingSequenceTsFileProcessor.add(tsFileProcessor);
      updateEndTimeMap(tsFileProcessor);
      tsFileProcessor.asyncClose();

      workSequenceTsFileProcessors.remove(tsFileProcessor.getTimeRangeId());
      // if unsequence files don't contain this time range id, we should remove it's version controller
      if (!workUnsequenceTsFileProcessors.containsKey(tsFileProcessor.getTimeRangeId())) {
        timePartitionIdVersionControllerMap.remove(tsFileProcessor.getTimeRangeId());
      }
      logger.info("close a sequence tsfile processor {}", storageGroupName);
    } else {
      closingUnSequenceTsFileProcessor.add(tsFileProcessor);
      tsFileProcessor.asyncClose();

      workUnsequenceTsFileProcessors.remove(tsFileProcessor.getTimeRangeId());
      // if sequence files don't contain this time range id, we should remove it's version controller
      if (!workSequenceTsFileProcessors.containsKey(tsFileProcessor.getTimeRangeId())) {
        timePartitionIdVersionControllerMap.remove(tsFileProcessor.getTimeRangeId());
      }
    }
  }

  /**
   * delete the storageGroup's own folder in folder data/system/storage_groups
   */
  public void deleteFolder(String systemDir) {
    logger.info("{} will close all files for deleting data folder {}", storageGroupName, systemDir);
    writeLock();
    syncCloseAllWorkingTsFileProcessors();
    try {
      File storageGroupFolder = SystemFileFactory.INSTANCE.getFile(systemDir, storageGroupName);
      if (storageGroupFolder.exists()) {
        org.apache.iotdb.db.utils.FileUtils.deleteDirectory(storageGroupFolder);
      }
    } catch (IOException e) {
      logger.error("Cannot delete the folder in storage group {}, because", storageGroupName, e);
    } finally {
      writeUnlock();
    }
  }

  public void closeAllResources() {
    for (TsFileResource tsFileResource : tsFileManagement.getTsFileList(false)) {
      try {
        tsFileResource.close();
      } catch (IOException e) {
        logger.error("Cannot close a TsFileResource {}", tsFileResource, e);
      }
    }
    for (TsFileResource tsFileResource : tsFileManagement.getTsFileList(true)) {
      try {
        tsFileResource.close();
      } catch (IOException e) {
        logger.error("Cannot close a TsFileResource {}", tsFileResource, e);
      }
    }
  }

  public void syncDeleteDataFiles() {
    logger.info("{} will close all files for deleting data files", storageGroupName);
    writeLock();
    syncCloseAllWorkingTsFileProcessors();
    //normally, mergingModification is just need to be closed by after a merge task is finished.
    //we close it here just for IT test.
    if (this.mergingModification != null) {
      try {
        mergingModification.close();
      } catch (IOException e) {
        logger.error("Cannot close the mergingMod file {}", mergingModification.getFilePath(), e);
      }

    }
    try {
      closeAllResources();
      List<String> folder = DirectoryManager.getInstance().getAllSequenceFileFolders();
      folder.addAll(DirectoryManager.getInstance().getAllUnSequenceFileFolders());
      deleteAllSGFolders(folder);

      this.workSequenceTsFileProcessors.clear();
      this.workUnsequenceTsFileProcessors.clear();
      this.tsFileManagement.clear();
      this.partitionLatestFlushedTimeForEachDevice.clear();
      this.globalLatestFlushedTimeForEachDevice.clear();
      this.latestTimeForEachDevice.clear();
    } finally {
      writeUnlock();
    }
  }

  private void deleteAllSGFolders(List<String> folder) {
    for (String tsfilePath : folder) {
      File storageGroupFolder = fsFactory.getFile(tsfilePath, storageGroupName);
      if (storageGroupFolder.exists()) {
        try {
          org.apache.iotdb.db.utils.FileUtils.deleteDirectory(storageGroupFolder);
        } catch (IOException e) {
          logger.error("Delete TsFiles failed", e);
        }
      }
    }
  }

  /**
   * Iterate each TsFile and try to lock and remove those out of TTL.
   */
  public synchronized void checkFilesTTL() {
    if (dataTTL == Long.MAX_VALUE) {
      logger.debug("{}: TTL not set, ignore the check", storageGroupName);
      return;
    }
    long timeLowerBound = System.currentTimeMillis() - dataTTL;
    if (logger.isDebugEnabled()) {
      logger.debug("{}: TTL removing files before {}", storageGroupName, new Date(timeLowerBound));
    }

    // copy to avoid concurrent modification of deletion
    List<TsFileResource> seqFiles = new ArrayList<>(tsFileManagement.getTsFileList(true));
    List<TsFileResource> unseqFiles = new ArrayList<>(tsFileManagement.getTsFileList(false));

    for (TsFileResource tsFileResource : seqFiles) {
      checkFileTTL(tsFileResource, timeLowerBound, true);
    }
    for (TsFileResource tsFileResource : unseqFiles) {
      checkFileTTL(tsFileResource, timeLowerBound, false);
    }
  }

  private void checkFileTTL(TsFileResource resource, long timeLowerBound, boolean isSeq) {
    if (resource.isMerging() || !resource.isClosed()
        || !resource.isDeleted() && resource.stillLives(timeLowerBound)) {
      return;
    }

    writeLock();
    try {
      // prevent new merges and queries from choosing this file
      resource.setDeleted(true);
      // the file may be chosen for merge after the last check and before writeLock()
      // double check to ensure the file is not used by a merge
      if (resource.isMerging()) {
        return;
      }

      // ensure that the file is not used by any queries
      if (resource.tryWriteLock()) {
        try {
          // physical removal
          resource.remove();
          if (logger.isInfoEnabled()) {
            logger.info("Removed a file {} before {} by ttl ({}ms)", resource.getTsFilePath(),
                new Date(timeLowerBound), dataTTL);
          }
          tsFileManagement.remove(resource, isSeq);
        } finally {
          resource.writeUnlock();
        }
      }
    } finally {
      writeUnlock();
    }
  }

  /**
   * This method will be blocked until all tsfile processors are closed.
   */
  public void syncCloseAllWorkingTsFileProcessors() {
    synchronized (closeStorageGroupCondition) {
      try {
        asyncCloseAllWorkingTsFileProcessors();
        long startTime = System.currentTimeMillis();
        while (!closingSequenceTsFileProcessor.isEmpty() || !closingUnSequenceTsFileProcessor
            .isEmpty()) {
          closeStorageGroupCondition.wait(60_000);
          if (System.currentTimeMillis() - startTime > 60_000) {
            logger.warn("{} has spent {}s to wait for closing all TsFiles.", this.storageGroupName,
                (System.currentTimeMillis() - startTime) / 1000);
          }
        }
        while (hotCompactionMergeWorking) {
          closeStorageGroupCondition.wait(100);
          if (System.currentTimeMillis() - startTime > 60_000) {
            logger
                .warn("{} has spent {}s to wait for closing hot compaction.", this.storageGroupName,
                    (System.currentTimeMillis() - startTime) / 1000);
          }
        }
      } catch (InterruptedException e) {
        logger.error("CloseFileNodeCondition error occurs while waiting for closing the storage "
            + "group {}", storageGroupName, e);
        Thread.currentThread().interrupt();
      }
    }
  }

  public void asyncCloseAllWorkingTsFileProcessors() {
    writeLock();
    try {
      logger.info("async force close all files in storage group: {}", storageGroupName);
      // to avoid concurrent modification problem, we need a new array list
      for (TsFileProcessor tsFileProcessor : new ArrayList<>(
          workSequenceTsFileProcessors.values())) {
        asyncCloseOneTsFileProcessor(true, tsFileProcessor);
      }
      // to avoid concurrent modification problem, we need a new array list
      for (TsFileProcessor tsFileProcessor : new ArrayList<>(
          workUnsequenceTsFileProcessors.values())) {
        asyncCloseOneTsFileProcessor(false, tsFileProcessor);
      }
    } finally {
      writeUnlock();
    }
  }

  public void forceCloseAllWorkingTsFileProcessors() throws TsFileProcessorException {
    writeLock();
    try {
      logger.info("force close all processors in storage group: {}", storageGroupName);
      // to avoid concurrent modification problem, we need a new array list
      for (TsFileProcessor tsFileProcessor : new ArrayList<>(
          workSequenceTsFileProcessors.values())) {
        tsFileProcessor.putMemTableBackAndClose();
      }
      // to avoid concurrent modification problem, we need a new array list
      for (TsFileProcessor tsFileProcessor : new ArrayList<>(
          workUnsequenceTsFileProcessors.values())) {
        tsFileProcessor.putMemTableBackAndClose();
      }
    } finally {
      writeUnlock();
    }
  }

  // TODO need a read lock, please consider the concurrency with flush manager threads.
  public QueryDataSource query(PartialPath deviceId, String measurementId, QueryContext context,
      QueryFileManager filePathsManager, Filter timeFilter) throws QueryProcessException {
    insertLock.readLock().lock();
    mergeLock.readLock().lock();
    try {
      List<TsFileResource> seqResources = getFileResourceListForQuery(
          tsFileManagement.getTsFileList(true),
          upgradeSeqFileList, deviceId, measurementId, context, timeFilter, true);
      List<TsFileResource> unseqResources = getFileResourceListForQuery(
          tsFileManagement.getTsFileList(false),
          upgradeUnseqFileList, deviceId, measurementId, context, timeFilter, false);
      QueryDataSource dataSource = new QueryDataSource(deviceId,
          seqResources, unseqResources);
      // used files should be added before mergeLock is unlocked, or they may be deleted by
      // running merge
      // is null only in tests
      if (filePathsManager != null) {
        filePathsManager.addUsedFilesForQuery(context.getQueryId(), dataSource);
      }
      dataSource.setDataTTL(dataTTL);
      return dataSource;
    } catch (MetadataException e) {
      throw new QueryProcessException(e);
    } finally {
      insertLock.readLock().unlock();
      mergeLock.readLock().unlock();
    }
  }

  public void writeLock() {
    insertLock.writeLock().lock();
  }

  public void writeUnlock() {
    insertLock.writeLock().unlock();
  }


  /**
   * @param tsFileResources includes sealed and unsealed tsfile resources
   * @return fill unsealed tsfile resources with memory data and ChunkMetadataList of data in disk
   */
  private List<TsFileResource> getFileResourceListForQuery(
      Collection<TsFileResource> tsFileResources, List<TsFileResource> upgradeTsFileResources,
      PartialPath deviceId, String measurementId, QueryContext context, Filter timeFilter, boolean isSeq)
      throws MetadataException {

    MeasurementSchema schema = IoTDB.metaManager.getSeriesSchema(deviceId, measurementId);

    List<TsFileResource> tsfileResourcesForQuery = new ArrayList<>();
    long timeLowerBound = dataTTL != Long.MAX_VALUE ? System.currentTimeMillis() - dataTTL : Long
        .MIN_VALUE;
    context.setQueryTimeLowerBound(timeLowerBound);

    for (TsFileResource tsFileResource : tsFileResources) {
      if (!isTsFileResourceSatisfied(tsFileResource, deviceId.getFullPath(), timeFilter, isSeq)) {
        continue;
      }
      closeQueryLock.readLock().lock();
      try {
        if (tsFileResource.isClosed()) {
          tsfileResourcesForQuery.add(tsFileResource);
        } else {
          tsFileResource.getUnsealedFileProcessor()
              .query(deviceId.getFullPath(), measurementId, schema.getType(), schema.getEncodingType(),
                  schema.getProps(), context, tsfileResourcesForQuery);
        }
      } catch (IOException e) {
        throw new MetadataException(e);
      } finally {
        closeQueryLock.readLock().unlock();
      }
    }
    // for upgrade files and old files must be closed
    for (TsFileResource tsFileResource : upgradeTsFileResources) {
      if (!isTsFileResourceSatisfied(tsFileResource, deviceId.getFullPath(), timeFilter, isSeq)) {
        continue;
      }
      closeQueryLock.readLock().lock();
      try {
        tsfileResourcesForQuery.add(tsFileResource);
      } finally {
        closeQueryLock.readLock().unlock();
      }
    }
    return tsfileResourcesForQuery;
  }

  /**
   * @return true if the device is contained in the TsFile and it lives beyond TTL
   */
  private boolean isTsFileResourceSatisfied(TsFileResource tsFileResource, String deviceId,
      Filter timeFilter, boolean isSeq) {
    if (!tsFileResource.containsDevice(deviceId)) {
      return false;
    }

    int deviceIndex = tsFileResource.getDeviceToIndexMap().get(deviceId);
    long startTime = tsFileResource.getStartTime(deviceIndex);
    long endTime = tsFileResource.isClosed() || !isSeq ? tsFileResource.getEndTime(deviceIndex)
        : Long.MAX_VALUE;

    if (!isAlive(endTime)) {
      return false;
    }

    if (timeFilter != null) {
      return timeFilter.satisfyStartEndTime(startTime, endTime);
    }
    return true;
  }


  /**
   * Delete data whose timestamp <= 'timestamp' and belongs to the time series
   * deviceId.measurementId.
   *
   * @param deviceId the deviceId of the timeseries to be deleted.
   * @param measurementId the measurementId of the timeseries to be deleted.
   * @param startTime the startTime of delete range.
   * @param endTime the endTime of delete range.
   */
  public void delete(PartialPath deviceId, String measurementId, long startTime, long endTime)
      throws IOException {
    // TODO: how to avoid partial deletion?
    // FIXME: notice that if we may remove a SGProcessor out of memory, we need to close all opened
    //mod files in mergingModification, sequenceFileList, and unsequenceFileList
    writeLock();
    mergeLock.writeLock().lock();
    tsFileManagement.hotCompactionMergeLock.writeLock().lock();

    // record files which are updated so that we can roll back them in case of exception
    List<ModificationFile> updatedModFiles = new ArrayList<>();

    try {
      Long lastUpdateTime = null;
      for (Map<String, Long> latestTimeMap : latestTimeForEachDevice.values()) {
        Long curTime = latestTimeMap.get(deviceId.getFullPath());
        if (curTime != null && (lastUpdateTime == null || lastUpdateTime < curTime)) {
          lastUpdateTime = curTime;
        }
      }

      // There is no tsfile data, the delete operation is invalid
      if (lastUpdateTime == null) {
        logger.debug("No device {} in SG {}, deletion invalid", deviceId, storageGroupName);
        return;
      }

      // write log to impacted working TsFileProcessors
      logDeletion(startTime, endTime, deviceId, measurementId);
      // delete Last cache record if necessary
      tryToDeleteLastCache(deviceId, measurementId, startTime, endTime);
      Deletion deletion = new Deletion(deviceId.concatNode(measurementId),MERGE_MOD_START_VERSION_NUM, startTime, endTime);
      if (mergingModification != null) {
        mergingModification.write(deletion);
        updatedModFiles.add(mergingModification);
      }

      deleteDataInFiles(tsFileManagement.getTsFileList(true), deletion, updatedModFiles);
      deleteDataInFiles(tsFileManagement.getTsFileList(false), deletion, updatedModFiles);

    } catch (Exception e) {
      // roll back
      for (ModificationFile modFile : updatedModFiles) {
        modFile.abort();
      }
      throw new IOException(e);
    } finally {
      writeUnlock();
      mergeLock.writeLock().unlock();
      tsFileManagement.hotCompactionMergeLock.writeLock().unlock();
    }
  }

  private void logDeletion(long startTime, long endTime, PartialPath deviceId, String measurementId)
      throws IOException {
    long timePartitionStartId = StorageEngine.getTimePartition(startTime);
    long timePartitionEndId = StorageEngine.getTimePartition(endTime);
    if (IoTDBDescriptor.getInstance().getConfig().isEnableWal()) {
      DeletePlan deletionPlan = new DeletePlan(startTime, endTime,
          deviceId.concatNode(measurementId));
      for (Map.Entry<Long, TsFileProcessor> entry : workSequenceTsFileProcessors.entrySet()) {
        if (timePartitionStartId <= entry.getKey() && entry.getKey() <= timePartitionEndId) {
          entry.getValue().getLogNode().write(deletionPlan);
        }
      }

      for (Map.Entry<Long, TsFileProcessor> entry : workUnsequenceTsFileProcessors.entrySet()) {
        if (timePartitionStartId <= entry.getKey() && entry.getKey() <= timePartitionEndId) {
          entry.getValue().getLogNode().write(deletionPlan);
        }
      }
    }
  }


  private void deleteDataInFiles(Collection<TsFileResource> tsFileResourceList, Deletion deletion,
      List<ModificationFile> updatedModFiles)
      throws IOException {
    String deviceId = deletion.getDevice();
    for (TsFileResource tsFileResource : tsFileResourceList) {
      if (!tsFileResource.containsDevice(deviceId) ||
          deletion.getEndTime() < tsFileResource.getStartTime(deviceId) ||
          deletion.getStartTime() > tsFileResource.getOrDefaultEndTime(deviceId, Long.MAX_VALUE)) {
        continue;
      }

      long partitionId = tsFileResource.getTimePartition();
      deletion.setVersionNum(getVersionControllerByTimePartitionId(partitionId).nextVersion());

      // write deletion into modification file
      tsFileResource.getModFile().write(deletion);
      // remember to close mod file
      tsFileResource.getModFile().close();

      // delete data in memory of unsealed file
      if (!tsFileResource.isClosed()) {
        TsFileProcessor tsfileProcessor = tsFileResource.getUnsealedFileProcessor();
        tsfileProcessor.deleteDataInMemory(deletion);
      }

      // add a record in case of rollback
      updatedModFiles.add(tsFileResource.getModFile());
    }
  }

  private void tryToDeleteLastCache(PartialPath deviceId, String measurementId, long startTime,
      long endTime) throws WriteProcessException {
    MNode node = null;
    try {
      MManager manager = MManager.getInstance();
      node = manager.getDeviceNodeWithAutoCreateAndReadLock(deviceId);

      MNode measurementNode = manager.getChild(node, measurementId);
      if (measurementNode != null) {
        TimeValuePair lastPair = ((MeasurementMNode) measurementNode).getCachedLast();
        if (lastPair != null && startTime <= lastPair.getTimestamp()
            && lastPair.getTimestamp() <= endTime) {
          ((MeasurementMNode) measurementNode).resetCache();
        }
      }
    } catch (MetadataException e) {
      throw new WriteProcessException(e);
    } finally {
      if (node != null) {
        node.readUnlock();
      }
    }
  }

  /**
   * when close an TsFileProcessor, update its EndTimeMap immediately
   *
   * @param tsFileProcessor processor to be closed
   */
  private void updateEndTimeMap(TsFileProcessor tsFileProcessor) {
    TsFileResource resource = tsFileProcessor.getTsFileResource();
    for (Entry<String, Integer> startTime : resource.getDeviceToIndexMap().entrySet()) {
      String deviceId = startTime.getKey();
      resource.forceUpdateEndTime(deviceId,
          latestTimeForEachDevice.get(tsFileProcessor.getTimeRangeId()).get(deviceId));
    }
  }

  private boolean unsequenceFlushCallback(TsFileProcessor processor) {
    return true;
  }

  private boolean updateLatestFlushTimeCallback(TsFileProcessor processor) {
    // update the largest timestamp in the last flushing memtable
    Map<String, Long> curPartitionDeviceLatestTime = latestTimeForEachDevice
        .get(processor.getTimeRangeId());

    if (curPartitionDeviceLatestTime == null) {
      logger.warn("Partition: {} does't have latest time for each device. "
              + "No valid record is written into memtable. Flushing tsfile is: {}",
          processor.getTimeRangeId(), processor.getTsFileResource().getTsFile());
      return false;
    }

    for (Entry<String, Long> entry : curPartitionDeviceLatestTime.entrySet()) {
      partitionLatestFlushedTimeForEachDevice
          .computeIfAbsent(processor.getTimeRangeId(), id -> new HashMap<>())
          .put(entry.getKey(), entry.getValue());
      updateNewlyFlushedPartitionLatestFlushedTimeForEachDevice(processor.getTimeRangeId(),
          entry.getKey(), entry.getValue());
      if (globalLatestFlushedTimeForEachDevice
          .getOrDefault(entry.getKey(), Long.MIN_VALUE) < entry.getValue()) {
        globalLatestFlushedTimeForEachDevice.put(entry.getKey(), entry.getValue());
      }
    }
    return true;
  }


  /**
   * used for upgrading
   */
  public void updateNewlyFlushedPartitionLatestFlushedTimeForEachDevice(long partitionId,
      String deviceId, long time) {
    newlyFlushedPartitionLatestFlushedTimeForEachDevice
        .computeIfAbsent(partitionId, id -> new HashMap<>())
        .compute(deviceId, (k, v) -> v == null ? time : Math.max(v, time));
  }

  /**
   * put the memtable back to the MemTablePool and make the metadata in writer visible
   */
  // TODO please consider concurrency with query and insert method.
  private void closeUnsealedTsFileProcessorCallBack(
      TsFileProcessor tsFileProcessor) throws TsFileProcessorException {
    closeQueryLock.writeLock().lock();
    try {
      tsFileProcessor.close();
    } finally {
      closeQueryLock.writeLock().unlock();
    }
    //closingSequenceTsFileProcessor is a thread safety class.
    if (closingSequenceTsFileProcessor.contains(tsFileProcessor)) {
      closingSequenceTsFileProcessor.remove(tsFileProcessor);
    } else {
      closingUnSequenceTsFileProcessor.remove(tsFileProcessor);
    }
    if (!hotCompactionMergeWorking && !HotCompactionMergeTaskPoolManager.getInstance()
        .isTerminated()) {
      hotCompactionMergeWorking = true;
      logger.info("{} submit a hot compaction merge task", storageGroupName);
      // fork and filter current tsfile, then commit then to hot compaction merge
      tsFileManagement.forkCurrentFileList(tsFileProcessor.getTimeRangeId());
      try {
        HotCompactionMergeTaskPoolManager.getInstance()
            .submitTask(
                tsFileManagement.new HotCompactionMergeTask(this::closeHotCompactionMergeCallBack,
                    tsFileProcessor.getTimeRangeId()));
      } catch (RejectedExecutionException e) {
        this.closeHotCompactionMergeCallBack();
        logger.error("{} hot compaction submit task failed", storageGroupName);
      }
    } else {
      logger.info("{} last hot compaction merge task is working, skip current merge",
          storageGroupName);
    }
    synchronized (closeStorageGroupCondition) {
      closeStorageGroupCondition.notifyAll();
    }
    logger.info("signal closing storage group condition in {}", storageGroupName);
  }

  /**
   * close hot compaction merge callback, to release some locks
   */
  private void closeHotCompactionMergeCallBack() {
    this.hotCompactionMergeWorking = false;
    closeStorageGroupCondition.notifyAll();
  }

  /**
   * count all Tsfiles in the storage group which need to be upgraded
   *
   * @return total num of the tsfiles which need to be upgraded in the storage group
   */
  public int countUpgradeFiles() {
    return upgradeSeqFileList.size() + upgradeUnseqFileList.size();
  }

  public void upgrade() {
    for (TsFileResource seqTsFileResource : upgradeSeqFileList) {
      seqTsFileResource.setSeq(true);
      seqTsFileResource.setUpgradeTsFileResourceCallBack(this::upgradeTsFileResourceCallBack);
      seqTsFileResource.doUpgrade();
    }
    for (TsFileResource unseqTsFileResource : upgradeUnseqFileList) {
      unseqTsFileResource.setSeq(false);
      unseqTsFileResource.setUpgradeTsFileResourceCallBack(this::upgradeTsFileResourceCallBack);
      unseqTsFileResource.doUpgrade();
    }
  }

  private void upgradeTsFileResourceCallBack(TsFileResource tsFileResource) {
    List<TsFileResource> upgradedResources = tsFileResource.getUpgradedResources();
    for (TsFileResource resource : upgradedResources) {
      long partitionId = resource.getTimePartition();
      resource.getDeviceToIndexMap().forEach((device, index) ->
          updateNewlyFlushedPartitionLatestFlushedTimeForEachDevice(partitionId, device,
              resource.getEndTime(index))
      );
    }
    insertLock.writeLock().lock();
    mergeLock.writeLock().lock();
    tsFileManagement.hotCompactionMergeLock.writeLock().lock();
    if (tsFileResource.isSeq()) {
      tsFileManagement.addAll(upgradedResources, true);
      upgradeSeqFileList.remove(tsFileResource);
    } else {
      tsFileManagement.addAll(upgradedResources, false);
      upgradeUnseqFileList.remove(tsFileResource);
    }
    tsFileManagement.hotCompactionMergeLock.writeLock().lock();
    mergeLock.writeLock().unlock();
    insertLock.writeLock().unlock();

    // after upgrade complete, update partitionLatestFlushedTimeForEachDevice
    if (countUpgradeFiles() == 0) {
      for (Entry<Long, Map<String, Long>> entry : newlyFlushedPartitionLatestFlushedTimeForEachDevice
          .entrySet()) {
        long timePartitionId = entry.getKey();
        Map<String, Long> latestFlushTimeForPartition = partitionLatestFlushedTimeForEachDevice
            .getOrDefault(timePartitionId, new HashMap<>());
        for (Entry<String, Long> endTimeMap : entry.getValue().entrySet()) {
          String device = endTimeMap.getKey();
          long endTime = endTimeMap.getValue();
          if (latestFlushTimeForPartition.getOrDefault(device, Long.MIN_VALUE) < endTime) {
            partitionLatestFlushedTimeForEachDevice
                .computeIfAbsent(timePartitionId, id -> new HashMap<>()).put(device, endTime);
          }
        }
      }
      if (StorageEngine.getInstance().countUpgradeFiles() == 0) {
        UpgradeSevice.getINSTANCE().stop();
      }
    }
  }

  public void merge(boolean fullMerge) {
    writeLock();
    try {
      if (isMerging) {
        if (logger.isInfoEnabled()) {
          logger.info("{} Last merge is ongoing, currently consumed time: {}ms", storageGroupName,
              (System.currentTimeMillis() - mergeStartTime));
        }
        return;
      }
      logger.info("{} will close all files for starting a merge (fullmerge = {})", storageGroupName,
          fullMerge);

      List<TsFileResource> seqMergeList = tsFileManagement.getMergeTsFileList(true);
      List<TsFileResource> unSeqMergeList = tsFileManagement.getMergeTsFileList(false);
      if (seqMergeList.isEmpty() || unSeqMergeList.isEmpty()) {
        logger.info("{} no files to be merged", storageGroupName);
        return;
      }

      long budget = IoTDBDescriptor.getInstance().getConfig().getMergeMemoryBudget();
      long timeLowerBound = System.currentTimeMillis() - dataTTL;
      MergeResource mergeResource = new MergeResource(seqMergeList, unSeqMergeList, timeLowerBound);

      IMergeFileSelector fileSelector = getMergeFileSelector(budget, mergeResource);
      try {
        List[] mergeFiles = fileSelector.select();
        if (mergeFiles.length == 0) {
          logger.info("{} cannot select merge candidates under the budget {}", storageGroupName,
              budget);
          return;
        }
        // avoid pending tasks holds the metadata and streams
        mergeResource.clear();
        String taskName = storageGroupName + "-" + System.currentTimeMillis();
        // do not cache metadata until true candidates are chosen, or too much metadata will be
        // cached during selection
        mergeResource.setCacheDeviceMeta(true);

        for (TsFileResource tsFileResource : mergeResource.getSeqFiles()) {
          tsFileResource.setMerging(true);
        }
        for (TsFileResource tsFileResource : mergeResource.getUnseqFiles()) {
          tsFileResource.setMerging(true);
        }

        MergeTask mergeTask = new MergeTask(mergeResource, storageGroupSysDir.getPath(),
            this::mergeEndAction, taskName, fullMerge, fileSelector.getConcurrentMergeNum(),
            storageGroupName);
        mergingModification = new ModificationFile(
            storageGroupSysDir + File.separator + MERGING_MODIFICATION_FILE_NAME);
        MergeManager.getINSTANCE().submitMainTask(mergeTask);
        if (logger.isInfoEnabled()) {
          logger.info("{} submits a merge task {}, merging {} seqFiles, {} unseqFiles",
              storageGroupName, taskName, mergeFiles[0].size(), mergeFiles[1].size());
        }
        isMerging = true;
        mergeStartTime = System.currentTimeMillis();

      } catch (MergeException | IOException e) {
        logger.error("{} cannot select file for merge", storageGroupName, e);
      }
    } finally {
      writeUnlock();
    }
  }

  private IMergeFileSelector getMergeFileSelector(long budget, MergeResource resource) {
    MergeFileStrategy strategy = IoTDBDescriptor.getInstance().getConfig().getMergeFileStrategy();
    switch (strategy) {
      case MAX_FILE_NUM:
        return new MaxFileMergeFileSelector(resource, budget);
      case MAX_SERIES_NUM:
        return new MaxSeriesMergeFileSelector(resource, budget);
      default:
        throw new UnsupportedOperationException("Unknown MergeFileStrategy " + strategy);
    }
  }

  private void removeUnseqFiles(List<TsFileResource> unseqFiles) {
    tsFileManagement.hotCompactionMergeLock.writeLock().lock();
    mergeLock.writeLock().lock();
    try {
      tsFileManagement.removeAll(unseqFiles, false);
    } finally {
      tsFileManagement.hotCompactionMergeLock.writeLock().unlock();
      mergeLock.writeLock().unlock();
    }

    for (TsFileResource unseqFile : unseqFiles) {
      unseqFile.writeLock();
      try {
        unseqFile.remove();
      } finally {
        unseqFile.writeUnlock();
      }
    }
  }

  @SuppressWarnings("squid:S1141")
  private void updateMergeModification(TsFileResource seqFile) {
    try {
      // remove old modifications and write modifications generated during merge
      seqFile.removeModFile();
      if (mergingModification != null) {
        for (Modification modification : mergingModification.getModifications()) {
          seqFile.getModFile().write(modification);
        }
        try {
          seqFile.getModFile().close();
        } catch (IOException e) {
          logger
              .error("Cannot close the ModificationFile {}", seqFile.getModFile().getFilePath(), e);
        }
      }
    } catch (IOException e) {
      logger.error("{} cannot clean the ModificationFile of {} after merge", storageGroupName,
          seqFile.getTsFile(), e);
    }
  }

  private void removeMergingModification() {
    try {
      if (mergingModification != null) {
        mergingModification.remove();
        mergingModification = null;
      }
    } catch (IOException e) {
      logger.error("{} cannot remove merging modification ", storageGroupName, e);
    }
  }

  protected void mergeEndAction(List<TsFileResource> seqFiles, List<TsFileResource> unseqFiles,
      File mergeLog) {
    logger.info("{} a merge task is ending...", storageGroupName);

    if (unseqFiles.isEmpty()) {
      // merge runtime exception arose, just end this merge
      isMerging = false;
      logger.info("{} a merge task abnormally ends", storageGroupName);
      return;
    }

    removeUnseqFiles(unseqFiles);

    for (int i = 0; i < seqFiles.size(); i++) {
      TsFileResource seqFile = seqFiles.get(i);
      // get both seqFile lock and merge lock
      doubleWriteLock(seqFile);

      try {
        updateMergeModification(seqFile);
        if (i == seqFiles.size() - 1) {
          //FIXME if there is an exception, the the modification file will be not closed.
          removeMergingModification();
          isMerging = false;
          mergeLog.delete();
        }
      } finally {
        doubleWriteUnlock(seqFile);
      }
    }
    logger.info("{} a merge task ends", storageGroupName);
  }

  /**
   * acquire the write locks of the resource and the merge lock
   */
  private void doubleWriteLock(TsFileResource seqFile) {
    boolean fileLockGot;
    boolean mergeLockGot;
    boolean hotCompactionLockGot;
    while (true) {
      fileLockGot = seqFile.tryWriteLock();
      mergeLockGot = mergeLock.writeLock().tryLock();
      hotCompactionLockGot = tsFileManagement.hotCompactionMergeLock.writeLock().tryLock();

      if (fileLockGot && mergeLockGot) {
        break;
      } else {
        // did not get all of them, release the gotten one and retry
        if (fileLockGot) {
          seqFile.writeUnlock();
        }
        if (mergeLockGot) {
          mergeLock.writeLock().unlock();
        }
        if (hotCompactionLockGot) {
          tsFileManagement.hotCompactionMergeLock.writeLock().unlock();
        }
      }
    }
  }

  /**
   * release the write locks of the resource and the merge lock
   */
  private void doubleWriteUnlock(TsFileResource seqFile) {
    mergeLock.writeLock().unlock();
    seqFile.writeUnlock();
  }

  /**
   * Load a new tsfile to storage group processor. Tne file may have overlap with other files.
   * <p>
   * or unsequence list.
   * <p>
   * Secondly, execute the loading process by the type.
   * <p>
   * Finally, update the latestTimeForEachDevice and partitionLatestFlushedTimeForEachDevice.
   *
   * @param newTsFileResource tsfile resource
   * @UsedBy sync module.
   */
  public void loadNewTsFileForSync(TsFileResource newTsFileResource) throws LoadFileException {
    File tsfileToBeInserted = newTsFileResource.getTsFile();
    long newFilePartitionId = newTsFileResource.getTimePartitionWithCheck();
    writeLock();
    mergeLock.writeLock().lock();
    tsFileManagement.hotCompactionMergeLock.writeLock().lock();
    try {
      if (loadTsFileByType(LoadTsFileType.LOAD_SEQUENCE, tsfileToBeInserted, newTsFileResource,
          newFilePartitionId)) {
        updateLatestTimeMap(newTsFileResource);
      }
    } catch (DiskSpaceInsufficientException e) {
      logger.error(
          "Failed to append the tsfile {} to storage group processor {} because the disk space is insufficient.",
          tsfileToBeInserted.getAbsolutePath(), tsfileToBeInserted.getParentFile().getName());
      IoTDBDescriptor.getInstance().getConfig().setReadOnly(true);
      throw new LoadFileException(e);
    } finally {
      tsFileManagement.hotCompactionMergeLock.writeLock().unlock();
      mergeLock.writeLock().unlock();
      writeUnlock();
    }
  }

  /**
   * Load a new tsfile to storage group processor. Tne file may have overlap with other files. <p>
   * that there has no file which is overlapping with the new file.
   * <p>
   * Firstly, determine the loading type of the file, whether it needs to be loaded in sequence list
   * or unsequence list.
   * <p>
   * Secondly, execute the loading process by the type.
   * <p>
   * Finally, update the latestTimeForEachDevice and partitionLatestFlushedTimeForEachDevice.
   *
   * @param newTsFileResource tsfile resource
   * @UsedBy load external tsfile module
   */
  public void loadNewTsFile(TsFileResource newTsFileResource) throws LoadFileException {
    File tsfileToBeInserted = newTsFileResource.getTsFile();
    long newFilePartitionId = newTsFileResource.getTimePartitionWithCheck();
    writeLock();
    mergeLock.writeLock().lock();
    tsFileManagement.hotCompactionMergeLock.writeLock().lock();
    try {
      List<TsFileResource> sequenceList = tsFileManagement.getTsFileList(true);

      int insertPos = findInsertionPosition(newTsFileResource, newFilePartitionId, sequenceList);
      if (insertPos == POS_ALREADY_EXIST) {
        return;
      }

      // loading tsfile by type
      if (insertPos == POS_OVERLAP) {
        loadTsFileByType(LoadTsFileType.LOAD_UNSEQUENCE, tsfileToBeInserted, newTsFileResource,
            newFilePartitionId);
      } else {

        // check whether the file name needs to be renamed.
        if (!tsFileManagement.isEmpty(true)) {
          String newFileName = getFileNameForLoadingFile(tsfileToBeInserted.getName(), insertPos,
              newTsFileResource.getTimePartition(), sequenceList);
          if (!newFileName.equals(tsfileToBeInserted.getName())) {
            logger.info("Tsfile {} must be renamed to {} for loading into the sequence list.",
                tsfileToBeInserted.getName(), newFileName);
            newTsFileResource
                .setFile(fsFactory.getFile(tsfileToBeInserted.getParentFile(), newFileName));
          }
        }
        loadTsFileByType(LoadTsFileType.LOAD_SEQUENCE, tsfileToBeInserted, newTsFileResource,
            newFilePartitionId);
      }

      // update latest time map
      updateLatestTimeMap(newTsFileResource);
      long partitionNum = newTsFileResource.getTimePartition();
      partitionDirectFileVersions.computeIfAbsent(partitionNum, p -> new HashSet<>())
          .addAll(newTsFileResource.getHistoricalVersions());
      updatePartitionFileVersion(partitionNum,
          Collections.max(newTsFileResource.getHistoricalVersions()));
    } catch (DiskSpaceInsufficientException e) {
      logger.error(
          "Failed to append the tsfile {} to storage group processor {} because the disk space is insufficient.",
          tsfileToBeInserted.getAbsolutePath(), tsfileToBeInserted.getParentFile().getName());
      IoTDBDescriptor.getInstance().getConfig().setReadOnly(true);
      throw new LoadFileException(e);
    } finally {
      tsFileManagement.hotCompactionMergeLock.writeLock().unlock();
      mergeLock.writeLock().unlock();
      writeUnlock();
    }
  }

  /**
   * Set the version in "partition" to "version" if "version" is larger than the current version.
   */
  public void setPartitionFileVersionToMax(long partition, long version) {
    partitionMaxFileVersions
        .compute(partition, (prt, oldVer) -> computeMaxVersion(oldVer, version));
  }

  private long computeMaxVersion(Long oldVersion, Long newVersion) {
    if (oldVersion == null) {
      return newVersion;
    }
    return Math.max(oldVersion, newVersion);
  }

  /**
   * Find the position of "newTsFileResource" in the sequence files if it can be inserted into
   * them.
   *
   * @return POS_ALREADY_EXIST(- 2) if some file has the same name as the one to be inserted
   * POS_OVERLAP(-3) if some file overlaps the new file an insertion position i >= -1 if the new
   * file can be inserted between [i, i+1]
   */
  private int findInsertionPosition(TsFileResource newTsFileResource, long newFilePartitionId,
      List<TsFileResource> sequenceList) {
    File tsfileToBeInserted = newTsFileResource.getTsFile();

    int insertPos = -1;

    // find the position where the new file should be inserted
    for (int i = 0; i < sequenceList.size(); i++) {
      TsFileResource localFile = sequenceList.get(i);
      if (localFile.getTsFile().getName().equals(tsfileToBeInserted.getName())) {
        return POS_ALREADY_EXIST;
      }
      long localPartitionId = Long.parseLong(localFile.getTsFile().getParentFile().getName());
      if (i == sequenceList.size() - 1 && localFile.areEndTimesEmpty()
          || newFilePartitionId > localPartitionId) {
        // skip files that are in the previous partition and the last empty file, as the all data
        // in those files must be older than the new file
        continue;
      }

      int fileComparison = compareTsFileDevices(newTsFileResource, localFile);
      switch (fileComparison) {
        case 0:
          // some devices are newer but some devices are older, the two files overlap in general
          return POS_OVERLAP;
        case -1:
          // all devices in localFile are newer than the new file, the new file can be
          // inserted before localFile
          return i - 1;
        default:
          // all devices in the local file are older than the new file, proceed to the next file
          insertPos = i;
      }
    }
    return insertPos;
  }

  /**
   * Compare each device in the two files to find the time relation of them.
   *
   * @return -1 if fileA is totally older than fileB (A < B) 0 if fileA is partially older than
   * fileB and partially newer than fileB (A X B) 1 if fileA is totally newer than fileB (B < A)
   */
  private int compareTsFileDevices(TsFileResource fileA, TsFileResource fileB) {
    boolean hasPre = false, hasSubsequence = false;
    for (String device : fileA.getDeviceToIndexMap().keySet()) {
      if (!fileB.getDeviceToIndexMap().containsKey(device)) {
        continue;
      }
      long startTimeA = fileA.getStartTime(device);
      long endTimeA = fileA.getEndTime(device);
      long startTimeB = fileB.getStartTime(device);
      long endTimeB = fileB.getEndTime(device);
      if (startTimeA > endTimeB) {
        // A's data of the device is later than to the B's data
        hasPre = true;
      } else if (startTimeB > endTimeA) {
        // A's data of the device is previous to the B's data
        hasSubsequence = true;
      } else {
        // the two files overlap in the device
        return 0;
      }
    }
    if (hasPre && hasSubsequence) {
      // some devices are newer but some devices are older, the two files overlap in general
      return 0;
    }
    if (!hasPre && hasSubsequence) {
      // all devices in B are newer than those in A
      return -1;
    }
    // all devices in B are older than those in A
    return 1;
  }

  /**
   * If the historical versions of a file is a sub-set of the given file's, (close and) remove it to
   * reduce unnecessary merge. Only used when the file sender and the receiver share the same file
   * close policy. Warning: DO NOT REMOVE
   */
  @SuppressWarnings("unused")
  public void removeFullyOverlapFiles(TsFileResource resource) {
    writeLock();
    closeQueryLock.writeLock().lock();
    try {
      Iterator<TsFileResource> iterator = tsFileManagement.getIterator(true);
      removeFullyOverlapFiles(resource, iterator, true);

      iterator = tsFileManagement.getIterator(false);
      removeFullyOverlapFiles(resource, iterator, false);
    } finally {
      closeQueryLock.writeLock().unlock();
      writeUnlock();
    }
  }

  private void removeFullyOverlapFiles(TsFileResource newTsFile, Iterator<TsFileResource> iterator
      , boolean isSeq) {
    while (iterator.hasNext()) {
      TsFileResource existingTsFile = iterator.next();
      if (newTsFile.getHistoricalVersions().containsAll(existingTsFile.getHistoricalVersions())
          && !newTsFile.getHistoricalVersions().equals(existingTsFile.getHistoricalVersions())
          && existingTsFile.tryWriteLock()) {
        // if we fail to lock the file, it means it is being queried or merged and we will not
        // wait until it is free, we will just leave it to the next merge
        try {
          removeFullyOverlapFile(existingTsFile, iterator, isSeq);
        } catch (Exception e) {
          logger.error("Something gets wrong while removing FullyOverlapFiles: {}",
              existingTsFile.getTsFile().getAbsolutePath(), e);
        } finally {
          existingTsFile.writeUnlock();
        }
      }
    }
  }

  /**
   * remove the given tsFileResource. If the corresponding tsFileProcessor is in the working status,
   * close it before remove the related resource files. maybe time-consuming for closing a tsfile.
   */
  private void removeFullyOverlapFile(TsFileResource tsFileResource,
      Iterator<TsFileResource> iterator
      , boolean isSeq) {
    if (!tsFileResource.isClosed()) {
      // also remove the TsFileProcessor if the overlapped file is not closed
      long timePartition = tsFileResource.getTimePartition();
      Map<Long, TsFileProcessor> fileProcessorMap = isSeq ? workSequenceTsFileProcessors :
          workUnsequenceTsFileProcessors;
      TsFileProcessor tsFileProcessor = fileProcessorMap.get(timePartition);
      if (tsFileProcessor != null && tsFileProcessor.getTsFileResource() == tsFileResource) {
        //have to take some time to close the tsFileProcessor
        tsFileProcessor.syncClose();
        fileProcessorMap.remove(timePartition);
      }
    }
    tsFileManagement.remove(tsFileResource, isSeq);
    iterator.remove();
    tsFileResource.remove();
  }

  /**
   * Get an appropriate filename to ensure the order between files. The tsfile is named after
   * ({systemTime}-{versionNum}-{mergeNum}.tsfile).
   * <p>
   * The sorting rules for tsfile names @see {@link this#compareFileName}, we can restore the list
   * based on the file name and ensure the correctness of the order, so there are three cases.
   * <p>
   * 1. The tsfile is to be inserted in the first place of the list. If the timestamp in the file
   * name is less than the timestamp in the file name of the first tsfile  in the list, then the
   * file name is legal and the file name is returned directly. Otherwise, its timestamp can be set
   * to half of the timestamp value in the file name of the first tsfile in the list , and the
   * version number is the version number in the file name of the first tsfile in the list.
   * <p>
   * 2. The tsfile is to be inserted in the last place of the list. If the timestamp in the file
   * name is lager than the timestamp in the file name of the last tsfile  in the list, then the
   * file name is legal and the file name is returned directly. Otherwise, the file name is
   * generated by the system according to the naming rules and returned.
   * <p>
   * 3. This file is inserted between two files. If the timestamp in the name of the file satisfies
   * the timestamp between the timestamps in the name of the two files, then it is a legal name and
   * returns directly; otherwise, the time stamp is the mean of the timestamps of the two files, the
   * version number is the version number in the tsfile with a larger timestamp.
   *
   * @param tsfileName origin tsfile name
   * @param insertIndex the new file will be inserted between the files [insertIndex, insertIndex +
   * 1]
   * @return appropriate filename
   */
  private String getFileNameForLoadingFile(String tsfileName, int insertIndex,
      long timePartitionId, List<TsFileResource> sequenceList) {
    long currentTsFileTime = Long
        .parseLong(tsfileName.split(FILE_NAME_SEPARATOR)[0]);
    long preTime;
    if (insertIndex == -1) {
      preTime = 0L;
    } else {
      String preName = sequenceList.get(insertIndex).getTsFile().getName();
      preTime = Long.parseLong(preName.split(FILE_NAME_SEPARATOR)[0]);
    }
    if (insertIndex == tsFileManagement.size(true) - 1) {
      return preTime < currentTsFileTime ? tsfileName : getNewTsFileName(timePartitionId);
    } else {
      String subsequenceName = sequenceList.get(insertIndex + 1).getTsFile().getName();
      long subsequenceTime = Long
          .parseLong(subsequenceName.split(FILE_NAME_SEPARATOR)[0]);
      long subsequenceVersion = Long
          .parseLong(subsequenceName.split(FILE_NAME_SEPARATOR)[1]);
      if (preTime < currentTsFileTime && currentTsFileTime < subsequenceTime) {
        return tsfileName;
      } else {
        return getNewTsFileName(preTime + ((subsequenceTime - preTime) >> 1), subsequenceVersion,
            0);
      }
    }
  }

  /**
   * Update latest time in latestTimeForEachDevice and partitionLatestFlushedTimeForEachDevice.
   *
   * @UsedBy sync module, load external tsfile module.
   */
  private void updateLatestTimeMap(TsFileResource newTsFileResource) {
    for (Entry<String, Integer> entry : newTsFileResource.getDeviceToIndexMap().entrySet()) {
      String device = entry.getKey();
      int index = entry.getValue();
      long endTime = newTsFileResource.getEndTime(index);
      long timePartitionId = StorageEngine.getTimePartition(endTime);
      if (!latestTimeForEachDevice.computeIfAbsent(timePartitionId, id -> new HashMap<>())
          .containsKey(device)
          || latestTimeForEachDevice.get(timePartitionId).get(device) < endTime) {
        latestTimeForEachDevice.get(timePartitionId).put(device, endTime);
      }

      Map<String, Long> latestFlushTimeForPartition = partitionLatestFlushedTimeForEachDevice
          .getOrDefault(timePartitionId, new HashMap<>());

      if (latestFlushTimeForPartition.getOrDefault(device, Long.MIN_VALUE) < endTime) {
        partitionLatestFlushedTimeForEachDevice
            .computeIfAbsent(timePartitionId, id -> new HashMap<>()).put(device, endTime);
      }
      if (globalLatestFlushedTimeForEachDevice.getOrDefault(device, Long.MIN_VALUE) < endTime) {
        globalLatestFlushedTimeForEachDevice.put(device, endTime);
      }
    }
  }

  /**
   * Execute the loading process by the type.
   *
   * @param type load type
   * @param tsFileResource tsfile resource to be loaded
   * @param filePartitionId the partition id of the new file
   * @return load the file successfully
   * @UsedBy sync module, load external tsfile module.
   */
  private boolean loadTsFileByType(LoadTsFileType type, File syncedTsFile,
      TsFileResource tsFileResource, long filePartitionId)
      throws LoadFileException, DiskSpaceInsufficientException {
    File targetFile;
    switch (type) {
      case LOAD_UNSEQUENCE:
        targetFile = fsFactory
            .getFile(DirectoryManager.getInstance().getNextFolderForUnSequenceFile(),
                storageGroupName + File.separatorChar + filePartitionId + File.separator
                    + tsFileResource.getTsFile().getName());
        tsFileResource.setFile(targetFile);
        if (tsFileManagement.contains(tsFileResource, false)) {
          logger.error("The file {} has already been loaded in unsequence list", tsFileResource);
          return false;
        }
        tsFileManagement.add(tsFileResource, false);
        logger.info("Load tsfile in unsequence list, move file from {} to {}",
            syncedTsFile.getAbsolutePath(), targetFile.getAbsolutePath());
        break;
      case LOAD_SEQUENCE:
        targetFile =
            fsFactory.getFile(DirectoryManager.getInstance().getNextFolderForSequenceFile(),
                storageGroupName + File.separatorChar + filePartitionId + File.separator
                    + tsFileResource.getTsFile().getName());
        tsFileResource.setFile(targetFile);
        if (tsFileManagement.contains(tsFileResource, true)) {
          logger.error("The file {} has already been loaded in sequence list", tsFileResource);
          return false;
        }
        tsFileManagement.add(tsFileResource, true);
        logger.info("Load tsfile in sequence list, move file from {} to {}",
            syncedTsFile.getAbsolutePath(), targetFile.getAbsolutePath());
        break;
      default:
        throw new LoadFileException(
            String.format("Unsupported type of loading tsfile : %s", type));
    }

    // move file from sync dir to data dir
    if (!targetFile.getParentFile().exists()) {
      targetFile.getParentFile().mkdirs();
    }
    try {
      FileUtils.moveFile(syncedTsFile, targetFile);
    } catch (IOException e) {
      logger.error("File renaming failed when loading tsfile. Origin: {}, Target: {}",
          syncedTsFile.getAbsolutePath(), targetFile.getAbsolutePath(), e);
      throw new LoadFileException(String.format(
          "File renaming failed when loading tsfile. Origin: %s, Target: %s, because %s",
          syncedTsFile.getAbsolutePath(), targetFile.getAbsolutePath(), e.getMessage()));
    }

    File syncedResourceFile = fsFactory.getFile(
        syncedTsFile.getAbsolutePath() + TsFileResource.RESOURCE_SUFFIX);
    File targetResourceFile = fsFactory.getFile(
        targetFile.getAbsolutePath() + TsFileResource.RESOURCE_SUFFIX);
    try {
      FileUtils.moveFile(syncedResourceFile, targetResourceFile);
    } catch (IOException e) {
      logger.error("File renaming failed when loading .resource file. Origin: {}, Target: {}",
          syncedResourceFile.getAbsolutePath(), targetResourceFile.getAbsolutePath(), e);
      throw new LoadFileException(String.format(
          "File renaming failed when loading .resource file. Origin: %s, Target: %s, because %s",
          syncedResourceFile.getAbsolutePath(), targetResourceFile.getAbsolutePath(),
          e.getMessage()));
    }
    partitionDirectFileVersions.computeIfAbsent(filePartitionId,
        p -> new HashSet<>()).addAll(tsFileResource.getHistoricalVersions());
    updatePartitionFileVersion(filePartitionId,
        Collections.max(tsFileResource.getHistoricalVersions()));
    return true;
  }

  /**
   * Delete tsfile if it exists.
   * <p>
   * Firstly, remove the TsFileResource from sequenceFileList/unSequenceFileList.
   * <p>
   * Secondly, delete the tsfile and .resource file.
   *
   * @param tsfieToBeDeleted tsfile to be deleted
   * @return whether the file to be deleted exists.
   * @UsedBy sync module, load external tsfile module.
   */
  public boolean deleteTsfile(File tsfieToBeDeleted) {
    writeLock();
    mergeLock.writeLock().lock();
    tsFileManagement.hotCompactionMergeLock.writeLock().lock();
    TsFileResource tsFileResourceToBeDeleted = null;
    try {
      Iterator<TsFileResource> sequenceIterator = tsFileManagement.getIterator(true);
      while (sequenceIterator.hasNext()) {
        TsFileResource sequenceResource = sequenceIterator.next();
        if (sequenceResource.getTsFile().getName().equals(tsfieToBeDeleted.getName())) {
          tsFileResourceToBeDeleted = sequenceResource;
          tsFileManagement.remove(tsFileResourceToBeDeleted, true);
          break;
        }
      }
      if (tsFileResourceToBeDeleted == null) {
        Iterator<TsFileResource> unsequenceIterator = tsFileManagement.getIterator(false);
        while (unsequenceIterator.hasNext()) {
          TsFileResource unsequenceResource = unsequenceIterator.next();
          if (unsequenceResource.getTsFile().getName().equals(tsfieToBeDeleted.getName())) {
            tsFileResourceToBeDeleted = unsequenceResource;
            tsFileManagement.remove(tsFileResourceToBeDeleted, false);
            break;
          }
        }
      }
    } finally {
      tsFileManagement.hotCompactionMergeLock.writeLock().unlock();
      mergeLock.writeLock().unlock();
      writeUnlock();
    }
    if (tsFileResourceToBeDeleted == null) {
      return false;
    }
    tsFileResourceToBeDeleted.writeLock();
    try {
      tsFileResourceToBeDeleted.remove();
      logger.info("Delete tsfile {} successfully.", tsFileResourceToBeDeleted.getTsFile());
    } finally {
      tsFileResourceToBeDeleted.writeUnlock();
    }
    return true;
  }


  public Collection<TsFileProcessor> getWorkSequenceTsFileProcessors() {
    return workSequenceTsFileProcessors.values();
  }

  /**
   * Move tsfile to the target directory if it exists.
   * <p>
   * Firstly, remove the TsFileResource from sequenceFileList/unSequenceFileList.
   * <p>
   * Secondly, move the tsfile and .resource file to the target directory.
   *
   * @param fileToBeMoved tsfile to be moved
   * @return whether the file to be moved exists.
   * @UsedBy load external tsfile module.
   */
  public boolean moveTsfile(File fileToBeMoved, File targetDir) {
    writeLock();
    mergeLock.writeLock().lock();
    tsFileManagement.hotCompactionMergeLock.writeLock().lock();
    TsFileResource tsFileResourceToBeMoved = null;
    try {
      Iterator<TsFileResource> sequenceIterator = tsFileManagement.getIterator(true);
      while (sequenceIterator.hasNext()) {
        TsFileResource sequenceResource = sequenceIterator.next();
        if (sequenceResource.getTsFile().getName().equals(fileToBeMoved.getName())) {
          tsFileResourceToBeMoved = sequenceResource;
          tsFileManagement.remove(tsFileResourceToBeMoved, true);
          break;
        }
      }
      if (tsFileResourceToBeMoved == null) {
        Iterator<TsFileResource> unsequenceIterator = tsFileManagement.getIterator(false);
        while (unsequenceIterator.hasNext()) {
          TsFileResource unsequenceResource = unsequenceIterator.next();
          if (unsequenceResource.getTsFile().getName().equals(fileToBeMoved.getName())) {
            tsFileResourceToBeMoved = unsequenceResource;
            tsFileManagement.remove(tsFileResourceToBeMoved, false);
            break;
          }
        }
      }
    } finally {
      tsFileManagement.hotCompactionMergeLock.writeLock().unlock();
      mergeLock.writeLock().unlock();
      writeUnlock();
    }
    if (tsFileResourceToBeMoved == null) {
      return false;
    }
    tsFileResourceToBeMoved.writeLock();
    try {
      tsFileResourceToBeMoved.moveTo(targetDir);
      logger
          .info("Move tsfile {} to target dir {} successfully.",
              tsFileResourceToBeMoved.getTsFile(),
              targetDir.getPath());
    } finally {
      tsFileResourceToBeMoved.writeUnlock();
    }
    return true;
  }


  public Collection<TsFileProcessor> getWorkUnsequenceTsFileProcessor() {
    return workUnsequenceTsFileProcessors.values();
  }

  public void setDataTTL(long dataTTL) {
    this.dataTTL = dataTTL;
    checkFilesTTL();
  }

  public List<TsFileResource> getSequenceFileTreeSet() {
    return tsFileManagement.getTsFileList(true);
  }

  public List<TsFileResource> getUnSequenceFileList() {
    return tsFileManagement.getTsFileList(false);
  }

  public String getStorageGroupName() {
    return storageGroupName;
  }

  /**
   * Check if the data of "tsFileResource" all exist locally by comparing the historical versions in
   * the partition of "partitionNumber". This is available only when the IoTDB instances which
   * generated "tsFileResource" have the same close file policy as the local one. If one of the
   * version in "tsFileResource" equals to a version of a working file, false is returned because
   * "tsFileResource" may have unwritten data of that file.
   *
   * @return true if the historicalVersions of "tsFileResource" is a subset of
   * partitionDirectFileVersions, or false if it is not a subset and it contains any version of a
   * working file USED by cluster module
   */
  public boolean isFileAlreadyExist(TsFileResource tsFileResource, long partitionNum) {
    // consider the case: The local node crashes when it is writing TsFile no.5.
    // when it restarts, the leader has proceeded to no.6. When the leader sends no.5 to this
    // node, the file should be accepted as local no.5 is not closed which means there may be
    // unreceived data in no.5
    // So if the incoming file contains the version of an unclosed file, it should be accepted
    for (TsFileProcessor workSequenceTsFileProcessor : getWorkSequenceTsFileProcessors()) {
      long workingFileVersion = workSequenceTsFileProcessor.getTsFileResource().getMaxVersion();
      if (tsFileResource.getHistoricalVersions().contains(workingFileVersion)) {
        return false;
      }
    }
    for (TsFileProcessor workUnsequenceTsFileProcessor : getWorkUnsequenceTsFileProcessor()) {
      long workingFileVersion = workUnsequenceTsFileProcessor.getTsFileResource().getMaxVersion();
      if (tsFileResource.getHistoricalVersions().contains(workingFileVersion)) {
        return false;
      }
    }
    Set<Long> partitionFileVersions = partitionDirectFileVersions
        .getOrDefault(partitionNum, Collections.emptySet());
    logger.debug("FileVersions/PartitionVersions: {}/{}", tsFileResource.getHistoricalVersions(),
        partitionFileVersions);
    return partitionFileVersions.containsAll(tsFileResource.getHistoricalVersions());
  }

  private enum LoadTsFileType {
    LOAD_SEQUENCE, LOAD_UNSEQUENCE
  }

  @FunctionalInterface
  public interface CloseTsFileCallBack {

    void call(TsFileProcessor caller) throws TsFileProcessorException, IOException;
  }

  @FunctionalInterface
  public interface UpdateEndTimeCallBack {

    boolean call(TsFileProcessor caller);
  }

  @FunctionalInterface
  public interface UpgradeTsFileResourceCallBack {

    void call(TsFileResource caller);
  }

  @FunctionalInterface
  public interface CloseHotCompactionMergeCallBack {

    void call();
  }

  /**
   * remove all partitions that satisfy a filter.
   */
  public void removePartitions(TimePartitionFilter filter) {
    // this requires blocking all other activities
    insertLock.writeLock().lock();
    mergeLock.writeLock().lock();
    try {
      // abort ongoing merges
      MergeManager.getINSTANCE().abortMerge(storageGroupName);
      // close all working files that should be removed
      removePartitions(filter, workSequenceTsFileProcessors.entrySet());
      removePartitions(filter, workUnsequenceTsFileProcessors.entrySet());

      // remove data files
      removePartitions(filter, tsFileManagement.getIterator(true));
      removePartitions(filter, tsFileManagement.getIterator(false));

    } finally {
      insertLock.writeLock().unlock();
      mergeLock.writeLock().unlock();
    }
  }

  //may remove the processorEntrys
  private void removePartitions(TimePartitionFilter filter,
      Set<Entry<Long, TsFileProcessor>> processorEntrys) {
    for (Iterator<Entry<Long, TsFileProcessor>> iterator = processorEntrys.iterator();
        iterator.hasNext(); ) {
      Entry<Long, TsFileProcessor> longTsFileProcessorEntry = iterator.next();
      long partitionId = longTsFileProcessorEntry.getKey();
      TsFileProcessor processor = longTsFileProcessorEntry.getValue();
      if (filter.satisfy(storageGroupName, partitionId)) {
        processor.syncClose();
        iterator.remove();
      }
    }
  }

  //may remove the iterator's data
  private void removePartitions(TimePartitionFilter filter, Iterator<TsFileResource> iterator) {
    while (iterator.hasNext()) {
      TsFileResource tsFileResource = iterator.next();
      if (filter.satisfy(storageGroupName, tsFileResource.getTimePartition())) {
        tsFileResource.remove();
        iterator.remove();
      }
    }
  }

  public boolean isHotCompactionMergeWorking() {
    return hotCompactionMergeWorking;
  }

  @FunctionalInterface
  public interface TimePartitionFilter {

    boolean satisfy(String storageGroupName, long timePartitionId);
  }
}<|MERGE_RESOLUTION|>--- conflicted
+++ resolved
@@ -539,60 +539,6 @@
     return new Pair<>(ret, upgradeRet);
   }
 
-<<<<<<< HEAD
-=======
-  @SuppressWarnings("squid:S3776") // Suppress high Cognitive Complexity warning
-  private Map<String, List<List<TsFileResource>>> getAllVms(List<String> folders)
-      throws IOException {
-    List<File> vmFiles = new ArrayList<>();
-    for (String baseDir : folders) {
-      File fileFolder = fsFactory.getFile(baseDir, storageGroupName);
-      if (!fileFolder.exists()) {
-        continue;
-      }
-      File[] subFiles = fileFolder.listFiles();
-      if (subFiles != null) {
-        for (File partitionFolder : subFiles) {
-          if (partitionFolder.isDirectory()) {
-            for (File tmpFile : fsFactory.listFilesBySuffix(partitionFolder.getAbsolutePath(),
-                TMP_SUFFIX)) {
-              Files.delete(tmpFile.toPath());
-            }
-            Collections.addAll(vmFiles,
-                fsFactory.listFilesBySuffix(partitionFolder.getAbsolutePath(), VM_SUFFIX));
-          }
-        }
-      }
-    }
-
-    Map<String, List<List<TsFileResource>>> vmTsFileResourceMap = new HashMap<>();
-    for (File f : vmFiles) {
-      TsFileResource fileResource = new TsFileResource(f);
-      fileResource.setClosed(false);
-      String tsfilePrefix = f.getPath()
-          .substring(0, f.getPath().lastIndexOf(TSFILE_SUFFIX)) + TSFILE_SUFFIX;
-      int vmLevel = getVmLevel(f);
-      List<List<TsFileResource>> tsFileList = vmTsFileResourceMap
-          .computeIfAbsent(tsfilePrefix, k -> new ArrayList<>());
-      while (tsFileList.size() <= vmLevel) {
-        tsFileList.add(new ArrayList<>());
-      }
-      tsFileList.get(vmLevel).add(fileResource);
-    }
-    vmTsFileResourceMap.values()
-        .forEach(tsFileResources -> tsFileResources
-            .forEach(subVmTsFileResources -> subVmTsFileResources.sort(this::compareVMFileName)));
-    return vmTsFileResourceMap;
-  }
-
-  public static int getVmLevel(File file) {
-    String vmLevelStr = file.getPath()
-        .substring(file.getPath().lastIndexOf(TSFILE_SUFFIX)).replaceAll(TSFILE_SUFFIX, "")
-        .split(IoTDBConstant.FILE_NAME_SEPARATOR)[1];
-    return Integer.parseInt(vmLevelStr);
-  }
-
->>>>>>> 545d9126
   private void continueFailedRenames(File fileFolder, String suffix) {
     File[] files = fsFactory.listFilesBySuffix(fileFolder.getAbsolutePath(), suffix);
     if (files != null) {
@@ -607,14 +553,7 @@
     }
   }
 
-<<<<<<< HEAD
   private void recoverTsFiles(List<TsFileResource> tsFiles, boolean isSeq) {
-=======
-  @SuppressWarnings("squid:S3776") // Suppress high Cognitive Complexity warning
-  private void recoverTsFiles(List<TsFileResource> tsFiles,
-      Map<String, List<List<TsFileResource>>> vmFiles, boolean isSeq)
-      throws StorageGroupProcessorException {
->>>>>>> 545d9126
     for (int i = 0; i < tsFiles.size(); i++) {
       TsFileResource tsFileResource = tsFiles.get(i);
       long timePartitionId = tsFileResource.getTimePartition();
