--- conflicted
+++ resolved
@@ -1,4 +1,4 @@
-/**
+/*
  * Licensed to the Apache Software Foundation (ASF) under one
  * or more contributor license agreements.  See the NOTICE file
  * distributed with this work for additional information
@@ -26,7 +26,6 @@
 import java.io.IOException;
 import java.util.ArrayList;
 import java.util.Collections;
-import java.util.ConcurrentModificationException;
 import java.util.Date;
 import java.util.HashMap;
 import java.util.HashSet;
@@ -79,13 +78,8 @@
 import org.apache.iotdb.tsfile.file.metadata.enums.CompressionType;
 import org.apache.iotdb.tsfile.file.metadata.enums.TSDataType;
 import org.apache.iotdb.tsfile.file.metadata.enums.TSEncoding;
-<<<<<<< HEAD
-import org.apache.iotdb.tsfile.fileSystem.TSFileFactory;
-=======
-import org.apache.iotdb.db.engine.fileSystem.SystemFileFactory;
+import org.apache.iotdb.tsfile.fileSystem.FSFactoryProducer;
 import org.apache.iotdb.tsfile.fileSystem.fsFactory.FSFactory;
-import org.apache.iotdb.tsfile.fileSystem.FSFactoryProducer;
->>>>>>> 11f36a81
 import org.apache.iotdb.tsfile.read.common.Path;
 import org.apache.iotdb.tsfile.utils.Pair;
 import org.apache.iotdb.tsfile.write.schema.MeasurementSchema;
@@ -188,15 +182,13 @@
   private LinkedList<String> lruForSensorUsedInQuery = new LinkedList<>();
   private static final int MAX_CACHE_SENSORS = 5000;
 
-<<<<<<< HEAD
   /**
    * when the data in a storage group is older than dataTTL, it is considered invalid and will
    * be eventually removed.
    */
   private long dataTTL = Long.MAX_VALUE;
-=======
+
   private FSFactory fsFactory = FSFactoryProducer.getFSFactory();
->>>>>>> 11f36a81
 
   public StorageGroupProcessor(String systemInfoDir, String storageGroupName)
       throws ProcessorException {
@@ -1121,12 +1113,12 @@
   }
 
   @TestOnly
-  public List<TsFileResource> getSequenceFileList() {
+  List<TsFileResource> getSequenceFileList() {
     return sequenceFileList;
   }
 
   @TestOnly
-  public List<TsFileResource> getUnSequenceFileList() {
+  List<TsFileResource> getUnSequenceFileList() {
     return unSequenceFileList;
   }
 }