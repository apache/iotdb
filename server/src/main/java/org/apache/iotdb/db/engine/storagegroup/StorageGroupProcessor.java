--- conflicted
+++ resolved
@@ -248,7 +248,6 @@
   private List<CloseFileListener> customCloseFileListeners = Collections.emptyList();
   private List<FlushListener> customFlushListeners = Collections.emptyList();
 
-<<<<<<< HEAD
   private static final int WAL_BUFFER_SIZE =
       IoTDBDescriptor.getInstance().getConfig().getWalBufferSize() / 2;
 
@@ -282,7 +281,7 @@
           Thread.currentThread().interrupt();
           logger
               .error("getDirectByteBuffer occurs error while waiting for DirectByteBuffer"
-                  + "group {}", storageGroupName, e);
+                  + "group {}-{}", logicalStorageGroupName, virtualStorageGroupId, e);
         }
       }
       // If the queue is not empty, it must have at least two.
@@ -343,10 +342,6 @@
     }
   }
 
-  public StorageGroupProcessor(String systemDir, String storageGroupName,
-      TsFileFlushPolicy fileFlushPolicy) throws StorageGroupProcessorException {
-    this.storageGroupName = storageGroupName;
-=======
   /**
    * constrcut a storage group processor
    *
@@ -360,7 +355,6 @@
       throws StorageGroupProcessorException {
     this.virtualStorageGroupId = virtualStorageGroupId;
     this.logicalStorageGroupName = logicalStorageGroupName;
->>>>>>> 44e764b1
     this.fileFlushPolicy = fileFlushPolicy;
 
     storageGroupSysDir = SystemFileFactory.INSTANCE.getFile(systemDir, virtualStorageGroupId);
