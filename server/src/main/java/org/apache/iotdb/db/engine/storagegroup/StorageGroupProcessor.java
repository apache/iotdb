--- conflicted
+++ resolved
@@ -38,8 +38,6 @@
 import org.apache.iotdb.db.engine.modification.ModificationFile;
 import org.apache.iotdb.db.engine.querycontext.QueryDataSource;
 import org.apache.iotdb.db.engine.storagegroup.timeindex.DeviceTimeIndex;
-import org.apache.iotdb.db.engine.trigger.executor.TriggerEngine;
-import org.apache.iotdb.db.engine.trigger.executor.TriggerEvent;
 import org.apache.iotdb.db.engine.upgrade.UpgradeCheckStatus;
 import org.apache.iotdb.db.engine.upgrade.UpgradeLog;
 import org.apache.iotdb.db.engine.version.SimpleFileVersionController;
@@ -48,7 +46,6 @@
 import org.apache.iotdb.db.exception.DiskSpaceInsufficientException;
 import org.apache.iotdb.db.exception.LoadFileException;
 import org.apache.iotdb.db.exception.StorageGroupProcessorException;
-import org.apache.iotdb.db.exception.TriggerExecutionException;
 import org.apache.iotdb.db.exception.TsFileProcessorException;
 import org.apache.iotdb.db.exception.WriteProcessException;
 import org.apache.iotdb.db.exception.WriteProcessRejectException;
@@ -773,8 +770,7 @@
     }
   }
 
-  public void insert(InsertRowPlan insertRowPlan)
-      throws WriteProcessException, TriggerExecutionException {
+  public void insert(InsertRowPlan insertRowPlan) throws WriteProcessException {
     // reject insertions that are out of ttl
     if (!isAlive(insertRowPlan.getTime())) {
       throw new OutOfTTLException(insertRowPlan.getTime(), (System.currentTimeMillis() - dataTTL));
@@ -800,13 +796,9 @@
       }
 
       latestTimeForEachDevice.computeIfAbsent(timePartitionId, l -> new HashMap<>());
-
-      // fire trigger before insertion
-      TriggerEngine.fire(TriggerEvent.BEFORE_INSERT, insertRowPlan);
       // insert to sequence or unSequence file
       insertToTsFileProcessor(insertRowPlan, isSequence, timePartitionId);
-      // fire trigger after insertion
-      TriggerEngine.fire(TriggerEvent.AFTER_INSERT, insertRowPlan);
+
     } finally {
       writeUnlock();
     }
@@ -818,24 +810,8 @@
    * @throws BatchProcessException if some of the rows failed to be inserted
    */
   @SuppressWarnings("squid:S3776") // Suppress high Cognitive Complexity warning
-<<<<<<< HEAD
-  public void insertTablet(InsertTabletPlan insertTabletPlan)
-      throws BatchProcessException, TriggerExecutionException {
-    if (enableMemControl) {
-      try {
-        StorageEngine.blockInsertionIfReject();
-      } catch (WriteProcessRejectException e) {
-        TSStatus[] results = new TSStatus[insertTabletPlan.getRowCount()];
-        Arrays.fill(results, RpcUtils.getStatus(TSStatusCode.WRITE_PROCESS_REJECT));
-        throw new BatchProcessException(results);
-      }
-    }
-
-    writeLock();
-=======
   public void insertTablet(InsertTabletPlan insertTabletPlan) throws BatchProcessException {
     writeLock("insertTablet");
->>>>>>> 8343f225
     try {
       TSStatus[] results = new TSStatus[insertTabletPlan.getRowCount()];
       Arrays.fill(results, RpcUtils.SUCCESS_STATUS);
@@ -863,11 +839,6 @@
       if (loc == insertTabletPlan.getRowCount()) {
         throw new BatchProcessException(results);
       }
-
-      // fire trigger before insertion
-      final int firePosition = loc;
-      TriggerEngine.fire(TriggerEvent.BEFORE_INSERT, insertTabletPlan, firePosition);
-
       // before is first start point
       int before = loc;
       // before time partition
@@ -938,9 +909,6 @@
       if (!noFailure) {
         throw new BatchProcessException(results);
       }
-
-      // fire trigger after insertion
-      TriggerEngine.fire(TriggerEvent.AFTER_INSERT, insertTabletPlan, firePosition);
     } finally {
       writeUnlock();
     }
@@ -1897,19 +1865,10 @@
           if (lastPair != null
               && startTime <= lastPair.getTimestamp()
               && lastPair.getTimestamp() <= endTime) {
-<<<<<<< HEAD
             IoTDB.metaManager.resetLastCache(measurementNode);
             logger.info(
                 "[tryToDeleteLastCache] Last cache for path: {} is set to null",
                 measurementNode.getFullPath());
-=======
-            ((MeasurementMNode) measurementNode).resetCache();
-            if (logger.isDebugEnabled()) {
-              logger.debug(
-                  "[tryToDeleteLastCache] Last cache for path: {} is set to null",
-                  measurementNode.getFullPath());
-            }
->>>>>>> 8343f225
           }
         }
         IoTDB.metaManager.unlockNode(measurementNode);
@@ -2257,13 +2216,8 @@
 
       for (MeasurementMNode measurementNode : measurementMNodes.values()) {
         if (measurementNode != null) {
-<<<<<<< HEAD
           IoTDB.metaManager.resetLastCache(measurementNode);
           logger.info(
-=======
-          ((MeasurementMNode) measurementNode).resetCache();
-          logger.debug(
->>>>>>> 8343f225
               "[tryToDeleteLastCacheByDevice] Last cache for path: {} is set to null",
               measurementNode.getFullPath());
         }
@@ -3002,16 +2956,8 @@
   }
 
   public void insert(InsertRowsOfOneDevicePlan insertRowsOfOneDevicePlan)
-<<<<<<< HEAD
-      throws WriteProcessException, TriggerExecutionException {
-    if (enableMemControl) {
-      StorageEngine.blockInsertionIfReject();
-    }
-    writeLock();
-=======
       throws WriteProcessException {
     writeLock("InsertRowsOfOneDevice");
->>>>>>> 8343f225
     try {
       boolean isSequence = false;
       InsertRowPlan[] rowPlans = insertRowsOfOneDevicePlan.getRowPlans();
@@ -3044,13 +2990,8 @@
           return;
         }
         latestTimeForEachDevice.computeIfAbsent(timePartitionId, l -> new HashMap<>());
-
-        // fire trigger before insertion
-        TriggerEngine.fire(TriggerEvent.BEFORE_INSERT, plan);
         // insert to sequence or unSequence file
         insertToTsFileProcessor(plan, isSequence, timePartitionId);
-        // fire trigger before insertion
-        TriggerEngine.fire(TriggerEvent.AFTER_INSERT, plan);
       }
     } finally {
       writeUnlock();
