--- conflicted
+++ resolved
@@ -247,7 +247,6 @@
    */
   private Map<Long, Long> partitionMaxFileVersions = new HashMap<>();
 
-<<<<<<< HEAD
   /**
    * seqDeviceTimeIndexer manage the device Index of seq tsfiles
    * unseqDeviceTimeIndexer manage the device Index of unseq tsfiles
@@ -255,7 +254,7 @@
    */
   private FileTimeIndexer seqFileTimeIndexer;
   private FileTimeIndexer unseqFileTimeIndexer;
-=======
+  
   private StorageGroupInfo storageGroupInfo = new StorageGroupInfo(this);
 
   public boolean isReady() {
@@ -270,7 +269,6 @@
 
   private List<CloseFileListener> customCloseFileListeners = Collections.emptyList();
   private List<FlushListener> customFlushListeners = Collections.emptyList();
->>>>>>> 157be8f2
 
   public StorageGroupProcessor(String systemDir, String storageGroupName,
       TsFileFlushPolicy fileFlushPolicy) throws StorageGroupProcessorException {
@@ -1382,13 +1380,8 @@
   public QueryDataSource query(PartialPath deviceId, String measurementId, QueryContext context,
       QueryFileManager filePathsManager, Filter timeFilter) throws QueryProcessException {
     insertLock.readLock().lock();
-<<<<<<< HEAD
-    mergeLock.readLock().lock();
     List<TsFileResource> seqResources;
     List<TsFileResource> unseqResources;
-    tsFileManagement.readLock();
-=======
->>>>>>> 157be8f2
     try {
       if (IoTDBDescriptor.getInstance().getConfig().isEnableFileTimeIndexer()) {
         List<FileIndexEntries> seqFiles = seqFileTimeIndexer.filterByPath(deviceId, timeFilter);
@@ -1864,151 +1857,7 @@
       writeUnlock();
     }
   }
-
-<<<<<<< HEAD
-  private IMergeFileSelector getMergeFileSelector(long budget, MergeResource resource) {
-    MergeFileStrategy strategy = IoTDBDescriptor.getInstance().getConfig().getMergeFileStrategy();
-    switch (strategy) {
-      case MAX_FILE_NUM:
-        return new MaxFileMergeFileSelector(resource, budget);
-      case MAX_SERIES_NUM:
-        return new MaxSeriesMergeFileSelector(resource, budget);
-      default:
-        throw new UnsupportedOperationException("Unknown MergeFileStrategy " + strategy);
-    }
-  }
-
-  private void removeUnseqFiles(List<TsFileResource> unseqFiles) {
-    mergeLock.writeLock().lock();
-    tsFileManagement.writeLock();
-    try {
-      tsFileManagement.removeAll(unseqFiles, false);
-    } finally {
-      tsFileManagement.writeUnlock();
-      mergeLock.writeLock().unlock();
-    }
-
-    for (TsFileResource unseqFile : unseqFiles) {
-      unseqFile.writeLock();
-      try {
-        unseqFile.remove();
-        if (IoTDBDescriptor.getInstance().getConfig().isEnableFileTimeIndexer()) {
-          unseqFileTimeIndexer.deleteIndexForPaths(FileIndexEntries.convertFromTsFileResource(unseqFile));
-        }
-      } catch (IllegalPathException e) {
-        //ignore
-      } finally {
-        unseqFile.writeUnlock();
-      }
-    }
-  }
-
-  @SuppressWarnings("squid:S1141")
-  private void updateMergeModification(TsFileResource seqFile) {
-    try {
-      // remove old modifications and write modifications generated during merge
-      seqFile.removeModFile();
-      if (mergingModification != null) {
-        for (Modification modification : mergingModification.getModifications()) {
-          seqFile.getModFile().write(modification);
-        }
-        try {
-          seqFile.getModFile().close();
-        } catch (IOException e) {
-          logger
-              .error("Cannot close the ModificationFile {}", seqFile.getModFile().getFilePath(), e);
-        }
-      }
-    } catch (IOException e) {
-      logger.error("{} cannot clean the ModificationFile of {} after merge", storageGroupName,
-          seqFile.getTsFile(), e);
-    }
-  }
-
-  private void removeMergingModification() {
-    try {
-      if (mergingModification != null) {
-        mergingModification.remove();
-        mergingModification = null;
-      }
-    } catch (IOException e) {
-      logger.error("{} cannot remove merging modification ", storageGroupName, e);
-    }
-  }
-
-  protected void mergeEndAction(List<TsFileResource> seqFiles, List<TsFileResource> unseqFiles,
-      File mergeLog) {
-    logger.info("{} a merge task is ending...", storageGroupName);
-
-    if (unseqFiles.isEmpty()) {
-      // merge runtime exception arose, just end this merge
-      isMerging = false;
-      logger.info("{} a merge task abnormally ends", storageGroupName);
-      return;
-    }
-
-    removeUnseqFiles(unseqFiles);
-
-    for (int i = 0; i < seqFiles.size(); i++) {
-      TsFileResource seqFile = seqFiles.get(i);
-      // get both seqFile lock and merge lock
-      doubleWriteLock(seqFile);
-
-      try {
-        updateMergeModification(seqFile);
-        if (i == seqFiles.size() - 1) {
-          //FIXME if there is an exception, the the modification file will be not closed.
-          removeMergingModification();
-          isMerging = false;
-          mergeLog.delete();
-        }
-      } finally {
-        doubleWriteUnlock(seqFile);
-      }
-    }
-    logger.info("{} a merge task ends", storageGroupName);
-  }
-
-  /**
-   * acquire the write locks of the resource , the merge lock and the hot compaction lock
-   */
-  private void doubleWriteLock(TsFileResource seqFile) {
-    boolean fileLockGot;
-    boolean mergeLockGot;
-    boolean hotCompactionLockGot;
-    while (true) {
-      fileLockGot = seqFile.tryWriteLock();
-      mergeLockGot = mergeLock.writeLock().tryLock();
-      hotCompactionLockGot = tsFileManagement.tryWriteLock();
-
-      if (fileLockGot && mergeLockGot && hotCompactionLockGot) {
-        break;
-      } else {
-        // did not get all of them, release the gotten one and retry
-        if (hotCompactionLockGot) {
-          tsFileManagement.writeUnlock();
-        }
-        if (mergeLockGot) {
-          mergeLock.writeLock().unlock();
-        }
-        if (fileLockGot) {
-          seqFile.writeUnlock();
-        }
-      }
-    }
-  }
-
-  /**
-   * release the write locks of the resource , the merge lock and the hot compaction lock
-   */
-  private void doubleWriteUnlock(TsFileResource seqFile) {
-    tsFileManagement.writeUnlock();
-    mergeLock.writeLock().unlock();
-    seqFile.writeUnlock();
-  }
-
-=======
->>>>>>> 157be8f2
+  
   /**
    * Load a new tsfile to storage group processor. Tne file may have overlap with other files.
    * <p>
@@ -2752,7 +2601,6 @@
     boolean satisfy(String storageGroupName, long timePartitionId);
   }
 
-<<<<<<< HEAD
   public List<TsFileResource> getUnSealedListResourceForQuery(
     Collection<TsFileResource> tsFileResources, PartialPath deviceId, String measurementId,
     QueryContext context, Filter timeFilter, boolean isSeq) throws MetadataException {
@@ -2781,7 +2629,8 @@
       }
     }
     return tsfileResourcesForQuery;
-=======
+  }
+  
   public void setCustomCloseFileListeners(
       List<CloseFileListener> customCloseFileListeners) {
     this.customCloseFileListeners = customCloseFileListeners;
@@ -2790,6 +2639,5 @@
   public void setCustomFlushListeners(
       List<FlushListener> customFlushListeners) {
     this.customFlushListeners = customFlushListeners;
->>>>>>> 157be8f2
   }
 }