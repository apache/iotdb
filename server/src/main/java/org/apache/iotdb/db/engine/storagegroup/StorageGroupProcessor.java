--- conflicted
+++ resolved
@@ -23,19 +23,13 @@
 import org.apache.iotdb.db.conf.IoTDBDescriptor;
 import org.apache.iotdb.db.conf.directories.DirectoryManager;
 import org.apache.iotdb.db.engine.StorageEngine;
-<<<<<<< HEAD
+import org.apache.iotdb.db.engine.cache.ChunkCache;
+import org.apache.iotdb.db.engine.cache.TimeSeriesMetadataCache;
 import org.apache.iotdb.db.engine.compaction.CompactionScheduler;
 import org.apache.iotdb.db.engine.compaction.CompactionTaskManager;
 import org.apache.iotdb.db.engine.compaction.cross.inplace.manage.MergeManager;
 import org.apache.iotdb.db.engine.compaction.inner.utils.InnerSpaceCompactionUtils;
 import org.apache.iotdb.db.engine.compaction.task.CompactionRecoverTask;
-=======
-import org.apache.iotdb.db.engine.cache.ChunkCache;
-import org.apache.iotdb.db.engine.cache.TimeSeriesMetadataCache;
-import org.apache.iotdb.db.engine.compaction.CompactionMergeTaskPoolManager;
-import org.apache.iotdb.db.engine.compaction.TsFileManagement;
-import org.apache.iotdb.db.engine.compaction.level.LevelCompactionTsFileManagement;
->>>>>>> 4bae0089
 import org.apache.iotdb.db.engine.fileSystem.SystemFileFactory;
 import org.apache.iotdb.db.engine.flush.CloseFileListener;
 import org.apache.iotdb.db.engine.flush.FlushListener;
@@ -184,13 +178,9 @@
   private final TreeMap<Long, TsFileProcessor> workSequenceTsFileProcessors = new TreeMap<>();
   /** time partition id in the storage group -> tsFileProcessor for this time partition */
   private final TreeMap<Long, TsFileProcessor> workUnsequenceTsFileProcessors = new TreeMap<>();
-<<<<<<< HEAD
-=======
 
   private final Deque<ByteBuffer> walByteBufferPool = new LinkedList<>();
-  /** compactionMergeWorking is used to wait for last compaction to be done. */
-  private volatile boolean compactionMergeWorking = false;
->>>>>>> 4bae0089
+
   // upgrading sequence TsFile resource list
   private List<TsFileResource> upgradeSeqFileList = new LinkedList<>();
   /** sequence tsfile processors which are closing */
@@ -296,53 +286,10 @@
    */
   private String insertWriteLockHolder = "";
 
-<<<<<<< HEAD
   private ScheduledExecutorService timedCompactionScheduleTask =
       Executors.newSingleThreadScheduledExecutor();
 
   public static final long COMPACTION_TASK_SUBMIT_DELAY = 20L * 1000L;
-=======
-  /**
-   * constrcut a storage group processor
-   *
-   * @param systemDir system dir path
-   * @param virtualStorageGroupId virtual storage group id e.g. 1
-   * @param fileFlushPolicy file flush policy
-   * @param logicalStorageGroupName logical storage group name e.g. root.sg1
-   */
-  public StorageGroupProcessor(
-      String systemDir,
-      String virtualStorageGroupId,
-      TsFileFlushPolicy fileFlushPolicy,
-      String logicalStorageGroupName)
-      throws StorageGroupProcessorException {
-    this.virtualStorageGroupId = virtualStorageGroupId;
-    this.logicalStorageGroupName = logicalStorageGroupName;
-    this.fileFlushPolicy = fileFlushPolicy;
-
-    storageGroupSysDir = SystemFileFactory.INSTANCE.getFile(systemDir, virtualStorageGroupId);
-    if (storageGroupSysDir.mkdirs()) {
-      logger.info(
-          "Storage Group system Directory {} doesn't exist, create it",
-          storageGroupSysDir.getPath());
-    } else if (!storageGroupSysDir.exists()) {
-      logger.error("create Storage Group system Directory {} failed", storageGroupSysDir.getPath());
-    }
-    this.tsFileManagement =
-        IoTDBDescriptor.getInstance()
-            .getConfig()
-            .getCompactionStrategy()
-            .getTsFileManagement(logicalStorageGroupName, storageGroupSysDir.getAbsolutePath());
-
-    ScheduledExecutorService executorService = Executors.newSingleThreadScheduledExecutor();
-    executorService.scheduleWithFixedDelay(
-        this::trimTask,
-        config.getWalPoolTrimIntervalInMS(),
-        config.getWalPoolTrimIntervalInMS(),
-        TimeUnit.MILLISECONDS);
-    recover();
-  }
->>>>>>> 4bae0089
 
   /** get the direct byte buffer from pool, each fetch contains two ByteBuffer */
   public ByteBuffer[] getWalDirectByteBuffer() {
@@ -423,7 +370,6 @@
     }
   }
 
-<<<<<<< HEAD
   /**
    * constrcut a storage group processor
    *
@@ -463,8 +409,6 @@
     recover();
   }
 
-=======
->>>>>>> 4bae0089
   public String getLogicalStorageGroupName() {
     return logicalStorageGroupName;
   }
@@ -690,54 +634,6 @@
                 new SimpleFileVersionController(storageGroupSysDir.getPath(), partitionId));
           }
           partitionId++;
-        }
-      }
-    }
-  }
-
-  public void addSettleFilesToList(
-      List<TsFileResource> seqResourcesToBeSettled,
-      List<TsFileResource> unseqResourcesToBeSettled,
-      List<String> tsFilePaths) {
-    if (tsFilePaths.size() == 0) {
-      for (TsFileResource resource : tsFileManagement.getTsFileList(true)) {
-        if (!resource.isClosed()) {
-          continue;
-        }
-        resource.setSettleTsFileCallBack(this::settleTsFileCallBack);
-        seqResourcesToBeSettled.add(resource);
-      }
-      for (TsFileResource resource : tsFileManagement.getTsFileList(false)) {
-        if (!resource.isClosed()) {
-          continue;
-        }
-        resource.setSettleTsFileCallBack(this::settleTsFileCallBack);
-        unseqResourcesToBeSettled.add(resource);
-      }
-    } else {
-      for (String tsFilePath : tsFilePaths) {
-        File fileToBeSettled = new File(tsFilePath);
-        if (fileToBeSettled
-            .getParentFile()
-            .getParentFile()
-            .getParentFile()
-            .getParentFile()
-            .getName()
-            .equals("sequence")) {
-          for (TsFileResource resource : tsFileManagement.getTsFileList(true)) {
-            if (resource.getTsFile().getAbsolutePath().equals(tsFilePath)) {
-              resource.setSettleTsFileCallBack(this::settleTsFileCallBack);
-              seqResourcesToBeSettled.add(resource);
-              break;
-            }
-          }
-        } else {
-          for (TsFileResource resource : tsFileManagement.getTsFileList(false)) {
-            if (resource.getTsFile().getAbsolutePath().equals(tsFilePath)) {
-              unseqResourcesToBeSettled.add(resource);
-              break;
-            }
-          }
         }
       }
     }
@@ -2369,7 +2265,7 @@
   /**
    * After finishing settling tsfile, we need to do 2 things : (1) move the new tsfile to the
    * correct folder, including deleting its old mods file (2) update the relevant data of this old
-   * tsFile in memory ,eg: FileSequenceReader, TsFileManagement, cache, etc.
+   * tsFile in memory ,eg: FileSequenceReader, tsFileManager, cache, etc.
    */
   private void settleTsFileCallBack(
       TsFileResource oldTsFileResource, List<TsFileResource> newTsFileResources)
@@ -2389,7 +2285,7 @@
 
       // if old tsfile is being deleted in the process due to its all data's being deleted.
       if (!oldTsFileResource.getTsFile().exists()) {
-        tsFileManagement.remove(oldTsFileResource, oldTsFileResource.isSeq());
+        tsFileManager.remove(oldTsFileResource, oldTsFileResource.isSeq());
       }
       FileReaderManager.getInstance().closeFileAndRemoveReader(oldTsFileResource.getTsFilePath());
       oldTsFileResource.setSettleTsFileCallBack(null);
@@ -3326,16 +3222,60 @@
     return partitionMaxFileVersions.getOrDefault(partitionId, -1L);
   }
 
+  public void addSettleFilesToList(
+      List<TsFileResource> seqResourcesToBeSettled,
+      List<TsFileResource> unseqResourcesToBeSettled,
+      List<String> tsFilePaths) {
+    if (tsFilePaths.size() == 0) {
+      for (TsFileResource resource : tsFileManager.getTsFileList(true)) {
+        if (!resource.isClosed()) {
+          continue;
+        }
+        resource.setSettleTsFileCallBack(this::settleTsFileCallBack);
+        seqResourcesToBeSettled.add(resource);
+      }
+      for (TsFileResource resource : tsFileManager.getTsFileList(false)) {
+        if (!resource.isClosed()) {
+          continue;
+        }
+        resource.setSettleTsFileCallBack(this::settleTsFileCallBack);
+        unseqResourcesToBeSettled.add(resource);
+      }
+    } else {
+      for (String tsFilePath : tsFilePaths) {
+        File fileToBeSettled = new File(tsFilePath);
+        if (fileToBeSettled
+            .getParentFile()
+            .getParentFile()
+            .getParentFile()
+            .getParentFile()
+            .getName()
+            .equals("sequence")) {
+          for (TsFileResource resource : tsFileManager.getTsFileList(true)) {
+            if (resource.getTsFile().getAbsolutePath().equals(tsFilePath)) {
+              resource.setSettleTsFileCallBack(this::settleTsFileCallBack);
+              seqResourcesToBeSettled.add(resource);
+              break;
+            }
+          }
+        } else {
+          for (TsFileResource resource : tsFileManager.getTsFileList(false)) {
+            if (resource.getTsFile().getAbsolutePath().equals(tsFilePath)) {
+              unseqResourcesToBeSettled.add(resource);
+              break;
+            }
+          }
+        }
+      }
+    }
+  }
+
   public void setCustomCloseFileListeners(List<CloseFileListener> customCloseFileListeners) {
     this.customCloseFileListeners = customCloseFileListeners;
   }
 
   public void setCustomFlushListeners(List<FlushListener> customFlushListeners) {
     this.customFlushListeners = customFlushListeners;
-  }
-
-  public String getInsertWriteLockHolder() {
-    return insertWriteLockHolder;
   }
 
   private enum LoadTsFileType {
@@ -3362,30 +3302,23 @@
   }
 
   @FunctionalInterface
-<<<<<<< HEAD
   public interface CompactionRecoverCallBack {
     void call();
-=======
+  }
+
+  @FunctionalInterface
+  public interface TimePartitionFilter {
+
+    boolean satisfy(String storageGroupName, long timePartitionId);
+  }
+
+  @FunctionalInterface
   public interface SettleTsFileCallBack {
 
     void call(TsFileResource oldTsFileResource, List<TsFileResource> newTsFileResources)
         throws WriteProcessException;
   }
 
-  @FunctionalInterface
-  public interface CloseCompactionMergeCallBack {
-
-    void call(boolean isMergeExecutedInCurrentTask, long timePartitionId);
->>>>>>> 4bae0089
-  }
-
-  @FunctionalInterface
-  public interface TimePartitionFilter {
-
-    boolean satisfy(String storageGroupName, long timePartitionId);
-  }
-<<<<<<< HEAD
-
   public String getInsertWriteLockHolder() {
     return insertWriteLockHolder;
   }
@@ -3393,6 +3326,4 @@
   public ScheduledExecutorService getTimedCompactionScheduleTask() {
     return timedCompactionScheduleTask;
   }
-=======
->>>>>>> 4bae0089
 }