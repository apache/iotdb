/*
 * Licensed to the Apache Software Foundation (ASF) under one
 * or more contributor license agreements.  See the NOTICE file
 * distributed with this work for additional information
 * regarding copyright ownership.  The ASF licenses this file
 * to you under the Apache License, Version 2.0 (the
 * "License"); you may not use this file except in compliance
 * with the License.  You may obtain a copy of the License at
 *
 *      http://www.apache.org/licenses/LICENSE-2.0
 *
 * Unless required by applicable law or agreed to in writing,
 * software distributed under the License is distributed on an
 * "AS IS" BASIS, WITHOUT WARRANTIES OR CONDITIONS OF ANY
 * KIND, either express or implied.  See the License for the
 * specific language governing permissions and limitations
 * under the License.
 */
package org.apache.iotdb.db.engine.storagegroup;

import static org.apache.iotdb.db.conf.IoTDBConstant.FILE_NAME_SEPARATOR;
import static org.apache.iotdb.db.engine.merge.task.MergeTask.MERGE_SUFFIX;
import static org.apache.iotdb.db.engine.storagegroup.TsFileResource.TEMP_SUFFIX;
import static org.apache.iotdb.tsfile.common.constant.TsFileConstant.TSFILE_SUFFIX;

import java.io.File;
import java.io.IOException;
import java.util.ArrayList;
import java.util.Arrays;
import java.util.Collection;
import java.util.Collections;
import java.util.Date;
import java.util.HashMap;
import java.util.Iterator;
import java.util.LinkedList;
import java.util.List;
import java.util.Map;
import java.util.Map.Entry;
import java.util.Set;
import java.util.TreeMap;
import java.util.concurrent.RejectedExecutionException;
import java.util.concurrent.locks.ReadWriteLock;
import java.util.concurrent.locks.ReentrantReadWriteLock;
import org.apache.commons.io.FileUtils;
import org.apache.iotdb.db.conf.IoTDBConfig;
import org.apache.iotdb.db.conf.IoTDBConstant;
import org.apache.iotdb.db.conf.IoTDBDescriptor;
import org.apache.iotdb.db.conf.directories.DirectoryManager;
import org.apache.iotdb.db.engine.StorageEngine;
import org.apache.iotdb.db.engine.compaction.CompactionMergeTaskPoolManager;
import org.apache.iotdb.db.engine.compaction.TsFileManagement;
import org.apache.iotdb.db.engine.compaction.level.LevelCompactionTsFileManagement;
import org.apache.iotdb.db.engine.fileSystem.SystemFileFactory;
import org.apache.iotdb.db.engine.flush.CloseFileListener;
import org.apache.iotdb.db.engine.flush.FlushListener;
import org.apache.iotdb.db.engine.flush.TsFileFlushPolicy;
import org.apache.iotdb.db.engine.merge.manage.MergeManager;
import org.apache.iotdb.db.engine.merge.task.RecoverMergeTask;
import org.apache.iotdb.db.engine.modification.Deletion;
import org.apache.iotdb.db.engine.modification.ModificationFile;
import org.apache.iotdb.db.engine.querycontext.QueryDataSource;
import org.apache.iotdb.db.engine.storagegroup.timeindex.DeviceTimeIndex;
import org.apache.iotdb.db.engine.version.SimpleFileVersionController;
import org.apache.iotdb.db.engine.version.VersionController;
import org.apache.iotdb.db.exception.BatchProcessException;
import org.apache.iotdb.db.exception.DiskSpaceInsufficientException;
import org.apache.iotdb.db.exception.LoadFileException;
import org.apache.iotdb.db.exception.StorageGroupProcessorException;
import org.apache.iotdb.db.exception.TsFileProcessorException;
import org.apache.iotdb.db.exception.WriteProcessException;
import org.apache.iotdb.db.exception.WriteProcessRejectException;
import org.apache.iotdb.db.exception.metadata.MetadataException;
import org.apache.iotdb.db.exception.query.OutOfTTLException;
import org.apache.iotdb.db.exception.query.QueryProcessException;
import org.apache.iotdb.db.metadata.PartialPath;
import org.apache.iotdb.db.metadata.mnode.MNode;
import org.apache.iotdb.db.metadata.mnode.MeasurementMNode;
import org.apache.iotdb.db.qp.physical.crud.DeletePlan;
import org.apache.iotdb.db.qp.physical.crud.InsertRowPlan;
import org.apache.iotdb.db.qp.physical.crud.InsertRowsOfOneDevicePlan;
import org.apache.iotdb.db.qp.physical.crud.InsertTabletPlan;
import org.apache.iotdb.db.query.context.QueryContext;
import org.apache.iotdb.db.query.control.QueryFileManager;
import org.apache.iotdb.db.service.IoTDB;
import org.apache.iotdb.db.service.UpgradeSevice;
import org.apache.iotdb.db.utils.CopyOnReadLinkedList;
import org.apache.iotdb.db.utils.TestOnly;
import org.apache.iotdb.db.writelog.recover.TsFileRecoverPerformer;
import org.apache.iotdb.rpc.RpcUtils;
import org.apache.iotdb.rpc.TSStatusCode;
import org.apache.iotdb.service.rpc.thrift.TSStatus;
import org.apache.iotdb.tsfile.file.metadata.ChunkMetadata;
import org.apache.iotdb.tsfile.fileSystem.FSFactoryProducer;
import org.apache.iotdb.tsfile.fileSystem.fsFactory.FSFactory;
import org.apache.iotdb.tsfile.read.TimeValuePair;
import org.apache.iotdb.tsfile.read.filter.basic.Filter;
import org.apache.iotdb.tsfile.utils.Pair;
import org.apache.iotdb.tsfile.write.schema.MeasurementSchema;
import org.apache.iotdb.tsfile.write.writer.RestorableTsFileIOWriter;
import org.slf4j.Logger;
import org.slf4j.LoggerFactory;

/**
 * For sequence data, a StorageGroupProcessor has some TsFileProcessors, in which there is only one
 * TsFileProcessor in the working status. <br/>
 * <p>
 * There are two situations to set the working TsFileProcessor to closing status:<br/>
 * <p>
 * (1) when inserting data into the TsFileProcessor, and the TsFileProcessor shouldFlush() (or
 * shouldClose())<br/>
 * <p>
 * (2) someone calls syncCloseAllWorkingTsFileProcessors(). (up to now, only flush command from cli
 * will call this method)<br/>
 * <p>
 * UnSequence data has the similar process as above.
 * <p>
 * When a sequence TsFileProcessor is submitted to be flushed, the updateLatestFlushTimeCallback()
 * method will be called as a callback.<br/>
 * <p>
 * When a TsFileProcessor is closed, the closeUnsealedTsFileProcessorCallBack() method will be
 * called as a callback.
 */
public class StorageGroupProcessor {

  public static final String MERGING_MODIFICATION_FILE_NAME = "merge.mods";
  private static final IoTDBConfig config = IoTDBDescriptor.getInstance().getConfig();
  private static final String FAIL_TO_UPGRADE_FOLDER = "Failed to move {} to upgrade folder";
  private static final Logger DEBUG_LOGGER = LoggerFactory.getLogger("QUERY_DEBUG");

  /**
   * All newly generated chunks after merge have version number 0, so we set merged Modification
   * file version to 1 to take effect
   */
  private static final int MERGE_MOD_START_VERSION_NUM = 1;

  private static final Logger logger = LoggerFactory.getLogger(StorageGroupProcessor.class);

  private final boolean enableMemControl = config.isEnableMemControl();
  /**
   * indicating the file to be loaded already exists locally.
   */
  private static final int POS_ALREADY_EXIST = -2;
  /**
   * indicating the file to be loaded overlap with some files.
   */
  private static final int POS_OVERLAP = -3;
  /**
   * a read write lock for guaranteeing concurrent safety when accessing all fields in this class
   * (i.e., schema, (un)sequenceFileList, work(un)SequenceTsFileProcessor,
   * closing(Un)SequenceTsFileProcessor, latestTimeForEachDevice, and
   * partitionLatestFlushedTimeForEachDevice)
   */
  private final ReadWriteLock insertLock = new ReentrantReadWriteLock();
  /**
   * closeStorageGroupCondition is used to wait for all currently closing TsFiles to be done.
   */
  private final Object closeStorageGroupCondition = new Object();
  /**
   * avoid some tsfileResource is changed (e.g., from unsealed to sealed) when a query is executed.
   */
  private final ReadWriteLock closeQueryLock = new ReentrantReadWriteLock();
  /**
   * time partition id in the storage group -> tsFileProcessor for this time partition
   */
  private final TreeMap<Long, TsFileProcessor> workSequenceTsFileProcessors = new TreeMap<>();
  /**
   * time partition id in the storage group -> tsFileProcessor for this time partition
   */
  private final TreeMap<Long, TsFileProcessor> workUnsequenceTsFileProcessors = new TreeMap<>();
  /**
   * compactionMergeWorking is used to wait for last compaction to be done.
   */
  private volatile boolean compactionMergeWorking = false;
  // upgrading sequence TsFile resource list
  private List<TsFileResource> upgradeSeqFileList = new LinkedList<>();

  private CopyOnReadLinkedList<TsFileProcessor> closingSequenceTsFileProcessor = new CopyOnReadLinkedList<>();

  // upgrading unsequence TsFile resource list
  private List<TsFileResource> upgradeUnseqFileList = new LinkedList<>();

  private CopyOnReadLinkedList<TsFileProcessor> closingUnSequenceTsFileProcessor = new CopyOnReadLinkedList<>();
  /*
   * time partition id -> map, which contains
   * device -> global latest timestamp of each device latestTimeForEachDevice caches non-flushed
   * changes upon timestamps of each device, and is used to update partitionLatestFlushedTimeForEachDevice
   * when a flush is issued.
   */
  private Map<Long, Map<String, Long>> latestTimeForEachDevice = new HashMap<>();
  /**
   * time partition id -> map, which contains device -> largest timestamp of the latest memtable to
   * be submitted to asyncTryToFlush partitionLatestFlushedTimeForEachDevice determines whether a
   * data point should be put into a sequential file or an unsequential file. Data of some device
   * with timestamp less than or equals to the device's latestFlushedTime should go into an
   * unsequential file.
   */
  private Map<Long, Map<String, Long>> partitionLatestFlushedTimeForEachDevice = new HashMap<>();

  /**
   * used to record the latest flush time while upgrading and inserting
   */
  private Map<Long, Map<String, Long>> newlyFlushedPartitionLatestFlushedTimeForEachDevice = new HashMap<>();
  /**
   * global mapping of device -> largest timestamp of the latest memtable to * be submitted to
   * asyncTryToFlush, globalLatestFlushedTimeForEachDevice is utilized to maintain global
   * latestFlushedTime of devices and will be updated along with partitionLatestFlushedTimeForEachDevice
   */
  private Map<String, Long> globalLatestFlushedTimeForEachDevice = new HashMap<>();
  private String storageGroupName;
  private File storageGroupSysDir;

  // manage seqFileList and unSeqFileList
  private TsFileManagement tsFileManagement;

  /**
   * time partition id -> version controller which assigns a version for each MemTable and
   * deletion/update such that after they are persisted, the order of insertions, deletions and
   * updates can be re-determined.
   */
  private HashMap<Long, VersionController> timePartitionIdVersionControllerMap = new HashMap<>();

  /**
   * when the data in a storage group is older than dataTTL, it is considered invalid and will be
   * eventually removed.
   */
  private long dataTTL = Long.MAX_VALUE;
  private FSFactory fsFactory = FSFactoryProducer.getFSFactory();
  private TsFileFlushPolicy fileFlushPolicy;

  /**
   * The max file versions in each partition. By recording this, if several IoTDB instances have the
   * same policy of closing file and their ingestion is identical, then files of the same version in
   * different IoTDB instance will have identical data, providing convenience for data comparison
   * across different instances. partition number -> max version number
   */
  private Map<Long, Long> partitionMaxFileVersions = new HashMap<>();

  /**
   * value of root.stats."root.sg".TOTAL_POINTS
   */
  private long monitorSeriesValue;
  private StorageGroupInfo storageGroupInfo = new StorageGroupInfo(this);

  /**
   * Record the device number of the last TsFile in each storage group, which is applied to
   * initialize the array size of DeviceTimeIndex. It is reasonable to assume that the adjacent
   * files should have similar numbers of devices. Default value: INIT_ARRAY_SIZE = 64
   */
  private int deviceNumInLastClosedTsFile = DeviceTimeIndex.INIT_ARRAY_SIZE;

  public boolean isReady() {
    return isReady;
  }

  public void setReady(boolean ready) {
    isReady = ready;
  }

  private boolean isReady = false;

  private List<CloseFileListener> customCloseFileListeners = Collections.emptyList();
  private List<FlushListener> customFlushListeners = Collections.emptyList();

  public StorageGroupProcessor(String systemDir, String storageGroupName,
      TsFileFlushPolicy fileFlushPolicy) throws StorageGroupProcessorException {
    this.storageGroupName = storageGroupName;
    this.fileFlushPolicy = fileFlushPolicy;

    storageGroupSysDir = SystemFileFactory.INSTANCE.getFile(systemDir, storageGroupName);
    if (storageGroupSysDir.mkdirs()) {
      logger.info("Storage Group system Directory {} doesn't exist, create it",
          storageGroupSysDir.getPath());
    } else if (!storageGroupSysDir.exists()) {
      logger.error("create Storage Group system Directory {} failed",
          storageGroupSysDir.getPath());
    }
    this.tsFileManagement = IoTDBDescriptor.getInstance().getConfig().getCompactionStrategy()
        .getTsFileManagement(storageGroupName, storageGroupSysDir.getAbsolutePath());

    recover();

  }

  private Map<Long, List<TsFileResource>> splitResourcesByPartition(
      List<TsFileResource> resources) {
    Map<Long, List<TsFileResource>> ret = new HashMap<>();
    for (TsFileResource resource : resources) {
      ret.computeIfAbsent(resource.getTimePartition(), l -> new ArrayList<>()).add(resource);
    }
    return ret;
  }

  private void recover() throws StorageGroupProcessorException {
    logger.info("recover Storage Group  {}", storageGroupName);

    try {
      // collect candidate TsFiles from sequential and unsequential data directory
      Pair<List<TsFileResource>, List<TsFileResource>> seqTsFilesPair = getAllFiles(
          DirectoryManager.getInstance().getAllSequenceFileFolders());
      List<TsFileResource> tmpSeqTsFiles = seqTsFilesPair.left;
      List<TsFileResource> oldSeqTsFiles = seqTsFilesPair.right;
      upgradeSeqFileList.addAll(oldSeqTsFiles);
      Pair<List<TsFileResource>, List<TsFileResource>> unseqTsFilesPair = getAllFiles(
          DirectoryManager.getInstance().getAllUnSequenceFileFolders());
      List<TsFileResource> tmpUnseqTsFiles = unseqTsFilesPair.left;
      List<TsFileResource> oldUnseqTsFiles = unseqTsFilesPair.right;
      upgradeUnseqFileList.addAll(oldUnseqTsFiles);

      // split by partition so that we can find the last file of each partition and decide to
      // close it or not
      Map<Long, List<TsFileResource>> partitionTmpSeqTsFiles = splitResourcesByPartition(
          tmpSeqTsFiles);
      Map<Long, List<TsFileResource>> partitionTmpUnseqTsFiles = splitResourcesByPartition(
          tmpUnseqTsFiles);
      for (List<TsFileResource> value : partitionTmpSeqTsFiles.values()) {
        recoverTsFiles(value, true);
      }
      for (List<TsFileResource> value : partitionTmpUnseqTsFiles.values()) {
        recoverTsFiles(value, false);
      }

      String taskName = storageGroupName + "-" + System.currentTimeMillis();
      File mergingMods = SystemFileFactory.INSTANCE.getFile(storageGroupSysDir,
          MERGING_MODIFICATION_FILE_NAME);
      if (mergingMods.exists()) {
        this.tsFileManagement.mergingModification = new ModificationFile(mergingMods.getPath());
      }
      RecoverMergeTask recoverMergeTask = new RecoverMergeTask(
          new ArrayList<>(tsFileManagement.getTsFileList(true)),
          tsFileManagement.getTsFileList(false), storageGroupSysDir.getPath(),
          tsFileManagement::mergeEndAction,
          taskName,
          IoTDBDescriptor.getInstance().getConfig().isForceFullMerge(), storageGroupName);
      logger.info("{} a RecoverMergeTask {} starts...", storageGroupName, taskName);
      recoverMergeTask
          .recoverMerge(IoTDBDescriptor.getInstance().getConfig().isContinueMergeAfterReboot());
      if (!IoTDBDescriptor.getInstance().getConfig().isContinueMergeAfterReboot()) {
        mergingMods.delete();
      }
      recoverCompaction();
      updateLatestFlushedTime();
    } catch (IOException | MetadataException e) {
      throw new StorageGroupProcessorException(e);
    }

    for (TsFileResource resource : tsFileManagement.getTsFileList(true)) {
      long timePartitionId = resource.getTimePartition();
      Map<String, Long> endTimeMap = new HashMap<>();
      for (String deviceId : resource.getDevices()) {
        long endTime = resource.getEndTime(deviceId);
        endTimeMap.put(deviceId, endTime);
      }
      latestTimeForEachDevice.computeIfAbsent(timePartitionId, l -> new HashMap<>())
          .putAll(endTimeMap);
      partitionLatestFlushedTimeForEachDevice
          .computeIfAbsent(timePartitionId, id -> new HashMap<>())
          .putAll(endTimeMap);
      globalLatestFlushedTimeForEachDevice.putAll(endTimeMap);
    }

  }

  private void recoverCompaction() {
    if (!CompactionMergeTaskPoolManager.getInstance().isTerminated()) {
      compactionMergeWorking = true;
      logger.info("{} submit a compaction merge task", storageGroupName);
      try {
        CompactionMergeTaskPoolManager.getInstance()
            .submitTask(
                tsFileManagement.new CompactionRecoverTask(this::closeCompactionMergeCallBack));
      } catch (RejectedExecutionException e) {
        this.closeCompactionMergeCallBack();
        logger.error("{} compaction submit task failed", storageGroupName);
      }
    } else {
      logger.error("{} compaction pool not started ,recover failed",
          storageGroupName);
    }
  }

  public long getMonitorSeriesValue() {
    return monitorSeriesValue;
  }

  public void setMonitorSeriesValue(long monitorSeriesValue) {
    this.monitorSeriesValue = monitorSeriesValue;
  }

  public void updateMonitorSeriesValue(int successPointsNum) {
    this.monitorSeriesValue += successPointsNum;
  }

  /**
   * use old seq file to update latestTimeForEachDevice, globalLatestFlushedTimeForEachDevice,
   * partitionLatestFlushedTimeForEachDevice and timePartitionIdVersionControllerMap
   */
  @SuppressWarnings("squid:S3776") // Suppress high Cognitive Complexity warning
  private void updateLatestFlushedTime() throws IOException {

    VersionController versionController = new SimpleFileVersionController(
        storageGroupSysDir.getPath());
    long currentVersion = versionController.currVersion();
    for (TsFileResource resource : upgradeSeqFileList) {
      for (String deviceId : resource.getDevices()) {
        long endTime = resource.getEndTime(deviceId);
        long endTimePartitionId = StorageEngine.getTimePartition(endTime);
        latestTimeForEachDevice.computeIfAbsent(endTimePartitionId, l -> new HashMap<>())
            .put(deviceId, endTime);
        globalLatestFlushedTimeForEachDevice.put(deviceId, endTime);

        // set all the covered partition's LatestFlushedTime to Long.MAX_VALUE
        long partitionId = StorageEngine.getTimePartition(resource.getStartTime(deviceId));
        while (partitionId <= endTimePartitionId) {
          partitionLatestFlushedTimeForEachDevice.computeIfAbsent(partitionId, l -> new HashMap<>())
              .put(deviceId, Long.MAX_VALUE);
          if (!timePartitionIdVersionControllerMap.containsKey(partitionId)) {
            File directory = SystemFileFactory.INSTANCE
                .getFile(storageGroupSysDir, String.valueOf(partitionId));
            if (!directory.exists()) {
              directory.mkdirs();
            }
            File versionFile = SystemFileFactory.INSTANCE
                .getFile(directory, SimpleFileVersionController.FILE_PREFIX + currentVersion);
            if (!versionFile.createNewFile()) {
              logger.warn("Version file {} has already been created ", versionFile);
            }
            timePartitionIdVersionControllerMap.put(partitionId,
                new SimpleFileVersionController(storageGroupSysDir.getPath(), partitionId));
          }
          partitionId++;
        }
      }
    }
  }

  /**
   * get version controller by time partition Id Thread-safety should be ensure by caller
   *
   * @param timePartitionId time partition Id
   * @return version controller
   */
  private VersionController getVersionControllerByTimePartitionId(long timePartitionId) {
    return timePartitionIdVersionControllerMap.computeIfAbsent(timePartitionId,
        id -> {
          try {
            return new SimpleFileVersionController(storageGroupSysDir.getPath(), timePartitionId);
          } catch (IOException e) {
            logger.error("can't build a version controller for time partition {}", timePartitionId);
            return null;
          }
        });
  }

  @SuppressWarnings("squid:S3776") // Suppress high Cognitive Complexity warning
  private Pair<List<TsFileResource>, List<TsFileResource>> getAllFiles(List<String> folders)
      throws IOException {
    List<File> tsFiles = new ArrayList<>();
    List<File> upgradeFiles = new ArrayList<>();
    for (String baseDir : folders) {
      File fileFolder = fsFactory.getFile(baseDir, storageGroupName);
      if (!fileFolder.exists()) {
        continue;
      }

      // old version
      // some TsFileResource may be being persisted when the system crashed, try recovering such
      // resources
      continueFailedRenames(fileFolder, TEMP_SUFFIX);

      // some TsFiles were going to be replaced by the merged files when the system crashed and
      // the process was interrupted before the merged files could be named
      continueFailedRenames(fileFolder, MERGE_SUFFIX);

      File[] oldTsfileArray = fsFactory
          .listFilesBySuffix(fileFolder.getAbsolutePath(), TSFILE_SUFFIX);
      File[] oldResourceFileArray = fsFactory
          .listFilesBySuffix(fileFolder.getAbsolutePath(), TsFileResource.RESOURCE_SUFFIX);
      File[] oldModificationFileArray = fsFactory
          .listFilesBySuffix(fileFolder.getAbsolutePath(), ModificationFile.FILE_SUFFIX);
      File upgradeFolder = fsFactory.getFile(fileFolder, IoTDBConstant.UPGRADE_FOLDER_NAME);
      // move the old files to upgrade folder if exists
      if (oldTsfileArray.length != 0 || oldResourceFileArray.length != 0) {
        // create upgrade directory if not exist
        if (upgradeFolder.mkdirs()) {
          logger.info("Upgrade Directory {} doesn't exist, create it",
              upgradeFolder.getPath());
        } else if (!upgradeFolder.exists()) {
          logger.error("Create upgrade Directory {} failed",
              upgradeFolder.getPath());
        }
        // move .tsfile to upgrade folder
        for (File file : oldTsfileArray) {
          if (!file.renameTo(fsFactory.getFile(upgradeFolder, file.getName()))) {
            logger.error(FAIL_TO_UPGRADE_FOLDER, file);
          }
        }
        // move .resource to upgrade folder
        for (File file : oldResourceFileArray) {
          if (!file.renameTo(fsFactory.getFile(upgradeFolder, file.getName()))) {
            logger.error(FAIL_TO_UPGRADE_FOLDER, file);
          }
        }
        // move .mods to upgrade folder
        for (File file : oldModificationFileArray) {
          if (!file.renameTo(fsFactory.getFile(upgradeFolder, file.getName()))) {
            logger.error(FAIL_TO_UPGRADE_FOLDER, file);
          }
        }

        Collections.addAll(upgradeFiles,
            fsFactory.listFilesBySuffix(upgradeFolder.getAbsolutePath(), TSFILE_SUFFIX));
      }
      // if already move old files to upgradeFolder 
      else if (upgradeFolder.exists()) {
        Collections.addAll(upgradeFiles,
            fsFactory.listFilesBySuffix(upgradeFolder.getAbsolutePath(), TSFILE_SUFFIX));
      }

      File[] subFiles = fileFolder.listFiles();
      if (subFiles != null) {
        for (File partitionFolder : subFiles) {
          if (!partitionFolder.isDirectory()) {
            logger.warn("{} is not a directory.", partitionFolder.getAbsolutePath());
          } else if (!partitionFolder.getName().equals(IoTDBConstant.UPGRADE_FOLDER_NAME)) {
            // some TsFileResource may be being persisted when the system crashed, try recovering such
            // resources
            continueFailedRenames(partitionFolder, TEMP_SUFFIX);

            // some TsFiles were going to be replaced by the merged files when the system crashed and
            // the process was interrupted before the merged files could be named
            continueFailedRenames(partitionFolder, MERGE_SUFFIX);

            Collections.addAll(tsFiles,
                fsFactory.listFilesBySuffix(partitionFolder.getAbsolutePath(), TSFILE_SUFFIX));
          }
        }
      }

    }
    tsFiles.sort(this::compareFileName);
    List<TsFileResource> ret = new ArrayList<>();
    tsFiles.forEach(f -> ret.add(new TsFileResource(f)));
    upgradeFiles.sort(this::compareFileName);
    List<TsFileResource> upgradeRet = new ArrayList<>();
    for (File f : upgradeFiles) {
      TsFileResource fileResource = new TsFileResource(f);
      fileResource.setClosed(true);
      // make sure the flush command is called before IoTDB is down.
      fileResource.deserialize();
      upgradeRet.add(fileResource);
    }
    return new Pair<>(ret, upgradeRet);
  }

  private void continueFailedRenames(File fileFolder, String suffix) {
    File[] files = fsFactory.listFilesBySuffix(fileFolder.getAbsolutePath(), suffix);
    if (files != null) {
      for (File tempResource : files) {
        File originResource = fsFactory.getFile(tempResource.getPath().replace(suffix, ""));
        if (originResource.exists()) {
          tempResource.delete();
        } else {
          tempResource.renameTo(originResource);
        }
      }
    }
  }

  private void recoverTsFiles(List<TsFileResource> tsFiles, boolean isSeq) {
    for (int i = 0; i < tsFiles.size(); i++) {
      TsFileResource tsFileResource = tsFiles.get(i);
      long timePartitionId = tsFileResource.getTimePartition();

      TsFileRecoverPerformer recoverPerformer = new TsFileRecoverPerformer(
          storageGroupName + FILE_NAME_SEPARATOR, tsFileResource, isSeq,
          i == tsFiles.size() - 1);

      RestorableTsFileIOWriter writer;
      try {
        // this tsfile is not zero level, no need to perform redo wal
        if (LevelCompactionTsFileManagement.getMergeLevel(tsFileResource.getTsFile()) > 0) {
          recoverPerformer.recover(false);
          tsFileResource.setClosed(true);
          tsFileManagement.add(tsFileResource, isSeq);
          continue;
        } else {
          writer = recoverPerformer.recover(true);
        }
      } catch (StorageGroupProcessorException e) {
        logger.warn("Skip TsFile: {} because of error in recover: ", tsFileResource.getTsFilePath(),
            e);
        continue;
      }

      if (i != tsFiles.size() - 1 || !writer.canWrite()) {
        // not the last file or cannot write, just close it
        tsFileResource.setClosed(true);
      } else if (writer.canWrite()) {
        // the last file is not closed, continue writing to in
        TsFileProcessor tsFileProcessor;
        if (isSeq) {
          tsFileProcessor = new TsFileProcessor(storageGroupName, storageGroupInfo, tsFileResource,
              this::closeUnsealedTsFileProcessorCallBack, this::updateLatestFlushTimeCallback,
              true, writer);
          if (enableMemControl) {
            TsFileProcessorInfo tsFileProcessorInfo = new TsFileProcessorInfo(storageGroupInfo);
            tsFileProcessor.setTsFileProcessorInfo(tsFileProcessorInfo);
            this.storageGroupInfo.initTsFileProcessorInfo(tsFileProcessor);
            tsFileProcessorInfo.addTSPMemCost(tsFileProcessor
                .getTsFileResource().calculateRamSize());
          }
          workSequenceTsFileProcessors.put(timePartitionId, tsFileProcessor);
        } else {
          tsFileProcessor = new TsFileProcessor(storageGroupName, storageGroupInfo, tsFileResource,
              this::closeUnsealedTsFileProcessorCallBack, this::unsequenceFlushCallback, false,
              writer);
          if (enableMemControl) {
            TsFileProcessorInfo tsFileProcessorInfo = new TsFileProcessorInfo(storageGroupInfo);
            tsFileProcessor.setTsFileProcessorInfo(tsFileProcessorInfo);
            this.storageGroupInfo.initTsFileProcessorInfo(tsFileProcessor);
            tsFileProcessorInfo.addTSPMemCost(tsFileProcessor
                .getTsFileResource().calculateRamSize());
          }
          workUnsequenceTsFileProcessors.put(timePartitionId, tsFileProcessor);
        }
        tsFileResource.setProcessor(tsFileProcessor);
        tsFileResource.removeResourceFile();
        tsFileProcessor.setTimeRangeId(timePartitionId);
        writer.makeMetadataVisible();
        if (enableMemControl) {
          // get chunkMetadata size
          long chunkMetadataSize = 0;
          for (Map<String, List<ChunkMetadata>> metaMap : writer.getMetadatasForQuery().values()) {
            for (List<ChunkMetadata> metadatas : metaMap.values()) {
              for (ChunkMetadata chunkMetadata : metadatas) {
                chunkMetadataSize += chunkMetadata.calculateRamSize();
              }
            }
          }
          tsFileProcessor.getTsFileProcessorInfo().addTSPMemCost(chunkMetadataSize);
        }
      }
      tsFileManagement.add(tsFileResource, isSeq);
    }
  }

  // ({systemTime}-{versionNum}-{mergeNum}.tsfile)
  private int compareFileName(File o1, File o2) {
    String[] items1 = o1.getName().replace(TSFILE_SUFFIX, "")
        .split(FILE_NAME_SEPARATOR);
    String[] items2 = o2.getName().replace(TSFILE_SUFFIX, "")
        .split(FILE_NAME_SEPARATOR);
    long ver1 = Long.parseLong(items1[0]);
    long ver2 = Long.parseLong(items2[0]);
    int cmp = Long.compare(ver1, ver2);
    if (cmp == 0) {
      return Long.compare(Long.parseLong(items1[1]), Long.parseLong(items2[1]));
    } else {
      return cmp;
    }
  }

  public void insert(InsertRowPlan insertRowPlan) throws WriteProcessException {
    // reject insertions that are out of ttl
    if (!isAlive(insertRowPlan.getTime())) {
      throw new OutOfTTLException(insertRowPlan.getTime(), (System.currentTimeMillis() - dataTTL));
    }
    if (enableMemControl) {
      StorageEngine.blockInsertionIfReject();
    }
    writeLock();
    try {
      // init map
      long timePartitionId = StorageEngine.getTimePartition(insertRowPlan.getTime());

      partitionLatestFlushedTimeForEachDevice
          .computeIfAbsent(timePartitionId, id -> new HashMap<>());

      boolean isSequence =
          insertRowPlan.getTime() > partitionLatestFlushedTimeForEachDevice.get(timePartitionId)
              .getOrDefault(insertRowPlan.getDeviceId().getFullPath(), Long.MIN_VALUE);

      //is unsequence and user set config to discard out of order data
      if (!isSequence && IoTDBDescriptor.getInstance().getConfig()
          .isEnableDiscardOutOfOrderData()) {
        return;
      }

      latestTimeForEachDevice.computeIfAbsent(timePartitionId, l -> new HashMap<>());
      // insert to sequence or unSequence file
      insertToTsFileProcessor(insertRowPlan, isSequence, timePartitionId);

    } finally {
      writeUnlock();
    }
  }

  /**
   * Insert a tablet (rows belonging to the same devices) into this storage group.
   *
   * @throws BatchProcessException if some of the rows failed to be inserted
   */
  @SuppressWarnings("squid:S3776") // Suppress high Cognitive Complexity warning
  public void insertTablet(InsertTabletPlan insertTabletPlan) throws BatchProcessException {
    if (enableMemControl) {
      try {
        StorageEngine.blockInsertionIfReject();
      } catch (WriteProcessRejectException e) {
        TSStatus[] results = new TSStatus[insertTabletPlan.getRowCount()];
        Arrays.fill(results, RpcUtils.getStatus(TSStatusCode.WRITE_PROCESS_REJECT));
        throw new BatchProcessException(results);
      }
    }

    writeLock();
    try {
      TSStatus[] results = new TSStatus[insertTabletPlan.getRowCount()];
      Arrays.fill(results, RpcUtils.SUCCESS_STATUS);
      boolean noFailure = true;

      /*
       * assume that batch has been sorted by client
       */
      int loc = 0;
      while (loc < insertTabletPlan.getRowCount()) {
        long currTime = insertTabletPlan.getTimes()[loc];
        // skip points that do not satisfy TTL
        if (!isAlive(currTime)) {
          results[loc] = RpcUtils.getStatus(TSStatusCode.OUT_OF_TTL_ERROR,
              "time " + currTime + " in current line is out of TTL: " + dataTTL);
          loc++;
          noFailure = false;
        } else {
          break;
        }
      }
      // loc pointing at first legal position
      if (loc == insertTabletPlan.getRowCount()) {
        throw new BatchProcessException(results);
      }
      // before is first start point
      int before = loc;
      // before time partition
      long beforeTimePartition = StorageEngine
          .getTimePartition(insertTabletPlan.getTimes()[before]);
      // init map
      long lastFlushTime = partitionLatestFlushedTimeForEachDevice.
          computeIfAbsent(beforeTimePartition, id -> new HashMap<>()).
          computeIfAbsent(insertTabletPlan.getDeviceId().getFullPath(), id -> Long.MIN_VALUE);
      // if is sequence
      boolean isSequence = false;
      while (loc < insertTabletPlan.getRowCount()) {
        long time = insertTabletPlan.getTimes()[loc];
        long curTimePartition = StorageEngine.getTimePartition(time);
        // start next partition
        if (curTimePartition != beforeTimePartition) {
          // insert last time partition
          if (isSequence || !IoTDBDescriptor.getInstance().getConfig()
              .isEnableDiscardOutOfOrderData()) {
            noFailure = insertTabletToTsFileProcessor(insertTabletPlan, before, loc, isSequence,
                results,
                beforeTimePartition) && noFailure;
          }
          // re initialize
          before = loc;
          beforeTimePartition = curTimePartition;
          lastFlushTime = partitionLatestFlushedTimeForEachDevice.
              computeIfAbsent(beforeTimePartition, id -> new HashMap<>()).
              computeIfAbsent(insertTabletPlan.getDeviceId().getFullPath(), id -> Long.MIN_VALUE);
          isSequence = false;
        }
        // still in this partition
        else {
          // judge if we should insert sequence
          if (!isSequence && time > lastFlushTime) {
            // insert into unsequence and then start sequence
            if (!IoTDBDescriptor.getInstance().getConfig().isEnableDiscardOutOfOrderData()) {
              noFailure =
                  insertTabletToTsFileProcessor(insertTabletPlan, before, loc, false, results,
                      beforeTimePartition) && noFailure;
            }
            before = loc;
            isSequence = true;
          }
          loc++;
        }
      }

      // do not forget last part
      if (before < loc && (isSequence || !IoTDBDescriptor.getInstance().getConfig()
          .isEnableDiscardOutOfOrderData())) {
        noFailure = insertTabletToTsFileProcessor(insertTabletPlan, before, loc, isSequence,
            results, beforeTimePartition) && noFailure;
      }
      long globalLatestFlushedTime = globalLatestFlushedTimeForEachDevice.getOrDefault(
          insertTabletPlan.getDeviceId().getFullPath(), Long.MIN_VALUE);
      tryToUpdateBatchInsertLastCache(insertTabletPlan, globalLatestFlushedTime);

      if (!noFailure) {
        throw new BatchProcessException(results);
      }
    } finally {
      writeUnlock();
    }
  }

  /**
   * @return whether the given time falls in ttl
   */
  private boolean isAlive(long time) {
    return dataTTL == Long.MAX_VALUE || (System.currentTimeMillis() - time) <= dataTTL;
  }

  /**
   * insert batch to tsfile processor thread-safety that the caller need to guarantee The rows to be
   * inserted are in the range [start, end)
   *
   * @param insertTabletPlan insert a tablet of a device
   * @param sequence         whether is sequence
   * @param start            start index of rows to be inserted in insertTabletPlan
   * @param end              end index of rows to be inserted in insertTabletPlan
   * @param results          result array
   * @param timePartitionId  time partition id
   * @return false if any failure occurs when inserting the tablet, true otherwise
   */
  private boolean insertTabletToTsFileProcessor(InsertTabletPlan insertTabletPlan,
      int start, int end, boolean sequence, TSStatus[] results, long timePartitionId) {
    // return when start >= end
    if (start >= end) {
      return true;
    }

    TsFileProcessor tsFileProcessor = getOrCreateTsFileProcessor(timePartitionId, sequence);
    if (tsFileProcessor == null) {
      for (int i = start; i < end; i++) {
        results[i] = RpcUtils.getStatus(TSStatusCode.INTERNAL_SERVER_ERROR,
            "can not create TsFileProcessor, timePartitionId: " + timePartitionId);
      }
      return false;
    }

    try {
      tsFileProcessor.insertTablet(insertTabletPlan, start, end, results);
    } catch (WriteProcessRejectException e) {
      logger.warn("insert to TsFileProcessor rejected, {}", e.getMessage());
      return false;
    } catch (WriteProcessException e) {
      logger.error("insert to TsFileProcessor error ", e);
      return false;
    }

    latestTimeForEachDevice.computeIfAbsent(timePartitionId, t -> new HashMap<>());
    // try to update the latest time of the device of this tsRecord
    if (sequence && latestTimeForEachDevice.get(timePartitionId)
        .getOrDefault(insertTabletPlan.getDeviceId().getFullPath(), Long.MIN_VALUE)
        < insertTabletPlan.getTimes()[end - 1]) {
      latestTimeForEachDevice.get(timePartitionId)
          .put(insertTabletPlan.getDeviceId().getFullPath(), insertTabletPlan.getTimes()[end - 1]);
    }

    // check memtable size and may async try to flush the work memtable
    if (tsFileProcessor.shouldFlush()) {
      fileFlushPolicy.apply(this, tsFileProcessor, sequence);
    }
    return true;
  }

  private void tryToUpdateBatchInsertLastCache(InsertTabletPlan plan, Long latestFlushedTime) {
    if (!IoTDBDescriptor.getInstance().getConfig().isLastCacheEnabled()) {
      return;
    }
    MeasurementMNode[] mNodes = plan.getMeasurementMNodes();
    for (int i = 0; i < mNodes.length; i++) {
      if (plan.getColumns()[i] == null) {
        continue;
      }
      // Update cached last value with high priority
      if (mNodes[i] != null) {
        // in stand alone version, the seriesPath is not needed, just use measurementMNodes[i] to update last cache
        IoTDB.metaManager.updateLastCache(null,
            plan.composeLastTimeValuePair(i), true, latestFlushedTime, mNodes[i]);
      } else {
        // measurementMNodes[i] is null, use the path to update remote cache
        IoTDB.metaManager
            .updateLastCache(plan.getDeviceId().concatNode(plan.getMeasurements()[i]),
                plan.composeLastTimeValuePair(i), true, latestFlushedTime, null);
      }
    }
  }

  private void insertToTsFileProcessor(InsertRowPlan insertRowPlan, boolean sequence,
      long timePartitionId)
      throws WriteProcessException {
    TsFileProcessor tsFileProcessor = getOrCreateTsFileProcessor(timePartitionId, sequence);

    if (tsFileProcessor == null) {
      return;
    }

    tsFileProcessor.insert(insertRowPlan);

    // try to update the latest time of the device of this tsRecord
    if (latestTimeForEachDevice.get(timePartitionId)
        .getOrDefault(insertRowPlan.getDeviceId().getFullPath(), Long.MIN_VALUE) < insertRowPlan
        .getTime()) {
      latestTimeForEachDevice.get(timePartitionId)
          .put(insertRowPlan.getDeviceId().getFullPath(), insertRowPlan.getTime());
    }

    long globalLatestFlushTime = globalLatestFlushedTimeForEachDevice.getOrDefault(
        insertRowPlan.getDeviceId().getFullPath(), Long.MIN_VALUE);

    tryToUpdateInsertLastCache(insertRowPlan, globalLatestFlushTime);

    // check memtable size and may asyncTryToFlush the work memtable
    if (tsFileProcessor.shouldFlush()) {
      fileFlushPolicy.apply(this, tsFileProcessor, sequence);
    }
  }

  private void tryToUpdateInsertLastCache(InsertRowPlan plan, Long latestFlushedTime) {
    if (!IoTDBDescriptor.getInstance().getConfig().isLastCacheEnabled()) {
      return;
    }
    MeasurementMNode[] mNodes = plan.getMeasurementMNodes();
    for (int i = 0; i < mNodes.length; i++) {
      if (plan.getValues()[i] == null) {
        continue;
      }
      // Update cached last value with high priority
      if (mNodes[i] != null) {
        // in stand alone version, the seriesPath is not needed, just use measurementMNodes[i] to update last cache
        IoTDB.metaManager.updateLastCache(null,
            plan.composeTimeValuePair(i), true, latestFlushedTime, mNodes[i]);
      } else {
        IoTDB.metaManager
            .updateLastCache(plan.getDeviceId().concatNode(plan.getMeasurements()[i]),
                plan.composeTimeValuePair(i), true, latestFlushedTime, null);
      }
    }
  }

  public void asyncFlushMemTableInTsFileProcessor(TsFileProcessor tsFileProcessor) {
    writeLock();
    try {
      if (!closingSequenceTsFileProcessor.contains(tsFileProcessor) &&
          !closingUnSequenceTsFileProcessor.contains(tsFileProcessor)) {
        fileFlushPolicy.apply(this, tsFileProcessor, tsFileProcessor.isSequence());
      }
    } finally {
      writeUnlock();
    }
  }

  private TsFileProcessor getOrCreateTsFileProcessor(long timeRangeId, boolean sequence) {
    TsFileProcessor tsFileProcessor = null;
    try {
      if (sequence) {
        tsFileProcessor = getOrCreateTsFileProcessorIntern(timeRangeId,
            workSequenceTsFileProcessors, true);
      } else {
        tsFileProcessor = getOrCreateTsFileProcessorIntern(timeRangeId,
            workUnsequenceTsFileProcessors, false);
      }
    } catch (DiskSpaceInsufficientException e) {
      logger.error(
          "disk space is insufficient when creating TsFile processor, change system mode to read-only",
          e);
      IoTDBDescriptor.getInstance().getConfig().setReadOnly(true);
    } catch (IOException e) {
      logger
          .error("meet IOException when creating TsFileProcessor, change system mode to read-only",
              e);
      IoTDBDescriptor.getInstance().getConfig().setReadOnly(true);
    }
    return tsFileProcessor;
  }

  /**
   * get processor from hashmap, flush oldest processor if necessary
   *
   * @param timeRangeId            time partition range
   * @param tsFileProcessorTreeMap tsFileProcessorTreeMap
   * @param sequence               whether is sequence or not
   */
  private TsFileProcessor getOrCreateTsFileProcessorIntern(long timeRangeId,
      TreeMap<Long, TsFileProcessor> tsFileProcessorTreeMap,
      boolean sequence)
      throws IOException, DiskSpaceInsufficientException {

    TsFileProcessor res;
    // we have to ensure only one thread can change workSequenceTsFileProcessors
    writeLock();
    try {
      res = tsFileProcessorTreeMap.get(timeRangeId);
      if (res == null) {
        // we have to remove oldest processor to control the num of the memtables
        // TODO: use a method to control the number of memtables
        if (tsFileProcessorTreeMap.size()
            >= IoTDBDescriptor.getInstance().getConfig().getConcurrentWritingTimePartition()) {
          Map.Entry<Long, TsFileProcessor> processorEntry = tsFileProcessorTreeMap.firstEntry();
          logger.info(
              "will close a {} TsFile because too many active partitions ({} > {}) in the storage group {},",
              sequence, tsFileProcessorTreeMap.size(),
              IoTDBDescriptor.getInstance().getConfig().getConcurrentWritingTimePartition(),
              storageGroupName);
          asyncCloseOneTsFileProcessor(sequence, processorEntry.getValue());
        }

        // build new processor
        TsFileProcessor newProcessor = createTsFileProcessor(sequence, timeRangeId);
        tsFileProcessorTreeMap.put(timeRangeId, newProcessor);
        tsFileManagement.add(newProcessor.getTsFileResource(), sequence);
        res = newProcessor;
      }

    } finally {
      // unlock in finally
      writeUnlock();
    }

    return res;
  }


  private TsFileProcessor createTsFileProcessor(boolean sequence, long timePartitionId)
      throws IOException, DiskSpaceInsufficientException {
    String baseDir;
    if (sequence) {
      baseDir = DirectoryManager.getInstance().getNextFolderForSequenceFile();
    } else {
      baseDir = DirectoryManager.getInstance().getNextFolderForUnSequenceFile();
    }
    fsFactory.getFile(baseDir, storageGroupName).mkdirs();

    String filePath =
        baseDir + File.separator + storageGroupName + File.separator + timePartitionId
            + File.separator
            + getNewTsFileName(timePartitionId);

    TsFileProcessor tsFileProcessor;
    if (sequence) {
      tsFileProcessor = new TsFileProcessor(storageGroupName,
          fsFactory.getFileWithParent(filePath), storageGroupInfo,
<<<<<<< HEAD
          this::closeUnsealedTsFileProcessorCallBack,
          this::updateLatestFlushTimeCallback, true);
=======
          versionController, this::closeUnsealedTsFileProcessorCallBack,
          this::updateLatestFlushTimeCallback, true, deviceNumInLastClosedTsFile);
>>>>>>> 7e2f27c7
      if (enableMemControl) {
        TsFileProcessorInfo tsFileProcessorInfo = new TsFileProcessorInfo(storageGroupInfo);
        tsFileProcessor.setTsFileProcessorInfo(tsFileProcessorInfo);
        this.storageGroupInfo.initTsFileProcessorInfo(tsFileProcessor);
        tsFileProcessorInfo.addTSPMemCost(tsFileProcessor
            .getTsFileResource().calculateRamSize());
      }
    } else {
      tsFileProcessor = new TsFileProcessor(storageGroupName,
          fsFactory.getFileWithParent(filePath), storageGroupInfo,
<<<<<<< HEAD
          this::closeUnsealedTsFileProcessorCallBack,
          this::unsequenceFlushCallback, false);
=======
          versionController, this::closeUnsealedTsFileProcessorCallBack,
          this::unsequenceFlushCallback, false, deviceNumInLastClosedTsFile);
>>>>>>> 7e2f27c7
      if (enableMemControl) {
        TsFileProcessorInfo tsFileProcessorInfo = new TsFileProcessorInfo(storageGroupInfo);
        tsFileProcessor.setTsFileProcessorInfo(tsFileProcessorInfo);
        this.storageGroupInfo.initTsFileProcessorInfo(tsFileProcessor);
        tsFileProcessorInfo.addTSPMemCost(tsFileProcessor
            .getTsFileResource().calculateRamSize());
      }
    }
    tsFileProcessor.addCloseFileListeners(customCloseFileListeners);
    tsFileProcessor.addFlushListeners(customFlushListeners);

    tsFileProcessor.setTimeRangeId(timePartitionId);
    return tsFileProcessor;
  }

  /**
   * Create a new tsfile name
   *
   * @return file name
   */
  private String getNewTsFileName(long timePartitionId) {
    long version = partitionMaxFileVersions.getOrDefault(timePartitionId, 0L) + 1;
    partitionMaxFileVersions.put(timePartitionId, version);
    return getNewTsFileName(System.currentTimeMillis(), version, 0);
  }

  private String getNewTsFileName(long time, long version, int mergeCnt) {
    return time + FILE_NAME_SEPARATOR + version
        + FILE_NAME_SEPARATOR + mergeCnt + TSFILE_SUFFIX;
  }

  public void syncCloseOneTsFileProcessor(boolean sequence, TsFileProcessor tsFileProcessor) {
    synchronized (closeStorageGroupCondition) {
      try {
        asyncCloseOneTsFileProcessor(sequence, tsFileProcessor);
        long startTime = System.currentTimeMillis();
        while (closingSequenceTsFileProcessor.contains(tsFileProcessor)
            || closingUnSequenceTsFileProcessor.contains(tsFileProcessor)) {
          closeStorageGroupCondition.wait(60_000);
          if (System.currentTimeMillis() - startTime > 60_000) {
            logger
                .warn("{} has spent {}s to wait for closing one tsfile.", this.storageGroupName,
                    (System.currentTimeMillis() - startTime) / 1000);
          }
        }
      } catch (InterruptedException e) {
        Thread.currentThread().interrupt();
        logger
            .error("syncCloseOneTsFileProcessor error occurs while waiting for closing the storage "
                + "group {}", storageGroupName, e);
      }
    }
  }

  /**
   * thread-safety should be ensured by caller
   */
  public void asyncCloseOneTsFileProcessor(boolean sequence, TsFileProcessor tsFileProcessor) {
    //for sequence tsfile, we update the endTimeMap only when the file is prepared to be closed.
    //for unsequence tsfile, we have maintained the endTimeMap when an insertion comes.
    if (closingSequenceTsFileProcessor.contains(tsFileProcessor) ||
        closingUnSequenceTsFileProcessor.contains(tsFileProcessor)) {
      return;
    }
    logger.info("Async close tsfile: {}",
        tsFileProcessor.getTsFileResource().getTsFile().getAbsolutePath());
    if (sequence) {
      closingSequenceTsFileProcessor.add(tsFileProcessor);
      updateEndTimeMap(tsFileProcessor);
      tsFileProcessor.asyncClose();

      workSequenceTsFileProcessors.remove(tsFileProcessor.getTimeRangeId());
      // if unsequence files don't contain this time range id, we should remove it's version controller
      if (!workUnsequenceTsFileProcessors.containsKey(tsFileProcessor.getTimeRangeId())) {
        timePartitionIdVersionControllerMap.remove(tsFileProcessor.getTimeRangeId());
      }
      logger.info("close a sequence tsfile processor {}", storageGroupName);
    } else {
      closingUnSequenceTsFileProcessor.add(tsFileProcessor);
      tsFileProcessor.asyncClose();

      workUnsequenceTsFileProcessors.remove(tsFileProcessor.getTimeRangeId());
      // if sequence files don't contain this time range id, we should remove it's version controller
      if (!workSequenceTsFileProcessors.containsKey(tsFileProcessor.getTimeRangeId())) {
        timePartitionIdVersionControllerMap.remove(tsFileProcessor.getTimeRangeId());
      }
    }
  }

  /**
   * delete the storageGroup's own folder in folder data/system/storage_groups
   */
  public void deleteFolder(String systemDir) {
    logger.info("{} will close all files for deleting data folder {}", storageGroupName, systemDir);
    writeLock();
    syncCloseAllWorkingTsFileProcessors();
    try {
      File storageGroupFolder = SystemFileFactory.INSTANCE.getFile(systemDir, storageGroupName);
      if (storageGroupFolder.exists()) {
        org.apache.iotdb.db.utils.FileUtils.deleteDirectory(storageGroupFolder);
      }
    } catch (IOException e) {
      logger.error("Cannot delete the folder in storage group {}, because", storageGroupName, e);
    } finally {
      writeUnlock();
    }
  }

  public void closeAllResources() {
    for (TsFileResource tsFileResource : tsFileManagement.getTsFileList(false)) {
      try {
        tsFileResource.close();
      } catch (IOException e) {
        logger.error("Cannot close a TsFileResource {}", tsFileResource, e);
      }
    }
    for (TsFileResource tsFileResource : tsFileManagement.getTsFileList(true)) {
      try {
        tsFileResource.close();
      } catch (IOException e) {
        logger.error("Cannot close a TsFileResource {}", tsFileResource, e);
      }
    }
  }

  public void syncDeleteDataFiles() {
    logger.info("{} will close all files for deleting data files", storageGroupName);
    writeLock();
    syncCloseAllWorkingTsFileProcessors();
    //normally, mergingModification is just need to be closed by after a merge task is finished.
    //we close it here just for IT test.
    if (this.tsFileManagement.mergingModification != null) {
      try {
        this.tsFileManagement.mergingModification.close();
      } catch (IOException e) {
        logger.error("Cannot close the mergingMod file {}",
            this.tsFileManagement.mergingModification.getFilePath(), e);
      }

    }
    try {
      closeAllResources();
      List<String> folder = DirectoryManager.getInstance().getAllSequenceFileFolders();
      folder.addAll(DirectoryManager.getInstance().getAllUnSequenceFileFolders());
      deleteAllSGFolders(folder);

      this.workSequenceTsFileProcessors.clear();
      this.workUnsequenceTsFileProcessors.clear();
      this.tsFileManagement.clear();
      this.partitionLatestFlushedTimeForEachDevice.clear();
      this.globalLatestFlushedTimeForEachDevice.clear();
      this.latestTimeForEachDevice.clear();
    } finally {
      writeUnlock();
    }
  }

  private void deleteAllSGFolders(List<String> folder) {
    for (String tsfilePath : folder) {
      File storageGroupFolder = fsFactory.getFile(tsfilePath, storageGroupName);
      if (storageGroupFolder.exists()) {
        try {
          org.apache.iotdb.db.utils.FileUtils.deleteDirectory(storageGroupFolder);
        } catch (IOException e) {
          logger.error("Delete TsFiles failed", e);
        }
      }
    }
  }

  /**
   * Iterate each TsFile and try to lock and remove those out of TTL.
   */
  public synchronized void checkFilesTTL() {
    if (dataTTL == Long.MAX_VALUE) {
      logger.debug("{}: TTL not set, ignore the check", storageGroupName);
      return;
    }
    long timeLowerBound = System.currentTimeMillis() - dataTTL;
    if (logger.isDebugEnabled()) {
      logger.debug("{}: TTL removing files before {}", storageGroupName, new Date(timeLowerBound));
    }

    // copy to avoid concurrent modification of deletion
    List<TsFileResource> seqFiles = new ArrayList<>(tsFileManagement.getTsFileList(true));
    List<TsFileResource> unseqFiles = new ArrayList<>(tsFileManagement.getTsFileList(false));

    for (TsFileResource tsFileResource : seqFiles) {
      checkFileTTL(tsFileResource, timeLowerBound, true);
    }
    for (TsFileResource tsFileResource : unseqFiles) {
      checkFileTTL(tsFileResource, timeLowerBound, false);
    }
  }

  private void checkFileTTL(TsFileResource resource, long timeLowerBound, boolean isSeq) {
    if (resource.isMerging() || !resource.isClosed()
        || !resource.isDeleted() && resource.stillLives(timeLowerBound)) {
      return;
    }

    writeLock();
    try {
      // prevent new merges and queries from choosing this file
      resource.setDeleted(true);
      // the file may be chosen for merge after the last check and before writeLock()
      // double check to ensure the file is not used by a merge
      if (resource.isMerging()) {
        return;
      }

      // ensure that the file is not used by any queries
      if (resource.tryWriteLock()) {
        try {
          // physical removal
          resource.remove();
          if (logger.isInfoEnabled()) {
            logger.info("Removed a file {} before {} by ttl ({}ms)", resource.getTsFilePath(),
                new Date(timeLowerBound), dataTTL);
          }
          tsFileManagement.remove(resource, isSeq);
        } finally {
          resource.writeUnlock();
        }
      }
    } finally {
      writeUnlock();
    }
  }

  /**
   * This method will be blocked until all tsfile processors are closed.
   */
  public void syncCloseAllWorkingTsFileProcessors() {
    synchronized (closeStorageGroupCondition) {
      try {
        asyncCloseAllWorkingTsFileProcessors();
        long startTime = System.currentTimeMillis();
        while (!closingSequenceTsFileProcessor.isEmpty() || !closingUnSequenceTsFileProcessor
            .isEmpty()) {
          closeStorageGroupCondition.wait(60_000);
          if (System.currentTimeMillis() - startTime > 60_000) {
            logger.warn("{} has spent {}s to wait for closing all TsFiles.", this.storageGroupName,
                (System.currentTimeMillis() - startTime) / 1000);
          }
        }
      } catch (InterruptedException e) {
        logger.error("CloseFileNodeCondition error occurs while waiting for closing the storage "
            + "group {}", storageGroupName, e);
        Thread.currentThread().interrupt();
      }
    }
  }

  public void asyncCloseAllWorkingTsFileProcessors() {
    writeLock();
    try {
      logger.info("async force close all files in storage group: {}", storageGroupName);
      // to avoid concurrent modification problem, we need a new array list
      for (TsFileProcessor tsFileProcessor : new ArrayList<>(
          workSequenceTsFileProcessors.values())) {
        asyncCloseOneTsFileProcessor(true, tsFileProcessor);
      }
      // to avoid concurrent modification problem, we need a new array list
      for (TsFileProcessor tsFileProcessor : new ArrayList<>(
          workUnsequenceTsFileProcessors.values())) {
        asyncCloseOneTsFileProcessor(false, tsFileProcessor);
      }
    } finally {
      writeUnlock();
    }
  }

  public void forceCloseAllWorkingTsFileProcessors() throws TsFileProcessorException {
    writeLock();
    try {
      logger.info("force close all processors in storage group: {}", storageGroupName);
      // to avoid concurrent modification problem, we need a new array list
      for (TsFileProcessor tsFileProcessor : new ArrayList<>(
          workSequenceTsFileProcessors.values())) {
        tsFileProcessor.putMemTableBackAndClose();
      }
      // to avoid concurrent modification problem, we need a new array list
      for (TsFileProcessor tsFileProcessor : new ArrayList<>(
          workUnsequenceTsFileProcessors.values())) {
        tsFileProcessor.putMemTableBackAndClose();
      }
    } finally {
      writeUnlock();
    }
  }

  // TODO need a read lock, please consider the concurrency with flush manager threads.
  public QueryDataSource query(PartialPath deviceId, String measurementId, QueryContext context,
      QueryFileManager filePathsManager, Filter timeFilter) throws QueryProcessException {
    insertLock.readLock().lock();
    try {
      List<TsFileResource> seqResources = getFileResourceListForQuery(
          tsFileManagement.getTsFileList(true),
          upgradeSeqFileList, deviceId, measurementId, context, timeFilter, true);
      List<TsFileResource> unseqResources = getFileResourceListForQuery(
          tsFileManagement.getTsFileList(false),
          upgradeUnseqFileList, deviceId, measurementId, context, timeFilter, false);
      QueryDataSource dataSource = new QueryDataSource(deviceId,
          seqResources, unseqResources);
      // used files should be added before mergeLock is unlocked, or they may be deleted by
      // running merge
      // is null only in tests
      if (filePathsManager != null) {
        filePathsManager.addUsedFilesForQuery(context.getQueryId(), dataSource);
      }
      dataSource.setDataTTL(dataTTL);
      return dataSource;
    } catch (MetadataException e) {
      throw new QueryProcessException(e);
    } finally {
      insertLock.readLock().unlock();
    }
  }

  public void writeLock() {
    insertLock.writeLock().lock();
  }

  public void writeUnlock() {
    insertLock.writeLock().unlock();
  }


  /**
   * @param tsFileResources includes sealed and unsealed tsfile resources
   * @return fill unsealed tsfile resources with memory data and ChunkMetadataList of data in disk
   */
  private List<TsFileResource> getFileResourceListForQuery(
      Collection<TsFileResource> tsFileResources, List<TsFileResource> upgradeTsFileResources,
      PartialPath deviceId, String measurementId, QueryContext context, Filter timeFilter,
      boolean isSeq)
      throws MetadataException {

    if (config.isDebugOn()) {
      DEBUG_LOGGER
          .info("Path: {}.{}, get tsfile list: {} isSeq: {} timefilter: {}", deviceId.getFullPath(),
              measurementId, tsFileResources, isSeq, (timeFilter == null ? "null" : timeFilter));
    }

    MeasurementSchema schema = IoTDB.metaManager.getSeriesSchema(deviceId, measurementId);

    List<TsFileResource> tsfileResourcesForQuery = new ArrayList<>();
    long timeLowerBound = dataTTL != Long.MAX_VALUE ? System.currentTimeMillis() - dataTTL : Long
        .MIN_VALUE;
    context.setQueryTimeLowerBound(timeLowerBound);

    for (TsFileResource tsFileResource : tsFileResources) {
      if (!tsFileResource.isSatisfied(deviceId.getFullPath(), timeFilter, isSeq, dataTTL)) {
        continue;
      }
      closeQueryLock.readLock().lock();
      try {
        if (tsFileResource.isClosed()) {
          tsfileResourcesForQuery.add(tsFileResource);
        } else {
          tsFileResource.getUnsealedFileProcessor()
              .query(deviceId.getFullPath(), measurementId, schema.getType(),
                  schema.getEncodingType(),
                  schema.getProps(), context, tsfileResourcesForQuery);
        }
      } catch (IOException e) {
        throw new MetadataException(e);
      } finally {
        closeQueryLock.readLock().unlock();
      }
    }
    // for upgrade files and old files must be closed
    for (TsFileResource tsFileResource : upgradeTsFileResources) {
      if (!tsFileResource.isSatisfied(deviceId.getFullPath(), timeFilter, isSeq, dataTTL)) {
        continue;
      }
      closeQueryLock.readLock().lock();
      try {
        tsfileResourcesForQuery.add(tsFileResource);
      } finally {
        closeQueryLock.readLock().unlock();
      }
    }
    return tsfileResourcesForQuery;
  }

  /**
   * Delete data whose timestamp <= 'timestamp' and belongs to the time series
   * deviceId.measurementId.
   *
   * @param path      the timeseries path of the to be deleted.
   * @param startTime the startTime of delete range.
   * @param endTime   the endTime of delete range.
   */
  public void delete(PartialPath path, long startTime, long endTime, long planIndex)
      throws IOException {
    // TODO: how to avoid partial deletion?
    // FIXME: notice that if we may remove a SGProcessor out of memory, we need to close all opened
    //mod files in mergingModification, sequenceFileList, and unsequenceFileList
    writeLock();
    tsFileManagement.writeLock();

    // record files which are updated so that we can roll back them in case of exception
    List<ModificationFile> updatedModFiles = new ArrayList<>();

    try {
      Set<PartialPath> devicePaths = IoTDB.metaManager.getDevices(path.getDevicePath());
      for (PartialPath device : devicePaths) {
        Long lastUpdateTime = null;
        for (Map<String, Long> latestTimeMap : latestTimeForEachDevice.values()) {
          Long curTime = latestTimeMap.get(device.getFullPath());
          if (curTime != null && (lastUpdateTime == null || lastUpdateTime < curTime)) {
            lastUpdateTime = curTime;
          }
        }
        // There is no tsfile data, the delete operation is invalid
        if (lastUpdateTime == null) {
          logger.debug("No device {} in SG {}, deletion invalid", device, storageGroupName);
          return;
        }
        // delete Last cache record if necessary
        tryToDeleteLastCache(device, path, startTime, endTime);
      }

      // write log to impacted working TsFileProcessors
      logDeletion(startTime, endTime, path);

      Deletion deletion = new Deletion(path, MERGE_MOD_START_VERSION_NUM, startTime, endTime);
      if (tsFileManagement.mergingModification != null) {
        tsFileManagement.mergingModification.write(deletion);
        updatedModFiles.add(tsFileManagement.mergingModification);
      }

      deleteDataInFiles(tsFileManagement.getTsFileList(true), deletion, devicePaths,
          updatedModFiles, planIndex);
      deleteDataInFiles(tsFileManagement.getTsFileList(false), deletion, devicePaths,
          updatedModFiles, planIndex);

    } catch (Exception e) {
      // roll back
      for (ModificationFile modFile : updatedModFiles) {
        modFile.abort();
      }
      throw new IOException(e);
    } finally {
      tsFileManagement.writeUnlock();
      writeUnlock();
    }
  }

  private void logDeletion(long startTime, long endTime, PartialPath path)
      throws IOException {
    long timePartitionStartId = StorageEngine.getTimePartition(startTime);
    long timePartitionEndId = StorageEngine.getTimePartition(endTime);
    if (IoTDBDescriptor.getInstance().getConfig().isEnableWal()) {
      DeletePlan deletionPlan = new DeletePlan(startTime, endTime, path);
      for (Map.Entry<Long, TsFileProcessor> entry : workSequenceTsFileProcessors.entrySet()) {
        if (timePartitionStartId <= entry.getKey() && entry.getKey() <= timePartitionEndId) {
          entry.getValue().getLogNode().write(deletionPlan);
        }
      }

      for (Map.Entry<Long, TsFileProcessor> entry : workUnsequenceTsFileProcessors.entrySet()) {
        if (timePartitionStartId <= entry.getKey() && entry.getKey() <= timePartitionEndId) {
          entry.getValue().getLogNode().write(deletionPlan);
        }
      }
    }
  }

  private boolean canSkipDelete(TsFileResource tsFileResource, Set<PartialPath> devicePaths,
      long deleteStart, long deleteEnd) {
    for (PartialPath device : devicePaths) {
      String deviceId = device.getFullPath();
      long endTime = tsFileResource.getEndTime(deviceId);
      if (endTime == Long.MIN_VALUE) {
        return false;
      }

      if (tsFileResource.getDevices().contains(deviceId) &&
          (deleteEnd >= tsFileResource.getStartTime(deviceId) && deleteStart <= endTime)) {
        return false;
      }
    }
    return true;
  }

  private void deleteDataInFiles(Collection<TsFileResource> tsFileResourceList, Deletion deletion,
      Set<PartialPath> devicePaths, List<ModificationFile> updatedModFiles, long planIndex) {
    for (TsFileResource tsFileResource : tsFileResourceList) {
      if (canSkipDelete(tsFileResource, devicePaths, deletion.getStartTime(),
          deletion.getEndTime())) {
        continue;
      }

      deletion.setFileOffset(tsFileResource.getTsFileSize());

      tsFileResource.updatePlanIndexes(planIndex);

      // delete data in memory of unsealed file
      if (!tsFileResource.isClosed()) {
        TsFileProcessor tsfileProcessor = tsFileResource.getUnsealedFileProcessor();
        tsfileProcessor.deleteDataInMemory(deletion, devicePaths);
      }

      // add a record in case of rollback
      updatedModFiles.add(tsFileResource.getModFile());
    }
  }

  private void tryToDeleteLastCache(PartialPath deviceId, PartialPath originalPath,
      long startTime, long endTime) throws WriteProcessException {
    if (!IoTDBDescriptor.getInstance().getConfig().isLastCacheEnabled()) {
      return;
    }
    try {
      MNode node = IoTDB.metaManager.getDeviceNode(deviceId);

      for (MNode measurementNode : node.getChildren().values()) {
        if (measurementNode != null && originalPath
            .matchFullPath(measurementNode.getPartialPath())) {
          TimeValuePair lastPair = ((MeasurementMNode) measurementNode).getCachedLast();
          if (lastPair != null && startTime <= lastPair.getTimestamp()
              && lastPair.getTimestamp() <= endTime) {
            ((MeasurementMNode) measurementNode).resetCache();
          }
        }
      }
    } catch (MetadataException e) {
      throw new WriteProcessException(e);
    }
  }

  /**
   * when close an TsFileProcessor, update its EndTimeMap immediately
   *
   * @param tsFileProcessor processor to be closed
   */
  private void updateEndTimeMap(TsFileProcessor tsFileProcessor) {
    TsFileResource resource = tsFileProcessor.getTsFileResource();
    for (String deviceId : resource.getDevices()) {
      resource.updateEndTime(deviceId,
          latestTimeForEachDevice.get(tsFileProcessor.getTimeRangeId()).get(deviceId));
    }
  }

  private boolean unsequenceFlushCallback(TsFileProcessor processor) {
    return true;
  }

  private boolean updateLatestFlushTimeCallback(TsFileProcessor processor) {
    // update the largest timestamp in the last flushing memtable
    Map<String, Long> curPartitionDeviceLatestTime = latestTimeForEachDevice
        .get(processor.getTimeRangeId());

    if (curPartitionDeviceLatestTime == null) {
      logger.warn("Partition: {} does't have latest time for each device. "
              + "No valid record is written into memtable. Flushing tsfile is: {}",
          processor.getTimeRangeId(), processor.getTsFileResource().getTsFile());
      return false;
    }

    for (Entry<String, Long> entry : curPartitionDeviceLatestTime.entrySet()) {
      partitionLatestFlushedTimeForEachDevice
          .computeIfAbsent(processor.getTimeRangeId(), id -> new HashMap<>())
          .put(entry.getKey(), entry.getValue());
      updateNewlyFlushedPartitionLatestFlushedTimeForEachDevice(processor.getTimeRangeId(),
          entry.getKey(), entry.getValue());
      if (globalLatestFlushedTimeForEachDevice
          .getOrDefault(entry.getKey(), Long.MIN_VALUE) < entry.getValue()) {
        globalLatestFlushedTimeForEachDevice.put(entry.getKey(), entry.getValue());
      }
    }
    return true;
  }


  /**
   * used for upgrading
   */
  public void updateNewlyFlushedPartitionLatestFlushedTimeForEachDevice(long partitionId,
      String deviceId, long time) {
    newlyFlushedPartitionLatestFlushedTimeForEachDevice
        .computeIfAbsent(partitionId, id -> new HashMap<>())
        .compute(deviceId, (k, v) -> v == null ? time : Math.max(v, time));
  }

  /**
   * put the memtable back to the MemTablePool and make the metadata in writer visible
   */
  // TODO please consider concurrency with query and insert method.
  private void closeUnsealedTsFileProcessorCallBack(
      TsFileProcessor tsFileProcessor) throws TsFileProcessorException {
    closeQueryLock.writeLock().lock();
    try {
      tsFileProcessor.close();
      deviceNumInLastClosedTsFile = tsFileProcessor.getTsFileResource().getDevices().size();
    } finally {
      closeQueryLock.writeLock().unlock();
    }
    //closingSequenceTsFileProcessor is a thread safety class.
    if (closingSequenceTsFileProcessor.contains(tsFileProcessor)) {
      closingSequenceTsFileProcessor.remove(tsFileProcessor);
    } else {
      closingUnSequenceTsFileProcessor.remove(tsFileProcessor);
    }
    synchronized (closeStorageGroupCondition) {
      closeStorageGroupCondition.notifyAll();
    }
    logger.info("signal closing storage group condition in {}", storageGroupName);

    if (!compactionMergeWorking && !CompactionMergeTaskPoolManager.getInstance()
        .isTerminated()) {
      compactionMergeWorking = true;
      logger.info("{} submit a compaction merge task", storageGroupName);
      try {
        // fork and filter current tsfile, then commit then to compaction merge
        tsFileManagement.forkCurrentFileList(tsFileProcessor.getTimeRangeId());
        CompactionMergeTaskPoolManager.getInstance()
            .submitTask(
                tsFileManagement.new CompactionMergeTask(this::closeCompactionMergeCallBack,
                    tsFileProcessor.getTimeRangeId()));
      } catch (IOException | RejectedExecutionException e) {
        this.closeCompactionMergeCallBack();
        logger.error("{} compaction submit task failed", storageGroupName);
      }
    } else {
      logger.info("{} last compaction merge task is working, skip current merge",
          storageGroupName);
    }
  }

  /**
   * close compaction merge callback, to release some locks
   */
  private void closeCompactionMergeCallBack() {
    this.compactionMergeWorking = false;
  }

  /**
   * count all Tsfiles in the storage group which need to be upgraded
   *
   * @return total num of the tsfiles which need to be upgraded in the storage group
   */
  public int countUpgradeFiles() {
    return upgradeSeqFileList.size() + upgradeUnseqFileList.size();
  }

  public void upgrade() {
    for (TsFileResource seqTsFileResource : upgradeSeqFileList) {
      seqTsFileResource.setSeq(true);
      seqTsFileResource.setUpgradeTsFileResourceCallBack(this::upgradeTsFileResourceCallBack);
      seqTsFileResource.doUpgrade();
    }
    for (TsFileResource unseqTsFileResource : upgradeUnseqFileList) {
      unseqTsFileResource.setSeq(false);
      unseqTsFileResource.setUpgradeTsFileResourceCallBack(this::upgradeTsFileResourceCallBack);
      unseqTsFileResource.doUpgrade();
    }
  }

  private void upgradeTsFileResourceCallBack(TsFileResource tsFileResource) {
    List<TsFileResource> upgradedResources = tsFileResource.getUpgradedResources();
    for (TsFileResource resource : upgradedResources) {
      long partitionId = resource.getTimePartition();
      resource.getDevices().forEach(device ->
          updateNewlyFlushedPartitionLatestFlushedTimeForEachDevice(partitionId, device,
              resource.getEndTime(device))
      );
    }
    insertLock.writeLock().lock();
    tsFileManagement.writeLock();
    try {
      if (tsFileResource.isSeq()) {
        tsFileManagement.addAll(upgradedResources, true);
        upgradeSeqFileList.remove(tsFileResource);
      } else {
        tsFileManagement.addAll(upgradedResources, false);
        upgradeUnseqFileList.remove(tsFileResource);
      }
    } finally {
      tsFileManagement.writeUnlock();
      insertLock.writeLock().unlock();
    }

    // after upgrade complete, update partitionLatestFlushedTimeForEachDevice
    if (countUpgradeFiles() == 0) {
      for (Entry<Long, Map<String, Long>> entry : newlyFlushedPartitionLatestFlushedTimeForEachDevice
          .entrySet()) {
        long timePartitionId = entry.getKey();
        Map<String, Long> latestFlushTimeForPartition = partitionLatestFlushedTimeForEachDevice
            .getOrDefault(timePartitionId, new HashMap<>());
        for (Entry<String, Long> endTimeMap : entry.getValue().entrySet()) {
          String device = endTimeMap.getKey();
          long endTime = endTimeMap.getValue();
          if (latestFlushTimeForPartition.getOrDefault(device, Long.MIN_VALUE) < endTime) {
            partitionLatestFlushedTimeForEachDevice
                .computeIfAbsent(timePartitionId, id -> new HashMap<>()).put(device, endTime);
          }
        }
      }
      if (StorageEngine.getInstance().countUpgradeFiles() == 0) {
        UpgradeSevice.getINSTANCE().stop();
      }
    }
  }

  public void merge(boolean fullMerge) {
    writeLock();
    try {
      this.tsFileManagement.merge(fullMerge, tsFileManagement.getTsFileList(true),
          tsFileManagement.getTsFileList(false), dataTTL);
    } finally {
      writeUnlock();
    }
  }

  /**
   * Load a new tsfile to storage group processor. Tne file may have overlap with other files.
   * <p>
   * or unsequence list.
   * <p>
   * Secondly, execute the loading process by the type.
   * <p>
   * Finally, update the latestTimeForEachDevice and partitionLatestFlushedTimeForEachDevice.
   *
   * @param newTsFileResource tsfile resource
   * @UsedBy sync module.
   */
  public void loadNewTsFileForSync(TsFileResource newTsFileResource) throws LoadFileException {
    File tsfileToBeInserted = newTsFileResource.getTsFile();
    long newFilePartitionId = newTsFileResource.getTimePartitionWithCheck();
    writeLock();
    tsFileManagement.writeLock();
    try {
      if (loadTsFileByType(LoadTsFileType.LOAD_SEQUENCE, tsfileToBeInserted, newTsFileResource,
          newFilePartitionId)) {
        updateLatestTimeMap(newTsFileResource);
      }
    } catch (DiskSpaceInsufficientException e) {
      logger.error(
          "Failed to append the tsfile {} to storage group processor {} because the disk space is insufficient.",
          tsfileToBeInserted.getAbsolutePath(), tsfileToBeInserted.getParentFile().getName());
      IoTDBDescriptor.getInstance().getConfig().setReadOnly(true);
      throw new LoadFileException(e);
    } finally {
      tsFileManagement.writeUnlock();
      writeUnlock();
    }
  }

  /**
   * Load a new tsfile to storage group processor. Tne file may have overlap with other files. <p>
   * that there has no file which is overlapping with the new file.
   * <p>
   * Firstly, determine the loading type of the file, whether it needs to be loaded in sequence list
   * or unsequence list.
   * <p>
   * Secondly, execute the loading process by the type.
   * <p>
   * Finally, update the latestTimeForEachDevice and partitionLatestFlushedTimeForEachDevice.
   *
   * @param newTsFileResource tsfile resource
   * @UsedBy load external tsfile module
   */
  public void loadNewTsFile(TsFileResource newTsFileResource)
      throws LoadFileException {
    File tsfileToBeInserted = newTsFileResource.getTsFile();
    long newFilePartitionId = newTsFileResource.getTimePartitionWithCheck();
    writeLock();
    tsFileManagement.writeLock();
    try {
      List<TsFileResource> sequenceList = tsFileManagement.getTsFileList(true);

      int insertPos = findInsertionPosition(newTsFileResource, newFilePartitionId, sequenceList);
      if (insertPos == POS_ALREADY_EXIST) {
        return;
      }

      // loading tsfile by type
      if (insertPos == POS_OVERLAP) {
        loadTsFileByType(LoadTsFileType.LOAD_UNSEQUENCE, tsfileToBeInserted, newTsFileResource,
            newFilePartitionId);
      } else {

        // check whether the file name needs to be renamed.
        if (!tsFileManagement.isEmpty(true)) {
          String newFileName = getFileNameForLoadingFile(tsfileToBeInserted.getName(), insertPos,
              newTsFileResource.getTimePartition(), sequenceList);
          if (!newFileName.equals(tsfileToBeInserted.getName())) {
            logger.info("Tsfile {} must be renamed to {} for loading into the sequence list.",
                tsfileToBeInserted.getName(), newFileName);
            newTsFileResource
                .setFile(fsFactory.getFile(tsfileToBeInserted.getParentFile(), newFileName));
          }
        }
        loadTsFileByType(LoadTsFileType.LOAD_SEQUENCE, tsfileToBeInserted, newTsFileResource,
            newFilePartitionId);
      }

      // update latest time map
      updateLatestTimeMap(newTsFileResource);
    } catch (DiskSpaceInsufficientException e) {
      logger.error(
          "Failed to append the tsfile {} to storage group processor {} because the disk space is insufficient.",
          tsfileToBeInserted.getAbsolutePath(), tsfileToBeInserted.getParentFile().getName());
      IoTDBDescriptor.getInstance().getConfig().setReadOnly(true);
      throw new LoadFileException(e);
    } finally {
      tsFileManagement.writeUnlock();
      writeUnlock();
    }
  }

  /**
   * Set the version in "partition" to "version" if "version" is larger than the current version.
   */
  public void setPartitionFileVersionToMax(long partition, long version) {
    partitionMaxFileVersions
        .compute(partition, (prt, oldVer) -> computeMaxVersion(oldVer, version));
  }

  private long computeMaxVersion(Long oldVersion, Long newVersion) {
    if (oldVersion == null) {
      return newVersion;
    }
    return Math.max(oldVersion, newVersion);
  }

  /**
   * Find the position of "newTsFileResource" in the sequence files if it can be inserted into
   * them.
   *
   * @return POS_ALREADY_EXIST(- 2) if some file has the same name as the one to be inserted
   * POS_OVERLAP(-3) if some file overlaps the new file an insertion position i >= -1 if the new
   * file can be inserted between [i, i+1]
   */
  private int findInsertionPosition(TsFileResource newTsFileResource, long newFilePartitionId,
      List<TsFileResource> sequenceList) {
    File tsfileToBeInserted = newTsFileResource.getTsFile();

    int insertPos = -1;

    // find the position where the new file should be inserted
    for (int i = 0; i < sequenceList.size(); i++) {
      TsFileResource localFile = sequenceList.get(i);
      if (localFile.getTsFile().getName().equals(tsfileToBeInserted.getName())) {
        return POS_ALREADY_EXIST;
      }
      long localPartitionId = Long.parseLong(localFile.getTsFile().getParentFile().getName());
      if (i == sequenceList.size() - 1 && localFile.endTimeEmpty()
          || newFilePartitionId > localPartitionId) {
        // skip files that are in the previous partition and the last empty file, as the all data
        // in those files must be older than the new file
        continue;
      }

      if (!localFile.isClosed() && localFile.getProcessor() != null) {
        // we cannot compare two files by TsFileResource unless they are both closed
        syncCloseOneTsFileProcessor(true, localFile.getProcessor());
      }
      int fileComparison = compareTsFileDevices(newTsFileResource, localFile);
      switch (fileComparison) {
        case 0:
          // some devices are newer but some devices are older, the two files overlap in general
          return POS_OVERLAP;
        case -1:
          // all devices in localFile are newer than the new file, the new file can be
          // inserted before localFile
          return i - 1;
        default:
          // all devices in the local file are older than the new file, proceed to the next file
          insertPos = i;
      }
    }
    return insertPos;
  }

  /**
   * Compare each device in the two files to find the time relation of them.
   *
   * @return -1 if fileA is totally older than fileB (A < B) 0 if fileA is partially older than
   * fileB and partially newer than fileB (A X B) 1 if fileA is totally newer than fileB (B < A)
   */
  private int compareTsFileDevices(TsFileResource fileA, TsFileResource fileB) {
    boolean hasPre = false, hasSubsequence = false;
    for (String device : fileA.getDevices()) {
      if (!fileB.getDevices().contains(device)) {
        continue;
      }
      long startTimeA = fileA.getStartTime(device);
      long endTimeA = fileA.getEndTime(device);
      long startTimeB = fileB.getStartTime(device);
      long endTimeB = fileB.getEndTime(device);
      if (startTimeA > endTimeB) {
        // A's data of the device is later than to the B's data
        hasPre = true;
      } else if (startTimeB > endTimeA) {
        // A's data of the device is previous to the B's data
        hasSubsequence = true;
      } else {
        // the two files overlap in the device
        return 0;
      }
    }
    if (hasPre && hasSubsequence) {
      // some devices are newer but some devices are older, the two files overlap in general
      return 0;
    }
    if (!hasPre && hasSubsequence) {
      // all devices in B are newer than those in A
      return -1;
    }
    // all devices in B are older than those in A
    return 1;
  }

  /**
   * If the historical versions of a file is a sub-set of the given file's, (close and) remove it to
   * reduce unnecessary merge. Only used when the file sender and the receiver share the same file
   * close policy. Warning: DO NOT REMOVE
   */
  @SuppressWarnings("unused")
  public void removeFullyOverlapFiles(TsFileResource resource) {
    writeLock();
    try {
      Iterator<TsFileResource> iterator = tsFileManagement.getIterator(true);
      removeFullyOverlapFiles(resource, iterator, true);

      iterator = tsFileManagement.getIterator(false);
      removeFullyOverlapFiles(resource, iterator, false);
    } finally {
      writeUnlock();
    }
  }

  private void removeFullyOverlapFiles(TsFileResource newTsFile, Iterator<TsFileResource> iterator
      , boolean isSeq) {
    while (iterator.hasNext()) {
      TsFileResource existingTsFile = iterator.next();
      if (newTsFile.isPlanRangeCovers(existingTsFile)
          && !newTsFile.getTsFile().equals(existingTsFile.getTsFile())
          && existingTsFile.tryWriteLock()) {
        logger.info("{} is covered by {}: [{}, {}], [{}, {}], remove it", existingTsFile,
            newTsFile, existingTsFile.minPlanIndex, existingTsFile.maxPlanIndex,
            newTsFile.minPlanIndex, newTsFile.maxPlanIndex);
        // if we fail to lock the file, it means it is being queried or merged and we will not
        // wait until it is free, we will just leave it to the next merge
        try {
          removeFullyOverlapFile(existingTsFile, iterator, isSeq);
        } catch (Exception e) {
          logger.error("Something gets wrong while removing FullyOverlapFiles: {}",
              existingTsFile.getTsFile().getAbsolutePath(), e);
        } finally {
          existingTsFile.writeUnlock();
        }
      }
    }
  }

  /**
   * remove the given tsFileResource. If the corresponding tsFileProcessor is in the working status,
   * close it before remove the related resource files. maybe time-consuming for closing a tsfile.
   */
  private void removeFullyOverlapFile(TsFileResource tsFileResource,
      Iterator<TsFileResource> iterator
      , boolean isSeq) {
    logger
        .info("Removing a covered file {}, closed: {}", tsFileResource, tsFileResource.isClosed());
    if (!tsFileResource.isClosed()) {
      try {
        // also remove the TsFileProcessor if the overlapped file is not closed
        long timePartition = tsFileResource.getTimePartition();
        Map<Long, TsFileProcessor> fileProcessorMap = isSeq ? workSequenceTsFileProcessors :
            workUnsequenceTsFileProcessors;
        TsFileProcessor tsFileProcessor = fileProcessorMap.get(timePartition);
        if (tsFileProcessor != null && tsFileProcessor.getTsFileResource() == tsFileResource) {
          //have to take some time to close the tsFileProcessor
          tsFileProcessor.syncClose();
          fileProcessorMap.remove(timePartition);
        }
      } catch (Exception e) {
        logger.error("Cannot close {}", tsFileResource, e);
      }
    }
    tsFileManagement.remove(tsFileResource, isSeq);
    iterator.remove();
    tsFileResource.remove();
  }

  /**
   * Get an appropriate filename to ensure the order between files. The tsfile is named after
   * ({systemTime}-{versionNum}-{mergeNum}.tsfile).
   * <p>
   * The sorting rules for tsfile names @see {@link this#compareFileName}, we can restore the list
   * based on the file name and ensure the correctness of the order, so there are three cases.
   * <p>
   * 1. The tsfile is to be inserted in the first place of the list. If the timestamp in the file
   * name is less than the timestamp in the file name of the first tsfile in the list, then the file
   * name is legal and the file name is returned directly. Otherwise, its timestamp can be set to
   * half of the timestamp value in the file name of the first tsfile in the list , and the version
   * number is the version number in the file name of the first tsfile in the list.
   * <p>
   * 2. The tsfile is to be inserted in the last place of the list. If the timestamp in the file
   * name is lager than the timestamp in the file name of the last tsfile  in the list, then the
   * file name is legal and the file name is returned directly. Otherwise, the file name is
   * generated by the system according to the naming rules and returned.
   * <p>
   * 3. This file is inserted between two files. If the timestamp in the name of the file satisfies
   * the timestamp between the timestamps in the name of the two files, then it is a legal name and
   * returns directly; otherwise, the time stamp is the mean of the timestamps of the two files, the
   * version number is the version number in the tsfile with a larger timestamp.
   *
   * @param tsfileName  origin tsfile name
   * @param insertIndex the new file will be inserted between the files [insertIndex, insertIndex +
   *                    1]
   * @return appropriate filename
   */
  private String getFileNameForLoadingFile(String tsfileName, int insertIndex,
      long timePartitionId, List<TsFileResource> sequenceList) {
    long currentTsFileTime = Long
        .parseLong(tsfileName.split(FILE_NAME_SEPARATOR)[0]);
    long preTime;
    if (insertIndex == -1) {
      preTime = 0L;
    } else {
      String preName = sequenceList.get(insertIndex).getTsFile().getName();
      preTime = Long.parseLong(preName.split(FILE_NAME_SEPARATOR)[0]);
    }
    if (insertIndex == tsFileManagement.size(true) - 1) {
      if (preTime < currentTsFileTime) {
        return tsfileName;
      } else {
        return getNewTsFileName(timePartitionId);
      }
    }

    String subsequenceName = sequenceList.get(insertIndex + 1).getTsFile().getName();
    long subsequenceTime = Long
        .parseLong(subsequenceName.split(FILE_NAME_SEPARATOR)[0]);
    long subsequenceVersion = Long
        .parseLong(subsequenceName.split(FILE_NAME_SEPARATOR)[1]);
    if (preTime < currentTsFileTime && currentTsFileTime < subsequenceTime) {
      return tsfileName;
    }

    return getNewTsFileName(preTime + ((subsequenceTime - preTime) >> 1), subsequenceVersion,
        0);
  }

  /**
   * Update latest time in latestTimeForEachDevice and partitionLatestFlushedTimeForEachDevice.
   *
   * @UsedBy sync module, load external tsfile module.
   */
  private void updateLatestTimeMap(TsFileResource newTsFileResource) {
    for (String device : newTsFileResource.getDevices()) {
      long endTime = newTsFileResource.getEndTime(device);
      long timePartitionId = StorageEngine.getTimePartition(endTime);
      if (!latestTimeForEachDevice.computeIfAbsent(timePartitionId, id -> new HashMap<>())
          .containsKey(device)
          || latestTimeForEachDevice.get(timePartitionId).get(device) < endTime) {
        latestTimeForEachDevice.get(timePartitionId).put(device, endTime);
      }

      Map<String, Long> latestFlushTimeForPartition = partitionLatestFlushedTimeForEachDevice
          .getOrDefault(timePartitionId, new HashMap<>());

      if (latestFlushTimeForPartition.getOrDefault(device, Long.MIN_VALUE) < endTime) {
        partitionLatestFlushedTimeForEachDevice
            .computeIfAbsent(timePartitionId, id -> new HashMap<>()).put(device, endTime);
      }
      if (globalLatestFlushedTimeForEachDevice.getOrDefault(device, Long.MIN_VALUE) < endTime) {
        globalLatestFlushedTimeForEachDevice.put(device, endTime);
      }
    }
  }

  /**
   * Execute the loading process by the type.
   *
   * @param type            load type
   * @param tsFileResource  tsfile resource to be loaded
   * @param filePartitionId the partition id of the new file
   * @return load the file successfully
   * @UsedBy sync module, load external tsfile module.
   */
  private boolean loadTsFileByType(LoadTsFileType type, File syncedTsFile,
      TsFileResource tsFileResource, long filePartitionId)
      throws LoadFileException, DiskSpaceInsufficientException {
    File targetFile;
    switch (type) {
      case LOAD_UNSEQUENCE:
        targetFile = fsFactory
            .getFile(DirectoryManager.getInstance().getNextFolderForUnSequenceFile(),
                storageGroupName + File.separatorChar + filePartitionId + File.separator
                    + tsFileResource.getTsFile().getName());
        tsFileResource.setFile(targetFile);
        if (tsFileManagement.contains(tsFileResource, false)) {
          logger.error("The file {} has already been loaded in unsequence list", tsFileResource);
          return false;
        }
        tsFileManagement.add(tsFileResource, false);
        logger.info("Load tsfile in unsequence list, move file from {} to {}",
            syncedTsFile.getAbsolutePath(), targetFile.getAbsolutePath());
        break;
      case LOAD_SEQUENCE:
        targetFile =
            fsFactory.getFile(DirectoryManager.getInstance().getNextFolderForSequenceFile(),
                storageGroupName + File.separatorChar + filePartitionId + File.separator
                    + tsFileResource.getTsFile().getName());
        tsFileResource.setFile(targetFile);
        if (tsFileManagement.contains(tsFileResource, true)) {
          logger.error("The file {} has already been loaded in sequence list", tsFileResource);
          return false;
        }
        tsFileManagement.add(tsFileResource, true);
        logger.info("Load tsfile in sequence list, move file from {} to {}",
            syncedTsFile.getAbsolutePath(), targetFile.getAbsolutePath());
        break;
      default:
        throw new LoadFileException(
            String.format("Unsupported type of loading tsfile : %s", type));
    }

    // move file from sync dir to data dir
    if (!targetFile.getParentFile().exists()) {
      targetFile.getParentFile().mkdirs();
    }
    try {
      FileUtils.moveFile(syncedTsFile, targetFile);
    } catch (IOException e) {
      logger.error("File renaming failed when loading tsfile. Origin: {}, Target: {}",
          syncedTsFile.getAbsolutePath(), targetFile.getAbsolutePath(), e);
      throw new LoadFileException(String.format(
          "File renaming failed when loading tsfile. Origin: %s, Target: %s, because %s",
          syncedTsFile.getAbsolutePath(), targetFile.getAbsolutePath(), e.getMessage()));
    }

    File syncedResourceFile = fsFactory.getFile(
        syncedTsFile.getAbsolutePath() + TsFileResource.RESOURCE_SUFFIX);
    File targetResourceFile = fsFactory.getFile(
        targetFile.getAbsolutePath() + TsFileResource.RESOURCE_SUFFIX);
    try {
      FileUtils.moveFile(syncedResourceFile, targetResourceFile);
    } catch (IOException e) {
      logger.error("File renaming failed when loading .resource file. Origin: {}, Target: {}",
          syncedResourceFile.getAbsolutePath(), targetResourceFile.getAbsolutePath(), e);
      throw new LoadFileException(String.format(
          "File renaming failed when loading .resource file. Origin: %s, Target: %s, because %s",
          syncedResourceFile.getAbsolutePath(), targetResourceFile.getAbsolutePath(),
          e.getMessage()));
    }
    return true;
  }

  /**
   * Delete tsfile if it exists.
   * <p>
   * Firstly, remove the TsFileResource from sequenceFileList/unSequenceFileList.
   * <p>
   * Secondly, delete the tsfile and .resource file.
   *
   * @param tsfieToBeDeleted tsfile to be deleted
   * @return whether the file to be deleted exists.
   * @UsedBy sync module, load external tsfile module.
   */
  public boolean deleteTsfile(File tsfieToBeDeleted) {
    writeLock();
    tsFileManagement.writeLock();
    TsFileResource tsFileResourceToBeDeleted = null;
    try {
      Iterator<TsFileResource> sequenceIterator = tsFileManagement.getIterator(true);
      while (sequenceIterator.hasNext()) {
        TsFileResource sequenceResource = sequenceIterator.next();
        if (sequenceResource.getTsFile().getName().equals(tsfieToBeDeleted.getName())) {
          tsFileResourceToBeDeleted = sequenceResource;
          tsFileManagement.remove(tsFileResourceToBeDeleted, true);
          break;
        }
      }
      if (tsFileResourceToBeDeleted == null) {
        Iterator<TsFileResource> unsequenceIterator = tsFileManagement.getIterator(false);
        while (unsequenceIterator.hasNext()) {
          TsFileResource unsequenceResource = unsequenceIterator.next();
          if (unsequenceResource.getTsFile().getName().equals(tsfieToBeDeleted.getName())) {
            tsFileResourceToBeDeleted = unsequenceResource;
            tsFileManagement.remove(tsFileResourceToBeDeleted, false);
            break;
          }
        }
      }
    } finally {
      tsFileManagement.writeUnlock();
      writeUnlock();
    }
    if (tsFileResourceToBeDeleted == null) {
      return false;
    }
    tsFileResourceToBeDeleted.writeLock();
    try {
      tsFileResourceToBeDeleted.remove();
      logger.info("Delete tsfile {} successfully.", tsFileResourceToBeDeleted.getTsFile());
    } finally {
      tsFileResourceToBeDeleted.writeUnlock();
    }
    return true;
  }


  public Collection<TsFileProcessor> getWorkSequenceTsFileProcessors() {
    return workSequenceTsFileProcessors.values();
  }

  /**
   * Move tsfile to the target directory if it exists.
   * <p>
   * Firstly, remove the TsFileResource from sequenceFileList/unSequenceFileList.
   * <p>
   * Secondly, move the tsfile and .resource file to the target directory.
   *
   * @param fileToBeMoved tsfile to be moved
   * @return whether the file to be moved exists.
   * @UsedBy load external tsfile module.
   */
  public boolean moveTsfile(File fileToBeMoved, File targetDir) {
    writeLock();
    tsFileManagement.writeLock();
    TsFileResource tsFileResourceToBeMoved = null;
    try {
      Iterator<TsFileResource> sequenceIterator = tsFileManagement.getIterator(true);
      while (sequenceIterator.hasNext()) {
        TsFileResource sequenceResource = sequenceIterator.next();
        if (sequenceResource.getTsFile().getName().equals(fileToBeMoved.getName())) {
          tsFileResourceToBeMoved = sequenceResource;
          tsFileManagement.remove(tsFileResourceToBeMoved, true);
          break;
        }
      }
      if (tsFileResourceToBeMoved == null) {
        Iterator<TsFileResource> unsequenceIterator = tsFileManagement.getIterator(false);
        while (unsequenceIterator.hasNext()) {
          TsFileResource unsequenceResource = unsequenceIterator.next();
          if (unsequenceResource.getTsFile().getName().equals(fileToBeMoved.getName())) {
            tsFileResourceToBeMoved = unsequenceResource;
            tsFileManagement.remove(tsFileResourceToBeMoved, false);
            break;
          }
        }
      }
    } finally {
      tsFileManagement.writeUnlock();
      writeUnlock();
    }
    if (tsFileResourceToBeMoved == null) {
      return false;
    }
    tsFileResourceToBeMoved.writeLock();
    try {
      tsFileResourceToBeMoved.moveTo(targetDir);
      logger
          .info("Move tsfile {} to target dir {} successfully.",
              tsFileResourceToBeMoved.getTsFile(),
              targetDir.getPath());
    } finally {
      tsFileResourceToBeMoved.writeUnlock();
    }
    return true;
  }


  public Collection<TsFileProcessor> getWorkUnsequenceTsFileProcessors() {
    return workUnsequenceTsFileProcessors.values();
  }

  public void setDataTTL(long dataTTL) {
    this.dataTTL = dataTTL;
    checkFilesTTL();
  }

  public List<TsFileResource> getSequenceFileTreeSet() {
    return tsFileManagement.getTsFileList(true);
  }

  public List<TsFileResource> getUnSequenceFileList() {
    return tsFileManagement.getTsFileList(false);
  }

  public String getStorageGroupName() {
    return storageGroupName;
  }

  public StorageGroupInfo getStorageGroupInfo() {
    return storageGroupInfo;
  }

  /**
   * Check if the data of "tsFileResource" all exist locally by comparing planIndexes in the
   * partition of "partitionNumber". This is available only when the IoTDB instances which generated
   * "tsFileResource" have the same plan indexes as the local one.
   *
   * @return true if any file contains plans with indexes no less than the max plan index of
   * "tsFileResource", otherwise false.
   */
  public boolean isFileAlreadyExist(TsFileResource tsFileResource, long partitionNum) {
    // examine working processor first as they have the largest plan index
    return
        isFileAlreadyExistInWorking(tsFileResource, partitionNum, getWorkSequenceTsFileProcessors())
            ||
            isFileAlreadyExistInWorking(tsFileResource, partitionNum,
                getWorkUnsequenceTsFileProcessors()) ||
            isFileAlreadyExistInClosed(tsFileResource, partitionNum, getSequenceFileTreeSet()) ||
            isFileAlreadyExistInClosed(tsFileResource, partitionNum, getUnSequenceFileList());
  }

  private boolean isFileAlreadyExistInClosed(TsFileResource tsFileResource, long partitionNum,
      Collection<TsFileResource> existingFiles) {
    for (TsFileResource resource : existingFiles) {
      if (resource.getTimePartition() == partitionNum
          && resource.getMaxPlanIndex() >= tsFileResource.getMaxPlanIndex()) {
        logger.info("{} is covered by a closed file {}: [{}, {}] [{}, {}]", tsFileResource,
            resource, tsFileResource.minPlanIndex, tsFileResource.maxPlanIndex,
            resource.minPlanIndex, resource.maxPlanIndex);
        return true;
      }
    }
    return false;
  }

  private boolean isFileAlreadyExistInWorking(TsFileResource tsFileResource, long partitionNum,
      Collection<TsFileProcessor> workingProcessors) {
    for (TsFileProcessor workingProcesssor : workingProcessors) {
      if (workingProcesssor.getTimeRangeId() == partitionNum) {
        TsFileResource workResource = workingProcesssor.getTsFileResource();
        boolean isCovered =
            workResource.getMaxPlanIndex() >= tsFileResource
                .getMaxPlanIndex();
        if (isCovered) {
          logger.info("{} is covered by a working file {}: [{}, {}] [{}, {}]", tsFileResource,
              workResource, tsFileResource.minPlanIndex, tsFileResource.maxPlanIndex,
              workResource.minPlanIndex, workResource.maxPlanIndex);
        }
        return isCovered;
      }
    }
    return false;
  }

  /**
   * remove all partitions that satisfy a filter.
   */
  public void removePartitions(TimePartitionFilter filter) {
    // this requires blocking all other activities
    insertLock.writeLock().lock();
    tsFileManagement.writeLock();
    try {
      // abort ongoing merges
      MergeManager.getINSTANCE().abortMerge(storageGroupName);
      // close all working files that should be removed
      removePartitions(filter, workSequenceTsFileProcessors.entrySet());
      removePartitions(filter, workUnsequenceTsFileProcessors.entrySet());

      // remove data files
      removePartitions(filter, tsFileManagement.getIterator(true));
      removePartitions(filter, tsFileManagement.getIterator(false));

    } finally {
      tsFileManagement.writeUnlock();
      insertLock.writeLock().unlock();
    }
  }

  //may remove the processorEntrys
  private void removePartitions(TimePartitionFilter filter,
      Set<Entry<Long, TsFileProcessor>> processorEntrys) {
    for (Iterator<Entry<Long, TsFileProcessor>> iterator = processorEntrys.iterator();
        iterator.hasNext(); ) {
      Entry<Long, TsFileProcessor> longTsFileProcessorEntry = iterator.next();
      long partitionId = longTsFileProcessorEntry.getKey();
      TsFileProcessor processor = longTsFileProcessorEntry.getValue();
      if (filter.satisfy(storageGroupName, partitionId)) {
        processor.syncClose();
        iterator.remove();
        logger.debug("{} is removed during deleting partitions",
            processor.getTsFileResource().getTsFilePath());
      }
    }
  }

  //may remove the iterator's data
  private void removePartitions(TimePartitionFilter filter, Iterator<TsFileResource> iterator) {
    while (iterator.hasNext()) {
      TsFileResource tsFileResource = iterator.next();
      if (filter.satisfy(storageGroupName, tsFileResource.getTimePartition())) {
        tsFileResource.remove();
        iterator.remove();
        logger.debug("{} is removed during deleting partitions", tsFileResource.getTsFilePath());
      }
    }
  }

  public TsFileManagement getTsFileManagement() {
    return tsFileManagement;
  }


  public void insert(InsertRowsOfOneDevicePlan insertRowsOfOneDevicePlan)
      throws WriteProcessException {
    if (enableMemControl) {
      StorageEngine.blockInsertionIfReject();
    }
    writeLock();
    try {
      boolean isSequence = false;
      for (InsertRowPlan plan : insertRowsOfOneDevicePlan.getRowPlans()) {
        if (!isAlive(plan.getTime())) {
          //we do not need to write these part of data, as they can not be queried
          continue;
        }
        // init map
        long timePartitionId = StorageEngine.getTimePartition(plan.getTime());

        partitionLatestFlushedTimeForEachDevice
            .computeIfAbsent(timePartitionId, id -> new HashMap<>());
        //as the plans have been ordered, and we have get the write lock,
        //So, if a plan is sequenced, then all the rest plans are sequenced.
        //
        if (!isSequence) {
          isSequence =
              plan.getTime() > partitionLatestFlushedTimeForEachDevice.get(timePartitionId)
                  .getOrDefault(plan.getDeviceId().getFullPath(), Long.MIN_VALUE);
        }
        //is unsequence and user set config to discard out of order data
        if (!isSequence && IoTDBDescriptor.getInstance().getConfig()
            .isEnableDiscardOutOfOrderData()) {
          return;
        }
        latestTimeForEachDevice.computeIfAbsent(timePartitionId, l -> new HashMap<>());
        // insert to sequence or unSequence file
        insertToTsFileProcessor(plan, isSequence, timePartitionId);
      }
    } finally {
      writeUnlock();
    }

  }

  private enum LoadTsFileType {
    LOAD_SEQUENCE, LOAD_UNSEQUENCE
  }

  @FunctionalInterface
  public interface CloseTsFileCallBack {

    void call(TsFileProcessor caller) throws TsFileProcessorException, IOException;
  }

  @FunctionalInterface
  public interface UpdateEndTimeCallBack {

    boolean call(TsFileProcessor caller);
  }

  @FunctionalInterface
  public interface UpgradeTsFileResourceCallBack {

    void call(TsFileResource caller);
  }

  @FunctionalInterface
  public interface CloseCompactionMergeCallBack {

    void call();
  }

  @FunctionalInterface
  public interface TimePartitionFilter {

    boolean satisfy(String storageGroupName, long timePartitionId);
  }

  @TestOnly
  public long getPartitionMaxFileVersions(long partitionId) {
    return partitionMaxFileVersions.getOrDefault(partitionId, -1L);
  }

  public void setCustomCloseFileListeners(
      List<CloseFileListener> customCloseFileListeners) {
    this.customCloseFileListeners = customCloseFileListeners;
  }

  public void setCustomFlushListeners(
      List<FlushListener> customFlushListeners) {
    this.customFlushListeners = customFlushListeners;
  }
}<|MERGE_RESOLUTION|>--- conflicted
+++ resolved
@@ -1042,13 +1042,8 @@
     if (sequence) {
       tsFileProcessor = new TsFileProcessor(storageGroupName,
           fsFactory.getFileWithParent(filePath), storageGroupInfo,
-<<<<<<< HEAD
           this::closeUnsealedTsFileProcessorCallBack,
-          this::updateLatestFlushTimeCallback, true);
-=======
-          versionController, this::closeUnsealedTsFileProcessorCallBack,
           this::updateLatestFlushTimeCallback, true, deviceNumInLastClosedTsFile);
->>>>>>> 7e2f27c7
       if (enableMemControl) {
         TsFileProcessorInfo tsFileProcessorInfo = new TsFileProcessorInfo(storageGroupInfo);
         tsFileProcessor.setTsFileProcessorInfo(tsFileProcessorInfo);
@@ -1059,13 +1054,8 @@
     } else {
       tsFileProcessor = new TsFileProcessor(storageGroupName,
           fsFactory.getFileWithParent(filePath), storageGroupInfo,
-<<<<<<< HEAD
           this::closeUnsealedTsFileProcessorCallBack,
-          this::unsequenceFlushCallback, false);
-=======
-          versionController, this::closeUnsealedTsFileProcessorCallBack,
           this::unsequenceFlushCallback, false, deviceNumInLastClosedTsFile);
->>>>>>> 7e2f27c7
       if (enableMemControl) {
         TsFileProcessorInfo tsFileProcessorInfo = new TsFileProcessorInfo(storageGroupInfo);
         tsFileProcessor.setTsFileProcessorInfo(tsFileProcessorInfo);
