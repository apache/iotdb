/*
 * Licensed to the Apache Software Foundation (ASF) under one
 * or more contributor license agreements.  See the NOTICE file
 * distributed with this work for additional information
 * regarding copyright ownership.  The ASF licenses this file
 * to you under the Apache License, Version 2.0 (the
 * "License"); you may not use this file except in compliance
 * with the License.  You may obtain a copy of the License at
 *
 *      http://www.apache.org/licenses/LICENSE-2.0
 *
 * Unless required by applicable law or agreed to in writing,
 * software distributed under the License is distributed on an
 * "AS IS" BASIS, WITHOUT WARRANTIES OR CONDITIONS OF ANY
 * KIND, either express or implied.  See the License for the
 * specific language governing permissions and limitations
 * under the License.
 */
package org.apache.iotdb.db.engine.storagegroup;

import org.apache.iotdb.db.concurrent.IoTDBThreadPoolFactory;
import org.apache.iotdb.db.conf.IoTDBConfig;
import org.apache.iotdb.db.conf.IoTDBConstant;
import org.apache.iotdb.db.conf.IoTDBDescriptor;
import org.apache.iotdb.db.conf.directories.DirectoryManager;
import org.apache.iotdb.db.engine.StorageEngine;
import org.apache.iotdb.db.engine.compaction.CompactionMergeTaskPoolManager;
import org.apache.iotdb.db.engine.compaction.CompactionStrategy;
import org.apache.iotdb.db.engine.compaction.StorageGroupCompactionTask;
import org.apache.iotdb.db.engine.compaction.TsFileManagement;
import org.apache.iotdb.db.engine.fileSystem.SystemFileFactory;
import org.apache.iotdb.db.engine.flush.CloseFileListener;
import org.apache.iotdb.db.engine.flush.FlushListener;
import org.apache.iotdb.db.engine.flush.TsFileFlushPolicy;
import org.apache.iotdb.db.engine.merge.manage.MergeManager;
import org.apache.iotdb.db.engine.merge.task.CompactionMergeRecoverTask;
import org.apache.iotdb.db.engine.modification.Deletion;
import org.apache.iotdb.db.engine.modification.ModificationFile;
import org.apache.iotdb.db.engine.querycontext.QueryDataSource;
import org.apache.iotdb.db.engine.storagegroup.timeindex.DeviceTimeIndex;
import org.apache.iotdb.db.engine.upgrade.UpgradeCheckStatus;
import org.apache.iotdb.db.engine.upgrade.UpgradeLog;
import org.apache.iotdb.db.engine.version.SimpleFileVersionController;
import org.apache.iotdb.db.engine.version.VersionController;
import org.apache.iotdb.db.exception.BatchProcessException;
import org.apache.iotdb.db.exception.DiskSpaceInsufficientException;
import org.apache.iotdb.db.exception.LoadFileException;
import org.apache.iotdb.db.exception.StorageGroupProcessorException;
import org.apache.iotdb.db.exception.TsFileProcessorException;
import org.apache.iotdb.db.exception.WriteProcessException;
import org.apache.iotdb.db.exception.WriteProcessRejectException;
import org.apache.iotdb.db.exception.metadata.IllegalPathException;
import org.apache.iotdb.db.exception.metadata.MetadataException;
import org.apache.iotdb.db.exception.query.OutOfTTLException;
import org.apache.iotdb.db.exception.query.QueryProcessException;
import org.apache.iotdb.db.metadata.PartialPath;
import org.apache.iotdb.db.metadata.mnode.MNode;
import org.apache.iotdb.db.metadata.mnode.MeasurementMNode;
import org.apache.iotdb.db.qp.physical.crud.DeletePlan;
import org.apache.iotdb.db.qp.physical.crud.InsertRowPlan;
import org.apache.iotdb.db.qp.physical.crud.InsertRowsOfOneDevicePlan;
import org.apache.iotdb.db.qp.physical.crud.InsertTabletPlan;
import org.apache.iotdb.db.query.context.QueryContext;
import org.apache.iotdb.db.query.control.QueryFileManager;
import org.apache.iotdb.db.service.IoTDB;
import org.apache.iotdb.db.utils.CopyOnReadLinkedList;
import org.apache.iotdb.db.utils.MmapUtil;
import org.apache.iotdb.db.utils.TestOnly;
import org.apache.iotdb.db.utils.UpgradeUtils;
import org.apache.iotdb.db.writelog.recover.TsFileRecoverPerformer;
import org.apache.iotdb.rpc.RpcUtils;
import org.apache.iotdb.rpc.TSStatusCode;
import org.apache.iotdb.service.rpc.thrift.TSStatus;
import org.apache.iotdb.tsfile.file.metadata.ChunkMetadata;
import org.apache.iotdb.tsfile.fileSystem.FSFactoryProducer;
import org.apache.iotdb.tsfile.fileSystem.fsFactory.FSFactory;
import org.apache.iotdb.tsfile.read.TimeValuePair;
import org.apache.iotdb.tsfile.read.filter.basic.Filter;
import org.apache.iotdb.tsfile.utils.Pair;
import org.apache.iotdb.tsfile.write.schema.MeasurementSchema;
import org.apache.iotdb.tsfile.write.writer.RestorableTsFileIOWriter;

import org.apache.commons.io.FileUtils;
import org.slf4j.Logger;
import org.slf4j.LoggerFactory;

import java.io.File;
import java.io.IOException;
import java.nio.ByteBuffer;
import java.nio.MappedByteBuffer;
import java.nio.file.Files;
import java.util.ArrayList;
import java.util.Arrays;
import java.util.Collection;
import java.util.Collections;
import java.util.Date;
import java.util.Deque;
import java.util.HashMap;
import java.util.Iterator;
import java.util.LinkedList;
import java.util.List;
import java.util.Map;
import java.util.Map.Entry;
import java.util.Set;
import java.util.TreeMap;
import java.util.concurrent.ScheduledExecutorService;
import java.util.concurrent.TimeUnit;
import java.util.concurrent.atomic.AtomicInteger;
import java.util.concurrent.locks.ReadWriteLock;
import java.util.concurrent.locks.ReentrantReadWriteLock;

import static org.apache.iotdb.db.conf.IoTDBConstant.FILE_NAME_SEPARATOR;
import static org.apache.iotdb.db.engine.storagegroup.TsFileResource.TEMP_SUFFIX;
import static org.apache.iotdb.tsfile.common.constant.TsFileConstant.TSFILE_SUFFIX;

/**
 * For sequence data, a StorageGroupProcessor has some TsFileProcessors, in which there is only one
 * TsFileProcessor in the working status. <br>
 *
 * <p>There are two situations to set the working TsFileProcessor to closing status:<br>
 *
 * <p>(1) when inserting data into the TsFileProcessor, and the TsFileProcessor shouldFlush() (or
 * shouldClose())<br>
 *
 * <p>(2) someone calls syncCloseAllWorkingTsFileProcessors(). (up to now, only flush command from
 * cli will call this method)<br>
 *
 * <p>UnSequence data has the similar process as above.
 *
 * <p>When a sequence TsFileProcessor is submitted to be flushed, the
 * updateLatestFlushTimeCallback() method will be called as a callback.<br>
 *
 * <p>When a TsFileProcessor is closed, the closeUnsealedTsFileProcessorCallBack() method will be
 * called as a callback.
 */
public class StorageGroupProcessor {

  public static final String MERGING_MODIFICATION_FILE_NAME = "merge.mods";
  private static final IoTDBConfig config = IoTDBDescriptor.getInstance().getConfig();
  private static final Logger DEBUG_LOGGER = LoggerFactory.getLogger("QUERY_DEBUG");

  /**
   * All newly generated chunks after merge have version number 0, so we set merged Modification
   * file version to 1 to take effect
   */
  private static final int MERGE_MOD_START_VERSION_NUM = 1;

  private static final Logger logger = LoggerFactory.getLogger(StorageGroupProcessor.class);
  /** indicating the file to be loaded already exists locally. */
  private static final int POS_ALREADY_EXIST = -2;
  /** indicating the file to be loaded overlap with some files. */
  private static final int POS_OVERLAP = -3;

  private final boolean enableMemControl = config.isEnableMemControl();
  /**
   * a read write lock for guaranteeing concurrent safety when accessing all fields in this class
   * (i.e., schema, (un)sequenceFileList, work(un)SequenceTsFileProcessor,
   * closing(Un)SequenceTsFileProcessor, latestTimeForEachDevice, and
   * partitionLatestFlushedTimeForEachDevice)
   */
  private final ReadWriteLock insertLock = new ReentrantReadWriteLock();
  /** closeStorageGroupCondition is used to wait for all currently closing TsFiles to be done. */
  private final Object closeStorageGroupCondition = new Object();
  /**
   * avoid some tsfileResource is changed (e.g., from unsealed to sealed) when a query is executed.
   */
  private final ReadWriteLock closeQueryLock = new ReentrantReadWriteLock();
  /** time partition id in the storage group -> tsFileProcessor for this time partition */
  private final TreeMap<Long, TsFileProcessor> workSequenceTsFileProcessors = new TreeMap<>();
  /** time partition id in the storage group -> tsFileProcessor for this time partition */
  private final TreeMap<Long, TsFileProcessor> workUnsequenceTsFileProcessors = new TreeMap<>();
  // upgrading sequence TsFile resource list
  private List<TsFileResource> upgradeSeqFileList = new LinkedList<>();

  private CopyOnReadLinkedList<TsFileProcessor> closingSequenceTsFileProcessor =
      new CopyOnReadLinkedList<>();

  // upgrading unsequence TsFile resource list
  private List<TsFileResource> upgradeUnseqFileList = new LinkedList<>();

  private CopyOnReadLinkedList<TsFileProcessor> closingUnSequenceTsFileProcessor =
      new CopyOnReadLinkedList<>();

  private AtomicInteger upgradeFileCount = new AtomicInteger();
  /*
   * time partition id -> map, which contains
   * device -> global latest timestamp of each device latestTimeForEachDevice caches non-flushed
   * changes upon timestamps of each device, and is used to update partitionLatestFlushedTimeForEachDevice
   * when a flush is issued.
   */
  private Map<Long, Map<String, Long>> latestTimeForEachDevice = new HashMap<>();
  /**
   * time partition id -> map, which contains device -> largest timestamp of the latest memtable to
   * be submitted to asyncTryToFlush partitionLatestFlushedTimeForEachDevice determines whether a
   * data point should be put into a sequential file or an unsequential file. Data of some device
   * with timestamp less than or equals to the device's latestFlushedTime should go into an
   * unsequential file.
   */
  private Map<Long, Map<String, Long>> partitionLatestFlushedTimeForEachDevice = new HashMap<>();

  /** used to record the latest flush time while upgrading and inserting */
  private Map<Long, Map<String, Long>> newlyFlushedPartitionLatestFlushedTimeForEachDevice =
      new HashMap<>();
  /**
   * global mapping of device -> largest timestamp of the latest memtable to * be submitted to
   * asyncTryToFlush, globalLatestFlushedTimeForEachDevice is utilized to maintain global
   * latestFlushedTime of devices and will be updated along with
   * partitionLatestFlushedTimeForEachDevice
   */
  private Map<String, Long> globalLatestFlushedTimeForEachDevice = new HashMap<>();

  private String virtualStorageGroupId;
  private String logicalStorageGroupName;
  private File storageGroupSysDir;
  // manage seqFileList and unSeqFileList
  private TsFileManagement tsFileManagement;
  /**
   * time partition id -> version controller which assigns a version for each MemTable and
   * deletion/update such that after they are persisted, the order of insertions, deletions and
   * updates can be re-determined. Will be empty if there are not MemTables in memory.
   */
  private HashMap<Long, VersionController> timePartitionIdVersionControllerMap = new HashMap<>();
  /**
   * when the data in a storage group is older than dataTTL, it is considered invalid and will be
   * eventually removed.
   */
  private long dataTTL = Long.MAX_VALUE;

  private FSFactory fsFactory = FSFactoryProducer.getFSFactory();
  private TsFileFlushPolicy fileFlushPolicy;
  /**
   * The max file versions in each partition. By recording this, if several IoTDB instances have the
   * same policy of closing file and their ingestion is identical, then files of the same version in
   * different IoTDB instance will have identical data, providing convenience for data comparison
   * across different instances. partition number -> max version number
   */
  private Map<Long, Long> partitionMaxFileVersions = new HashMap<>();

  private StorageGroupInfo storageGroupInfo = new StorageGroupInfo(this);
  /**
   * Record the device number of the last TsFile in each storage group, which is applied to
   * initialize the array size of DeviceTimeIndex. It is reasonable to assume that the adjacent
   * files should have similar numbers of devices. Default value: INIT_ARRAY_SIZE = 64
   */
  private int deviceNumInLastClosedTsFile = DeviceTimeIndex.INIT_ARRAY_SIZE;

  private boolean isReady = false;
  private List<CloseFileListener> customCloseFileListeners = Collections.emptyList();
  private List<FlushListener> customFlushListeners = Collections.emptyList();

  private static final int WAL_BUFFER_SIZE =
      IoTDBDescriptor.getInstance().getConfig().getWalBufferSize() / 2;

  private final Deque<ByteBuffer> walByteBufferPool = new LinkedList<>();

  private int currentWalPoolSize = 0;

  // this field is used to avoid when one writer release bytebuffer back to pool,
  // and the next writer has already arrived, but the check thread get the lock first, it find the
  // pool
  // is not empty, so it free the memory. When the next writer get the lock, it will apply the
  // memory again.
  // So our free memory strategy is only when the expected size less than the current pool size
  // and the pool is not empty and the time interval since the pool is not empty is larger than
  // DEFAULT_POOL_TRIM_INTERVAL_MILLIS
  private long timeWhenPoolNotEmpty = Long.MAX_VALUE;

  private String insertWriteLockHolder = "";

  private volatile boolean compacting = false;

  /** get the direct byte buffer from pool, each fetch contains two ByteBuffer */
  public ByteBuffer[] getWalDirectByteBuffer() {
    ByteBuffer[] res = new ByteBuffer[2];
    synchronized (walByteBufferPool) {
      long startTime = System.nanoTime();
      int MAX_WAL_BYTEBUFFER_NUM =
          config.getConcurrentWritingTimePartition()
              * config.getMaxWalBytebufferNumForEachPartition();
      while (walByteBufferPool.isEmpty() && currentWalPoolSize + 2 > MAX_WAL_BYTEBUFFER_NUM) {
        try {
          walByteBufferPool.wait();
        } catch (InterruptedException e) {
          Thread.currentThread().interrupt();
          logger.error(
              "getDirectByteBuffer occurs error while waiting for DirectByteBuffer" + "group {}-{}",
              logicalStorageGroupName,
              virtualStorageGroupId,
              e);
        }
        logger.info(
            "Waiting {} ms for wal direct byte buffer.",
            (System.nanoTime() - startTime) / 1_000_000);
      }
      // If the queue is not empty, it must have at least two.
      if (!walByteBufferPool.isEmpty()) {
        res[0] = walByteBufferPool.pollFirst();
        res[1] = walByteBufferPool.pollFirst();
      } else {
        // if the queue is empty and current size is less than MAX_BYTEBUFFER_NUM
        // we can construct another two more new byte buffer
        currentWalPoolSize += 2;
        res[0] = ByteBuffer.allocateDirect(WAL_BUFFER_SIZE);
        res[1] = ByteBuffer.allocateDirect(WAL_BUFFER_SIZE);
      }
      // if the pool is empty, set the time back to MAX_VALUE
      if (walByteBufferPool.isEmpty()) {
        timeWhenPoolNotEmpty = Long.MAX_VALUE;
      }
    }
    return res;
  }

  /** put the byteBuffer back to pool */
  public void releaseWalBuffer(ByteBuffer[] byteBuffers) {
    for (ByteBuffer byteBuffer : byteBuffers) {
      byteBuffer.clear();
    }
    synchronized (walByteBufferPool) {
      // if the pool is empty before, update the time
      if (walByteBufferPool.isEmpty()) {
        timeWhenPoolNotEmpty = System.nanoTime();
      }
      walByteBufferPool.addLast(byteBuffers[0]);
      walByteBufferPool.addLast(byteBuffers[1]);
      walByteBufferPool.notifyAll();
    }
  }

  /** trim the size of the pool and release the memory of needless direct byte buffer */
  private void trimTask() {
    synchronized (walByteBufferPool) {
      int expectedSize =
          (workSequenceTsFileProcessors.size() + workUnsequenceTsFileProcessors.size()) * 2;
      // the unit is ms
      long poolNotEmptyIntervalInMS = (System.nanoTime() - timeWhenPoolNotEmpty) / 1_000_000;
      // only when the expected size less than the current pool size
      // and the pool is not empty and the time interval since the pool is not empty is larger than
      // 10s
      // we will trim the size to expectedSize until the pool is empty
      while (expectedSize < currentWalPoolSize
          && !walByteBufferPool.isEmpty()
          && poolNotEmptyIntervalInMS >= config.getWalPoolTrimIntervalInMS()) {
        MmapUtil.clean((MappedByteBuffer) walByteBufferPool.removeLast());
        MmapUtil.clean((MappedByteBuffer) walByteBufferPool.removeLast());
        currentWalPoolSize -= 2;
      }
    }
  }

  /**
   * constrcut a storage group processor
   *
   * @param systemDir system dir path
   * @param virtualStorageGroupId virtual storage group id e.g. 1
   * @param fileFlushPolicy file flush policy
   * @param logicalStorageGroupName logical storage group name e.g. root.sg1
   */
  public StorageGroupProcessor(
      String systemDir,
      String virtualStorageGroupId,
      TsFileFlushPolicy fileFlushPolicy,
      String logicalStorageGroupName)
      throws StorageGroupProcessorException {
    this.virtualStorageGroupId = virtualStorageGroupId;
    this.logicalStorageGroupName = logicalStorageGroupName;
    this.fileFlushPolicy = fileFlushPolicy;

    storageGroupSysDir = SystemFileFactory.INSTANCE.getFile(systemDir, virtualStorageGroupId);
    if (storageGroupSysDir.mkdirs()) {
      logger.info(
          "Storage Group system Directory {} doesn't exist, create it",
          storageGroupSysDir.getPath());
    } else if (!storageGroupSysDir.exists()) {
      logger.error("create Storage Group system Directory {} failed", storageGroupSysDir.getPath());
    }
    this.tsFileManagement =
        IoTDBDescriptor.getInstance()
            .getConfig()
            .getCompactionStrategy()
            .getTsFileManagement(
                logicalStorageGroupName,
                virtualStorageGroupId,
                storageGroupSysDir.getAbsolutePath());

    ScheduledExecutorService executorService =
        IoTDBThreadPoolFactory.newSingleThreadScheduledExecutor(
            String.format("WAL-trimTask-%s/%s", logicalStorageGroupName, virtualStorageGroupId));
    executorService.scheduleWithFixedDelay(
        this::trimTask,
        config.getWalPoolTrimIntervalInMS(),
        config.getWalPoolTrimIntervalInMS(),
        TimeUnit.MILLISECONDS);
    recover();
  }

  public String getLogicalStorageGroupName() {
    return logicalStorageGroupName;
  }

  public boolean isReady() {
    return isReady;
  }

  public void setReady(boolean ready) {
    isReady = ready;
  }

  private Map<Long, List<TsFileResource>> splitResourcesByPartition(
      List<TsFileResource> resources) {
    Map<Long, List<TsFileResource>> ret = new HashMap<>();
    for (TsFileResource resource : resources) {
      ret.computeIfAbsent(resource.getTimePartition(), l -> new ArrayList<>()).add(resource);
    }
    return ret;
  }

  private void recover() throws StorageGroupProcessorException {
    logger.info("recover Storage Group  {}", logicalStorageGroupName + "-" + virtualStorageGroupId);

    try {
      // recover inner space compaction
      this.tsFileManagement.new CompactionRecoverTask().call();
      // collect candidate TsFiles from sequential and unsequential data directory
      Pair<List<TsFileResource>, List<TsFileResource>> seqTsFilesPair =
          getAllFiles(DirectoryManager.getInstance().getAllSequenceFileFolders());
      List<TsFileResource> tmpSeqTsFiles = seqTsFilesPair.left;
      List<TsFileResource> oldSeqTsFiles = seqTsFilesPair.right;
      upgradeSeqFileList.addAll(oldSeqTsFiles);
      Pair<List<TsFileResource>, List<TsFileResource>> unseqTsFilesPair =
          getAllFiles(DirectoryManager.getInstance().getAllUnSequenceFileFolders());
      List<TsFileResource> tmpUnseqTsFiles = unseqTsFilesPair.left;
      List<TsFileResource> oldUnseqTsFiles = unseqTsFilesPair.right;
      upgradeUnseqFileList.addAll(oldUnseqTsFiles);

      if (upgradeSeqFileList.size() + upgradeUnseqFileList.size() != 0) {
        upgradeFileCount.set(upgradeSeqFileList.size() + upgradeUnseqFileList.size());
      }

      // split by partition so that we can find the last file of each partition and decide to
      // close it or not
      Map<Long, List<TsFileResource>> partitionTmpSeqTsFiles =
          splitResourcesByPartition(tmpSeqTsFiles);
      Map<Long, List<TsFileResource>> partitionTmpUnseqTsFiles =
          splitResourcesByPartition(tmpUnseqTsFiles);
      for (List<TsFileResource> value : partitionTmpSeqTsFiles.values()) {
        recoverTsFiles(value, true);
      }
      for (List<TsFileResource> value : partitionTmpUnseqTsFiles.values()) {
        recoverTsFiles(value, false);
      }

      for (TsFileResource resource : tsFileManagement.getTsFileList(true)) {
        long partitionNum = resource.getTimePartition();
        updatePartitionFileVersion(partitionNum, resource.getVersion());
      }
      for (TsFileResource resource : tsFileManagement.getTsFileList(false)) {
        long partitionNum = resource.getTimePartition();
        updatePartitionFileVersion(partitionNum, resource.getVersion());
      }
      for (TsFileResource resource : upgradeSeqFileList) {
        long partitionNum = resource.getTimePartition();
        updatePartitionFileVersion(partitionNum, resource.getVersion());
      }
      for (TsFileResource resource : upgradeUnseqFileList) {
        long partitionNum = resource.getTimePartition();
        updatePartitionFileVersion(partitionNum, resource.getVersion());
      }
      updateLatestFlushedTime();

      List<TsFileResource> seqTsFileResources = tsFileManagement.getTsFileList(true);
      for (TsFileResource resource : seqTsFileResources) {
        long timePartitionId = resource.getTimePartition();
        Map<String, Long> endTimeMap = new HashMap<>();
        for (String deviceId : resource.getDevices()) {
          long endTime = resource.getEndTime(deviceId);
          endTimeMap.put(deviceId, endTime);
        }
        latestTimeForEachDevice
            .computeIfAbsent(timePartitionId, l -> new HashMap<>())
            .putAll(endTimeMap);
        partitionLatestFlushedTimeForEachDevice
            .computeIfAbsent(timePartitionId, id -> new HashMap<>())
            .putAll(endTimeMap);
        globalLatestFlushedTimeForEachDevice.putAll(endTimeMap);
      }

      // leave it in the end
      String taskName =
          logicalStorageGroupName + "-" + virtualStorageGroupId + "-" + System.currentTimeMillis();
      File mergingMods =
          SystemFileFactory.INSTANCE.getFile(storageGroupSysDir, MERGING_MODIFICATION_FILE_NAME);
      if (mergingMods.exists()) {
        this.tsFileManagement.mergingModification = new ModificationFile(mergingMods.getPath());
      }

      CompactionMergeRecoverTask recoverTask =
          new CompactionMergeRecoverTask(
              tsFileManagement,
              new ArrayList<>(tsFileManagement.getTsFileList(true)),
              tsFileManagement.getTsFileList(false),
              storageGroupSysDir.getPath(),
              tsFileManagement::mergeEndAction,
              taskName,
              IoTDBDescriptor.getInstance().getConfig().isForceFullMerge(),
              logicalStorageGroupName,
              this::closeCompactionRecoverCallBack);

      new Thread(recoverTask).start();
      logger.info("submit a compaction merge recover task");
    } catch (IOException e) {
      throw new StorageGroupProcessorException(e);
    }
  }

  public class CompactionAllPartitionTask extends StorageGroupCompactionTask {

    CompactionAllPartitionTask(String storageGroupName) {
      super(storageGroupName);
    }

    @Override
    public Void call() {
      for (long timePartitionId : partitionLatestFlushedTimeForEachDevice.keySet()) {
        syncCompactOnePartition(
            timePartitionId, IoTDBDescriptor.getInstance().getConfig().isForceFullMerge());
      }
      clearCompactionStatus();
      return null;
    }
  }

  private void updatePartitionFileVersion(long partitionNum, long fileVersion) {
    long oldVersion = partitionMaxFileVersions.getOrDefault(partitionNum, 0L);
    if (fileVersion > oldVersion) {
      partitionMaxFileVersions.put(partitionNum, fileVersion);
    }
  }

  /**
   * use old seq file to update latestTimeForEachDevice, globalLatestFlushedTimeForEachDevice,
   * partitionLatestFlushedTimeForEachDevice and timePartitionIdVersionControllerMap
   */
  @SuppressWarnings("squid:S3776") // Suppress high Cognitive Complexity warning
  private void updateLatestFlushedTime() throws IOException {

    VersionController versionController =
        new SimpleFileVersionController(storageGroupSysDir.getPath());
    long currentVersion = versionController.currVersion();
    for (TsFileResource resource : upgradeSeqFileList) {
      for (String deviceId : resource.getDevices()) {
        long endTime = resource.getEndTime(deviceId);
        long endTimePartitionId = StorageEngine.getTimePartition(endTime);
        latestTimeForEachDevice
            .computeIfAbsent(endTimePartitionId, l -> new HashMap<>())
            .put(deviceId, endTime);
        globalLatestFlushedTimeForEachDevice.put(deviceId, endTime);

        // set all the covered partition's LatestFlushedTime
        long partitionId = StorageEngine.getTimePartition(resource.getStartTime(deviceId));
        while (partitionId <= endTimePartitionId) {
          partitionLatestFlushedTimeForEachDevice
              .computeIfAbsent(partitionId, l -> new HashMap<>())
              .put(deviceId, endTime);
          if (!timePartitionIdVersionControllerMap.containsKey(partitionId)) {
            File directory =
                SystemFileFactory.INSTANCE.getFile(storageGroupSysDir, String.valueOf(partitionId));
            if (!directory.exists()) {
              directory.mkdirs();
            }
            File versionFile =
                SystemFileFactory.INSTANCE.getFile(
                    directory, SimpleFileVersionController.FILE_PREFIX + currentVersion);
            if (!versionFile.createNewFile()) {
              logger.warn("Version file {} has already been created ", versionFile);
            }
            timePartitionIdVersionControllerMap.put(
                partitionId,
                new SimpleFileVersionController(storageGroupSysDir.getPath(), partitionId));
          }
          partitionId++;
        }
      }
    }
  }

  @SuppressWarnings("squid:S3776") // Suppress high Cognitive Complexity warning
  private Pair<List<TsFileResource>, List<TsFileResource>> getAllFiles(List<String> folders)
      throws IOException {
    List<File> tsFiles = new ArrayList<>();
    List<File> upgradeFiles = new ArrayList<>();
    for (String baseDir : folders) {
      File fileFolder =
          fsFactory.getFile(
              baseDir + File.separator + logicalStorageGroupName, virtualStorageGroupId);
      if (!fileFolder.exists()) {
        continue;
      }

      // old version
      // some TsFileResource may be being persisted when the system crashed, try recovered such
      // resources
      continueFailedRenames(fileFolder, TEMP_SUFFIX);

      File[] subFiles = fileFolder.listFiles();
      if (subFiles != null) {
        for (File partitionFolder : subFiles) {
          if (!partitionFolder.isDirectory()) {
            logger.warn("{} is not a directory.", partitionFolder.getAbsolutePath());
          } else if (!partitionFolder.getName().equals(IoTDBConstant.UPGRADE_FOLDER_NAME)) {
            // some TsFileResource may be being persisted when the system crashed, try recovered
            // such resources
            continueFailedRenames(partitionFolder, TEMP_SUFFIX);

            Collections.addAll(
                tsFiles,
                fsFactory.listFilesBySuffix(partitionFolder.getAbsolutePath(), TSFILE_SUFFIX));
          } else {
            // collect old TsFiles for upgrading
            Collections.addAll(
                upgradeFiles,
                fsFactory.listFilesBySuffix(partitionFolder.getAbsolutePath(), TSFILE_SUFFIX));
          }
        }
      }
    }
    tsFiles.sort(this::compareFileName);
    List<TsFileResource> ret = new ArrayList<>();
    tsFiles.forEach(f -> ret.add(new TsFileResource(f)));
    upgradeFiles.sort(this::compareFileName);
    List<TsFileResource> upgradeRet = new ArrayList<>();
    for (File f : upgradeFiles) {
      TsFileResource fileResource = new TsFileResource(f);
      fileResource.setClosed(true);
      // make sure the flush command is called before IoTDB is down.
      fileResource.deserializeFromOldFile();
      upgradeRet.add(fileResource);
    }
    return new Pair<>(ret, upgradeRet);
  }

  private void continueFailedRenames(File fileFolder, String suffix) {
    File[] files = fsFactory.listFilesBySuffix(fileFolder.getAbsolutePath(), suffix);
    if (files != null) {
      for (File tempResource : files) {
        File originResource = fsFactory.getFile(tempResource.getPath().replace(suffix, ""));
        if (originResource.exists()) {
          tempResource.delete();
        } else {
          tempResource.renameTo(originResource);
        }
      }
    }
  }

  private void recoverTsFiles(List<TsFileResource> tsFiles, boolean isSeq) throws IOException {
    boolean needsCheckTsFile = true;
    for (int i = tsFiles.size() - 1; i >= 0; i--) {
      TsFileResource tsFileResource = tsFiles.get(i);
      long timePartitionId = tsFileResource.getTimePartition();

      TsFileRecoverPerformer recoverPerformer =
          new TsFileRecoverPerformer(
              logicalStorageGroupName
                  + File.separator
                  + virtualStorageGroupId
                  + FILE_NAME_SEPARATOR,
              tsFileResource,
              isSeq,
              needsCheckTsFile);

      RestorableTsFileIOWriter writer = null;
      try {
        // this tsfile is not zero level, no need to perform redo wal
        if (TsFileResource.getMergeLevel(tsFileResource.getTsFile().getName()) > 0) {
<<<<<<< HEAD
          writer =
              recoverPerformer.recover(false, this::getWalDirectByteBuffer, this::releaseWalBuffer);
          if (writer != null && writer.hasCrashed()) {
            tsFileManagement.addRecover(tsFileResource, isSeq);
          } else {
            tsFileResource.setClosed(true);
            tsFileManagement.add(tsFileResource, isSeq);
          }
=======
          tsFileResource.setClosed(true);
          tsFileManagement.add(tsFileResource, isSeq);
>>>>>>> 7e614625
          continue;
        } else {
          writer =
              recoverPerformer.recover(true, this::getWalDirectByteBuffer, this::releaseWalBuffer);
          if (writer == null || !writer.hasCrashed()) {
            needsCheckTsFile = false;
          }
        }
      } catch (StorageGroupProcessorException | IOException e) {
        logger.warn(
            "Skip TsFile: {} because of error in recover: ", tsFileResource.getTsFilePath(), e);
        continue;
      } finally {
        if (writer != null) {
          writer.close();
        }
      }

      if (i != tsFiles.size() - 1 || writer == null || !writer.canWrite()) {
        // not the last file or cannot write, just close it
        tsFileResource.setClosed(true);
      } else if (writer.canWrite()) {
        // the last file is not closed, continue writing to in
        TsFileProcessor tsFileProcessor;
        if (isSeq) {
          tsFileProcessor =
              new TsFileProcessor(
                  virtualStorageGroupId,
                  storageGroupInfo,
                  tsFileResource,
                  this::closeUnsealedTsFileProcessorCallBack,
                  this::updateLatestFlushTimeCallback,
                  true,
                  writer);
          if (enableMemControl) {
            TsFileProcessorInfo tsFileProcessorInfo = new TsFileProcessorInfo(storageGroupInfo);
            tsFileProcessor.setTsFileProcessorInfo(tsFileProcessorInfo);
            this.storageGroupInfo.initTsFileProcessorInfo(tsFileProcessor);
          }
          workSequenceTsFileProcessors.put(timePartitionId, tsFileProcessor);
        } else {
          tsFileProcessor =
              new TsFileProcessor(
                  virtualStorageGroupId,
                  storageGroupInfo,
                  tsFileResource,
                  this::closeUnsealedTsFileProcessorCallBack,
                  this::unsequenceFlushCallback,
                  false,
                  writer);
          if (enableMemControl) {
            TsFileProcessorInfo tsFileProcessorInfo = new TsFileProcessorInfo(storageGroupInfo);
            tsFileProcessor.setTsFileProcessorInfo(tsFileProcessorInfo);
            this.storageGroupInfo.initTsFileProcessorInfo(tsFileProcessor);
          }
          workUnsequenceTsFileProcessors.put(timePartitionId, tsFileProcessor);
        }
        tsFileResource.setProcessor(tsFileProcessor);
        tsFileResource.removeResourceFile();
        tsFileProcessor.setTimeRangeId(timePartitionId);
        writer.makeMetadataVisible();
        if (enableMemControl) {
          // get chunkMetadata size
          long chunkMetadataSize = 0;
          for (Map<String, List<ChunkMetadata>> metaMap : writer.getMetadatasForQuery().values()) {
            for (List<ChunkMetadata> metadatas : metaMap.values()) {
              for (ChunkMetadata chunkMetadata : metadatas) {
                chunkMetadataSize += chunkMetadata.calculateRamSize();
              }
            }
          }
          tsFileProcessor.getTsFileProcessorInfo().addTSPMemCost(chunkMetadataSize);
        }
      }
      tsFileManagement.add(tsFileResource, isSeq);
    }
  }

  // ({systemTime}-{versionNum}-{mergeNum}.tsfile)
  private int compareFileName(File o1, File o2) {
    String[] items1 = o1.getName().replace(TSFILE_SUFFIX, "").split(FILE_NAME_SEPARATOR);
    String[] items2 = o2.getName().replace(TSFILE_SUFFIX, "").split(FILE_NAME_SEPARATOR);
    long ver1 = Long.parseLong(items1[0]);
    long ver2 = Long.parseLong(items2[0]);
    int cmp = Long.compare(ver1, ver2);
    if (cmp == 0) {
      return Long.compare(Long.parseLong(items1[1]), Long.parseLong(items2[1]));
    } else {
      return cmp;
    }
  }

  public void insert(InsertRowPlan insertRowPlan) throws WriteProcessException {
    // reject insertions that are out of ttl
    if (!isAlive(insertRowPlan.getTime())) {
      throw new OutOfTTLException(insertRowPlan.getTime(), (System.currentTimeMillis() - dataTTL));
    }
    writeLock("InsertRow");
    try {
      // init map
      long timePartitionId = StorageEngine.getTimePartition(insertRowPlan.getTime());

      partitionLatestFlushedTimeForEachDevice.computeIfAbsent(
          timePartitionId, id -> new HashMap<>());

      boolean isSequence =
          insertRowPlan.getTime()
              > partitionLatestFlushedTimeForEachDevice
                  .get(timePartitionId)
                  .getOrDefault(insertRowPlan.getDeviceId().getFullPath(), Long.MIN_VALUE);

      // is unsequence and user set config to discard out of order data
      if (!isSequence
          && IoTDBDescriptor.getInstance().getConfig().isEnableDiscardOutOfOrderData()) {
        return;
      }

      latestTimeForEachDevice.computeIfAbsent(timePartitionId, l -> new HashMap<>());
      // insert to sequence or unSequence file
      insertToTsFileProcessor(insertRowPlan, isSequence, timePartitionId);

    } finally {
      writeUnlock();
    }
  }

  /**
   * Insert a tablet (rows belonging to the same devices) into this storage group.
   *
   * @throws BatchProcessException if some of the rows failed to be inserted
   */
  @SuppressWarnings("squid:S3776") // Suppress high Cognitive Complexity warning
  public void insertTablet(InsertTabletPlan insertTabletPlan) throws BatchProcessException {
    writeLock("insertTablet");
    try {
      TSStatus[] results = new TSStatus[insertTabletPlan.getRowCount()];
      Arrays.fill(results, RpcUtils.SUCCESS_STATUS);
      boolean noFailure = true;

      /*
       * assume that batch has been sorted by client
       */
      int loc = 0;
      while (loc < insertTabletPlan.getRowCount()) {
        long currTime = insertTabletPlan.getTimes()[loc];
        // skip points that do not satisfy TTL
        if (!isAlive(currTime)) {
          results[loc] =
              RpcUtils.getStatus(
                  TSStatusCode.OUT_OF_TTL_ERROR,
                  "time " + currTime + " in current line is out of TTL: " + dataTTL);
          loc++;
          noFailure = false;
        } else {
          break;
        }
      }
      // loc pointing at first legal position
      if (loc == insertTabletPlan.getRowCount()) {
        throw new BatchProcessException(results);
      }
      // before is first start point
      int before = loc;
      // before time partition
      long beforeTimePartition =
          StorageEngine.getTimePartition(insertTabletPlan.getTimes()[before]);
      // init map
      long lastFlushTime =
          partitionLatestFlushedTimeForEachDevice
              .computeIfAbsent(beforeTimePartition, id -> new HashMap<>())
              .computeIfAbsent(insertTabletPlan.getDeviceId().getFullPath(), id -> Long.MIN_VALUE);
      // if is sequence
      boolean isSequence = false;
      while (loc < insertTabletPlan.getRowCount()) {
        long time = insertTabletPlan.getTimes()[loc];
        long curTimePartition = StorageEngine.getTimePartition(time);
        // start next partition
        if (curTimePartition != beforeTimePartition) {
          // insert last time partition
          if (isSequence
              || !IoTDBDescriptor.getInstance().getConfig().isEnableDiscardOutOfOrderData()) {
            noFailure =
                insertTabletToTsFileProcessor(
                        insertTabletPlan, before, loc, isSequence, results, beforeTimePartition)
                    && noFailure;
          }
          // re initialize
          before = loc;
          beforeTimePartition = curTimePartition;
          lastFlushTime =
              partitionLatestFlushedTimeForEachDevice
                  .computeIfAbsent(beforeTimePartition, id -> new HashMap<>())
                  .computeIfAbsent(
                      insertTabletPlan.getDeviceId().getFullPath(), id -> Long.MIN_VALUE);
          isSequence = false;
        }
        // still in this partition
        else {
          // judge if we should insert sequence
          if (!isSequence && time > lastFlushTime) {
            // insert into unsequence and then start sequence
            if (!IoTDBDescriptor.getInstance().getConfig().isEnableDiscardOutOfOrderData()) {
              noFailure =
                  insertTabletToTsFileProcessor(
                          insertTabletPlan, before, loc, false, results, beforeTimePartition)
                      && noFailure;
            }
            before = loc;
            isSequence = true;
          }
          loc++;
        }
      }

      // do not forget last part
      if (before < loc
          && (isSequence
              || !IoTDBDescriptor.getInstance().getConfig().isEnableDiscardOutOfOrderData())) {
        noFailure =
            insertTabletToTsFileProcessor(
                    insertTabletPlan, before, loc, isSequence, results, beforeTimePartition)
                && noFailure;
      }
      long globalLatestFlushedTime =
          globalLatestFlushedTimeForEachDevice.getOrDefault(
              insertTabletPlan.getDeviceId().getFullPath(), Long.MIN_VALUE);
      tryToUpdateBatchInsertLastCache(insertTabletPlan, globalLatestFlushedTime);

      if (!noFailure) {
        throw new BatchProcessException(results);
      }
    } finally {
      writeUnlock();
    }
  }

  /** @return whether the given time falls in ttl */
  private boolean isAlive(long time) {
    return dataTTL == Long.MAX_VALUE || (System.currentTimeMillis() - time) <= dataTTL;
  }

  /**
   * insert batch to tsfile processor thread-safety that the caller need to guarantee The rows to be
   * inserted are in the range [start, end)
   *
   * @param insertTabletPlan insert a tablet of a device
   * @param sequence whether is sequence
   * @param start start index of rows to be inserted in insertTabletPlan
   * @param end end index of rows to be inserted in insertTabletPlan
   * @param results result array
   * @param timePartitionId time partition id
   * @return false if any failure occurs when inserting the tablet, true otherwise
   */
  private boolean insertTabletToTsFileProcessor(
      InsertTabletPlan insertTabletPlan,
      int start,
      int end,
      boolean sequence,
      TSStatus[] results,
      long timePartitionId) {
    // return when start >= end
    if (start >= end) {
      return true;
    }

    TsFileProcessor tsFileProcessor = getOrCreateTsFileProcessor(timePartitionId, sequence);
    if (tsFileProcessor == null) {
      for (int i = start; i < end; i++) {
        results[i] =
            RpcUtils.getStatus(
                TSStatusCode.INTERNAL_SERVER_ERROR,
                "can not create TsFileProcessor, timePartitionId: " + timePartitionId);
      }
      return false;
    }

    try {
      tsFileProcessor.insertTablet(insertTabletPlan, start, end, results);
    } catch (WriteProcessRejectException e) {
      logger.warn("insert to TsFileProcessor rejected, {}", e.getMessage());
      return false;
    } catch (WriteProcessException e) {
      logger.error("insert to TsFileProcessor error ", e);
      return false;
    }

    latestTimeForEachDevice.computeIfAbsent(timePartitionId, t -> new HashMap<>());
    // try to update the latest time of the device of this tsRecord
    if (sequence
        && latestTimeForEachDevice
                .get(timePartitionId)
                .getOrDefault(insertTabletPlan.getDeviceId().getFullPath(), Long.MIN_VALUE)
            < insertTabletPlan.getTimes()[end - 1]) {
      latestTimeForEachDevice
          .get(timePartitionId)
          .put(insertTabletPlan.getDeviceId().getFullPath(), insertTabletPlan.getTimes()[end - 1]);
    }

    // check memtable size and may async try to flush the work memtable
    if (tsFileProcessor.shouldFlush()) {
      fileFlushPolicy.apply(this, tsFileProcessor, sequence);
    }
    return true;
  }

  private void tryToUpdateBatchInsertLastCache(InsertTabletPlan plan, Long latestFlushedTime) {
    if (!IoTDBDescriptor.getInstance().getConfig().isLastCacheEnabled()) {
      return;
    }
    MeasurementMNode[] mNodes = plan.getMeasurementMNodes();
    for (int i = 0; i < mNodes.length; i++) {
      if (plan.getColumns()[i] == null) {
        continue;
      }
      // Update cached last value with high priority
      if (mNodes[i] != null) {
        // in stand alone version, the seriesPath is not needed, just use measurementMNodes[i] to
        // update last cache
        IoTDB.metaManager.updateLastCache(
            null, plan.composeLastTimeValuePair(i), true, latestFlushedTime, mNodes[i]);
      } else {
        // measurementMNodes[i] is null, use the path to update remote cache
        IoTDB.metaManager.updateLastCache(
            plan.getDeviceId().concatNode(plan.getMeasurements()[i]),
            plan.composeLastTimeValuePair(i),
            true,
            latestFlushedTime,
            null);
      }
    }
  }

  private void insertToTsFileProcessor(
      InsertRowPlan insertRowPlan, boolean sequence, long timePartitionId)
      throws WriteProcessException {
    TsFileProcessor tsFileProcessor = getOrCreateTsFileProcessor(timePartitionId, sequence);
    if (tsFileProcessor == null) {
      return;
    }

    tsFileProcessor.insert(insertRowPlan);

    // try to update the latest time of the device of this tsRecord
    if (latestTimeForEachDevice
            .get(timePartitionId)
            .getOrDefault(insertRowPlan.getDeviceId().getFullPath(), Long.MIN_VALUE)
        < insertRowPlan.getTime()) {
      latestTimeForEachDevice
          .get(timePartitionId)
          .put(insertRowPlan.getDeviceId().getFullPath(), insertRowPlan.getTime());
    }

    long globalLatestFlushTime =
        globalLatestFlushedTimeForEachDevice.getOrDefault(
            insertRowPlan.getDeviceId().getFullPath(), Long.MIN_VALUE);

    tryToUpdateInsertLastCache(insertRowPlan, globalLatestFlushTime);

    // check memtable size and may asyncTryToFlush the work memtable
    if (tsFileProcessor.shouldFlush()) {
      fileFlushPolicy.apply(this, tsFileProcessor, sequence);
    }
  }

  private void tryToUpdateInsertLastCache(InsertRowPlan plan, Long latestFlushedTime) {
    if (!IoTDBDescriptor.getInstance().getConfig().isLastCacheEnabled()) {
      return;
    }
    MeasurementMNode[] mNodes = plan.getMeasurementMNodes();
    for (int i = 0; i < mNodes.length; i++) {
      if (plan.getValues()[i] == null) {
        continue;
      }
      // Update cached last value with high priority
      if (mNodes[i] != null) {
        // in stand alone version, the seriesPath is not needed, just use measurementMNodes[i] to
        // update last cache
        IoTDB.metaManager.updateLastCache(
            null, plan.composeTimeValuePair(i), true, latestFlushedTime, mNodes[i]);
      } else {
        IoTDB.metaManager.updateLastCache(
            plan.getDeviceId().concatNode(plan.getMeasurements()[i]),
            plan.composeTimeValuePair(i),
            true,
            latestFlushedTime,
            null);
      }
    }
  }

  public void submitAFlushTaskWhenShouldFlush(TsFileProcessor tsFileProcessor) {
    writeLock("submitAFlushTaskWhenShouldFlush");
    try {
      // check memtable size and may asyncTryToFlush the work memtable
      if (tsFileProcessor.shouldFlush()) {
        fileFlushPolicy.apply(this, tsFileProcessor, tsFileProcessor.isSequence());
      }
    } finally {
      writeUnlock();
    }
  }

  private TsFileProcessor getOrCreateTsFileProcessor(long timeRangeId, boolean sequence) {
    TsFileProcessor tsFileProcessor = null;
    try {
      if (sequence) {
        tsFileProcessor =
            getOrCreateTsFileProcessorIntern(timeRangeId, workSequenceTsFileProcessors, true);
      } else {
        tsFileProcessor =
            getOrCreateTsFileProcessorIntern(timeRangeId, workUnsequenceTsFileProcessors, false);
      }
    } catch (DiskSpaceInsufficientException e) {
      logger.error(
          "disk space is insufficient when creating TsFile processor, change system mode to read-only",
          e);
      IoTDBDescriptor.getInstance().getConfig().setReadOnly(true);
    } catch (IOException e) {
      logger.error(
          "meet IOException when creating TsFileProcessor, change system mode to read-only", e);
      IoTDBDescriptor.getInstance().getConfig().setReadOnly(true);
    }
    return tsFileProcessor;
  }

  /**
   * get processor from hashmap, flush oldest processor if necessary
   *
   * @param timeRangeId time partition range
   * @param tsFileProcessorTreeMap tsFileProcessorTreeMap
   * @param sequence whether is sequence or not
   */
  private TsFileProcessor getOrCreateTsFileProcessorIntern(
      long timeRangeId, TreeMap<Long, TsFileProcessor> tsFileProcessorTreeMap, boolean sequence)
      throws IOException, DiskSpaceInsufficientException {

    TsFileProcessor res = tsFileProcessorTreeMap.get(timeRangeId);

    if (null == res) {
      // build new processor, memory control module will control the number of memtables
      res = newTsFileProcessor(sequence, timeRangeId);
      tsFileProcessorTreeMap.put(timeRangeId, res);
      tsFileManagement.add(res.getTsFileResource(), sequence);
    }

    return res;
  }

  private TsFileProcessor newTsFileProcessor(boolean sequence, long timePartitionId)
      throws IOException, DiskSpaceInsufficientException {
    DirectoryManager directoryManager = DirectoryManager.getInstance();
    String baseDir =
        sequence
            ? directoryManager.getNextFolderForSequenceFile()
            : directoryManager.getNextFolderForUnSequenceFile();
    fsFactory
        .getFile(baseDir + File.separator + logicalStorageGroupName, virtualStorageGroupId)
        .mkdirs();

    String filePath =
        baseDir
            + File.separator
            + logicalStorageGroupName
            + File.separator
            + virtualStorageGroupId
            + File.separator
            + timePartitionId
            + File.separator
            + getNewTsFileName(timePartitionId);

    return getTsFileProcessor(sequence, filePath, timePartitionId);
  }

  private TsFileProcessor getTsFileProcessor(
      boolean sequence, String filePath, long timePartitionId) throws IOException {
    TsFileProcessor tsFileProcessor;
    if (sequence) {
      tsFileProcessor =
          new TsFileProcessor(
              logicalStorageGroupName + File.separator + virtualStorageGroupId,
              fsFactory.getFileWithParent(filePath),
              storageGroupInfo,
              this::closeUnsealedTsFileProcessorCallBack,
              this::updateLatestFlushTimeCallback,
              true,
              deviceNumInLastClosedTsFile);
    } else {
      tsFileProcessor =
          new TsFileProcessor(
              logicalStorageGroupName + File.separator + virtualStorageGroupId,
              fsFactory.getFileWithParent(filePath),
              storageGroupInfo,
              this::closeUnsealedTsFileProcessorCallBack,
              this::unsequenceFlushCallback,
              false,
              deviceNumInLastClosedTsFile);
    }

    if (enableMemControl) {
      TsFileProcessorInfo tsFileProcessorInfo = new TsFileProcessorInfo(storageGroupInfo);
      tsFileProcessor.setTsFileProcessorInfo(tsFileProcessorInfo);
      this.storageGroupInfo.initTsFileProcessorInfo(tsFileProcessor);
    }

    tsFileProcessor.addCloseFileListeners(customCloseFileListeners);
    tsFileProcessor.addFlushListeners(customFlushListeners);
    tsFileProcessor.setTimeRangeId(timePartitionId);

    return tsFileProcessor;
  }

  /**
   * Create a new tsfile name
   *
   * @return file name
   */
  private String getNewTsFileName(long timePartitionId) {
    long version = partitionMaxFileVersions.getOrDefault(timePartitionId, 0L) + 1;
    partitionMaxFileVersions.put(timePartitionId, version);
    return getNewTsFileName(System.currentTimeMillis(), version, 0, 0);
  }

  private String getNewTsFileName(long time, long version, int mergeCnt, int unSeqMergeCnt) {
    return TsFileResource.getNewTsFileName(time, version, mergeCnt, unSeqMergeCnt);
  }

  public void syncCloseOneTsFileProcessor(boolean sequence, TsFileProcessor tsFileProcessor) {
    synchronized (closeStorageGroupCondition) {
      try {
        asyncCloseOneTsFileProcessor(sequence, tsFileProcessor);
        long startTime = System.currentTimeMillis();
        while (closingSequenceTsFileProcessor.contains(tsFileProcessor)
            || closingUnSequenceTsFileProcessor.contains(tsFileProcessor)) {
          closeStorageGroupCondition.wait(60_000);
          if (System.currentTimeMillis() - startTime > 60_000) {
            logger.warn(
                "{} has spent {}s to wait for closing one tsfile.",
                logicalStorageGroupName + "-" + this.virtualStorageGroupId,
                (System.currentTimeMillis() - startTime) / 1000);
          }
        }
      } catch (InterruptedException e) {
        Thread.currentThread().interrupt();
        logger.error(
            "syncCloseOneTsFileProcessor error occurs while waiting for closing the storage "
                + "group {}",
            logicalStorageGroupName + "-" + virtualStorageGroupId,
            e);
      }
    }
  }

  /** thread-safety should be ensured by caller */
  public void asyncCloseOneTsFileProcessor(boolean sequence, TsFileProcessor tsFileProcessor) {
    // for sequence tsfile, we update the endTimeMap only when the file is prepared to be closed.
    // for unsequence tsfile, we have maintained the endTimeMap when an insertion comes.
    if (closingSequenceTsFileProcessor.contains(tsFileProcessor)
        || closingUnSequenceTsFileProcessor.contains(tsFileProcessor)
        || tsFileProcessor.alreadyMarkedClosing()) {
      return;
    }
    logger.info(
        "Async close tsfile: {}",
        tsFileProcessor.getTsFileResource().getTsFile().getAbsolutePath());
    if (sequence) {
      closingSequenceTsFileProcessor.add(tsFileProcessor);
      updateEndTimeMap(tsFileProcessor);
      tsFileProcessor.asyncClose();

      workSequenceTsFileProcessors.remove(tsFileProcessor.getTimeRangeId());
      // if unsequence files don't contain this time range id, we should remove it's version
      // controller
      if (!workUnsequenceTsFileProcessors.containsKey(tsFileProcessor.getTimeRangeId())) {
        timePartitionIdVersionControllerMap.remove(tsFileProcessor.getTimeRangeId());
      }
      logger.info(
          "close a sequence tsfile processor {}",
          logicalStorageGroupName + "-" + virtualStorageGroupId);
    } else {
      closingUnSequenceTsFileProcessor.add(tsFileProcessor);
      tsFileProcessor.asyncClose();

      workUnsequenceTsFileProcessors.remove(tsFileProcessor.getTimeRangeId());
      // if sequence files don't contain this time range id, we should remove it's version
      // controller
      if (!workSequenceTsFileProcessors.containsKey(tsFileProcessor.getTimeRangeId())) {
        timePartitionIdVersionControllerMap.remove(tsFileProcessor.getTimeRangeId());
      }
    }
  }

  /** delete the storageGroup's own folder in folder data/system/storage_groups */
  public void deleteFolder(String systemDir) {
    logger.info(
        "{} will close all files for deleting data folder {}",
        logicalStorageGroupName + "-" + virtualStorageGroupId,
        systemDir);
    writeLock("deleteFolder");
    try {
      File storageGroupFolder =
          SystemFileFactory.INSTANCE.getFile(systemDir, virtualStorageGroupId);
      if (storageGroupFolder.exists()) {
        org.apache.iotdb.db.utils.FileUtils.deleteDirectory(storageGroupFolder);
      }
    } finally {
      writeUnlock();
    }
  }

  public void closeAllResources() {
    for (TsFileResource tsFileResource : tsFileManagement.getTsFileList(false)) {
      try {
        tsFileResource.close();
      } catch (IOException e) {
        logger.error("Cannot close a TsFileResource {}", tsFileResource, e);
      }
    }
    for (TsFileResource tsFileResource : tsFileManagement.getTsFileList(true)) {
      try {
        tsFileResource.close();
      } catch (IOException e) {
        logger.error("Cannot close a TsFileResource {}", tsFileResource, e);
      }
    }
  }

  public void releaseWalDirectByteBufferPool() {
    synchronized (walByteBufferPool) {
      while (!walByteBufferPool.isEmpty()) {
        MmapUtil.clean((MappedByteBuffer) walByteBufferPool.removeFirst());
        currentWalPoolSize--;
      }
    }
  }

  public void syncDeleteDataFiles() {
    logger.info(
        "{} will close all files for deleting data files",
        logicalStorageGroupName + "-" + virtualStorageGroupId);
    writeLock("syncDeleteDataFiles");
    try {

      syncCloseAllWorkingTsFileProcessors();
      // normally, mergingModification is just need to be closed by after a merge task is finished.
      // we close it here just for IT test.
      if (this.tsFileManagement.mergingModification != null) {
        this.tsFileManagement.mergingModification.close();
      }

      closeAllResources();
      List<String> folder = DirectoryManager.getInstance().getAllSequenceFileFolders();
      folder.addAll(DirectoryManager.getInstance().getAllUnSequenceFileFolders());
      deleteAllSGFolders(folder);

      this.workSequenceTsFileProcessors.clear();
      this.workUnsequenceTsFileProcessors.clear();
      this.tsFileManagement.clear();
      this.partitionLatestFlushedTimeForEachDevice.clear();
      this.globalLatestFlushedTimeForEachDevice.clear();
      this.latestTimeForEachDevice.clear();
    } catch (IOException e) {
      logger.error(
          "Cannot close the mergingMod file {}",
          this.tsFileManagement.mergingModification.getFilePath(),
          e);
    } finally {
      writeUnlock();
    }
  }

  private void deleteAllSGFolders(List<String> folder) {
    for (String tsfilePath : folder) {
      File storageGroupFolder =
          fsFactory.getFile(
              tsfilePath, logicalStorageGroupName + File.separator + virtualStorageGroupId);
      if (storageGroupFolder.exists()) {
        org.apache.iotdb.db.utils.FileUtils.deleteDirectory(storageGroupFolder);
      }
    }
  }

  /** Iterate each TsFile and try to lock and remove those out of TTL. */
  public synchronized void checkFilesTTL() {
    if (dataTTL == Long.MAX_VALUE) {
      logger.debug(
          "{}: TTL not set, ignore the check",
          logicalStorageGroupName + "-" + virtualStorageGroupId);
      return;
    }
    long timeLowerBound = System.currentTimeMillis() - dataTTL;
    if (logger.isDebugEnabled()) {
      logger.debug(
          "{}: TTL removing files before {}",
          logicalStorageGroupName + "-" + virtualStorageGroupId,
          new Date(timeLowerBound));
    }

    // copy to avoid concurrent modification of deletion
    List<TsFileResource> seqFiles = new ArrayList<>(tsFileManagement.getTsFileList(true));
    List<TsFileResource> unseqFiles = new ArrayList<>(tsFileManagement.getTsFileList(false));

    for (TsFileResource tsFileResource : seqFiles) {
      checkFileTTL(tsFileResource, timeLowerBound, true);
    }
    for (TsFileResource tsFileResource : unseqFiles) {
      checkFileTTL(tsFileResource, timeLowerBound, false);
    }
  }

  private void checkFileTTL(TsFileResource resource, long timeLowerBound, boolean isSeq) {
    if (!resource.isClosed() || !resource.isDeleted() && resource.stillLives(timeLowerBound)) {
      return;
    }

    writeLock("checkFileTTL");
    try {
      // prevent new merges and queries from choosing this file
      resource.setDeleted(true);

      // ensure that the file is not used by any queries
      if (resource.tryWriteLock()) {
        try {
          // physical removal
          resource.remove();
          if (logger.isInfoEnabled()) {
            logger.info(
                "Removed a file {} before {} by ttl ({}ms)",
                resource.getTsFilePath(),
                new Date(timeLowerBound),
                dataTTL);
          }
          tsFileManagement.remove(resource, isSeq);
        } finally {
          resource.writeUnlock();
        }
      }
    } finally {
      writeUnlock();
    }
  }

  public void timedFlushSeqMemTable() {
    writeLock("timedFlushSeqMemTable");
    try {
      // only check sequence tsfiles' memtables
      List<TsFileProcessor> tsFileProcessors =
          new ArrayList<>(workSequenceTsFileProcessors.values());
      long timeLowerBound = System.currentTimeMillis() - config.getSeqMemtableFlushInterval();

      for (TsFileProcessor tsFileProcessor : tsFileProcessors) {
        if (tsFileProcessor.getWorkMemTableCreatedTime() < timeLowerBound) {
          logger.info(
              "Exceed sequence memtable flush interval, so flush working memtable of time partition {} in storage group {}[{}]",
              tsFileProcessor.getTimeRangeId(),
              logicalStorageGroupName,
              virtualStorageGroupId);
          fileFlushPolicy.apply(this, tsFileProcessor, tsFileProcessor.isSequence());
        }
      }
    } finally {
      writeUnlock();
    }
  }

  public void timedFlushUnseqMemTable() {
    writeLock("timedFlushUnseqMemTable");
    try {
      // only check unsequence tsfiles' memtables
      List<TsFileProcessor> tsFileProcessors =
          new ArrayList<>(workUnsequenceTsFileProcessors.values());
      long timeLowerBound = System.currentTimeMillis() - config.getUnseqMemtableFlushInterval();

      for (TsFileProcessor tsFileProcessor : tsFileProcessors) {
        if (tsFileProcessor.getWorkMemTableCreatedTime() < timeLowerBound) {
          logger.info(
              "Exceed unsequence memtable flush interval, so flush working memtable of time partition {} in storage group {}[{}]",
              tsFileProcessor.getTimeRangeId(),
              logicalStorageGroupName,
              virtualStorageGroupId);
          fileFlushPolicy.apply(this, tsFileProcessor, tsFileProcessor.isSequence());
        }
      }
    } finally {
      writeUnlock();
    }
  }

  public void timedCloseTsFileProcessor() {
    writeLock("timedCloseTsFileProcessor");
    try {
      List<TsFileProcessor> seqTsFileProcessors =
          new ArrayList<>(workSequenceTsFileProcessors.values());
      long timeLowerBound =
          System.currentTimeMillis() - config.getCloseTsFileIntervalAfterFlushing();
      for (TsFileProcessor tsFileProcessor : seqTsFileProcessors) {
        // working memtable is null(no more write ops) and last flush time exceeds close interval
        if (tsFileProcessor.getWorkMemTableCreatedTime() == Long.MAX_VALUE
            && tsFileProcessor.getLastWorkMemtableFlushTime() < timeLowerBound) {
          logger.info(
              "Exceed tsfile close interval, so close TsFileProcessor of time partition {} in storage group {}[{}]",
              tsFileProcessor.getTimeRangeId(),
              logicalStorageGroupName,
              virtualStorageGroupId);
          asyncCloseOneTsFileProcessor(true, tsFileProcessor);
        }
      }

      List<TsFileProcessor> unSeqTsFileProcessors =
          new ArrayList<>(workUnsequenceTsFileProcessors.values());
      timeLowerBound = System.currentTimeMillis() - config.getCloseTsFileIntervalAfterFlushing();
      for (TsFileProcessor tsFileProcessor : unSeqTsFileProcessors) {
        // working memtable is null(no more write ops) and last flush time exceeds close interval
        if (tsFileProcessor.getWorkMemTableCreatedTime() == Long.MAX_VALUE
            && tsFileProcessor.getLastWorkMemtableFlushTime() < timeLowerBound) {
          logger.info(
              "Exceed tsfile close interval, so close TsFileProcessor of time partition {} in storage group {}[{}]",
              tsFileProcessor.getTimeRangeId(),
              logicalStorageGroupName,
              virtualStorageGroupId);
          asyncCloseOneTsFileProcessor(false, tsFileProcessor);
        }
      }
    } finally {
      writeUnlock();
    }
  }

  /** This method will be blocked until all tsfile processors are closed. */
  public void syncCloseAllWorkingTsFileProcessors() {
    synchronized (closeStorageGroupCondition) {
      try {
        asyncCloseAllWorkingTsFileProcessors();
        long startTime = System.currentTimeMillis();
        while (!closingSequenceTsFileProcessor.isEmpty()
            || !closingUnSequenceTsFileProcessor.isEmpty()) {
          closeStorageGroupCondition.wait(60_000);
          if (System.currentTimeMillis() - startTime > 60_000) {
            logger.warn(
                "{} has spent {}s to wait for closing all TsFiles.",
                logicalStorageGroupName + "-" + this.virtualStorageGroupId,
                (System.currentTimeMillis() - startTime) / 1000);
          }
        }
      } catch (InterruptedException e) {
        logger.error(
            "CloseFileNodeCondition error occurs while waiting for closing the storage "
                + "group {}",
            logicalStorageGroupName + "-" + virtualStorageGroupId,
            e);
        Thread.currentThread().interrupt();
      }
    }
  }

  public void asyncCloseAllWorkingTsFileProcessors() {
    writeLock("asyncCloseAllWorkingTsFileProcessors");
    try {
      logger.info(
          "async force close all files in storage group: {}",
          logicalStorageGroupName + "-" + virtualStorageGroupId);
      // to avoid concurrent modification problem, we need a new array list
      for (TsFileProcessor tsFileProcessor :
          new ArrayList<>(workSequenceTsFileProcessors.values())) {
        asyncCloseOneTsFileProcessor(true, tsFileProcessor);
      }
      // to avoid concurrent modification problem, we need a new array list
      for (TsFileProcessor tsFileProcessor :
          new ArrayList<>(workUnsequenceTsFileProcessors.values())) {
        asyncCloseOneTsFileProcessor(false, tsFileProcessor);
      }
    } finally {
      writeUnlock();
    }
  }

  public void forceCloseAllWorkingTsFileProcessors() throws TsFileProcessorException {
    writeLock("forceCloseAllWorkingTsFileProcessors");
    try {
      logger.info(
          "force close all processors in storage group: {}",
          logicalStorageGroupName + "-" + virtualStorageGroupId);
      // to avoid concurrent modification problem, we need a new array list
      for (TsFileProcessor tsFileProcessor :
          new ArrayList<>(workSequenceTsFileProcessors.values())) {
        tsFileProcessor.putMemTableBackAndClose();
      }
      // to avoid concurrent modification problem, we need a new array list
      for (TsFileProcessor tsFileProcessor :
          new ArrayList<>(workUnsequenceTsFileProcessors.values())) {
        tsFileProcessor.putMemTableBackAndClose();
      }
    } finally {
      writeUnlock();
    }
  }

  // TODO need a read lock, please consider the concurrency with flush manager threads.
  public QueryDataSource query(
      PartialPath fullPath,
      QueryContext context,
      QueryFileManager filePathsManager,
      Filter timeFilter)
      throws QueryProcessException {
    readLock();
    try {
      List<TsFileResource> seqResources =
          getFileResourceListForQuery(
              tsFileManagement.getTsFileList(true),
              upgradeSeqFileList,
              fullPath,
              context,
              timeFilter,
              true);
      List<TsFileResource> unseqResources =
          getFileResourceListForQuery(
              tsFileManagement.getTsFileList(false),
              upgradeUnseqFileList,
              fullPath,
              context,
              timeFilter,
              false);
      QueryDataSource dataSource = new QueryDataSource(seqResources, unseqResources);
      // used files should be added before mergeLock is unlocked, or they may be deleted by
      // running merge
      // is null only in tests
      if (filePathsManager != null) {
        filePathsManager.addUsedFilesForQuery(context.getQueryId(), dataSource);
      }
      dataSource.setDataTTL(dataTTL);
      return dataSource;
    } catch (MetadataException e) {
      throw new QueryProcessException(e);
    } finally {
      readUnlock();
    }
  }

  public void readLock() {
    // apply read lock for SG insert lock to prevent inconsistent with concurrently writing memtable
    insertLock.readLock().lock();
    // apply read lock for TsFileResource list
    tsFileManagement.readLock();
  }

  public void readUnlock() {
    tsFileManagement.readUnLock();
    insertLock.readLock().unlock();
  }

  public void writeLock(String holder) {
    insertLock.writeLock().lock();
    insertWriteLockHolder = holder;
  }

  public void writeUnlock() {
    insertWriteLockHolder = "";
    insertLock.writeLock().unlock();
  }

  /**
   * @param tsFileResources includes sealed and unsealed tsfile resources
   * @return fill unsealed tsfile resources with memory data and ChunkMetadataList of data in disk
   */
  private List<TsFileResource> getFileResourceListForQuery(
      Collection<TsFileResource> tsFileResources,
      List<TsFileResource> upgradeTsFileResources,
      PartialPath fullPath,
      QueryContext context,
      Filter timeFilter,
      boolean isSeq)
      throws MetadataException {

    String deviceId = fullPath.getDevice();

    if (context.isDebug()) {
      DEBUG_LOGGER.info(
          "Path: {}.{}, get tsfile list: {} isSeq: {} timefilter: {}",
          deviceId,
          fullPath.getMeasurement(),
          tsFileResources,
          isSeq,
          (timeFilter == null ? "null" : timeFilter));
    }

    MeasurementSchema schema = IoTDB.metaManager.getSeriesSchema(fullPath);

    List<TsFileResource> tsfileResourcesForQuery = new ArrayList<>();
    long timeLowerBound =
        dataTTL != Long.MAX_VALUE ? System.currentTimeMillis() - dataTTL : Long.MIN_VALUE;
    context.setQueryTimeLowerBound(timeLowerBound);

    // for upgrade files and old files must be closed
    for (TsFileResource tsFileResource : upgradeTsFileResources) {
      if (!tsFileResource.isSatisfied(
          fullPath.getDevice(), timeFilter, isSeq, dataTTL, context.isDebug())) {
        continue;
      }
      closeQueryLock.readLock().lock();
      try {
        tsfileResourcesForQuery.add(tsFileResource);
      } finally {
        closeQueryLock.readLock().unlock();
      }
    }

    for (TsFileResource tsFileResource : tsFileResources) {
      if (!tsFileResource.isSatisfied(
          fullPath.getDevice(), timeFilter, isSeq, dataTTL, context.isDebug())) {
        continue;
      }
      closeQueryLock.readLock().lock();
      try {
        if (tsFileResource.isClosed()) {
          tsfileResourcesForQuery.add(tsFileResource);
        } else {
          tsFileResource
              .getUnsealedFileProcessor()
              .query(
                  deviceId,
                  fullPath.getMeasurement(),
                  schema.getType(),
                  schema.getEncodingType(),
                  schema.getProps(),
                  context,
                  tsfileResourcesForQuery);
        }
      } catch (IOException e) {
        throw new MetadataException(e);
      } finally {
        closeQueryLock.readLock().unlock();
      }
    }
    return tsfileResourcesForQuery;
  }

  /**
   * Delete data whose timestamp <= 'timestamp' and belongs to the time series
   * deviceId.measurementId.
   *
   * @param path the timeseries path of the to be deleted.
   * @param startTime the startTime of delete range.
   * @param endTime the endTime of delete range.
   */
  public void delete(PartialPath path, long startTime, long endTime, long planIndex)
      throws IOException {
    // If there are still some old version tsfiles, the delete won't succeeded.
    if (upgradeFileCount.get() != 0) {
      throw new IOException(
          "Delete failed. " + "Please do not delete until the old files upgraded.");
    }
    // TODO: how to avoid partial deletion?
    // FIXME: notice that if we may remove a SGProcessor out of memory, we need to close all opened
    // mod files in mergingModification, sequenceFileList, and unsequenceFileList
    writeLock("delete");

    // record files which are updated so that we can roll back them in case of exception
    List<ModificationFile> updatedModFiles = new ArrayList<>();

    try {
      Set<PartialPath> devicePaths = IoTDB.metaManager.getDevices(path.getDevicePath());
      for (PartialPath device : devicePaths) {
        // delete Last cache record if necessary
        tryToDeleteLastCache(device, path, startTime, endTime);
      }

      // write log to impacted working TsFileProcessors
      logDeletion(startTime, endTime, path);

      Deletion deletion = new Deletion(path, MERGE_MOD_START_VERSION_NUM, startTime, endTime);
      if (tsFileManagement.mergingModification != null) {
        tsFileManagement.mergingModification.write(deletion);
        updatedModFiles.add(tsFileManagement.mergingModification);
      }

      deleteDataInFiles(
          tsFileManagement.getTsFileList(true), deletion, devicePaths, updatedModFiles, planIndex);
      deleteDataInFiles(
          tsFileManagement.getTsFileList(false), deletion, devicePaths, updatedModFiles, planIndex);

    } catch (Exception e) {
      // roll back
      for (ModificationFile modFile : updatedModFiles) {
        modFile.abort();
        // remember to close mod file
        modFile.close();
      }
      throw new IOException(e);
    } finally {
      writeUnlock();
    }
  }

  private void logDeletion(long startTime, long endTime, PartialPath path) throws IOException {
    long timePartitionStartId = StorageEngine.getTimePartition(startTime);
    long timePartitionEndId = StorageEngine.getTimePartition(endTime);
    if (IoTDBDescriptor.getInstance().getConfig().isEnableWal()) {
      DeletePlan deletionPlan = new DeletePlan(startTime, endTime, path);
      for (Map.Entry<Long, TsFileProcessor> entry : workSequenceTsFileProcessors.entrySet()) {
        if (timePartitionStartId <= entry.getKey() && entry.getKey() <= timePartitionEndId) {
          entry.getValue().getLogNode().write(deletionPlan);
        }
      }

      for (Map.Entry<Long, TsFileProcessor> entry : workUnsequenceTsFileProcessors.entrySet()) {
        if (timePartitionStartId <= entry.getKey() && entry.getKey() <= timePartitionEndId) {
          entry.getValue().getLogNode().write(deletionPlan);
        }
      }
    }
  }

  private boolean canSkipDelete(
      TsFileResource tsFileResource,
      Set<PartialPath> devicePaths,
      long deleteStart,
      long deleteEnd) {
    for (PartialPath device : devicePaths) {
      String deviceId = device.getFullPath();
      long endTime = tsFileResource.getEndTime(deviceId);
      if (endTime == Long.MIN_VALUE) {
        return false;
      }

      if (tsFileResource.getDevices().contains(deviceId)
          && (deleteEnd >= tsFileResource.getStartTime(deviceId) && deleteStart <= endTime)) {
        return false;
      }
    }
    return true;
  }

  private void deleteDataInFiles(
      Collection<TsFileResource> tsFileResourceList,
      Deletion deletion,
      Set<PartialPath> devicePaths,
      List<ModificationFile> updatedModFiles,
      long planIndex)
      throws IOException {
    for (TsFileResource tsFileResource : tsFileResourceList) {
      if (canSkipDelete(
          tsFileResource, devicePaths, deletion.getStartTime(), deletion.getEndTime())) {
        continue;
      }

      deletion.setFileOffset(tsFileResource.getTsFileSize());
      // write deletion into modification file
      tsFileResource.getModFile().write(deletion);
      // remember to close mod file
      tsFileResource.getModFile().close();
      logger.debug(
          "[Deletion] Deletion with path:{}, time:{}-{} written into mods file:{}.",
          deletion.getPath(),
          deletion.getStartTime(),
          deletion.getEndTime(),
          tsFileResource.getModFile().getFilePath());

      tsFileResource.updatePlanIndexes(planIndex);

      // delete data in memory of unsealed file
      if (!tsFileResource.isClosed()) {
        TsFileProcessor tsfileProcessor = tsFileResource.getUnsealedFileProcessor();
        tsfileProcessor.deleteDataInMemory(deletion, devicePaths);
      }

      // add a record in case of rollback
      updatedModFiles.add(tsFileResource.getModFile());
    }
  }

  private void tryToDeleteLastCache(
      PartialPath deviceId, PartialPath originalPath, long startTime, long endTime)
      throws WriteProcessException {
    if (!IoTDBDescriptor.getInstance().getConfig().isLastCacheEnabled()) {
      return;
    }
    try {
      MNode node = IoTDB.metaManager.getDeviceNode(deviceId);

      for (MNode measurementNode : node.getChildren().values()) {
        if (measurementNode != null
            && originalPath.matchFullPath(measurementNode.getPartialPath())) {
          TimeValuePair lastPair = ((MeasurementMNode) measurementNode).getCachedLast();
          if (lastPair != null
              && startTime <= lastPair.getTimestamp()
              && lastPair.getTimestamp() <= endTime) {
            ((MeasurementMNode) measurementNode).resetCache();
            if (logger.isDebugEnabled()) {
              logger.debug(
                  "[tryToDeleteLastCache] Last cache for path: {} is set to null",
                  measurementNode.getFullPath());
            }
          }
        }
      }
    } catch (MetadataException e) {
      throw new WriteProcessException(e);
    }
  }

  /**
   * when close an TsFileProcessor, update its EndTimeMap immediately
   *
   * @param tsFileProcessor processor to be closed
   */
  private void updateEndTimeMap(TsFileProcessor tsFileProcessor) {
    TsFileResource resource = tsFileProcessor.getTsFileResource();
    for (String deviceId : resource.getDevices()) {
      resource.updateEndTime(
          deviceId, latestTimeForEachDevice.get(tsFileProcessor.getTimeRangeId()).get(deviceId));
    }
  }

  private boolean unsequenceFlushCallback(TsFileProcessor processor) {
    return true;
  }

  private boolean updateLatestFlushTimeCallback(TsFileProcessor processor) {
    // update the largest timestamp in the last flushing memtable
    Map<String, Long> curPartitionDeviceLatestTime =
        latestTimeForEachDevice.get(processor.getTimeRangeId());

    if (curPartitionDeviceLatestTime == null) {
      logger.warn(
          "Partition: {} does't have latest time for each device. "
              + "No valid record is written into memtable. Flushing tsfile is: {}",
          processor.getTimeRangeId(),
          processor.getTsFileResource().getTsFile());
      return false;
    }

    for (Entry<String, Long> entry : curPartitionDeviceLatestTime.entrySet()) {
      partitionLatestFlushedTimeForEachDevice
          .computeIfAbsent(processor.getTimeRangeId(), id -> new HashMap<>())
          .put(entry.getKey(), entry.getValue());
      updateNewlyFlushedPartitionLatestFlushedTimeForEachDevice(
          processor.getTimeRangeId(), entry.getKey(), entry.getValue());
      if (globalLatestFlushedTimeForEachDevice.getOrDefault(entry.getKey(), Long.MIN_VALUE)
          < entry.getValue()) {
        globalLatestFlushedTimeForEachDevice.put(entry.getKey(), entry.getValue());
      }
    }
    return true;
  }

  /**
   * update latest flush time for partition id
   *
   * @param partitionId partition id
   * @param latestFlushTime lastest flush time
   * @return true if update latest flush time success
   */
  private boolean updateLatestFlushTimeToPartition(long partitionId, long latestFlushTime) {
    // update the largest timestamp in the last flushing memtable
    Map<String, Long> curPartitionDeviceLatestTime = latestTimeForEachDevice.get(partitionId);

    if (curPartitionDeviceLatestTime == null) {
      logger.warn(
          "Partition: {} does't have latest time for each device. "
              + "No valid record is written into memtable.  latest flush time is: {}",
          partitionId,
          latestFlushTime);
      return false;
    }

    for (Entry<String, Long> entry : curPartitionDeviceLatestTime.entrySet()) {
      // set lastest flush time to latestTimeForEachDevice
      entry.setValue(latestFlushTime);

      partitionLatestFlushedTimeForEachDevice
          .computeIfAbsent(partitionId, id -> new HashMap<>())
          .put(entry.getKey(), entry.getValue());
      newlyFlushedPartitionLatestFlushedTimeForEachDevice
          .computeIfAbsent(partitionId, id -> new HashMap<>())
          .put(entry.getKey(), entry.getValue());
      if (globalLatestFlushedTimeForEachDevice.getOrDefault(entry.getKey(), Long.MIN_VALUE)
          < entry.getValue()) {
        globalLatestFlushedTimeForEachDevice.put(entry.getKey(), entry.getValue());
      }
    }
    return true;
  }

  /** used for upgrading */
  public void updateNewlyFlushedPartitionLatestFlushedTimeForEachDevice(
      long partitionId, String deviceId, long time) {
    newlyFlushedPartitionLatestFlushedTimeForEachDevice
        .computeIfAbsent(partitionId, id -> new HashMap<>())
        .compute(deviceId, (k, v) -> v == null ? time : Math.max(v, time));
  }

  /** put the memtable back to the MemTablePool and make the metadata in writer visible */
  // TODO please consider concurrency with query and insert method.
  private void closeUnsealedTsFileProcessorCallBack(TsFileProcessor tsFileProcessor)
      throws TsFileProcessorException {
    closeQueryLock.writeLock().lock();
    try {
      tsFileProcessor.close();
      deviceNumInLastClosedTsFile = tsFileProcessor.getTsFileResource().getDevices().size();
    } finally {
      closeQueryLock.writeLock().unlock();
    }
    // closingSequenceTsFileProcessor is a thread safety class.
    if (closingSequenceTsFileProcessor.contains(tsFileProcessor)) {
      closingSequenceTsFileProcessor.remove(tsFileProcessor);
    } else {
      closingUnSequenceTsFileProcessor.remove(tsFileProcessor);
    }
    synchronized (closeStorageGroupCondition) {
      closeStorageGroupCondition.notifyAll();
    }
    logger.info(
        "signal closing storage group condition in {}",
        logicalStorageGroupName + "-" + virtualStorageGroupId);
  }

  public class CompactionOnePartitionTask extends StorageGroupCompactionTask {

    private long partition;

    CompactionOnePartitionTask(String storageGroupName, long partition) {
      super(storageGroupName);
      this.partition = partition;
    }

    @Override
    public Void call() {
      syncCompactOnePartition(
          partition, IoTDBDescriptor.getInstance().getConfig().isForceFullMerge());
      clearCompactionStatus();
      return null;
    }
  }

  private void syncCompactOnePartition(long timePartition, boolean fullMerge) {
    try {
      // fork and filter current tsfile, then commit then to compaction merge
      tsFileManagement.forkCurrentFileList(timePartition);
      tsFileManagement.setForceFullMerge(fullMerge);
      tsFileManagement.new CompactionMergeTask(this::closeCompactionMergeCallBack, timePartition)
          .call();
    } catch (IOException e) {
      this.closeCompactionMergeCallBack(false, timePartition);
      logger.error(
          "{}-{} compaction submit task failed", logicalStorageGroupName, virtualStorageGroupId);
    }
  }

  /** close recover compaction merge callback, to start continuous compaction */
  private void closeCompactionRecoverCallBack(boolean isMerging, long timePartition) {
    if (IoTDBDescriptor.getInstance().getConfig().getCompactionStrategy()
            == CompactionStrategy.NO_COMPACTION
        || !this.tsFileManagement.canMerge) {
      return;
    }
    CompactionMergeTaskPoolManager.getInstance().clearCompactionStatus(logicalStorageGroupName);
    logger.info(
        "{}-{} recover finished, submit scheduled compaction task",
        logicalStorageGroupName,
        virtualStorageGroupId);

    CompactionMergeTaskPoolManager.getInstance().init(this::merge);
  }

  /** close compaction merge callback, to release some locks */
  private void closeCompactionMergeCallBack(boolean isMerge, long timePartitionId) {}

  /**
   * count all Tsfiles in the storage group which need to be upgraded
   *
   * @return total num of the tsfiles which need to be upgraded in the storage group
   */
  public int countUpgradeFiles() {
    return upgradeFileCount.get();
  }

  public void upgrade() {
    for (TsFileResource seqTsFileResource : upgradeSeqFileList) {
      seqTsFileResource.setSeq(true);
      seqTsFileResource.setUpgradeTsFileResourceCallBack(this::upgradeTsFileResourceCallBack);
      seqTsFileResource.doUpgrade();
    }
    for (TsFileResource unseqTsFileResource : upgradeUnseqFileList) {
      unseqTsFileResource.setSeq(false);
      unseqTsFileResource.setUpgradeTsFileResourceCallBack(this::upgradeTsFileResourceCallBack);
      unseqTsFileResource.doUpgrade();
    }
  }

  private void upgradeTsFileResourceCallBack(TsFileResource tsFileResource) {
    List<TsFileResource> upgradedResources = tsFileResource.getUpgradedResources();
    for (TsFileResource resource : upgradedResources) {
      long partitionId = resource.getTimePartition();
      resource
          .getDevices()
          .forEach(
              device ->
                  updateNewlyFlushedPartitionLatestFlushedTimeForEachDevice(
                      partitionId, device, resource.getEndTime(device)));
    }
    upgradeFileCount.getAndAdd(-1);
    // load all upgraded resources in this sg to tsFileManagement
    if (upgradeFileCount.get() == 0) {
      writeLock("upgradeTsFileResourceCallBack");
      try {
        loadUpgradedResources(upgradeSeqFileList, true);
        loadUpgradedResources(upgradeUnseqFileList, false);
      } finally {
        writeUnlock();
      }
      // after upgrade complete, update partitionLatestFlushedTimeForEachDevice
      for (Entry<Long, Map<String, Long>> entry :
          newlyFlushedPartitionLatestFlushedTimeForEachDevice.entrySet()) {
        long timePartitionId = entry.getKey();
        Map<String, Long> latestFlushTimeForPartition =
            partitionLatestFlushedTimeForEachDevice.getOrDefault(timePartitionId, new HashMap<>());
        for (Entry<String, Long> endTimeMap : entry.getValue().entrySet()) {
          String device = endTimeMap.getKey();
          long endTime = endTimeMap.getValue();
          if (latestFlushTimeForPartition.getOrDefault(device, Long.MIN_VALUE) < endTime) {
            partitionLatestFlushedTimeForEachDevice
                .computeIfAbsent(timePartitionId, id -> new HashMap<>())
                .put(device, endTime);
          }
        }
      }
    }
  }

  private void loadUpgradedResources(List<TsFileResource> resources, boolean isseq) {
    if (resources.isEmpty()) {
      return;
    }
    for (TsFileResource resource : resources) {
      resource.writeLock();
      try {
        UpgradeUtils.moveUpgradedFiles(resource);
        tsFileManagement.addAll(resource.getUpgradedResources(), isseq);
        // delete old TsFile and resource
        resource.delete();
        Files.deleteIfExists(
            fsFactory
                .getFile(resource.getTsFile().toPath() + ModificationFile.FILE_SUFFIX)
                .toPath());
        UpgradeLog.writeUpgradeLogFile(
            resource.getTsFile().getAbsolutePath() + "," + UpgradeCheckStatus.UPGRADE_SUCCESS);
      } catch (IOException e) {
        logger.error("Unable to load {}, caused by ", resource, e);
      } finally {
        resource.writeUnlock();
      }
    }
    // delete upgrade folder when it is empty
    if (resources.get(0).getTsFile().getParentFile().isDirectory()
        && resources.get(0).getTsFile().getParentFile().listFiles().length == 0) {
      try {
        Files.delete(resources.get(0).getTsFile().getParentFile().toPath());
      } catch (IOException e) {
        logger.error(
            "Delete upgrade folder {} failed, caused by ",
            resources.get(0).getTsFile().getParentFile(),
            e);
      }
    }
    resources.clear();
  }

  public void merge() {
    if (!tsFileManagement.recovered || compacting || !tsFileManagement.canMerge) {
      // recovering or doing compaction
      // stop running new compaction
      return;
    }
    try {
      if (config.getCompactionStrategy() == CompactionStrategy.LEVEL_COMPACTION) {
        compacting = true;
        new CompactionAllPartitionTask(logicalStorageGroupName).call();
      }
    } finally {
      compacting = false;
    }
  }

  /**
   * Load a new tsfile to storage group processor. The file may have overlap with other files.
   *
   * <p>or unsequence list.
   *
   * <p>Secondly, execute the loading process by the type.
   *
   * <p>Finally, update the latestTimeForEachDevice and partitionLatestFlushedTimeForEachDevice.
   *
   * @param newTsFileResource tsfile resource @UsedBy sync module.
   */
  public void loadNewTsFileForSync(TsFileResource newTsFileResource) throws LoadFileException {
    File tsfileToBeInserted = newTsFileResource.getTsFile();
    long newFilePartitionId = newTsFileResource.getTimePartitionWithCheck();
    writeLock("loadNewTsFileForSync");
    try {
      if (loadTsFileByType(
          LoadTsFileType.LOAD_SEQUENCE,
          tsfileToBeInserted,
          newTsFileResource,
          newFilePartitionId)) {
        updateLatestTimeMap(newTsFileResource);
      }
      resetLastCacheWhenLoadingTsfile(newTsFileResource);
    } catch (DiskSpaceInsufficientException e) {
      logger.error(
          "Failed to append the tsfile {} to storage group processor {} because the disk space is insufficient.",
          tsfileToBeInserted.getAbsolutePath(),
          tsfileToBeInserted.getParentFile().getName());
      IoTDBDescriptor.getInstance().getConfig().setReadOnly(true);
      throw new LoadFileException(e);
    } catch (IllegalPathException | WriteProcessException | IOException e) {
      logger.error(
          "Failed to reset last cache when loading file {}", newTsFileResource.getTsFilePath());
      throw new LoadFileException(e);
    } finally {
      writeUnlock();
    }
  }

  private void resetLastCacheWhenLoadingTsfile(TsFileResource newTsFileResource)
      throws IllegalPathException, WriteProcessException {
    for (String device : newTsFileResource.getDevices()) {
      tryToDeleteLastCacheByDevice(new PartialPath(device));
    }
  }

  private void tryToDeleteLastCacheByDevice(PartialPath deviceId) throws WriteProcessException {
    if (!IoTDBDescriptor.getInstance().getConfig().isLastCacheEnabled()) {
      return;
    }
    try {
      MNode node = IoTDB.metaManager.getDeviceNode(deviceId);

      for (MNode measurementNode : node.getChildren().values()) {
        if (measurementNode != null) {
          ((MeasurementMNode) measurementNode).resetCache();
          logger.debug(
              "[tryToDeleteLastCacheByDevice] Last cache for path: {} is set to null",
              measurementNode.getFullPath());
        }
      }
    } catch (MetadataException e) {
      throw new WriteProcessException(e);
    }
  }

  /**
   * Load a new tsfile to storage group processor. Tne file may have overlap with other files.
   *
   * <p>that there has no file which is overlapping with the new file.
   *
   * <p>Firstly, determine the loading type of the file, whether it needs to be loaded in sequence
   * list or unsequence list.
   *
   * <p>Secondly, execute the loading process by the type.
   *
   * <p>Finally, update the latestTimeForEachDevice and partitionLatestFlushedTimeForEachDevice.
   *
   * @param newTsFileResource tsfile resource @UsedBy load external tsfile module
   */
  public void loadNewTsFile(TsFileResource newTsFileResource) throws LoadFileException {
    File tsfileToBeInserted = newTsFileResource.getTsFile();
    long newFilePartitionId = newTsFileResource.getTimePartitionWithCheck();
    writeLock("loadNewTsFile");
    try {
      List<TsFileResource> sequenceList =
          tsFileManagement.getTsFileListByTimePartition(true, newFilePartitionId);

      int insertPos = findInsertionPosition(newTsFileResource, sequenceList);
      LoadTsFileType tsFileType = getLoadingTsFileType(insertPos, sequenceList);
      String renameInfo =
          (tsFileType == LoadTsFileType.LOAD_SEQUENCE)
              ? IoTDBConstant.SEQUENCE_FLODER_NAME
              : IoTDBConstant.UNSEQUENCE_FLODER_NAME;
      newTsFileResource.setSeq(tsFileType == LoadTsFileType.LOAD_SEQUENCE);
      String newFileName =
          getLoadingTsFileName(tsFileType, insertPos, newTsFileResource, sequenceList);

      if (!newFileName.equals(tsfileToBeInserted.getName())) {
        logger.info(
            "TsFile {} must be renamed to {} for loading into the " + renameInfo + " list.",
            tsfileToBeInserted.getName(),
            newFileName);
        newTsFileResource.setFile(
            fsFactory.getFile(tsfileToBeInserted.getParentFile(), newFileName));
      }
      loadTsFileByType(tsFileType, tsfileToBeInserted, newTsFileResource, newFilePartitionId);
      resetLastCacheWhenLoadingTsfile(newTsFileResource);

      // update latest time map
      updateLatestTimeMap(newTsFileResource);
      long partitionNum = newTsFileResource.getTimePartition();
      updatePartitionFileVersion(partitionNum, newTsFileResource.getVersion());
      logger.info("TsFile {} is successfully loaded in {} list.", newFileName, renameInfo);
    } catch (DiskSpaceInsufficientException e) {
      logger.error(
          "Failed to append the tsfile {} to storage group processor {} because the disk space is insufficient.",
          tsfileToBeInserted.getAbsolutePath(),
          tsfileToBeInserted.getParentFile().getName());
      IoTDBDescriptor.getInstance().getConfig().setReadOnly(true);
      throw new LoadFileException(e);
    } catch (IllegalPathException | WriteProcessException e) {
      logger.error(
          "Failed to reset last cache when loading file {}", newTsFileResource.getTsFilePath());
      throw new LoadFileException(e);
    } catch (IOException e) {
      logger.error(
          "Failed to add tsfile {} to tsfile management", tsfileToBeInserted.getAbsolutePath());
      throw new LoadFileException(e);
    } finally {
      writeUnlock();
    }
  }

  /**
   * Set the version in "partition" to "version" if "version" is larger than the current version.
   */
  public void setPartitionFileVersionToMax(long partition, long version) {
    partitionMaxFileVersions.compute(
        partition, (prt, oldVer) -> computeMaxVersion(oldVer, version));
  }

  private long computeMaxVersion(Long oldVersion, Long newVersion) {
    if (oldVersion == null) {
      return newVersion;
    }
    return Math.max(oldVersion, newVersion);
  }

  private Long getTsFileResourceEstablishTime(TsFileResource tsFileResource) {
    String tsFileName = tsFileResource.getTsFile().getName();
    return Long.parseLong(tsFileName.split(FILE_NAME_SEPARATOR)[0]);
  }

  private LoadTsFileType getLoadingTsFileType(int insertPos, List<TsFileResource> sequenceList) {
    if (insertPos == POS_OVERLAP) {
      return LoadTsFileType.LOAD_UNSEQUENCE;
    }
    if (insertPos == sequenceList.size() - 1) {
      return LoadTsFileType.LOAD_SEQUENCE;
    }
    long preTime =
        (insertPos == -1) ? 0 : getTsFileResourceEstablishTime(sequenceList.get(insertPos));
    long subsequenceTime = getTsFileResourceEstablishTime(sequenceList.get(insertPos + 1));
    return preTime == subsequenceTime
        ? LoadTsFileType.LOAD_UNSEQUENCE
        : LoadTsFileType.LOAD_SEQUENCE;
  }

  /**
   * Find the position of "newTsFileResource" in the sequence files if it can be inserted into them.
   *
   * @return POS_ALREADY_EXIST(- 2) if some file has the same name as the one to be inserted
   *     POS_OVERLAP(-3) if some file overlaps the new file an insertion position i >= -1 if the new
   *     file can be inserted between [i, i+1]
   */
  private int findInsertionPosition(
      TsFileResource newTsFileResource, List<TsFileResource> sequenceList) {

    int insertPos = -1;

    // find the position where the new file should be inserted
    for (int i = 0; i < sequenceList.size(); i++) {
      TsFileResource localFile = sequenceList.get(i);

      if (!localFile.isClosed() && localFile.getProcessor() != null) {
        // we cannot compare two files by TsFileResource unless they are both closed
        syncCloseOneTsFileProcessor(true, localFile.getProcessor());
      }
      int fileComparison = compareTsFileDevices(newTsFileResource, localFile);
      switch (fileComparison) {
        case 0:
          // some devices are newer but some devices are older, the two files overlap in general
          return POS_OVERLAP;
        case -1:
          // all devices in localFile are newer than the new file, the new file can be
          // inserted before localFile
          return i - 1;
        default:
          // all devices in the local file are older than the new file, proceed to the next file
          insertPos = i;
      }
    }
    return insertPos;
  }

  /**
   * Compare each device in the two files to find the time relation of them.
   *
   * @return -1 if fileA is totally older than fileB (A < B) 0 if fileA is partially older than
   *     fileB and partially newer than fileB (A X B) 1 if fileA is totally newer than fileB (B < A)
   */
  private int compareTsFileDevices(TsFileResource fileA, TsFileResource fileB) {
    boolean hasPre = false, hasSubsequence = false;
    Set<String> fileADevices = fileA.getDevices();
    Set<String> fileBDevices = fileB.getDevices();
    for (String device : fileADevices) {
      if (!fileBDevices.contains(device)) {
        continue;
      }
      long startTimeA = fileA.getStartTime(device);
      long endTimeA = fileA.getEndTime(device);
      long startTimeB = fileB.getStartTime(device);
      long endTimeB = fileB.getEndTime(device);
      if (startTimeA > endTimeB) {
        // A's data of the device is later than to the B's data
        hasPre = true;
      } else if (startTimeB > endTimeA) {
        // A's data of the device is previous to the B's data
        hasSubsequence = true;
      } else {
        // the two files overlap in the device
        return 0;
      }
    }
    if (hasPre && hasSubsequence) {
      // some devices are newer but some devices are older, the two files overlap in general
      return 0;
    }
    if (!hasPre && hasSubsequence) {
      // all devices in B are newer than those in A
      return -1;
    }
    // all devices in B are older than those in A
    return 1;
  }

  /**
   * If the historical versions of a file is a sub-set of the given file's, (close and) remove it to
   * reduce unnecessary merge. Only used when the file sender and the receiver share the same file
   * close policy. Warning: DO NOT REMOVE
   */
  @SuppressWarnings("unused")
  public void removeFullyOverlapFiles(TsFileResource resource) {
    writeLock("removeFullyOverlapFiles");
    try {
      Iterator<TsFileResource> iterator = tsFileManagement.getIterator(true);
      removeFullyOverlapFiles(resource, iterator, true);

      iterator = tsFileManagement.getIterator(false);
      removeFullyOverlapFiles(resource, iterator, false);
    } finally {
      writeUnlock();
    }
  }

  private void removeFullyOverlapFiles(
      TsFileResource newTsFile, Iterator<TsFileResource> iterator, boolean isSeq) {
    while (iterator.hasNext()) {
      TsFileResource existingTsFile = iterator.next();
      if (newTsFile.isPlanRangeCovers(existingTsFile)
          && !newTsFile.getTsFile().equals(existingTsFile.getTsFile())
          && existingTsFile.tryWriteLock()) {
        logger.info(
            "{} is covered by {}: [{}, {}], [{}, {}], remove it",
            existingTsFile,
            newTsFile,
            existingTsFile.minPlanIndex,
            existingTsFile.maxPlanIndex,
            newTsFile.minPlanIndex,
            newTsFile.maxPlanIndex);
        // if we fail to lock the file, it means it is being queried or merged and we will not
        // wait until it is free, we will just leave it to the next merge
        try {
          removeFullyOverlapFile(existingTsFile, iterator, isSeq);
        } catch (Exception e) {
          logger.error(
              "Something gets wrong while removing FullyOverlapFiles: {}",
              existingTsFile.getTsFile().getAbsolutePath(),
              e);
        } finally {
          existingTsFile.writeUnlock();
        }
      }
    }
  }

  /**
   * remove the given tsFileResource. If the corresponding tsFileProcessor is in the working status,
   * close it before remove the related resource files. maybe time-consuming for closing a tsfile.
   */
  private void removeFullyOverlapFile(
      TsFileResource tsFileResource, Iterator<TsFileResource> iterator, boolean isSeq) {
    logger.info(
        "Removing a covered file {}, closed: {}", tsFileResource, tsFileResource.isClosed());
    if (!tsFileResource.isClosed()) {
      try {
        // also remove the TsFileProcessor if the overlapped file is not closed
        long timePartition = tsFileResource.getTimePartition();
        Map<Long, TsFileProcessor> fileProcessorMap =
            isSeq ? workSequenceTsFileProcessors : workUnsequenceTsFileProcessors;
        TsFileProcessor tsFileProcessor = fileProcessorMap.get(timePartition);
        if (tsFileProcessor != null && tsFileProcessor.getTsFileResource() == tsFileResource) {
          // have to take some time to close the tsFileProcessor
          tsFileProcessor.syncClose();
          fileProcessorMap.remove(timePartition);
        }
      } catch (Exception e) {
        logger.error("Cannot close {}", tsFileResource, e);
      }
    }
    tsFileManagement.remove(tsFileResource, isSeq);
    iterator.remove();
    tsFileResource.remove();
  }

  /**
   * Get an appropriate filename to ensure the order between files. The tsfile is named after
   * ({systemTime}-{versionNum}-{in_space_compaction_num}-{cross_space_compaction_num}.tsfile).
   *
   * <p>The sorting rules for tsfile names @see {@link this#compareFileName}, we can restore the
   * list based on the file name and ensure the correctness of the order, so there are three cases.
   *
   * <p>1. The tsfile is to be inserted in the first place of the list. Timestamp can be set to half
   * of the timestamp value in the file name of the first tsfile in the list , and the version
   * number will be updated to the largest number in this time partition.
   *
   * <p>2. The tsfile is to be inserted in the last place of the list. The file name is generated by
   * the system according to the naming rules and returned.
   *
   * <p>3. This file is inserted between two files. The time stamp is the mean of the timestamps of
   * the two files, the version number will be updated to the largest number in this time partition.
   *
   * @param insertIndex the new file will be inserted between the files [insertIndex, insertIndex +
   *     1]
   * @return appropriate filename
   */
  private String getLoadingTsFileName(
      LoadTsFileType tsFileType,
      int insertIndex,
      TsFileResource newTsFileResource,
      List<TsFileResource> sequenceList) {
    long timePartitionId = newTsFileResource.getTimePartition();
    if (tsFileType == LoadTsFileType.LOAD_UNSEQUENCE || insertIndex == sequenceList.size() - 1) {
      return getNewTsFileName(
          System.currentTimeMillis(),
          getAndSetNewVersion(timePartitionId, newTsFileResource),
          0,
          0);
    }

    long preTime =
        (insertIndex == -1) ? 0 : getTsFileResourceEstablishTime(sequenceList.get(insertIndex));
    long subsequenceTime = getTsFileResourceEstablishTime(sequenceList.get(insertIndex + 1));
    long meanTime = preTime + ((subsequenceTime - preTime) >> 1);

    return getNewTsFileName(
        meanTime, getAndSetNewVersion(timePartitionId, newTsFileResource), 0, 0);
  }

  private long getAndSetNewVersion(long timePartitionId, TsFileResource tsFileResource) {
    long version = partitionMaxFileVersions.getOrDefault(timePartitionId, -1L) + 1;
    partitionMaxFileVersions.put(timePartitionId, version);
    tsFileResource.setVersion(version);
    return version;
  }

  /**
   * Update latest time in latestTimeForEachDevice and
   * partitionLatestFlushedTimeForEachDevice. @UsedBy sync module, load external tsfile module.
   */
  private void updateLatestTimeMap(TsFileResource newTsFileResource) {
    for (String device : newTsFileResource.getDevices()) {
      long endTime = newTsFileResource.getEndTime(device);
      long timePartitionId = StorageEngine.getTimePartition(endTime);
      if (!latestTimeForEachDevice
              .computeIfAbsent(timePartitionId, id -> new HashMap<>())
              .containsKey(device)
          || latestTimeForEachDevice.get(timePartitionId).get(device) < endTime) {
        latestTimeForEachDevice.get(timePartitionId).put(device, endTime);
      }

      Map<String, Long> latestFlushTimeForPartition =
          partitionLatestFlushedTimeForEachDevice.getOrDefault(timePartitionId, new HashMap<>());

      if (latestFlushTimeForPartition.getOrDefault(device, Long.MIN_VALUE) < endTime) {
        partitionLatestFlushedTimeForEachDevice
            .computeIfAbsent(timePartitionId, id -> new HashMap<>())
            .put(device, endTime);
      }
      if (globalLatestFlushedTimeForEachDevice.getOrDefault(device, Long.MIN_VALUE) < endTime) {
        globalLatestFlushedTimeForEachDevice.put(device, endTime);
      }
    }
  }

  /**
   * Execute the loading process by the type.
   *
   * @param type load type
   * @param tsFileResource tsfile resource to be loaded
   * @param filePartitionId the partition id of the new file
   * @return load the file successfully @UsedBy sync module, load external tsfile module.
   */
  private boolean loadTsFileByType(
      LoadTsFileType type, File tsFileToLoad, TsFileResource tsFileResource, long filePartitionId)
      throws LoadFileException, DiskSpaceInsufficientException, IOException {
    File targetFile;
    switch (type) {
      case LOAD_UNSEQUENCE:
        targetFile =
            fsFactory.getFile(
                DirectoryManager.getInstance().getNextFolderForUnSequenceFile(),
                logicalStorageGroupName
                    + File.separatorChar
                    + virtualStorageGroupId
                    + File.separatorChar
                    + filePartitionId
                    + File.separator
                    + tsFileResource.getTsFile().getName());
        tsFileResource.setFile(targetFile);
        if (tsFileManagement.contains(tsFileResource, false)) {
          logger.error("The file {} has already been loaded in unsequence list", tsFileResource);
          return false;
        }
        tsFileManagement.add(tsFileResource, false);
        logger.info(
            "Load tsfile in unsequence list, move file from {} to {}",
            tsFileToLoad.getAbsolutePath(),
            targetFile.getAbsolutePath());
        break;
      case LOAD_SEQUENCE:
        targetFile =
            fsFactory.getFile(
                DirectoryManager.getInstance().getNextFolderForSequenceFile(),
                logicalStorageGroupName
                    + File.separatorChar
                    + virtualStorageGroupId
                    + File.separatorChar
                    + filePartitionId
                    + File.separator
                    + tsFileResource.getTsFile().getName());
        tsFileResource.setFile(targetFile);
        if (tsFileManagement.contains(tsFileResource, true)) {
          logger.error("The file {} has already been loaded in sequence list", tsFileResource);
          return false;
        }
        tsFileManagement.add(tsFileResource, true);
        logger.info(
            "Load tsfile in sequence list, move file from {} to {}",
            tsFileToLoad.getAbsolutePath(),
            targetFile.getAbsolutePath());
        break;
      default:
        throw new LoadFileException(String.format("Unsupported type of loading tsfile : %s", type));
    }

    // move file from sync dir to data dir
    if (!targetFile.getParentFile().exists()) {
      targetFile.getParentFile().mkdirs();
    }
    try {
      FileUtils.moveFile(tsFileToLoad, targetFile);
    } catch (IOException e) {
      logger.error(
          "File renaming failed when loading tsfile. Origin: {}, Target: {}",
          tsFileToLoad.getAbsolutePath(),
          targetFile.getAbsolutePath(),
          e);
      throw new LoadFileException(
          String.format(
              "File renaming failed when loading tsfile. Origin: %s, Target: %s, because %s",
              tsFileToLoad.getAbsolutePath(), targetFile.getAbsolutePath(), e.getMessage()));
    }

    File resourceFileToLoad =
        fsFactory.getFile(tsFileToLoad.getAbsolutePath() + TsFileResource.RESOURCE_SUFFIX);
    File targetResourceFile =
        fsFactory.getFile(targetFile.getAbsolutePath() + TsFileResource.RESOURCE_SUFFIX);
    try {
      FileUtils.moveFile(resourceFileToLoad, targetResourceFile);
    } catch (IOException e) {
      logger.error(
          "File renaming failed when loading .resource file. Origin: {}, Target: {}",
          resourceFileToLoad.getAbsolutePath(),
          targetResourceFile.getAbsolutePath(),
          e);
      throw new LoadFileException(
          String.format(
              "File renaming failed when loading .resource file. Origin: %s, Target: %s, because %s",
              resourceFileToLoad.getAbsolutePath(),
              targetResourceFile.getAbsolutePath(),
              e.getMessage()));
    }

    File modFileToLoad =
        fsFactory.getFile(tsFileToLoad.getAbsolutePath() + ModificationFile.FILE_SUFFIX);
    if (modFileToLoad.exists()) {
      // when successfully loaded, the filepath of the resource will be changed to the IoTDB data
      // dir, so we can add a suffix to find the old modification file.
      File targetModFile =
          fsFactory.getFile(targetFile.getAbsolutePath() + ModificationFile.FILE_SUFFIX);
      try {
        Files.deleteIfExists(targetFile.toPath());
      } catch (IOException e) {
        logger.warn("Cannot delete localModFile {}", targetModFile, e);
      }
      try {
        FileUtils.moveFile(modFileToLoad, targetModFile);
      } catch (IOException e) {
        logger.error(
            "File renaming failed when loading .mod file. Origin: {}, Target: {}",
            resourceFileToLoad.getAbsolutePath(),
            targetModFile.getAbsolutePath(),
            e);
        throw new LoadFileException(
            String.format(
                "File renaming failed when loading .mod file. Origin: %s, Target: %s, because %s",
                resourceFileToLoad.getAbsolutePath(),
                targetModFile.getAbsolutePath(),
                e.getMessage()));
      } finally {
        // ModFile will be updated during the next call to `getModFile`
        tsFileResource.setModFile(null);
      }
    }

    updatePartitionFileVersion(filePartitionId, tsFileResource.getVersion());
    return true;
  }

  /**
   * Delete tsfile if it exists.
   *
   * <p>Firstly, remove the TsFileResource from sequenceFileList/unSequenceFileList.
   *
   * <p>Secondly, delete the tsfile and .resource file.
   *
   * @param tsfieToBeDeleted tsfile to be deleted
   * @return whether the file to be deleted exists. @UsedBy sync module, load external tsfile
   *     module.
   */
  public boolean deleteTsfile(File tsfieToBeDeleted) {
    writeLock("deleteTsfile");
    TsFileResource tsFileResourceToBeDeleted = null;
    try {
      Iterator<TsFileResource> sequenceIterator = tsFileManagement.getIterator(true);
      while (sequenceIterator.hasNext()) {
        TsFileResource sequenceResource = sequenceIterator.next();
        if (sequenceResource.getTsFile().getName().equals(tsfieToBeDeleted.getName())) {
          tsFileResourceToBeDeleted = sequenceResource;
          tsFileManagement.remove(tsFileResourceToBeDeleted, true);
          break;
        }
      }
      if (tsFileResourceToBeDeleted == null) {
        Iterator<TsFileResource> unsequenceIterator = tsFileManagement.getIterator(false);
        while (unsequenceIterator.hasNext()) {
          TsFileResource unsequenceResource = unsequenceIterator.next();
          if (unsequenceResource.getTsFile().getName().equals(tsfieToBeDeleted.getName())) {
            tsFileResourceToBeDeleted = unsequenceResource;
            tsFileManagement.remove(tsFileResourceToBeDeleted, false);
            break;
          }
        }
      }
    } finally {
      writeUnlock();
    }
    if (tsFileResourceToBeDeleted == null) {
      return false;
    }
    tsFileResourceToBeDeleted.writeLock();
    try {
      tsFileResourceToBeDeleted.remove();
      logger.info("Delete tsfile {} successfully.", tsFileResourceToBeDeleted.getTsFile());
    } finally {
      tsFileResourceToBeDeleted.writeUnlock();
    }
    return true;
  }

  public Collection<TsFileProcessor> getWorkSequenceTsFileProcessors() {
    return workSequenceTsFileProcessors.values();
  }

  /**
   * Move tsfile to the target directory if it exists.
   *
   * <p>Firstly, remove the TsFileResource from sequenceFileList/unSequenceFileList.
   *
   * <p>Secondly, move the tsfile and .resource file to the target directory.
   *
   * @param fileToBeMoved tsfile to be moved
   * @return whether the file to be moved exists. @UsedBy load external tsfile module.
   */
  public boolean moveTsfile(File fileToBeMoved, File targetDir) {
    writeLock("moveTsfile");
    TsFileResource tsFileResourceToBeMoved = null;
    try {
      Iterator<TsFileResource> sequenceIterator = tsFileManagement.getIterator(true);
      while (sequenceIterator.hasNext()) {
        TsFileResource sequenceResource = sequenceIterator.next();
        if (sequenceResource.getTsFile().getName().equals(fileToBeMoved.getName())) {
          tsFileResourceToBeMoved = sequenceResource;
          tsFileManagement.remove(tsFileResourceToBeMoved, true);
          break;
        }
      }
      if (tsFileResourceToBeMoved == null) {
        Iterator<TsFileResource> unsequenceIterator = tsFileManagement.getIterator(false);
        while (unsequenceIterator.hasNext()) {
          TsFileResource unsequenceResource = unsequenceIterator.next();
          if (unsequenceResource.getTsFile().getName().equals(fileToBeMoved.getName())) {
            tsFileResourceToBeMoved = unsequenceResource;
            tsFileManagement.remove(tsFileResourceToBeMoved, false);
            break;
          }
        }
      }
    } finally {
      writeUnlock();
    }
    if (tsFileResourceToBeMoved == null) {
      return false;
    }
    tsFileResourceToBeMoved.writeLock();
    try {
      tsFileResourceToBeMoved.moveTo(targetDir);
      logger.info(
          "Move tsfile {} to target dir {} successfully.",
          tsFileResourceToBeMoved.getTsFile(),
          targetDir.getPath());
    } finally {
      tsFileResourceToBeMoved.writeUnlock();
    }
    return true;
  }

  public Collection<TsFileProcessor> getWorkUnsequenceTsFileProcessors() {
    return workUnsequenceTsFileProcessors.values();
  }

  public void setDataTTL(long dataTTL) {
    this.dataTTL = dataTTL;
    checkFilesTTL();
  }

  public List<TsFileResource> getSequenceFileTreeSet() {
    return tsFileManagement.getTsFileList(true);
  }

  public List<TsFileResource> getUnSequenceFileList() {
    return tsFileManagement.getTsFileList(false);
  }

  public String getVirtualStorageGroupId() {
    return virtualStorageGroupId;
  }

  public StorageGroupInfo getStorageGroupInfo() {
    return storageGroupInfo;
  }

  /**
   * Check if the data of "tsFileResource" all exist locally by comparing planIndexes in the
   * partition of "partitionNumber". This is available only when the IoTDB instances which generated
   * "tsFileResource" have the same plan indexes as the local one.
   *
   * @return true if any file contains plans with indexes no less than the max plan index of
   *     "tsFileResource", otherwise false.
   */
  public boolean isFileAlreadyExist(TsFileResource tsFileResource, long partitionNum) {
    // examine working processor first as they have the largest plan index
    return isFileAlreadyExistInWorking(
            tsFileResource, partitionNum, getWorkSequenceTsFileProcessors())
        || isFileAlreadyExistInWorking(
            tsFileResource, partitionNum, getWorkUnsequenceTsFileProcessors())
        || isFileAlreadyExistInClosed(tsFileResource, partitionNum, getSequenceFileTreeSet())
        || isFileAlreadyExistInClosed(tsFileResource, partitionNum, getUnSequenceFileList());
  }

  private boolean isFileAlreadyExistInClosed(
      TsFileResource tsFileResource, long partitionNum, Collection<TsFileResource> existingFiles) {
    for (TsFileResource resource : existingFiles) {
      if (resource.getTimePartition() == partitionNum
          && resource.getMaxPlanIndex() >= tsFileResource.getMaxPlanIndex()) {
        logger.info(
            "{} is covered by a closed file {}: [{}, {}] [{}, {}]",
            tsFileResource,
            resource,
            tsFileResource.minPlanIndex,
            tsFileResource.maxPlanIndex,
            resource.minPlanIndex,
            resource.maxPlanIndex);
        return true;
      }
    }
    return false;
  }

  private boolean isFileAlreadyExistInWorking(
      TsFileResource tsFileResource,
      long partitionNum,
      Collection<TsFileProcessor> workingProcessors) {
    for (TsFileProcessor workingProcesssor : workingProcessors) {
      if (workingProcesssor.getTimeRangeId() == partitionNum) {
        TsFileResource workResource = workingProcesssor.getTsFileResource();
        boolean isCovered = workResource.getMaxPlanIndex() >= tsFileResource.getMaxPlanIndex();
        if (isCovered) {
          logger.info(
              "{} is covered by a working file {}: [{}, {}] [{}, {}]",
              tsFileResource,
              workResource,
              tsFileResource.minPlanIndex,
              tsFileResource.maxPlanIndex,
              workResource.minPlanIndex,
              workResource.maxPlanIndex);
        }
        return isCovered;
      }
    }
    return false;
  }

  /** remove all partitions that satisfy a filter. */
  public void removePartitions(TimePartitionFilter filter) {
    // this requires blocking all other activities
    writeLock("removePartitions");
    try {
      // abort ongoing comapctions and merges
      CompactionMergeTaskPoolManager.getInstance().abortCompaction(logicalStorageGroupName);
      MergeManager.getINSTANCE().abortMerge(logicalStorageGroupName);
      // close all working files that should be removed
      removePartitions(filter, workSequenceTsFileProcessors.entrySet());
      removePartitions(filter, workUnsequenceTsFileProcessors.entrySet());

      // remove data files
      removePartitions(filter, tsFileManagement.getIterator(true), true);
      removePartitions(filter, tsFileManagement.getIterator(false), false);

    } finally {
      writeUnlock();
    }
  }

  // may remove the processorEntrys
  private void removePartitions(
      TimePartitionFilter filter, Set<Entry<Long, TsFileProcessor>> processorEntrys) {
    for (Iterator<Entry<Long, TsFileProcessor>> iterator = processorEntrys.iterator();
        iterator.hasNext(); ) {
      Entry<Long, TsFileProcessor> longTsFileProcessorEntry = iterator.next();
      long partitionId = longTsFileProcessorEntry.getKey();
      TsFileProcessor processor = longTsFileProcessorEntry.getValue();
      if (filter.satisfy(logicalStorageGroupName, partitionId)) {
        processor.syncClose();
        iterator.remove();
        updateLatestFlushTimeToPartition(partitionId, Long.MIN_VALUE);
        logger.debug(
            "{} is removed during deleting partitions",
            processor.getTsFileResource().getTsFilePath());
      }
    }
  }

  // may remove the iterator's data
  private void removePartitions(
      TimePartitionFilter filter, Iterator<TsFileResource> iterator, boolean sequence) {
    while (iterator.hasNext()) {
      TsFileResource tsFileResource = iterator.next();
      if (filter.satisfy(logicalStorageGroupName, tsFileResource.getTimePartition())) {
        tsFileResource.remove();
        tsFileManagement.remove(tsFileResource, sequence);
        updateLatestFlushTimeToPartition(tsFileResource.getTimePartition(), Long.MIN_VALUE);
        logger.debug("{} is removed during deleting partitions", tsFileResource.getTsFilePath());
      }
    }
  }

  public TsFileManagement getTsFileManagement() {
    return tsFileManagement;
  }

  public void insert(InsertRowsOfOneDevicePlan insertRowsOfOneDevicePlan)
      throws WriteProcessException {
    writeLock("InsertRowsOfOneDevice");
    try {
      boolean isSequence = false;
      InsertRowPlan[] rowPlans = insertRowsOfOneDevicePlan.getRowPlans();
      for (int i = 0, rowPlansLength = rowPlans.length; i < rowPlansLength; i++) {

        InsertRowPlan plan = rowPlans[i];
        if (!isAlive(plan.getTime()) || insertRowsOfOneDevicePlan.isExecuted(i)) {
          // we do not need to write these part of data, as they can not be queried
          // or the sub-plan has already been executed, we are retrying other sub-plans
          continue;
        }
        // init map
        long timePartitionId = StorageEngine.getTimePartition(plan.getTime());

        partitionLatestFlushedTimeForEachDevice.computeIfAbsent(
            timePartitionId, id -> new HashMap<>());
        // as the plans have been ordered, and we have get the write lock,
        // So, if a plan is sequenced, then all the rest plans are sequenced.
        //
        if (!isSequence) {
          isSequence =
              plan.getTime()
                  > partitionLatestFlushedTimeForEachDevice
                      .get(timePartitionId)
                      .getOrDefault(plan.getDeviceId().getFullPath(), Long.MIN_VALUE);
        }
        // is unsequence and user set config to discard out of order data
        if (!isSequence
            && IoTDBDescriptor.getInstance().getConfig().isEnableDiscardOutOfOrderData()) {
          return;
        }
        latestTimeForEachDevice.computeIfAbsent(timePartitionId, l -> new HashMap<>());
        // insert to sequence or unSequence file
        insertToTsFileProcessor(plan, isSequence, timePartitionId);
      }
    } finally {
      writeUnlock();
    }
  }

  @TestOnly
  public long getPartitionMaxFileVersions(long partitionId) {
    return partitionMaxFileVersions.getOrDefault(partitionId, -1L);
  }

  public void setCustomCloseFileListeners(List<CloseFileListener> customCloseFileListeners) {
    this.customCloseFileListeners = customCloseFileListeners;
  }

  public void setCustomFlushListeners(List<FlushListener> customFlushListeners) {
    this.customFlushListeners = customFlushListeners;
  }

  private enum LoadTsFileType {
    LOAD_SEQUENCE,
    LOAD_UNSEQUENCE
  }

  @FunctionalInterface
  public interface CloseTsFileCallBack {

    void call(TsFileProcessor caller) throws TsFileProcessorException, IOException;
  }

  @FunctionalInterface
  public interface UpdateEndTimeCallBack {

    boolean call(TsFileProcessor caller);
  }

  @FunctionalInterface
  public interface UpgradeTsFileResourceCallBack {

    void call(TsFileResource caller);
  }

  @FunctionalInterface
  public interface CloseCompactionMergeCallBack {

    void call(boolean isMergeExecutedInCurrentTask, long timePartitionId);
  }

  @FunctionalInterface
  public interface TimePartitionFilter {

    boolean satisfy(String storageGroupName, long timePartitionId);
  }

  public String getInsertWriteLockHolder() {
    return insertWriteLockHolder;
  }
}<|MERGE_RESOLUTION|>--- conflicted
+++ resolved
@@ -673,19 +673,8 @@
       try {
         // this tsfile is not zero level, no need to perform redo wal
         if (TsFileResource.getMergeLevel(tsFileResource.getTsFile().getName()) > 0) {
-<<<<<<< HEAD
-          writer =
-              recoverPerformer.recover(false, this::getWalDirectByteBuffer, this::releaseWalBuffer);
-          if (writer != null && writer.hasCrashed()) {
-            tsFileManagement.addRecover(tsFileResource, isSeq);
-          } else {
-            tsFileResource.setClosed(true);
-            tsFileManagement.add(tsFileResource, isSeq);
-          }
-=======
           tsFileResource.setClosed(true);
           tsFileManagement.add(tsFileResource, isSeq);
->>>>>>> 7e614625
           continue;
         } else {
           writer =
