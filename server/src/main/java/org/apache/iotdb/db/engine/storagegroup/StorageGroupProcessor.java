--- conflicted
+++ resolved
@@ -1089,11 +1089,6 @@
     }
     IMeasurementMNode[] mNodes = plan.getMeasurementMNodes();
     for (int i = 0; i < mNodes.length; i++) {
-<<<<<<< HEAD
-      // Don't update cached last value for vector type
-      if (mNodes[i] != null && plan.isAligned()) {
-        columnIndex += mNodes[i].getSchema().getSubMeasurementsList().size();
-=======
       if (plan.getColumns()[i] == null) {
         continue;
       }
@@ -1105,7 +1100,6 @@
             plan.composeLastTimeValuePair(i),
             true,
             latestFlushedTime);
->>>>>>> 3cb08e02
       } else {
         if (plan.isAligned()) {
           // vector lastCache update need subMeasurement
