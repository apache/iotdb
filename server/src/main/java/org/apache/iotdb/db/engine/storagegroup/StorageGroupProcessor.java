--- conflicted
+++ resolved
@@ -297,12 +297,8 @@
       if (timePartitionId != -1) {
         latestTimeForEachDevice.computeIfAbsent(timePartitionId, l -> new HashMap<>())
             .putAll(resource.getEndTimeMap());
-<<<<<<< HEAD
         latestFlushedTimeForEachDevice.computeIfAbsent(timePartitionId, id -> new HashMap<>())
             .putAll(resource.getEndTimeMap());
-=======
-        latestFlushedTimeForEachDevice.putAll(resource.getEndTimeMap());
->>>>>>> 6bca3952
       }
     }
   }
@@ -489,12 +485,8 @@
       long timePartitionId = fromTimeToTimePartition(insertPlan.getTime());
       latestTimeForEachDevice.computeIfAbsent(timePartitionId, l -> new HashMap<>())
           .putIfAbsent(insertPlan.getDeviceId(), Long.MIN_VALUE);
-<<<<<<< HEAD
       latestFlushedTimeForEachDevice.computeIfAbsent(timePartitionId, id -> new HashMap<>())
           .putIfAbsent(insertPlan.getDeviceId(), Long.MIN_VALUE);
-=======
-      latestFlushedTimeForEachDevice.putIfAbsent(insertPlan.getDeviceId(), Long.MIN_VALUE);
->>>>>>> 6bca3952
 
       // insert to sequence or unSequence file
       insertToTsFileProcessor(insertPlan,
@@ -508,7 +500,6 @@
   public Integer[] insertBatch(BatchInsertPlan batchInsertPlan) throws QueryProcessException {
     writeLock();
     try {
-<<<<<<< HEAD
       Integer[] results = new Integer[batchInsertPlan.getRowCount()];
 
       /*
@@ -574,52 +565,6 @@
       if (before < loc) {
         insertBatchToTsFileProcessor(batchInsertPlan, before, loc, isSequence, results,
             beforeTimePartition);
-=======
-      // init map
-      latestFlushedTimeForEachDevice.putIfAbsent(batchInsertPlan.getDeviceId(), Long.MIN_VALUE);
-
-      Integer[] results = new Integer[batchInsertPlan.getRowCount()];
-      long lastFlushTime = latestFlushedTimeForEachDevice.get(batchInsertPlan.getDeviceId());
-
-      /*
-       * sequence time partition id -> indexes indicating which rows in a batch should be inserted
-       */
-      TreeMap<Long, List<Integer>> sequenceTimeRangeIndexes = new TreeMap<>();
-      /*
-       * unsequence time partition id -> indexes indicating which rows in a batch should be inserted
-       */
-      TreeMap<Long, List<Integer>> unsequenceTimeRangeIndexes = new TreeMap<>();
-      for (int i = 0; i < batchInsertPlan.getRowCount(); i++) {
-        long currTime = batchInsertPlan.getTimes()[i];
-        // skip points that do not satisfy TTL
-        if (!checkTTL(currTime)) {
-          results[i] = TSStatusCode.OUT_OF_TTL_ERROR.getStatusCode();
-          continue;
-        }
-        results[i] = TSStatusCode.SUCCESS_STATUS.getStatusCode();
-        long timePartitionId = fromTimeToTimePartition(currTime);
-        if (currTime > lastFlushTime) {
-          // for sequence
-          sequenceTimeRangeIndexes.computeIfAbsent(timePartitionId, k -> new ArrayList<>()).add(i);
-        } else {
-          // for unsequence
-          unsequenceTimeRangeIndexes.computeIfAbsent(timePartitionId, k -> new ArrayList<>())
-              .add(i);
-        }
-      }
-
-      for (Map.Entry<Long, List<Integer>> entry : sequenceTimeRangeIndexes.entrySet()) {
-        long timePartitionId = entry.getKey();
-        latestTimeForEachDevice.computeIfAbsent(timePartitionId, l -> new HashMap<>())
-            .putIfAbsent(batchInsertPlan.getDeviceId(), Long.MIN_VALUE);
-        insertBatchToTsFileProcessor(batchInsertPlan, entry.getValue(), true, results,
-            timePartitionId);
-      }
-
-      for (Map.Entry<Long, List<Integer>> entry : unsequenceTimeRangeIndexes.entrySet()) {
-        insertBatchToTsFileProcessor(batchInsertPlan, entry.getValue(), false, results,
-            entry.getKey());
->>>>>>> 6bca3952
       }
 
       return results;
@@ -640,26 +585,17 @@
    * thread-safety that the caller need to guarantee
    *
    * @param batchInsertPlan batch insert plan
-<<<<<<< HEAD
-=======
-   * @param indexes indexes of insert
->>>>>>> 6bca3952
    * @param sequence whether is sequence
    * @param results result array
    * @param timePartitionId time partition id
    */
   private void insertBatchToTsFileProcessor(BatchInsertPlan batchInsertPlan,
-<<<<<<< HEAD
       int start, int end, boolean sequence, Integer[] results, long timePartitionId)
       throws QueryProcessException {
     // return when start <= end
     if (start >= end) {
       return;
     }
-=======
-      List<Integer> indexes, boolean sequence, Integer[] results, long timePartitionId)
-      throws QueryProcessException {
->>>>>>> 6bca3952
 
     TsFileProcessor tsFileProcessor = getOrCreateTsFileProcessor(timePartitionId,
         sequence);
@@ -675,19 +611,11 @@
     latestTimeForEachDevice.computeIfAbsent(timePartitionId, t -> new HashMap<>())
         .putIfAbsent(batchInsertPlan.getDeviceId(), Long.MIN_VALUE);
     // try to update the latest time of the device of this tsRecord
-<<<<<<< HEAD
-    if (result && latestTimeForEachDevice.get(timePartitionId).get(batchInsertPlan.getDeviceId())
+    if (sequence && result
+        && latestTimeForEachDevice.get(timePartitionId).get(batchInsertPlan.getDeviceId())
         < batchInsertPlan.getTimes()[end - 1]) {
       latestTimeForEachDevice.get(timePartitionId)
           .put(batchInsertPlan.getDeviceId(), batchInsertPlan.getTimes()[end - 1]);
-=======
-    if (sequence && result
-        && latestTimeForEachDevice.get(timePartitionId).get(batchInsertPlan.getDeviceId())
-        < batchInsertPlan
-        .getMaxTime()) {
-      latestTimeForEachDevice.get(timePartitionId)
-          .put(batchInsertPlan.getDeviceId(), batchInsertPlan.getMaxTime());
->>>>>>> 6bca3952
     }
 
     // check memtable size and may async try to flush the work memtable
@@ -695,6 +623,7 @@
       fileFlushPolicy.apply(this, tsFileProcessor, sequence);
     }
   }
+
 
   private void insertToTsFileProcessor(InsertPlan insertPlan, boolean sequence)
       throws QueryProcessException {
@@ -1280,12 +1209,8 @@
     // update the largest timestamp in the last flushing memtable
     for (Entry<String, Long> entry : latestTimeForEachDevice.get(processor.getTimeRangeId())
         .entrySet()) {
-<<<<<<< HEAD
       latestFlushedTimeForEachDevice.get(processor.getTimeRangeId())
           .put(entry.getKey(), entry.getValue());
-=======
-      latestFlushedTimeForEachDevice.put(entry.getKey(), entry.getValue());
->>>>>>> 6bca3952
     }
     return true;
   }
