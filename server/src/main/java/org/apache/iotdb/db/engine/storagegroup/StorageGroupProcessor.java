/*
 * Licensed to the Apache Software Foundation (ASF) under one
 * or more contributor license agreements.  See the NOTICE file
 * distributed with this work for additional information
 * regarding copyright ownership.  The ASF licenses this file
 * to you under the Apache License, Version 2.0 (the
 * "License"); you may not use this file except in compliance
 * with the License.  You may obtain a copy of the License at
 *
 *      http://www.apache.org/licenses/LICENSE-2.0
 *
 * Unless required by applicable law or agreed to in writing,
 * software distributed under the License is distributed on an
 * "AS IS" BASIS, WITHOUT WARRANTIES OR CONDITIONS OF ANY
 * KIND, either express or implied.  See the License for the
 * specific language governing permissions and limitations
 * under the License.
 */
package org.apache.iotdb.db.engine.storagegroup;

import org.apache.iotdb.db.conf.IoTDBConfig;
import org.apache.iotdb.db.conf.IoTDBConstant;
import org.apache.iotdb.db.conf.IoTDBDescriptor;
import org.apache.iotdb.db.conf.directories.DirectoryManager;
import org.apache.iotdb.db.engine.StorageEngine;
import org.apache.iotdb.db.engine.compaction.CompactionMergeTaskPoolManager;
import org.apache.iotdb.db.engine.compaction.TsFileManagement;
import org.apache.iotdb.db.engine.compaction.level.LevelCompactionTsFileManagement;
import org.apache.iotdb.db.engine.fileSystem.SystemFileFactory;
import org.apache.iotdb.db.engine.flush.CloseFileListener;
import org.apache.iotdb.db.engine.flush.FlushListener;
import org.apache.iotdb.db.engine.flush.TsFileFlushPolicy;
import org.apache.iotdb.db.engine.merge.manage.MergeManager;
import org.apache.iotdb.db.engine.merge.task.RecoverMergeTask;
import org.apache.iotdb.db.engine.modification.Deletion;
import org.apache.iotdb.db.engine.modification.ModificationFile;
import org.apache.iotdb.db.engine.querycontext.QueryDataSource;
import org.apache.iotdb.db.engine.storagegroup.timeindex.DeviceTimeIndex;
import org.apache.iotdb.db.engine.trigger.executor.TriggerEngine;
import org.apache.iotdb.db.engine.trigger.executor.TriggerEvent;
import org.apache.iotdb.db.engine.upgrade.UpgradeCheckStatus;
import org.apache.iotdb.db.engine.upgrade.UpgradeLog;
import org.apache.iotdb.db.engine.version.SimpleFileVersionController;
import org.apache.iotdb.db.engine.version.VersionController;
import org.apache.iotdb.db.exception.BatchProcessException;
import org.apache.iotdb.db.exception.DiskSpaceInsufficientException;
import org.apache.iotdb.db.exception.LoadFileException;
import org.apache.iotdb.db.exception.StorageGroupProcessorException;
import org.apache.iotdb.db.exception.TriggerExecutionException;
import org.apache.iotdb.db.exception.TsFileProcessorException;
import org.apache.iotdb.db.exception.WriteProcessException;
import org.apache.iotdb.db.exception.WriteProcessRejectException;
import org.apache.iotdb.db.exception.metadata.IllegalPathException;
import org.apache.iotdb.db.exception.metadata.MetadataException;
import org.apache.iotdb.db.exception.query.OutOfTTLException;
import org.apache.iotdb.db.exception.query.QueryProcessException;
import org.apache.iotdb.db.metadata.PartialPath;
import org.apache.iotdb.db.metadata.mnode.MNode;
import org.apache.iotdb.db.metadata.mnode.MeasurementMNode;
import org.apache.iotdb.db.qp.physical.crud.DeletePlan;
import org.apache.iotdb.db.qp.physical.crud.InsertRowPlan;
import org.apache.iotdb.db.qp.physical.crud.InsertRowsOfOneDevicePlan;
import org.apache.iotdb.db.qp.physical.crud.InsertTabletPlan;
import org.apache.iotdb.db.query.context.QueryContext;
import org.apache.iotdb.db.query.control.QueryFileManager;
import org.apache.iotdb.db.service.IoTDB;
import org.apache.iotdb.db.utils.CopyOnReadLinkedList;
import org.apache.iotdb.db.utils.MmapUtil;
import org.apache.iotdb.db.utils.TestOnly;
import org.apache.iotdb.db.utils.UpgradeUtils;
import org.apache.iotdb.db.writelog.recover.TsFileRecoverPerformer;
import org.apache.iotdb.rpc.RpcUtils;
import org.apache.iotdb.rpc.TSStatusCode;
import org.apache.iotdb.service.rpc.thrift.TSStatus;
import org.apache.iotdb.tsfile.file.metadata.ChunkMetadata;
import org.apache.iotdb.tsfile.fileSystem.FSFactoryProducer;
import org.apache.iotdb.tsfile.fileSystem.fsFactory.FSFactory;
import org.apache.iotdb.tsfile.read.TimeValuePair;
import org.apache.iotdb.tsfile.read.filter.basic.Filter;
import org.apache.iotdb.tsfile.utils.Pair;
import org.apache.iotdb.tsfile.write.schema.MeasurementSchema;
import org.apache.iotdb.tsfile.write.writer.RestorableTsFileIOWriter;

import org.apache.commons.io.FileUtils;
import org.slf4j.Logger;
import org.slf4j.LoggerFactory;

import java.io.File;
import java.io.IOException;
import java.nio.ByteBuffer;
import java.nio.MappedByteBuffer;
import java.nio.file.Files;
import java.util.ArrayList;
import java.util.Arrays;
import java.util.Collection;
import java.util.Collections;
import java.util.Date;
import java.util.Deque;
import java.util.HashMap;
import java.util.Iterator;
import java.util.LinkedList;
import java.util.List;
import java.util.Map;
import java.util.Map.Entry;
import java.util.Set;
import java.util.TreeMap;
import java.util.concurrent.Executors;
import java.util.concurrent.RejectedExecutionException;
import java.util.concurrent.ScheduledExecutorService;
import java.util.concurrent.TimeUnit;
import java.util.concurrent.atomic.AtomicInteger;
import java.util.concurrent.locks.ReadWriteLock;
import java.util.concurrent.locks.ReentrantReadWriteLock;

import static org.apache.iotdb.db.conf.IoTDBConstant.FILE_NAME_SEPARATOR;
import static org.apache.iotdb.db.engine.merge.task.MergeTask.MERGE_SUFFIX;
import static org.apache.iotdb.db.engine.storagegroup.TsFileResource.TEMP_SUFFIX;
import static org.apache.iotdb.tsfile.common.constant.TsFileConstant.TSFILE_SUFFIX;

/**
 * For sequence data, a StorageGroupProcessor has some TsFileProcessors, in which there is only one
 * TsFileProcessor in the working status. <br>
 *
 * <p>There are two situations to set the working TsFileProcessor to closing status:<br>
 *
 * <p>(1) when inserting data into the TsFileProcessor, and the TsFileProcessor shouldFlush() (or
 * shouldClose())<br>
 *
 * <p>(2) someone calls syncCloseAllWorkingTsFileProcessors(). (up to now, only flush command from
 * cli will call this method)<br>
 *
 * <p>UnSequence data has the similar process as above.
 *
 * <p>When a sequence TsFileProcessor is submitted to be flushed, the
 * updateLatestFlushTimeCallback() method will be called as a callback.<br>
 *
 * <p>When a TsFileProcessor is closed, the closeUnsealedTsFileProcessorCallBack() method will be
 * called as a callback.
 */
public class StorageGroupProcessor {

  public static final String MERGING_MODIFICATION_FILE_NAME = "merge.mods";
  private static final IoTDBConfig config = IoTDBDescriptor.getInstance().getConfig();
  private static final Logger DEBUG_LOGGER = LoggerFactory.getLogger("QUERY_DEBUG");

  /**
   * All newly generated chunks after merge have version number 0, so we set merged Modification
   * file version to 1 to take effect
   */
  private static final int MERGE_MOD_START_VERSION_NUM = 1;

  private static final Logger logger = LoggerFactory.getLogger(StorageGroupProcessor.class);
  /** indicating the file to be loaded already exists locally. */
  private static final int POS_ALREADY_EXIST = -2;
  /** indicating the file to be loaded overlap with some files. */
  private static final int POS_OVERLAP = -3;

  private final boolean enableMemControl = config.isEnableMemControl();
  /**
   * a read write lock for guaranteeing concurrent safety when accessing all fields in this class
   * (i.e., schema, (un)sequenceFileList, work(un)SequenceTsFileProcessor,
   * closing(Un)SequenceTsFileProcessor, latestTimeForEachDevice, and
   * partitionLatestFlushedTimeForEachDevice)
   */
  private final ReadWriteLock insertLock = new ReentrantReadWriteLock();
  /** closeStorageGroupCondition is used to wait for all currently closing TsFiles to be done. */
  private final Object closeStorageGroupCondition = new Object();
  /**
   * avoid some tsfileResource is changed (e.g., from unsealed to sealed) when a query is executed.
   */
  private final ReadWriteLock closeQueryLock = new ReentrantReadWriteLock();
  /** time partition id in the storage group -> tsFileProcessor for this time partition */
  private final TreeMap<Long, TsFileProcessor> workSequenceTsFileProcessors = new TreeMap<>();
  /** time partition id in the storage group -> tsFileProcessor for this time partition */
  private final TreeMap<Long, TsFileProcessor> workUnsequenceTsFileProcessors = new TreeMap<>();
  /** compactionMergeWorking is used to wait for last compaction to be done. */
  private volatile boolean compactionMergeWorking = false;
  // upgrading sequence TsFile resource list
  private List<TsFileResource> upgradeSeqFileList = new LinkedList<>();

  private CopyOnReadLinkedList<TsFileProcessor> closingSequenceTsFileProcessor =
      new CopyOnReadLinkedList<>();

  // upgrading unsequence TsFile resource list
  private final List<TsFileResource> upgradeUnseqFileList = new LinkedList<>();

  private CopyOnReadLinkedList<TsFileProcessor> closingUnSequenceTsFileProcessor =
      new CopyOnReadLinkedList<>();

  private AtomicInteger upgradeFileCount = new AtomicInteger();
  /*
   * time partition id -> map, which contains
   * device -> global latest timestamp of each device latestTimeForEachDevice caches non-flushed
   * changes upon timestamps of each device, and is used to update partitionLatestFlushedTimeForEachDevice
   * when a flush is issued.
   */
  private Map<Long, Map<String, Long>> latestTimeForEachDevice = new HashMap<>();
  /**
   * time partition id -> map, which contains device -> largest timestamp of the latest memtable to
   * be submitted to asyncTryToFlush partitionLatestFlushedTimeForEachDevice determines whether a
   * data point should be put into a sequential file or an unsequential file. Data of some device
   * with timestamp less than or equals to the device's latestFlushedTime should go into an
   * unsequential file.
   */
  private Map<Long, Map<String, Long>> partitionLatestFlushedTimeForEachDevice = new HashMap<>();

  /** used to record the latest flush time while upgrading and inserting */
  private Map<Long, Map<String, Long>> newlyFlushedPartitionLatestFlushedTimeForEachDevice =
      new HashMap<>();
  /**
   * global mapping of device -> largest timestamp of the latest memtable to * be submitted to
   * asyncTryToFlush, globalLatestFlushedTimeForEachDevice is utilized to maintain global
   * latestFlushedTime of devices and will be updated along with
   * partitionLatestFlushedTimeForEachDevice
   */
  private Map<String, Long> globalLatestFlushedTimeForEachDevice = new HashMap<>();

  private String virtualStorageGroupId;
  private String logicalStorageGroupName;
  private File storageGroupSysDir;
  // manage seqFileList and unSeqFileList
  private TsFileManagement tsFileManagement;
  /**
   * time partition id -> version controller which assigns a version for each MemTable and
   * deletion/update such that after they are persisted, the order of insertions, deletions and
   * updates can be re-determined.
   */
  private HashMap<Long, VersionController> timePartitionIdVersionControllerMap = new HashMap<>();
  /**
   * when the data in a storage group is older than dataTTL, it is considered invalid and will be
   * eventually removed.
   */
  private long dataTTL = Long.MAX_VALUE;

  private FSFactory fsFactory = FSFactoryProducer.getFSFactory();
  private TsFileFlushPolicy fileFlushPolicy;
  /**
   * The max file versions in each partition. By recording this, if several IoTDB instances have the
   * same policy of closing file and their ingestion is identical, then files of the same version in
   * different IoTDB instance will have identical data, providing convenience for data comparison
   * across different instances. partition number -> max version number
   */
  private Map<Long, Long> partitionMaxFileVersions = new HashMap<>();

  private StorageGroupInfo storageGroupInfo = new StorageGroupInfo(this);
  /**
   * Record the device number of the last TsFile in each storage group, which is applied to
   * initialize the array size of DeviceTimeIndex. It is reasonable to assume that the adjacent
   * files should have similar numbers of devices. Default value: INIT_ARRAY_SIZE = 64
   */
  private int deviceNumInLastClosedTsFile = DeviceTimeIndex.INIT_ARRAY_SIZE;

  private boolean isReady = false;
  private List<CloseFileListener> customCloseFileListeners = Collections.emptyList();
  private List<FlushListener> customFlushListeners = Collections.emptyList();

  private static final int WAL_BUFFER_SIZE =
      IoTDBDescriptor.getInstance().getConfig().getWalBufferSize() / 2;

  private final Deque<ByteBuffer> walByteBufferPool = new LinkedList<>();

  private int currentWalPoolSize = 0;

  // this field is used to avoid when one writer release bytebuffer back to pool,
  // and the next writer has already arrived, but the check thread get the lock first, it find the
  // pool
  // is not empty, so it free the memory. When the next writer get the lock, it will apply the
  // memory again.
  // So our free memory strategy is only when the expected size less than the current pool size
  // and the pool is not empty and the time interval since the pool is not empty is larger than
  // DEFAULT_POOL_TRIM_INTERVAL_MILLIS
  private long timeWhenPoolNotEmpty = Long.MAX_VALUE;

  /** get the direct byte buffer from pool, each fetch contains two ByteBuffer */
  public ByteBuffer[] getWalDirectByteBuffer() {
    ByteBuffer[] res = new ByteBuffer[2];
    synchronized (walByteBufferPool) {
      long startTime = System.nanoTime();
      int MAX_WAL_BYTEBUFFER_NUM =
          config.getConcurrentWritingTimePartition()
              * config.getMaxWalBytebufferNumForEachPartition();
      while (walByteBufferPool.isEmpty() && currentWalPoolSize + 2 > MAX_WAL_BYTEBUFFER_NUM) {
        try {
          walByteBufferPool.wait();
        } catch (InterruptedException e) {
          Thread.currentThread().interrupt();
          logger.error(
              "getDirectByteBuffer occurs error while waiting for DirectByteBuffer" + "group {}-{}",
              logicalStorageGroupName,
              virtualStorageGroupId,
              e);
        }
        logger.info(
            "Waiting {} ms for wal direct byte buffer.",
            (System.nanoTime() - startTime) / 1_000_000);
      }
      // If the queue is not empty, it must have at least two.
      if (!walByteBufferPool.isEmpty()) {
        res[0] = walByteBufferPool.pollFirst();
        res[1] = walByteBufferPool.pollFirst();
      } else {
        // if the queue is empty and current size is less than MAX_BYTEBUFFER_NUM
        // we can construct another two more new byte buffer
        currentWalPoolSize += 2;
        res[0] = ByteBuffer.allocateDirect(WAL_BUFFER_SIZE);
        res[1] = ByteBuffer.allocateDirect(WAL_BUFFER_SIZE);
      }
      // if the pool is empty, set the time back to MAX_VALUE
      if (walByteBufferPool.isEmpty()) {
        timeWhenPoolNotEmpty = Long.MAX_VALUE;
      }
    }
    return res;
  }

  /** put the byteBuffer back to pool */
  public void releaseWalBuffer(ByteBuffer[] byteBuffers) {
    for (ByteBuffer byteBuffer : byteBuffers) {
      byteBuffer.clear();
    }
    synchronized (walByteBufferPool) {
      // if the pool is empty before, update the time
      if (walByteBufferPool.isEmpty()) {
        timeWhenPoolNotEmpty = System.nanoTime();
      }
      walByteBufferPool.addLast(byteBuffers[0]);
      walByteBufferPool.addLast(byteBuffers[1]);
      walByteBufferPool.notifyAll();
    }
  }

  /** trim the size of the pool and release the memory of needless direct byte buffer */
  private void trimTask() {
    synchronized (walByteBufferPool) {
      int expectedSize =
          (workSequenceTsFileProcessors.size() + workUnsequenceTsFileProcessors.size()) * 2;
      // the unit is ms
      long poolNotEmptyIntervalInMS = (System.nanoTime() - timeWhenPoolNotEmpty) / 1_000_000;
      // only when the expected size less than the current pool size
      // and the pool is not empty and the time interval since the pool is not empty is larger than
      // 10s
      // we will trim the size to expectedSize until the pool is empty
      while (expectedSize < currentWalPoolSize
          && !walByteBufferPool.isEmpty()
          && poolNotEmptyIntervalInMS >= config.getWalPoolTrimIntervalInMS()) {
        MmapUtil.clean((MappedByteBuffer) walByteBufferPool.removeLast());
        MmapUtil.clean((MappedByteBuffer) walByteBufferPool.removeLast());
        currentWalPoolSize -= 2;
      }
    }
  }

  /**
   * constrcut a storage group processor
   *
   * @param systemDir system dir path
   * @param virtualStorageGroupId virtual storage group id e.g. 1
   * @param fileFlushPolicy file flush policy
   * @param logicalStorageGroupName logical storage group name e.g. root.sg1
   */
  public StorageGroupProcessor(
      String systemDir,
      String virtualStorageGroupId,
      TsFileFlushPolicy fileFlushPolicy,
      String logicalStorageGroupName)
      throws StorageGroupProcessorException {
    this.virtualStorageGroupId = virtualStorageGroupId;
    this.logicalStorageGroupName = logicalStorageGroupName;
    this.fileFlushPolicy = fileFlushPolicy;

    storageGroupSysDir = SystemFileFactory.INSTANCE.getFile(systemDir, virtualStorageGroupId);
    if (storageGroupSysDir.mkdirs()) {
      logger.info(
          "Storage Group system Directory {} doesn't exist, create it",
          storageGroupSysDir.getPath());
    } else if (!storageGroupSysDir.exists()) {
      logger.error("create Storage Group system Directory {} failed", storageGroupSysDir.getPath());
    }
    this.tsFileManagement =
        IoTDBDescriptor.getInstance()
            .getConfig()
            .getCompactionStrategy()
            .getTsFileManagement(logicalStorageGroupName, storageGroupSysDir.getAbsolutePath());

    ScheduledExecutorService executorService = Executors.newSingleThreadScheduledExecutor();
    executorService.scheduleWithFixedDelay(
        this::trimTask,
        config.getWalPoolTrimIntervalInMS(),
        config.getWalPoolTrimIntervalInMS(),
        TimeUnit.MILLISECONDS);
    recover();
  }

  public String getLogicalStorageGroupName() {
    return logicalStorageGroupName;
  }

  public boolean isReady() {
    return isReady;
  }

  public void setReady(boolean ready) {
    isReady = ready;
  }

  private Map<Long, List<TsFileResource>> splitResourcesByPartition(
      List<TsFileResource> resources) {
    Map<Long, List<TsFileResource>> ret = new HashMap<>();
    for (TsFileResource resource : resources) {
      ret.computeIfAbsent(resource.getTimePartition(), l -> new ArrayList<>()).add(resource);
    }
    return ret;
  }

  private void recover() throws StorageGroupProcessorException {
    logger.info("recover Storage Group  {}", logicalStorageGroupName + "-" + virtualStorageGroupId);

    try {
      // collect candidate TsFiles from sequential and unsequential data directory
      Pair<List<TsFileResource>, List<TsFileResource>> seqTsFilesPair =
          getAllFiles(DirectoryManager.getInstance().getAllSequenceFileFolders());
      List<TsFileResource> tmpSeqTsFiles = seqTsFilesPair.left;
      List<TsFileResource> oldSeqTsFiles = seqTsFilesPair.right;
      upgradeSeqFileList.addAll(oldSeqTsFiles);
      Pair<List<TsFileResource>, List<TsFileResource>> unseqTsFilesPair =
          getAllFiles(DirectoryManager.getInstance().getAllUnSequenceFileFolders());
      List<TsFileResource> tmpUnseqTsFiles = unseqTsFilesPair.left;
      List<TsFileResource> oldUnseqTsFiles = unseqTsFilesPair.right;
      upgradeUnseqFileList.addAll(oldUnseqTsFiles);

      if (upgradeSeqFileList.size() + upgradeUnseqFileList.size() != 0) {
        upgradeFileCount.set(upgradeSeqFileList.size() + upgradeUnseqFileList.size());
      }

      // split by partition so that we can find the last file of each partition and decide to
      // close it or not
      Map<Long, List<TsFileResource>> partitionTmpSeqTsFiles =
          splitResourcesByPartition(tmpSeqTsFiles);
      Map<Long, List<TsFileResource>> partitionTmpUnseqTsFiles =
          splitResourcesByPartition(tmpUnseqTsFiles);
      for (List<TsFileResource> value : partitionTmpSeqTsFiles.values()) {
        recoverTsFiles(value, true);
      }
      for (List<TsFileResource> value : partitionTmpUnseqTsFiles.values()) {
        recoverTsFiles(value, false);
      }

      String taskName =
          logicalStorageGroupName + "-" + virtualStorageGroupId + "-" + System.currentTimeMillis();
      File mergingMods =
          SystemFileFactory.INSTANCE.getFile(storageGroupSysDir, MERGING_MODIFICATION_FILE_NAME);
      if (mergingMods.exists()) {
        this.tsFileManagement.mergingModification = new ModificationFile(mergingMods.getPath());
      }
      RecoverMergeTask recoverMergeTask =
          new RecoverMergeTask(
              new ArrayList<>(tsFileManagement.getTsFileList(true)),
              tsFileManagement.getTsFileList(false),
              storageGroupSysDir.getPath(),
              tsFileManagement::mergeEndAction,
              taskName,
              IoTDBDescriptor.getInstance().getConfig().isForceFullMerge(),
              logicalStorageGroupName + "-" + virtualStorageGroupId);
      logger.info(
          "{} - {} a RecoverMergeTask {} starts...",
          logicalStorageGroupName,
          virtualStorageGroupId,
          taskName);
      recoverMergeTask.recoverMerge(
          IoTDBDescriptor.getInstance().getConfig().isContinueMergeAfterReboot());
      if (!IoTDBDescriptor.getInstance().getConfig().isContinueMergeAfterReboot()) {
        mergingMods.delete();
      }
      recoverCompaction();
      for (TsFileResource resource : tsFileManagement.getTsFileList(true)) {
        long partitionNum = resource.getTimePartition();
        updatePartitionFileVersion(partitionNum, resource.getVersion());
      }
      for (TsFileResource resource : tsFileManagement.getTsFileList(false)) {
        long partitionNum = resource.getTimePartition();
        updatePartitionFileVersion(partitionNum, resource.getVersion());
      }
      for (TsFileResource resource : upgradeSeqFileList) {
        long partitionNum = resource.getTimePartition();
        updatePartitionFileVersion(partitionNum, resource.getVersion());
      }
      for (TsFileResource resource : upgradeUnseqFileList) {
        long partitionNum = resource.getTimePartition();
        updatePartitionFileVersion(partitionNum, resource.getVersion());
      }
      updateLatestFlushedTime();
    } catch (IOException | MetadataException e) {
      throw new StorageGroupProcessorException(e);
    }

    for (TsFileResource resource : tsFileManagement.getTsFileList(true)) {
      long timePartitionId = resource.getTimePartition();
      Map<String, Long> endTimeMap = new HashMap<>();
      for (String deviceId : resource.getDevices()) {
        long endTime = resource.getEndTime(deviceId);
        endTimeMap.put(deviceId, endTime);
      }
      latestTimeForEachDevice
          .computeIfAbsent(timePartitionId, l -> new HashMap<>())
          .putAll(endTimeMap);
      partitionLatestFlushedTimeForEachDevice
          .computeIfAbsent(timePartitionId, id -> new HashMap<>())
          .putAll(endTimeMap);
      globalLatestFlushedTimeForEachDevice.putAll(endTimeMap);
    }
  }

  private void recoverCompaction() {
    if (!CompactionMergeTaskPoolManager.getInstance().isTerminated()) {
      compactionMergeWorking = true;
      logger.info(
          "{} - {} submit a compaction merge task", logicalStorageGroupName, virtualStorageGroupId);
      try {
        CompactionMergeTaskPoolManager.getInstance()
            .submitTask(
                tsFileManagement.new CompactionRecoverTask(this::closeCompactionMergeCallBack));
      } catch (RejectedExecutionException e) {
        this.closeCompactionMergeCallBack();
        logger.error(
            "{} - {} compaction submit task failed",
            logicalStorageGroupName,
            virtualStorageGroupId,
            e);
      }
    } else {
      logger.error(
          "{} compaction pool not started ,recover failed",
          logicalStorageGroupName + "-" + virtualStorageGroupId);
    }
  }

  private void updatePartitionFileVersion(long partitionNum, long fileVersion) {
    long oldVersion = partitionMaxFileVersions.getOrDefault(partitionNum, 0L);
    if (fileVersion > oldVersion) {
      partitionMaxFileVersions.put(partitionNum, fileVersion);
    }
  }

  /**
   * use old seq file to update latestTimeForEachDevice, globalLatestFlushedTimeForEachDevice,
   * partitionLatestFlushedTimeForEachDevice and timePartitionIdVersionControllerMap
   */
  @SuppressWarnings("squid:S3776") // Suppress high Cognitive Complexity warning
  private void updateLatestFlushedTime() throws IOException {

    VersionController versionController =
        new SimpleFileVersionController(storageGroupSysDir.getPath());
    long currentVersion = versionController.currVersion();
    for (TsFileResource resource : upgradeSeqFileList) {
      for (String deviceId : resource.getDevices()) {
        long endTime = resource.getEndTime(deviceId);
        long endTimePartitionId = StorageEngine.getTimePartition(endTime);
        latestTimeForEachDevice
            .computeIfAbsent(endTimePartitionId, l -> new HashMap<>())
            .put(deviceId, endTime);
        globalLatestFlushedTimeForEachDevice.put(deviceId, endTime);

        // set all the covered partition's LatestFlushedTime
        long partitionId = StorageEngine.getTimePartition(resource.getStartTime(deviceId));
        while (partitionId <= endTimePartitionId) {
          partitionLatestFlushedTimeForEachDevice
              .computeIfAbsent(partitionId, l -> new HashMap<>())
              .put(deviceId, endTime);
          if (!timePartitionIdVersionControllerMap.containsKey(partitionId)) {
            File directory =
                SystemFileFactory.INSTANCE.getFile(storageGroupSysDir, String.valueOf(partitionId));
            if (!directory.exists()) {
              directory.mkdirs();
            }
            File versionFile =
                SystemFileFactory.INSTANCE.getFile(
                    directory, SimpleFileVersionController.FILE_PREFIX + currentVersion);
            if (!versionFile.createNewFile()) {
              logger.warn("Version file {} has already been created ", versionFile);
            }
            timePartitionIdVersionControllerMap.put(
                partitionId,
                new SimpleFileVersionController(storageGroupSysDir.getPath(), partitionId));
          }
          partitionId++;
        }
      }
    }
  }

  @SuppressWarnings("squid:S3776") // Suppress high Cognitive Complexity warning
  private Pair<List<TsFileResource>, List<TsFileResource>> getAllFiles(List<String> folders)
      throws IOException {
    List<File> tsFiles = new ArrayList<>();
    List<File> upgradeFiles = new ArrayList<>();
    for (String baseDir : folders) {
      File fileFolder =
          fsFactory.getFile(
              baseDir + File.separator + logicalStorageGroupName, virtualStorageGroupId);
      if (!fileFolder.exists()) {
        continue;
      }

      // old version
      // some TsFileResource may be being persisted when the system crashed, try recovering such
      // resources
      continueFailedRenames(fileFolder, TEMP_SUFFIX);

      // some TsFiles were going to be replaced by the merged files when the system crashed and
      // the process was interrupted before the merged files could be named
      continueFailedRenames(fileFolder, MERGE_SUFFIX);

      File[] subFiles = fileFolder.listFiles();
      if (subFiles != null) {
        for (File partitionFolder : subFiles) {
          if (!partitionFolder.isDirectory()) {
            logger.warn("{} is not a directory.", partitionFolder.getAbsolutePath());
          } else if (!partitionFolder.getName().equals(IoTDBConstant.UPGRADE_FOLDER_NAME)) {
            // some TsFileResource may be being persisted when the system crashed, try recovering
            // such
            // resources
            continueFailedRenames(partitionFolder, TEMP_SUFFIX);

            // some TsFiles were going to be replaced by the merged files when the system crashed
            // and
            // the process was interrupted before the merged files could be named
            continueFailedRenames(partitionFolder, MERGE_SUFFIX);

            Collections.addAll(
                tsFiles,
                fsFactory.listFilesBySuffix(partitionFolder.getAbsolutePath(), TSFILE_SUFFIX));
          } else {
            // collect old TsFiles for upgrading
            Collections.addAll(
                upgradeFiles,
                fsFactory.listFilesBySuffix(partitionFolder.getAbsolutePath(), TSFILE_SUFFIX));
          }
        }
      }
    }
    tsFiles.sort(this::compareFileName);
    List<TsFileResource> ret = new ArrayList<>();
    tsFiles.forEach(f -> ret.add(new TsFileResource(f)));
    upgradeFiles.sort(this::compareFileName);
    List<TsFileResource> upgradeRet = new ArrayList<>();
    for (File f : upgradeFiles) {
      TsFileResource fileResource = new TsFileResource(f);
      fileResource.setClosed(true);
      // make sure the flush command is called before IoTDB is down.
      fileResource.deserializeFromOldFile();
      upgradeRet.add(fileResource);
    }
    return new Pair<>(ret, upgradeRet);
  }

  private void continueFailedRenames(File fileFolder, String suffix) {
    File[] files = fsFactory.listFilesBySuffix(fileFolder.getAbsolutePath(), suffix);
    if (files != null) {
      for (File tempResource : files) {
        File originResource = fsFactory.getFile(tempResource.getPath().replace(suffix, ""));
        if (originResource.exists()) {
          tempResource.delete();
        } else {
          tempResource.renameTo(originResource);
        }
      }
    }
  }

  private void recoverTsFiles(List<TsFileResource> tsFiles, boolean isSeq) {
    for (int i = 0; i < tsFiles.size(); i++) {
      TsFileResource tsFileResource = tsFiles.get(i);
      long timePartitionId = tsFileResource.getTimePartition();

      TsFileRecoverPerformer recoverPerformer =
          new TsFileRecoverPerformer(
              logicalStorageGroupName
                  + File.separator
                  + virtualStorageGroupId
                  + FILE_NAME_SEPARATOR,
              tsFileResource,
              isSeq,
              i == tsFiles.size() - 1);

      RestorableTsFileIOWriter writer;
      try {
        // this tsfile is not zero level, no need to perform redo wal
        if (LevelCompactionTsFileManagement.getMergeLevel(tsFileResource.getTsFile()) > 0) {
          writer =
              recoverPerformer.recover(false, this::getWalDirectByteBuffer, this::releaseWalBuffer);
          if (writer.hasCrashed()) {
            tsFileManagement.addRecover(tsFileResource, isSeq);
          } else {
            tsFileResource.setClosed(true);
            tsFileManagement.add(tsFileResource, isSeq);
          }
          continue;
        } else {
          writer =
              recoverPerformer.recover(true, this::getWalDirectByteBuffer, this::releaseWalBuffer);
        }
      } catch (StorageGroupProcessorException e) {
        logger.warn(
            "Skip TsFile: {} because of error in recover: ", tsFileResource.getTsFilePath(), e);
        continue;
      }

      if (i != tsFiles.size() - 1 || !writer.canWrite()) {
        // not the last file or cannot write, just close it
        tsFileResource.setClosed(true);
      } else if (writer.canWrite()) {
        // the last file is not closed, continue writing to in
        TsFileProcessor tsFileProcessor;
        if (isSeq) {
          tsFileProcessor =
              new TsFileProcessor(
                  virtualStorageGroupId,
                  storageGroupInfo,
                  tsFileResource,
                  this::closeUnsealedTsFileProcessorCallBack,
                  this::updateLatestFlushTimeCallback,
                  true,
                  writer);
          if (enableMemControl) {
            TsFileProcessorInfo tsFileProcessorInfo = new TsFileProcessorInfo(storageGroupInfo);
            tsFileProcessor.setTsFileProcessorInfo(tsFileProcessorInfo);
            this.storageGroupInfo.initTsFileProcessorInfo(tsFileProcessor);
            tsFileProcessorInfo.addTSPMemCost(
                tsFileProcessor.getTsFileResource().calculateRamSize());
          }
          workSequenceTsFileProcessors.put(timePartitionId, tsFileProcessor);
        } else {
          tsFileProcessor =
              new TsFileProcessor(
                  virtualStorageGroupId,
                  storageGroupInfo,
                  tsFileResource,
                  this::closeUnsealedTsFileProcessorCallBack,
                  this::unsequenceFlushCallback,
                  false,
                  writer);
          if (enableMemControl) {
            TsFileProcessorInfo tsFileProcessorInfo = new TsFileProcessorInfo(storageGroupInfo);
            tsFileProcessor.setTsFileProcessorInfo(tsFileProcessorInfo);
            this.storageGroupInfo.initTsFileProcessorInfo(tsFileProcessor);
            tsFileProcessorInfo.addTSPMemCost(
                tsFileProcessor.getTsFileResource().calculateRamSize());
          }
          workUnsequenceTsFileProcessors.put(timePartitionId, tsFileProcessor);
        }
        tsFileResource.setProcessor(tsFileProcessor);
        tsFileResource.removeResourceFile();
        tsFileProcessor.setTimeRangeId(timePartitionId);
        writer.makeMetadataVisible();
        if (enableMemControl) {
          // get chunkMetadata size
          long chunkMetadataSize = 0;
          for (Map<String, List<ChunkMetadata>> metaMap : writer.getMetadatasForQuery().values()) {
            for (List<ChunkMetadata> metadatas : metaMap.values()) {
              for (ChunkMetadata chunkMetadata : metadatas) {
                chunkMetadataSize += chunkMetadata.calculateRamSize();
              }
            }
          }
          tsFileProcessor.getTsFileProcessorInfo().addTSPMemCost(chunkMetadataSize);
        }
      }
      tsFileManagement.add(tsFileResource, isSeq);
    }
  }

  // ({systemTime}-{versionNum}-{mergeNum}.tsfile)
  private int compareFileName(File o1, File o2) {
    String[] items1 = o1.getName().replace(TSFILE_SUFFIX, "").split(FILE_NAME_SEPARATOR);
    String[] items2 = o2.getName().replace(TSFILE_SUFFIX, "").split(FILE_NAME_SEPARATOR);
    long ver1 = Long.parseLong(items1[0]);
    long ver2 = Long.parseLong(items2[0]);
    int cmp = Long.compare(ver1, ver2);
    if (cmp == 0) {
      return Long.compare(Long.parseLong(items1[1]), Long.parseLong(items2[1]));
    } else {
      return cmp;
    }
  }

  public void insert(InsertRowPlan insertRowPlan)
      throws WriteProcessException, TriggerExecutionException {
    // reject insertions that are out of ttl
    if (!isAlive(insertRowPlan.getTime())) {
      throw new OutOfTTLException(insertRowPlan.getTime(), (System.currentTimeMillis() - dataTTL));
    }
    if (enableMemControl) {
      StorageEngine.blockInsertionIfReject();
    }
    writeLock();
    try {
      // init map
      long timePartitionId = StorageEngine.getTimePartition(insertRowPlan.getTime());

      partitionLatestFlushedTimeForEachDevice.computeIfAbsent(
          timePartitionId, id -> new HashMap<>());

      boolean isSequence =
          insertRowPlan.getTime()
              > partitionLatestFlushedTimeForEachDevice
                  .get(timePartitionId)
                  .getOrDefault(insertRowPlan.getDeviceId().getFullPath(), Long.MIN_VALUE);

      // is unsequence and user set config to discard out of order data
      if (!isSequence
          && IoTDBDescriptor.getInstance().getConfig().isEnableDiscardOutOfOrderData()) {
        return;
      }

      latestTimeForEachDevice.computeIfAbsent(timePartitionId, l -> new HashMap<>());

      // fire trigger before insertion
      TriggerEngine.fire(TriggerEvent.BEFORE_INSERT, insertRowPlan);
      // insert to sequence or unSequence file
      insertToTsFileProcessor(insertRowPlan, isSequence, timePartitionId);
      // fire trigger after insertion
      TriggerEngine.fire(TriggerEvent.AFTER_INSERT, insertRowPlan);
    } finally {
      writeUnlock();
    }
  }

  /**
   * Insert a tablet (rows belonging to the same devices) into this storage group.
   *
   * @throws BatchProcessException if some of the rows failed to be inserted
   */
  @SuppressWarnings("squid:S3776") // Suppress high Cognitive Complexity warning
  public void insertTablet(InsertTabletPlan insertTabletPlan)
      throws BatchProcessException, TriggerExecutionException {
    if (enableMemControl) {
      try {
        StorageEngine.blockInsertionIfReject();
      } catch (WriteProcessRejectException e) {
        TSStatus[] results = new TSStatus[insertTabletPlan.getRowCount()];
        Arrays.fill(results, RpcUtils.getStatus(TSStatusCode.WRITE_PROCESS_REJECT));
        throw new BatchProcessException(results);
      }
    }

    writeLock();
    try {
      TSStatus[] results = new TSStatus[insertTabletPlan.getRowCount()];
      Arrays.fill(results, RpcUtils.SUCCESS_STATUS);
      boolean noFailure = true;

      /*
       * assume that batch has been sorted by client
       */
      int loc = 0;
      while (loc < insertTabletPlan.getRowCount()) {
        long currTime = insertTabletPlan.getTimes()[loc];
        // skip points that do not satisfy TTL
        if (!isAlive(currTime)) {
          results[loc] =
              RpcUtils.getStatus(
                  TSStatusCode.OUT_OF_TTL_ERROR,
                  "time " + currTime + " in current line is out of TTL: " + dataTTL);
          loc++;
          noFailure = false;
        } else {
          break;
        }
      }
      // loc pointing at first legal position
      if (loc == insertTabletPlan.getRowCount()) {
        throw new BatchProcessException(results);
      }

      // fire trigger before insertion
      final int firePosition = loc;
      TriggerEngine.fire(TriggerEvent.BEFORE_INSERT, insertTabletPlan, firePosition);

      // before is first start point
      int before = loc;
      // before time partition
      long beforeTimePartition =
          StorageEngine.getTimePartition(insertTabletPlan.getTimes()[before]);
      // init map
      long lastFlushTime =
          partitionLatestFlushedTimeForEachDevice
              .computeIfAbsent(beforeTimePartition, id -> new HashMap<>())
              .computeIfAbsent(insertTabletPlan.getDeviceId().getFullPath(), id -> Long.MIN_VALUE);
      // if is sequence
      boolean isSequence = false;
      while (loc < insertTabletPlan.getRowCount()) {
        long time = insertTabletPlan.getTimes()[loc];
        long curTimePartition = StorageEngine.getTimePartition(time);
        // start next partition
        if (curTimePartition != beforeTimePartition) {
          // insert last time partition
          if (isSequence
              || !IoTDBDescriptor.getInstance().getConfig().isEnableDiscardOutOfOrderData()) {
            noFailure =
                insertTabletToTsFileProcessor(
                        insertTabletPlan, before, loc, isSequence, results, beforeTimePartition)
                    && noFailure;
          }
          // re initialize
          before = loc;
          beforeTimePartition = curTimePartition;
          lastFlushTime =
              partitionLatestFlushedTimeForEachDevice
                  .computeIfAbsent(beforeTimePartition, id -> new HashMap<>())
                  .computeIfAbsent(
                      insertTabletPlan.getDeviceId().getFullPath(), id -> Long.MIN_VALUE);
          isSequence = false;
        }
        // still in this partition
        else {
          // judge if we should insert sequence
          if (!isSequence && time > lastFlushTime) {
            // insert into unsequence and then start sequence
            if (!IoTDBDescriptor.getInstance().getConfig().isEnableDiscardOutOfOrderData()) {
              noFailure =
                  insertTabletToTsFileProcessor(
                          insertTabletPlan, before, loc, false, results, beforeTimePartition)
                      && noFailure;
            }
            before = loc;
            isSequence = true;
          }
          loc++;
        }
      }

      // do not forget last part
      if (before < loc
          && (isSequence
              || !IoTDBDescriptor.getInstance().getConfig().isEnableDiscardOutOfOrderData())) {
        noFailure =
            insertTabletToTsFileProcessor(
                    insertTabletPlan, before, loc, isSequence, results, beforeTimePartition)
                && noFailure;
      }
      long globalLatestFlushedTime =
          globalLatestFlushedTimeForEachDevice.getOrDefault(
              insertTabletPlan.getDeviceId().getFullPath(), Long.MIN_VALUE);
      tryToUpdateBatchInsertLastCache(insertTabletPlan, globalLatestFlushedTime);

      if (!noFailure) {
        throw new BatchProcessException(results);
      }

      // fire trigger after insertion
      TriggerEngine.fire(TriggerEvent.AFTER_INSERT, insertTabletPlan, firePosition);
    } finally {
      writeUnlock();
    }
  }

  /** @return whether the given time falls in ttl */
  private boolean isAlive(long time) {
    return dataTTL == Long.MAX_VALUE || (System.currentTimeMillis() - time) <= dataTTL;
  }

  /**
   * insert batch to tsfile processor thread-safety that the caller need to guarantee The rows to be
   * inserted are in the range [start, end)
   *
   * @param insertTabletPlan insert a tablet of a device
   * @param sequence whether is sequence
   * @param start start index of rows to be inserted in insertTabletPlan
   * @param end end index of rows to be inserted in insertTabletPlan
   * @param results result array
   * @param timePartitionId time partition id
   * @return false if any failure occurs when inserting the tablet, true otherwise
   */
  private boolean insertTabletToTsFileProcessor(
      InsertTabletPlan insertTabletPlan,
      int start,
      int end,
      boolean sequence,
      TSStatus[] results,
      long timePartitionId) {
    // return when start >= end
    if (start >= end) {
      return true;
    }

    TsFileProcessor tsFileProcessor = getOrCreateTsFileProcessor(timePartitionId, sequence);
    if (tsFileProcessor == null) {
      for (int i = start; i < end; i++) {
        results[i] =
            RpcUtils.getStatus(
                TSStatusCode.INTERNAL_SERVER_ERROR,
                "can not create TsFileProcessor, timePartitionId: " + timePartitionId);
      }
      return false;
    }

    try {
      tsFileProcessor.insertTablet(insertTabletPlan, start, end, results);
    } catch (WriteProcessRejectException e) {
      logger.warn("insert to TsFileProcessor rejected, {}", e.getMessage());
      return false;
    } catch (WriteProcessException e) {
      logger.error("insert to TsFileProcessor error ", e);
      return false;
    }

    latestTimeForEachDevice.computeIfAbsent(timePartitionId, t -> new HashMap<>());
    // try to update the latest time of the device of this tsRecord
    if (sequence
        && latestTimeForEachDevice
                .get(timePartitionId)
                .getOrDefault(insertTabletPlan.getDeviceId().getFullPath(), Long.MIN_VALUE)
            < insertTabletPlan.getTimes()[end - 1]) {
      latestTimeForEachDevice
          .get(timePartitionId)
          .put(insertTabletPlan.getDeviceId().getFullPath(), insertTabletPlan.getTimes()[end - 1]);
    }

    // check memtable size and may async try to flush the work memtable
    if (tsFileProcessor.shouldFlush()) {
      fileFlushPolicy.apply(this, tsFileProcessor, sequence);
    }
    return true;
  }

  private void tryToUpdateBatchInsertLastCache(InsertTabletPlan plan, Long latestFlushedTime) {
    if (!IoTDBDescriptor.getInstance().getConfig().isLastCacheEnabled()) {
      return;
    }
    MeasurementMNode[] mNodes = plan.getMeasurementMNodes();
    for (int i = 0; i < mNodes.length; i++) {
      if (plan.getColumns()[i] == null) {
        continue;
      }
      // Update cached last value with high priority
      if (mNodes[i] != null) {
        // in stand alone version, the seriesPath is not needed, just use measurementMNodes[i] to
        // update last cache
        IoTDB.metaManager.updateLastCache(
            null, plan.composeLastTimeValuePair(i), true, latestFlushedTime, mNodes[i]);
      } else {
        // measurementMNodes[i] is null, use the path to update remote cache
        IoTDB.metaManager.updateLastCache(
            plan.getDeviceId().concatNode(plan.getMeasurements()[i]),
            plan.composeLastTimeValuePair(i),
            true,
            latestFlushedTime,
            null);
      }
    }
  }

  private void insertToTsFileProcessor(
      InsertRowPlan insertRowPlan, boolean sequence, long timePartitionId)
      throws WriteProcessException {
    TsFileProcessor tsFileProcessor = getOrCreateTsFileProcessor(timePartitionId, sequence);
    if (tsFileProcessor == null) {
      return;
    }

    tsFileProcessor.insert(insertRowPlan);

    // try to update the latest time of the device of this tsRecord
    if (latestTimeForEachDevice
            .get(timePartitionId)
            .getOrDefault(insertRowPlan.getDeviceId().getFullPath(), Long.MIN_VALUE)
        < insertRowPlan.getTime()) {
      latestTimeForEachDevice
          .get(timePartitionId)
          .put(insertRowPlan.getDeviceId().getFullPath(), insertRowPlan.getTime());
    }

    long globalLatestFlushTime =
        globalLatestFlushedTimeForEachDevice.getOrDefault(
            insertRowPlan.getDeviceId().getFullPath(), Long.MIN_VALUE);

    tryToUpdateInsertLastCache(insertRowPlan, globalLatestFlushTime);

    // check memtable size and may asyncTryToFlush the work memtable
    if (tsFileProcessor.shouldFlush()) {
      fileFlushPolicy.apply(this, tsFileProcessor, sequence);
    }
  }

  private void tryToUpdateInsertLastCache(InsertRowPlan plan, Long latestFlushedTime) {
    if (!IoTDBDescriptor.getInstance().getConfig().isLastCacheEnabled()) {
      return;
    }
    MeasurementMNode[] mNodes = plan.getMeasurementMNodes();
    for (int i = 0; i < mNodes.length; i++) {
      if (plan.getValues()[i] == null) {
        continue;
      }
      // Update cached last value with high priority
      if (mNodes[i] != null) {
        // in stand alone version, the seriesPath is not needed, just use measurementMNodes[i] to
        // update last cache
        IoTDB.metaManager.updateLastCache(
            null, plan.composeTimeValuePair(i), true, latestFlushedTime, mNodes[i]);
      } else {
        IoTDB.metaManager.updateLastCache(
            plan.getDeviceId().concatNode(plan.getMeasurements()[i]),
            plan.composeTimeValuePair(i),
            true,
            latestFlushedTime,
            null);
      }
    }
  }

  public void asyncFlushMemTableInTsFileProcessor(TsFileProcessor tsFileProcessor) {
    writeLock();
    try {
      if (!closingSequenceTsFileProcessor.contains(tsFileProcessor)
          && !closingUnSequenceTsFileProcessor.contains(tsFileProcessor)) {
        fileFlushPolicy.apply(this, tsFileProcessor, tsFileProcessor.isSequence());
      }
    } finally {
      writeUnlock();
    }
  }

  private TsFileProcessor getOrCreateTsFileProcessor(long timeRangeId, boolean sequence) {
    TsFileProcessor tsFileProcessor = null;
    try {
      if (sequence) {
        tsFileProcessor =
            getOrCreateTsFileProcessorIntern(timeRangeId, workSequenceTsFileProcessors, true);
      } else {
        tsFileProcessor =
            getOrCreateTsFileProcessorIntern(timeRangeId, workUnsequenceTsFileProcessors, false);
      }
    } catch (DiskSpaceInsufficientException e) {
      logger.error(
          "disk space is insufficient when creating TsFile processor, change system mode to read-only",
          e);
      IoTDBDescriptor.getInstance().getConfig().setReadOnly(true);
    } catch (IOException e) {
      logger.error(
          "meet IOException when creating TsFileProcessor, change system mode to read-only", e);
      IoTDBDescriptor.getInstance().getConfig().setReadOnly(true);
    }
    return tsFileProcessor;
  }

  /**
   * get processor from hashmap, flush oldest processor if necessary
   *
   * @param timeRangeId time partition range
   * @param tsFileProcessorTreeMap tsFileProcessorTreeMap
   * @param sequence whether is sequence or not
   */
  private TsFileProcessor getOrCreateTsFileProcessorIntern(
      long timeRangeId, TreeMap<Long, TsFileProcessor> tsFileProcessorTreeMap, boolean sequence)
      throws IOException, DiskSpaceInsufficientException {

    TsFileProcessor res = tsFileProcessorTreeMap.get(timeRangeId);

    if (null == res) {
      // we have to remove oldest processor to control the num of the memtables
      // TODO: use a method to control the number of memtables
      if (tsFileProcessorTreeMap.size()
          >= IoTDBDescriptor.getInstance().getConfig().getConcurrentWritingTimePartition()) {
        Map.Entry<Long, TsFileProcessor> processorEntry = tsFileProcessorTreeMap.firstEntry();
        logger.info(
            "will close a {} TsFile because too many active partitions ({} > {}) in the storage group {},",
            sequence,
            tsFileProcessorTreeMap.size(),
            IoTDBDescriptor.getInstance().getConfig().getConcurrentWritingTimePartition(),
            logicalStorageGroupName);
        asyncCloseOneTsFileProcessor(sequence, processorEntry.getValue());
      }

      // build new processor
      res = newTsFileProcessor(sequence, timeRangeId);
      tsFileProcessorTreeMap.put(timeRangeId, res);
      tsFileManagement.add(res.getTsFileResource(), sequence);
    }

    return res;
  }

  private TsFileProcessor newTsFileProcessor(boolean sequence, long timePartitionId)
      throws IOException, DiskSpaceInsufficientException {
    DirectoryManager directoryManager = DirectoryManager.getInstance();
    String baseDir =
        sequence
            ? directoryManager.getNextFolderForSequenceFile()
            : directoryManager.getNextFolderForUnSequenceFile();
    fsFactory
        .getFile(baseDir + File.separator + logicalStorageGroupName, virtualStorageGroupId)
        .mkdirs();

    String filePath =
        baseDir
            + File.separator
            + logicalStorageGroupName
            + File.separator
            + virtualStorageGroupId
            + File.separator
            + timePartitionId
            + File.separator
            + getNewTsFileName(timePartitionId);

    return getTsFileProcessor(sequence, filePath, timePartitionId);
  }

  private TsFileProcessor getTsFileProcessor(
      boolean sequence, String filePath, long timePartitionId) throws IOException {
    TsFileProcessor tsFileProcessor;
    if (sequence) {
      tsFileProcessor =
          new TsFileProcessor(
              logicalStorageGroupName + File.separator + virtualStorageGroupId,
              fsFactory.getFileWithParent(filePath),
              storageGroupInfo,
              this::closeUnsealedTsFileProcessorCallBack,
              this::updateLatestFlushTimeCallback,
              true,
              deviceNumInLastClosedTsFile);
    } else {
      tsFileProcessor =
          new TsFileProcessor(
              logicalStorageGroupName + File.separator + virtualStorageGroupId,
              fsFactory.getFileWithParent(filePath),
              storageGroupInfo,
              this::closeUnsealedTsFileProcessorCallBack,
              this::unsequenceFlushCallback,
              false,
              deviceNumInLastClosedTsFile);
    }

    if (enableMemControl) {
      TsFileProcessorInfo tsFileProcessorInfo = new TsFileProcessorInfo(storageGroupInfo);
      tsFileProcessor.setTsFileProcessorInfo(tsFileProcessorInfo);
      this.storageGroupInfo.initTsFileProcessorInfo(tsFileProcessor);
      tsFileProcessorInfo.addTSPMemCost(tsFileProcessor.getTsFileResource().calculateRamSize());
    }

    tsFileProcessor.addCloseFileListeners(customCloseFileListeners);
    tsFileProcessor.addFlushListeners(customFlushListeners);
    tsFileProcessor.setTimeRangeId(timePartitionId);

    return tsFileProcessor;
  }

  /**
   * Create a new tsfile name
   *
   * @return file name
   */
  private String getNewTsFileName(long timePartitionId) {
    long version = partitionMaxFileVersions.getOrDefault(timePartitionId, 0L) + 1;
    partitionMaxFileVersions.put(timePartitionId, version);
    return getNewTsFileName(System.currentTimeMillis(), version, 0);
  }

  private String getNewTsFileName(long time, long version, int mergeCnt) {
    return TsFileResource.getNewTsFileName(System.currentTimeMillis(), version, 0, 0);
  }

  public void syncCloseOneTsFileProcessor(boolean sequence, TsFileProcessor tsFileProcessor) {
    synchronized (closeStorageGroupCondition) {
      try {
        asyncCloseOneTsFileProcessor(sequence, tsFileProcessor);
        long startTime = System.currentTimeMillis();
        while (closingSequenceTsFileProcessor.contains(tsFileProcessor)
            || closingUnSequenceTsFileProcessor.contains(tsFileProcessor)) {
          closeStorageGroupCondition.wait(60_000);
          if (System.currentTimeMillis() - startTime > 60_000) {
            logger.warn(
                "{} has spent {}s to wait for closing one tsfile.",
                logicalStorageGroupName + "-" + this.virtualStorageGroupId,
                (System.currentTimeMillis() - startTime) / 1000);
          }
        }
      } catch (InterruptedException e) {
        Thread.currentThread().interrupt();
        logger.error(
            "syncCloseOneTsFileProcessor error occurs while waiting for closing the storage "
                + "group {}",
            logicalStorageGroupName + "-" + virtualStorageGroupId,
            e);
      }
    }
  }

  /** thread-safety should be ensured by caller */
  public void asyncCloseOneTsFileProcessor(boolean sequence, TsFileProcessor tsFileProcessor) {
    // for sequence tsfile, we update the endTimeMap only when the file is prepared to be closed.
    // for unsequence tsfile, we have maintained the endTimeMap when an insertion comes.
    if (closingSequenceTsFileProcessor.contains(tsFileProcessor)
        || closingUnSequenceTsFileProcessor.contains(tsFileProcessor)) {
      return;
    }
    logger.info(
        "Async close tsfile: {}",
        tsFileProcessor.getTsFileResource().getTsFile().getAbsolutePath());
    if (sequence) {
      closingSequenceTsFileProcessor.add(tsFileProcessor);
      updateEndTimeMap(tsFileProcessor);
      tsFileProcessor.asyncClose();

      workSequenceTsFileProcessors.remove(tsFileProcessor.getTimeRangeId());
      // if unsequence files don't contain this time range id, we should remove it's version
      // controller
      if (!workUnsequenceTsFileProcessors.containsKey(tsFileProcessor.getTimeRangeId())) {
        timePartitionIdVersionControllerMap.remove(tsFileProcessor.getTimeRangeId());
      }
      logger.info(
          "close a sequence tsfile processor {}",
          logicalStorageGroupName + "-" + virtualStorageGroupId);
    } else {
      closingUnSequenceTsFileProcessor.add(tsFileProcessor);
      tsFileProcessor.asyncClose();

      workUnsequenceTsFileProcessors.remove(tsFileProcessor.getTimeRangeId());
      // if sequence files don't contain this time range id, we should remove it's version
      // controller
      if (!workSequenceTsFileProcessors.containsKey(tsFileProcessor.getTimeRangeId())) {
        timePartitionIdVersionControllerMap.remove(tsFileProcessor.getTimeRangeId());
      }
    }
  }

  /** delete the storageGroup's own folder in folder data/system/storage_groups */
  public void deleteFolder(String systemDir) {
    logger.info(
        "{} will close all files for deleting data folder {}",
        logicalStorageGroupName + "-" + virtualStorageGroupId,
        systemDir);
    writeLock();
    syncCloseAllWorkingTsFileProcessors();
    try {
      File storageGroupFolder =
          SystemFileFactory.INSTANCE.getFile(systemDir, virtualStorageGroupId);
      if (storageGroupFolder.exists()) {
        org.apache.iotdb.db.utils.FileUtils.deleteDirectory(storageGroupFolder);
      }
    } finally {
      writeUnlock();
    }
  }

  public void closeAllResources() {
    for (TsFileResource tsFileResource : tsFileManagement.getTsFileList(false)) {
      try {
        tsFileResource.close();
      } catch (IOException e) {
        logger.error("Cannot close a TsFileResource {}", tsFileResource, e);
      }
    }
    for (TsFileResource tsFileResource : tsFileManagement.getTsFileList(true)) {
      try {
        tsFileResource.close();
      } catch (IOException e) {
        logger.error("Cannot close a TsFileResource {}", tsFileResource, e);
      }
    }
  }

  public void releaseWalDirectByteBufferPool() {
    synchronized (walByteBufferPool) {
      while (!walByteBufferPool.isEmpty()) {
        MmapUtil.clean((MappedByteBuffer) walByteBufferPool.removeFirst());
        currentWalPoolSize--;
      }
    }
  }

  public void syncDeleteDataFiles() {
    logger.info(
        "{} will close all files for deleting data files",
        logicalStorageGroupName + "-" + virtualStorageGroupId);
    writeLock();
    syncCloseAllWorkingTsFileProcessors();
    // normally, mergingModification is just need to be closed by after a merge task is finished.
    // we close it here just for IT test.
    if (this.tsFileManagement.mergingModification != null) {
      try {
        this.tsFileManagement.mergingModification.close();
      } catch (IOException e) {
        logger.error(
            "Cannot close the mergingMod file {}",
            this.tsFileManagement.mergingModification.getFilePath(),
            e);
      }
    }
    try {
      closeAllResources();
      List<String> folder = DirectoryManager.getInstance().getAllSequenceFileFolders();
      folder.addAll(DirectoryManager.getInstance().getAllUnSequenceFileFolders());
      deleteAllSGFolders(folder);

      this.workSequenceTsFileProcessors.clear();
      this.workUnsequenceTsFileProcessors.clear();
      this.tsFileManagement.clear();
      this.partitionLatestFlushedTimeForEachDevice.clear();
      this.globalLatestFlushedTimeForEachDevice.clear();
      this.latestTimeForEachDevice.clear();
    } finally {
      writeUnlock();
    }
  }

  private void deleteAllSGFolders(List<String> folder) {
    for (String tsfilePath : folder) {
      File storageGroupFolder =
          fsFactory.getFile(
              tsfilePath, logicalStorageGroupName + File.separator + virtualStorageGroupId);
      if (storageGroupFolder.exists()) {
        org.apache.iotdb.db.utils.FileUtils.deleteDirectory(storageGroupFolder);
      }
    }
  }

  /** Iterate each TsFile and try to lock and remove those out of TTL. */
  public synchronized void checkFilesTTL() {
    if (dataTTL == Long.MAX_VALUE) {
      logger.debug(
          "{}: TTL not set, ignore the check",
          logicalStorageGroupName + "-" + virtualStorageGroupId);
      return;
    }
    long timeLowerBound = System.currentTimeMillis() - dataTTL;
    if (logger.isDebugEnabled()) {
      logger.debug(
          "{}: TTL removing files before {}",
          logicalStorageGroupName + "-" + virtualStorageGroupId,
          new Date(timeLowerBound));
    }

    // copy to avoid concurrent modification of deletion
    List<TsFileResource> seqFiles = new ArrayList<>(tsFileManagement.getTsFileList(true));
    List<TsFileResource> unseqFiles = new ArrayList<>(tsFileManagement.getTsFileList(false));

    for (TsFileResource tsFileResource : seqFiles) {
      checkFileTTL(tsFileResource, timeLowerBound, true);
    }
    for (TsFileResource tsFileResource : unseqFiles) {
      checkFileTTL(tsFileResource, timeLowerBound, false);
    }
  }

  private void checkFileTTL(TsFileResource resource, long timeLowerBound, boolean isSeq) {
    if (resource.isMerging()
        || !resource.isClosed()
        || !resource.isDeleted() && resource.stillLives(timeLowerBound)) {
      return;
    }

    writeLock();
    try {
      // prevent new merges and queries from choosing this file
      resource.setDeleted(true);
      // the file may be chosen for merge after the last check and before writeLock()
      // double check to ensure the file is not used by a merge
      if (resource.isMerging()) {
        return;
      }

      // ensure that the file is not used by any queries
      if (resource.tryWriteLock()) {
        try {
          // physical removal
          resource.remove();
          if (logger.isInfoEnabled()) {
            logger.info(
                "Removed a file {} before {} by ttl ({}ms)",
                resource.getTsFilePath(),
                new Date(timeLowerBound),
                dataTTL);
          }
          tsFileManagement.remove(resource, isSeq);
        } finally {
          resource.writeUnlock();
        }
      }
    } finally {
      writeUnlock();
    }
  }

  /** This method will be blocked until all tsfile processors are closed. */
  public void syncCloseAllWorkingTsFileProcessors() {
    synchronized (closeStorageGroupCondition) {
      try {
        asyncCloseAllWorkingTsFileProcessors();
        long startTime = System.currentTimeMillis();
        while (!closingSequenceTsFileProcessor.isEmpty()
            || !closingUnSequenceTsFileProcessor.isEmpty()) {
          closeStorageGroupCondition.wait(60_000);
          if (System.currentTimeMillis() - startTime > 60_000) {
            logger.warn(
                "{} has spent {}s to wait for closing all TsFiles.",
                logicalStorageGroupName + "-" + this.virtualStorageGroupId,
                (System.currentTimeMillis() - startTime) / 1000);
          }
        }
      } catch (InterruptedException e) {
        logger.error(
            "CloseFileNodeCondition error occurs while waiting for closing the storage "
                + "group {}",
            logicalStorageGroupName + "-" + virtualStorageGroupId,
            e);
        Thread.currentThread().interrupt();
      }
    }
  }

  public void asyncCloseAllWorkingTsFileProcessors() {
    writeLock();
    try {
      logger.info(
          "async force close all files in storage group: {}",
          logicalStorageGroupName + "-" + virtualStorageGroupId);
      // to avoid concurrent modification problem, we need a new array list
      for (TsFileProcessor tsFileProcessor :
          new ArrayList<>(workSequenceTsFileProcessors.values())) {
        asyncCloseOneTsFileProcessor(true, tsFileProcessor);
      }
      // to avoid concurrent modification problem, we need a new array list
      for (TsFileProcessor tsFileProcessor :
          new ArrayList<>(workUnsequenceTsFileProcessors.values())) {
        asyncCloseOneTsFileProcessor(false, tsFileProcessor);
      }
    } finally {
      writeUnlock();
    }
  }

  public void forceCloseAllWorkingTsFileProcessors() throws TsFileProcessorException {
    writeLock();
    try {
      logger.info(
          "force close all processors in storage group: {}",
          logicalStorageGroupName + "-" + virtualStorageGroupId);
      // to avoid concurrent modification problem, we need a new array list
      for (TsFileProcessor tsFileProcessor :
          new ArrayList<>(workSequenceTsFileProcessors.values())) {
        tsFileProcessor.putMemTableBackAndClose();
      }
      // to avoid concurrent modification problem, we need a new array list
      for (TsFileProcessor tsFileProcessor :
          new ArrayList<>(workUnsequenceTsFileProcessors.values())) {
        tsFileProcessor.putMemTableBackAndClose();
      }
    } finally {
      writeUnlock();
    }
  }

  // TODO need a read lock, please consider the concurrency with flush manager threads.
  public QueryDataSource query(
      PartialPath deviceId,
      String measurementId,
      QueryContext context,
      QueryFileManager filePathsManager,
      Filter timeFilter)
      throws QueryProcessException {
    insertLock.readLock().lock();
    try {
      List<TsFileResource> seqResources =
          getFileResourceListForQuery(
              tsFileManagement.getTsFileList(true),
              upgradeSeqFileList,
              deviceId,
              measurementId,
              context,
              timeFilter,
              true);
      List<TsFileResource> unseqResources =
          getFileResourceListForQuery(
              tsFileManagement.getTsFileList(false),
              upgradeUnseqFileList,
              deviceId,
              measurementId,
              context,
              timeFilter,
              false);
      QueryDataSource dataSource = new QueryDataSource(deviceId, seqResources, unseqResources);
      // used files should be added before mergeLock is unlocked, or they may be deleted by
      // running merge
      // is null only in tests
      if (filePathsManager != null) {
        filePathsManager.addUsedFilesForQuery(context.getQueryId(), dataSource);
      }
      dataSource.setDataTTL(dataTTL);
      return dataSource;
    } catch (MetadataException e) {
      throw new QueryProcessException(e);
    } finally {
      insertLock.readLock().unlock();
    }
  }

  public void writeLock() {
    insertLock.writeLock().lock();
  }

  public void writeUnlock() {
    insertLock.writeLock().unlock();
  }

  /**
   * @param tsFileResources includes sealed and unsealed tsfile resources
   * @return fill unsealed tsfile resources with memory data and ChunkMetadataList of data in disk
   */
  private List<TsFileResource> getFileResourceListForQuery(
      Collection<TsFileResource> tsFileResources,
      List<TsFileResource> upgradeTsFileResources,
      PartialPath deviceId,
      String measurementId,
      QueryContext context,
      Filter timeFilter,
      boolean isSeq)
      throws MetadataException {

    if (context.isDebug()) {
      DEBUG_LOGGER.info(
          "Path: {}.{}, get tsfile list: {} isSeq: {} timefilter: {}",
          deviceId.getFullPath(),
          measurementId,
          tsFileResources,
          isSeq,
          (timeFilter == null ? "null" : timeFilter));
    }

    MeasurementSchema schema = IoTDB.metaManager.getSeriesSchema(deviceId, measurementId);

    List<TsFileResource> tsfileResourcesForQuery = new ArrayList<>();
    long timeLowerBound =
        dataTTL != Long.MAX_VALUE ? System.currentTimeMillis() - dataTTL : Long.MIN_VALUE;
    context.setQueryTimeLowerBound(timeLowerBound);

    // for upgrade files and old files must be closed
    for (TsFileResource tsFileResource : upgradeTsFileResources) {
      if (!tsFileResource.isSatisfied(
          deviceId.getFullPath(), timeFilter, isSeq, dataTTL, context.isDebug())) {
        continue;
      }
      closeQueryLock.readLock().lock();
      try {
        tsfileResourcesForQuery.add(tsFileResource);
      } finally {
        closeQueryLock.readLock().unlock();
      }
    }

    for (TsFileResource tsFileResource : tsFileResources) {
      if (!tsFileResource.isSatisfied(
          deviceId.getFullPath(), timeFilter, isSeq, dataTTL, context.isDebug())) {
        continue;
      }
      closeQueryLock.readLock().lock();
      try {
        if (tsFileResource.isClosed()) {
          tsfileResourcesForQuery.add(tsFileResource);
        } else {
          tsFileResource
              .getUnsealedFileProcessor()
              .query(
                  deviceId.getFullPath(),
                  measurementId,
                  schema.getType(),
                  schema.getEncodingType(),
                  schema.getProps(),
                  context,
                  tsfileResourcesForQuery);
        }
      } catch (IOException e) {
        throw new MetadataException(e);
      } finally {
        closeQueryLock.readLock().unlock();
      }
    }
    return tsfileResourcesForQuery;
  }

  /**
   * Delete data whose timestamp <= 'timestamp' and belongs to the time series
   * deviceId.measurementId.
   *
   * @param path the timeseries path of the to be deleted.
   * @param startTime the startTime of delete range.
   * @param endTime the endTime of delete range.
   */
  public void delete(PartialPath path, long startTime, long endTime, long planIndex)
      throws IOException {
    // If there are still some old version tsfiles, the delete won't succeeded.
    if (upgradeFileCount.get() != 0) {
      throw new IOException(
          "Delete failed. " + "Please do not delete until the old files upgraded.");
    }
    // TODO: how to avoid partial deletion?
    // FIXME: notice that if we may remove a SGProcessor out of memory, we need to close all opened
    // mod files in mergingModification, sequenceFileList, and unsequenceFileList
    tsFileManagement.readLock();
    writeLock();

    // record files which are updated so that we can roll back them in case of exception
    List<ModificationFile> updatedModFiles = new ArrayList<>();

    try {
      Set<PartialPath> devicePaths = IoTDB.metaManager.getDevices(path.getDevicePath());
      for (PartialPath device : devicePaths) {
        Long lastUpdateTime = null;
        for (Map<String, Long> latestTimeMap : latestTimeForEachDevice.values()) {
          Long curTime = latestTimeMap.get(device.getFullPath());
          if (curTime != null && (lastUpdateTime == null || lastUpdateTime < curTime)) {
            lastUpdateTime = curTime;
          }
        }

        // delete Last cache record if necessary
        tryToDeleteLastCache(device, path, startTime, endTime);
      }

      // write log to impacted working TsFileProcessors
      logDeletion(startTime, endTime, path);

      Deletion deletion = new Deletion(path, MERGE_MOD_START_VERSION_NUM, startTime, endTime);
      if (tsFileManagement.mergingModification != null) {
        tsFileManagement.mergingModification.write(deletion);
        updatedModFiles.add(tsFileManagement.mergingModification);
      }

      deleteDataInFiles(
          tsFileManagement.getTsFileList(true), deletion, devicePaths, updatedModFiles, planIndex);
      deleteDataInFiles(
          tsFileManagement.getTsFileList(false), deletion, devicePaths, updatedModFiles, planIndex);

    } catch (Exception e) {
      // roll back
      for (ModificationFile modFile : updatedModFiles) {
        modFile.abort();
      }
      throw new IOException(e);
    } finally {
      writeUnlock();
      tsFileManagement.readUnLock();
    }
  }

  private void logDeletion(long startTime, long endTime, PartialPath path) throws IOException {
    long timePartitionStartId = StorageEngine.getTimePartition(startTime);
    long timePartitionEndId = StorageEngine.getTimePartition(endTime);
    if (IoTDBDescriptor.getInstance().getConfig().isEnableWal()) {
      DeletePlan deletionPlan = new DeletePlan(startTime, endTime, path);
      for (Map.Entry<Long, TsFileProcessor> entry : workSequenceTsFileProcessors.entrySet()) {
        if (timePartitionStartId <= entry.getKey() && entry.getKey() <= timePartitionEndId) {
          entry.getValue().getLogNode().write(deletionPlan);
        }
      }

      for (Map.Entry<Long, TsFileProcessor> entry : workUnsequenceTsFileProcessors.entrySet()) {
        if (timePartitionStartId <= entry.getKey() && entry.getKey() <= timePartitionEndId) {
          entry.getValue().getLogNode().write(deletionPlan);
        }
      }
    }
  }

  private boolean canSkipDelete(
      TsFileResource tsFileResource,
      Set<PartialPath> devicePaths,
      long deleteStart,
      long deleteEnd) {
    for (PartialPath device : devicePaths) {
      String deviceId = device.getFullPath();
      long endTime = tsFileResource.getEndTime(deviceId);
      if (endTime == Long.MIN_VALUE) {
        return false;
      }

      if (tsFileResource.getDevices().contains(deviceId)
          && (deleteEnd >= tsFileResource.getStartTime(deviceId) && deleteStart <= endTime)) {
        return false;
      }
    }
    return true;
  }

  private void deleteDataInFiles(
      Collection<TsFileResource> tsFileResourceList,
      Deletion deletion,
      Set<PartialPath> devicePaths,
      List<ModificationFile> updatedModFiles,
      long planIndex)
      throws IOException {
    for (TsFileResource tsFileResource : tsFileResourceList) {
      if (canSkipDelete(
          tsFileResource, devicePaths, deletion.getStartTime(), deletion.getEndTime())) {
        continue;
      }

      deletion.setFileOffset(tsFileResource.getTsFileSize());
      // write deletion into modification file
      tsFileResource.getModFile().write(deletion);
      // remember to close mod file
      tsFileResource.getModFile().close();
      logger.info(
          "[Deletion] Deletion with path:{}, time:{}-{} written into mods file.",
          deletion.getPath(),
          deletion.getStartTime(),
          deletion.getEndTime());

      tsFileResource.updatePlanIndexes(planIndex);

      // delete data in memory of unsealed file
      if (!tsFileResource.isClosed()) {
        TsFileProcessor tsfileProcessor = tsFileResource.getUnsealedFileProcessor();
        tsfileProcessor.deleteDataInMemory(deletion, devicePaths);
      }

      // add a record in case of rollback
      updatedModFiles.add(tsFileResource.getModFile());
    }
  }

  private void tryToDeleteLastCache(
      PartialPath deviceId, PartialPath originalPath, long startTime, long endTime)
      throws WriteProcessException {
    if (!IoTDBDescriptor.getInstance().getConfig().isLastCacheEnabled()) {
      return;
    }
    try {
      MNode node = IoTDB.metaManager.getDeviceNode(deviceId);

      for (MNode measurementNode : node.getChildren().values()) {
        if (measurementNode != null
            && originalPath.matchFullPath(measurementNode.getPartialPath())) {
          TimeValuePair lastPair = ((MeasurementMNode) measurementNode).getCachedLast();
          if (lastPair != null
              && startTime <= lastPair.getTimestamp()
              && lastPair.getTimestamp() <= endTime) {
            ((MeasurementMNode) measurementNode).resetCache();
            logger.info(
                "[tryToDeleteLastCache] Last cache for path: {} is set to null",
                measurementNode.getFullPath());
          }
        }
      }
    } catch (MetadataException e) {
      throw new WriteProcessException(e);
    }
  }

  /**
   * when close an TsFileProcessor, update its EndTimeMap immediately
   *
   * @param tsFileProcessor processor to be closed
   */
  private void updateEndTimeMap(TsFileProcessor tsFileProcessor) {
    TsFileResource resource = tsFileProcessor.getTsFileResource();
    for (String deviceId : resource.getDevices()) {
      resource.updateEndTime(
          deviceId, latestTimeForEachDevice.get(tsFileProcessor.getTimeRangeId()).get(deviceId));
    }
  }

  private boolean unsequenceFlushCallback(TsFileProcessor processor) {
    return true;
  }

  private boolean updateLatestFlushTimeCallback(TsFileProcessor processor) {
    // update the largest timestamp in the last flushing memtable
    Map<String, Long> curPartitionDeviceLatestTime =
        latestTimeForEachDevice.get(processor.getTimeRangeId());

    if (curPartitionDeviceLatestTime == null) {
      logger.warn(
          "Partition: {} does't have latest time for each device. "
              + "No valid record is written into memtable. Flushing tsfile is: {}",
          processor.getTimeRangeId(),
          processor.getTsFileResource().getTsFile());
      return false;
    }

    for (Entry<String, Long> entry : curPartitionDeviceLatestTime.entrySet()) {
      partitionLatestFlushedTimeForEachDevice
          .computeIfAbsent(processor.getTimeRangeId(), id -> new HashMap<>())
          .put(entry.getKey(), entry.getValue());
      updateNewlyFlushedPartitionLatestFlushedTimeForEachDevice(
          processor.getTimeRangeId(), entry.getKey(), entry.getValue());
      if (globalLatestFlushedTimeForEachDevice.getOrDefault(entry.getKey(), Long.MIN_VALUE)
          < entry.getValue()) {
        globalLatestFlushedTimeForEachDevice.put(entry.getKey(), entry.getValue());
      }
    }
    return true;
  }

  /**
   * update latest flush time for partition id
   *
   * @param partitionId partition id
   * @param latestFlushTime lastest flush time
   * @return true if update latest flush time success
   */
  private boolean updateLatestFlushTimeToPartition(long partitionId, long latestFlushTime) {
    // update the largest timestamp in the last flushing memtable
    Map<String, Long> curPartitionDeviceLatestTime = latestTimeForEachDevice.get(partitionId);

    if (curPartitionDeviceLatestTime == null) {
      logger.warn(
          "Partition: {} does't have latest time for each device. "
              + "No valid record is written into memtable.  latest flush time is: {}",
          partitionId,
          latestFlushTime);
      return false;
    }

    for (Entry<String, Long> entry : curPartitionDeviceLatestTime.entrySet()) {
      // set lastest flush time to latestTimeForEachDevice
      entry.setValue(latestFlushTime);

      partitionLatestFlushedTimeForEachDevice
          .computeIfAbsent(partitionId, id -> new HashMap<>())
          .put(entry.getKey(), entry.getValue());
      newlyFlushedPartitionLatestFlushedTimeForEachDevice
          .computeIfAbsent(partitionId, id -> new HashMap<>())
          .put(entry.getKey(), entry.getValue());
      if (globalLatestFlushedTimeForEachDevice.getOrDefault(entry.getKey(), Long.MIN_VALUE)
          < entry.getValue()) {
        globalLatestFlushedTimeForEachDevice.put(entry.getKey(), entry.getValue());
      }
    }
    return true;
  }

  /** used for upgrading */
  public void updateNewlyFlushedPartitionLatestFlushedTimeForEachDevice(
      long partitionId, String deviceId, long time) {
    newlyFlushedPartitionLatestFlushedTimeForEachDevice
        .computeIfAbsent(partitionId, id -> new HashMap<>())
        .compute(deviceId, (k, v) -> v == null ? time : Math.max(v, time));
  }

  /** put the memtable back to the MemTablePool and make the metadata in writer visible */
  // TODO please consider concurrency with query and insert method.
  private void closeUnsealedTsFileProcessorCallBack(TsFileProcessor tsFileProcessor)
      throws TsFileProcessorException {
    closeQueryLock.writeLock().lock();
    try {
      tsFileProcessor.close();
      deviceNumInLastClosedTsFile = tsFileProcessor.getTsFileResource().getDevices().size();
    } finally {
      closeQueryLock.writeLock().unlock();
    }
    // closingSequenceTsFileProcessor is a thread safety class.
    if (closingSequenceTsFileProcessor.contains(tsFileProcessor)) {
      closingSequenceTsFileProcessor.remove(tsFileProcessor);
    } else {
      closingUnSequenceTsFileProcessor.remove(tsFileProcessor);
    }
    synchronized (closeStorageGroupCondition) {
      closeStorageGroupCondition.notifyAll();
    }
    logger.info(
        "signal closing storage group condition in {}",
        logicalStorageGroupName + "-" + virtualStorageGroupId);

    executeCompaction(
        tsFileProcessor.getTimeRangeId(),
        IoTDBDescriptor.getInstance().getConfig().isForceFullMerge());
  }

  private void executeCompaction(long timePartition, boolean fullMerge) {
    if (!compactionMergeWorking && !CompactionMergeTaskPoolManager.getInstance().isTerminated()) {
      compactionMergeWorking = true;
      logger.info(
          "{} submit a compaction merge task",
          logicalStorageGroupName + "-" + virtualStorageGroupId);
      try {
        // fork and filter current tsfile, then commit then to compaction merge
        tsFileManagement.forkCurrentFileList(timePartition);
        tsFileManagement.setForceFullMerge(fullMerge);
        CompactionMergeTaskPoolManager.getInstance()
            .submitTask(
                tsFileManagement
                .new CompactionMergeTask(this::closeCompactionMergeCallBack, timePartition));
      } catch (IOException | RejectedExecutionException e) {
        this.closeCompactionMergeCallBack();
        logger.error(
            "{} compaction submit task failed",
            logicalStorageGroupName + "-" + virtualStorageGroupId,
            e);
      }
    } else {
      logger.info(
          "{} last compaction merge task is working, skip current merge",
          logicalStorageGroupName + "-" + virtualStorageGroupId);
    }
  }

  /** close compaction merge callback, to release some locks */
  private void closeCompactionMergeCallBack() {
    this.compactionMergeWorking = false;
  }

  /**
   * count all Tsfiles in the storage group which need to be upgraded
   *
   * @return total num of the tsfiles which need to be upgraded in the storage group
   */
  public int countUpgradeFiles() {
    return upgradeFileCount.get();
  }

  public void upgrade() {
    for (TsFileResource seqTsFileResource : upgradeSeqFileList) {
      seqTsFileResource.setSeq(true);
      seqTsFileResource.setUpgradeTsFileResourceCallBack(this::upgradeTsFileResourceCallBack);
      seqTsFileResource.doUpgrade();
    }
    for (TsFileResource unseqTsFileResource : upgradeUnseqFileList) {
      unseqTsFileResource.setSeq(false);
      unseqTsFileResource.setUpgradeTsFileResourceCallBack(this::upgradeTsFileResourceCallBack);
      unseqTsFileResource.doUpgrade();
    }
  }

  private void upgradeTsFileResourceCallBack(TsFileResource tsFileResource) {
    List<TsFileResource> upgradedResources = tsFileResource.getUpgradedResources();
    for (TsFileResource resource : upgradedResources) {
      long partitionId = resource.getTimePartition();
      resource
          .getDevices()
          .forEach(
              device ->
                  updateNewlyFlushedPartitionLatestFlushedTimeForEachDevice(
                      partitionId, device, resource.getEndTime(device)));
    }
    upgradeFileCount.getAndAdd(-1);
    // load all upgraded resources in this sg to tsFileManagement
    if (upgradeFileCount.get() == 0) {
      tsFileManagement.writeLock();
      writeLock();
      try {
        loadUpgradedResources(upgradeSeqFileList, true);
        loadUpgradedResources(upgradeUnseqFileList, false);
      } finally {
        writeUnlock();
        tsFileManagement.writeUnlock();
      }
      // after upgrade complete, update partitionLatestFlushedTimeForEachDevice
      for (Entry<Long, Map<String, Long>> entry :
          newlyFlushedPartitionLatestFlushedTimeForEachDevice.entrySet()) {
        long timePartitionId = entry.getKey();
        Map<String, Long> latestFlushTimeForPartition =
            partitionLatestFlushedTimeForEachDevice.getOrDefault(timePartitionId, new HashMap<>());
        for (Entry<String, Long> endTimeMap : entry.getValue().entrySet()) {
          String device = endTimeMap.getKey();
          long endTime = endTimeMap.getValue();
          if (latestFlushTimeForPartition.getOrDefault(device, Long.MIN_VALUE) < endTime) {
            partitionLatestFlushedTimeForEachDevice
                .computeIfAbsent(timePartitionId, id -> new HashMap<>())
                .put(device, endTime);
          }
        }
      }
    }
  }

  private void loadUpgradedResources(List<TsFileResource> resources, boolean isseq) {
    if (resources.isEmpty()) {
      return;
    }
    for (TsFileResource resource : resources) {
      try {
        UpgradeUtils.moveUpgradedFiles(resource);
        tsFileManagement.addAll(resource.getUpgradedResources(), isseq);
        // delete old TsFile and resource
        resource.delete();
        Files.deleteIfExists(
            fsFactory
                .getFile(resource.getTsFile().toPath() + ModificationFile.FILE_SUFFIX)
                .toPath());
        UpgradeLog.writeUpgradeLogFile(
            resource.getTsFile().getAbsolutePath() + "," + UpgradeCheckStatus.UPGRADE_SUCCESS);
      } catch (IOException e) {
        logger.error("Unable to load {}, caused by ", resource, e);
      }
    }
    // delete upgrade folder when it is empty
    if (resources.get(0).getTsFile().getParentFile().isDirectory()
        && resources.get(0).getTsFile().getParentFile().listFiles().length == 0) {
      try {
        Files.delete(resources.get(0).getTsFile().getParentFile().toPath());
      } catch (IOException e) {
        logger.error(
            "Delete upgrade folder {} failed, caused by ",
            resources.get(0).getTsFile().getParentFile(),
            e);
      }
    }
    resources.clear();
  }

  public void merge(boolean isFullMerge) {
    writeLock();
    try {
      for (long timePartitionId : timePartitionIdVersionControllerMap.keySet()) {
        executeCompaction(timePartitionId, isFullMerge);
      }
    } finally {
      writeUnlock();
    }
  }

  /**
   * Load a new tsfile to storage group processor. Tne file may have overlap with other files.
   *
   * <p>or unsequence list.
   *
   * <p>Secondly, execute the loading process by the type.
   *
   * <p>Finally, update the latestTimeForEachDevice and partitionLatestFlushedTimeForEachDevice.
   *
   * @param newTsFileResource tsfile resource @UsedBy sync module.
   */
  public void loadNewTsFileForSync(TsFileResource newTsFileResource) throws LoadFileException {
    File tsfileToBeInserted = newTsFileResource.getTsFile();
    long newFilePartitionId = newTsFileResource.getTimePartitionWithCheck();
    tsFileManagement.writeLock();
    writeLock();
    try {
      if (loadTsFileByType(
          LoadTsFileType.LOAD_SEQUENCE,
          tsfileToBeInserted,
          newTsFileResource,
          newFilePartitionId)) {
        updateLatestTimeMap(newTsFileResource);
      }
      resetLastCacheWhenLoadingTsfile(newTsFileResource);
    } catch (DiskSpaceInsufficientException e) {
      logger.error(
          "Failed to append the tsfile {} to storage group processor {} because the disk space is insufficient.",
          tsfileToBeInserted.getAbsolutePath(),
          tsfileToBeInserted.getParentFile().getName());
      IoTDBDescriptor.getInstance().getConfig().setReadOnly(true);
      throw new LoadFileException(e);
    } catch (IllegalPathException | WriteProcessException e) {
      logger.error(
          "Failed to reset last cache when loading file {}", newTsFileResource.getTsFilePath());
      throw new LoadFileException(e);
    } finally {
      writeUnlock();
      tsFileManagement.writeUnlock();
    }
  }

  private void resetLastCacheWhenLoadingTsfile(TsFileResource newTsFileResource)
      throws IllegalPathException, WriteProcessException {
    for (String device : newTsFileResource.getDevices()) {
      tryToDeleteLastCacheByDevice(new PartialPath(device));
    }
  }

  private void tryToDeleteLastCacheByDevice(PartialPath deviceId) throws WriteProcessException {
    if (!IoTDBDescriptor.getInstance().getConfig().isLastCacheEnabled()) {
      return;
    }
    try {
      MNode node = IoTDB.metaManager.getDeviceNode(deviceId);

      for (MNode measurementNode : node.getChildren().values()) {
        if (measurementNode != null) {
          ((MeasurementMNode) measurementNode).resetCache();
          logger.info(
              "[tryToDeleteLastCacheByDevice] Last cache for path: {} is set to null",
              measurementNode.getFullPath());
        }
      }
    } catch (MetadataException e) {
      throw new WriteProcessException(e);
    }
  }

  /**
   * Load a new tsfile to storage group processor. Tne file may have overlap with other files.
   *
   * <p>that there has no file which is overlapping with the new file.
   *
   * <p>Firstly, determine the loading type of the file, whether it needs to be loaded in sequence
   * list or unsequence list.
   *
   * <p>Secondly, execute the loading process by the type.
   *
   * <p>Finally, update the latestTimeForEachDevice and partitionLatestFlushedTimeForEachDevice.
   *
   * @param newTsFileResource tsfile resource @UsedBy load external tsfile module
   */
  public void loadNewTsFile(TsFileResource newTsFileResource) throws LoadFileException {
    File tsfileToBeInserted = newTsFileResource.getTsFile();
    long newFilePartitionId = newTsFileResource.getTimePartitionWithCheck();
    tsFileManagement.writeLock();
    writeLock();
    try {
      List<TsFileResource> sequenceList = tsFileManagement.getTsFileList(true);

      int insertPos = findInsertionPosition(newTsFileResource, newFilePartitionId, sequenceList);
      if (insertPos == POS_ALREADY_EXIST) {
        return;
      }

      // loading tsfile by type
      if (insertPos == POS_OVERLAP) {
        loadTsFileByType(
            LoadTsFileType.LOAD_UNSEQUENCE,
            tsfileToBeInserted,
            newTsFileResource,
            newFilePartitionId);
      } else {

        // check whether the file name needs to be renamed.
        if (!tsFileManagement.isEmpty(true)) {
          String newFileName =
              getFileNameForLoadingFile(
                  tsfileToBeInserted.getName(),
                  insertPos,
                  newTsFileResource.getTimePartition(),
                  sequenceList);
          if (!newFileName.equals(tsfileToBeInserted.getName())) {
            logger.info(
                "Tsfile {} must be renamed to {} for loading into the sequence list.",
                tsfileToBeInserted.getName(),
                newFileName);
            newTsFileResource.setFile(
                fsFactory.getFile(tsfileToBeInserted.getParentFile(), newFileName));
          }
        }
        loadTsFileByType(
            LoadTsFileType.LOAD_SEQUENCE,
            tsfileToBeInserted,
            newTsFileResource,
            newFilePartitionId);
      }
      resetLastCacheWhenLoadingTsfile(newTsFileResource);

      // update latest time map
      updateLatestTimeMap(newTsFileResource);
      long partitionNum = newTsFileResource.getTimePartition();
      updatePartitionFileVersion(partitionNum, newTsFileResource.getVersion());
    } catch (DiskSpaceInsufficientException e) {
      logger.error(
          "Failed to append the tsfile {} to storage group processor {} because the disk space is insufficient.",
          tsfileToBeInserted.getAbsolutePath(),
          tsfileToBeInserted.getParentFile().getName());
      IoTDBDescriptor.getInstance().getConfig().setReadOnly(true);
      throw new LoadFileException(e);
    } catch (IllegalPathException | WriteProcessException e) {
      logger.error(
          "Failed to reset last cache when loading file {}", newTsFileResource.getTsFilePath());
      throw new LoadFileException(e);
    } finally {
      writeUnlock();
      tsFileManagement.writeUnlock();
    }
  }

  /**
   * Set the version in "partition" to "version" if "version" is larger than the current version.
   */
  public void setPartitionFileVersionToMax(long partition, long version) {
    partitionMaxFileVersions.compute(
        partition, (prt, oldVer) -> computeMaxVersion(oldVer, version));
  }

  private long computeMaxVersion(Long oldVersion, Long newVersion) {
    if (oldVersion == null) {
      return newVersion;
    }
    return Math.max(oldVersion, newVersion);
  }

  /**
   * Find the position of "newTsFileResource" in the sequence files if it can be inserted into them.
   *
   * @return POS_ALREADY_EXIST(- 2) if some file has the same name as the one to be inserted
   *     POS_OVERLAP(-3) if some file overlaps the new file an insertion position i >= -1 if the new
   *     file can be inserted between [i, i+1]
   */
  private int findInsertionPosition(
      TsFileResource newTsFileResource,
      long newFilePartitionId,
      List<TsFileResource> sequenceList) {
    File tsfileToBeInserted = newTsFileResource.getTsFile();

    int insertPos = -1;

    // find the position where the new file should be inserted
    for (int i = 0; i < sequenceList.size(); i++) {
      TsFileResource localFile = sequenceList.get(i);
      long localPartitionId = Long.parseLong(localFile.getTsFile().getParentFile().getName());
      if (localPartitionId == newFilePartitionId
          && localFile.getTsFile().getName().equals(tsfileToBeInserted.getName())) {
        return POS_ALREADY_EXIST;
      }

      if (i == sequenceList.size() - 1 && localFile.endTimeEmpty()
          || newFilePartitionId > localPartitionId) {
        // skip files that are in the previous partition and the last empty file, as the all data
        // in those files must be older than the new file
        continue;
      }

      if (!localFile.isClosed() && localFile.getProcessor() != null) {
        // we cannot compare two files by TsFileResource unless they are both closed
        syncCloseOneTsFileProcessor(true, localFile.getProcessor());
      }
      int fileComparison = compareTsFileDevices(newTsFileResource, localFile);
      switch (fileComparison) {
        case 0:
          // some devices are newer but some devices are older, the two files overlap in general
          return POS_OVERLAP;
        case -1:
          // all devices in localFile are newer than the new file, the new file can be
          // inserted before localFile
          return i - 1;
        default:
          // all devices in the local file are older than the new file, proceed to the next file
          insertPos = i;
      }
    }
    return insertPos;
  }

  /**
   * Compare each device in the two files to find the time relation of them.
   *
   * @return -1 if fileA is totally older than fileB (A < B) 0 if fileA is partially older than
   *     fileB and partially newer than fileB (A X B) 1 if fileA is totally newer than fileB (B < A)
   */
  private int compareTsFileDevices(TsFileResource fileA, TsFileResource fileB) {
    boolean hasPre = false, hasSubsequence = false;
    for (String device : fileA.getDevices()) {
      if (!fileB.getDevices().contains(device)) {
        continue;
      }
      long startTimeA = fileA.getStartTime(device);
      long endTimeA = fileA.getEndTime(device);
      long startTimeB = fileB.getStartTime(device);
      long endTimeB = fileB.getEndTime(device);
      if (startTimeA > endTimeB) {
        // A's data of the device is later than to the B's data
        hasPre = true;
      } else if (startTimeB > endTimeA) {
        // A's data of the device is previous to the B's data
        hasSubsequence = true;
      } else {
        // the two files overlap in the device
        return 0;
      }
    }
    if (hasPre && hasSubsequence) {
      // some devices are newer but some devices are older, the two files overlap in general
      return 0;
    }
    if (!hasPre && hasSubsequence) {
      // all devices in B are newer than those in A
      return -1;
    }
    // all devices in B are older than those in A
    return 1;
  }

  /**
   * If the historical versions of a file is a sub-set of the given file's, (close and) remove it to
   * reduce unnecessary merge. Only used when the file sender and the receiver share the same file
   * close policy. Warning: DO NOT REMOVE
   */
  @SuppressWarnings("unused")
  public void removeFullyOverlapFiles(TsFileResource resource) {
    writeLock();
    try {
      Iterator<TsFileResource> iterator = tsFileManagement.getIterator(true);
      removeFullyOverlapFiles(resource, iterator, true);

      iterator = tsFileManagement.getIterator(false);
      removeFullyOverlapFiles(resource, iterator, false);
    } finally {
      writeUnlock();
    }
  }

  private void removeFullyOverlapFiles(
      TsFileResource newTsFile, Iterator<TsFileResource> iterator, boolean isSeq) {
    while (iterator.hasNext()) {
      TsFileResource existingTsFile = iterator.next();
      if (newTsFile.isPlanRangeCovers(existingTsFile)
          && !newTsFile.getTsFile().equals(existingTsFile.getTsFile())
          && existingTsFile.tryWriteLock()) {
        logger.info(
            "{} is covered by {}: [{}, {}], [{}, {}], remove it",
            existingTsFile,
            newTsFile,
            existingTsFile.minPlanIndex,
            existingTsFile.maxPlanIndex,
            newTsFile.minPlanIndex,
            newTsFile.maxPlanIndex);
        // if we fail to lock the file, it means it is being queried or merged and we will not
        // wait until it is free, we will just leave it to the next merge
        try {
          removeFullyOverlapFile(existingTsFile, iterator, isSeq);
        } catch (Exception e) {
          logger.error(
              "Something gets wrong while removing FullyOverlapFiles: {}",
              existingTsFile.getTsFile().getAbsolutePath(),
              e);
        } finally {
          existingTsFile.writeUnlock();
        }
      }
    }
  }

  /**
   * remove the given tsFileResource. If the corresponding tsFileProcessor is in the working status,
   * close it before remove the related resource files. maybe time-consuming for closing a tsfile.
   */
  private void removeFullyOverlapFile(
      TsFileResource tsFileResource, Iterator<TsFileResource> iterator, boolean isSeq) {
    logger.info(
        "Removing a covered file {}, closed: {}", tsFileResource, tsFileResource.isClosed());
    if (!tsFileResource.isClosed()) {
      try {
        // also remove the TsFileProcessor if the overlapped file is not closed
        long timePartition = tsFileResource.getTimePartition();
        Map<Long, TsFileProcessor> fileProcessorMap =
            isSeq ? workSequenceTsFileProcessors : workUnsequenceTsFileProcessors;
        TsFileProcessor tsFileProcessor = fileProcessorMap.get(timePartition);
        if (tsFileProcessor != null && tsFileProcessor.getTsFileResource() == tsFileResource) {
          // have to take some time to close the tsFileProcessor
          tsFileProcessor.syncClose();
          fileProcessorMap.remove(timePartition);
        }
      } catch (Exception e) {
        logger.error("Cannot close {}", tsFileResource, e);
      }
    }
    tsFileManagement.remove(tsFileResource, isSeq);
    iterator.remove();
    tsFileResource.remove();
  }

  /**
   * Get an appropriate filename to ensure the order between files. The tsfile is named after
   * ({systemTime}-{versionNum}-{mergeNum}.tsfile).
   *
   * <p>The sorting rules for tsfile names @see {@link this#compareFileName}, we can restore the
   * list based on the file name and ensure the correctness of the order, so there are three cases.
   *
   * <p>1. The tsfile is to be inserted in the first place of the list. If the timestamp in the file
   * name is less than the timestamp in the file name of the first tsfile in the list, then the file
   * name is legal and the file name is returned directly. Otherwise, its timestamp can be set to
   * half of the timestamp value in the file name of the first tsfile in the list , and the version
   * number is the version number in the file name of the first tsfile in the list.
   *
   * <p>2. The tsfile is to be inserted in the last place of the list. If the timestamp in the file
   * name is lager than the timestamp in the file name of the last tsfile in the list, then the file
   * name is legal and the file name is returned directly. Otherwise, the file name is generated by
   * the system according to the naming rules and returned.
   *
   * <p>3. This file is inserted between two files. If the timestamp in the name of the file
   * satisfies the timestamp between the timestamps in the name of the two files, then it is a legal
   * name and returns directly; otherwise, the time stamp is the mean of the timestamps of the two
   * files, the version number is the version number in the tsfile with a larger timestamp.
   *
   * @param tsfileName origin tsfile name
   * @param insertIndex the new file will be inserted between the files [insertIndex, insertIndex +
   *     1]
   * @return appropriate filename
   */
  private String getFileNameForLoadingFile(
      String tsfileName, int insertIndex, long timePartitionId, List<TsFileResource> sequenceList) {
    long currentTsFileTime = Long.parseLong(tsfileName.split(FILE_NAME_SEPARATOR)[0]);
    long preTime;
    if (insertIndex == -1) {
      preTime = 0L;
    } else {
      String preName = sequenceList.get(insertIndex).getTsFile().getName();
      preTime = Long.parseLong(preName.split(FILE_NAME_SEPARATOR)[0]);
    }
    if (insertIndex == tsFileManagement.size(true) - 1) {
      if (preTime < currentTsFileTime) {
        return tsfileName;
      } else {
        return getNewTsFileName(timePartitionId);
      }
    }

    String subsequenceName = sequenceList.get(insertIndex + 1).getTsFile().getName();
    long subsequenceTime = Long.parseLong(subsequenceName.split(FILE_NAME_SEPARATOR)[0]);
    long subsequenceVersion = Long.parseLong(subsequenceName.split(FILE_NAME_SEPARATOR)[1]);
    if (preTime < currentTsFileTime && currentTsFileTime < subsequenceTime) {
      return tsfileName;
    }

    return TsFileResource.getNewTsFileName(
        preTime + ((subsequenceTime - preTime) >> 1), subsequenceVersion, 0, 0);
  }

  /**
   * Update latest time in latestTimeForEachDevice and
   * partitionLatestFlushedTimeForEachDevice. @UsedBy sync module, load external tsfile module.
   */
  private void updateLatestTimeMap(TsFileResource newTsFileResource) {
    for (String device : newTsFileResource.getDevices()) {
      long endTime = newTsFileResource.getEndTime(device);
      long timePartitionId = StorageEngine.getTimePartition(endTime);
      if (!latestTimeForEachDevice
              .computeIfAbsent(timePartitionId, id -> new HashMap<>())
              .containsKey(device)
          || latestTimeForEachDevice.get(timePartitionId).get(device) < endTime) {
        latestTimeForEachDevice.get(timePartitionId).put(device, endTime);
      }

      Map<String, Long> latestFlushTimeForPartition =
          partitionLatestFlushedTimeForEachDevice.getOrDefault(timePartitionId, new HashMap<>());

      if (latestFlushTimeForPartition.getOrDefault(device, Long.MIN_VALUE) < endTime) {
        partitionLatestFlushedTimeForEachDevice
            .computeIfAbsent(timePartitionId, id -> new HashMap<>())
            .put(device, endTime);
      }
      if (globalLatestFlushedTimeForEachDevice.getOrDefault(device, Long.MIN_VALUE) < endTime) {
        globalLatestFlushedTimeForEachDevice.put(device, endTime);
      }
    }
  }

  /**
   * Execute the loading process by the type.
   *
   * @param type load type
   * @param tsFileResource tsfile resource to be loaded
   * @param filePartitionId the partition id of the new file
   * @return load the file successfully @UsedBy sync module, load external tsfile module.
   */
<<<<<<< HEAD
  private boolean loadTsFileByType(LoadTsFileType type, File tsFileToLoad,
      TsFileResource tsFileResource, long filePartitionId)
=======
  private boolean loadTsFileByType(
      LoadTsFileType type, File syncedTsFile, TsFileResource tsFileResource, long filePartitionId)
>>>>>>> c648e5a7
      throws LoadFileException, DiskSpaceInsufficientException {
    File targetFile;
    switch (type) {
      case LOAD_UNSEQUENCE:
        targetFile =
            fsFactory.getFile(
                DirectoryManager.getInstance().getNextFolderForUnSequenceFile(),
                logicalStorageGroupName
                    + File.separatorChar
                    + virtualStorageGroupId
                    + File.separatorChar
                    + filePartitionId
                    + File.separator
                    + tsFileResource.getTsFile().getName());
        tsFileResource.setFile(targetFile);
        if (tsFileManagement.contains(tsFileResource, false)) {
          logger.error("The file {} has already been loaded in unsequence list", tsFileResource);
          return false;
        }
        tsFileManagement.add(tsFileResource, false);
<<<<<<< HEAD
        logger.info("Load tsfile in unsequence list, move file from {} to {}",
            tsFileToLoad.getAbsolutePath(), targetFile.getAbsolutePath());
=======
        logger.info(
            "Load tsfile in unsequence list, move file from {} to {}",
            syncedTsFile.getAbsolutePath(),
            targetFile.getAbsolutePath());
>>>>>>> c648e5a7
        break;
      case LOAD_SEQUENCE:
        targetFile =
            fsFactory.getFile(
                DirectoryManager.getInstance().getNextFolderForSequenceFile(),
                logicalStorageGroupName
                    + File.separatorChar
                    + virtualStorageGroupId
                    + File.separatorChar
                    + filePartitionId
                    + File.separator
                    + tsFileResource.getTsFile().getName());
        tsFileResource.setFile(targetFile);
        if (tsFileManagement.contains(tsFileResource, true)) {
          logger.error("The file {} has already been loaded in sequence list", tsFileResource);
          return false;
        }
        tsFileManagement.add(tsFileResource, true);
<<<<<<< HEAD
        logger.info("Load tsfile in sequence list, move file from {} to {}",
            tsFileToLoad.getAbsolutePath(), targetFile.getAbsolutePath());
=======
        logger.info(
            "Load tsfile in sequence list, move file from {} to {}",
            syncedTsFile.getAbsolutePath(),
            targetFile.getAbsolutePath());
>>>>>>> c648e5a7
        break;
      default:
        throw new LoadFileException(String.format("Unsupported type of loading tsfile : %s", type));
    }

    // move file from sync dir to data dir
    if (!targetFile.getParentFile().exists()) {
      targetFile.getParentFile().mkdirs();
    }
    try {
      FileUtils.moveFile(tsFileToLoad, targetFile);
    } catch (IOException e) {
<<<<<<< HEAD
      logger.error("File renaming failed when loading tsfile. Origin: {}, Target: {}",
          tsFileToLoad.getAbsolutePath(), targetFile.getAbsolutePath(), e);
      throw new LoadFileException(String.format(
          "File renaming failed when loading tsfile. Origin: %s, Target: %s, because %s",
          tsFileToLoad.getAbsolutePath(), targetFile.getAbsolutePath(), e.getMessage()));
    }

    File resourceFileToLoad = fsFactory.getFile(
        tsFileToLoad.getAbsolutePath() + TsFileResource.RESOURCE_SUFFIX);
    File targetResourceFile = fsFactory.getFile(
        targetFile.getAbsolutePath() + TsFileResource.RESOURCE_SUFFIX);
=======
      logger.error(
          "File renaming failed when loading tsfile. Origin: {}, Target: {}",
          syncedTsFile.getAbsolutePath(),
          targetFile.getAbsolutePath(),
          e);
      throw new LoadFileException(
          String.format(
              "File renaming failed when loading tsfile. Origin: %s, Target: %s, because %s",
              syncedTsFile.getAbsolutePath(), targetFile.getAbsolutePath(), e.getMessage()));
    }

    File syncedResourceFile =
        fsFactory.getFile(syncedTsFile.getAbsolutePath() + TsFileResource.RESOURCE_SUFFIX);
    File targetResourceFile =
        fsFactory.getFile(targetFile.getAbsolutePath() + TsFileResource.RESOURCE_SUFFIX);
>>>>>>> c648e5a7
    try {
      FileUtils.moveFile(resourceFileToLoad, targetResourceFile);
    } catch (IOException e) {
<<<<<<< HEAD
      logger.error("File renaming failed when loading .resource file. Origin: {}, Target: {}",
          resourceFileToLoad.getAbsolutePath(), targetResourceFile.getAbsolutePath(), e);
      throw new LoadFileException(String.format(
          "File renaming failed when loading .resource file. Origin: %s, Target: %s, because %s",
          resourceFileToLoad.getAbsolutePath(), targetResourceFile.getAbsolutePath(),
          e.getMessage()));
=======
      logger.error(
          "File renaming failed when loading .resource file. Origin: {}, Target: {}",
          syncedResourceFile.getAbsolutePath(),
          targetResourceFile.getAbsolutePath(),
          e);
      throw new LoadFileException(
          String.format(
              "File renaming failed when loading .resource file. Origin: %s, Target: %s, because %s",
              syncedResourceFile.getAbsolutePath(),
              targetResourceFile.getAbsolutePath(),
              e.getMessage()));
>>>>>>> c648e5a7
    }

    File modFileToLoad = fsFactory.getFile(
        tsFileToLoad.getAbsolutePath() + TsFileResource.RESOURCE_SUFFIX);
    if (modFileToLoad.exists()) {
      File targetModFile = fsFactory.getFile(
          targetFile.getAbsolutePath() + TsFileResource.RESOURCE_SUFFIX);
      try {
        FileUtils.moveFile(modFileToLoad, targetModFile);
      } catch (IOException e) {
        logger.error("File renaming failed when loading .mod file. Origin: {}, Target: {}",
            resourceFileToLoad.getAbsolutePath(), targetModFile.getAbsolutePath(), e);
        throw new LoadFileException(String.format(
            "File renaming failed when loading .mod file. Origin: %s, Target: %s, because %s",
            resourceFileToLoad.getAbsolutePath(), targetModFile.getAbsolutePath(),
            e.getMessage()));
      }
    }

    updatePartitionFileVersion(filePartitionId, tsFileResource.getVersion());
    return true;
  }

  /**
   * Delete tsfile if it exists.
   *
   * <p>Firstly, remove the TsFileResource from sequenceFileList/unSequenceFileList.
   *
   * <p>Secondly, delete the tsfile and .resource file.
   *
   * @param tsfieToBeDeleted tsfile to be deleted
   * @return whether the file to be deleted exists. @UsedBy sync module, load external tsfile
   *     module.
   */
  public boolean deleteTsfile(File tsfieToBeDeleted) {
    tsFileManagement.writeLock();
    writeLock();
    TsFileResource tsFileResourceToBeDeleted = null;
    try {
      Iterator<TsFileResource> sequenceIterator = tsFileManagement.getIterator(true);
      while (sequenceIterator.hasNext()) {
        TsFileResource sequenceResource = sequenceIterator.next();
        if (sequenceResource.getTsFile().getName().equals(tsfieToBeDeleted.getName())) {
          tsFileResourceToBeDeleted = sequenceResource;
          tsFileManagement.remove(tsFileResourceToBeDeleted, true);
          break;
        }
      }
      if (tsFileResourceToBeDeleted == null) {
        Iterator<TsFileResource> unsequenceIterator = tsFileManagement.getIterator(false);
        while (unsequenceIterator.hasNext()) {
          TsFileResource unsequenceResource = unsequenceIterator.next();
          if (unsequenceResource.getTsFile().getName().equals(tsfieToBeDeleted.getName())) {
            tsFileResourceToBeDeleted = unsequenceResource;
            tsFileManagement.remove(tsFileResourceToBeDeleted, false);
            break;
          }
        }
      }
    } finally {
      writeUnlock();
      tsFileManagement.writeUnlock();
    }
    if (tsFileResourceToBeDeleted == null) {
      return false;
    }
    tsFileResourceToBeDeleted.writeLock();
    try {
      tsFileResourceToBeDeleted.remove();
      logger.info("Delete tsfile {} successfully.", tsFileResourceToBeDeleted.getTsFile());
    } finally {
      tsFileResourceToBeDeleted.writeUnlock();
    }
    return true;
  }

  public Collection<TsFileProcessor> getWorkSequenceTsFileProcessors() {
    return workSequenceTsFileProcessors.values();
  }

  /**
   * Move tsfile to the target directory if it exists.
   *
   * <p>Firstly, remove the TsFileResource from sequenceFileList/unSequenceFileList.
   *
   * <p>Secondly, move the tsfile and .resource file to the target directory.
   *
   * @param fileToBeMoved tsfile to be moved
   * @return whether the file to be moved exists. @UsedBy load external tsfile module.
   */
  public boolean moveTsfile(File fileToBeMoved, File targetDir) {
    tsFileManagement.writeLock();
    writeLock();
    TsFileResource tsFileResourceToBeMoved = null;
    try {
      Iterator<TsFileResource> sequenceIterator = tsFileManagement.getIterator(true);
      while (sequenceIterator.hasNext()) {
        TsFileResource sequenceResource = sequenceIterator.next();
        if (sequenceResource.getTsFile().getName().equals(fileToBeMoved.getName())) {
          tsFileResourceToBeMoved = sequenceResource;
          tsFileManagement.remove(tsFileResourceToBeMoved, true);
          break;
        }
      }
      if (tsFileResourceToBeMoved == null) {
        Iterator<TsFileResource> unsequenceIterator = tsFileManagement.getIterator(false);
        while (unsequenceIterator.hasNext()) {
          TsFileResource unsequenceResource = unsequenceIterator.next();
          if (unsequenceResource.getTsFile().getName().equals(fileToBeMoved.getName())) {
            tsFileResourceToBeMoved = unsequenceResource;
            tsFileManagement.remove(tsFileResourceToBeMoved, false);
            break;
          }
        }
      }
    } finally {
      writeUnlock();
      tsFileManagement.writeUnlock();
    }
    if (tsFileResourceToBeMoved == null) {
      return false;
    }
    tsFileResourceToBeMoved.writeLock();
    try {
      tsFileResourceToBeMoved.moveTo(targetDir);
      logger.info(
          "Move tsfile {} to target dir {} successfully.",
          tsFileResourceToBeMoved.getTsFile(),
          targetDir.getPath());
    } finally {
      tsFileResourceToBeMoved.writeUnlock();
    }
    return true;
  }

  public Collection<TsFileProcessor> getWorkUnsequenceTsFileProcessors() {
    return workUnsequenceTsFileProcessors.values();
  }

  public void setDataTTL(long dataTTL) {
    this.dataTTL = dataTTL;
    checkFilesTTL();
  }

  public List<TsFileResource> getSequenceFileTreeSet() {
    return tsFileManagement.getTsFileList(true);
  }

  public List<TsFileResource> getUnSequenceFileList() {
    return tsFileManagement.getTsFileList(false);
  }

  public String getVirtualStorageGroupId() {
    return virtualStorageGroupId;
  }

  public StorageGroupInfo getStorageGroupInfo() {
    return storageGroupInfo;
  }

  /**
   * Check if the data of "tsFileResource" all exist locally by comparing planIndexes in the
   * partition of "partitionNumber". This is available only when the IoTDB instances which generated
   * "tsFileResource" have the same plan indexes as the local one.
   *
   * @return true if any file contains plans with indexes no less than the max plan index of
   *     "tsFileResource", otherwise false.
   */
  public boolean isFileAlreadyExist(TsFileResource tsFileResource, long partitionNum) {
    // examine working processor first as they have the largest plan index
    return isFileAlreadyExistInWorking(
            tsFileResource, partitionNum, getWorkSequenceTsFileProcessors())
        || isFileAlreadyExistInWorking(
            tsFileResource, partitionNum, getWorkUnsequenceTsFileProcessors())
        || isFileAlreadyExistInClosed(tsFileResource, partitionNum, getSequenceFileTreeSet())
        || isFileAlreadyExistInClosed(tsFileResource, partitionNum, getUnSequenceFileList());
  }

  private boolean isFileAlreadyExistInClosed(
      TsFileResource tsFileResource, long partitionNum, Collection<TsFileResource> existingFiles) {
    for (TsFileResource resource : existingFiles) {
      if (resource.getTimePartition() == partitionNum
<<<<<<< HEAD
          && resource.getMaxPlanIndex() > tsFileResource.getMaxPlanIndex()) {
        logger.info("{} is covered by a closed file {}: [{}, {}] [{}, {}]", tsFileResource,
            resource, tsFileResource.minPlanIndex, tsFileResource.maxPlanIndex,
            resource.minPlanIndex, resource.maxPlanIndex);
=======
          && resource.getMaxPlanIndex() >= tsFileResource.getMaxPlanIndex()) {
        logger.info(
            "{} is covered by a closed file {}: [{}, {}] [{}, {}]",
            tsFileResource,
            resource,
            tsFileResource.minPlanIndex,
            tsFileResource.maxPlanIndex,
            resource.minPlanIndex,
            resource.maxPlanIndex);
>>>>>>> c648e5a7
        return true;
      }
    }
    return false;
  }

  private boolean isFileAlreadyExistInWorking(
      TsFileResource tsFileResource,
      long partitionNum,
      Collection<TsFileProcessor> workingProcessors) {
    for (TsFileProcessor workingProcesssor : workingProcessors) {
      if (workingProcesssor.getTimeRangeId() == partitionNum) {
        TsFileResource workResource = workingProcesssor.getTsFileResource();
<<<<<<< HEAD
        boolean isCovered =
            workResource.getMaxPlanIndex() > tsFileResource
                .getMaxPlanIndex();
=======
        boolean isCovered = workResource.getMaxPlanIndex() >= tsFileResource.getMaxPlanIndex();
>>>>>>> c648e5a7
        if (isCovered) {
          logger.info(
              "{} is covered by a working file {}: [{}, {}] [{}, {}]",
              tsFileResource,
              workResource,
              tsFileResource.minPlanIndex,
              tsFileResource.maxPlanIndex,
              workResource.minPlanIndex,
              workResource.maxPlanIndex);
        }
        return isCovered;
      }
    }
    return false;
  }

  /** remove all partitions that satisfy a filter. */
  public void removePartitions(TimePartitionFilter filter) {
    // this requires blocking all other activities
    tsFileManagement.writeLock();
    insertLock.writeLock().lock();
    try {
      // abort ongoing merges
      MergeManager.getINSTANCE().abortMerge(logicalStorageGroupName);
      // close all working files that should be removed
      removePartitions(filter, workSequenceTsFileProcessors.entrySet(), true);
      removePartitions(filter, workUnsequenceTsFileProcessors.entrySet(), false);

      // remove data files
      removePartitions(filter, tsFileManagement.getIterator(true), true);
      removePartitions(filter, tsFileManagement.getIterator(false), false);

    } finally {
      insertLock.writeLock().unlock();
      tsFileManagement.writeUnlock();
    }
  }

<<<<<<< HEAD
  //may remove the processorEntrys
  private void removePartitions(TimePartitionFilter filter,
      Set<Entry<Long, TsFileProcessor>> processorEntrys, boolean sequence) {
=======
  // may remove the processorEntrys
  private void removePartitions(
      TimePartitionFilter filter, Set<Entry<Long, TsFileProcessor>> processorEntrys) {
>>>>>>> c648e5a7
    for (Iterator<Entry<Long, TsFileProcessor>> iterator = processorEntrys.iterator();
        iterator.hasNext(); ) {
      Entry<Long, TsFileProcessor> longTsFileProcessorEntry = iterator.next();
      long partitionId = longTsFileProcessorEntry.getKey();
      TsFileProcessor processor = longTsFileProcessorEntry.getValue();
      if (filter.satisfy(logicalStorageGroupName, partitionId)) {
        processor.syncClose();
        iterator.remove();
        processor.getTsFileResource().remove();
        tsFileManagement.remove(processor.getTsFileResource(), sequence);
        updateLatestFlushTimeToPartition(partitionId, Long.MIN_VALUE);
        logger.debug(
            "{} is removed during deleting partitions",
            processor.getTsFileResource().getTsFilePath());
      }
    }
  }

<<<<<<< HEAD
  //may remove the iterator's data
  private void removePartitions(TimePartitionFilter filter, Iterator<TsFileResource> iterator, boolean sequence) {
=======
  // may remove the iterator's data
  private void removePartitions(TimePartitionFilter filter, Iterator<TsFileResource> iterator) {
>>>>>>> c648e5a7
    while (iterator.hasNext()) {
      TsFileResource tsFileResource = iterator.next();
      if (filter.satisfy(logicalStorageGroupName, tsFileResource.getTimePartition())) {
        tsFileResource.remove();
        iterator.remove();
        tsFileManagement.remove(tsFileResource, sequence);
        updateLatestFlushTimeToPartition(tsFileResource.getTimePartition(), Long.MIN_VALUE);
        logger.debug("{} is removed during deleting partitions", tsFileResource.getTsFilePath());
      }
    }
  }

  public TsFileManagement getTsFileManagement() {
    return tsFileManagement;
  }

  public void insert(InsertRowsOfOneDevicePlan insertRowsOfOneDevicePlan)
      throws WriteProcessException, TriggerExecutionException {
    if (enableMemControl) {
      StorageEngine.blockInsertionIfReject();
    }
    writeLock();
    try {
      boolean isSequence = false;
      for (InsertRowPlan plan : insertRowsOfOneDevicePlan.getRowPlans()) {
        if (!isAlive(plan.getTime())) {
          // we do not need to write these part of data, as they can not be queried
          continue;
        }
        // init map
        long timePartitionId = StorageEngine.getTimePartition(plan.getTime());

        partitionLatestFlushedTimeForEachDevice.computeIfAbsent(
            timePartitionId, id -> new HashMap<>());
        // as the plans have been ordered, and we have get the write lock,
        // So, if a plan is sequenced, then all the rest plans are sequenced.
        //
        if (!isSequence) {
          isSequence =
              plan.getTime()
                  > partitionLatestFlushedTimeForEachDevice
                      .get(timePartitionId)
                      .getOrDefault(plan.getDeviceId().getFullPath(), Long.MIN_VALUE);
        }
        // is unsequence and user set config to discard out of order data
        if (!isSequence
            && IoTDBDescriptor.getInstance().getConfig().isEnableDiscardOutOfOrderData()) {
          return;
        }
        latestTimeForEachDevice.computeIfAbsent(timePartitionId, l -> new HashMap<>());

        // fire trigger before insertion
        TriggerEngine.fire(TriggerEvent.BEFORE_INSERT, plan);
        // insert to sequence or unSequence file
        insertToTsFileProcessor(plan, isSequence, timePartitionId);
        // fire trigger before insertion
        TriggerEngine.fire(TriggerEvent.AFTER_INSERT, plan);
      }
    } finally {
      writeUnlock();
    }
  }

  @TestOnly
  public long getPartitionMaxFileVersions(long partitionId) {
    return partitionMaxFileVersions.getOrDefault(partitionId, -1L);
  }

  public void setCustomCloseFileListeners(List<CloseFileListener> customCloseFileListeners) {
    this.customCloseFileListeners = customCloseFileListeners;
  }

  public void setCustomFlushListeners(List<FlushListener> customFlushListeners) {
    this.customFlushListeners = customFlushListeners;
  }

  private enum LoadTsFileType {
    LOAD_SEQUENCE,
    LOAD_UNSEQUENCE
  }

  @FunctionalInterface
  public interface CloseTsFileCallBack {

    void call(TsFileProcessor caller) throws TsFileProcessorException, IOException;
  }

  @FunctionalInterface
  public interface UpdateEndTimeCallBack {

    boolean call(TsFileProcessor caller);
  }

  @FunctionalInterface
  public interface UpgradeTsFileResourceCallBack {

    void call(TsFileResource caller);
  }

  @FunctionalInterface
  public interface CloseCompactionMergeCallBack {

    void call();
  }

  @FunctionalInterface
  public interface TimePartitionFilter {

    boolean satisfy(String storageGroupName, long timePartitionId);
  }
}<|MERGE_RESOLUTION|>--- conflicted
+++ resolved
@@ -182,7 +182,7 @@
       new CopyOnReadLinkedList<>();
 
   // upgrading unsequence TsFile resource list
-  private final List<TsFileResource> upgradeUnseqFileList = new LinkedList<>();
+  private List<TsFileResource> upgradeUnseqFileList = new LinkedList<>();
 
   private CopyOnReadLinkedList<TsFileProcessor> closingUnSequenceTsFileProcessor =
       new CopyOnReadLinkedList<>();
@@ -2539,13 +2539,8 @@
    * @param filePartitionId the partition id of the new file
    * @return load the file successfully @UsedBy sync module, load external tsfile module.
    */
-<<<<<<< HEAD
-  private boolean loadTsFileByType(LoadTsFileType type, File tsFileToLoad,
-      TsFileResource tsFileResource, long filePartitionId)
-=======
   private boolean loadTsFileByType(
-      LoadTsFileType type, File syncedTsFile, TsFileResource tsFileResource, long filePartitionId)
->>>>>>> c648e5a7
+      LoadTsFileType type, File tsFileToLoad, TsFileResource tsFileResource, long filePartitionId)
       throws LoadFileException, DiskSpaceInsufficientException {
     File targetFile;
     switch (type) {
@@ -2566,15 +2561,10 @@
           return false;
         }
         tsFileManagement.add(tsFileResource, false);
-<<<<<<< HEAD
-        logger.info("Load tsfile in unsequence list, move file from {} to {}",
-            tsFileToLoad.getAbsolutePath(), targetFile.getAbsolutePath());
-=======
         logger.info(
             "Load tsfile in unsequence list, move file from {} to {}",
-            syncedTsFile.getAbsolutePath(),
+            tsFileToLoad.getAbsolutePath(),
             targetFile.getAbsolutePath());
->>>>>>> c648e5a7
         break;
       case LOAD_SEQUENCE:
         targetFile =
@@ -2593,15 +2583,10 @@
           return false;
         }
         tsFileManagement.add(tsFileResource, true);
-<<<<<<< HEAD
-        logger.info("Load tsfile in sequence list, move file from {} to {}",
-            tsFileToLoad.getAbsolutePath(), targetFile.getAbsolutePath());
-=======
         logger.info(
             "Load tsfile in sequence list, move file from {} to {}",
-            syncedTsFile.getAbsolutePath(),
+            tsFileToLoad.getAbsolutePath(),
             targetFile.getAbsolutePath());
->>>>>>> c648e5a7
         break;
       default:
         throw new LoadFileException(String.format("Unsupported type of loading tsfile : %s", type));
@@ -2614,74 +2599,56 @@
     try {
       FileUtils.moveFile(tsFileToLoad, targetFile);
     } catch (IOException e) {
-<<<<<<< HEAD
-      logger.error("File renaming failed when loading tsfile. Origin: {}, Target: {}",
-          tsFileToLoad.getAbsolutePath(), targetFile.getAbsolutePath(), e);
-      throw new LoadFileException(String.format(
-          "File renaming failed when loading tsfile. Origin: %s, Target: %s, because %s",
-          tsFileToLoad.getAbsolutePath(), targetFile.getAbsolutePath(), e.getMessage()));
-    }
-
-    File resourceFileToLoad = fsFactory.getFile(
-        tsFileToLoad.getAbsolutePath() + TsFileResource.RESOURCE_SUFFIX);
-    File targetResourceFile = fsFactory.getFile(
-        targetFile.getAbsolutePath() + TsFileResource.RESOURCE_SUFFIX);
-=======
       logger.error(
           "File renaming failed when loading tsfile. Origin: {}, Target: {}",
-          syncedTsFile.getAbsolutePath(),
+          tsFileToLoad.getAbsolutePath(),
           targetFile.getAbsolutePath(),
           e);
       throw new LoadFileException(
           String.format(
               "File renaming failed when loading tsfile. Origin: %s, Target: %s, because %s",
-              syncedTsFile.getAbsolutePath(), targetFile.getAbsolutePath(), e.getMessage()));
-    }
-
-    File syncedResourceFile =
-        fsFactory.getFile(syncedTsFile.getAbsolutePath() + TsFileResource.RESOURCE_SUFFIX);
+              tsFileToLoad.getAbsolutePath(), targetFile.getAbsolutePath(), e.getMessage()));
+    }
+
+    File resourceFileToLoad =
+        fsFactory.getFile(tsFileToLoad.getAbsolutePath() + TsFileResource.RESOURCE_SUFFIX);
     File targetResourceFile =
         fsFactory.getFile(targetFile.getAbsolutePath() + TsFileResource.RESOURCE_SUFFIX);
->>>>>>> c648e5a7
     try {
       FileUtils.moveFile(resourceFileToLoad, targetResourceFile);
     } catch (IOException e) {
-<<<<<<< HEAD
-      logger.error("File renaming failed when loading .resource file. Origin: {}, Target: {}",
-          resourceFileToLoad.getAbsolutePath(), targetResourceFile.getAbsolutePath(), e);
-      throw new LoadFileException(String.format(
-          "File renaming failed when loading .resource file. Origin: %s, Target: %s, because %s",
-          resourceFileToLoad.getAbsolutePath(), targetResourceFile.getAbsolutePath(),
-          e.getMessage()));
-=======
       logger.error(
           "File renaming failed when loading .resource file. Origin: {}, Target: {}",
-          syncedResourceFile.getAbsolutePath(),
+          resourceFileToLoad.getAbsolutePath(),
           targetResourceFile.getAbsolutePath(),
           e);
       throw new LoadFileException(
           String.format(
               "File renaming failed when loading .resource file. Origin: %s, Target: %s, because %s",
-              syncedResourceFile.getAbsolutePath(),
+              resourceFileToLoad.getAbsolutePath(),
               targetResourceFile.getAbsolutePath(),
               e.getMessage()));
->>>>>>> c648e5a7
-    }
-
-    File modFileToLoad = fsFactory.getFile(
-        tsFileToLoad.getAbsolutePath() + TsFileResource.RESOURCE_SUFFIX);
+    }
+
+    File modFileToLoad =
+        fsFactory.getFile(tsFileToLoad.getAbsolutePath() + TsFileResource.RESOURCE_SUFFIX);
     if (modFileToLoad.exists()) {
-      File targetModFile = fsFactory.getFile(
-          targetFile.getAbsolutePath() + TsFileResource.RESOURCE_SUFFIX);
+      File targetModFile =
+          fsFactory.getFile(targetFile.getAbsolutePath() + TsFileResource.RESOURCE_SUFFIX);
       try {
         FileUtils.moveFile(modFileToLoad, targetModFile);
       } catch (IOException e) {
-        logger.error("File renaming failed when loading .mod file. Origin: {}, Target: {}",
-            resourceFileToLoad.getAbsolutePath(), targetModFile.getAbsolutePath(), e);
-        throw new LoadFileException(String.format(
-            "File renaming failed when loading .mod file. Origin: %s, Target: %s, because %s",
-            resourceFileToLoad.getAbsolutePath(), targetModFile.getAbsolutePath(),
-            e.getMessage()));
+        logger.error(
+            "File renaming failed when loading .mod file. Origin: {}, Target: {}",
+            resourceFileToLoad.getAbsolutePath(),
+            targetModFile.getAbsolutePath(),
+            e);
+        throw new LoadFileException(
+            String.format(
+                "File renaming failed when loading .mod file. Origin: %s, Target: %s, because %s",
+                resourceFileToLoad.getAbsolutePath(),
+                targetModFile.getAbsolutePath(),
+                e.getMessage()));
       }
     }
 
@@ -2848,13 +2815,7 @@
       TsFileResource tsFileResource, long partitionNum, Collection<TsFileResource> existingFiles) {
     for (TsFileResource resource : existingFiles) {
       if (resource.getTimePartition() == partitionNum
-<<<<<<< HEAD
           && resource.getMaxPlanIndex() > tsFileResource.getMaxPlanIndex()) {
-        logger.info("{} is covered by a closed file {}: [{}, {}] [{}, {}]", tsFileResource,
-            resource, tsFileResource.minPlanIndex, tsFileResource.maxPlanIndex,
-            resource.minPlanIndex, resource.maxPlanIndex);
-=======
-          && resource.getMaxPlanIndex() >= tsFileResource.getMaxPlanIndex()) {
         logger.info(
             "{} is covered by a closed file {}: [{}, {}] [{}, {}]",
             tsFileResource,
@@ -2863,7 +2824,6 @@
             tsFileResource.maxPlanIndex,
             resource.minPlanIndex,
             resource.maxPlanIndex);
->>>>>>> c648e5a7
         return true;
       }
     }
@@ -2877,13 +2837,7 @@
     for (TsFileProcessor workingProcesssor : workingProcessors) {
       if (workingProcesssor.getTimeRangeId() == partitionNum) {
         TsFileResource workResource = workingProcesssor.getTsFileResource();
-<<<<<<< HEAD
-        boolean isCovered =
-            workResource.getMaxPlanIndex() > tsFileResource
-                .getMaxPlanIndex();
-=======
-        boolean isCovered = workResource.getMaxPlanIndex() >= tsFileResource.getMaxPlanIndex();
->>>>>>> c648e5a7
+        boolean isCovered = workResource.getMaxPlanIndex() > tsFileResource.getMaxPlanIndex();
         if (isCovered) {
           logger.info(
               "{} is covered by a working file {}: [{}, {}] [{}, {}]",
@@ -2922,15 +2876,11 @@
     }
   }
 
-<<<<<<< HEAD
-  //may remove the processorEntrys
-  private void removePartitions(TimePartitionFilter filter,
-      Set<Entry<Long, TsFileProcessor>> processorEntrys, boolean sequence) {
-=======
   // may remove the processorEntrys
   private void removePartitions(
-      TimePartitionFilter filter, Set<Entry<Long, TsFileProcessor>> processorEntrys) {
->>>>>>> c648e5a7
+      TimePartitionFilter filter,
+      Set<Entry<Long, TsFileProcessor>> processorEntrys,
+      boolean sequence) {
     for (Iterator<Entry<Long, TsFileProcessor>> iterator = processorEntrys.iterator();
         iterator.hasNext(); ) {
       Entry<Long, TsFileProcessor> longTsFileProcessorEntry = iterator.next();
@@ -2949,13 +2899,9 @@
     }
   }
 
-<<<<<<< HEAD
-  //may remove the iterator's data
-  private void removePartitions(TimePartitionFilter filter, Iterator<TsFileResource> iterator, boolean sequence) {
-=======
   // may remove the iterator's data
-  private void removePartitions(TimePartitionFilter filter, Iterator<TsFileResource> iterator) {
->>>>>>> c648e5a7
+  private void removePartitions(
+      TimePartitionFilter filter, Iterator<TsFileResource> iterator, boolean sequence) {
     while (iterator.hasNext()) {
       TsFileResource tsFileResource = iterator.next();
       if (filter.satisfy(logicalStorageGroupName, tsFileResource.getTimePartition())) {
