--- conflicted
+++ resolved
@@ -238,9 +238,7 @@
    */
   private Map<Long, Long> partitionMaxFileVersions = new HashMap<>();
 
-<<<<<<< HEAD
   private StorageGroupInfo storageGroupInfo = new StorageGroupInfo(this);
-=======
   public boolean isReady() {
     return isReady;
   }
@@ -251,7 +249,6 @@
 
   private boolean isReady = false;
 
->>>>>>> b30b5500
   private List<CloseFileListener> customCloseFileListeners = Collections.emptyList();
   private List<FlushListener> customFlushListeners = Collections.emptyList();
 
