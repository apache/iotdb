/*
 * Licensed to the Apache Software Foundation (ASF) under one
 * or more contributor license agreements.  See the NOTICE file
 * distributed with this work for additional information
 * regarding copyright ownership.  The ASF licenses this file
 * to you under the Apache License, Version 2.0 (the
 * "License"); you may not use this file except in compliance
 * with the License.  You may obtain a copy of the License at
 *
 *      http://www.apache.org/licenses/LICENSE-2.0
 *
 * Unless required by applicable law or agreed to in writing,
 * software distributed under the License is distributed on an
 * "AS IS" BASIS, WITHOUT WARRANTIES OR CONDITIONS OF ANY
 * KIND, either express or implied.  See the License for the
 * specific language governing permissions and limitations
 * under the License.
 */
package org.apache.iotdb.db.engine.storagegroup;

import static org.apache.iotdb.db.conf.IoTDBConstant.FILE_NAME_SEPARATOR;
import static org.apache.iotdb.db.engine.merge.task.MergeTask.MERGE_SUFFIX;
import static org.apache.iotdb.db.engine.storagegroup.TsFileResource.TEMP_SUFFIX;
import static org.apache.iotdb.tsfile.common.constant.TsFileConstant.TSFILE_SUFFIX;

import java.io.File;
import java.io.IOException;
import java.util.ArrayList;
import java.util.Arrays;
import java.util.Collection;
import java.util.Collections;
import java.util.Date;
import java.util.HashMap;
import java.util.HashSet;
import java.util.Iterator;
import java.util.LinkedList;
import java.util.List;
import java.util.Map;
import java.util.Map.Entry;
import java.util.Set;
import java.util.TreeMap;
import java.util.concurrent.RejectedExecutionException;
import java.util.concurrent.locks.ReadWriteLock;
import java.util.concurrent.locks.ReentrantReadWriteLock;
import org.apache.commons.io.FileUtils;
import org.apache.iotdb.db.conf.IoTDBConfig;
import org.apache.iotdb.db.conf.IoTDBConstant;
import org.apache.iotdb.db.conf.IoTDBDescriptor;
import org.apache.iotdb.db.conf.directories.DirectoryManager;
import org.apache.iotdb.db.engine.StorageEngine;
import org.apache.iotdb.db.engine.compaction.CompactionMergeTaskPoolManager;
import org.apache.iotdb.db.engine.compaction.TsFileManagement;
import org.apache.iotdb.db.engine.compaction.level.LevelCompactionTsFileManagement;
import org.apache.iotdb.db.engine.fileSystem.SystemFileFactory;
import org.apache.iotdb.db.engine.flush.CloseFileListener;
import org.apache.iotdb.db.engine.flush.FlushListener;
import org.apache.iotdb.db.engine.flush.TsFileFlushPolicy;
import org.apache.iotdb.db.engine.merge.manage.MergeManager;
import org.apache.iotdb.db.engine.merge.task.RecoverMergeTask;
import org.apache.iotdb.db.engine.modification.Deletion;
import org.apache.iotdb.db.engine.modification.ModificationFile;
import org.apache.iotdb.db.engine.querycontext.QueryDataSource;
import org.apache.iotdb.db.engine.version.SimpleFileVersionController;
import org.apache.iotdb.db.engine.version.VersionController;
import org.apache.iotdb.db.exception.BatchInsertionException;
import org.apache.iotdb.db.exception.DiskSpaceInsufficientException;
import org.apache.iotdb.db.exception.LoadFileException;
import org.apache.iotdb.db.exception.StorageGroupProcessorException;
import org.apache.iotdb.db.exception.TsFileProcessorException;
import org.apache.iotdb.db.exception.WriteProcessException;
import org.apache.iotdb.db.exception.metadata.MetadataException;
import org.apache.iotdb.db.exception.query.OutOfTTLException;
import org.apache.iotdb.db.exception.query.QueryProcessException;
import org.apache.iotdb.db.metadata.PartialPath;
import org.apache.iotdb.db.metadata.mnode.MNode;
import org.apache.iotdb.db.metadata.mnode.MeasurementMNode;
import org.apache.iotdb.db.qp.physical.crud.DeletePlan;
import org.apache.iotdb.db.qp.physical.crud.InsertRowPlan;
import org.apache.iotdb.db.qp.physical.crud.InsertTabletPlan;
import org.apache.iotdb.db.query.context.QueryContext;
import org.apache.iotdb.db.query.control.QueryFileManager;
import org.apache.iotdb.db.service.IoTDB;
import org.apache.iotdb.db.service.UpgradeSevice;
import org.apache.iotdb.db.utils.CopyOnReadLinkedList;
import org.apache.iotdb.db.writelog.recover.TsFileRecoverPerformer;
import org.apache.iotdb.rpc.RpcUtils;
import org.apache.iotdb.rpc.TSStatusCode;
import org.apache.iotdb.service.rpc.thrift.TSStatus;
import org.apache.iotdb.tsfile.file.metadata.ChunkMetadata;
import org.apache.iotdb.tsfile.fileSystem.FSFactoryProducer;
import org.apache.iotdb.tsfile.fileSystem.fsFactory.FSFactory;
import org.apache.iotdb.tsfile.read.TimeValuePair;
import org.apache.iotdb.tsfile.read.filter.basic.Filter;
import org.apache.iotdb.tsfile.utils.Pair;
import org.apache.iotdb.tsfile.write.schema.MeasurementSchema;
import org.apache.iotdb.tsfile.write.writer.RestorableTsFileIOWriter;
import org.slf4j.Logger;
import org.slf4j.LoggerFactory;

/**
 * For sequence data, a StorageGroupProcessor has some TsFileProcessors, in which there is only one
 * TsFileProcessor in the working status. <br/>
 * <p>
 * There are two situations to set the working TsFileProcessor to closing status:<br/>
 * <p>
 * (1) when inserting data into the TsFileProcessor, and the TsFileProcessor shouldFlush() (or
 * shouldClose())<br/>
 * <p>
 * (2) someone calls syncCloseAllWorkingTsFileProcessors(). (up to now, only flush command from cli
 * will call this method)<br/>
 * <p>
 * UnSequence data has the similar process as above.
 * <p>
 * When a sequence TsFileProcessor is submitted to be flushed, the updateLatestFlushTimeCallback()
 * method will be called as a callback.<br/>
 * <p>
 * When a TsFileProcessor is closed, the closeUnsealedTsFileProcessorCallBack() method will be
 * called as a callback.
 */
public class StorageGroupProcessor {

  public static final String MERGING_MODIFICATION_FILE_NAME = "merge.mods";
  private static final IoTDBConfig config = IoTDBDescriptor.getInstance().getConfig();
  private static final String FAIL_TO_UPGRADE_FOLDER = "Failed to move {} to upgrade folder";
  private static final Logger DEBUG_LOGGER = LoggerFactory.getLogger("QUERY_DEBUG");

  /**
   * All newly generated chunks after merge have version number 0, so we set merged Modification
   * file version to 1 to take effect
   */
  private static final int MERGE_MOD_START_VERSION_NUM = 1;

  private static final Logger logger = LoggerFactory.getLogger(StorageGroupProcessor.class);

  private final boolean enableMemControl = config.isEnableMemControl();
  /**
   * indicating the file to be loaded already exists locally.
   */
  private static final int POS_ALREADY_EXIST = -2;
  /**
   * indicating the file to be loaded overlap with some files.
   */
  private static final int POS_OVERLAP = -3;
  /**
   * a read write lock for guaranteeing concurrent safety when accessing all fields in this class
   * (i.e., schema, (un)sequenceFileList, work(un)SequenceTsFileProcessor,
   * closing(Un)SequenceTsFileProcessor, latestTimeForEachDevice, and
   * partitionLatestFlushedTimeForEachDevice)
   */
  private final ReadWriteLock insertLock = new ReentrantReadWriteLock();
  /**
   * closeStorageGroupCondition is used to wait for all currently closing TsFiles to be done.
   */
  private final Object closeStorageGroupCondition = new Object();
  /**
   * avoid some tsfileResource is changed (e.g., from unsealed to sealed) when a query is executed.
   */
  private final ReadWriteLock closeQueryLock = new ReentrantReadWriteLock();
  /**
   * time partition id in the storage group -> tsFileProcessor for this time partition
   */
  private final TreeMap<Long, TsFileProcessor> workSequenceTsFileProcessors = new TreeMap<>();
  /**
   * time partition id in the storage group -> tsFileProcessor for this time partition
   */
  private final TreeMap<Long, TsFileProcessor> workUnsequenceTsFileProcessors = new TreeMap<>();
  /**
   * compactionMergeWorking is used to wait for last compaction to be done.
   */
  private volatile boolean compactionMergeWorking = false;
  // upgrading sequence TsFile resource list
  private List<TsFileResource> upgradeSeqFileList = new LinkedList<>();

  private CopyOnReadLinkedList<TsFileProcessor> closingSequenceTsFileProcessor = new CopyOnReadLinkedList<>();

  // upgrading unsequence TsFile resource list
  private List<TsFileResource> upgradeUnseqFileList = new LinkedList<>();

  private CopyOnReadLinkedList<TsFileProcessor> closingUnSequenceTsFileProcessor = new CopyOnReadLinkedList<>();
  /*
   * time partition id -> map, which contains
   * device -> global latest timestamp of each device latestTimeForEachDevice caches non-flushed
   * changes upon timestamps of each device, and is used to update partitionLatestFlushedTimeForEachDevice
   * when a flush is issued.
   */
  private Map<Long, Map<String, Long>> latestTimeForEachDevice = new HashMap<>();
  /**
   * time partition id -> map, which contains device -> largest timestamp of the latest memtable to
   * be submitted to asyncTryToFlush partitionLatestFlushedTimeForEachDevice determines whether a
   * data point should be put into a sequential file or an unsequential file. Data of some device
   * with timestamp less than or equals to the device's latestFlushedTime should go into an
   * unsequential file.
   */
  private Map<Long, Map<String, Long>> partitionLatestFlushedTimeForEachDevice = new HashMap<>();

  /**
   * used to record the latest flush time while upgrading and inserting
   */
  private Map<Long, Map<String, Long>> newlyFlushedPartitionLatestFlushedTimeForEachDevice = new HashMap<>();
  /**
   * global mapping of device -> largest timestamp of the latest memtable to * be submitted to
   * asyncTryToFlush, globalLatestFlushedTimeForEachDevice is utilized to maintain global
   * latestFlushedTime of devices and will be updated along with partitionLatestFlushedTimeForEachDevice
   */
  private Map<String, Long> globalLatestFlushedTimeForEachDevice = new HashMap<>();
  private String storageGroupName;
  private File storageGroupSysDir;

  // manage seqFileList and unSeqFileList
  private TsFileManagement tsFileManagement;

  /**
   * time partition id -> version controller which assigns a version for each MemTable and
   * deletion/update such that after they are persisted, the order of insertions, deletions and
   * updates can be re-determined.
   */
  private HashMap<Long, VersionController> timePartitionIdVersionControllerMap = new HashMap<>();

  /**
   * when the data in a storage group is older than dataTTL, it is considered invalid and will be
   * eventually removed.
   */
  private long dataTTL = Long.MAX_VALUE;
  private FSFactory fsFactory = FSFactoryProducer.getFSFactory();
  private TsFileFlushPolicy fileFlushPolicy;

  /**
   * partitionDirectFileVersions records the versions of the direct TsFiles (generated by close, not
   * including the files generated by merge) of each partition. As data file close is managed by the
   * leader in the distributed version, the files with the same version(s) have the same data,
   * despite that the inner structure (the size and organization of chunks) may be different, so we
   * can easily find what remote files we do not have locally. partition number -> version number
   * set
   */
  private Map<Long, Set<Long>> partitionDirectFileVersions = new HashMap<>();

  /**
   * The max file versions in each partition. By recording this, if several IoTDB instances have the
   * same policy of closing file and their ingestion is identical, then files of the same version in
   * different IoTDB instance will have identical data, providing convenience for data comparison
   * across different instances. partition number -> max version number
   */
  private Map<Long, Long> partitionMaxFileVersions = new HashMap<>();

  /**
   * value of root.stats."root.sg".TOTAL_POINTS
   */
  private long monitorSeriesValue;
  private StorageGroupInfo storageGroupInfo = new StorageGroupInfo(this);

  public boolean isReady() {
    return isReady;
  }

  public void setReady(boolean ready) {
    isReady = ready;
  }

  private boolean isReady = false;

  private List<CloseFileListener> customCloseFileListeners = Collections.emptyList();
  private List<FlushListener> customFlushListeners = Collections.emptyList();

  public StorageGroupProcessor(String systemDir, String storageGroupName,
      TsFileFlushPolicy fileFlushPolicy) throws StorageGroupProcessorException {
    this.storageGroupName = storageGroupName;
    this.fileFlushPolicy = fileFlushPolicy;

    storageGroupSysDir = SystemFileFactory.INSTANCE.getFile(systemDir, storageGroupName);
    if (storageGroupSysDir.mkdirs()) {
      logger.info("Storage Group system Directory {} doesn't exist, create it",
          storageGroupSysDir.getPath());
    } else if (!storageGroupSysDir.exists()) {
      logger.error("create Storage Group system Directory {} failed",
          storageGroupSysDir.getPath());
    }
    this.tsFileManagement = IoTDBDescriptor.getInstance().getConfig().getCompactionStrategy()
        .getTsFileManagement(storageGroupName, storageGroupSysDir.getAbsolutePath());

    recover();

  }

  private Map<Long, List<TsFileResource>> splitResourcesByPartition(
      List<TsFileResource> resources) {
    Map<Long, List<TsFileResource>> ret = new HashMap<>();
    for (TsFileResource resource : resources) {
      ret.computeIfAbsent(resource.getTimePartition(), l -> new ArrayList<>()).add(resource);
    }
    return ret;
  }

  private void recover() throws StorageGroupProcessorException {
    logger.info("recover Storage Group  {}", storageGroupName);

    try {
      // collect candidate TsFiles from sequential and unsequential data directory
      Pair<List<TsFileResource>, List<TsFileResource>> seqTsFilesPair = getAllFiles(
          DirectoryManager.getInstance().getAllSequenceFileFolders());
      List<TsFileResource> tmpSeqTsFiles = seqTsFilesPair.left;
      List<TsFileResource> oldSeqTsFiles = seqTsFilesPair.right;
      upgradeSeqFileList.addAll(oldSeqTsFiles);
      Pair<List<TsFileResource>, List<TsFileResource>> unseqTsFilesPair = getAllFiles(
          DirectoryManager.getInstance().getAllUnSequenceFileFolders());
      List<TsFileResource> tmpUnseqTsFiles = unseqTsFilesPair.left;
      List<TsFileResource> oldUnseqTsFiles = unseqTsFilesPair.right;
      upgradeUnseqFileList.addAll(oldUnseqTsFiles);

      // split by partition so that we can find the last file of each partition and decide to
      // close it or not
      Map<Long, List<TsFileResource>> partitionTmpSeqTsFiles = splitResourcesByPartition(
          tmpSeqTsFiles);
      Map<Long, List<TsFileResource>> partitionTmpUnseqTsFiles = splitResourcesByPartition(
          tmpUnseqTsFiles);
      for (List<TsFileResource> value : partitionTmpSeqTsFiles.values()) {
        recoverTsFiles(value, true);
      }
      for (List<TsFileResource> value : partitionTmpUnseqTsFiles.values()) {
        recoverTsFiles(value, false);
      }

      String taskName = storageGroupName + "-" + System.currentTimeMillis();
      File mergingMods = SystemFileFactory.INSTANCE.getFile(storageGroupSysDir,
          MERGING_MODIFICATION_FILE_NAME);
      if (mergingMods.exists()) {
        this.tsFileManagement.mergingModification = new ModificationFile(mergingMods.getPath());
      }
      RecoverMergeTask recoverMergeTask = new RecoverMergeTask(
          new ArrayList<>(tsFileManagement.getTsFileList(true)),
          tsFileManagement.getTsFileList(false), storageGroupSysDir.getPath(),
          tsFileManagement::mergeEndAction,
          taskName,
          IoTDBDescriptor.getInstance().getConfig().isForceFullMerge(), storageGroupName);
      logger.info("{} a RecoverMergeTask {} starts...", storageGroupName, taskName);
      recoverMergeTask
          .recoverMerge(IoTDBDescriptor.getInstance().getConfig().isContinueMergeAfterReboot());
      if (!IoTDBDescriptor.getInstance().getConfig().isContinueMergeAfterReboot()) {
        mergingMods.delete();
      }
      tsFileManagement.recover();

      for (TsFileResource resource : tsFileManagement.getTsFileList(true)) {
        long partitionNum = resource.getTimePartition();
        partitionDirectFileVersions.computeIfAbsent(partitionNum, p -> new HashSet<>())
            .addAll(resource.getHistoricalVersions());
        updatePartitionFileVersion(partitionNum, Collections.max(resource.getHistoricalVersions()));
      }
      for (TsFileResource resource : tsFileManagement.getTsFileList(false)) {
        long partitionNum = resource.getTimePartition();
        partitionDirectFileVersions.computeIfAbsent(partitionNum, p -> new HashSet<>())
            .addAll(resource.getHistoricalVersions());
        updatePartitionFileVersion(partitionNum, Collections.max(resource.getHistoricalVersions()));
      }
      updateLatestFlushedTime();
    } catch (IOException | MetadataException e) {
      throw new StorageGroupProcessorException(e);
    }

    List<TsFileResource> seqTsFileResources = tsFileManagement.getTsFileList(true);
    for (TsFileResource resource : seqTsFileResources) {
      long timePartitionId = resource.getTimePartition();
      Map<String, Long> endTimeMap = new HashMap<>();
      for (Entry<String, Integer> entry : resource.getDeviceToIndexMap().entrySet()) {
        String deviceId = entry.getKey();
        int index = entry.getValue();
        long endTime = resource.getEndTime(index);
        endTimeMap.put(deviceId, endTime);
      }
      latestTimeForEachDevice.computeIfAbsent(timePartitionId, l -> new HashMap<>())
          .putAll(endTimeMap);
      partitionLatestFlushedTimeForEachDevice
          .computeIfAbsent(timePartitionId, id -> new HashMap<>())
          .putAll(endTimeMap);
      globalLatestFlushedTimeForEachDevice.putAll(endTimeMap);
    }

<<<<<<< HEAD
    if (IoTDBDescriptor.getInstance().getConfig().isEnableContinuousCompaction()
        && !compactionMergeWorking && !CompactionMergeTaskPoolManager.getInstance().isTerminated()
        && seqTsFileResources.size() > 0) {
      compactionMergeWorking = true;
      logger.info("{} submit a compaction merge task", storageGroupName);
      // find the first file in list to execute compaction task
      long timeRangeId = seqTsFileResources.get(0).getTimePartition();
      try {
        tsFileManagement.forkCurrentFileList(timeRangeId);
        CompactionMergeTaskPoolManager.getInstance().submitTask(
            tsFileManagement.new CompactionMergeTask(this::closeCompactionMergeCallBack,
                timeRangeId));
      } catch (IOException | RejectedExecutionException e) {
        this.closeCompactionMergeCallBack(false, timeRangeId);
        logger.error("{} compaction submit task failed", storageGroupName);
      }
    } else {
      logger.info("{} last compaction merge task is working, skip current merge",
          storageGroupName);
    }
=======
  }

  public long getMonitorSeriesValue() {
    return monitorSeriesValue;
  }

  public void setMonitorSeriesValue(long monitorSeriesValue) {
    this.monitorSeriesValue = monitorSeriesValue;
  }

  public void updateMonitorSeriesValue(int successPointsNum) {
    this.monitorSeriesValue += successPointsNum;
>>>>>>> 658497c2
  }

  private void updatePartitionFileVersion(long partitionNum, long fileVersion) {
    long oldVersion = partitionMaxFileVersions.getOrDefault(partitionNum, 0L);
    if (fileVersion > oldVersion) {
      partitionMaxFileVersions.put(partitionNum, fileVersion);
    }
  }

  /**
   * use old seq file to update latestTimeForEachDevice, globalLatestFlushedTimeForEachDevice,
   * partitionLatestFlushedTimeForEachDevice and timePartitionIdVersionControllerMap
   */
  @SuppressWarnings("squid:S3776") // Suppress high Cognitive Complexity warning
  private void updateLatestFlushedTime() throws IOException {

    VersionController versionController = new SimpleFileVersionController(
        storageGroupSysDir.getPath());
    long currentVersion = versionController.currVersion();
    for (TsFileResource resource : upgradeSeqFileList) {
      for (Entry<String, Integer> entry : resource.getDeviceToIndexMap().entrySet()) {
        String deviceId = entry.getKey();
        int index = entry.getValue();
        long endTime = resource.getEndTime(index);
        long endTimePartitionId = StorageEngine.getTimePartition(endTime);
        latestTimeForEachDevice.computeIfAbsent(endTimePartitionId, l -> new HashMap<>())
            .put(deviceId, endTime);
        globalLatestFlushedTimeForEachDevice.put(deviceId, endTime);

        // set all the covered partition's LatestFlushedTime to Long.MAX_VALUE
        long partitionId = StorageEngine.getTimePartition(resource.getStartTime(index));
        while (partitionId <= endTimePartitionId) {
          partitionLatestFlushedTimeForEachDevice.computeIfAbsent(partitionId, l -> new HashMap<>())
              .put(deviceId, Long.MAX_VALUE);
          if (!timePartitionIdVersionControllerMap.containsKey(partitionId)) {
            File directory = SystemFileFactory.INSTANCE
                .getFile(storageGroupSysDir, String.valueOf(partitionId));
            if (!directory.exists()) {
              directory.mkdirs();
            }
            File versionFile = SystemFileFactory.INSTANCE
                .getFile(directory, SimpleFileVersionController.FILE_PREFIX + currentVersion);
            if (!versionFile.createNewFile()) {
              logger.warn("Version file {} has already been created ", versionFile);
            }
            timePartitionIdVersionControllerMap.put(partitionId,
                new SimpleFileVersionController(storageGroupSysDir.getPath(), partitionId));
          }
          partitionId++;
        }
      }
    }
  }

  /**
   * get version controller by time partition Id Thread-safety should be ensure by caller
   *
   * @param timePartitionId time partition Id
   * @return version controller
   */
  private VersionController getVersionControllerByTimePartitionId(long timePartitionId) {
    return timePartitionIdVersionControllerMap.computeIfAbsent(timePartitionId,
        id -> {
          try {
            return new SimpleFileVersionController(storageGroupSysDir.getPath(), timePartitionId);
          } catch (IOException e) {
            logger.error("can't build a version controller for time partition {}", timePartitionId);
            return null;
          }
        });
  }

  @SuppressWarnings("squid:S3776") // Suppress high Cognitive Complexity warning
  private Pair<List<TsFileResource>, List<TsFileResource>> getAllFiles(List<String> folders)
      throws IOException {
    List<File> tsFiles = new ArrayList<>();
    List<File> upgradeFiles = new ArrayList<>();
    for (String baseDir : folders) {
      File fileFolder = fsFactory.getFile(baseDir, storageGroupName);
      if (!fileFolder.exists()) {
        continue;
      }

      // old version
      // some TsFileResource may be being persisted when the system crashed, try recovering such
      // resources
      continueFailedRenames(fileFolder, TEMP_SUFFIX);

      // some TsFiles were going to be replaced by the merged files when the system crashed and
      // the process was interrupted before the merged files could be named
      continueFailedRenames(fileFolder, MERGE_SUFFIX);

      File[] oldTsfileArray = fsFactory
          .listFilesBySuffix(fileFolder.getAbsolutePath(), TSFILE_SUFFIX);
      File[] oldResourceFileArray = fsFactory
          .listFilesBySuffix(fileFolder.getAbsolutePath(), TsFileResource.RESOURCE_SUFFIX);
      File[] oldModificationFileArray = fsFactory
          .listFilesBySuffix(fileFolder.getAbsolutePath(), ModificationFile.FILE_SUFFIX);
      File upgradeFolder = fsFactory.getFile(fileFolder, IoTDBConstant.UPGRADE_FOLDER_NAME);
      // move the old files to upgrade folder if exists
      if (oldTsfileArray.length != 0 || oldResourceFileArray.length != 0) {
        // create upgrade directory if not exist
        if (upgradeFolder.mkdirs()) {
          logger.info("Upgrade Directory {} doesn't exist, create it",
              upgradeFolder.getPath());
        } else if (!upgradeFolder.exists()) {
          logger.error("Create upgrade Directory {} failed",
              upgradeFolder.getPath());
        }
        // move .tsfile to upgrade folder
        for (File file : oldTsfileArray) {
          if (!file.renameTo(fsFactory.getFile(upgradeFolder, file.getName()))) {
            logger.error(FAIL_TO_UPGRADE_FOLDER, file);
          }
        }
        // move .resource to upgrade folder
        for (File file : oldResourceFileArray) {
          if (!file.renameTo(fsFactory.getFile(upgradeFolder, file.getName()))) {
            logger.error(FAIL_TO_UPGRADE_FOLDER, file);
          }
        }
        // move .mods to upgrade folder
        for (File file : oldModificationFileArray) {
          if (!file.renameTo(fsFactory.getFile(upgradeFolder, file.getName()))) {
            logger.error(FAIL_TO_UPGRADE_FOLDER, file);
          }
        }

        Collections.addAll(upgradeFiles,
            fsFactory.listFilesBySuffix(upgradeFolder.getAbsolutePath(), TSFILE_SUFFIX));
      }
      // if already move old files to upgradeFolder 
      else if (upgradeFolder.exists()) {
        Collections.addAll(upgradeFiles,
            fsFactory.listFilesBySuffix(upgradeFolder.getAbsolutePath(), TSFILE_SUFFIX));
      }

      File[] subFiles = fileFolder.listFiles();
      if (subFiles != null) {
        for (File partitionFolder : subFiles) {
          if (!partitionFolder.isDirectory()) {
            logger.warn("{} is not a directory.", partitionFolder.getAbsolutePath());
          } else if (!partitionFolder.getName().equals(IoTDBConstant.UPGRADE_FOLDER_NAME)) {
            // some TsFileResource may be being persisted when the system crashed, try recovering such
            // resources
            continueFailedRenames(partitionFolder, TEMP_SUFFIX);

            // some TsFiles were going to be replaced by the merged files when the system crashed and
            // the process was interrupted before the merged files could be named
            continueFailedRenames(partitionFolder, MERGE_SUFFIX);

            Collections.addAll(tsFiles,
                fsFactory.listFilesBySuffix(partitionFolder.getAbsolutePath(), TSFILE_SUFFIX));
          }
        }
      }

    }
    tsFiles.sort(this::compareFileName);
    List<TsFileResource> ret = new ArrayList<>();
    tsFiles.forEach(f -> ret.add(new TsFileResource(f)));
    upgradeFiles.sort(this::compareFileName);
    List<TsFileResource> upgradeRet = new ArrayList<>();
    for (File f : upgradeFiles) {
      TsFileResource fileResource = new TsFileResource(f);
      fileResource.setClosed(true);
      // make sure the flush command is called before IoTDB is down.
      fileResource.deserialize();
      upgradeRet.add(fileResource);
    }
    return new Pair<>(ret, upgradeRet);
  }

  private void continueFailedRenames(File fileFolder, String suffix) {
    File[] files = fsFactory.listFilesBySuffix(fileFolder.getAbsolutePath(), suffix);
    if (files != null) {
      for (File tempResource : files) {
        File originResource = fsFactory.getFile(tempResource.getPath().replace(suffix, ""));
        if (originResource.exists()) {
          tempResource.delete();
        } else {
          tempResource.renameTo(originResource);
        }
      }
    }
  }

  private void recoverTsFiles(List<TsFileResource> tsFiles, boolean isSeq) {
    for (int i = 0; i < tsFiles.size(); i++) {
      TsFileResource tsFileResource = tsFiles.get(i);
      long timePartitionId = tsFileResource.getTimePartition();

      TsFileRecoverPerformer recoverPerformer = new TsFileRecoverPerformer(
          storageGroupName + FILE_NAME_SEPARATOR,
          getVersionControllerByTimePartitionId(timePartitionId), tsFileResource, isSeq,
          i == tsFiles.size() - 1);

      RestorableTsFileIOWriter writer;
      try {
        // this tsfile is not zero level, no need to perform redo wal
        if (LevelCompactionTsFileManagement.getMergeLevel(tsFileResource.getTsFile()) > 0) {
          recoverPerformer.recover(false);
          tsFileResource.setClosed(true);
          tsFileManagement.add(tsFileResource, isSeq);
          continue;
        } else {
          writer = recoverPerformer.recover(true);
        }
      } catch (StorageGroupProcessorException e) {
        logger.warn("Skip TsFile: {} because of error in recover: ", tsFileResource.getTsFilePath(),
            e);
        continue;
      }

      if (i != tsFiles.size() - 1 || !writer.canWrite()) {
        // not the last file or cannot write, just close it
        tsFileResource.setClosed(true);
      } else if (writer.canWrite()) {
        // the last file is not closed, continue writing to in
        TsFileProcessor tsFileProcessor;
        if (isSeq) {
          tsFileProcessor = new TsFileProcessor(storageGroupName, storageGroupInfo, tsFileResource,
              getVersionControllerByTimePartitionId(timePartitionId),
              this::closeUnsealedTsFileProcessorCallBack, this::updateLatestFlushTimeCallback,
              true, writer);
          if (enableMemControl) {
            TsFileProcessorInfo tsFileProcessorInfo = new TsFileProcessorInfo(storageGroupInfo);
            tsFileProcessor.setTsFileProcessorInfo(tsFileProcessorInfo);
            this.storageGroupInfo.initTsFileProcessorInfo(tsFileProcessor);
            tsFileProcessorInfo.addTSPMemCost(tsFileProcessor
                .getTsFileResource().calculateRamSize());
          }
          workSequenceTsFileProcessors.put(timePartitionId, tsFileProcessor);
        } else {
          tsFileProcessor = new TsFileProcessor(storageGroupName, storageGroupInfo, tsFileResource,
              getVersionControllerByTimePartitionId(timePartitionId),
              this::closeUnsealedTsFileProcessorCallBack, this::unsequenceFlushCallback, false,
              writer);
          if (enableMemControl) {
            TsFileProcessorInfo tsFileProcessorInfo = new TsFileProcessorInfo(storageGroupInfo);
            tsFileProcessor.setTsFileProcessorInfo(tsFileProcessorInfo);
            this.storageGroupInfo.initTsFileProcessorInfo(tsFileProcessor);
            tsFileProcessorInfo.addTSPMemCost(tsFileProcessor
                .getTsFileResource().calculateRamSize());
          }
          workUnsequenceTsFileProcessors.put(timePartitionId, tsFileProcessor);
        }
        tsFileResource.setProcessor(tsFileProcessor);
        tsFileResource.removeResourceFile();
        tsFileProcessor.setTimeRangeId(timePartitionId);
        writer.makeMetadataVisible();
        if (enableMemControl) {
          // get chunkMetadata size
          long chunkMetadataSize = 0;
          for (Map<String, List<ChunkMetadata>> metaMap : writer.getMetadatasForQuery().values()) {
            for (List<ChunkMetadata> metadatas : metaMap.values()) {
              for (ChunkMetadata chunkMetadata : metadatas) {
                chunkMetadataSize += chunkMetadata.calculateRamSize();
              }
            }
          }
          tsFileProcessor.getTsFileProcessorInfo().addTSPMemCost(chunkMetadataSize);
        }
      }
      tsFileManagement.add(tsFileResource, isSeq);
    }
  }

  // ({systemTime}-{versionNum}-{mergeNum}.tsfile)
  private int compareFileName(File o1, File o2) {
    String[] items1 = o1.getName().replace(TSFILE_SUFFIX, "")
        .split(FILE_NAME_SEPARATOR);
    String[] items2 = o2.getName().replace(TSFILE_SUFFIX, "")
        .split(FILE_NAME_SEPARATOR);
    long ver1 = Long.parseLong(items1[0]);
    long ver2 = Long.parseLong(items2[0]);
    int cmp = Long.compare(ver1, ver2);
    if (cmp == 0) {
      return Long.compare(Long.parseLong(items1[1]), Long.parseLong(items2[1]));
    } else {
      return cmp;
    }
  }

  public void insert(InsertRowPlan insertRowPlan) throws WriteProcessException {
    // reject insertions that are out of ttl
    if (!isAlive(insertRowPlan.getTime())) {
      throw new OutOfTTLException(insertRowPlan.getTime(), (System.currentTimeMillis() - dataTTL));
    }
    writeLock();
    try {
      // init map
      long timePartitionId = StorageEngine.getTimePartition(insertRowPlan.getTime());

      partitionLatestFlushedTimeForEachDevice
          .computeIfAbsent(timePartitionId, id -> new HashMap<>());

      boolean isSequence =
          insertRowPlan.getTime() > partitionLatestFlushedTimeForEachDevice.get(timePartitionId)
              .getOrDefault(insertRowPlan.getDeviceId().getFullPath(), Long.MIN_VALUE);

      //is unsequence and user set config to discard out of order data
      if (!isSequence && IoTDBDescriptor.getInstance().getConfig()
          .isEnableDiscardOutOfOrderData()) {
        return;
      }

      latestTimeForEachDevice.computeIfAbsent(timePartitionId, l -> new HashMap<>());
      // insert to sequence or unSequence file
      insertToTsFileProcessor(insertRowPlan, isSequence);

    } finally {
      writeUnlock();
    }
  }

  /**
   * Insert a tablet (rows belonging to the same devices) into this storage group.
   *
   * @throws BatchInsertionException if some of the rows failed to be inserted
   */
  @SuppressWarnings("squid:S3776") // Suppress high Cognitive Complexity warning
  public void insertTablet(InsertTabletPlan insertTabletPlan) throws BatchInsertionException {
    writeLock();
    try {
      TSStatus[] results = new TSStatus[insertTabletPlan.getRowCount()];
      Arrays.fill(results, RpcUtils.SUCCESS_STATUS);
      boolean noFailure = true;

      /*
       * assume that batch has been sorted by client
       */
      int loc = 0;
      while (loc < insertTabletPlan.getRowCount()) {
        long currTime = insertTabletPlan.getTimes()[loc];
        // skip points that do not satisfy TTL
        if (!isAlive(currTime)) {
          results[loc] = RpcUtils.getStatus(TSStatusCode.OUT_OF_TTL_ERROR,
              "time " + currTime + " in current line is out of TTL: " + dataTTL);
          loc++;
          noFailure = false;
        } else {
          break;
        }
      }
      // loc pointing at first legal position
      if (loc == insertTabletPlan.getRowCount()) {
        throw new BatchInsertionException(results);
      }
      // before is first start point
      int before = loc;
      // before time partition
      long beforeTimePartition = StorageEngine
          .getTimePartition(insertTabletPlan.getTimes()[before]);
      // init map
      long lastFlushTime = partitionLatestFlushedTimeForEachDevice.
          computeIfAbsent(beforeTimePartition, id -> new HashMap<>()).
          computeIfAbsent(insertTabletPlan.getDeviceId().getFullPath(), id -> Long.MIN_VALUE);
      // if is sequence
      boolean isSequence = false;
      while (loc < insertTabletPlan.getRowCount()) {
        long time = insertTabletPlan.getTimes()[loc];
        long curTimePartition = StorageEngine.getTimePartition(time);
        // start next partition
        if (curTimePartition != beforeTimePartition) {
          // insert last time partition
          if (isSequence || !IoTDBDescriptor.getInstance().getConfig()
              .isEnableDiscardOutOfOrderData()) {
            noFailure = insertTabletToTsFileProcessor(insertTabletPlan, before, loc, isSequence,
                results,
                beforeTimePartition) && noFailure;
          }
          // re initialize
          before = loc;
          beforeTimePartition = curTimePartition;
          lastFlushTime = partitionLatestFlushedTimeForEachDevice.
              computeIfAbsent(beforeTimePartition, id -> new HashMap<>()).
              computeIfAbsent(insertTabletPlan.getDeviceId().getFullPath(), id -> Long.MIN_VALUE);
          isSequence = false;
        }
        // still in this partition
        else {
          // judge if we should insert sequence
          if (!isSequence && time > lastFlushTime) {
            // insert into unsequence and then start sequence
            if (!IoTDBDescriptor.getInstance().getConfig().isEnableDiscardOutOfOrderData()) {
              noFailure =
                  insertTabletToTsFileProcessor(insertTabletPlan, before, loc, false, results,
                      beforeTimePartition) && noFailure;
            }
            before = loc;
            isSequence = true;
          }
          loc++;
        }
      }

      // do not forget last part
      if (before < loc && (isSequence || !IoTDBDescriptor.getInstance().getConfig()
          .isEnableDiscardOutOfOrderData())) {
        noFailure = insertTabletToTsFileProcessor(insertTabletPlan, before, loc, isSequence,
            results, beforeTimePartition) && noFailure;
      }
      long globalLatestFlushedTime = globalLatestFlushedTimeForEachDevice.getOrDefault(
          insertTabletPlan.getDeviceId().getFullPath(), Long.MIN_VALUE);
      tryToUpdateBatchInsertLastCache(insertTabletPlan, globalLatestFlushedTime);

      if (!noFailure) {
        throw new BatchInsertionException(results);
      }
    } finally {
      writeUnlock();
    }
  }

  /**
   * @return whether the given time falls in ttl
   */
  private boolean isAlive(long time) {
    return dataTTL == Long.MAX_VALUE || (System.currentTimeMillis() - time) <= dataTTL;
  }

  /**
   * insert batch to tsfile processor thread-safety that the caller need to guarantee The rows to be
   * inserted are in the range [start, end)
   *
   * @param insertTabletPlan insert a tablet of a device
   * @param sequence         whether is sequence
   * @param start            start index of rows to be inserted in insertTabletPlan
   * @param end              end index of rows to be inserted in insertTabletPlan
   * @param results          result array
   * @param timePartitionId  time partition id
   * @return false if any failure occurs when inserting the tablet, true otherwise
   */
  private boolean insertTabletToTsFileProcessor(InsertTabletPlan insertTabletPlan,
      int start, int end, boolean sequence, TSStatus[] results, long timePartitionId) {
    // return when start >= end
    if (start >= end) {
      return true;
    }

    TsFileProcessor tsFileProcessor = getOrCreateTsFileProcessor(timePartitionId, sequence);
    if (tsFileProcessor == null) {
      for (int i = start; i < end; i++) {
        results[i] = RpcUtils.getStatus(TSStatusCode.INTERNAL_SERVER_ERROR,
            "can not create TsFileProcessor, timePartitionId: " + timePartitionId);
      }
      return false;
    }

    try {
      tsFileProcessor.insertTablet(insertTabletPlan, start, end, results);
    } catch (WriteProcessException e) {
      logger.error("insert to TsFileProcessor error ", e);
      return false;
    }

    latestTimeForEachDevice.computeIfAbsent(timePartitionId, t -> new HashMap<>());
    // try to update the latest time of the device of this tsRecord
    if (sequence && latestTimeForEachDevice.get(timePartitionId)
        .getOrDefault(insertTabletPlan.getDeviceId().getFullPath(), Long.MIN_VALUE)
        < insertTabletPlan.getTimes()[end - 1]) {
      latestTimeForEachDevice.get(timePartitionId)
          .put(insertTabletPlan.getDeviceId().getFullPath(), insertTabletPlan.getTimes()[end - 1]);
    }

    // check memtable size and may async try to flush the work memtable
    if (tsFileProcessor.shouldFlush()) {
      fileFlushPolicy.apply(this, tsFileProcessor, sequence);
    }
    return true;
  }

  private void tryToUpdateBatchInsertLastCache(InsertTabletPlan plan, Long latestFlushedTime) {
    if (!IoTDBDescriptor.getInstance().getConfig().isLastCacheEnabled()) {
      return;
    }
    MeasurementMNode[] mNodes = plan.getMeasurementMNodes();
    for (int i = 0; i < mNodes.length; i++) {
      if (plan.getColumns()[i] == null) {
        continue;
      }
      // Update cached last value with high priority
      if (mNodes[i] != null) {
        // in stand alone version, the seriesPath is not needed, just use measurementMNodes[i] to update last cache
        IoTDB.metaManager.updateLastCache(null,
            plan.composeLastTimeValuePair(i), true, latestFlushedTime, mNodes[i]);
      } else {
        // measurementMNodes[i] is null, use the path to update remote cache
        IoTDB.metaManager
            .updateLastCache(plan.getDeviceId().concatNode(plan.getMeasurements()[i]),
                plan.composeLastTimeValuePair(i), true, latestFlushedTime, null);
      }
    }
  }

  private void insertToTsFileProcessor(InsertRowPlan insertRowPlan, boolean sequence)
      throws WriteProcessException {
    long timePartitionId = StorageEngine.getTimePartition(insertRowPlan.getTime());

    TsFileProcessor tsFileProcessor = getOrCreateTsFileProcessor(timePartitionId, sequence);

    if (tsFileProcessor == null) {
      return;
    }

    // insert TsFileProcessor
    tsFileProcessor.insert(insertRowPlan);

    // try to update the latest time of the device of this tsRecord
    if (latestTimeForEachDevice.get(timePartitionId)
        .getOrDefault(insertRowPlan.getDeviceId().getFullPath(), Long.MIN_VALUE) < insertRowPlan
        .getTime()) {
      latestTimeForEachDevice.get(timePartitionId)
          .put(insertRowPlan.getDeviceId().getFullPath(), insertRowPlan.getTime());
    }

    long globalLatestFlushTime = globalLatestFlushedTimeForEachDevice.getOrDefault(
        insertRowPlan.getDeviceId().getFullPath(), Long.MIN_VALUE);

    tryToUpdateInsertLastCache(insertRowPlan, globalLatestFlushTime);

    // check memtable size and may asyncTryToFlush the work memtable
    if (tsFileProcessor.shouldFlush()) {
      fileFlushPolicy.apply(this, tsFileProcessor, sequence);
    }
  }

  private void tryToUpdateInsertLastCache(InsertRowPlan plan, Long latestFlushedTime) {
    if (!IoTDBDescriptor.getInstance().getConfig().isLastCacheEnabled()) {
      return;
    }
    MeasurementMNode[] mNodes = plan.getMeasurementMNodes();
    for (int i = 0; i < mNodes.length; i++) {
      if (plan.getValues()[i] == null) {
        continue;
      }
      // Update cached last value with high priority
      if (mNodes[i] != null) {
        // in stand alone version, the seriesPath is not needed, just use measurementMNodes[i] to update last cache
        IoTDB.metaManager.updateLastCache(null,
            plan.composeTimeValuePair(i), true, latestFlushedTime, mNodes[i]);
      } else {
        IoTDB.metaManager
            .updateLastCache(plan.getDeviceId().concatNode(plan.getMeasurements()[i]),
                plan.composeTimeValuePair(i), true, latestFlushedTime, null);
      }
    }
  }

  public void asyncFlushMemTableInTsFileProcessor(TsFileProcessor tsFileProcessor) {
    writeLock();
    try {
      if (!closingSequenceTsFileProcessor.contains(tsFileProcessor) &&
          !closingUnSequenceTsFileProcessor.contains(tsFileProcessor)) {
        fileFlushPolicy.apply(this, tsFileProcessor, tsFileProcessor.isSequence());
      }
    } finally {
      writeUnlock();
    }
  }

  private TsFileProcessor getOrCreateTsFileProcessor(long timeRangeId, boolean sequence) {
    TsFileProcessor tsFileProcessor = null;
    try {
      if (sequence) {
        tsFileProcessor = getOrCreateTsFileProcessorIntern(timeRangeId,
            workSequenceTsFileProcessors, true);
      } else {
        tsFileProcessor = getOrCreateTsFileProcessorIntern(timeRangeId,
            workUnsequenceTsFileProcessors, false);
      }
    } catch (DiskSpaceInsufficientException e) {
      logger.error(
          "disk space is insufficient when creating TsFile processor, change system mode to read-only",
          e);
      IoTDBDescriptor.getInstance().getConfig().setReadOnly(true);
    } catch (IOException e) {
      logger
          .error("meet IOException when creating TsFileProcessor, change system mode to read-only",
              e);
      IoTDBDescriptor.getInstance().getConfig().setReadOnly(true);
    }
    return tsFileProcessor;
  }

  /**
   * get processor from hashmap, flush oldest processor if necessary
   *
   * @param timeRangeId            time partition range
   * @param tsFileProcessorTreeMap tsFileProcessorTreeMap
   * @param sequence               whether is sequence or not
   */
  private TsFileProcessor getOrCreateTsFileProcessorIntern(long timeRangeId,
      TreeMap<Long, TsFileProcessor> tsFileProcessorTreeMap,
      boolean sequence)
      throws IOException, DiskSpaceInsufficientException {

    TsFileProcessor res;
    // we have to ensure only one thread can change workSequenceTsFileProcessors
    writeLock();
    try {
      if (!tsFileProcessorTreeMap.containsKey(timeRangeId)) {
        // we have to remove oldest processor to control the num of the memtables
        // TODO: use a method to control the number of memtables
        if (tsFileProcessorTreeMap.size()
            >= IoTDBDescriptor.getInstance().getConfig().getConcurrentWritingTimePartition()) {
          Map.Entry<Long, TsFileProcessor> processorEntry = tsFileProcessorTreeMap.firstEntry();
          logger.info(
              "will close a {} TsFile because too many active partitions ({} > {}) in the storage group {},",
              sequence, tsFileProcessorTreeMap.size(),
              IoTDBDescriptor.getInstance().getConfig().getConcurrentWritingTimePartition(),
              storageGroupName);
          asyncCloseOneTsFileProcessor(sequence, processorEntry.getValue());
        }

        // build new processor
        TsFileProcessor newProcessor = createTsFileProcessor(sequence, timeRangeId);
        tsFileProcessorTreeMap.put(timeRangeId, newProcessor);
        tsFileManagement.add(newProcessor.getTsFileResource(), sequence);
        res = newProcessor;
      } else {
        res = tsFileProcessorTreeMap.get(timeRangeId);
      }

    } finally {
      // unlock in finally
      writeUnlock();
    }

    return res;
  }


  private TsFileProcessor createTsFileProcessor(boolean sequence, long timePartitionId)
      throws IOException, DiskSpaceInsufficientException {
    String baseDir;
    if (sequence) {
      baseDir = DirectoryManager.getInstance().getNextFolderForSequenceFile();
    } else {
      baseDir = DirectoryManager.getInstance().getNextFolderForUnSequenceFile();
    }
    fsFactory.getFile(baseDir, storageGroupName).mkdirs();

    String filePath =
        baseDir + File.separator + storageGroupName + File.separator + timePartitionId
            + File.separator
            + getNewTsFileName(timePartitionId);

    TsFileProcessor tsFileProcessor;
    VersionController versionController = getVersionControllerByTimePartitionId(timePartitionId);
    if (sequence) {
      tsFileProcessor = new TsFileProcessor(storageGroupName,
          fsFactory.getFileWithParent(filePath), storageGroupInfo,
          versionController, this::closeUnsealedTsFileProcessorCallBack,
          this::updateLatestFlushTimeCallback, true,
          partitionMaxFileVersions.getOrDefault(timePartitionId, 0L));
      if (enableMemControl) {
        TsFileProcessorInfo tsFileProcessorInfo = new TsFileProcessorInfo(storageGroupInfo);
        tsFileProcessor.setTsFileProcessorInfo(tsFileProcessorInfo);
        this.storageGroupInfo.initTsFileProcessorInfo(tsFileProcessor);
        tsFileProcessorInfo.addTSPMemCost(tsFileProcessor
            .getTsFileResource().calculateRamSize());
      }
    } else {
      tsFileProcessor = new TsFileProcessor(storageGroupName,
          fsFactory.getFileWithParent(filePath), storageGroupInfo,
          versionController, this::closeUnsealedTsFileProcessorCallBack,
          this::unsequenceFlushCallback, false,
          partitionMaxFileVersions.getOrDefault(timePartitionId, 0L));
      if (enableMemControl) {
        TsFileProcessorInfo tsFileProcessorInfo = new TsFileProcessorInfo(storageGroupInfo);
        tsFileProcessor.setTsFileProcessorInfo(tsFileProcessorInfo);
        this.storageGroupInfo.initTsFileProcessorInfo(tsFileProcessor);
        tsFileProcessorInfo.addTSPMemCost(tsFileProcessor
            .getTsFileResource().calculateRamSize());
      }
    }
    tsFileProcessor.addCloseFileListeners(customCloseFileListeners);
    tsFileProcessor.addFlushListeners(customFlushListeners);

    tsFileProcessor.setTimeRangeId(timePartitionId);
    return tsFileProcessor;
  }

  /**
   * Create a new tsfile name
   *
   * @return file name
   */
  private String getNewTsFileName(long timePartitionId) {
    long version = partitionMaxFileVersions.getOrDefault(timePartitionId, 0L) + 1;
    partitionMaxFileVersions.put(timePartitionId, version);
    partitionDirectFileVersions.computeIfAbsent(timePartitionId, p -> new HashSet<>()).add(version);
    return getNewTsFileName(System.currentTimeMillis(), version, 0);
  }

  private String getNewTsFileName(long time, long version, int mergeCnt) {
    return time + FILE_NAME_SEPARATOR + version
        + FILE_NAME_SEPARATOR + mergeCnt + TSFILE_SUFFIX;
  }

  public void syncCloseOneTsFileProcessor(boolean sequence, TsFileProcessor tsFileProcessor) {
    synchronized (closeStorageGroupCondition) {
      try {
        asyncCloseOneTsFileProcessor(sequence, tsFileProcessor);
        long startTime = System.currentTimeMillis();
        while (closingSequenceTsFileProcessor.contains(tsFileProcessor)
            || closingUnSequenceTsFileProcessor.contains(tsFileProcessor)) {
          closeStorageGroupCondition.wait(60_000);
          if (System.currentTimeMillis() - startTime > 60_000) {
            logger
                .warn("{} has spent {}s to wait for closing one tsfile.", this.storageGroupName,
                    (System.currentTimeMillis() - startTime) / 1000);
          }
        }
      } catch (InterruptedException e) {
        Thread.currentThread().interrupt();
        logger
            .error("syncCloseOneTsFileProcessor error occurs while waiting for closing the storage "
                + "group {}", storageGroupName, e);
      }
    }
  }

  /**
   * thread-safety should be ensured by caller
   */
  public void asyncCloseOneTsFileProcessor(boolean sequence, TsFileProcessor tsFileProcessor) {
    //for sequence tsfile, we update the endTimeMap only when the file is prepared to be closed.
    //for unsequence tsfile, we have maintained the endTimeMap when an insertion comes.
    if (closingSequenceTsFileProcessor.contains(tsFileProcessor) ||
        closingUnSequenceTsFileProcessor.contains(tsFileProcessor)) {
      return;
    }
    logger.info("Async close tsfile: {}",
        tsFileProcessor.getTsFileResource().getTsFile().getAbsolutePath());
    if (sequence) {
      closingSequenceTsFileProcessor.add(tsFileProcessor);
      updateEndTimeMap(tsFileProcessor);
      tsFileProcessor.asyncClose();

      workSequenceTsFileProcessors.remove(tsFileProcessor.getTimeRangeId());
      // if unsequence files don't contain this time range id, we should remove it's version controller
      if (!workUnsequenceTsFileProcessors.containsKey(tsFileProcessor.getTimeRangeId())) {
        timePartitionIdVersionControllerMap.remove(tsFileProcessor.getTimeRangeId());
      }
      logger.info("close a sequence tsfile processor {}", storageGroupName);
    } else {
      closingUnSequenceTsFileProcessor.add(tsFileProcessor);
      tsFileProcessor.asyncClose();

      workUnsequenceTsFileProcessors.remove(tsFileProcessor.getTimeRangeId());
      // if sequence files don't contain this time range id, we should remove it's version controller
      if (!workSequenceTsFileProcessors.containsKey(tsFileProcessor.getTimeRangeId())) {
        timePartitionIdVersionControllerMap.remove(tsFileProcessor.getTimeRangeId());
      }
    }
  }

  /**
   * delete the storageGroup's own folder in folder data/system/storage_groups
   */
  public void deleteFolder(String systemDir) {
    logger.info("{} will close all files for deleting data folder {}", storageGroupName, systemDir);
    writeLock();
    syncCloseAllWorkingTsFileProcessors();
    try {
      File storageGroupFolder = SystemFileFactory.INSTANCE.getFile(systemDir, storageGroupName);
      if (storageGroupFolder.exists()) {
        org.apache.iotdb.db.utils.FileUtils.deleteDirectory(storageGroupFolder);
      }
    } catch (IOException e) {
      logger.error("Cannot delete the folder in storage group {}, because", storageGroupName, e);
    } finally {
      writeUnlock();
    }
  }

  public void closeAllResources() {
    for (TsFileResource tsFileResource : tsFileManagement.getTsFileList(false)) {
      try {
        tsFileResource.close();
      } catch (IOException e) {
        logger.error("Cannot close a TsFileResource {}", tsFileResource, e);
      }
    }
    for (TsFileResource tsFileResource : tsFileManagement.getTsFileList(true)) {
      try {
        tsFileResource.close();
      } catch (IOException e) {
        logger.error("Cannot close a TsFileResource {}", tsFileResource, e);
      }
    }
  }

  public void syncDeleteDataFiles() {
    logger.info("{} will close all files for deleting data files", storageGroupName);
    writeLock();
    syncCloseAllWorkingTsFileProcessors();
    //normally, mergingModification is just need to be closed by after a merge task is finished.
    //we close it here just for IT test.
    if (this.tsFileManagement.mergingModification != null) {
      try {
        this.tsFileManagement.mergingModification.close();
      } catch (IOException e) {
        logger.error("Cannot close the mergingMod file {}",
            this.tsFileManagement.mergingModification.getFilePath(), e);
      }

    }
    try {
      closeAllResources();
      List<String> folder = DirectoryManager.getInstance().getAllSequenceFileFolders();
      folder.addAll(DirectoryManager.getInstance().getAllUnSequenceFileFolders());
      deleteAllSGFolders(folder);

      this.workSequenceTsFileProcessors.clear();
      this.workUnsequenceTsFileProcessors.clear();
      this.tsFileManagement.clear();
      this.partitionLatestFlushedTimeForEachDevice.clear();
      this.globalLatestFlushedTimeForEachDevice.clear();
      this.latestTimeForEachDevice.clear();
    } finally {
      writeUnlock();
    }
  }

  private void deleteAllSGFolders(List<String> folder) {
    for (String tsfilePath : folder) {
      File storageGroupFolder = fsFactory.getFile(tsfilePath, storageGroupName);
      if (storageGroupFolder.exists()) {
        try {
          org.apache.iotdb.db.utils.FileUtils.deleteDirectory(storageGroupFolder);
        } catch (IOException e) {
          logger.error("Delete TsFiles failed", e);
        }
      }
    }
  }

  /**
   * Iterate each TsFile and try to lock and remove those out of TTL.
   */
  public synchronized void checkFilesTTL() {
    if (dataTTL == Long.MAX_VALUE) {
      logger.debug("{}: TTL not set, ignore the check", storageGroupName);
      return;
    }
    long timeLowerBound = System.currentTimeMillis() - dataTTL;
    if (logger.isDebugEnabled()) {
      logger.debug("{}: TTL removing files before {}", storageGroupName, new Date(timeLowerBound));
    }

    // copy to avoid concurrent modification of deletion
    List<TsFileResource> seqFiles = new ArrayList<>(tsFileManagement.getTsFileList(true));
    List<TsFileResource> unseqFiles = new ArrayList<>(tsFileManagement.getTsFileList(false));

    for (TsFileResource tsFileResource : seqFiles) {
      checkFileTTL(tsFileResource, timeLowerBound, true);
    }
    for (TsFileResource tsFileResource : unseqFiles) {
      checkFileTTL(tsFileResource, timeLowerBound, false);
    }
  }

  private void checkFileTTL(TsFileResource resource, long timeLowerBound, boolean isSeq) {
    if (resource.isMerging() || !resource.isClosed()
        || !resource.isDeleted() && resource.stillLives(timeLowerBound)) {
      return;
    }

    writeLock();
    try {
      // prevent new merges and queries from choosing this file
      resource.setDeleted(true);
      // the file may be chosen for merge after the last check and before writeLock()
      // double check to ensure the file is not used by a merge
      if (resource.isMerging()) {
        return;
      }

      // ensure that the file is not used by any queries
      if (resource.tryWriteLock()) {
        try {
          // physical removal
          resource.remove();
          if (logger.isInfoEnabled()) {
            logger.info("Removed a file {} before {} by ttl ({}ms)", resource.getTsFilePath(),
                new Date(timeLowerBound), dataTTL);
          }
          tsFileManagement.remove(resource, isSeq);
        } finally {
          resource.writeUnlock();
        }
      }
    } finally {
      writeUnlock();
    }
  }

  /**
   * This method will be blocked until all tsfile processors are closed.
   */
  public void syncCloseAllWorkingTsFileProcessors() {
    synchronized (closeStorageGroupCondition) {
      try {
        asyncCloseAllWorkingTsFileProcessors();
        long startTime = System.currentTimeMillis();
        while (!closingSequenceTsFileProcessor.isEmpty() || !closingUnSequenceTsFileProcessor
            .isEmpty()) {
          closeStorageGroupCondition.wait(60_000);
          if (System.currentTimeMillis() - startTime > 60_000) {
            logger.warn("{} has spent {}s to wait for closing all TsFiles.", this.storageGroupName,
                (System.currentTimeMillis() - startTime) / 1000);
          }
        }
        while (compactionMergeWorking) {
          closeStorageGroupCondition.wait(100);
          if (System.currentTimeMillis() - startTime > 60_000) {
            logger
                .warn("{} has spent {}s to wait for closing compaction.", this.storageGroupName,
                    (System.currentTimeMillis() - startTime) / 1000);
          }
        }
      } catch (InterruptedException e) {
        logger.error("CloseFileNodeCondition error occurs while waiting for closing the storage "
            + "group {}", storageGroupName, e);
        Thread.currentThread().interrupt();
      }
    }
  }

  public void asyncCloseAllWorkingTsFileProcessors() {
    writeLock();
    try {
      logger.info("async force close all files in storage group: {}", storageGroupName);
      // to avoid concurrent modification problem, we need a new array list
      for (TsFileProcessor tsFileProcessor : new ArrayList<>(
          workSequenceTsFileProcessors.values())) {
        asyncCloseOneTsFileProcessor(true, tsFileProcessor);
      }
      // to avoid concurrent modification problem, we need a new array list
      for (TsFileProcessor tsFileProcessor : new ArrayList<>(
          workUnsequenceTsFileProcessors.values())) {
        asyncCloseOneTsFileProcessor(false, tsFileProcessor);
      }
    } finally {
      writeUnlock();
    }
  }

  public void forceCloseAllWorkingTsFileProcessors() throws TsFileProcessorException {
    writeLock();
    try {
      logger.info("force close all processors in storage group: {}", storageGroupName);
      // to avoid concurrent modification problem, we need a new array list
      for (TsFileProcessor tsFileProcessor : new ArrayList<>(
          workSequenceTsFileProcessors.values())) {
        tsFileProcessor.putMemTableBackAndClose();
      }
      // to avoid concurrent modification problem, we need a new array list
      for (TsFileProcessor tsFileProcessor : new ArrayList<>(
          workUnsequenceTsFileProcessors.values())) {
        tsFileProcessor.putMemTableBackAndClose();
      }
    } finally {
      writeUnlock();
    }
  }

  // TODO need a read lock, please consider the concurrency with flush manager threads.
  public QueryDataSource query(PartialPath deviceId, String measurementId, QueryContext context,
      QueryFileManager filePathsManager, Filter timeFilter) throws QueryProcessException {
    insertLock.readLock().lock();
    try {
      List<TsFileResource> seqResources = getFileResourceListForQuery(
          tsFileManagement.getTsFileList(true),
          upgradeSeqFileList, deviceId, measurementId, context, timeFilter, true);
      List<TsFileResource> unseqResources = getFileResourceListForQuery(
          tsFileManagement.getTsFileList(false),
          upgradeUnseqFileList, deviceId, measurementId, context, timeFilter, false);
      QueryDataSource dataSource = new QueryDataSource(deviceId,
          seqResources, unseqResources);
      // used files should be added before mergeLock is unlocked, or they may be deleted by
      // running merge
      // is null only in tests
      if (filePathsManager != null) {
        filePathsManager.addUsedFilesForQuery(context.getQueryId(), dataSource);
      }
      dataSource.setDataTTL(dataTTL);
      return dataSource;
    } catch (MetadataException e) {
      throw new QueryProcessException(e);
    } finally {
      insertLock.readLock().unlock();
    }
  }

  public void writeLock() {
    insertLock.writeLock().lock();
  }

  public void writeUnlock() {
    insertLock.writeLock().unlock();
  }


  /**
   * @param tsFileResources includes sealed and unsealed tsfile resources
   * @return fill unsealed tsfile resources with memory data and ChunkMetadataList of data in disk
   */
  private List<TsFileResource> getFileResourceListForQuery(
      Collection<TsFileResource> tsFileResources, List<TsFileResource> upgradeTsFileResources,
      PartialPath deviceId, String measurementId, QueryContext context, Filter timeFilter,
      boolean isSeq)
      throws MetadataException {

    if (config.isDebugOn()) {
      DEBUG_LOGGER
          .info("Path: {}.{}, get tsfile list: {} isSeq: {} timefilter: {}", deviceId.getFullPath(),
              measurementId, tsFileResources, isSeq, (timeFilter == null ? "null" : timeFilter));
    }

    MeasurementSchema schema = IoTDB.metaManager.getSeriesSchema(deviceId, measurementId);

    List<TsFileResource> tsfileResourcesForQuery = new ArrayList<>();
    long timeLowerBound = dataTTL != Long.MAX_VALUE ? System.currentTimeMillis() - dataTTL : Long
        .MIN_VALUE;
    context.setQueryTimeLowerBound(timeLowerBound);

    for (TsFileResource tsFileResource : tsFileResources) {
      if (!isTsFileResourceSatisfied(tsFileResource, deviceId.getFullPath(), timeFilter, isSeq)) {
        continue;
      }
      closeQueryLock.readLock().lock();
      try {
        if (tsFileResource.isClosed()) {
          tsfileResourcesForQuery.add(tsFileResource);
        } else {
          tsFileResource.getUnsealedFileProcessor()
              .query(deviceId.getFullPath(), measurementId, schema.getType(),
                  schema.getEncodingType(),
                  schema.getProps(), context, tsfileResourcesForQuery);
        }
      } catch (IOException e) {
        throw new MetadataException(e);
      } finally {
        closeQueryLock.readLock().unlock();
      }
    }
    // for upgrade files and old files must be closed
    for (TsFileResource tsFileResource : upgradeTsFileResources) {
      if (!isTsFileResourceSatisfied(tsFileResource, deviceId.getFullPath(), timeFilter, isSeq)) {
        continue;
      }
      closeQueryLock.readLock().lock();
      try {
        tsfileResourcesForQuery.add(tsFileResource);
      } finally {
        closeQueryLock.readLock().unlock();
      }
    }
    return tsfileResourcesForQuery;
  }

  /**
   * @return true if the device is contained in the TsFile and it lives beyond TTL
   */
  private boolean isTsFileResourceSatisfied(TsFileResource tsFileResource, String deviceId,
      Filter timeFilter, boolean isSeq) {
    if (!tsFileResource.containsDevice(deviceId)) {
      if (config.isDebugOn()) {
        DEBUG_LOGGER.info("Path: {} file {} is not satisfied because of no device!", deviceId,
            tsFileResource);
      }
      return false;
    }

    int deviceIndex = tsFileResource.getDeviceToIndexMap().get(deviceId);
    long startTime = tsFileResource.getStartTime(deviceIndex);
    long endTime = tsFileResource.isClosed() || !isSeq ? tsFileResource.getEndTime(deviceIndex)
        : Long.MAX_VALUE;

    if (!isAlive(endTime)) {
      if (config.isDebugOn()) {
        DEBUG_LOGGER
            .info("Path: {} file {} is not satisfied because of ttl!", deviceId, tsFileResource);
      }
      return false;
    }

    if (timeFilter != null) {
      boolean res = timeFilter.satisfyStartEndTime(startTime, endTime);
      if (config.isDebugOn() && !res) {
        DEBUG_LOGGER.info("Path: {} file {} is not satisfied because of time filter!", deviceId,
            tsFileResource);
      }
      return res;
    }
    return true;
  }

  /**
   * Delete data whose timestamp <= 'timestamp' and belongs to the time series
   * deviceId.measurementId.
   *
   * @param path the timeseries path of the to be deleted.
   * @param startTime the startTime of delete range.
   * @param endTime the endTime of delete range.
   */
  public void delete(PartialPath path, long startTime, long endTime, long planIndex)
      throws IOException {
    // TODO: how to avoid partial deletion?
    // FIXME: notice that if we may remove a SGProcessor out of memory, we need to close all opened
    //mod files in mergingModification, sequenceFileList, and unsequenceFileList
    writeLock();
    tsFileManagement.writeLock();

    // record files which are updated so that we can roll back them in case of exception
    List<ModificationFile> updatedModFiles = new ArrayList<>();

    try {
      Set<PartialPath> devicePaths = IoTDB.metaManager.getDevices(path.getDevicePath());
      for (PartialPath device : devicePaths) {
        Long lastUpdateTime = null;
        for (Map<String, Long> latestTimeMap : latestTimeForEachDevice.values()) {
          Long curTime = latestTimeMap.get(device.getFullPath());
          if (curTime != null && (lastUpdateTime == null || lastUpdateTime < curTime)) {
            lastUpdateTime = curTime;
          }
        }
        // There is no tsfile data, the delete operation is invalid
        if (lastUpdateTime == null) {
          logger.debug("No device {} in SG {}, deletion invalid", device, storageGroupName);
          return;
        }
        // delete Last cache record if necessary
        tryToDeleteLastCache(device, path, startTime, endTime);
      }

      // write log to impacted working TsFileProcessors
      logDeletion(startTime, endTime, path);

      Deletion deletion = new Deletion(path, MERGE_MOD_START_VERSION_NUM, startTime, endTime);
      if (tsFileManagement.mergingModification != null) {
        tsFileManagement.mergingModification.write(deletion);
        updatedModFiles.add(tsFileManagement.mergingModification);
      }

      deleteDataInFiles(tsFileManagement.getTsFileList(true), deletion, devicePaths,
          updatedModFiles, planIndex);
      deleteDataInFiles(tsFileManagement.getTsFileList(false), deletion, devicePaths,
          updatedModFiles, planIndex);

    } catch (Exception e) {
      // roll back
      for (ModificationFile modFile : updatedModFiles) {
        modFile.abort();
      }
      throw new IOException(e);
    } finally {
      tsFileManagement.writeUnlock();
      writeUnlock();
    }
  }

  private void logDeletion(long startTime, long endTime, PartialPath path)
      throws IOException {
    long timePartitionStartId = StorageEngine.getTimePartition(startTime);
    long timePartitionEndId = StorageEngine.getTimePartition(endTime);
    if (IoTDBDescriptor.getInstance().getConfig().isEnableWal()) {
      DeletePlan deletionPlan = new DeletePlan(startTime, endTime, path);
      for (Map.Entry<Long, TsFileProcessor> entry : workSequenceTsFileProcessors.entrySet()) {
        if (timePartitionStartId <= entry.getKey() && entry.getKey() <= timePartitionEndId) {
          entry.getValue().getLogNode().write(deletionPlan);
        }
      }

      for (Map.Entry<Long, TsFileProcessor> entry : workUnsequenceTsFileProcessors.entrySet()) {
        if (timePartitionStartId <= entry.getKey() && entry.getKey() <= timePartitionEndId) {
          entry.getValue().getLogNode().write(deletionPlan);
        }
      }
    }
  }

  private boolean canSkipDelete(TsFileResource tsFileResource, Set<PartialPath> devicePaths,
      long deleteStart, long deleteEnd) {
    for (PartialPath device : devicePaths) {
      if (tsFileResource.containsDevice(device.getFullPath()) &&
          (deleteEnd >= tsFileResource.getStartTime(device.getFullPath()) &&
              deleteStart <= tsFileResource
                  .getOrDefaultEndTime(device.getFullPath(), Long.MAX_VALUE))) {
        return false;
      }
    }
    return true;
  }

  private void deleteDataInFiles(Collection<TsFileResource> tsFileResourceList, Deletion deletion,
      Set<PartialPath> devicePaths, List<ModificationFile> updatedModFiles, long planIndex)
      throws IOException {
    for (TsFileResource tsFileResource : tsFileResourceList) {
      if (canSkipDelete(tsFileResource, devicePaths, deletion.getStartTime(),
          deletion.getEndTime())) {
        continue;
      }

      long partitionId = tsFileResource.getTimePartition();
      deletion.setVersionNum(getVersionControllerByTimePartitionId(partitionId).nextVersion());

      // write deletion into modification file
      tsFileResource.getModFile().write(deletion);
      // remember to close mod file
      tsFileResource.getModFile().close();

      tsFileResource.updatePlanIndexes(planIndex);

      // delete data in memory of unsealed file
      if (!tsFileResource.isClosed()) {
        TsFileProcessor tsfileProcessor = tsFileResource.getUnsealedFileProcessor();
        tsfileProcessor.deleteDataInMemory(deletion, devicePaths);
      }

      // add a record in case of rollback
      updatedModFiles.add(tsFileResource.getModFile());
    }
  }

  private void tryToDeleteLastCache(PartialPath deviceId, PartialPath originalPath,
      long startTime, long endTime) throws WriteProcessException {
    if (!IoTDBDescriptor.getInstance().getConfig().isLastCacheEnabled()) {
      return;
    }
    try {
      MNode node = IoTDB.metaManager.getDeviceNode(deviceId);

      for (MNode measurementNode : node.getChildren().values()) {
        if (measurementNode != null && originalPath
            .matchFullPath(measurementNode.getPartialPath())) {
          TimeValuePair lastPair = ((MeasurementMNode) measurementNode).getCachedLast();
          if (lastPair != null && startTime <= lastPair.getTimestamp()
              && lastPair.getTimestamp() <= endTime) {
            ((MeasurementMNode) measurementNode).resetCache();
          }
        }
      }
    } catch (MetadataException e) {
      throw new WriteProcessException(e);
    }
  }

  /**
   * when close an TsFileProcessor, update its EndTimeMap immediately
   *
   * @param tsFileProcessor processor to be closed
   */
  private void updateEndTimeMap(TsFileProcessor tsFileProcessor) {
    TsFileResource resource = tsFileProcessor.getTsFileResource();
    for (Entry<String, Integer> startTime : resource.getDeviceToIndexMap().entrySet()) {
      String deviceId = startTime.getKey();
      resource.forceUpdateEndTime(deviceId,
          latestTimeForEachDevice.get(tsFileProcessor.getTimeRangeId()).get(deviceId));
    }
  }

  private boolean unsequenceFlushCallback(TsFileProcessor processor) {
    return true;
  }

  private boolean updateLatestFlushTimeCallback(TsFileProcessor processor) {
    // update the largest timestamp in the last flushing memtable
    Map<String, Long> curPartitionDeviceLatestTime = latestTimeForEachDevice
        .get(processor.getTimeRangeId());

    if (curPartitionDeviceLatestTime == null) {
      logger.warn("Partition: {} does't have latest time for each device. "
              + "No valid record is written into memtable. Flushing tsfile is: {}",
          processor.getTimeRangeId(), processor.getTsFileResource().getTsFile());
      return false;
    }

    for (Entry<String, Long> entry : curPartitionDeviceLatestTime.entrySet()) {
      partitionLatestFlushedTimeForEachDevice
          .computeIfAbsent(processor.getTimeRangeId(), id -> new HashMap<>())
          .put(entry.getKey(), entry.getValue());
      updateNewlyFlushedPartitionLatestFlushedTimeForEachDevice(processor.getTimeRangeId(),
          entry.getKey(), entry.getValue());
      if (globalLatestFlushedTimeForEachDevice
          .getOrDefault(entry.getKey(), Long.MIN_VALUE) < entry.getValue()) {
        globalLatestFlushedTimeForEachDevice.put(entry.getKey(), entry.getValue());
      }
    }
    return true;
  }


  /**
   * used for upgrading
   */
  public void updateNewlyFlushedPartitionLatestFlushedTimeForEachDevice(long partitionId,
      String deviceId, long time) {
    newlyFlushedPartitionLatestFlushedTimeForEachDevice
        .computeIfAbsent(partitionId, id -> new HashMap<>())
        .compute(deviceId, (k, v) -> v == null ? time : Math.max(v, time));
  }

  /**
   * put the memtable back to the MemTablePool and make the metadata in writer visible
   */
  // TODO please consider concurrency with query and insert method.
  private void closeUnsealedTsFileProcessorCallBack(
      TsFileProcessor tsFileProcessor) throws TsFileProcessorException {
    closeQueryLock.writeLock().lock();
    try {
      tsFileProcessor.close();
    } finally {
      closeQueryLock.writeLock().unlock();
    }
    //closingSequenceTsFileProcessor is a thread safety class.
    if (closingSequenceTsFileProcessor.contains(tsFileProcessor)) {
      closingSequenceTsFileProcessor.remove(tsFileProcessor);
    } else {
      closingUnSequenceTsFileProcessor.remove(tsFileProcessor);
    }
    if (!compactionMergeWorking && !CompactionMergeTaskPoolManager.getInstance()
        .isTerminated()) {
      compactionMergeWorking = true;
      logger.info("{} submit a compaction merge task", storageGroupName);
      try {
        // fork and filter current tsfile, then commit then to compaction merge
        tsFileManagement.forkCurrentFileList(tsFileProcessor.getTimeRangeId());
        CompactionMergeTaskPoolManager.getInstance()
            .submitTask(
                tsFileManagement.new CompactionMergeTask(this::closeCompactionMergeCallBack,
                    tsFileProcessor.getTimeRangeId()));
      } catch (IOException | RejectedExecutionException e) {
        this.closeCompactionMergeCallBack(false, tsFileProcessor.getTimeRangeId());
        logger.error("{} compaction submit task failed", storageGroupName);
      }
    } else {
      logger.info("{} last compaction merge task is working, skip current merge",
          storageGroupName);
    }
    synchronized (closeStorageGroupCondition) {
      closeStorageGroupCondition.notifyAll();
    }
    logger.info("signal closing storage group condition in {}", storageGroupName);
  }

  /**
   * close compaction merge callback, to release some locks
   */
  private void closeCompactionMergeCallBack(boolean isMerge, long timePartitionId) {
    if (isMerge && IoTDBDescriptor.getInstance().getConfig().isEnableContinuousCompaction()) {
      if (!CompactionMergeTaskPoolManager.getInstance().isTerminated()) {
        logger.info("{} submit a new compaction merge task", storageGroupName);
        try {
          // fork and filter current tsfile, then commit then to compaction merge
          tsFileManagement.forkCurrentFileList(timePartitionId);
          CompactionMergeTaskPoolManager.getInstance()
              .submitTask(
                  tsFileManagement.new CompactionMergeTask(this::closeCompactionMergeCallBack,
                      timePartitionId));
        } catch (IOException | RejectedExecutionException e) {
          this.closeCompactionMergeCallBack(false, timePartitionId);
          logger.error("{} compaction submit task failed", storageGroupName);
        }
      } else {
        logger.info("{} last compaction merge task is working, skip current merge",
            storageGroupName);
      }
    } else {
      this.compactionMergeWorking = false;
      synchronized (closeStorageGroupCondition) {
        closeStorageGroupCondition.notifyAll();
      }
    }
  }

  /**
   * count all Tsfiles in the storage group which need to be upgraded
   *
   * @return total num of the tsfiles which need to be upgraded in the storage group
   */
  public int countUpgradeFiles() {
    return upgradeSeqFileList.size() + upgradeUnseqFileList.size();
  }

  public void upgrade() {
    for (TsFileResource seqTsFileResource : upgradeSeqFileList) {
      seqTsFileResource.setSeq(true);
      seqTsFileResource.setUpgradeTsFileResourceCallBack(this::upgradeTsFileResourceCallBack);
      seqTsFileResource.doUpgrade();
    }
    for (TsFileResource unseqTsFileResource : upgradeUnseqFileList) {
      unseqTsFileResource.setSeq(false);
      unseqTsFileResource.setUpgradeTsFileResourceCallBack(this::upgradeTsFileResourceCallBack);
      unseqTsFileResource.doUpgrade();
    }
  }

  private void upgradeTsFileResourceCallBack(TsFileResource tsFileResource) {
    List<TsFileResource> upgradedResources = tsFileResource.getUpgradedResources();
    for (TsFileResource resource : upgradedResources) {
      long partitionId = resource.getTimePartition();
      resource.getDeviceToIndexMap().forEach((device, index) ->
          updateNewlyFlushedPartitionLatestFlushedTimeForEachDevice(partitionId, device,
              resource.getEndTime(index))
      );
    }
    insertLock.writeLock().lock();
    tsFileManagement.writeLock();
    try {
      if (tsFileResource.isSeq()) {
        tsFileManagement.addAll(upgradedResources, true);
        upgradeSeqFileList.remove(tsFileResource);
      } else {
        tsFileManagement.addAll(upgradedResources, false);
        upgradeUnseqFileList.remove(tsFileResource);
      }
    } finally {
      tsFileManagement.writeUnlock();
      insertLock.writeLock().unlock();
    }

    // after upgrade complete, update partitionLatestFlushedTimeForEachDevice
    if (countUpgradeFiles() == 0) {
      for (Entry<Long, Map<String, Long>> entry : newlyFlushedPartitionLatestFlushedTimeForEachDevice
          .entrySet()) {
        long timePartitionId = entry.getKey();
        Map<String, Long> latestFlushTimeForPartition = partitionLatestFlushedTimeForEachDevice
            .getOrDefault(timePartitionId, new HashMap<>());
        for (Entry<String, Long> endTimeMap : entry.getValue().entrySet()) {
          String device = endTimeMap.getKey();
          long endTime = endTimeMap.getValue();
          if (latestFlushTimeForPartition.getOrDefault(device, Long.MIN_VALUE) < endTime) {
            partitionLatestFlushedTimeForEachDevice
                .computeIfAbsent(timePartitionId, id -> new HashMap<>()).put(device, endTime);
          }
        }
      }
      if (StorageEngine.getInstance().countUpgradeFiles() == 0) {
        UpgradeSevice.getINSTANCE().stop();
      }
    }
  }

  public void merge(boolean fullMerge) {
    writeLock();
    try {
      this.tsFileManagement.merge(fullMerge, tsFileManagement.getTsFileList(true),
          tsFileManagement.getTsFileList(false), dataTTL);
    } finally {
      writeUnlock();
    }
  }

  /**
   * Load a new tsfile to storage group processor. Tne file may have overlap with other files.
   * <p>
   * or unsequence list.
   * <p>
   * Secondly, execute the loading process by the type.
   * <p>
   * Finally, update the latestTimeForEachDevice and partitionLatestFlushedTimeForEachDevice.
   *
   * @param newTsFileResource tsfile resource
   * @UsedBy sync module.
   */
  public void loadNewTsFileForSync(TsFileResource newTsFileResource) throws LoadFileException {
    File tsfileToBeInserted = newTsFileResource.getTsFile();
    long newFilePartitionId = newTsFileResource.getTimePartitionWithCheck();
    writeLock();
    tsFileManagement.writeLock();
    try {
      if (loadTsFileByType(LoadTsFileType.LOAD_SEQUENCE, tsfileToBeInserted, newTsFileResource,
          newFilePartitionId)) {
        updateLatestTimeMap(newTsFileResource);
      }
    } catch (DiskSpaceInsufficientException e) {
      logger.error(
          "Failed to append the tsfile {} to storage group processor {} because the disk space is insufficient.",
          tsfileToBeInserted.getAbsolutePath(), tsfileToBeInserted.getParentFile().getName());
      IoTDBDescriptor.getInstance().getConfig().setReadOnly(true);
      throw new LoadFileException(e);
    } finally {
      tsFileManagement.writeUnlock();
      writeUnlock();
    }
  }

  /**
   * Load a new tsfile to storage group processor. Tne file may have overlap with other files. <p>
   * that there has no file which is overlapping with the new file.
   * <p>
   * Firstly, determine the loading type of the file, whether it needs to be loaded in sequence list
   * or unsequence list.
   * <p>
   * Secondly, execute the loading process by the type.
   * <p>
   * Finally, update the latestTimeForEachDevice and partitionLatestFlushedTimeForEachDevice.
   *
   * @param newTsFileResource tsfile resource
   * @UsedBy load external tsfile module
   */
  public void loadNewTsFile(TsFileResource newTsFileResource) throws LoadFileException {
    File tsfileToBeInserted = newTsFileResource.getTsFile();
    long newFilePartitionId = newTsFileResource.getTimePartitionWithCheck();
    writeLock();
    tsFileManagement.writeLock();
    try {
      List<TsFileResource> sequenceList = tsFileManagement.getTsFileList(true);

      int insertPos = findInsertionPosition(newTsFileResource, newFilePartitionId, sequenceList);
      if (insertPos == POS_ALREADY_EXIST) {
        return;
      }

      // loading tsfile by type
      if (insertPos == POS_OVERLAP) {
        loadTsFileByType(LoadTsFileType.LOAD_UNSEQUENCE, tsfileToBeInserted, newTsFileResource,
            newFilePartitionId);
      } else {

        // check whether the file name needs to be renamed.
        if (!tsFileManagement.isEmpty(true)) {
          String newFileName = getFileNameForLoadingFile(tsfileToBeInserted.getName(), insertPos,
              newTsFileResource.getTimePartition(), sequenceList);
          if (!newFileName.equals(tsfileToBeInserted.getName())) {
            logger.info("Tsfile {} must be renamed to {} for loading into the sequence list.",
                tsfileToBeInserted.getName(), newFileName);
            newTsFileResource
                .setFile(fsFactory.getFile(tsfileToBeInserted.getParentFile(), newFileName));
          }
        }
        loadTsFileByType(LoadTsFileType.LOAD_SEQUENCE, tsfileToBeInserted, newTsFileResource,
            newFilePartitionId);
      }

      // update latest time map
      updateLatestTimeMap(newTsFileResource);
      long partitionNum = newTsFileResource.getTimePartition();
      partitionDirectFileVersions.computeIfAbsent(partitionNum, p -> new HashSet<>())
          .addAll(newTsFileResource.getHistoricalVersions());
      updatePartitionFileVersion(partitionNum,
          Collections.max(newTsFileResource.getHistoricalVersions()));
    } catch (DiskSpaceInsufficientException e) {
      logger.error(
          "Failed to append the tsfile {} to storage group processor {} because the disk space is insufficient.",
          tsfileToBeInserted.getAbsolutePath(), tsfileToBeInserted.getParentFile().getName());
      IoTDBDescriptor.getInstance().getConfig().setReadOnly(true);
      throw new LoadFileException(e);
    } finally {
      tsFileManagement.writeUnlock();
      writeUnlock();
    }
  }

  /**
   * Set the version in "partition" to "version" if "version" is larger than the current version.
   */
  public void setPartitionFileVersionToMax(long partition, long version) {
    partitionMaxFileVersions
        .compute(partition, (prt, oldVer) -> computeMaxVersion(oldVer, version));
  }

  private long computeMaxVersion(Long oldVersion, Long newVersion) {
    if (oldVersion == null) {
      return newVersion;
    }
    return Math.max(oldVersion, newVersion);
  }

  /**
   * Find the position of "newTsFileResource" in the sequence files if it can be inserted into
   * them.
   *
   * @return POS_ALREADY_EXIST(- 2) if some file has the same name as the one to be inserted
   * POS_OVERLAP(-3) if some file overlaps the new file an insertion position i >= -1 if the new
   * file can be inserted between [i, i+1]
   */
  private int findInsertionPosition(TsFileResource newTsFileResource, long newFilePartitionId,
      List<TsFileResource> sequenceList) {
    File tsfileToBeInserted = newTsFileResource.getTsFile();

    int insertPos = -1;

    // find the position where the new file should be inserted
    for (int i = 0; i < sequenceList.size(); i++) {
      TsFileResource localFile = sequenceList.get(i);
      if (localFile.getTsFile().getName().equals(tsfileToBeInserted.getName())) {
        return POS_ALREADY_EXIST;
      }
      long localPartitionId = Long.parseLong(localFile.getTsFile().getParentFile().getName());
      if (i == sequenceList.size() - 1 && localFile.areEndTimesEmpty()
          || newFilePartitionId > localPartitionId) {
        // skip files that are in the previous partition and the last empty file, as the all data
        // in those files must be older than the new file
        continue;
      }

      int fileComparison = compareTsFileDevices(newTsFileResource, localFile);
      switch (fileComparison) {
        case 0:
          // some devices are newer but some devices are older, the two files overlap in general
          return POS_OVERLAP;
        case -1:
          // all devices in localFile are newer than the new file, the new file can be
          // inserted before localFile
          return i - 1;
        default:
          // all devices in the local file are older than the new file, proceed to the next file
          insertPos = i;
      }
    }
    return insertPos;
  }

  /**
   * Compare each device in the two files to find the time relation of them.
   *
   * @return -1 if fileA is totally older than fileB (A < B) 0 if fileA is partially older than
   * fileB and partially newer than fileB (A X B) 1 if fileA is totally newer than fileB (B < A)
   */
  private int compareTsFileDevices(TsFileResource fileA, TsFileResource fileB) {
    boolean hasPre = false, hasSubsequence = false;
    for (String device : fileA.getDeviceToIndexMap().keySet()) {
      if (!fileB.getDeviceToIndexMap().containsKey(device)) {
        continue;
      }
      long startTimeA = fileA.getStartTime(device);
      long endTimeA = fileA.getEndTime(device);
      long startTimeB = fileB.getStartTime(device);
      long endTimeB = fileB.getEndTime(device);
      if (startTimeA > endTimeB) {
        // A's data of the device is later than to the B's data
        hasPre = true;
      } else if (startTimeB > endTimeA) {
        // A's data of the device is previous to the B's data
        hasSubsequence = true;
      } else {
        // the two files overlap in the device
        return 0;
      }
    }
    if (hasPre && hasSubsequence) {
      // some devices are newer but some devices are older, the two files overlap in general
      return 0;
    }
    if (!hasPre && hasSubsequence) {
      // all devices in B are newer than those in A
      return -1;
    }
    // all devices in B are older than those in A
    return 1;
  }

  /**
   * If the historical versions of a file is a sub-set of the given file's, (close and) remove it to
   * reduce unnecessary merge. Only used when the file sender and the receiver share the same file
   * close policy. Warning: DO NOT REMOVE
   */
  @SuppressWarnings("unused")
  public void removeFullyOverlapFiles(TsFileResource resource) {
    writeLock();
    closeQueryLock.writeLock().lock();
    try {
      Iterator<TsFileResource> iterator = tsFileManagement.getIterator(true);
      removeFullyOverlapFiles(resource, iterator, true);

      iterator = tsFileManagement.getIterator(false);
      removeFullyOverlapFiles(resource, iterator, false);
    } finally {
      closeQueryLock.writeLock().unlock();
      writeUnlock();
    }
  }

  private void removeFullyOverlapFiles(TsFileResource newTsFile, Iterator<TsFileResource> iterator
      , boolean isSeq) {
    while (iterator.hasNext()) {
      TsFileResource existingTsFile = iterator.next();
      if (newTsFile.getHistoricalVersions().containsAll(existingTsFile.getHistoricalVersions())
          && !newTsFile.getHistoricalVersions().equals(existingTsFile.getHistoricalVersions())
          && existingTsFile.tryWriteLock()) {
        // if we fail to lock the file, it means it is being queried or merged and we will not
        // wait until it is free, we will just leave it to the next merge
        try {
          removeFullyOverlapFile(existingTsFile, iterator, isSeq);
        } catch (Exception e) {
          logger.error("Something gets wrong while removing FullyOverlapFiles: {}",
              existingTsFile.getTsFile().getAbsolutePath(), e);
        } finally {
          existingTsFile.writeUnlock();
        }
      }
    }
  }

  /**
   * remove the given tsFileResource. If the corresponding tsFileProcessor is in the working status,
   * close it before remove the related resource files. maybe time-consuming for closing a tsfile.
   */
  private void removeFullyOverlapFile(TsFileResource tsFileResource,
      Iterator<TsFileResource> iterator
      , boolean isSeq) {
    if (!tsFileResource.isClosed()) {
      // also remove the TsFileProcessor if the overlapped file is not closed
      long timePartition = tsFileResource.getTimePartition();
      Map<Long, TsFileProcessor> fileProcessorMap = isSeq ? workSequenceTsFileProcessors :
          workUnsequenceTsFileProcessors;
      TsFileProcessor tsFileProcessor = fileProcessorMap.get(timePartition);
      if (tsFileProcessor != null && tsFileProcessor.getTsFileResource() == tsFileResource) {
        //have to take some time to close the tsFileProcessor
        tsFileProcessor.syncClose();
        fileProcessorMap.remove(timePartition);
      }
    }
    tsFileManagement.remove(tsFileResource, isSeq);
    iterator.remove();
    tsFileResource.remove();
  }

  /**
   * Get an appropriate filename to ensure the order between files. The tsfile is named after
   * ({systemTime}-{versionNum}-{mergeNum}.tsfile).
   * <p>
   * The sorting rules for tsfile names @see {@link this#compareFileName}, we can restore the list
   * based on the file name and ensure the correctness of the order, so there are three cases.
   * <p>
   * 1. The tsfile is to be inserted in the first place of the list. If the timestamp in the file
   * name is less than the timestamp in the file name of the first tsfile  in the list, then the
   * file name is legal and the file name is returned directly. Otherwise, its timestamp can be set
   * to half of the timestamp value in the file name of the first tsfile in the list , and the
   * version number is the version number in the file name of the first tsfile in the list.
   * <p>
   * 2. The tsfile is to be inserted in the last place of the list. If the timestamp in the file
   * name is lager than the timestamp in the file name of the last tsfile  in the list, then the
   * file name is legal and the file name is returned directly. Otherwise, the file name is
   * generated by the system according to the naming rules and returned.
   * <p>
   * 3. This file is inserted between two files. If the timestamp in the name of the file satisfies
   * the timestamp between the timestamps in the name of the two files, then it is a legal name and
   * returns directly; otherwise, the time stamp is the mean of the timestamps of the two files, the
   * version number is the version number in the tsfile with a larger timestamp.
   *
   * @param tsfileName  origin tsfile name
   * @param insertIndex the new file will be inserted between the files [insertIndex, insertIndex +
   *                    1]
   * @return appropriate filename
   */
  private String getFileNameForLoadingFile(String tsfileName, int insertIndex,
      long timePartitionId, List<TsFileResource> sequenceList) {
    long currentTsFileTime = Long
        .parseLong(tsfileName.split(FILE_NAME_SEPARATOR)[0]);
    long preTime;
    if (insertIndex == -1) {
      preTime = 0L;
    } else {
      String preName = sequenceList.get(insertIndex).getTsFile().getName();
      preTime = Long.parseLong(preName.split(FILE_NAME_SEPARATOR)[0]);
    }
    if (insertIndex == tsFileManagement.size(true) - 1) {
      return preTime < currentTsFileTime ? tsfileName : getNewTsFileName(timePartitionId);
    } else {
      String subsequenceName = sequenceList.get(insertIndex + 1).getTsFile().getName();
      long subsequenceTime = Long
          .parseLong(subsequenceName.split(FILE_NAME_SEPARATOR)[0]);
      long subsequenceVersion = Long
          .parseLong(subsequenceName.split(FILE_NAME_SEPARATOR)[1]);
      if (preTime < currentTsFileTime && currentTsFileTime < subsequenceTime) {
        return tsfileName;
      } else {
        return getNewTsFileName(preTime + ((subsequenceTime - preTime) >> 1), subsequenceVersion,
            0);
      }
    }
  }

  /**
   * Update latest time in latestTimeForEachDevice and partitionLatestFlushedTimeForEachDevice.
   *
   * @UsedBy sync module, load external tsfile module.
   */
  private void updateLatestTimeMap(TsFileResource newTsFileResource) {
    for (Entry<String, Integer> entry : newTsFileResource.getDeviceToIndexMap().entrySet()) {
      String device = entry.getKey();
      int index = entry.getValue();
      long endTime = newTsFileResource.getEndTime(index);
      long timePartitionId = StorageEngine.getTimePartition(endTime);
      if (!latestTimeForEachDevice.computeIfAbsent(timePartitionId, id -> new HashMap<>())
          .containsKey(device)
          || latestTimeForEachDevice.get(timePartitionId).get(device) < endTime) {
        latestTimeForEachDevice.get(timePartitionId).put(device, endTime);
      }

      Map<String, Long> latestFlushTimeForPartition = partitionLatestFlushedTimeForEachDevice
          .getOrDefault(timePartitionId, new HashMap<>());

      if (latestFlushTimeForPartition.getOrDefault(device, Long.MIN_VALUE) < endTime) {
        partitionLatestFlushedTimeForEachDevice
            .computeIfAbsent(timePartitionId, id -> new HashMap<>()).put(device, endTime);
      }
      if (globalLatestFlushedTimeForEachDevice.getOrDefault(device, Long.MIN_VALUE) < endTime) {
        globalLatestFlushedTimeForEachDevice.put(device, endTime);
      }
    }
  }

  /**
   * Execute the loading process by the type.
   *
   * @param type            load type
   * @param tsFileResource  tsfile resource to be loaded
   * @param filePartitionId the partition id of the new file
   * @return load the file successfully
   * @UsedBy sync module, load external tsfile module.
   */
  private boolean loadTsFileByType(LoadTsFileType type, File syncedTsFile,
      TsFileResource tsFileResource, long filePartitionId)
      throws LoadFileException, DiskSpaceInsufficientException {
    File targetFile;
    switch (type) {
      case LOAD_UNSEQUENCE:
        targetFile = fsFactory
            .getFile(DirectoryManager.getInstance().getNextFolderForUnSequenceFile(),
                storageGroupName + File.separatorChar + filePartitionId + File.separator
                    + tsFileResource.getTsFile().getName());
        tsFileResource.setFile(targetFile);
        if (tsFileManagement.contains(tsFileResource, false)) {
          logger.error("The file {} has already been loaded in unsequence list", tsFileResource);
          return false;
        }
        tsFileManagement.add(tsFileResource, false);
        logger.info("Load tsfile in unsequence list, move file from {} to {}",
            syncedTsFile.getAbsolutePath(), targetFile.getAbsolutePath());
        break;
      case LOAD_SEQUENCE:
        targetFile =
            fsFactory.getFile(DirectoryManager.getInstance().getNextFolderForSequenceFile(),
                storageGroupName + File.separatorChar + filePartitionId + File.separator
                    + tsFileResource.getTsFile().getName());
        tsFileResource.setFile(targetFile);
        if (tsFileManagement.contains(tsFileResource, true)) {
          logger.error("The file {} has already been loaded in sequence list", tsFileResource);
          return false;
        }
        tsFileManagement.add(tsFileResource, true);
        logger.info("Load tsfile in sequence list, move file from {} to {}",
            syncedTsFile.getAbsolutePath(), targetFile.getAbsolutePath());
        break;
      default:
        throw new LoadFileException(
            String.format("Unsupported type of loading tsfile : %s", type));
    }

    // move file from sync dir to data dir
    if (!targetFile.getParentFile().exists()) {
      targetFile.getParentFile().mkdirs();
    }
    try {
      FileUtils.moveFile(syncedTsFile, targetFile);
    } catch (IOException e) {
      logger.error("File renaming failed when loading tsfile. Origin: {}, Target: {}",
          syncedTsFile.getAbsolutePath(), targetFile.getAbsolutePath(), e);
      throw new LoadFileException(String.format(
          "File renaming failed when loading tsfile. Origin: %s, Target: %s, because %s",
          syncedTsFile.getAbsolutePath(), targetFile.getAbsolutePath(), e.getMessage()));
    }

    File syncedResourceFile = fsFactory.getFile(
        syncedTsFile.getAbsolutePath() + TsFileResource.RESOURCE_SUFFIX);
    File targetResourceFile = fsFactory.getFile(
        targetFile.getAbsolutePath() + TsFileResource.RESOURCE_SUFFIX);
    try {
      FileUtils.moveFile(syncedResourceFile, targetResourceFile);
    } catch (IOException e) {
      logger.error("File renaming failed when loading .resource file. Origin: {}, Target: {}",
          syncedResourceFile.getAbsolutePath(), targetResourceFile.getAbsolutePath(), e);
      throw new LoadFileException(String.format(
          "File renaming failed when loading .resource file. Origin: %s, Target: %s, because %s",
          syncedResourceFile.getAbsolutePath(), targetResourceFile.getAbsolutePath(),
          e.getMessage()));
    }
    partitionDirectFileVersions.computeIfAbsent(filePartitionId,
        p -> new HashSet<>()).addAll(tsFileResource.getHistoricalVersions());
    if (!tsFileResource.getHistoricalVersions().isEmpty()) {
      updatePartitionFileVersion(filePartitionId,
          Collections.max(tsFileResource.getHistoricalVersions()));
    }
    return true;
  }

  /**
   * Delete tsfile if it exists.
   * <p>
   * Firstly, remove the TsFileResource from sequenceFileList/unSequenceFileList.
   * <p>
   * Secondly, delete the tsfile and .resource file.
   *
   * @param tsfieToBeDeleted tsfile to be deleted
   * @return whether the file to be deleted exists.
   * @UsedBy sync module, load external tsfile module.
   */
  public boolean deleteTsfile(File tsfieToBeDeleted) {
    writeLock();
    tsFileManagement.writeLock();
    TsFileResource tsFileResourceToBeDeleted = null;
    try {
      Iterator<TsFileResource> sequenceIterator = tsFileManagement.getIterator(true);
      while (sequenceIterator.hasNext()) {
        TsFileResource sequenceResource = sequenceIterator.next();
        if (sequenceResource.getTsFile().getName().equals(tsfieToBeDeleted.getName())) {
          tsFileResourceToBeDeleted = sequenceResource;
          tsFileManagement.remove(tsFileResourceToBeDeleted, true);
          break;
        }
      }
      if (tsFileResourceToBeDeleted == null) {
        Iterator<TsFileResource> unsequenceIterator = tsFileManagement.getIterator(false);
        while (unsequenceIterator.hasNext()) {
          TsFileResource unsequenceResource = unsequenceIterator.next();
          if (unsequenceResource.getTsFile().getName().equals(tsfieToBeDeleted.getName())) {
            tsFileResourceToBeDeleted = unsequenceResource;
            tsFileManagement.remove(tsFileResourceToBeDeleted, false);
            break;
          }
        }
      }
    } finally {
      tsFileManagement.writeUnlock();
      writeUnlock();
    }
    if (tsFileResourceToBeDeleted == null) {
      return false;
    }
    tsFileResourceToBeDeleted.writeLock();
    try {
      tsFileResourceToBeDeleted.remove();
      logger.info("Delete tsfile {} successfully.", tsFileResourceToBeDeleted.getTsFile());
    } finally {
      tsFileResourceToBeDeleted.writeUnlock();
    }
    return true;
  }


  public Collection<TsFileProcessor> getWorkSequenceTsFileProcessors() {
    return workSequenceTsFileProcessors.values();
  }

  /**
   * Move tsfile to the target directory if it exists.
   * <p>
   * Firstly, remove the TsFileResource from sequenceFileList/unSequenceFileList.
   * <p>
   * Secondly, move the tsfile and .resource file to the target directory.
   *
   * @param fileToBeMoved tsfile to be moved
   * @return whether the file to be moved exists.
   * @UsedBy load external tsfile module.
   */
  public boolean moveTsfile(File fileToBeMoved, File targetDir) {
    writeLock();
    tsFileManagement.writeLock();
    TsFileResource tsFileResourceToBeMoved = null;
    try {
      Iterator<TsFileResource> sequenceIterator = tsFileManagement.getIterator(true);
      while (sequenceIterator.hasNext()) {
        TsFileResource sequenceResource = sequenceIterator.next();
        if (sequenceResource.getTsFile().getName().equals(fileToBeMoved.getName())) {
          tsFileResourceToBeMoved = sequenceResource;
          tsFileManagement.remove(tsFileResourceToBeMoved, true);
          break;
        }
      }
      if (tsFileResourceToBeMoved == null) {
        Iterator<TsFileResource> unsequenceIterator = tsFileManagement.getIterator(false);
        while (unsequenceIterator.hasNext()) {
          TsFileResource unsequenceResource = unsequenceIterator.next();
          if (unsequenceResource.getTsFile().getName().equals(fileToBeMoved.getName())) {
            tsFileResourceToBeMoved = unsequenceResource;
            tsFileManagement.remove(tsFileResourceToBeMoved, false);
            break;
          }
        }
      }
    } finally {
      tsFileManagement.writeUnlock();
      writeUnlock();
    }
    if (tsFileResourceToBeMoved == null) {
      return false;
    }
    tsFileResourceToBeMoved.writeLock();
    try {
      tsFileResourceToBeMoved.moveTo(targetDir);
      logger
          .info("Move tsfile {} to target dir {} successfully.",
              tsFileResourceToBeMoved.getTsFile(),
              targetDir.getPath());
    } finally {
      tsFileResourceToBeMoved.writeUnlock();
    }
    return true;
  }


  public Collection<TsFileProcessor> getWorkUnsequenceTsFileProcessors() {
    return workUnsequenceTsFileProcessors.values();
  }

  public void setDataTTL(long dataTTL) {
    this.dataTTL = dataTTL;
    checkFilesTTL();
  }

  public List<TsFileResource> getSequenceFileTreeSet() {
    return tsFileManagement.getTsFileList(true);
  }

  public List<TsFileResource> getUnSequenceFileList() {
    return tsFileManagement.getTsFileList(false);
  }

  public String getStorageGroupName() {
    return storageGroupName;
  }

  public StorageGroupInfo getStorageGroupInfo() {
    return storageGroupInfo;
  }

  /**
   * Check if the data of "tsFileResource" all exist locally by comparing the historical versions in
   * the partition of "partitionNumber". This is available only when the IoTDB instances which
   * generated "tsFileResource" have the same close file policy as the local one. If one of the
   * version in "tsFileResource" equals to a version of a working file, false is returned because
   * "tsFileResource" may have unwritten data of that file.
   *
   * @return true if the historicalVersions of "tsFileResource" is a subset of
   * partitionDirectFileVersions, or false if it is not a subset and it contains any version of a
   * working file USED by cluster module
   */
  public boolean isFileAlreadyExist(TsFileResource tsFileResource, long partitionNum) {
    // consider the case: The local node crashes when it is writing TsFile no.5.
    // when it restarts, the leader has proceeded to no.6. When the leader sends no.5 to this
    // node, the file should be accepted as local no.5 is not closed which means there may be
    // unreceived data in no.5
    // So if the incoming file contains the version of an unclosed file, it should be accepted
    for (TsFileProcessor workSequenceTsFileProcessor : getWorkSequenceTsFileProcessors()) {
      long workingFileVersion = workSequenceTsFileProcessor.getTsFileResource().getMaxVersion();
      if (tsFileResource.getHistoricalVersions().contains(workingFileVersion)) {
        return false;
      }
    }
    for (TsFileProcessor workUnsequenceTsFileProcessor : getWorkUnsequenceTsFileProcessors()) {
      long workingFileVersion = workUnsequenceTsFileProcessor.getTsFileResource().getMaxVersion();
      if (tsFileResource.getHistoricalVersions().contains(workingFileVersion)) {
        return false;
      }
    }
    Set<Long> partitionFileVersions = partitionDirectFileVersions
        .getOrDefault(partitionNum, Collections.emptySet());
    logger.debug("FileVersions/PartitionVersions: {}/{}", tsFileResource.getHistoricalVersions(),
        partitionFileVersions);
    return partitionFileVersions.containsAll(tsFileResource.getHistoricalVersions());
  }

  /**
   * remove all partitions that satisfy a filter.
   */
  public void removePartitions(TimePartitionFilter filter) {
    // this requires blocking all other activities
    insertLock.writeLock().lock();
    tsFileManagement.writeLock();
    try {
      // abort ongoing merges
      MergeManager.getINSTANCE().abortMerge(storageGroupName);
      // close all working files that should be removed
      removePartitions(filter, workSequenceTsFileProcessors.entrySet());
      removePartitions(filter, workUnsequenceTsFileProcessors.entrySet());

      // remove data files
      removePartitions(filter, tsFileManagement.getIterator(true));
      removePartitions(filter, tsFileManagement.getIterator(false));

    } finally {
      insertLock.writeLock().unlock();
      tsFileManagement.writeUnlock();
    }
  }

  //may remove the processorEntrys
  private void removePartitions(TimePartitionFilter filter,
      Set<Entry<Long, TsFileProcessor>> processorEntrys) {
    for (Iterator<Entry<Long, TsFileProcessor>> iterator = processorEntrys.iterator();
        iterator.hasNext(); ) {
      Entry<Long, TsFileProcessor> longTsFileProcessorEntry = iterator.next();
      long partitionId = longTsFileProcessorEntry.getKey();
      TsFileProcessor processor = longTsFileProcessorEntry.getValue();
      if (filter.satisfy(storageGroupName, partitionId)) {
        processor.syncClose();
        iterator.remove();
        logger.debug("{} is removed during deleting partitions",
            processor.getTsFileResource().getTsFilePath());
      }
    }
  }

  //may remove the iterator's data
  private void removePartitions(TimePartitionFilter filter, Iterator<TsFileResource> iterator) {
    while (iterator.hasNext()) {
      TsFileResource tsFileResource = iterator.next();
      if (filter.satisfy(storageGroupName, tsFileResource.getTimePartition())) {
        tsFileResource.remove();
        iterator.remove();
        logger.debug("{} is removed during deleting partitions", tsFileResource.getTsFilePath());
      }
    }
  }

  public TsFileManagement getTsFileManagement() {
    return tsFileManagement;
  }

  private enum LoadTsFileType {
    LOAD_SEQUENCE, LOAD_UNSEQUENCE
  }

  @FunctionalInterface
  public interface CloseTsFileCallBack {

    void call(TsFileProcessor caller) throws TsFileProcessorException, IOException;
  }

  @FunctionalInterface
  public interface UpdateEndTimeCallBack {

    boolean call(TsFileProcessor caller);
  }

  @FunctionalInterface
  public interface UpgradeTsFileResourceCallBack {

    void call(TsFileResource caller);
  }

  @FunctionalInterface
  public interface CloseCompactionMergeCallBack {

    void call(boolean isMerge, long timePartitionId);
  }

  @FunctionalInterface
  public interface TimePartitionFilter {

    boolean satisfy(String storageGroupName, long timePartitionId);
  }

  public void setCustomCloseFileListeners(
      List<CloseFileListener> customCloseFileListeners) {
    this.customCloseFileListeners = customCloseFileListeners;
  }

  public void setCustomFlushListeners(
      List<FlushListener> customFlushListeners) {
    this.customFlushListeners = customFlushListeners;
  }
}<|MERGE_RESOLUTION|>--- conflicted
+++ resolved
@@ -374,7 +374,6 @@
       globalLatestFlushedTimeForEachDevice.putAll(endTimeMap);
     }
 
-<<<<<<< HEAD
     if (IoTDBDescriptor.getInstance().getConfig().isEnableContinuousCompaction()
         && !compactionMergeWorking && !CompactionMergeTaskPoolManager.getInstance().isTerminated()
         && seqTsFileResources.size() > 0) {
@@ -395,7 +394,6 @@
       logger.info("{} last compaction merge task is working, skip current merge",
           storageGroupName);
     }
-=======
   }
 
   public long getMonitorSeriesValue() {
@@ -408,7 +406,6 @@
 
   public void updateMonitorSeriesValue(int successPointsNum) {
     this.monitorSeriesValue += successPointsNum;
->>>>>>> 658497c2
   }
 
   private void updatePartitionFileVersion(long partitionNum, long fileVersion) {
@@ -836,11 +833,11 @@
    * inserted are in the range [start, end)
    *
    * @param insertTabletPlan insert a tablet of a device
-   * @param sequence         whether is sequence
-   * @param start            start index of rows to be inserted in insertTabletPlan
-   * @param end              end index of rows to be inserted in insertTabletPlan
-   * @param results          result array
-   * @param timePartitionId  time partition id
+   * @param sequence whether is sequence
+   * @param start start index of rows to be inserted in insertTabletPlan
+   * @param end end index of rows to be inserted in insertTabletPlan
+   * @param results result array
+   * @param timePartitionId time partition id
    * @return false if any failure occurs when inserting the tablet, true otherwise
    */
   private boolean insertTabletToTsFileProcessor(InsertTabletPlan insertTabletPlan,
@@ -998,9 +995,9 @@
   /**
    * get processor from hashmap, flush oldest processor if necessary
    *
-   * @param timeRangeId            time partition range
+   * @param timeRangeId time partition range
    * @param tsFileProcessorTreeMap tsFileProcessorTreeMap
-   * @param sequence               whether is sequence or not
+   * @param sequence whether is sequence or not
    */
   private TsFileProcessor getOrCreateTsFileProcessorIntern(long timeRangeId,
       TreeMap<Long, TsFileProcessor> tsFileProcessorTreeMap,
@@ -2157,9 +2154,9 @@
    * returns directly; otherwise, the time stamp is the mean of the timestamps of the two files, the
    * version number is the version number in the tsfile with a larger timestamp.
    *
-   * @param tsfileName  origin tsfile name
+   * @param tsfileName origin tsfile name
    * @param insertIndex the new file will be inserted between the files [insertIndex, insertIndex +
-   *                    1]
+   * 1]
    * @return appropriate filename
    */
   private String getFileNameForLoadingFile(String tsfileName, int insertIndex,
@@ -2223,8 +2220,8 @@
   /**
    * Execute the loading process by the type.
    *
-   * @param type            load type
-   * @param tsFileResource  tsfile resource to be loaded
+   * @param type load type
+   * @param tsFileResource tsfile resource to be loaded
    * @param filePartitionId the partition id of the new file
    * @return load the file successfully
    * @UsedBy sync module, load external tsfile module.
