/*
 * Licensed to the Apache Software Foundation (ASF) under one
 * or more contributor license agreements.  See the NOTICE file
 * distributed with this work for additional information
 * regarding copyright ownership.  The ASF licenses this file
 * to you under the Apache License, Version 2.0 (the
 * "License"); you may not use this file except in compliance
 * with the License.  You may obtain a copy of the License at
 *
 *      http://www.apache.org/licenses/LICENSE-2.0
 *
 * Unless required by applicable law or agreed to in writing,
 * software distributed under the License is distributed on an
 * "AS IS" BASIS, WITHOUT WARRANTIES OR CONDITIONS OF ANY
 * KIND, either express or implied.  See the License for the
 * specific language governing permissions and limitations
 * under the License.
 */
package org.apache.iotdb.db.engine.storagegroup;

import org.apache.iotdb.db.conf.IoTDBConfig;
import org.apache.iotdb.db.conf.IoTDBConstant;
import org.apache.iotdb.db.conf.IoTDBDescriptor;
import org.apache.iotdb.db.conf.directories.DirectoryManager;
import org.apache.iotdb.db.engine.StorageEngine;
import org.apache.iotdb.db.engine.compaction.CompactionScheduler;
import org.apache.iotdb.db.engine.compaction.CompactionTaskManager;
import org.apache.iotdb.db.engine.compaction.cross.inplace.manage.MergeManager;
import org.apache.iotdb.db.engine.compaction.task.CompactionRecoverTask;
import org.apache.iotdb.db.engine.fileSystem.SystemFileFactory;
import org.apache.iotdb.db.engine.flush.CloseFileListener;
import org.apache.iotdb.db.engine.flush.FlushListener;
import org.apache.iotdb.db.engine.flush.TsFileFlushPolicy;
import org.apache.iotdb.db.engine.modification.Deletion;
import org.apache.iotdb.db.engine.modification.ModificationFile;
import org.apache.iotdb.db.engine.querycontext.QueryDataSource;
import org.apache.iotdb.db.engine.storagegroup.timeindex.DeviceTimeIndex;
import org.apache.iotdb.db.engine.trigger.executor.TriggerEngine;
import org.apache.iotdb.db.engine.trigger.executor.TriggerEvent;
import org.apache.iotdb.db.engine.upgrade.UpgradeCheckStatus;
import org.apache.iotdb.db.engine.upgrade.UpgradeLog;
import org.apache.iotdb.db.engine.version.SimpleFileVersionController;
import org.apache.iotdb.db.engine.version.VersionController;
import org.apache.iotdb.db.exception.BatchProcessException;
import org.apache.iotdb.db.exception.DiskSpaceInsufficientException;
import org.apache.iotdb.db.exception.LoadFileException;
import org.apache.iotdb.db.exception.StorageGroupProcessorException;
import org.apache.iotdb.db.exception.TriggerExecutionException;
import org.apache.iotdb.db.exception.TsFileProcessorException;
import org.apache.iotdb.db.exception.WriteProcessException;
import org.apache.iotdb.db.exception.WriteProcessRejectException;
import org.apache.iotdb.db.exception.metadata.IllegalPathException;
import org.apache.iotdb.db.exception.metadata.MetadataException;
import org.apache.iotdb.db.exception.query.OutOfTTLException;
import org.apache.iotdb.db.exception.query.QueryProcessException;
import org.apache.iotdb.db.metadata.PartialPath;
import org.apache.iotdb.db.metadata.mnode.MNode;
import org.apache.iotdb.db.metadata.mnode.MeasurementMNode;
import org.apache.iotdb.db.qp.physical.crud.DeletePlan;
import org.apache.iotdb.db.qp.physical.crud.InsertRowPlan;
import org.apache.iotdb.db.qp.physical.crud.InsertRowsOfOneDevicePlan;
import org.apache.iotdb.db.qp.physical.crud.InsertTabletPlan;
import org.apache.iotdb.db.query.context.QueryContext;
import org.apache.iotdb.db.query.control.QueryFileManager;
import org.apache.iotdb.db.service.IoTDB;
import org.apache.iotdb.db.utils.CopyOnReadLinkedList;
import org.apache.iotdb.db.utils.MmapUtil;
import org.apache.iotdb.db.utils.TestOnly;
import org.apache.iotdb.db.utils.UpgradeUtils;
import org.apache.iotdb.db.writelog.recover.TsFileRecoverPerformer;
import org.apache.iotdb.rpc.RpcUtils;
import org.apache.iotdb.rpc.TSStatusCode;
import org.apache.iotdb.service.rpc.thrift.TSStatus;
import org.apache.iotdb.tsfile.file.metadata.ChunkMetadata;
import org.apache.iotdb.tsfile.fileSystem.FSFactoryProducer;
import org.apache.iotdb.tsfile.fileSystem.fsFactory.FSFactory;
import org.apache.iotdb.tsfile.read.TimeValuePair;
import org.apache.iotdb.tsfile.read.filter.basic.Filter;
import org.apache.iotdb.tsfile.utils.Pair;
import org.apache.iotdb.tsfile.write.schema.IMeasurementSchema;
import org.apache.iotdb.tsfile.write.writer.RestorableTsFileIOWriter;

import org.apache.commons.io.FileUtils;
import org.slf4j.Logger;
import org.slf4j.LoggerFactory;

import java.io.File;
import java.io.IOException;
import java.nio.ByteBuffer;
import java.nio.MappedByteBuffer;
import java.nio.file.Files;
import java.util.ArrayList;
import java.util.Arrays;
import java.util.Collection;
import java.util.Collections;
import java.util.Date;
import java.util.Deque;
import java.util.HashMap;
import java.util.Iterator;
import java.util.LinkedList;
import java.util.List;
import java.util.Map;
import java.util.Map.Entry;
import java.util.Set;
import java.util.TreeMap;
import java.util.concurrent.Executors;
import java.util.concurrent.ScheduledExecutorService;
import java.util.concurrent.TimeUnit;
import java.util.concurrent.atomic.AtomicInteger;
import java.util.concurrent.locks.ReadWriteLock;
import java.util.concurrent.locks.ReentrantReadWriteLock;

import static org.apache.iotdb.db.conf.IoTDBConstant.FILE_NAME_SEPARATOR;
import static org.apache.iotdb.db.engine.compaction.cross.inplace.task.CrossSpaceMergeTask.MERGE_SUFFIX;
import static org.apache.iotdb.db.engine.storagegroup.TsFileResource.TEMP_SUFFIX;
import static org.apache.iotdb.tsfile.common.constant.TsFileConstant.TSFILE_SUFFIX;

/**
 * For sequence data, a StorageGroupProcessor has some TsFileProcessors, in which there is only one
 * TsFileProcessor in the working status. <br>
 *
 * <p>There are two situations to set the working TsFileProcessor to closing status:<br>
 *
 * <p>(1) when inserting data into the TsFileProcessor, and the TsFileProcessor shouldFlush() (or
 * shouldClose())<br>
 *
 * <p>(2) someone calls syncCloseAllWorkingTsFileProcessors(). (up to now, only flush command from
 * cli will call this method)<br>
 *
 * <p>UnSequence data has the similar process as above.
 *
 * <p>When a sequence TsFileProcessor is submitted to be flushed, the
 * updateLatestFlushTimeCallback() method will be called as a callback.<br>
 *
 * <p>When a TsFileProcessor is closed, the closeUnsealedTsFileProcessorCallBack() method will be
 * called as a callback.
 */
public class StorageGroupProcessor {

  private static final IoTDBConfig config = IoTDBDescriptor.getInstance().getConfig();
  private static final Logger DEBUG_LOGGER = LoggerFactory.getLogger("QUERY_DEBUG");

  /**
   * All newly generated chunks after merge have version number 0, so we set merged Modification
   * file version to 1 to take effect
   */
  private static final int MERGE_MOD_START_VERSION_NUM = 1;

  private static final Logger logger = LoggerFactory.getLogger(StorageGroupProcessor.class);
  /** indicating the file to be loaded already exists locally. */
  private static final int POS_ALREADY_EXIST = -2;
  /** indicating the file to be loaded overlap with some files. */
  private static final int POS_OVERLAP = -3;

  private final boolean enableMemControl = config.isEnableMemControl();
  /**
   * a read write lock for guaranteeing concurrent safety when accessing all fields in this class
   * (i.e., schema, (un)sequenceFileList, work(un)SequenceTsFileProcessor,
   * closing(Un)SequenceTsFileProcessor, latestTimeForEachDevice, and
   * partitionLatestFlushedTimeForEachDevice)
   */
  private final ReadWriteLock insertLock = new ReentrantReadWriteLock();
  /** closeStorageGroupCondition is used to wait for all currently closing TsFiles to be done. */
  private final Object closeStorageGroupCondition = new Object();
  /**
   * avoid some tsfileResource is changed (e.g., from unsealed to sealed) when a query is executed.
   */
  private final ReadWriteLock closeQueryLock = new ReentrantReadWriteLock();
  /** time partition id in the storage group -> tsFileProcessor for this time partition */
  private final TreeMap<Long, TsFileProcessor> workSequenceTsFileProcessors = new TreeMap<>();
  /** time partition id in the storage group -> tsFileProcessor for this time partition */
  private final TreeMap<Long, TsFileProcessor> workUnsequenceTsFileProcessors = new TreeMap<>();
  // upgrading sequence TsFile resource list
  private List<TsFileResource> upgradeSeqFileList = new LinkedList<>();

  /** sequence tsfile processors which are closing */
  private CopyOnReadLinkedList<TsFileProcessor> closingSequenceTsFileProcessor =
      new CopyOnReadLinkedList<>();

  // upgrading unsequence TsFile resource list
  private List<TsFileResource> upgradeUnseqFileList = new LinkedList<>();

  /** unsequence tsfile processors which are closing */
  private CopyOnReadLinkedList<TsFileProcessor> closingUnSequenceTsFileProcessor =
      new CopyOnReadLinkedList<>();

  private AtomicInteger upgradeFileCount = new AtomicInteger();
  /*
   * time partition id -> map, which contains
   * device -> global latest timestamp of each device latestTimeForEachDevice caches non-flushed
   * changes upon timestamps of each device, and is used to update partitionLatestFlushedTimeForEachDevice
   * when a flush is issued.
   */
  private Map<Long, Map<String, Long>> latestTimeForEachDevice = new HashMap<>();
  /**
   * time partition id -> map, which contains device -> largest timestamp of the latest memtable to
   * be submitted to asyncTryToFlush partitionLatestFlushedTimeForEachDevice determines whether a
   * data point should be put into a sequential file or an unsequential file. Data of some device
   * with timestamp less than or equals to the device's latestFlushedTime should go into an
   * unsequential file.
   */
  private Map<Long, Map<String, Long>> partitionLatestFlushedTimeForEachDevice = new HashMap<>();

  /** used to record the latest flush time while upgrading and inserting */
  private Map<Long, Map<String, Long>> newlyFlushedPartitionLatestFlushedTimeForEachDevice =
      new HashMap<>();
  /**
   * global mapping of device -> largest timestamp of the latest memtable to * be submitted to
   * asyncTryToFlush, globalLatestFlushedTimeForEachDevice is utilized to maintain global
   * latestFlushedTime of devices and will be updated along with
   * partitionLatestFlushedTimeForEachDevice
   */
  private Map<String, Long> globalLatestFlushedTimeForEachDevice = new HashMap<>();

  /** virtual storage group id */
  private String virtualStorageGroupId;

  /** logical storage group name */
  private String logicalStorageGroupName;

  /** storage group system directory */
  private File storageGroupSysDir;

  /** manage seqFileList and unSeqFileList */
  private TsFileResourceManager tsFileResourceManager;

  /**
   * time partition id -> version controller which assigns a version for each MemTable and
   * deletion/update such that after they are persisted, the order of insertions, deletions and
   * updates can be re-determined. Will be empty if there are not MemTables in memory.
   */
  private HashMap<Long, VersionController> timePartitionIdVersionControllerMap = new HashMap<>();
  /**
   * when the data in a storage group is older than dataTTL, it is considered invalid and will be
   * eventually removed.
   */
  private long dataTTL = Long.MAX_VALUE;

  /** file system factory (local or hdfs) */
  private FSFactory fsFactory = FSFactoryProducer.getFSFactory();

  /** file flush policy */
  private TsFileFlushPolicy fileFlushPolicy;

  /**
   * The max file versions in each partition. By recording this, if several IoTDB instances have the
   * same policy of closing file and their ingestion is identical, then files of the same version in
   * different IoTDB instance will have identical data, providing convenience for data comparison
   * across different instances. partition number -> max version number
   */
  private Map<Long, Long> partitionMaxFileVersions = new HashMap<>();

  /** storage group info for mem control */
  private StorageGroupInfo storageGroupInfo = new StorageGroupInfo(this);
  /**
   * Record the device number of the last TsFile in each storage group, which is applied to
   * initialize the array size of DeviceTimeIndex. It is reasonable to assume that the adjacent
   * files should have similar numbers of devices. Default value: INIT_ARRAY_SIZE = 64
   */
  private int deviceNumInLastClosedTsFile = DeviceTimeIndex.INIT_ARRAY_SIZE;

  /** whether it's ready from recovery */
  private boolean isReady = false;

  /** close file listeners */
  private List<CloseFileListener> customCloseFileListeners = Collections.emptyList();

  /** flush listeners */
  private List<FlushListener> customFlushListeners = Collections.emptyList();

  private static final int WAL_BUFFER_SIZE =
      IoTDBDescriptor.getInstance().getConfig().getWalBufferSize() / 2;

  private final Deque<ByteBuffer> walByteBufferPool = new LinkedList<>();

  private int currentWalPoolSize = 0;

  // this field is used to avoid when one writer release bytebuffer back to pool,
  // and the next writer has already arrived, but the check thread get the lock first, it find the
  // pool
  // is not empty, so it free the memory. When the next writer get the lock, it will apply the
  // memory again.
  // So our free memory strategy is only when the expected size less than the current pool size
  // and the pool is not empty and the time interval since the pool is not empty is larger than
  // DEFAULT_POOL_TRIM_INTERVAL_MILLIS
  private long timeWhenPoolNotEmpty = Long.MAX_VALUE;

  /**
   * record the insertWriteLock in SG is being hold by which method, it will be empty string if on
   * one holds the insertWriteLock
   */
  private String insertWriteLockHolder = "";

  private ScheduledExecutorService timedCompactionScheduleTask =
      Executors.newSingleThreadScheduledExecutor();

  public static final long COMPACTION_TASK_SUBMIT_DELAY = 20L * 1000L;

  /** get the direct byte buffer from pool, each fetch contains two ByteBuffer */
  public ByteBuffer[] getWalDirectByteBuffer() {
    ByteBuffer[] res = new ByteBuffer[2];
    synchronized (walByteBufferPool) {
      long startTime = System.nanoTime();
      int MAX_WAL_BYTEBUFFER_NUM =
          config.getConcurrentWritingTimePartition()
              * config.getMaxWalBytebufferNumForEachPartition();
      while (walByteBufferPool.isEmpty() && currentWalPoolSize + 2 > MAX_WAL_BYTEBUFFER_NUM) {
        try {
          walByteBufferPool.wait();
        } catch (InterruptedException e) {
          Thread.currentThread().interrupt();
          logger.error(
              "getDirectByteBuffer occurs error while waiting for DirectByteBuffer" + "group {}-{}",
              logicalStorageGroupName,
              virtualStorageGroupId,
              e);
        }
        logger.info(
            "Waiting {} ms for wal direct byte buffer.",
            (System.nanoTime() - startTime) / 1_000_000);
      }
      // If the queue is not empty, it must have at least two.
      if (!walByteBufferPool.isEmpty()) {
        res[0] = walByteBufferPool.pollFirst();
        res[1] = walByteBufferPool.pollFirst();
      } else {
        // if the queue is empty and current size is less than MAX_BYTEBUFFER_NUM
        // we can construct another two more new byte buffer
        currentWalPoolSize += 2;
        res[0] = ByteBuffer.allocateDirect(WAL_BUFFER_SIZE);
        res[1] = ByteBuffer.allocateDirect(WAL_BUFFER_SIZE);
      }
      // if the pool is empty, set the time back to MAX_VALUE
      if (walByteBufferPool.isEmpty()) {
        timeWhenPoolNotEmpty = Long.MAX_VALUE;
      }
    }
    return res;
  }

  /** put the byteBuffer back to pool */
  public void releaseWalBuffer(ByteBuffer[] byteBuffers) {
    for (ByteBuffer byteBuffer : byteBuffers) {
      byteBuffer.clear();
    }
    synchronized (walByteBufferPool) {
      // if the pool is empty before, update the time
      if (walByteBufferPool.isEmpty()) {
        timeWhenPoolNotEmpty = System.nanoTime();
      }
      walByteBufferPool.addLast(byteBuffers[0]);
      walByteBufferPool.addLast(byteBuffers[1]);
      walByteBufferPool.notifyAll();
    }
  }

  /** trim the size of the pool and release the memory of needless direct byte buffer */
  private void trimTask() {
    synchronized (walByteBufferPool) {
      int expectedSize =
          (workSequenceTsFileProcessors.size() + workUnsequenceTsFileProcessors.size()) * 2;
      // the unit is ms
      long poolNotEmptyIntervalInMS = (System.nanoTime() - timeWhenPoolNotEmpty) / 1_000_000;
      // only when the expected size less than the current pool size
      // and the pool is not empty and the time interval since the pool is not empty is larger than
      // 10s
      // we will trim the size to expectedSize until the pool is empty
      while (expectedSize < currentWalPoolSize
          && !walByteBufferPool.isEmpty()
          && poolNotEmptyIntervalInMS >= config.getWalPoolTrimIntervalInMS()) {
        MmapUtil.clean((MappedByteBuffer) walByteBufferPool.removeLast());
        MmapUtil.clean((MappedByteBuffer) walByteBufferPool.removeLast());
        currentWalPoolSize -= 2;
      }
    }
  }

  /**
   * constrcut a storage group processor
   *
   * @param systemDir system dir path
   * @param virtualStorageGroupId virtual storage group id e.g. 1
   * @param fileFlushPolicy file flush policy
   * @param logicalStorageGroupName logical storage group name e.g. root.sg1
   */
  public StorageGroupProcessor(
      String systemDir,
      String virtualStorageGroupId,
      TsFileFlushPolicy fileFlushPolicy,
      String logicalStorageGroupName)
      throws StorageGroupProcessorException {
    this.virtualStorageGroupId = virtualStorageGroupId;
    this.logicalStorageGroupName = logicalStorageGroupName;
    this.fileFlushPolicy = fileFlushPolicy;

    storageGroupSysDir = SystemFileFactory.INSTANCE.getFile(systemDir, virtualStorageGroupId);
    this.tsFileResourceManager =
        new TsFileResourceManager(
            logicalStorageGroupName, virtualStorageGroupId, storageGroupSysDir.getPath());
    if (storageGroupSysDir.mkdirs()) {
      logger.info(
          "Storage Group system Directory {} doesn't exist, create it",
          storageGroupSysDir.getPath());
    } else if (!storageGroupSysDir.exists()) {
      logger.error("create Storage Group system Directory {} failed", storageGroupSysDir.getPath());
    }
    // TODO: new TsFileManagement

    ScheduledExecutorService executorService = Executors.newSingleThreadScheduledExecutor();
    executorService.scheduleWithFixedDelay(
        this::trimTask,
        config.getWalPoolTrimIntervalInMS(),
        config.getWalPoolTrimIntervalInMS(),
        TimeUnit.MILLISECONDS);
    recover();
  }

  public String getLogicalStorageGroupName() {
    return logicalStorageGroupName;
  }

  public boolean isReady() {
    return isReady;
  }

  public void setReady(boolean ready) {
    isReady = ready;
  }

  private Map<Long, List<TsFileResource>> splitResourcesByPartition(
      List<TsFileResource> resources) {
    Map<Long, List<TsFileResource>> ret = new HashMap<>();
    for (TsFileResource resource : resources) {
      ret.computeIfAbsent(resource.getTimePartition(), l -> new ArrayList<>()).add(resource);
    }
    return ret;
  }

  /** recover from file */
  private void recover() throws StorageGroupProcessorException {
    logger.info(
        String.format(
            "start recovering virtual storage group %s[%s]",
            logicalStorageGroupName, virtualStorageGroupId));

    try {
      // collect candidate TsFiles from sequential and unsequential data directory
      Pair<List<TsFileResource>, List<TsFileResource>> seqTsFilesPair =
          getAllFiles(DirectoryManager.getInstance().getAllSequenceFileFolders());
      List<TsFileResource> tmpSeqTsFiles = seqTsFilesPair.left;
      List<TsFileResource> oldSeqTsFiles = seqTsFilesPair.right;
      upgradeSeqFileList.addAll(oldSeqTsFiles);
      Pair<List<TsFileResource>, List<TsFileResource>> unseqTsFilesPair =
          getAllFiles(DirectoryManager.getInstance().getAllUnSequenceFileFolders());
      List<TsFileResource> tmpUnseqTsFiles = unseqTsFilesPair.left;
      List<TsFileResource> oldUnseqTsFiles = unseqTsFilesPair.right;
      upgradeUnseqFileList.addAll(oldUnseqTsFiles);

      if (upgradeSeqFileList.size() + upgradeUnseqFileList.size() != 0) {
        upgradeFileCount.set(upgradeSeqFileList.size() + upgradeUnseqFileList.size());
      }

      // split by partition so that we can find the last file of each partition and decide to
      // close it or not
      Map<Long, List<TsFileResource>> partitionTmpSeqTsFiles =
          splitResourcesByPartition(tmpSeqTsFiles);
      Map<Long, List<TsFileResource>> partitionTmpUnseqTsFiles =
          splitResourcesByPartition(tmpUnseqTsFiles);
      for (List<TsFileResource> value : partitionTmpSeqTsFiles.values()) {
        recoverTsFiles(value, true);
      }
      for (List<TsFileResource> value : partitionTmpUnseqTsFiles.values()) {
        recoverTsFiles(value, false);
      }
<<<<<<< HEAD
      for (TsFileResource resource : tsFileResourceManager.getTsFileList(true)) {
=======

      String taskName =
          logicalStorageGroupName + "-" + virtualStorageGroupId + "-" + System.currentTimeMillis();
      File mergingMods =
          SystemFileFactory.INSTANCE.getFile(storageGroupSysDir, MERGING_MODIFICATION_FILE_NAME);
      if (mergingMods.exists()) {
        this.tsFileManagement.mergingModification = new ModificationFile(mergingMods.getPath());
      }
      RecoverMergeTask recoverMergeTask =
          new RecoverMergeTask(
              new ArrayList<>(tsFileManagement.getTsFileList(true)),
              tsFileManagement.getTsFileList(false),
              storageGroupSysDir.getPath(),
              tsFileManagement::mergeEndAction,
              taskName,
              IoTDBDescriptor.getInstance().getConfig().isForceFullMerge(),
              logicalStorageGroupName);
      logger.info(
          "{} - {} a RecoverMergeTask {} starts...",
          logicalStorageGroupName,
          virtualStorageGroupId,
          taskName);
      recoverMergeTask.recoverMerge(
          IoTDBDescriptor.getInstance().getConfig().isContinueMergeAfterReboot());
      if (!IoTDBDescriptor.getInstance().getConfig().isContinueMergeAfterReboot()) {
        mergingMods.delete();
      }
      recoverCompaction();
      for (TsFileResource resource : tsFileManagement.getTsFileList(true)) {
>>>>>>> 72799f33
        long partitionNum = resource.getTimePartition();
        updatePartitionFileVersion(partitionNum, resource.getVersion());
      }
      for (TsFileResource resource : tsFileResourceManager.getTsFileList(false)) {
        long partitionNum = resource.getTimePartition();
        updatePartitionFileVersion(partitionNum, resource.getVersion());
      }
      for (TsFileResource resource : upgradeSeqFileList) {
        long partitionNum = resource.getTimePartition();
        updatePartitionFileVersion(partitionNum, resource.getVersion());
      }
      for (TsFileResource resource : upgradeUnseqFileList) {
        long partitionNum = resource.getTimePartition();
        updatePartitionFileVersion(partitionNum, resource.getVersion());
      }
      updateLatestFlushedTime();
    } catch (IOException e) {
      throw new StorageGroupProcessorException(e);
    }

    List<TsFileResource> seqTsFileResources = tsFileResourceManager.getTsFileList(true);
    for (TsFileResource resource : seqTsFileResources) {
      long timePartitionId = resource.getTimePartition();
      Map<String, Long> endTimeMap = new HashMap<>();
      for (String deviceId : resource.getDevices()) {
        long endTime = resource.getEndTime(deviceId);
        endTimeMap.put(deviceId, endTime);
      }
      latestTimeForEachDevice
          .computeIfAbsent(timePartitionId, l -> new HashMap<>())
          .putAll(endTimeMap);
      partitionLatestFlushedTimeForEachDevice
          .computeIfAbsent(timePartitionId, id -> new HashMap<>())
          .putAll(endTimeMap);
      globalLatestFlushedTimeForEachDevice.putAll(endTimeMap);
    }

<<<<<<< HEAD
    // recover and start timed compaction thread
    initCompaction();
=======
    if (IoTDBDescriptor.getInstance().getConfig().isEnableContinuousCompaction()
        && seqTsFileResources.size() > 0) {
      for (long timePartitionId : timePartitionIdVersionControllerMap.keySet()) {
        executeCompaction(
            timePartitionId, IoTDBDescriptor.getInstance().getConfig().isForceFullMerge());
      }
    }

    logger.info(
        String.format(
            "the virtual storage group %s[%s] is recovered successfully",
            logicalStorageGroupName, virtualStorageGroupId));
>>>>>>> 72799f33
  }

  private void initCompaction() {
    CompactionTaskManager.getInstance()
        .submitTask(
            logicalStorageGroupName + "-" + virtualStorageGroupId,
            0,
            new CompactionRecoverTask(
                this::submitTimedCompactionTask,
                tsFileResourceManager,
                logicalStorageGroupName,
                virtualStorageGroupId));
  }

  private void submitTimedCompactionTask() {
    timedCompactionScheduleTask.scheduleWithFixedDelay(
        this::executeCompaction,
        COMPACTION_TASK_SUBMIT_DELAY,
        COMPACTION_TASK_SUBMIT_DELAY,
        TimeUnit.MILLISECONDS);
  }

  private void updatePartitionFileVersion(long partitionNum, long fileVersion) {
    long oldVersion = partitionMaxFileVersions.getOrDefault(partitionNum, 0L);
    if (fileVersion > oldVersion) {
      partitionMaxFileVersions.put(partitionNum, fileVersion);
    }
  }

  /**
   * use old seq file to update latestTimeForEachDevice, globalLatestFlushedTimeForEachDevice,
   * partitionLatestFlushedTimeForEachDevice and timePartitionIdVersionControllerMap
   */
  @SuppressWarnings("squid:S3776") // Suppress high Cognitive Complexity warning
  private void updateLatestFlushedTime() throws IOException {

    VersionController versionController =
        new SimpleFileVersionController(storageGroupSysDir.getPath());
    long currentVersion = versionController.currVersion();
    for (TsFileResource resource : upgradeSeqFileList) {
      for (String deviceId : resource.getDevices()) {
        long endTime = resource.getEndTime(deviceId);
        long endTimePartitionId = StorageEngine.getTimePartition(endTime);
        latestTimeForEachDevice
            .computeIfAbsent(endTimePartitionId, l -> new HashMap<>())
            .put(deviceId, endTime);
        globalLatestFlushedTimeForEachDevice.put(deviceId, endTime);

        // set all the covered partition's LatestFlushedTime
        long partitionId = StorageEngine.getTimePartition(resource.getStartTime(deviceId));
        while (partitionId <= endTimePartitionId) {
          partitionLatestFlushedTimeForEachDevice
              .computeIfAbsent(partitionId, l -> new HashMap<>())
              .put(deviceId, endTime);
          if (!timePartitionIdVersionControllerMap.containsKey(partitionId)) {
            File directory =
                SystemFileFactory.INSTANCE.getFile(storageGroupSysDir, String.valueOf(partitionId));
            if (!directory.exists()) {
              directory.mkdirs();
            }
            File versionFile =
                SystemFileFactory.INSTANCE.getFile(
                    directory, SimpleFileVersionController.FILE_PREFIX + currentVersion);
            if (!versionFile.createNewFile()) {
              logger.warn("Version file {} has already been created ", versionFile);
            }
            timePartitionIdVersionControllerMap.put(
                partitionId,
                new SimpleFileVersionController(storageGroupSysDir.getPath(), partitionId));
          }
          partitionId++;
        }
      }
    }
  }

  @SuppressWarnings("squid:S3776") // Suppress high Cognitive Complexity warning
  private Pair<List<TsFileResource>, List<TsFileResource>> getAllFiles(List<String> folders)
      throws IOException {
    List<File> tsFiles = new ArrayList<>();
    List<File> upgradeFiles = new ArrayList<>();
    for (String baseDir : folders) {
      File fileFolder =
          fsFactory.getFile(
              baseDir + File.separator + logicalStorageGroupName, virtualStorageGroupId);
      if (!fileFolder.exists()) {
        continue;
      }

      // old version
      // some TsFileResource may be being persisted when the system crashed, try recovering such
      // resources
      continueFailedRenames(fileFolder, TEMP_SUFFIX);

      // some TsFiles were going to be replaced by the merged files when the system crashed and
      // the process was interrupted before the merged files could be named
      continueFailedRenames(fileFolder, MERGE_SUFFIX);

      File[] subFiles = fileFolder.listFiles();
      if (subFiles != null) {
        for (File partitionFolder : subFiles) {
          if (!partitionFolder.isDirectory()) {
            logger.warn("{} is not a directory.", partitionFolder.getAbsolutePath());
          } else if (!partitionFolder.getName().equals(IoTDBConstant.UPGRADE_FOLDER_NAME)) {
            // some TsFileResource may be being persisted when the system crashed, try recovering
            // such
            // resources
            continueFailedRenames(partitionFolder, TEMP_SUFFIX);

            // some TsFiles were going to be replaced by the merged files when the system crashed
            // and
            // the process was interrupted before the merged files could be named
            continueFailedRenames(partitionFolder, MERGE_SUFFIX);

            Collections.addAll(
                tsFiles,
                fsFactory.listFilesBySuffix(partitionFolder.getAbsolutePath(), TSFILE_SUFFIX));
          } else {
            // collect old TsFiles for upgrading
            Collections.addAll(
                upgradeFiles,
                fsFactory.listFilesBySuffix(partitionFolder.getAbsolutePath(), TSFILE_SUFFIX));
          }
        }
      }
    }
    tsFiles.sort(this::compareFileName);
    List<TsFileResource> ret = new ArrayList<>();
    tsFiles.forEach(f -> ret.add(new TsFileResource(f)));
    upgradeFiles.sort(this::compareFileName);
    List<TsFileResource> upgradeRet = new ArrayList<>();
    for (File f : upgradeFiles) {
      TsFileResource fileResource = new TsFileResource(f);
      fileResource.setClosed(true);
      // make sure the flush command is called before IoTDB is down.
      fileResource.deserializeFromOldFile();
      upgradeRet.add(fileResource);
    }
    return new Pair<>(ret, upgradeRet);
  }

  private void continueFailedRenames(File fileFolder, String suffix) {
    File[] files = fsFactory.listFilesBySuffix(fileFolder.getAbsolutePath(), suffix);
    if (files != null) {
      for (File tempResource : files) {
        File originResource = fsFactory.getFile(tempResource.getPath().replace(suffix, ""));
        if (originResource.exists()) {
          tempResource.delete();
        } else {
          tempResource.renameTo(originResource);
        }
      }
    }
  }

  private void recoverTsFiles(List<TsFileResource> tsFiles, boolean isSeq) {
    for (int i = 0; i < tsFiles.size(); i++) {
      TsFileResource tsFileResource = tsFiles.get(i);
      long timePartitionId = tsFileResource.getTimePartition();

      TsFileRecoverPerformer recoverPerformer =
          new TsFileRecoverPerformer(
              logicalStorageGroupName
                  + File.separator
                  + virtualStorageGroupId
                  + FILE_NAME_SEPARATOR,
              tsFileResource,
              isSeq,
              i == tsFiles.size() - 1);

      RestorableTsFileIOWriter writer;
      try {
        // this tsfile is not zero level, no need to perform redo wal
        if (TsFileResource.getCompactionCount(tsFileResource.getTsFile().getName()) > 0) {
          writer =
              recoverPerformer.recover(false, this::getWalDirectByteBuffer, this::releaseWalBuffer);
          if (writer.hasCrashed()) {
            tsFileResourceManager.addRecover(tsFileResource, isSeq);
          } else {
            tsFileResource.setClosed(true);
            tsFileResourceManager.add(tsFileResource, isSeq);
          }
          continue;
        } else {
          writer =
              recoverPerformer.recover(true, this::getWalDirectByteBuffer, this::releaseWalBuffer);
        }
      } catch (StorageGroupProcessorException | IOException e) {
        logger.warn(
            "Skip TsFile: {} because of error in recover: ", tsFileResource.getTsFilePath(), e);
        continue;
      }

      if (i != tsFiles.size() - 1 || !writer.canWrite()) {
        // not the last file or cannot write, just close it
        tsFileResource.setClosed(true);
      } else if (writer.canWrite()) {
        // the last file is not closed, continue writing to in
        TsFileProcessor tsFileProcessor;
        if (isSeq) {
          tsFileProcessor =
              new TsFileProcessor(
                  virtualStorageGroupId,
                  storageGroupInfo,
                  tsFileResource,
                  this::closeUnsealedTsFileProcessorCallBack,
                  this::updateLatestFlushTimeCallback,
                  true,
                  writer);
          if (enableMemControl) {
            TsFileProcessorInfo tsFileProcessorInfo = new TsFileProcessorInfo(storageGroupInfo);
            tsFileProcessor.setTsFileProcessorInfo(tsFileProcessorInfo);
            this.storageGroupInfo.initTsFileProcessorInfo(tsFileProcessor);
          }
          workSequenceTsFileProcessors.put(timePartitionId, tsFileProcessor);
        } else {
          tsFileProcessor =
              new TsFileProcessor(
                  virtualStorageGroupId,
                  storageGroupInfo,
                  tsFileResource,
                  this::closeUnsealedTsFileProcessorCallBack,
                  this::unsequenceFlushCallback,
                  false,
                  writer);
          if (enableMemControl) {
            TsFileProcessorInfo tsFileProcessorInfo = new TsFileProcessorInfo(storageGroupInfo);
            tsFileProcessor.setTsFileProcessorInfo(tsFileProcessorInfo);
            this.storageGroupInfo.initTsFileProcessorInfo(tsFileProcessor);
          }
          workUnsequenceTsFileProcessors.put(timePartitionId, tsFileProcessor);
        }
        tsFileResource.setProcessor(tsFileProcessor);
        tsFileResource.removeResourceFile();
        tsFileProcessor.setTimeRangeId(timePartitionId);
        writer.makeMetadataVisible();
        if (enableMemControl) {
          // get chunkMetadata size
          long chunkMetadataSize = 0;
          for (Map<String, List<ChunkMetadata>> metaMap : writer.getMetadatasForQuery().values()) {
            for (List<ChunkMetadata> metadatas : metaMap.values()) {
              for (ChunkMetadata chunkMetadata : metadatas) {
                chunkMetadataSize += chunkMetadata.calculateRamSize();
              }
            }
          }
          tsFileProcessor.getTsFileProcessorInfo().addTSPMemCost(chunkMetadataSize);
        }
      }
      tsFileResourceManager.add(tsFileResource, isSeq);
    }
  }

  // ({systemTime}-{versionNum}-{mergeNum}.tsfile)
  private int compareFileName(File o1, File o2) {
    String[] items1 = o1.getName().replace(TSFILE_SUFFIX, "").split(FILE_NAME_SEPARATOR);
    String[] items2 = o2.getName().replace(TSFILE_SUFFIX, "").split(FILE_NAME_SEPARATOR);
    long ver1 = Long.parseLong(items1[0]);
    long ver2 = Long.parseLong(items2[0]);
    int cmp = Long.compare(ver1, ver2);
    if (cmp == 0) {
      return Long.compare(Long.parseLong(items1[1]), Long.parseLong(items2[1]));
    } else {
      return cmp;
    }
  }

  /**
   * insert one row of data
   *
   * @param insertRowPlan one row of data
   */
  public void insert(InsertRowPlan insertRowPlan)
      throws WriteProcessException, TriggerExecutionException {
    // reject insertions that are out of ttl
    if (!isAlive(insertRowPlan.getTime())) {
      throw new OutOfTTLException(insertRowPlan.getTime(), (System.currentTimeMillis() - dataTTL));
    }
    writeLock("InsertRow");
    try {
      // init map
      long timePartitionId = StorageEngine.getTimePartition(insertRowPlan.getTime());

      partitionLatestFlushedTimeForEachDevice.computeIfAbsent(
          timePartitionId, id -> new HashMap<>());

      boolean isSequence =
          insertRowPlan.getTime()
              > partitionLatestFlushedTimeForEachDevice
                  .get(timePartitionId)
                  .getOrDefault(insertRowPlan.getPrefixPath().getFullPath(), Long.MIN_VALUE);

      // is unsequence and user set config to discard out of order data
      if (!isSequence
          && IoTDBDescriptor.getInstance().getConfig().isEnableDiscardOutOfOrderData()) {
        return;
      }

      latestTimeForEachDevice.computeIfAbsent(timePartitionId, l -> new HashMap<>());

      // fire trigger before insertion
      TriggerEngine.fire(TriggerEvent.BEFORE_INSERT, insertRowPlan);
      // insert to sequence or unSequence file
      insertToTsFileProcessor(insertRowPlan, isSequence, timePartitionId);
      // fire trigger after insertion
      TriggerEngine.fire(TriggerEvent.AFTER_INSERT, insertRowPlan);
    } finally {
      writeUnlock();
    }
  }

  /**
   * Insert a tablet (rows belonging to the same devices) into this storage group.
   *
   * @throws BatchProcessException if some of the rows failed to be inserted
   */
  @SuppressWarnings("squid:S3776") // Suppress high Cognitive Complexity warning
  public void insertTablet(InsertTabletPlan insertTabletPlan)
      throws BatchProcessException, TriggerExecutionException {

    writeLock("insertTablet");
    try {
      TSStatus[] results = new TSStatus[insertTabletPlan.getRowCount()];
      Arrays.fill(results, RpcUtils.SUCCESS_STATUS);
      boolean noFailure = true;

      /*
       * assume that batch has been sorted by client
       */
      int loc = 0;
      while (loc < insertTabletPlan.getRowCount()) {
        long currTime = insertTabletPlan.getTimes()[loc];
        // skip points that do not satisfy TTL
        if (!isAlive(currTime)) {
          results[loc] =
              RpcUtils.getStatus(
                  TSStatusCode.OUT_OF_TTL_ERROR,
                  "time " + currTime + " in current line is out of TTL: " + dataTTL);
          loc++;
          noFailure = false;
        } else {
          break;
        }
      }
      // loc pointing at first legal position
      if (loc == insertTabletPlan.getRowCount()) {
        throw new BatchProcessException(results);
      }

      // fire trigger before insertion
      final int firePosition = loc;
      TriggerEngine.fire(TriggerEvent.BEFORE_INSERT, insertTabletPlan, firePosition);

      // before is first start point
      int before = loc;
      // before time partition
      long beforeTimePartition =
          StorageEngine.getTimePartition(insertTabletPlan.getTimes()[before]);
      // init map
      long lastFlushTime =
          partitionLatestFlushedTimeForEachDevice
              .computeIfAbsent(beforeTimePartition, id -> new HashMap<>())
              .computeIfAbsent(
                  insertTabletPlan.getPrefixPath().getFullPath(), id -> Long.MIN_VALUE);
      // if is sequence
      boolean isSequence = false;
      while (loc < insertTabletPlan.getRowCount()) {
        long time = insertTabletPlan.getTimes()[loc];
        long curTimePartition = StorageEngine.getTimePartition(time);
        // start next partition
        if (curTimePartition != beforeTimePartition) {
          // insert last time partition
          if (isSequence
              || !IoTDBDescriptor.getInstance().getConfig().isEnableDiscardOutOfOrderData()) {
            noFailure =
                insertTabletToTsFileProcessor(
                        insertTabletPlan, before, loc, isSequence, results, beforeTimePartition)
                    && noFailure;
          }
          // re initialize
          before = loc;
          beforeTimePartition = curTimePartition;
          lastFlushTime =
              partitionLatestFlushedTimeForEachDevice
                  .computeIfAbsent(beforeTimePartition, id -> new HashMap<>())
                  .computeIfAbsent(
                      insertTabletPlan.getPrefixPath().getFullPath(), id -> Long.MIN_VALUE);
          isSequence = false;
        }
        // still in this partition
        else {
          // judge if we should insert sequence
          if (!isSequence && time > lastFlushTime) {
            // insert into unsequence and then start sequence
            if (!IoTDBDescriptor.getInstance().getConfig().isEnableDiscardOutOfOrderData()) {
              noFailure =
                  insertTabletToTsFileProcessor(
                          insertTabletPlan, before, loc, false, results, beforeTimePartition)
                      && noFailure;
            }
            before = loc;
            isSequence = true;
          }
          loc++;
        }
      }

      // do not forget last part
      if (before < loc
          && (isSequence
              || !IoTDBDescriptor.getInstance().getConfig().isEnableDiscardOutOfOrderData())) {
        noFailure =
            insertTabletToTsFileProcessor(
                    insertTabletPlan, before, loc, isSequence, results, beforeTimePartition)
                && noFailure;
      }
      long globalLatestFlushedTime =
          globalLatestFlushedTimeForEachDevice.getOrDefault(
              insertTabletPlan.getPrefixPath().getFullPath(), Long.MIN_VALUE);
      tryToUpdateBatchInsertLastCache(insertTabletPlan, globalLatestFlushedTime);

      if (!noFailure) {
        throw new BatchProcessException(results);
      }

      // fire trigger after insertion
      TriggerEngine.fire(TriggerEvent.AFTER_INSERT, insertTabletPlan, firePosition);
    } finally {
      writeUnlock();
    }
  }

  /** @return whether the given time falls in ttl */
  private boolean isAlive(long time) {
    return dataTTL == Long.MAX_VALUE || (System.currentTimeMillis() - time) <= dataTTL;
  }

  /**
   * insert batch to tsfile processor thread-safety that the caller need to guarantee The rows to be
   * inserted are in the range [start, end)
   *
   * @param insertTabletPlan insert a tablet of a device
   * @param sequence whether is sequence
   * @param start start index of rows to be inserted in insertTabletPlan
   * @param end end index of rows to be inserted in insertTabletPlan
   * @param results result array
   * @param timePartitionId time partition id
   * @return false if any failure occurs when inserting the tablet, true otherwise
   */
  private boolean insertTabletToTsFileProcessor(
      InsertTabletPlan insertTabletPlan,
      int start,
      int end,
      boolean sequence,
      TSStatus[] results,
      long timePartitionId) {
    // return when start >= end
    if (start >= end) {
      return true;
    }

    TsFileProcessor tsFileProcessor = getOrCreateTsFileProcessor(timePartitionId, sequence);
    if (tsFileProcessor == null) {
      for (int i = start; i < end; i++) {
        results[i] =
            RpcUtils.getStatus(
                TSStatusCode.INTERNAL_SERVER_ERROR,
                "can not create TsFileProcessor, timePartitionId: " + timePartitionId);
      }
      return false;
    }

    try {
      tsFileProcessor.insertTablet(insertTabletPlan, start, end, results);
    } catch (WriteProcessRejectException e) {
      logger.warn("insert to TsFileProcessor rejected, {}", e.getMessage());
      return false;
    } catch (WriteProcessException e) {
      logger.error("insert to TsFileProcessor error ", e);
      return false;
    }

    latestTimeForEachDevice.computeIfAbsent(timePartitionId, t -> new HashMap<>());
    // try to update the latest time of the device of this tsRecord
    if (sequence
        && latestTimeForEachDevice
                .get(timePartitionId)
                .getOrDefault(insertTabletPlan.getPrefixPath().getFullPath(), Long.MIN_VALUE)
            < insertTabletPlan.getTimes()[end - 1]) {
      latestTimeForEachDevice
          .get(timePartitionId)
          .put(
              insertTabletPlan.getPrefixPath().getFullPath(), insertTabletPlan.getTimes()[end - 1]);
    }

    // check memtable size and may async try to flush the work memtable
    if (tsFileProcessor.shouldFlush()) {
      fileFlushPolicy.apply(this, tsFileProcessor, sequence);
    }
    return true;
  }

  private void tryToUpdateBatchInsertLastCache(InsertTabletPlan plan, Long latestFlushedTime) {
    if (!IoTDBDescriptor.getInstance().getConfig().isLastCacheEnabled()) {
      return;
    }
    MeasurementMNode[] mNodes = plan.getMeasurementMNodes();
    int columnIndex = 0;
    for (int i = 0; i < mNodes.length; i++) {
      // Don't update cached last value for vector type
      if (mNodes[i] != null && plan.isAligned()) {
        columnIndex += mNodes[i].getSchema().getValueMeasurementIdList().size();
      } else {
        if (plan.getColumns()[i] == null) {
          columnIndex++;
          continue;
        }
        // Update cached last value with high priority
        if (mNodes[i] != null) {
          // in stand alone version, the seriesPath is not needed, just use measurementMNodes[i] to
          // update last cache
          IoTDB.metaManager.updateLastCache(
              null, plan.composeLastTimeValuePair(columnIndex), true, latestFlushedTime, mNodes[i]);
        } else {
          // measurementMNodes[i] is null, use the path to update remote cache
          IoTDB.metaManager.updateLastCache(
              plan.getPrefixPath().concatNode(plan.getMeasurements()[columnIndex]),
              plan.composeLastTimeValuePair(columnIndex),
              true,
              latestFlushedTime,
              null);
        }
        columnIndex++;
      }
    }
  }

  private void insertToTsFileProcessor(
      InsertRowPlan insertRowPlan, boolean sequence, long timePartitionId)
      throws WriteProcessException {
    TsFileProcessor tsFileProcessor = getOrCreateTsFileProcessor(timePartitionId, sequence);
    if (tsFileProcessor == null) {
      return;
    }

    tsFileProcessor.insert(insertRowPlan);

    // try to update the latest time of the device of this tsRecord
    if (latestTimeForEachDevice
            .get(timePartitionId)
            .getOrDefault(insertRowPlan.getPrefixPath().getFullPath(), Long.MIN_VALUE)
        < insertRowPlan.getTime()) {
      latestTimeForEachDevice
          .get(timePartitionId)
          .put(insertRowPlan.getPrefixPath().getFullPath(), insertRowPlan.getTime());
    }

    long globalLatestFlushTime =
        globalLatestFlushedTimeForEachDevice.getOrDefault(
            insertRowPlan.getPrefixPath().getFullPath(), Long.MIN_VALUE);

    tryToUpdateInsertLastCache(insertRowPlan, globalLatestFlushTime);

    // check memtable size and may asyncTryToFlush the work memtable
    if (tsFileProcessor.shouldFlush()) {
      fileFlushPolicy.apply(this, tsFileProcessor, sequence);
    }
  }

  private void tryToUpdateInsertLastCache(InsertRowPlan plan, Long latestFlushedTime) {
    if (!IoTDBDescriptor.getInstance().getConfig().isLastCacheEnabled()) {
      return;
    }
    MeasurementMNode[] mNodes = plan.getMeasurementMNodes();
    int columnIndex = 0;
    for (MeasurementMNode mNode : mNodes) {
      // Don't update cached last value for vector type
      if (!plan.isAligned()) {
        if (plan.getValues()[columnIndex] == null) {
          columnIndex++;
          continue;
        }
        // Update cached last value with high priority
        if (mNode != null) {
          // in stand alone version, the seriesPath is not needed, just use measurementMNodes[i] to
          // update last cache
          IoTDB.metaManager.updateLastCache(
              null, plan.composeTimeValuePair(columnIndex), true, latestFlushedTime, mNode);
        } else {
          IoTDB.metaManager.updateLastCache(
              plan.getPrefixPath().concatNode(plan.getMeasurements()[columnIndex]),
              plan.composeTimeValuePair(columnIndex),
              true,
              latestFlushedTime,
              null);
        }
        columnIndex++;
      }
    }
  }

  /**
   * mem control module use this method to flush memtable
   *
   * @param tsFileProcessor tsfile processor in which memtable to be flushed
   */
  public void submitAFlushTaskWhenShouldFlush(TsFileProcessor tsFileProcessor) {
    writeLock("submitAFlushTaskWhenShouldFlush");
    try {
      // check memtable size and may asyncTryToFlush the work memtable
      if (tsFileProcessor.shouldFlush()) {
        fileFlushPolicy.apply(this, tsFileProcessor, tsFileProcessor.isSequence());
      }
    } finally {
      writeUnlock();
    }
  }

  private TsFileProcessor getOrCreateTsFileProcessor(long timeRangeId, boolean sequence) {
    TsFileProcessor tsFileProcessor = null;
    try {
      if (sequence) {
        tsFileProcessor =
            getOrCreateTsFileProcessorIntern(timeRangeId, workSequenceTsFileProcessors, true);
      } else {
        tsFileProcessor =
            getOrCreateTsFileProcessorIntern(timeRangeId, workUnsequenceTsFileProcessors, false);
      }
    } catch (DiskSpaceInsufficientException e) {
      logger.error(
          "disk space is insufficient when creating TsFile processor, change system mode to read-only",
          e);
      IoTDBDescriptor.getInstance().getConfig().setReadOnly(true);
    } catch (IOException e) {
      logger.error(
          "meet IOException when creating TsFileProcessor, change system mode to read-only", e);
      IoTDBDescriptor.getInstance().getConfig().setReadOnly(true);
    }
    return tsFileProcessor;
  }

  /**
   * get processor from hashmap, flush oldest processor if necessary
   *
   * @param timeRangeId time partition range
   * @param tsFileProcessorTreeMap tsFileProcessorTreeMap
   * @param sequence whether is sequence or not
   */
  private TsFileProcessor getOrCreateTsFileProcessorIntern(
      long timeRangeId, TreeMap<Long, TsFileProcessor> tsFileProcessorTreeMap, boolean sequence)
      throws IOException, DiskSpaceInsufficientException {

    TsFileProcessor res = tsFileProcessorTreeMap.get(timeRangeId);

    if (null == res) {
      // we have to remove oldest processor to control the num of the memtables
      // TODO: use a method to control the number of memtables
      if (tsFileProcessorTreeMap.size()
          >= IoTDBDescriptor.getInstance().getConfig().getConcurrentWritingTimePartition()) {
        Map.Entry<Long, TsFileProcessor> processorEntry = tsFileProcessorTreeMap.firstEntry();
        logger.info(
            "will close a {} TsFile because too many active partitions ({} > {}) in the storage group {},",
            sequence,
            tsFileProcessorTreeMap.size(),
            IoTDBDescriptor.getInstance().getConfig().getConcurrentWritingTimePartition(),
            logicalStorageGroupName);
        asyncCloseOneTsFileProcessor(sequence, processorEntry.getValue());
      }

      // build new processor
      res = newTsFileProcessor(sequence, timeRangeId);
      tsFileProcessorTreeMap.put(timeRangeId, res);
      tsFileResourceManager.add(res.getTsFileResource(), sequence);
    }

    return res;
  }

  private TsFileProcessor newTsFileProcessor(boolean sequence, long timePartitionId)
      throws IOException, DiskSpaceInsufficientException {

    long version = partitionMaxFileVersions.getOrDefault(timePartitionId, 0L) + 1;
    partitionMaxFileVersions.put(timePartitionId, version);
    String filePath =
        TsFileNameGenerator.generateNewTsFilePatWithMkdir(
            sequence,
            logicalStorageGroupName,
            virtualStorageGroupId,
            timePartitionId,
            System.currentTimeMillis(),
            version,
            0,
            0);

    return getTsFileProcessor(sequence, filePath, timePartitionId);
  }

  private TsFileProcessor getTsFileProcessor(
      boolean sequence, String filePath, long timePartitionId) throws IOException {
    TsFileProcessor tsFileProcessor;
    if (sequence) {
      tsFileProcessor =
          new TsFileProcessor(
              logicalStorageGroupName + File.separator + virtualStorageGroupId,
              fsFactory.getFileWithParent(filePath),
              storageGroupInfo,
              this::closeUnsealedTsFileProcessorCallBack,
              this::updateLatestFlushTimeCallback,
              true);
    } else {
      tsFileProcessor =
          new TsFileProcessor(
              logicalStorageGroupName + File.separator + virtualStorageGroupId,
              fsFactory.getFileWithParent(filePath),
              storageGroupInfo,
              this::closeUnsealedTsFileProcessorCallBack,
              this::unsequenceFlushCallback,
              false);
    }

    if (enableMemControl) {
      TsFileProcessorInfo tsFileProcessorInfo = new TsFileProcessorInfo(storageGroupInfo);
      tsFileProcessor.setTsFileProcessorInfo(tsFileProcessorInfo);
      this.storageGroupInfo.initTsFileProcessorInfo(tsFileProcessor);
    }

    tsFileProcessor.addCloseFileListeners(customCloseFileListeners);
    tsFileProcessor.addFlushListeners(customFlushListeners);
    tsFileProcessor.setTimeRangeId(timePartitionId);

    return tsFileProcessor;
  }

  /**
   * Create a new tsfile name
   *
   * @return file name
   */
  private String getNewTsFileName(long timePartitionId) {
    long version = partitionMaxFileVersions.getOrDefault(timePartitionId, 0L) + 1;
    partitionMaxFileVersions.put(timePartitionId, version);
    return getNewTsFileName(System.currentTimeMillis(), version, 0, 0);
  }

  private String getNewTsFileName(long time, long version, int mergeCnt, int unseqMergeCnt) {
    return TsFileNameGenerator.generateNewTsFileName(time, version, mergeCnt, unseqMergeCnt);
  }

  /**
   * close one tsfile processor
   *
   * @param sequence whether this tsfile processor is sequence or not
   * @param tsFileProcessor tsfile processor
   */
  public void syncCloseOneTsFileProcessor(boolean sequence, TsFileProcessor tsFileProcessor) {
    synchronized (closeStorageGroupCondition) {
      try {
        asyncCloseOneTsFileProcessor(sequence, tsFileProcessor);
        long startTime = System.currentTimeMillis();
        while (closingSequenceTsFileProcessor.contains(tsFileProcessor)
            || closingUnSequenceTsFileProcessor.contains(tsFileProcessor)) {
          closeStorageGroupCondition.wait(60_000);
          if (System.currentTimeMillis() - startTime > 60_000) {
            logger.warn(
                "{} has spent {}s to wait for closing one tsfile.",
                logicalStorageGroupName + "-" + this.virtualStorageGroupId,
                (System.currentTimeMillis() - startTime) / 1000);
          }
        }
      } catch (InterruptedException e) {
        Thread.currentThread().interrupt();
        logger.error(
            "syncCloseOneTsFileProcessor error occurs while waiting for closing the storage "
                + "group {}",
            logicalStorageGroupName + "-" + virtualStorageGroupId,
            e);
      }
    }
  }

  /**
   * close one tsfile processor, thread-safety should be ensured by caller
   *
   * @param sequence whether this tsfile processor is sequence or not
   * @param tsFileProcessor tsfile processor
   */
  public void asyncCloseOneTsFileProcessor(boolean sequence, TsFileProcessor tsFileProcessor) {
    // for sequence tsfile, we update the endTimeMap only when the file is prepared to be closed.
    // for unsequence tsfile, we have maintained the endTimeMap when an insertion comes.
    if (closingSequenceTsFileProcessor.contains(tsFileProcessor)
        || closingUnSequenceTsFileProcessor.contains(tsFileProcessor)
        || tsFileProcessor.alreadyMarkedClosing()) {
      return;
    }
    logger.info(
        "Async close tsfile: {}",
        tsFileProcessor.getTsFileResource().getTsFile().getAbsolutePath());
    if (sequence) {
      closingSequenceTsFileProcessor.add(tsFileProcessor);
      updateEndTimeMap(tsFileProcessor);
      tsFileProcessor.asyncClose();

      workSequenceTsFileProcessors.remove(tsFileProcessor.getTimeRangeId());
      // if unsequence files don't contain this time range id, we should remove it's version
      // controller
      if (!workUnsequenceTsFileProcessors.containsKey(tsFileProcessor.getTimeRangeId())) {
        timePartitionIdVersionControllerMap.remove(tsFileProcessor.getTimeRangeId());
      }
      logger.info(
          "close a sequence tsfile processor {}",
          logicalStorageGroupName + "-" + virtualStorageGroupId);
    } else {
      closingUnSequenceTsFileProcessor.add(tsFileProcessor);
      tsFileProcessor.asyncClose();

      workUnsequenceTsFileProcessors.remove(tsFileProcessor.getTimeRangeId());
      // if sequence files don't contain this time range id, we should remove it's version
      // controller
      if (!workSequenceTsFileProcessors.containsKey(tsFileProcessor.getTimeRangeId())) {
        timePartitionIdVersionControllerMap.remove(tsFileProcessor.getTimeRangeId());
      }
    }
  }

  /**
   * delete the storageGroup's own folder in folder data/system/storage_groups
   *
   * @param systemDir system dir
   */
  public void deleteFolder(String systemDir) {
    logger.info(
        "{} will close all files for deleting data folder {}",
        logicalStorageGroupName + "-" + virtualStorageGroupId,
        systemDir);
    writeLock("deleteFolder");
    try {
      syncCloseAllWorkingTsFileProcessors();
      File storageGroupFolder =
          SystemFileFactory.INSTANCE.getFile(systemDir, virtualStorageGroupId);
      if (storageGroupFolder.exists()) {
        org.apache.iotdb.db.utils.FileUtils.deleteDirectory(storageGroupFolder);
      }
    } finally {
      writeUnlock();
    }
  }

  /** close all tsfile resource */
  public void closeAllResources() {
    for (TsFileResource tsFileResource : tsFileResourceManager.getTsFileList(false)) {
      try {
        tsFileResource.close();
      } catch (IOException e) {
        logger.error("Cannot close a TsFileResource {}", tsFileResource, e);
      }
    }
    for (TsFileResource tsFileResource : tsFileResourceManager.getTsFileList(true)) {
      try {
        tsFileResource.close();
      } catch (IOException e) {
        logger.error("Cannot close a TsFileResource {}", tsFileResource, e);
      }
    }
  }

  /** release wal buffer */
  public void releaseWalDirectByteBufferPool() {
    synchronized (walByteBufferPool) {
      while (!walByteBufferPool.isEmpty()) {
        MmapUtil.clean((MappedByteBuffer) walByteBufferPool.removeFirst());
        currentWalPoolSize--;
      }
    }
  }

  /** delete tsfile */
  public void syncDeleteDataFiles() {
    logger.info(
        "{} will close all files for deleting data files",
        logicalStorageGroupName + "-" + virtualStorageGroupId);
    writeLock("syncDeleteDataFiles");
    try {

      syncCloseAllWorkingTsFileProcessors();
      // normally, mergingModification is just need to be closed by after a merge task is finished.
      // we close it here just for IT test.
      //      if (this.tsFileResourceManager.mergingModification != null) {
      //        this.tsFileResourceManager.mergingModification.close();
      //      }

      closeAllResources();
      List<String> folder = DirectoryManager.getInstance().getAllSequenceFileFolders();
      folder.addAll(DirectoryManager.getInstance().getAllUnSequenceFileFolders());
      deleteAllSGFolders(folder);

      this.workSequenceTsFileProcessors.clear();
      this.workUnsequenceTsFileProcessors.clear();
      this.tsFileResourceManager.clear();
      this.partitionLatestFlushedTimeForEachDevice.clear();
      this.globalLatestFlushedTimeForEachDevice.clear();
      this.latestTimeForEachDevice.clear();
    } finally {
      writeUnlock();
    }
  }

  private void deleteAllSGFolders(List<String> folder) {
    for (String tsfilePath : folder) {
      File storageGroupFolder =
          fsFactory.getFile(
              tsfilePath, logicalStorageGroupName + File.separator + virtualStorageGroupId);
      if (storageGroupFolder.exists()) {
        org.apache.iotdb.db.utils.FileUtils.deleteDirectory(storageGroupFolder);
      }
    }
  }

  /** Iterate each TsFile and try to lock and remove those out of TTL. */
  public synchronized void checkFilesTTL() {
    if (dataTTL == Long.MAX_VALUE) {
      logger.debug(
          "{}: TTL not set, ignore the check",
          logicalStorageGroupName + "-" + virtualStorageGroupId);
      return;
    }
    long ttlLowerBound = System.currentTimeMillis() - dataTTL;
    if (logger.isDebugEnabled()) {
      logger.debug(
          "{}: TTL removing files before {}",
          logicalStorageGroupName + "-" + virtualStorageGroupId,
          new Date(ttlLowerBound));
    }

    // copy to avoid concurrent modification of deletion
    List<TsFileResource> seqFiles = new ArrayList<>(tsFileResourceManager.getTsFileList(true));
    List<TsFileResource> unseqFiles = new ArrayList<>(tsFileResourceManager.getTsFileList(false));

    for (TsFileResource tsFileResource : seqFiles) {
      checkFileTTL(tsFileResource, ttlLowerBound, true);
    }
    for (TsFileResource tsFileResource : unseqFiles) {
      checkFileTTL(tsFileResource, ttlLowerBound, false);
    }
  }

<<<<<<< HEAD
  private void checkFileTTL(TsFileResource resource, long timeLowerBound, boolean isSeq) {
    if (!resource.isClosed() || !resource.isDeleted() && resource.stillLives(timeLowerBound)) {
=======
  private void checkFileTTL(TsFileResource resource, long ttlLowerBound, boolean isSeq) {
    if (resource.isMerging()
        || !resource.isClosed()
        || !resource.isDeleted() && resource.stillLives(ttlLowerBound)) {
>>>>>>> 72799f33
      return;
    }

    writeLock("checkFileTTL");
    try {
      // prevent new merges and queries from choosing this file
      resource.setDeleted(true);

      // ensure that the file is not used by any queries
      if (resource.tryWriteLock()) {
        try {
          // physical removal
          resource.remove();
          if (logger.isInfoEnabled()) {
            logger.info(
                "Removed a file {} before {} by ttl ({}ms)",
                resource.getTsFilePath(),
                new Date(ttlLowerBound),
                dataTTL);
          }
          tsFileResourceManager.remove(resource, isSeq);
        } finally {
          resource.writeUnlock();
        }
      }
    } finally {
      writeUnlock();
    }
  }

  /** This method will be blocked until all tsfile processors are closed. */
  public void syncCloseAllWorkingTsFileProcessors() {
    synchronized (closeStorageGroupCondition) {
      try {
        asyncCloseAllWorkingTsFileProcessors();
        long startTime = System.currentTimeMillis();
        while (!closingSequenceTsFileProcessor.isEmpty()
            || !closingUnSequenceTsFileProcessor.isEmpty()) {
          closeStorageGroupCondition.wait(60_000);
          if (System.currentTimeMillis() - startTime > 60_000) {
            logger.warn(
                "{} has spent {}s to wait for closing all TsFiles.",
                logicalStorageGroupName + "-" + this.virtualStorageGroupId,
                (System.currentTimeMillis() - startTime) / 1000);
          }
        }
      } catch (InterruptedException e) {
        logger.error(
            "CloseFileNodeCondition error occurs while waiting for closing the storage "
                + "group {}",
            logicalStorageGroupName + "-" + virtualStorageGroupId,
            e);
        Thread.currentThread().interrupt();
      }
    }
  }

  /** close all working tsfile processors */
  public void asyncCloseAllWorkingTsFileProcessors() {
    writeLock("asyncCloseAllWorkingTsFileProcessors");
    try {
      logger.info(
          "async force close all files in storage group: {}",
          logicalStorageGroupName + "-" + virtualStorageGroupId);
      // to avoid concurrent modification problem, we need a new array list
      for (TsFileProcessor tsFileProcessor :
          new ArrayList<>(workSequenceTsFileProcessors.values())) {
        asyncCloseOneTsFileProcessor(true, tsFileProcessor);
      }
      // to avoid concurrent modification problem, we need a new array list
      for (TsFileProcessor tsFileProcessor :
          new ArrayList<>(workUnsequenceTsFileProcessors.values())) {
        asyncCloseOneTsFileProcessor(false, tsFileProcessor);
      }
    } finally {
      writeUnlock();
    }
  }

  /** force close all working tsfile processors */
  public void forceCloseAllWorkingTsFileProcessors() throws TsFileProcessorException {
    writeLock("forceCloseAllWorkingTsFileProcessors");
    try {
      logger.info(
          "force close all processors in storage group: {}",
          logicalStorageGroupName + "-" + virtualStorageGroupId);
      // to avoid concurrent modification problem, we need a new array list
      for (TsFileProcessor tsFileProcessor :
          new ArrayList<>(workSequenceTsFileProcessors.values())) {
        tsFileProcessor.putMemTableBackAndClose();
      }
      // to avoid concurrent modification problem, we need a new array list
      for (TsFileProcessor tsFileProcessor :
          new ArrayList<>(workUnsequenceTsFileProcessors.values())) {
        tsFileProcessor.putMemTableBackAndClose();
      }
    } finally {
      writeUnlock();
    }
  }

  // TODO need a read lock, please consider the concurrency with flush manager threads.
  /**
   * build query data source by searching all tsfile which fit in query filter
   *
   * @param fullPath data path
   * @param context query context
   * @param timeFilter time filter
   * @return query data source
   */
  public QueryDataSource query(
      PartialPath fullPath,
      QueryContext context,
      QueryFileManager filePathsManager,
      Filter timeFilter)
      throws QueryProcessException {
    readLock();
    try {
      List<TsFileResource> seqResources =
          getFileResourceListForQuery(
              tsFileResourceManager.getTsFileList(true),
              upgradeSeqFileList,
              fullPath,
              context,
              timeFilter,
              true);
      List<TsFileResource> unseqResources =
          getFileResourceListForQuery(
              tsFileResourceManager.getTsFileList(false),
              upgradeUnseqFileList,
              fullPath,
              context,
              timeFilter,
              false);
      QueryDataSource dataSource = new QueryDataSource(seqResources, unseqResources);
      // used files should be added before mergeLock is unlocked, or they may be deleted by
      // running merge
      // is null only in tests
      if (filePathsManager != null) {
        filePathsManager.addUsedFilesForQuery(context.getQueryId(), dataSource);
      }
      dataSource.setDataTTL(dataTTL);
      return dataSource;
    } catch (MetadataException e) {
      throw new QueryProcessException(e);
    } finally {
      readUnlock();
    }
  }

  /** lock the read lock of the insert lock */
  public void readLock() {
    // apply read lock for SG insert lock to prevent inconsistent with concurrently writing memtable
    insertLock.readLock().lock();
    // apply read lock for TsFileResource list
    tsFileResourceManager.readLock();
  }

  /** unlock the read lock of insert lock */
  public void readUnlock() {
    tsFileResourceManager.readUnlock();
    insertLock.readLock().unlock();
  }

  /** lock the write lock of the insert lock */
  public void writeLock(String holder) {
    insertLock.writeLock().lock();
    insertWriteLockHolder = holder;
  }

  /** unlock the write lock of the insert lock */
  public void writeUnlock() {
    insertWriteLockHolder = "";
    insertLock.writeLock().unlock();
  }

  /**
   * @param tsFileResources includes sealed and unsealed tsfile resources
   * @return fill unsealed tsfile resources with memory data and ChunkMetadataList of data in disk
   */
  private List<TsFileResource> getFileResourceListForQuery(
      Collection<TsFileResource> tsFileResources,
      List<TsFileResource> upgradeTsFileResources,
      PartialPath fullPath,
      QueryContext context,
      Filter timeFilter,
      boolean isSeq)
      throws MetadataException {
    String deviceId = fullPath.getDevice();

    if (context.isDebug()) {
      DEBUG_LOGGER.info(
          "Path: {}.{}, get tsfile list: {} isSeq: {} timefilter: {}",
          deviceId,
          fullPath.getMeasurement(),
          tsFileResources,
          isSeq,
          (timeFilter == null ? "null" : timeFilter));
    }

    IMeasurementSchema schema = IoTDB.metaManager.getSeriesSchema(fullPath);

    List<TsFileResource> tsfileResourcesForQuery = new ArrayList<>();
    long ttlLowerBound =
        dataTTL != Long.MAX_VALUE ? System.currentTimeMillis() - dataTTL : Long.MIN_VALUE;
    context.setQueryTimeLowerBound(ttlLowerBound);

    // for upgrade files and old files must be closed
    for (TsFileResource tsFileResource : upgradeTsFileResources) {
      if (!tsFileResource.isSatisfied(deviceId, timeFilter, isSeq, dataTTL, context.isDebug())) {
        continue;
      }
      closeQueryLock.readLock().lock();
      try {
        tsfileResourcesForQuery.add(tsFileResource);
      } finally {
        closeQueryLock.readLock().unlock();
      }
    }

    for (TsFileResource tsFileResource : tsFileResources) {
      if (!tsFileResource.isSatisfied(
          fullPath.getDevice(), timeFilter, isSeq, dataTTL, context.isDebug())) {
        continue;
      }
      closeQueryLock.readLock().lock();
      try {
        if (tsFileResource.isClosed()) {
          tsfileResourcesForQuery.add(tsFileResource);
        } else {
          tsFileResource
              .getUnsealedFileProcessor()
              .query(deviceId, fullPath.getMeasurement(), schema, context, tsfileResourcesForQuery);
        }
      } catch (IOException e) {
        throw new MetadataException(e);
      } finally {
        closeQueryLock.readLock().unlock();
      }
    }
    return tsfileResourcesForQuery;
  }

  /**
   * Delete data whose timestamp <= 'timestamp' and belongs to the time series
   * deviceId.measurementId.
   *
   * @param path the timeseries path of the to be deleted.
   * @param startTime the startTime of delete range.
   * @param endTime the endTime of delete range.
   */
  public void delete(PartialPath path, long startTime, long endTime, long planIndex)
      throws IOException {
    // If there are still some old version tsfiles, the delete won't succeeded.
    if (upgradeFileCount.get() != 0) {
      throw new IOException(
          "Delete failed. " + "Please do not delete until the old files upgraded.");
    }
    // TODO: how to avoid partial deletion?
    // FIXME: notice that if we may remove a SGProcessor out of memory, we need to close all opened
    // mod files in mergingModification, sequenceFileList, and unsequenceFileList
    writeLock("delete");

    // record files which are updated so that we can roll back them in case of exception
    List<ModificationFile> updatedModFiles = new ArrayList<>();

    try {
      Set<PartialPath> devicePaths = IoTDB.metaManager.getDevices(path.getDevicePath());
      for (PartialPath device : devicePaths) {
        Long lastUpdateTime = null;
        for (Map<String, Long> latestTimeMap : latestTimeForEachDevice.values()) {
          Long curTime = latestTimeMap.get(device.getFullPath());
          if (curTime != null && (lastUpdateTime == null || lastUpdateTime < curTime)) {
            lastUpdateTime = curTime;
          }
        }

        // delete Last cache record if necessary
        tryToDeleteLastCache(device, path, startTime, endTime);
      }

      // write log to impacted working TsFileProcessors
      logDeletion(startTime, endTime, path);

      Deletion deletion = new Deletion(path, MERGE_MOD_START_VERSION_NUM, startTime, endTime);
      //      if (tsFileResourceManager.mergingModification != null) {
      //        tsFileResourceManager.mergingModification.write(deletion);
      //        updatedModFiles.add(tsFileResourceManager.mergingModification);
      //      }

      deleteDataInFiles(
          tsFileResourceManager.getTsFileList(true),
          deletion,
          devicePaths,
          updatedModFiles,
          planIndex);
      deleteDataInFiles(
          tsFileResourceManager.getTsFileList(false),
          deletion,
          devicePaths,
          updatedModFiles,
          planIndex);

    } catch (Exception e) {
      // roll back
      for (ModificationFile modFile : updatedModFiles) {
        modFile.abort();
      }
      throw new IOException(e);
    } finally {
      writeUnlock();
    }
  }

  private void logDeletion(long startTime, long endTime, PartialPath path) throws IOException {
    long timePartitionStartId = StorageEngine.getTimePartition(startTime);
    long timePartitionEndId = StorageEngine.getTimePartition(endTime);
    if (IoTDBDescriptor.getInstance().getConfig().isEnableWal()) {
      DeletePlan deletionPlan = new DeletePlan(startTime, endTime, path);
      for (Map.Entry<Long, TsFileProcessor> entry : workSequenceTsFileProcessors.entrySet()) {
        if (timePartitionStartId <= entry.getKey() && entry.getKey() <= timePartitionEndId) {
          entry.getValue().getLogNode().write(deletionPlan);
        }
      }

      for (Map.Entry<Long, TsFileProcessor> entry : workUnsequenceTsFileProcessors.entrySet()) {
        if (timePartitionStartId <= entry.getKey() && entry.getKey() <= timePartitionEndId) {
          entry.getValue().getLogNode().write(deletionPlan);
        }
      }
    }
  }

  private boolean canSkipDelete(
      TsFileResource tsFileResource,
      Set<PartialPath> devicePaths,
      long deleteStart,
      long deleteEnd) {
    for (PartialPath device : devicePaths) {
      String deviceId = device.getFullPath();
      long endTime = tsFileResource.getEndTime(deviceId);
      if (endTime == Long.MIN_VALUE) {
        return false;
      }

      if (tsFileResource.isDeviceIdExist(deviceId)
          && (deleteEnd >= tsFileResource.getStartTime(deviceId) && deleteStart <= endTime)) {
        return false;
      }
    }
    return true;
  }

  private void deleteDataInFiles(
      Collection<TsFileResource> tsFileResourceList,
      Deletion deletion,
      Set<PartialPath> devicePaths,
      List<ModificationFile> updatedModFiles,
      long planIndex)
      throws IOException {
    for (TsFileResource tsFileResource : tsFileResourceList) {
      if (canSkipDelete(
          tsFileResource, devicePaths, deletion.getStartTime(), deletion.getEndTime())) {
        continue;
      }

      if (tsFileResource.isMerging) {
        // we have to set modification offset to MAX_VALUE, as the offset of source chunk may
        // change after compaction
        deletion.setFileOffset(Long.MAX_VALUE);
        // write deletion into modification file
        tsFileResource.getCompactionModFile().write(deletion);
        // remember to close mod file
        tsFileResource.getCompactionModFile().close();
      } else {
        deletion.setFileOffset(tsFileResource.getTsFileSize());
        // write deletion into modification file
        tsFileResource.getModFile().write(deletion);
        // remember to close mod file
        tsFileResource.getModFile().close();
      }
      logger.info(
          "[Deletion] Deletion with path:{}, time:{}-{} written into mods file.",
          deletion.getPath(),
          deletion.getStartTime(),
          deletion.getEndTime());

      tsFileResource.updatePlanIndexes(planIndex);

      // delete data in memory of unsealed file
      if (!tsFileResource.isClosed()) {
        TsFileProcessor tsfileProcessor = tsFileResource.getUnsealedFileProcessor();
        tsfileProcessor.deleteDataInMemory(deletion, devicePaths);
      }

      // add a record in case of rollback
      updatedModFiles.add(tsFileResource.getModFile());
    }
  }

  private void tryToDeleteLastCache(
      PartialPath deviceId, PartialPath originalPath, long startTime, long endTime)
      throws WriteProcessException {
    if (!IoTDBDescriptor.getInstance().getConfig().isLastCacheEnabled()) {
      return;
    }
    try {
      MNode node = IoTDB.metaManager.getDeviceNode(deviceId);

      for (MNode measurementNode : node.getChildren().values()) {
        if (measurementNode != null
            && originalPath.matchFullPath(measurementNode.getPartialPath())) {
          TimeValuePair lastPair = ((MeasurementMNode) measurementNode).getCachedLast();
          if (lastPair != null
              && startTime <= lastPair.getTimestamp()
              && lastPair.getTimestamp() <= endTime) {
            ((MeasurementMNode) measurementNode).resetCache();
            logger.info(
                "[tryToDeleteLastCache] Last cache for path: {} is set to null",
                measurementNode.getFullPath());
          }
        }
      }
    } catch (MetadataException e) {
      throw new WriteProcessException(e);
    }
  }

  /**
   * when close an TsFileProcessor, update its EndTimeMap immediately
   *
   * @param tsFileProcessor processor to be closed
   */
  private void updateEndTimeMap(TsFileProcessor tsFileProcessor) {
    TsFileResource resource = tsFileProcessor.getTsFileResource();
    for (String deviceId : resource.getDevices()) {
      resource.updateEndTime(
          deviceId, latestTimeForEachDevice.get(tsFileProcessor.getTimeRangeId()).get(deviceId));
    }
  }

  private boolean unsequenceFlushCallback(TsFileProcessor processor) {
    return true;
  }

  private boolean updateLatestFlushTimeCallback(TsFileProcessor processor) {
    // update the largest timestamp in the last flushing memtable
    Map<String, Long> curPartitionDeviceLatestTime =
        latestTimeForEachDevice.get(processor.getTimeRangeId());

    if (curPartitionDeviceLatestTime == null) {
      logger.warn(
          "Partition: {} does't have latest time for each device. "
              + "No valid record is written into memtable. Flushing tsfile is: {}",
          processor.getTimeRangeId(),
          processor.getTsFileResource().getTsFile());
      return false;
    }

    for (Entry<String, Long> entry : curPartitionDeviceLatestTime.entrySet()) {
      partitionLatestFlushedTimeForEachDevice
          .computeIfAbsent(processor.getTimeRangeId(), id -> new HashMap<>())
          .put(entry.getKey(), entry.getValue());
      updateNewlyFlushedPartitionLatestFlushedTimeForEachDevice(
          processor.getTimeRangeId(), entry.getKey(), entry.getValue());
      if (globalLatestFlushedTimeForEachDevice.getOrDefault(entry.getKey(), Long.MIN_VALUE)
          < entry.getValue()) {
        globalLatestFlushedTimeForEachDevice.put(entry.getKey(), entry.getValue());
      }
    }
    return true;
  }

  /**
   * update latest flush time for partition id
   *
   * @param partitionId partition id
   * @param latestFlushTime lastest flush time
   * @return true if update latest flush time success
   */
  private boolean updateLatestFlushTimeToPartition(long partitionId, long latestFlushTime) {
    // update the largest timestamp in the last flushing memtable
    Map<String, Long> curPartitionDeviceLatestTime = latestTimeForEachDevice.get(partitionId);

    if (curPartitionDeviceLatestTime == null) {
      logger.warn(
          "Partition: {} does't have latest time for each device. "
              + "No valid record is written into memtable.  latest flush time is: {}",
          partitionId,
          latestFlushTime);
      return false;
    }

    for (Entry<String, Long> entry : curPartitionDeviceLatestTime.entrySet()) {
      // set lastest flush time to latestTimeForEachDevice
      entry.setValue(latestFlushTime);

      partitionLatestFlushedTimeForEachDevice
          .computeIfAbsent(partitionId, id -> new HashMap<>())
          .put(entry.getKey(), entry.getValue());
      newlyFlushedPartitionLatestFlushedTimeForEachDevice
          .computeIfAbsent(partitionId, id -> new HashMap<>())
          .put(entry.getKey(), entry.getValue());
      if (globalLatestFlushedTimeForEachDevice.getOrDefault(entry.getKey(), Long.MIN_VALUE)
          < entry.getValue()) {
        globalLatestFlushedTimeForEachDevice.put(entry.getKey(), entry.getValue());
      }
    }
    return true;
  }

  /** used for upgrading */
  public void updateNewlyFlushedPartitionLatestFlushedTimeForEachDevice(
      long partitionId, String deviceId, long time) {
    newlyFlushedPartitionLatestFlushedTimeForEachDevice
        .computeIfAbsent(partitionId, id -> new HashMap<>())
        .compute(deviceId, (k, v) -> v == null ? time : Math.max(v, time));
  }

  /** put the memtable back to the MemTablePool and make the metadata in writer visible */
  // TODO please consider concurrency with query and insert method.
  private void closeUnsealedTsFileProcessorCallBack(TsFileProcessor tsFileProcessor)
      throws TsFileProcessorException {
    closeQueryLock.writeLock().lock();
    try {
      tsFileProcessor.close();
    } finally {
      closeQueryLock.writeLock().unlock();
    }
    // closingSequenceTsFileProcessor is a thread safety class.
    if (closingSequenceTsFileProcessor.contains(tsFileProcessor)) {
      closingSequenceTsFileProcessor.remove(tsFileProcessor);
    } else {
      closingUnSequenceTsFileProcessor.remove(tsFileProcessor);
    }
    synchronized (closeStorageGroupCondition) {
      closeStorageGroupCondition.notifyAll();
    }
    logger.info(
        "signal closing storage group condition in {}",
        logicalStorageGroupName + "-" + virtualStorageGroupId);
  }

  private void executeCompaction() {
    List<Long> timePartitions = new ArrayList<>(tsFileResourceManager.getTimePartitions());
    // sort the time partition from largest to smallest
    timePartitions.sort((o1, o2) -> (int) (o2 - o1));
    for (long timePartition : timePartitions) {
      CompactionScheduler.scheduleCompaction(tsFileResourceManager, timePartition);
    }
  }

  /**
   * count all Tsfiles in the storage group which need to be upgraded
   *
   * @return total num of the tsfiles which need to be upgraded in the storage group
   */
  public int countUpgradeFiles() {
    return upgradeFileCount.get();
  }

  /** upgrade all files belongs to this storage group */
  public void upgrade() {
    for (TsFileResource seqTsFileResource : upgradeSeqFileList) {
      seqTsFileResource.setUpgradeTsFileResourceCallBack(this::upgradeTsFileResourceCallBack);
      seqTsFileResource.doUpgrade();
    }
    for (TsFileResource unseqTsFileResource : upgradeUnseqFileList) {
      unseqTsFileResource.setUpgradeTsFileResourceCallBack(this::upgradeTsFileResourceCallBack);
      unseqTsFileResource.doUpgrade();
    }
  }

  private void upgradeTsFileResourceCallBack(TsFileResource tsFileResource) {
    List<TsFileResource> upgradedResources = tsFileResource.getUpgradedResources();
    for (TsFileResource resource : upgradedResources) {
      long partitionId = resource.getTimePartition();
      resource
          .getDevices()
          .forEach(
              device ->
                  updateNewlyFlushedPartitionLatestFlushedTimeForEachDevice(
                      partitionId, device, resource.getEndTime(device)));
    }
    upgradeFileCount.getAndAdd(-1);
    // load all upgraded resources in this sg to tsFileResourceManager
    if (upgradeFileCount.get() == 0) {
      writeLock("upgradeTsFileResourceCallBack");
      try {
        loadUpgradedResources(upgradeSeqFileList, true);
        loadUpgradedResources(upgradeUnseqFileList, false);
      } finally {
        writeUnlock();
      }
      // after upgrade complete, update partitionLatestFlushedTimeForEachDevice
      for (Entry<Long, Map<String, Long>> entry :
          newlyFlushedPartitionLatestFlushedTimeForEachDevice.entrySet()) {
        long timePartitionId = entry.getKey();
        Map<String, Long> latestFlushTimeForPartition =
            partitionLatestFlushedTimeForEachDevice.getOrDefault(timePartitionId, new HashMap<>());
        for (Entry<String, Long> endTimeMap : entry.getValue().entrySet()) {
          String device = endTimeMap.getKey();
          long endTime = endTimeMap.getValue();
          if (latestFlushTimeForPartition.getOrDefault(device, Long.MIN_VALUE) < endTime) {
            partitionLatestFlushedTimeForEachDevice
                .computeIfAbsent(timePartitionId, id -> new HashMap<>())
                .put(device, endTime);
          }
        }
      }
    }
  }

  private void loadUpgradedResources(List<TsFileResource> resources, boolean isseq) {
    if (resources.isEmpty()) {
      return;
    }
    for (TsFileResource resource : resources) {
      try {
        UpgradeUtils.moveUpgradedFiles(resource);
        tsFileResourceManager.addAll(resource.getUpgradedResources(), isseq);
        // delete old TsFile and resource
        resource.delete();
        Files.deleteIfExists(
            fsFactory
                .getFile(resource.getTsFile().toPath() + ModificationFile.FILE_SUFFIX)
                .toPath());
        UpgradeLog.writeUpgradeLogFile(
            resource.getTsFile().getAbsolutePath() + "," + UpgradeCheckStatus.UPGRADE_SUCCESS);
      } catch (IOException e) {
        logger.error("Unable to load {}, caused by ", resource, e);
      }
    }
    // delete upgrade folder when it is empty
    if (resources.get(0).getTsFile().getParentFile().isDirectory()
        && resources.get(0).getTsFile().getParentFile().listFiles().length == 0) {
      try {
        Files.delete(resources.get(0).getTsFile().getParentFile().toPath());
      } catch (IOException e) {
        logger.error(
            "Delete upgrade folder {} failed, caused by ",
            resources.get(0).getTsFile().getParentFile(),
            e);
      }
    }
    resources.clear();
  }

  /**
   * merge file under this storage group processor
   *
   * @param isFullMerge whether this merge is a full merge or not
   */
  public void merge(boolean isFullMerge) {
    writeLock("merge");
    try {
      executeCompaction();
    } finally {
      writeUnlock();
    }
  }

  /**
   * Load a new tsfile to storage group processor. The file may have overlap with other files.
   *
   * <p>or unsequence list.
   *
   * <p>Secondly, execute the loading process by the type.
   *
   * <p>Finally, update the latestTimeForEachDevice and partitionLatestFlushedTimeForEachDevice.
   *
   * @param newTsFileResource tsfile resource @UsedBy sync module.
   */
  public void loadNewTsFileForSync(TsFileResource newTsFileResource) throws LoadFileException {
    File tsfileToBeInserted = newTsFileResource.getTsFile();
    long newFilePartitionId = newTsFileResource.getTimePartitionWithCheck();
    writeLock("loadNewTsFileForSync");
    try {
      if (loadTsFileByType(
          LoadTsFileType.LOAD_SEQUENCE,
          tsfileToBeInserted,
          newTsFileResource,
          newFilePartitionId,
          tsFileResourceManager.size(true) - 1)) {
        updateLatestTimeMap(newTsFileResource);
      }
      resetLastCacheWhenLoadingTsfile(newTsFileResource);
    } catch (DiskSpaceInsufficientException e) {
      logger.error(
          "Failed to append the tsfile {} to storage group processor {} because the disk space is insufficient.",
          tsfileToBeInserted.getAbsolutePath(),
          tsfileToBeInserted.getParentFile().getName());
      IoTDBDescriptor.getInstance().getConfig().setReadOnly(true);
      throw new LoadFileException(e);
    } catch (IllegalPathException e) {
      logger.error(
          "Failed to reset last cache when loading file {}", newTsFileResource.getTsFilePath());
      throw new LoadFileException(e);
    } finally {
      writeUnlock();
    }
  }

  private void resetLastCacheWhenLoadingTsfile(TsFileResource newTsFileResource)
      throws IllegalPathException {
    for (String device : newTsFileResource.getDevices()) {
      tryToDeleteLastCacheByDevice(new PartialPath(device));
    }
  }

  private void tryToDeleteLastCacheByDevice(PartialPath deviceId) {
    if (!IoTDBDescriptor.getInstance().getConfig().isLastCacheEnabled()) {
      return;
    }
    try {
      MNode node = IoTDB.metaManager.getDeviceNode(deviceId);

      for (MNode measurementNode : node.getChildren().values()) {
        if (measurementNode != null) {
          ((MeasurementMNode) measurementNode).resetCache();
          logger.debug(
              "[tryToDeleteLastCacheByDevice] Last cache for path: {} is set to null",
              measurementNode.getFullPath());
        }
      }
    } catch (MetadataException e) {
      // the path doesn't cache in cluster mode now, ignore
    }
  }

  /**
   * Load a new tsfile to storage group processor. Tne file may have overlap with other files.
   *
   * <p>that there has no file which is overlapping with the new file.
   *
   * <p>Firstly, determine the loading type of the file, whether it needs to be loaded in sequence
   * list or unsequence list.
   *
   * <p>Secondly, execute the loading process by the type.
   *
   * <p>Finally, update the latestTimeForEachDevice and partitionLatestFlushedTimeForEachDevice.
   *
   * @param newTsFileResource tsfile resource @UsedBy load external tsfile module
   */
  public void loadNewTsFile(TsFileResource newTsFileResource) throws LoadFileException {
    File tsfileToBeInserted = newTsFileResource.getTsFile();
    long newFilePartitionId = newTsFileResource.getTimePartitionWithCheck();
    writeLock("loadNewTsFile");
    try {
      List<TsFileResource> sequenceList = tsFileResourceManager.getTsFileList(true);

      int insertPos = findInsertionPosition(newTsFileResource, newFilePartitionId, sequenceList);
      if (insertPos == POS_ALREADY_EXIST) {
        return;
      }

      // loading tsfile by type
      if (insertPos == POS_OVERLAP) {
        loadTsFileByType(
            LoadTsFileType.LOAD_UNSEQUENCE,
            tsfileToBeInserted,
            newTsFileResource,
            newFilePartitionId,
            insertPos);
      } else {

        // check whether the file name needs to be renamed.
        if (!tsFileResourceManager.isEmpty(true)) {
          String newFileName =
              getFileNameForLoadingFile(
                  tsfileToBeInserted.getName(),
                  insertPos,
                  newTsFileResource.getTimePartition(),
                  sequenceList);
          if (!newFileName.equals(tsfileToBeInserted.getName())) {
            logger.info(
                "Tsfile {} must be renamed to {} for loading into the sequence list.",
                tsfileToBeInserted.getName(),
                newFileName);
            newTsFileResource.setFile(
                fsFactory.getFile(tsfileToBeInserted.getParentFile(), newFileName));
          }
        }
        loadTsFileByType(
            LoadTsFileType.LOAD_SEQUENCE,
            tsfileToBeInserted,
            newTsFileResource,
            newFilePartitionId,
            insertPos);
      }
      resetLastCacheWhenLoadingTsfile(newTsFileResource);

      // update latest time map
      updateLatestTimeMap(newTsFileResource);
      long partitionNum = newTsFileResource.getTimePartition();
      updatePartitionFileVersion(partitionNum, newTsFileResource.getVersion());
    } catch (DiskSpaceInsufficientException e) {
      logger.error(
          "Failed to append the tsfile {} to storage group processor {} because the disk space is insufficient.",
          tsfileToBeInserted.getAbsolutePath(),
          tsfileToBeInserted.getParentFile().getName());
      IoTDBDescriptor.getInstance().getConfig().setReadOnly(true);
      throw new LoadFileException(e);
    } catch (IllegalPathException e) {
      logger.error(
          "Failed to reset last cache when loading file {}", newTsFileResource.getTsFilePath());
      throw new LoadFileException(e);
    } finally {
      writeUnlock();
    }
  }

  /**
   * Set the version in "partition" to "version" if "version" is larger than the current version.
   */
  public void setPartitionFileVersionToMax(long partition, long version) {
    partitionMaxFileVersions.compute(
        partition, (prt, oldVer) -> computeMaxVersion(oldVer, version));
  }

  private long computeMaxVersion(Long oldVersion, Long newVersion) {
    if (oldVersion == null) {
      return newVersion;
    }
    return Math.max(oldVersion, newVersion);
  }

  /**
   * Find the position of "newTsFileResource" in the sequence files if it can be inserted into them.
   *
   * @return POS_ALREADY_EXIST(- 2) if some file has the same name as the one to be inserted
   *     POS_OVERLAP(-3) if some file overlaps the new file an insertion position i >= -1 if the new
   *     file can be inserted between [i, i+1]
   */
  private int findInsertionPosition(
      TsFileResource newTsFileResource,
      long newFilePartitionId,
      List<TsFileResource> sequenceList) {
    File tsfileToBeInserted = newTsFileResource.getTsFile();

    int insertPos = -1;

    // find the position where the new file should be inserted
    for (int i = 0; i < sequenceList.size(); i++) {
      TsFileResource localFile = sequenceList.get(i);
      long localPartitionId = Long.parseLong(localFile.getTsFile().getParentFile().getName());
      if (localPartitionId == newFilePartitionId
          && localFile.getTsFile().getName().equals(tsfileToBeInserted.getName())) {
        return POS_ALREADY_EXIST;
      }

      if (i == sequenceList.size() - 1 && localFile.endTimeEmpty()
          || newFilePartitionId > localPartitionId) {
        // skip files that are in the previous partition and the last empty file, as the all data
        // in those files must be older than the new file
        continue;
      }

      if (!localFile.isClosed() && localFile.getProcessor() != null) {
        // we cannot compare two files by TsFileResource unless they are both closed
        syncCloseOneTsFileProcessor(true, localFile.getProcessor());
      }
      int fileComparison = compareTsFileDevices(newTsFileResource, localFile);
      switch (fileComparison) {
        case 0:
          // some devices are newer but some devices are older, the two files overlap in general
          return POS_OVERLAP;
        case -1:
          // all devices in localFile are newer than the new file, the new file can be
          // inserted before localFile
          return i - 1;
        default:
          // all devices in the local file are older than the new file, proceed to the next file
          insertPos = i;
      }
    }
    return insertPos;
  }

  /**
   * Compare each device in the two files to find the time relation of them.
   *
   * @return -1 if fileA is totally older than fileB (A < B) 0 if fileA is partially older than
   *     fileB and partially newer than fileB (A X B) 1 if fileA is totally newer than fileB (B < A)
   */
  private int compareTsFileDevices(TsFileResource fileA, TsFileResource fileB) {
    boolean hasPre = false, hasSubsequence = false;
    for (String device : fileA.getDevices()) {
      if (!fileB.getDevices().contains(device)) {
        continue;
      }
      long startTimeA = fileA.getStartTime(device);
      long endTimeA = fileA.getEndTime(device);
      long startTimeB = fileB.getStartTime(device);
      long endTimeB = fileB.getEndTime(device);
      if (startTimeA > endTimeB) {
        // A's data of the device is later than to the B's data
        hasPre = true;
      } else if (startTimeB > endTimeA) {
        // A's data of the device is previous to the B's data
        hasSubsequence = true;
      } else {
        // the two files overlap in the device
        return 0;
      }
    }
    if (hasPre && hasSubsequence) {
      // some devices are newer but some devices are older, the two files overlap in general
      return 0;
    }
    if (!hasPre && hasSubsequence) {
      // all devices in B are newer than those in A
      return -1;
    }
    // all devices in B are older than those in A
    return 1;
  }

  /**
   * If the historical versions of a file is a sub-set of the given file's, (close and) remove it to
   * reduce unnecessary merge. Only used when the file sender and the receiver share the same file
   * close policy. Warning: DO NOT REMOVE
   */
  @SuppressWarnings("unused")
  public void removeFullyOverlapFiles(TsFileResource resource) {
    writeLock("removeFullyOverlapFiles");
    try {
      Iterator<TsFileResource> iterator = tsFileResourceManager.getIterator(true);
      removeFullyOverlapFiles(resource, iterator, true);

      iterator = tsFileResourceManager.getIterator(false);
      removeFullyOverlapFiles(resource, iterator, false);
    } finally {
      writeUnlock();
    }
  }

  private void removeFullyOverlapFiles(
      TsFileResource newTsFile, Iterator<TsFileResource> iterator, boolean isSeq) {
    while (iterator.hasNext()) {
      TsFileResource existingTsFile = iterator.next();
      if (newTsFile.isPlanRangeCovers(existingTsFile)
          && !newTsFile.getTsFile().equals(existingTsFile.getTsFile())
          && existingTsFile.tryWriteLock()) {
        logger.info(
            "{} is covered by {}: [{}, {}], [{}, {}], remove it",
            existingTsFile,
            newTsFile,
            existingTsFile.minPlanIndex,
            existingTsFile.maxPlanIndex,
            newTsFile.minPlanIndex,
            newTsFile.maxPlanIndex);
        // if we fail to lock the file, it means it is being queried or merged and we will not
        // wait until it is free, we will just leave it to the next merge
        try {
          removeFullyOverlapFile(existingTsFile, iterator, isSeq);
        } catch (Exception e) {
          logger.error(
              "Something gets wrong while removing FullyOverlapFiles: {}",
              existingTsFile.getTsFile().getAbsolutePath(),
              e);
        } finally {
          existingTsFile.writeUnlock();
        }
      }
    }
  }

  /**
   * remove the given tsFileResource. If the corresponding tsFileProcessor is in the working status,
   * close it before remove the related resource files. maybe time-consuming for closing a tsfile.
   */
  private void removeFullyOverlapFile(
      TsFileResource tsFileResource, Iterator<TsFileResource> iterator, boolean isSeq) {
    logger.info(
        "Removing a covered file {}, closed: {}", tsFileResource, tsFileResource.isClosed());
    if (!tsFileResource.isClosed()) {
      try {
        // also remove the TsFileProcessor if the overlapped file is not closed
        long timePartition = tsFileResource.getTimePartition();
        Map<Long, TsFileProcessor> fileProcessorMap =
            isSeq ? workSequenceTsFileProcessors : workUnsequenceTsFileProcessors;
        TsFileProcessor tsFileProcessor = fileProcessorMap.get(timePartition);
        if (tsFileProcessor != null && tsFileProcessor.getTsFileResource() == tsFileResource) {
          // have to take some time to close the tsFileProcessor
          tsFileProcessor.syncClose();
          fileProcessorMap.remove(timePartition);
        }
      } catch (Exception e) {
        logger.error("Cannot close {}", tsFileResource, e);
      }
    }
    tsFileResourceManager.remove(tsFileResource, isSeq);
    iterator.remove();
    tsFileResource.remove();
  }

  /**
   * Get an appropriate filename to ensure the order between files. The tsfile is named after
   * ({systemTime}-{versionNum}-{mergeNum}.tsfile).
   *
   * <p>The sorting rules for tsfile names @see {@link this#compareFileName}, we can restore the
   * list based on the file name and ensure the correctness of the order, so there are three cases.
   *
   * <p>1. The tsfile is to be inserted in the first place of the list. If the timestamp in the file
   * name is less than the timestamp in the file name of the first tsfile in the list, then the file
   * name is legal and the file name is returned directly. Otherwise, its timestamp can be set to
   * half of the timestamp value in the file name of the first tsfile in the list , and the version
   * number is the version number in the file name of the first tsfile in the list.
   *
   * <p>2. The tsfile is to be inserted in the last place of the list. If the timestamp in the file
   * name is lager than the timestamp in the file name of the last tsfile in the list, then the file
   * name is legal and the file name is returned directly. Otherwise, the file name is generated by
   * the system according to the naming rules and returned.
   *
   * <p>3. This file is inserted between two files. If the timestamp in the name of the file
   * satisfies the timestamp between the timestamps in the name of the two files, then it is a legal
   * name and returns directly; otherwise, the time stamp is the mean of the timestamps of the two
   * files, the version number is the version number in the tsfile with a larger timestamp.
   *
   * @param tsfileName origin tsfile name
   * @param insertIndex the new file will be inserted between the files [insertIndex, insertIndex +
   *     1]
   * @return appropriate filename
   */
  private String getFileNameForLoadingFile(
      String tsfileName, int insertIndex, long timePartitionId, List<TsFileResource> sequenceList) {
    long currentTsFileTime = Long.parseLong(tsfileName.split(FILE_NAME_SEPARATOR)[0]);
    long preTime;
    if (insertIndex == -1) {
      preTime = 0L;
    } else {
      String preName = sequenceList.get(insertIndex).getTsFile().getName();
      preTime = Long.parseLong(preName.split(FILE_NAME_SEPARATOR)[0]);
    }
    if (insertIndex == tsFileResourceManager.size(true) - 1) {
      if (preTime < currentTsFileTime) {
        return tsfileName;
      } else {
        return getNewTsFileName(timePartitionId);
      }
    }

    String subsequenceName = sequenceList.get(insertIndex + 1).getTsFile().getName();
    long subsequenceTime = Long.parseLong(subsequenceName.split(FILE_NAME_SEPARATOR)[0]);
    long subsequenceVersion = Long.parseLong(subsequenceName.split(FILE_NAME_SEPARATOR)[1]);
    if (preTime < currentTsFileTime && currentTsFileTime < subsequenceTime) {
      return tsfileName;
    }

    return TsFileNameGenerator.generateNewTsFileName(
        preTime + ((subsequenceTime - preTime) >> 1), subsequenceVersion, 0, 0);
  }

  /**
   * Update latest time in latestTimeForEachDevice and
   * partitionLatestFlushedTimeForEachDevice. @UsedBy sync module, load external tsfile module.
   */
  private void updateLatestTimeMap(TsFileResource newTsFileResource) {
    for (String device : newTsFileResource.getDevices()) {
      long endTime = newTsFileResource.getEndTime(device);
      long timePartitionId = StorageEngine.getTimePartition(endTime);
      if (!latestTimeForEachDevice
              .computeIfAbsent(timePartitionId, id -> new HashMap<>())
              .containsKey(device)
          || latestTimeForEachDevice.get(timePartitionId).get(device) < endTime) {
        latestTimeForEachDevice.get(timePartitionId).put(device, endTime);
      }

      Map<String, Long> latestFlushTimeForPartition =
          partitionLatestFlushedTimeForEachDevice.getOrDefault(timePartitionId, new HashMap<>());

      if (latestFlushTimeForPartition.getOrDefault(device, Long.MIN_VALUE) < endTime) {
        partitionLatestFlushedTimeForEachDevice
            .computeIfAbsent(timePartitionId, id -> new HashMap<>())
            .put(device, endTime);
      }
      if (globalLatestFlushedTimeForEachDevice.getOrDefault(device, Long.MIN_VALUE) < endTime) {
        globalLatestFlushedTimeForEachDevice.put(device, endTime);
      }
    }
  }

  /**
   * Execute the loading process by the type.
   *
   * @param type load type
   * @param tsFileResource tsfile resource to be loaded
   * @param filePartitionId the partition id of the new file
   * @return load the file successfully @UsedBy sync module, load external tsfile module.
   */
  private boolean loadTsFileByType(
      LoadTsFileType type,
      File tsFileToLoad,
      TsFileResource tsFileResource,
      long filePartitionId,
      int insertPos)
      throws LoadFileException, DiskSpaceInsufficientException {
    File targetFile;
    switch (type) {
      case LOAD_UNSEQUENCE:
        targetFile =
            fsFactory.getFile(
                DirectoryManager.getInstance().getNextFolderForUnSequenceFile(),
                logicalStorageGroupName
                    + File.separatorChar
                    + virtualStorageGroupId
                    + File.separatorChar
                    + filePartitionId
                    + File.separator
                    + tsFileResource.getTsFile().getName());
        tsFileResource.setFile(targetFile);
        if (tsFileResourceManager.contains(tsFileResource, false)) {
          logger.error("The file {} has already been loaded in unsequence list", tsFileResource);
          return false;
        }
        tsFileResourceManager.add(tsFileResource, false);
        logger.info(
            "Load tsfile in unsequence list, move file from {} to {}",
            tsFileToLoad.getAbsolutePath(),
            targetFile.getAbsolutePath());
        break;
      case LOAD_SEQUENCE:
        targetFile =
            fsFactory.getFile(
                DirectoryManager.getInstance().getNextFolderForSequenceFile(),
                logicalStorageGroupName
                    + File.separatorChar
                    + virtualStorageGroupId
                    + File.separatorChar
                    + filePartitionId
                    + File.separator
                    + tsFileResource.getTsFile().getName());
        tsFileResource.setFile(targetFile);
        if (tsFileResourceManager.contains(tsFileResource, true)) {
          logger.error("The file {} has already been loaded in sequence list", tsFileResource);
          return false;
        }
        tsFileResourceManager.insert(tsFileResource, true, insertPos + 1);
        logger.info(
            "Load tsfile in sequence list, move file from {} to {}",
            tsFileToLoad.getAbsolutePath(),
            targetFile.getAbsolutePath());
        break;
      default:
        throw new LoadFileException(String.format("Unsupported type of loading tsfile : %s", type));
    }

    // move file from sync dir to data dir
    if (!targetFile.getParentFile().exists()) {
      targetFile.getParentFile().mkdirs();
    }
    try {
      FileUtils.moveFile(tsFileToLoad, targetFile);
    } catch (IOException e) {
      logger.error(
          "File renaming failed when loading tsfile. Origin: {}, Target: {}",
          tsFileToLoad.getAbsolutePath(),
          targetFile.getAbsolutePath(),
          e);
      throw new LoadFileException(
          String.format(
              "File renaming failed when loading tsfile. Origin: %s, Target: %s, because %s",
              tsFileToLoad.getAbsolutePath(), targetFile.getAbsolutePath(), e.getMessage()));
    }

    File resourceFileToLoad =
        fsFactory.getFile(tsFileToLoad.getAbsolutePath() + TsFileResource.RESOURCE_SUFFIX);
    File targetResourceFile =
        fsFactory.getFile(targetFile.getAbsolutePath() + TsFileResource.RESOURCE_SUFFIX);
    try {
      FileUtils.moveFile(resourceFileToLoad, targetResourceFile);
    } catch (IOException e) {
      logger.error(
          "File renaming failed when loading .resource file. Origin: {}, Target: {}",
          resourceFileToLoad.getAbsolutePath(),
          targetResourceFile.getAbsolutePath(),
          e);
      throw new LoadFileException(
          String.format(
              "File renaming failed when loading .resource file. Origin: %s, Target: %s, because %s",
              resourceFileToLoad.getAbsolutePath(),
              targetResourceFile.getAbsolutePath(),
              e.getMessage()));
    }

    File modFileToLoad =
        fsFactory.getFile(tsFileToLoad.getAbsolutePath() + ModificationFile.FILE_SUFFIX);
    if (modFileToLoad.exists()) {
      // when successfully loaded, the filepath of the resource will be changed to the IoTDB data
      // dir, so we can add a suffix to find the old modification file.
      File targetModFile =
          fsFactory.getFile(targetFile.getAbsolutePath() + ModificationFile.FILE_SUFFIX);
      try {
        Files.deleteIfExists(targetFile.toPath());
      } catch (IOException e) {
        logger.warn("Cannot delete localModFile {}", targetModFile, e);
      }
      try {
        FileUtils.moveFile(modFileToLoad, targetModFile);
      } catch (IOException e) {
        logger.error(
            "File renaming failed when loading .mod file. Origin: {}, Target: {}",
            resourceFileToLoad.getAbsolutePath(),
            targetModFile.getAbsolutePath(),
            e);
        throw new LoadFileException(
            String.format(
                "File renaming failed when loading .mod file. Origin: %s, Target: %s, because %s",
                resourceFileToLoad.getAbsolutePath(),
                targetModFile.getAbsolutePath(),
                e.getMessage()));
      } finally {
        // ModFile will be updated during the next call to `getModFile`
        tsFileResource.setModFile(null);
      }
    }

    updatePartitionFileVersion(filePartitionId, tsFileResource.getVersion());
    return true;
  }

  /**
   * Delete tsfile if it exists.
   *
   * <p>Firstly, remove the TsFileResource from sequenceFileList/unSequenceFileList.
   *
   * <p>Secondly, delete the tsfile and .resource file.
   *
   * @param tsfieToBeDeleted tsfile to be deleted
   * @return whether the file to be deleted exists. @UsedBy sync module, load external tsfile
   *     module.
   */
  public boolean deleteTsfile(File tsfieToBeDeleted) {
    writeLock("deleteTsfile");
    TsFileResource tsFileResourceToBeDeleted = null;
    try {
      Iterator<TsFileResource> sequenceIterator = tsFileResourceManager.getIterator(true);
      while (sequenceIterator.hasNext()) {
        TsFileResource sequenceResource = sequenceIterator.next();
        if (sequenceResource.getTsFile().getName().equals(tsfieToBeDeleted.getName())) {
          tsFileResourceToBeDeleted = sequenceResource;
          tsFileResourceManager.remove(tsFileResourceToBeDeleted, true);
          break;
        }
      }
      if (tsFileResourceToBeDeleted == null) {
        Iterator<TsFileResource> unsequenceIterator = tsFileResourceManager.getIterator(false);
        while (unsequenceIterator.hasNext()) {
          TsFileResource unsequenceResource = unsequenceIterator.next();
          if (unsequenceResource.getTsFile().getName().equals(tsfieToBeDeleted.getName())) {
            tsFileResourceToBeDeleted = unsequenceResource;
            tsFileResourceManager.remove(tsFileResourceToBeDeleted, false);
            break;
          }
        }
      }
    } finally {
      writeUnlock();
    }
    if (tsFileResourceToBeDeleted == null) {
      return false;
    }
    tsFileResourceToBeDeleted.writeLock();
    try {
      tsFileResourceToBeDeleted.remove();
      logger.info("Delete tsfile {} successfully.", tsFileResourceToBeDeleted.getTsFile());
    } finally {
      tsFileResourceToBeDeleted.writeUnlock();
    }
    return true;
  }

  /**
   * get all working sequence tsfile processors
   *
   * @return all working sequence tsfile processors
   */
  public Collection<TsFileProcessor> getWorkSequenceTsFileProcessors() {
    return workSequenceTsFileProcessors.values();
  }

  /**
   * Move tsfile to the target directory if it exists.
   *
   * <p>Firstly, remove the TsFileResource from sequenceFileList/unSequenceFileList.
   *
   * <p>Secondly, move the tsfile and .resource file to the target directory.
   *
   * @param fileToBeMoved tsfile to be moved
   * @return whether the file to be moved exists. @UsedBy load external tsfile module.
   */
  public boolean moveTsfile(File fileToBeMoved, File targetDir) {
    writeLock("moveTsfile");
    TsFileResource tsFileResourceToBeMoved = null;
    try {
      Iterator<TsFileResource> sequenceIterator = tsFileResourceManager.getIterator(true);
      while (sequenceIterator.hasNext()) {
        TsFileResource sequenceResource = sequenceIterator.next();
        if (sequenceResource.getTsFile().getName().equals(fileToBeMoved.getName())) {
          tsFileResourceToBeMoved = sequenceResource;
          tsFileResourceManager.remove(tsFileResourceToBeMoved, true);
          break;
        }
      }
      if (tsFileResourceToBeMoved == null) {
        Iterator<TsFileResource> unsequenceIterator = tsFileResourceManager.getIterator(false);
        while (unsequenceIterator.hasNext()) {
          TsFileResource unsequenceResource = unsequenceIterator.next();
          if (unsequenceResource.getTsFile().getName().equals(fileToBeMoved.getName())) {
            tsFileResourceToBeMoved = unsequenceResource;
            tsFileResourceManager.remove(tsFileResourceToBeMoved, false);
            break;
          }
        }
      }
    } finally {
      writeUnlock();
    }
    if (tsFileResourceToBeMoved == null) {
      return false;
    }
    tsFileResourceToBeMoved.writeLock();
    try {
      tsFileResourceToBeMoved.moveTo(targetDir);
      logger.info(
          "Move tsfile {} to target dir {} successfully.",
          tsFileResourceToBeMoved.getTsFile(),
          targetDir.getPath());
    } finally {
      tsFileResourceToBeMoved.writeUnlock();
    }
    return true;
  }

  /**
   * get all working unsequence tsfile processors
   *
   * @return all working unsequence tsfile processors
   */
  public Collection<TsFileProcessor> getWorkUnsequenceTsFileProcessors() {
    return workUnsequenceTsFileProcessors.values();
  }

  public void setDataTTL(long dataTTL) {
    this.dataTTL = dataTTL;
    checkFilesTTL();
  }

  public List<TsFileResource> getSequenceFileTreeSet() {
    return tsFileResourceManager.getTsFileList(true);
  }

  public List<TsFileResource> getUnSequenceFileList() {
    return tsFileResourceManager.getTsFileList(false);
  }

  public String getVirtualStorageGroupId() {
    return virtualStorageGroupId;
  }

  public StorageGroupInfo getStorageGroupInfo() {
    return storageGroupInfo;
  }

  /**
   * Check if the data of "tsFileResource" all exist locally by comparing planIndexes in the
   * partition of "partitionNumber". This is available only when the IoTDB instances which generated
   * "tsFileResource" have the same plan indexes as the local one.
   *
   * @return true if any file contains plans with indexes no less than the max plan index of
   *     "tsFileResource", otherwise false.
   */
  public boolean isFileAlreadyExist(TsFileResource tsFileResource, long partitionNum) {
    // examine working processor first as they have the largest plan index
    return isFileAlreadyExistInWorking(
            tsFileResource, partitionNum, getWorkSequenceTsFileProcessors())
        || isFileAlreadyExistInWorking(
            tsFileResource, partitionNum, getWorkUnsequenceTsFileProcessors())
        || isFileAlreadyExistInClosed(tsFileResource, partitionNum, getSequenceFileTreeSet())
        || isFileAlreadyExistInClosed(tsFileResource, partitionNum, getUnSequenceFileList());
  }

  private boolean isFileAlreadyExistInClosed(
      TsFileResource tsFileResource, long partitionNum, Collection<TsFileResource> existingFiles) {
    for (TsFileResource resource : existingFiles) {
      if (resource.getTimePartition() == partitionNum
          && resource.getMaxPlanIndex() > tsFileResource.getMaxPlanIndex()) {
        logger.info(
            "{} is covered by a closed file {}: [{}, {}] [{}, {}]",
            tsFileResource,
            resource,
            tsFileResource.minPlanIndex,
            tsFileResource.maxPlanIndex,
            resource.minPlanIndex,
            resource.maxPlanIndex);
        return true;
      }
    }
    return false;
  }

  private boolean isFileAlreadyExistInWorking(
      TsFileResource tsFileResource,
      long partitionNum,
      Collection<TsFileProcessor> workingProcessors) {
    for (TsFileProcessor workingProcesssor : workingProcessors) {
      if (workingProcesssor.getTimeRangeId() == partitionNum) {
        TsFileResource workResource = workingProcesssor.getTsFileResource();
        boolean isCovered = workResource.getMaxPlanIndex() > tsFileResource.getMaxPlanIndex();
        if (isCovered) {
          logger.info(
              "{} is covered by a working file {}: [{}, {}] [{}, {}]",
              tsFileResource,
              workResource,
              tsFileResource.minPlanIndex,
              tsFileResource.maxPlanIndex,
              workResource.minPlanIndex,
              workResource.maxPlanIndex);
        }
        return isCovered;
      }
    }
    return false;
  }

  /** remove all partitions that satisfy a filter. */
  public void removePartitions(TimePartitionFilter filter) {
    // this requires blocking all other activities
    writeLock("removePartitions");
    try {
      // abort ongoing comapctions and merges
      CompactionTaskManager.getInstance().abortCompaction(logicalStorageGroupName);
      MergeManager.getINSTANCE().abortMerge(logicalStorageGroupName);
      // close all working files that should be removed
      removePartitions(filter, workSequenceTsFileProcessors.entrySet(), true);
      removePartitions(filter, workUnsequenceTsFileProcessors.entrySet(), false);

      // remove data files
      removePartitions(filter, tsFileResourceManager.getIterator(true), true);
      removePartitions(filter, tsFileResourceManager.getIterator(false), false);

    } finally {
      writeUnlock();
    }
  }

  // may remove the processorEntrys
  private void removePartitions(
      TimePartitionFilter filter,
      Set<Entry<Long, TsFileProcessor>> processorEntrys,
      boolean sequence) {
    for (Iterator<Entry<Long, TsFileProcessor>> iterator = processorEntrys.iterator();
        iterator.hasNext(); ) {
      Entry<Long, TsFileProcessor> longTsFileProcessorEntry = iterator.next();
      long partitionId = longTsFileProcessorEntry.getKey();
      TsFileProcessor processor = longTsFileProcessorEntry.getValue();
      if (filter.satisfy(logicalStorageGroupName, partitionId)) {
        processor.syncClose();
        iterator.remove();
        processor.getTsFileResource().remove();
        tsFileResourceManager.remove(processor.getTsFileResource(), sequence);
        updateLatestFlushTimeToPartition(partitionId, Long.MIN_VALUE);
        logger.debug(
            "{} is removed during deleting partitions",
            processor.getTsFileResource().getTsFilePath());
      }
    }
  }

  // may remove the iterator's data
  private void removePartitions(
      TimePartitionFilter filter, Iterator<TsFileResource> iterator, boolean sequence) {
    while (iterator.hasNext()) {
      TsFileResource tsFileResource = iterator.next();
      if (filter.satisfy(logicalStorageGroupName, tsFileResource.getTimePartition())) {
        tsFileResource.remove();
        tsFileResourceManager.remove(tsFileResource, sequence);
        updateLatestFlushTimeToPartition(tsFileResource.getTimePartition(), Long.MIN_VALUE);
        logger.debug("{} is removed during deleting partitions", tsFileResource.getTsFilePath());
      }
    }
  }

  public TsFileResourceManager getTsFileResourceManager() {
    return tsFileResourceManager;
  }

  /**
   * insert batch of rows belongs to one device
   *
   * @param insertRowsOfOneDevicePlan batch of rows belongs to one device
   */
  public void insert(InsertRowsOfOneDevicePlan insertRowsOfOneDevicePlan)
      throws WriteProcessException, TriggerExecutionException {
    writeLock("InsertRowsOfOneDevice");
    try {
      boolean isSequence = false;
      InsertRowPlan[] rowPlans = insertRowsOfOneDevicePlan.getRowPlans();
      for (int i = 0, rowPlansLength = rowPlans.length; i < rowPlansLength; i++) {

        InsertRowPlan plan = rowPlans[i];
        if (!isAlive(plan.getTime()) || insertRowsOfOneDevicePlan.isExecuted(i)) {
          // we do not need to write these part of data, as they can not be queried
          // or the sub-plan has already been executed, we are retrying other sub-plans
          continue;
        }
        // init map
        long timePartitionId = StorageEngine.getTimePartition(plan.getTime());

        partitionLatestFlushedTimeForEachDevice.computeIfAbsent(
            timePartitionId, id -> new HashMap<>());
        // as the plans have been ordered, and we have get the write lock,
        // So, if a plan is sequenced, then all the rest plans are sequenced.
        //
        if (!isSequence) {
          isSequence =
              plan.getTime()
                  > partitionLatestFlushedTimeForEachDevice
                      .get(timePartitionId)
                      .getOrDefault(plan.getPrefixPath().getFullPath(), Long.MIN_VALUE);
        }
        // is unsequence and user set config to discard out of order data
        if (!isSequence
            && IoTDBDescriptor.getInstance().getConfig().isEnableDiscardOutOfOrderData()) {
          return;
        }
        latestTimeForEachDevice.computeIfAbsent(timePartitionId, l -> new HashMap<>());

        // fire trigger before insertion
        TriggerEngine.fire(TriggerEvent.BEFORE_INSERT, plan);
        // insert to sequence or unSequence file
        insertToTsFileProcessor(plan, isSequence, timePartitionId);
        // fire trigger before insertion
        TriggerEngine.fire(TriggerEvent.AFTER_INSERT, plan);
      }
    } finally {
      writeUnlock();
    }
  }

  @TestOnly
  public long getPartitionMaxFileVersions(long partitionId) {
    return partitionMaxFileVersions.getOrDefault(partitionId, -1L);
  }

  public void setCustomCloseFileListeners(List<CloseFileListener> customCloseFileListeners) {
    this.customCloseFileListeners = customCloseFileListeners;
  }

  public void setCustomFlushListeners(List<FlushListener> customFlushListeners) {
    this.customFlushListeners = customFlushListeners;
  }

  private enum LoadTsFileType {
    LOAD_SEQUENCE,
    LOAD_UNSEQUENCE
  }

  @FunctionalInterface
  public interface CloseTsFileCallBack {

    void call(TsFileProcessor caller) throws TsFileProcessorException, IOException;
  }

  @FunctionalInterface
  public interface UpdateEndTimeCallBack {

    boolean call(TsFileProcessor caller);
  }

  @FunctionalInterface
  public interface UpgradeTsFileResourceCallBack {

    void call(TsFileResource caller);
  }

  @FunctionalInterface
  public interface CompactionRecoverCallBack {
    void call();
  }

  @FunctionalInterface
  public interface TimePartitionFilter {

    boolean satisfy(String storageGroupName, long timePartitionId);
  }

  public String getInsertWriteLockHolder() {
    return insertWriteLockHolder;
  }

  public ScheduledExecutorService getTimedCompactionScheduleTask() {
    return timedCompactionScheduleTask;
  }
}<|MERGE_RESOLUTION|>--- conflicted
+++ resolved
@@ -472,39 +472,7 @@
       for (List<TsFileResource> value : partitionTmpUnseqTsFiles.values()) {
         recoverTsFiles(value, false);
       }
-<<<<<<< HEAD
       for (TsFileResource resource : tsFileResourceManager.getTsFileList(true)) {
-=======
-
-      String taskName =
-          logicalStorageGroupName + "-" + virtualStorageGroupId + "-" + System.currentTimeMillis();
-      File mergingMods =
-          SystemFileFactory.INSTANCE.getFile(storageGroupSysDir, MERGING_MODIFICATION_FILE_NAME);
-      if (mergingMods.exists()) {
-        this.tsFileManagement.mergingModification = new ModificationFile(mergingMods.getPath());
-      }
-      RecoverMergeTask recoverMergeTask =
-          new RecoverMergeTask(
-              new ArrayList<>(tsFileManagement.getTsFileList(true)),
-              tsFileManagement.getTsFileList(false),
-              storageGroupSysDir.getPath(),
-              tsFileManagement::mergeEndAction,
-              taskName,
-              IoTDBDescriptor.getInstance().getConfig().isForceFullMerge(),
-              logicalStorageGroupName);
-      logger.info(
-          "{} - {} a RecoverMergeTask {} starts...",
-          logicalStorageGroupName,
-          virtualStorageGroupId,
-          taskName);
-      recoverMergeTask.recoverMerge(
-          IoTDBDescriptor.getInstance().getConfig().isContinueMergeAfterReboot());
-      if (!IoTDBDescriptor.getInstance().getConfig().isContinueMergeAfterReboot()) {
-        mergingMods.delete();
-      }
-      recoverCompaction();
-      for (TsFileResource resource : tsFileManagement.getTsFileList(true)) {
->>>>>>> 72799f33
         long partitionNum = resource.getTimePartition();
         updatePartitionFileVersion(partitionNum, resource.getVersion());
       }
@@ -542,23 +510,13 @@
       globalLatestFlushedTimeForEachDevice.putAll(endTimeMap);
     }
 
-<<<<<<< HEAD
     // recover and start timed compaction thread
     initCompaction();
-=======
-    if (IoTDBDescriptor.getInstance().getConfig().isEnableContinuousCompaction()
-        && seqTsFileResources.size() > 0) {
-      for (long timePartitionId : timePartitionIdVersionControllerMap.keySet()) {
-        executeCompaction(
-            timePartitionId, IoTDBDescriptor.getInstance().getConfig().isForceFullMerge());
-      }
-    }
 
     logger.info(
         String.format(
             "the virtual storage group %s[%s] is recovered successfully",
             logicalStorageGroupName, virtualStorageGroupId));
->>>>>>> 72799f33
   }
 
   private void initCompaction() {
@@ -1504,15 +1462,8 @@
     }
   }
 
-<<<<<<< HEAD
-  private void checkFileTTL(TsFileResource resource, long timeLowerBound, boolean isSeq) {
-    if (!resource.isClosed() || !resource.isDeleted() && resource.stillLives(timeLowerBound)) {
-=======
   private void checkFileTTL(TsFileResource resource, long ttlLowerBound, boolean isSeq) {
-    if (resource.isMerging()
-        || !resource.isClosed()
-        || !resource.isDeleted() && resource.stillLives(ttlLowerBound)) {
->>>>>>> 72799f33
+    if (!resource.isClosed() || !resource.isDeleted() && resource.stillLives(ttlLowerBound)) {
       return;
     }
 
