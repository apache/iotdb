--- conflicted
+++ resolved
@@ -236,7 +236,6 @@
    */
   private Map<Long, Long> partitionMaxFileVersions = new HashMap<>();
 
-<<<<<<< HEAD
   public boolean isReady() {
     return isReady;
   }
@@ -246,10 +245,9 @@
   }
 
   private boolean isReady = false;
-=======
+
   private List<CloseFileListener> customCloseFileListeners = Collections.emptyList();
   private List<FlushListener> customFlushListeners = Collections.emptyList();
->>>>>>> 0698da6b
 
   public StorageGroupProcessor(String systemDir, String storageGroupName,
       TsFileFlushPolicy fileFlushPolicy) throws StorageGroupProcessorException {
