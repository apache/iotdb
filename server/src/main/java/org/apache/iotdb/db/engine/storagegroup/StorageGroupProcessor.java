/*
 * Licensed to the Apache Software Foundation (ASF) under one
 * or more contributor license agreements.  See the NOTICE file
 * distributed with this work for additional information
 * regarding copyright ownership.  The ASF licenses this file
 * to you under the Apache License, Version 2.0 (the
 * "License"); you may not use this file except in compliance
 * with the License.  You may obtain a copy of the License at
 *
 *      http://www.apache.org/licenses/LICENSE-2.0
 *
 * Unless required by applicable law or agreed to in writing,
 * software distributed under the License is distributed on an
 * "AS IS" BASIS, WITHOUT WARRANTIES OR CONDITIONS OF ANY
 * KIND, either express or implied.  See the License for the
 * specific language governing permissions and limitations
 * under the License.
 */
package org.apache.iotdb.db.engine.storagegroup;

import static org.apache.iotdb.db.engine.merge.task.MergeTask.MERGE_SUFFIX;
import static org.apache.iotdb.db.engine.storagegroup.TsFileResource.TEMP_SUFFIX;
import static org.apache.iotdb.tsfile.common.constant.TsFileConstant.TSFILE_SUFFIX;

import java.io.File;
import java.io.IOException;
import java.nio.file.Paths;
import java.util.ArrayList;
import java.util.Collections;
import java.util.Date;
import java.util.HashMap;
import java.util.HashSet;
import java.util.Iterator;
import java.util.LinkedList;
import java.util.List;
import java.util.Map;
import java.util.Map.Entry;
import java.util.Set;
import java.util.concurrent.locks.ReadWriteLock;
import java.util.concurrent.locks.ReentrantReadWriteLock;
import org.apache.commons.io.FileUtils;
import org.apache.iotdb.db.conf.IoTDBConstant;
import org.apache.iotdb.db.conf.IoTDBDescriptor;
import org.apache.iotdb.db.conf.directories.DirectoryManager;
import org.apache.iotdb.db.engine.fileSystem.SystemFileFactory;
import org.apache.iotdb.db.engine.merge.manage.MergeManager;
import org.apache.iotdb.db.engine.merge.manage.MergeResource;
import org.apache.iotdb.db.engine.merge.selector.IMergeFileSelector;
import org.apache.iotdb.db.engine.merge.selector.MaxFileMergeFileSelector;
import org.apache.iotdb.db.engine.merge.selector.MaxSeriesMergeFileSelector;
import org.apache.iotdb.db.engine.merge.selector.MergeFileStrategy;
import org.apache.iotdb.db.engine.merge.task.MergeTask;
import org.apache.iotdb.db.engine.merge.task.RecoverMergeTask;
import org.apache.iotdb.db.engine.modification.Deletion;
import org.apache.iotdb.db.engine.modification.Modification;
import org.apache.iotdb.db.engine.modification.ModificationFile;
import org.apache.iotdb.db.engine.querycontext.QueryDataSource;
import org.apache.iotdb.db.engine.querycontext.ReadOnlyMemChunk;
import org.apache.iotdb.db.engine.version.SimpleFileVersionController;
import org.apache.iotdb.db.engine.version.VersionController;
import org.apache.iotdb.db.exception.DiskSpaceInsufficientException;
import org.apache.iotdb.db.exception.MergeException;
import org.apache.iotdb.db.exception.MetadataErrorException;
import org.apache.iotdb.db.exception.OutOfTTLException;
import org.apache.iotdb.db.exception.ProcessorException;
import org.apache.iotdb.db.exception.StorageGroupProcessorException;
import org.apache.iotdb.db.exception.TsFileProcessorException;
import org.apache.iotdb.db.exception.qp.QueryProcessorException;
import org.apache.iotdb.db.metadata.MManager;
import org.apache.iotdb.db.qp.physical.crud.BatchInsertPlan;
import org.apache.iotdb.db.qp.physical.crud.DeletePlan;
import org.apache.iotdb.db.qp.physical.crud.InsertPlan;
import org.apache.iotdb.db.query.context.QueryContext;
import org.apache.iotdb.db.query.control.JobFileManager;
import org.apache.iotdb.db.utils.CopyOnReadLinkedList;
import org.apache.iotdb.db.utils.TestOnly;
import org.apache.iotdb.db.writelog.recover.TsFileRecoverPerformer;
import org.apache.iotdb.rpc.TSStatusCode;
import org.apache.iotdb.tsfile.file.metadata.ChunkMetaData;
import org.apache.iotdb.tsfile.file.metadata.enums.CompressionType;
import org.apache.iotdb.tsfile.file.metadata.enums.TSDataType;
import org.apache.iotdb.tsfile.file.metadata.enums.TSEncoding;
import org.apache.iotdb.tsfile.fileSystem.FSFactoryProducer;
import org.apache.iotdb.tsfile.fileSystem.fsFactory.FSFactory;
import org.apache.iotdb.tsfile.read.common.Path;
import org.apache.iotdb.tsfile.utils.Pair;
import org.apache.iotdb.tsfile.write.schema.MeasurementSchema;
import org.apache.iotdb.tsfile.write.schema.Schema;
import org.slf4j.Logger;
import org.slf4j.LoggerFactory;


/**
 * For sequence data, a StorageGroupProcessor has some TsFileProcessors, in which there is only one
 * TsFileProcessor in the working status. <br/>
 *
 * There are two situations to set the working TsFileProcessor to closing status:<br/>
 *
 * (1) when inserting data into the TsFileProcessor, and the TsFileProcessor shouldFlush() (or
 * shouldClose())<br/>
 *
 * (2) someone calls waitForAllCurrentTsFileProcessorsClosed(). (up to now, only flush command from
 * cli will call this method)<br/>
 *
 * UnSequence data has the similar process as above.
 *
 * When a sequence TsFileProcessor is submitted to be flushed, the updateLatestFlushTimeCallback()
 * method will be called as a callback.<br/>
 *
 * When a TsFileProcessor is closed, the closeUnsealedTsFileProcessor() method will be called as a
 * callback.
 */
public class StorageGroupProcessor {

  private static final String MERGING_MODIFICATION_FILE_NAME = "merge.mods";
  private static final Logger logger = LoggerFactory.getLogger(StorageGroupProcessor.class);
  /**
   * a read write lock for guaranteeing concurrent safety when accessing all fields in this class
   * (i.e., schema, (un)sequenceFileList, work(un)SequenceTsFileProcessor,
   * closing(Un)SequenceTsFileProcessor, latestTimeForEachDevice, and
   * latestFlushedTimeForEachDevice)
   */
  private final ReadWriteLock insertLock = new ReentrantReadWriteLock();
  /**
   * closeStorageGroupCondition is used to wait for all currently closing TsFiles to be done.
   */
  private final Object closeStorageGroupCondition = new Object();
  /**
   * avoid some tsfileResource is changed (e.g., from unsealed to sealed) when a query is executed.
   */
  private final ReadWriteLock closeQueryLock = new ReentrantReadWriteLock();
  /**
   * the schema of time series that belong this storage group
   */
  private Schema schema;
  // includes sealed and unsealed sequence TsFiles
  private List<TsFileResource> sequenceFileList = new ArrayList<>();
  private TsFileProcessor workSequenceTsFileProcessor = null;
  private CopyOnReadLinkedList<TsFileProcessor> closingSequenceTsFileProcessor = new CopyOnReadLinkedList<>();
  // includes sealed and unsealed unSequence TsFiles
  private List<TsFileResource> unSequenceFileList = new ArrayList<>();
  private TsFileProcessor workUnSequenceTsFileProcessor = null;
  private CopyOnReadLinkedList<TsFileProcessor> closingUnSequenceTsFileProcessor = new CopyOnReadLinkedList<>();
  /**
   * device -> global latest timestamp of each device latestTimeForEachDevice caches non-flushed
   * changes upon timestamps of each device, and is used to update latestFlushedTimeForEachDevice
   * when a flush is issued.
   */
  private Map<String, Long> latestTimeForEachDevice = new HashMap<>();
  /**
   * device -> largest timestamp of the latest memtable to be submitted to asyncTryToFlush
   * latestFlushedTimeForEachDevice determines whether a data point should be put into a sequential
   * file or an unsequential file. Data of some device with timestamp less than or equals to the
   * device's latestFlushedTime should go into an unsequential file.
   */
  private Map<String, Long> latestFlushedTimeForEachDevice = new HashMap<>();
  private String storageGroupName;
  private File storageGroupSysDir;

  /**
   * versionController assigns a version for each MemTable and deletion/update such that after they
   * are persisted, the order of insertions, deletions and updates can be re-determined.
   */
  private VersionController versionController;

  /**
   * mergeLock is to be used in the merge process. Concurrent queries, deletions and merges may
   * result in losing some deletion in the merged new file, so a lock is necessary.
   */
  private ReentrantReadWriteLock mergeLock = new ReentrantReadWriteLock();

  /**
   * This is the modification file of the result of the current merge. Because the merged file may
   * be invisible at this moment, without this, deletion/update during merge could be lost.
   */
  private ModificationFile mergingModification;

  private volatile boolean isMerging = false;
  private long mergeStartTime;

  /**
   * This linked list records the access order of measurements used by query.
   */
  private LinkedList<String> lruForSensorUsedInQuery = new LinkedList<>();
  private static final int MAX_CACHE_SENSORS = 5000;

  /**
   * when the data in a storage group is older than dataTTL, it is considered invalid and will
   * be eventually removed.
   */
  private long dataTTL = Long.MAX_VALUE;

  private FSFactory fsFactory = FSFactoryProducer.getFSFactory();

  public StorageGroupProcessor(String systemInfoDir, String storageGroupName)
      throws ProcessorException {
    this.storageGroupName = storageGroupName;

    // construct the file schema
    this.schema = constructSchema(storageGroupName);

    try {
      storageGroupSysDir = SystemFileFactory.INSTANCE.getFile(systemInfoDir, storageGroupName);
      if (storageGroupSysDir.mkdirs()) {
        logger.info("Storage Group system Directory {} doesn't exist, create it",
            storageGroupSysDir.getPath());
      } else if (!storageGroupSysDir.exists()) {
        logger.error("create Storage Group system Directory {} failed",
            storageGroupSysDir.getPath());
      }

      versionController = new SimpleFileVersionController(storageGroupSysDir.getPath());
    } catch (IOException e) {
      throw new StorageGroupProcessorException(e);
    }

    recover();
  }

  private void recover() throws ProcessorException {
    logger.info("recover Storage Group  {}", storageGroupName);

    try {
      // collect TsFiles from sequential and unsequential data directory
      List<TsFileResource> seqTsFiles = getAllFiles(
          DirectoryManager.getInstance().getAllSequenceFileFolders());
      List<TsFileResource> unseqTsFiles =
          getAllFiles(DirectoryManager.getInstance().getAllUnSequenceFileFolders());

      recoverSeqFiles(seqTsFiles);
      recoverUnseqFiles(unseqTsFiles);

      String taskName = storageGroupName + "-" + System.currentTimeMillis();
<<<<<<< HEAD
      File mergingMods = SystemFileFactory.INSTANCE.getFile(storageGroupSysDir,
          MERGING_MODIFICATION_FILE_NAME);
=======
      File mergingMods = SystemFileFactory.INSTANCE
          .getFile(storageGroupSysDir, MERGING_MODIFICAITON_FILE_NAME);
>>>>>>> 5dcb3660
      if (mergingMods.exists()) {
        mergingModification = new ModificationFile(mergingMods.getPath());
      }
      RecoverMergeTask recoverMergeTask = new RecoverMergeTask(seqTsFiles, unseqTsFiles,
          storageGroupSysDir.getPath(), this::mergeEndAction, taskName,
          IoTDBDescriptor.getInstance().getConfig().isForceFullMerge(), storageGroupName);
      logger.info("{} a RecoverMergeTask {} starts...", storageGroupName, taskName);
      recoverMergeTask
          .recoverMerge(IoTDBDescriptor.getInstance().getConfig().isContinueMergeAfterReboot());
      if (!IoTDBDescriptor.getInstance().getConfig().isContinueMergeAfterReboot()) {
        mergingMods.delete();
      }
    } catch (IOException | MetadataErrorException e) {
      throw new ProcessorException(e);
    }

    for (TsFileResource resource : sequenceFileList) {
      latestTimeForEachDevice.putAll(resource.getEndTimeMap());
      latestFlushedTimeForEachDevice.putAll(resource.getEndTimeMap());
    }
  }

  private List<TsFileResource> getAllFiles(List<String> folders) {
    List<File> tsFiles = new ArrayList<>();
    for (String baseDir : folders) {
      File fileFolder = fsFactory.getFile(baseDir, storageGroupName);
      if (!fileFolder.exists()) {
        continue;
      }
      // some TsFileResource may be being persisted when the system crashed, try recovering such
      // resources
      continueFailedRenames(fileFolder, TEMP_SUFFIX);

      // some TsFiles were going to be replaced by the merged files when the system crashed and
      // the process was interrupted before the merged files could be named
      continueFailedRenames(fileFolder, MERGE_SUFFIX);

      Collections.addAll(tsFiles,
          fsFactory.listFilesBySuffix(fileFolder.getAbsolutePath(), TSFILE_SUFFIX));
    }
    tsFiles.sort(this::compareFileName);
    List<TsFileResource> ret = new ArrayList<>();
    tsFiles.forEach(f -> ret.add(new TsFileResource(f)));
    return ret;
  }

  private void continueFailedRenames(File fileFolder, String suffix) {
    File[] files = fsFactory.listFilesBySuffix(fileFolder.getAbsolutePath(), suffix);
    if (files != null) {
      for (File tempResource : files) {
        File originResource = fsFactory.getFile(tempResource.getPath().replace(suffix, ""));
        if (originResource.exists()) {
          tempResource.delete();
        } else {
          tempResource.renameTo(originResource);
        }
      }
    }
  }

  private void recoverSeqFiles(List<TsFileResource> tsFiles) throws ProcessorException {

    for (TsFileResource tsFileResource : tsFiles) {
      sequenceFileList.add(tsFileResource);
      TsFileRecoverPerformer recoverPerformer = new TsFileRecoverPerformer(storageGroupName + "-"
          , schema, versionController, tsFileResource, false);
      recoverPerformer.recover();
      tsFileResource.setClosed(true);
    }
  }

  private void recoverUnseqFiles(List<TsFileResource> tsFiles) throws ProcessorException {
    for (TsFileResource tsFileResource : tsFiles) {
      unSequenceFileList.add(tsFileResource);
      TsFileRecoverPerformer recoverPerformer = new TsFileRecoverPerformer(storageGroupName + "-",
          schema,
          versionController, tsFileResource, true);
      recoverPerformer.recover();
      tsFileResource.setClosed(true);
    }
  }

  // TsFileNameComparator compares TsFiles by the version number in its name
<<<<<<< HEAD
  // ({systemTime}-{versionNum}.tsfile)
  private int compareFileName(File o1, File o2) {
    String[] items1 = o1.getName().replace(TSFILE_SUFFIX, "").split("-");
    String[] items2 = o2.getName().replace(TSFILE_SUFFIX, "").split("-");
    if (Long.parseLong(items1[0]) - Long.parseLong(items2[0]) == 0) {
      return Long.compare(Long.parseLong(items1[1]), Long.parseLong(items2[1]));
=======
  // ({systemTime}-{versionNum}-{mergeNum}.tsfile)
  private int compareFileName(File o1, File o2) {
    String[] items1 = o1.getName().replace(TSFILE_SUFFIX, "")
        .split(IoTDBConstant.TSFILE_NAME_SEPARATOR);
    String[] items2 = o2.getName().replace(TSFILE_SUFFIX, "")
        .split(IoTDBConstant.TSFILE_NAME_SEPARATOR);
    if (Long.valueOf(items1[0]) - Long.valueOf(items2[0]) == 0) {
      return Long.compare(Long.valueOf(items1[1]), Long.valueOf(items2[1]));
>>>>>>> 5dcb3660
    } else {
      return Long.compare(Long.parseLong(items1[0]), Long.parseLong(items2[0]));
    }
  }

  private Schema constructSchema(String storageGroupName) {
    List<MeasurementSchema> columnSchemaList;
    columnSchemaList = MManager.getInstance().getSchemaForStorageGroup(storageGroupName);

    Schema schema = new Schema();
    for (MeasurementSchema measurementSchema : columnSchemaList) {
      schema.registerMeasurement(measurementSchema);
    }
    return schema;
  }


  /**
   * add a measurement into the schema.
   */
  public void addMeasurement(String measurementId, TSDataType dataType, TSEncoding encoding,
      CompressionType compressor, Map<String, String> props) {
    writeLock();
    try {
      schema.registerMeasurement(new MeasurementSchema(measurementId, dataType, encoding,
          compressor, props));
    } finally {
      writeUnlock();
    }
  }

  public boolean insert(InsertPlan insertPlan) throws QueryProcessorException {
    // reject insertions that are out of ttl
    if (!checkTTL(insertPlan.getTime())) {
     throw new OutOfTTLException(insertPlan.getTime(), (System.currentTimeMillis() - dataTTL));
    }
    writeLock();
    try {
      // init map
      latestTimeForEachDevice.putIfAbsent(insertPlan.getDeviceId(), Long.MIN_VALUE);
      latestFlushedTimeForEachDevice.putIfAbsent(insertPlan.getDeviceId(), Long.MIN_VALUE);

      // insert to sequence or unSequence file
      return insertToTsFileProcessor(insertPlan,
          insertPlan.getTime() > latestFlushedTimeForEachDevice.get(insertPlan.getDeviceId()));
    } finally {
      writeUnlock();
    }
  }

  public Integer[] insertBatch(BatchInsertPlan batchInsertPlan) throws QueryProcessorException {
    writeLock();
    try {
      // init map
      latestTimeForEachDevice.putIfAbsent(batchInsertPlan.getDeviceId(), Long.MIN_VALUE);
      latestFlushedTimeForEachDevice.putIfAbsent(batchInsertPlan.getDeviceId(), Long.MIN_VALUE);

      Integer[] results = new Integer[batchInsertPlan.getRowCount()];
      List<Integer> sequenceIndexes = new ArrayList<>();
      List<Integer> unsequenceIndexes = new ArrayList<>();

      long lastFlushTime = latestFlushedTimeForEachDevice.get(batchInsertPlan.getDeviceId());
      for (int i = 0; i < batchInsertPlan.getRowCount(); i++) {
        long currTime = batchInsertPlan.getTimes()[i];
        // skip points that do not satisfy TTL
        if (!checkTTL(currTime)) {
          results[i] = TSStatusCode.OUT_OF_TTL_ERROR.getStatusCode();
          continue;
        }
        results[i] = TSStatusCode.SUCCESS_STATUS.getStatusCode();
        if (currTime > lastFlushTime) {
          sequenceIndexes.add(i);
        } else {
          unsequenceIndexes.add(i);
        }
      }

      if (!sequenceIndexes.isEmpty()) {
        insertBatchToTsFileProcessor(batchInsertPlan, sequenceIndexes, true, results);
      }

      if (!unsequenceIndexes.isEmpty()) {
        insertBatchToTsFileProcessor(batchInsertPlan, unsequenceIndexes, false, results);
      }
      return results;
    } finally {
      writeUnlock();
    }
  }

  /**
   *
   * @param time
   * @return whether the given time falls in ttl
   */
  private boolean checkTTL(long time) {
    return dataTTL == Long.MAX_VALUE || (System.currentTimeMillis() - time) <= dataTTL;
  }

  private void insertBatchToTsFileProcessor(BatchInsertPlan batchInsertPlan,
      List<Integer> indexes, boolean sequence, Integer[] results) throws QueryProcessorException {

    TsFileProcessor tsFileProcessor = getOrCreateTsFileProcessor(sequence);
    if (tsFileProcessor == null) {
      for (int index : indexes) {
        results[index] = TSStatusCode.INTERNAL_SERVER_ERROR.getStatusCode();
      }
      return;
    }

    boolean result = tsFileProcessor.insertBatch(batchInsertPlan, indexes, results);

    // try to update the latest time of the device of this tsRecord
    if (result && latestTimeForEachDevice.get(batchInsertPlan.getDeviceId()) < batchInsertPlan
        .getMaxTime()) {
      latestTimeForEachDevice.put(batchInsertPlan.getDeviceId(), batchInsertPlan.getMaxTime());
    }

    // check memtable size and may asyncTryToFlush the work memtable
    if (tsFileProcessor.shouldFlush()) {
      logger.info("The memtable size {} reaches the threshold, async flush it to tsfile: {}",
          tsFileProcessor.getWorkMemTableMemory(),
          tsFileProcessor.getTsFileResource().getFile().getAbsolutePath());

      if (tsFileProcessor.shouldClose()) {
        moveOneWorkProcessorToClosingList(sequence);
      } else {
        tsFileProcessor.asyncFlush();
      }
    }
  }

  private boolean insertToTsFileProcessor(InsertPlan insertPlan, boolean sequence)
      throws QueryProcessorException {
    TsFileProcessor tsFileProcessor;
    boolean result;

    tsFileProcessor = getOrCreateTsFileProcessor(sequence);

    if (tsFileProcessor == null) {
      return false;
    }

    // insert TsFileProcessor
    result = tsFileProcessor.insert(insertPlan);

    // try to update the latest time of the device of this tsRecord
    if (result && latestTimeForEachDevice.get(insertPlan.getDeviceId()) < insertPlan.getTime()) {
      latestTimeForEachDevice.put(insertPlan.getDeviceId(), insertPlan.getTime());
    }

    // check memtable size and may asyncTryToFlush the work memtable
    if (tsFileProcessor.shouldFlush()) {
      logger.info("The memtable size {} reaches the threshold, async flush it to tsfile: {}",
          tsFileProcessor.getWorkMemTableMemory(),
          tsFileProcessor.getTsFileResource().getFile().getAbsolutePath());

      if (tsFileProcessor.shouldClose()) {
        moveOneWorkProcessorToClosingList(sequence);
      } else {
        tsFileProcessor.asyncFlush();
      }
    }
    return result;
  }

  private TsFileProcessor getOrCreateTsFileProcessor(boolean sequence) {
    TsFileProcessor tsFileProcessor = null;
    try {
      if (sequence) {
        if (workSequenceTsFileProcessor == null) {
          // create a new TsfileProcessor
          workSequenceTsFileProcessor = createTsFileProcessor(true);
          sequenceFileList.add(workSequenceTsFileProcessor.getTsFileResource());
        }
        tsFileProcessor = workSequenceTsFileProcessor;
      } else {
        if (workUnSequenceTsFileProcessor == null) {
          // create a new TsfileProcessor
          workUnSequenceTsFileProcessor = createTsFileProcessor(false);
          unSequenceFileList.add(workUnSequenceTsFileProcessor.getTsFileResource());
        }
        tsFileProcessor = workUnSequenceTsFileProcessor;
      }
    } catch (DiskSpaceInsufficientException e) {
      logger.error(
          "disk space is insufficient when creating TsFile processor, change system mode to read-only",
          e);
      IoTDBDescriptor.getInstance().getConfig().setReadOnly(true);
    } catch (IOException e) {
      logger
          .error("meet IOException when creating TsFileProcessor, change system mode to read-only",
              e);
      IoTDBDescriptor.getInstance().getConfig().setReadOnly(true);
    }
    return tsFileProcessor;
  }

  private TsFileProcessor createTsFileProcessor(boolean sequence)
      throws IOException, DiskSpaceInsufficientException {
    String baseDir;
    if (sequence) {
      baseDir = DirectoryManager.getInstance().getNextFolderForSequenceFile();
    } else {
      baseDir = DirectoryManager.getInstance().getNextFolderForUnSequenceFile();
    }
    fsFactory.getFile(baseDir, storageGroupName).mkdirs();

    String filePath = Paths.get(baseDir, storageGroupName,
        System.currentTimeMillis() + IoTDBConstant.TSFILE_NAME_SEPARATOR + versionController
            .nextVersion()).toString() + IoTDBConstant.TSFILE_NAME_SEPARATOR + "0" + TSFILE_SUFFIX;

    if (sequence) {
      return new TsFileProcessor(storageGroupName, fsFactory.getFile(filePath),
          schema, versionController, this::closeUnsealedTsFileProcessor,
          this::updateLatestFlushTimeCallback, sequence);
    } else {
      return new TsFileProcessor(storageGroupName, fsFactory.getFile(filePath),
          schema, versionController, this::closeUnsealedTsFileProcessor,
          () -> true, sequence);
    }
  }


  /**
   * only called by insert(), thread-safety should be ensured by caller
   */
  private void moveOneWorkProcessorToClosingList(boolean sequence) {
    //for sequence tsfile, we update the endTimeMap only when the file is prepared to be closed.
    //for unsequence tsfile, we have maintained the endTimeMap when an insertion comes.
    if (sequence) {
      closingSequenceTsFileProcessor.add(workSequenceTsFileProcessor);
      updateEndTimeMap(workSequenceTsFileProcessor);
      workSequenceTsFileProcessor.asyncClose();
      workSequenceTsFileProcessor = null;
      logger.info("close a sequence tsfile processor {}", storageGroupName);
    } else {
      closingUnSequenceTsFileProcessor.add(workUnSequenceTsFileProcessor);
      workUnSequenceTsFileProcessor.asyncClose();
      workUnSequenceTsFileProcessor = null;
      logger.info("close an unsequence tsfile processor {}", storageGroupName);
    }
  }

  /**
   * delete the storageGroup's own folder in folder data/system/storage_groups
   */
  public void deleteFolder(String systemDir) {
    waitForAllCurrentTsFileProcessorsClosed();
    writeLock();
    try {
      File storageGroupFolder = SystemFileFactory.INSTANCE.getFile(systemDir, storageGroupName);
      if (storageGroupFolder.exists()) {
        FileUtils.deleteDirectory(storageGroupFolder);
      }
    } catch (IOException e) {
      logger.error("Cannot delete the folder in storage group {}, because", storageGroupName, e);
    } finally {
      writeUnlock();
    }
  }

  public void syncDeleteDataFiles() {
    waitForAllCurrentTsFileProcessorsClosed();
    writeLock();
    try {
      for (TsFileResource tsFileResource : unSequenceFileList) {
        tsFileResource.close();
      }
      for (TsFileResource tsFileResource : sequenceFileList) {
        tsFileResource.close();
      }
      List<String> folder = DirectoryManager.getInstance().getAllSequenceFileFolders();
      folder.addAll(DirectoryManager.getInstance().getAllUnSequenceFileFolders());
      for (String tsfilePath : folder) {
        File storageGroupFolder = fsFactory.getFile(tsfilePath, storageGroupName);
        if (storageGroupFolder.exists()) {
          try {
            FileUtils.deleteDirectory(storageGroupFolder);
          } catch (IOException e) {
            logger.error("Delete TsFiles failed", e);
          }
        }
      }
      this.workSequenceTsFileProcessor = null;
      this.workUnSequenceTsFileProcessor = null;
      this.sequenceFileList.clear();
      this.unSequenceFileList.clear();
      this.latestFlushedTimeForEachDevice.clear();
      this.latestTimeForEachDevice.clear();
    } catch (IOException e) {
      logger.error("Cannot delete files in storage group {}", storageGroupName, e);
    } finally {
      writeUnlock();
    }
  }

  /**
   * Iterate each TsFile and try to lock and remove those out of TTL.
   */
  public synchronized void checkFilesTTL() {
    if (dataTTL == Long.MAX_VALUE) {
      logger.debug("{}: TTL not set, ignore the check", storageGroupName);
      return;
    }
    long timeLowerBound = System.currentTimeMillis() - dataTTL;
    if (logger.isDebugEnabled()) {
      logger.debug("{}: TTL removing files before {}", storageGroupName, new Date(timeLowerBound));
    }
    // copy to avoid concurrent modification of deletion
    List<TsFileResource> seqFiles = new ArrayList<>(sequenceFileList);
    List<TsFileResource> unseqFiles = new ArrayList<>(unSequenceFileList);

    for (TsFileResource tsFileResource : seqFiles) {
      checkFileTTL(tsFileResource, timeLowerBound, true);
    }
    for (TsFileResource tsFileResource : unseqFiles) {
      checkFileTTL(tsFileResource, timeLowerBound, false);
    }
  }

  private void checkFileTTL(TsFileResource resource, long timeLowerBound, boolean isSeq) {
    if (resource.isMerging() || !resource.isClosed()
        || !resource.isDeleted() && resource.stillLives(timeLowerBound)) {
      return;
    }

    writeLock();
    try {
      // prevent new merges and queries from choosing this file
      resource.setDeleted(true);
      // the file may be chosen for merge after the last check and before writeLock()
      // double check to ensure the file is not used by a merge
      if (resource.isMerging()) {
        return;
      }
      // ensure that the file is not used by any queries
      if (resource.getMergeQueryLock().writeLock().tryLock()) {
        try {
          // physical removal
          resource.remove();
          if (logger.isInfoEnabled()) {
            logger.info("Removed a file {} before {} by ttl ({}ms)", resource.getFile().getPath(),
                new Date(timeLowerBound), dataTTL);
          }
          if (isSeq) {
            sequenceFileList.remove(resource);
          } else {
            unSequenceFileList.remove(resource);
          }
        } finally {
          resource.getMergeQueryLock().writeLock().unlock();
        }
      }
    } finally {
      writeUnlock();
    }
  }

  /**
   * This method will be blocked until all tsfile processors are closed.
   */
  public void waitForAllCurrentTsFileProcessorsClosed() {
    synchronized (closeStorageGroupCondition) {
      try {
        putAllWorkingTsFileProcessorIntoClosingList();
        while (!closingSequenceTsFileProcessor.isEmpty() || !closingUnSequenceTsFileProcessor
            .isEmpty()) {
          closeStorageGroupCondition.wait();
        }
      } catch (InterruptedException e) {
        logger.error("CloseFileNodeCondition error occurs while waiting for closing the storage "
            + "group {}", storageGroupName, e);
        Thread.currentThread().interrupt();
      }
    }
  }

  public void putAllWorkingTsFileProcessorIntoClosingList() {
    writeLock();
    try {
      logger.info("async force close all files in storage group: {}", storageGroupName);
      if (workSequenceTsFileProcessor != null) {
        moveOneWorkProcessorToClosingList(true);
      }
      if (workUnSequenceTsFileProcessor != null) {
        moveOneWorkProcessorToClosingList(false);
      }
    } finally {
      writeUnlock();
    }
  }

  // TODO need a read lock, please consider the concurrency with flush manager threads.
  public QueryDataSource query(String deviceId, String measurementId, QueryContext context,
      JobFileManager filePathsManager) {
    insertLock.readLock().lock();
    mergeLock.readLock().lock();
    synchronized (lruForSensorUsedInQuery) {
      if (lruForSensorUsedInQuery.size() >= MAX_CACHE_SENSORS) {
        lruForSensorUsedInQuery.removeFirst();
      }
      lruForSensorUsedInQuery.add(measurementId);
    }
    try {
      List<TsFileResource> seqResources = getFileReSourceListForQuery(sequenceFileList,
          deviceId, measurementId, context);
      List<TsFileResource> unseqResources = getFileReSourceListForQuery(unSequenceFileList,
          deviceId, measurementId, context);
      QueryDataSource dataSource = new QueryDataSource(new Path(deviceId, measurementId),
          seqResources, unseqResources);
      // used files should be added before mergeLock is unlocked, or they may be deleted by
      // running merge
      // is null only in tests
      if (filePathsManager != null) {
        filePathsManager.addUsedFilesForGivenJob(context.getJobId(), dataSource);
      }
      dataSource.setDataTTL(dataTTL);
      return dataSource;
    } finally {
      insertLock.readLock().unlock();
      mergeLock.readLock().unlock();
    }
  }

  /**
   * returns the top k% measurements which are recently used in queries.
   */
  public Set calTopKMeasurement(String sensorId, double k) {
    int num = (int) (lruForSensorUsedInQuery.size() * k);
    Set<String> sensorSet = new HashSet<>(num + 1);
    synchronized (lruForSensorUsedInQuery) {
      Iterator<String> iterator = lruForSensorUsedInQuery.descendingIterator();
      while (iterator.hasNext() && sensorSet.size() < num) {
        String sensor = iterator.next();
        if (sensorSet.contains(sensor)) {
          iterator.remove();
        } else {
          sensorSet.add(sensor);
        }
      }
    }
    sensorSet.add(sensorId);
    return sensorSet;
  }

  private void writeLock() {
    insertLock.writeLock().lock();
  }

  private void writeUnlock() {
    insertLock.writeLock().unlock();
  }


  /**
   * @param tsFileResources includes sealed and unsealed tsfile resources
   * @return fill unsealed tsfile resources with memory data and ChunkMetadataList of data in disk
   */
  private List<TsFileResource> getFileReSourceListForQuery(List<TsFileResource> tsFileResources,
      String deviceId, String measurementId, QueryContext context) {

    MeasurementSchema mSchema = schema.getMeasurementSchema(measurementId);
    TSDataType dataType = mSchema.getType();

    List<TsFileResource> tsfileResourcesForQuery = new ArrayList<>();
    long timeLowerBound = dataTTL != Long.MAX_VALUE ? System.currentTimeMillis() - dataTTL : Long
        .MIN_VALUE;
    context.setQueryTimeLowerBound(timeLowerBound);

    for (TsFileResource tsFileResource : tsFileResources) {
      // TODO: try filtering files if the query contains time filter
      if (!tsFileResource.containsDevice(deviceId)) {
        continue;
      }
      closeQueryLock.readLock().lock();

      try {
        if (dataTTL != Long.MAX_VALUE) {
          Long deviceEndTime = tsFileResource.getEndTimeMap().get(deviceId);
          if (deviceEndTime != null && !checkTTL(deviceEndTime)) {
            continue;
          }
        }

        if (tsFileResource.isClosed()) {
          tsfileResourcesForQuery.add(tsFileResource);
        } else {
          // left: in-memory data, right: meta of disk data
          Pair<ReadOnlyMemChunk, List<ChunkMetaData>> pair;
          pair = tsFileResource
              .getUnsealedFileProcessor()
              .query(deviceId, measurementId, dataType, mSchema.getProps(), context);
          tsfileResourcesForQuery
              .add(new TsFileResource(tsFileResource.getFile(),
                  tsFileResource.getStartTimeMap(),
                  tsFileResource.getEndTimeMap(), pair.left, pair.right));
        }
      } finally {
        closeQueryLock.readLock().unlock();
      }
    }
    return tsfileResourcesForQuery;
  }


  /**
   * Delete data whose timestamp <= 'timestamp' and belongs to the timeseries
   * deviceId.measurementId.
   *
   * @param deviceId the deviceId of the timeseries to be deleted.
   * @param measurementId the measurementId of the timeseries to be deleted.
   * @param timestamp the delete range is (0, timestamp].
   */
  public void delete(String deviceId, String measurementId, long timestamp) throws IOException {
    // TODO: how to avoid partial deletion?
    writeLock();
    mergeLock.writeLock().lock();

    // record files which are updated so that we can roll back them in case of exception
    List<ModificationFile> updatedModFiles = new ArrayList<>();

    try {
      Long lastUpdateTime = latestTimeForEachDevice.get(deviceId);
      // no tsfile data, the delete operation is invalid
      if (lastUpdateTime == null) {
        logger.debug("No device {} in SG {}, deletion invalid", deviceId, storageGroupName);
        return;
      }

      // write log
      if (IoTDBDescriptor.getInstance().getConfig().isEnableWal()) {
        if (workSequenceTsFileProcessor != null) {
          workSequenceTsFileProcessor.getLogNode()
              .write(new DeletePlan(timestamp, new Path(deviceId, measurementId)));
        }
        if (workUnSequenceTsFileProcessor != null) {
          workUnSequenceTsFileProcessor.getLogNode()
              .write(new DeletePlan(timestamp, new Path(deviceId, measurementId)));
        }
      }

      Path fullPath = new Path(deviceId, measurementId);
      Deletion deletion = new Deletion(fullPath, versionController.nextVersion(), timestamp);
      if (mergingModification != null) {
        mergingModification.write(deletion);
        updatedModFiles.add(mergingModification);
      }

      deleteDataInFiles(sequenceFileList, deletion, updatedModFiles);
      deleteDataInFiles(unSequenceFileList, deletion, updatedModFiles);

    } catch (Exception e) {
      // roll back
      for (ModificationFile modFile : updatedModFiles) {
        modFile.abort();
      }
      throw new IOException(e);
    } finally {
      writeUnlock();
      mergeLock.writeLock().unlock();
    }
  }


  private void deleteDataInFiles(List<TsFileResource> tsFileResourceList, Deletion deletion,
      List<ModificationFile> updatedModFiles)
      throws IOException {
    String deviceId = deletion.getDevice();
    for (TsFileResource tsFileResource : tsFileResourceList) {
      if (!tsFileResource.containsDevice(deviceId) ||
          deletion.getTimestamp() < tsFileResource.getStartTimeMap().get(deviceId)) {
        continue;
      }

      // write deletion into modification file
      tsFileResource.getModFile().write(deletion);

      // delete data in memory of unsealed file
      if (!tsFileResource.isClosed()) {
        TsFileProcessor tsfileProcessor = tsFileResource.getUnsealedFileProcessor();
        tsfileProcessor.deleteDataInMemory(deletion);
      }

      // add a record in case of rollback
      updatedModFiles.add(tsFileResource.getModFile());
    }
  }

  /**
   * when close an TsFileProcessor, update its EndTimeMap immediately
   *
   * @param tsFileProcessor processor to be closed
   */
  private void updateEndTimeMap(TsFileProcessor tsFileProcessor) {
    TsFileResource resource = tsFileProcessor.getTsFileResource();
    for (Entry<String, Long> startTime : resource.getStartTimeMap().entrySet()) {
      String deviceId = startTime.getKey();
      resource.forceUpdateEndTime(deviceId, latestTimeForEachDevice.get(deviceId));
    }
  }


  private boolean updateLatestFlushTimeCallback() {
    // update the largest timestamp in the last flushing memtable
    for (Entry<String, Long> entry : latestTimeForEachDevice.entrySet()) {
      latestFlushedTimeForEachDevice.put(entry.getKey(), entry.getValue());
    }
    return true;
  }

  /**
   * put the memtable back to the MemTablePool and make the metadata in writer visible
   */
  // TODO please consider concurrency with query and insert method.
  private void closeUnsealedTsFileProcessor(
      TsFileProcessor tsFileProcessor) throws TsFileProcessorException {
    closeQueryLock.writeLock().lock();
    try {
      tsFileProcessor.close();
    } finally {
      closeQueryLock.writeLock().unlock();
    }
    //closingSequenceTsFileProcessor is a thread safety class.
    if (closingSequenceTsFileProcessor.contains(tsFileProcessor)) {
      closingSequenceTsFileProcessor.remove(tsFileProcessor);
    } else {
      closingUnSequenceTsFileProcessor.remove(tsFileProcessor);
    }
    logger.info("signal closing storage group condition in {}", storageGroupName);
    synchronized (closeStorageGroupCondition) {
      closeStorageGroupCondition.notifyAll();
    }
  }

  public void merge(boolean fullMerge) {
    writeLock();
    try {
      if (isMerging) {
        if (logger.isInfoEnabled()) {
          logger.info("{} Last merge is ongoing, currently consumed time: {}ms", storageGroupName,
              (System.currentTimeMillis() - mergeStartTime));
        }
        return;
      }
      if (unSequenceFileList.isEmpty() || sequenceFileList.isEmpty()) {
        logger.info("{} no files to be merged", storageGroupName);
        return;
      }

      long budget = IoTDBDescriptor.getInstance().getConfig().getMergeMemoryBudget();
      long timeLowerBound = System.currentTimeMillis() - dataTTL;
      MergeResource mergeResource = new MergeResource(sequenceFileList, unSequenceFileList, timeLowerBound);

      IMergeFileSelector fileSelector = getMergeFileSelector(budget, mergeResource);
      try {
        List[] mergeFiles = fileSelector.select();
        if (mergeFiles.length == 0) {
          logger.info("{} cannot select merge candidates under the budget {}", storageGroupName,
              budget);
          return;
        }
        // avoid pending tasks holds the metadata and streams
        mergeResource.clear();
        String taskName = storageGroupName + "-" + System.currentTimeMillis();
        // do not cache metadata until true candidates are chosen, or too much metadata will be
        // cached during selection
        mergeResource.setCacheDeviceMeta(true);

        for (TsFileResource tsFileResource : mergeResource.getSeqFiles()) {
          tsFileResource.setMerging(true);
        }
        for (TsFileResource tsFileResource : mergeResource.getUnseqFiles()) {
          tsFileResource.setMerging(true);
        }

        MergeTask mergeTask = new MergeTask(mergeResource, storageGroupSysDir.getPath(),
<<<<<<< HEAD
            this::mergeEndAction, taskName, fullMerge, fileSelector.getConcurrentMergeNum(), storageGroupName);
        mergingModification = new ModificationFile(storageGroupSysDir + File.separator + MERGING_MODIFICATION_FILE_NAME);
=======
            this::mergeEndAction, taskName, fullMerge, fileSelector.getConcurrentMergeNum(),
            storageGroupName);
        mergingModification = new ModificationFile(
            storageGroupSysDir + File.separator + MERGING_MODIFICAITON_FILE_NAME);
>>>>>>> 5dcb3660
        MergeManager.getINSTANCE().submitMainTask(mergeTask);
        if (logger.isInfoEnabled()) {
          logger.info("{} submits a merge task {}, merging {} seqFiles, {} unseqFiles",
              storageGroupName, taskName, mergeFiles[0].size(), mergeFiles[1].size());
        }
        isMerging = true;
        mergeStartTime = System.currentTimeMillis();

      } catch (MergeException | IOException e) {
        logger.error("{} cannot select file for merge", storageGroupName, e);
      }
    } finally {
      writeUnlock();
    }
  }

  private IMergeFileSelector getMergeFileSelector(long budget, MergeResource resource) {
    MergeFileStrategy strategy = IoTDBDescriptor.getInstance().getConfig().getMergeFileStrategy();
    switch (strategy) {
      case MAX_FILE_NUM:
        return new MaxFileMergeFileSelector(resource, budget);
      case MAX_SERIES_NUM:
        return new MaxSeriesMergeFileSelector(resource, budget);
      default:
        throw new UnsupportedOperationException("Unknown MergeFileStrategy " + strategy);
    }
  }

  private void removeUnseqFiles(List<TsFileResource> unseqFiles) {
    mergeLock.writeLock().lock();
    try {
      unSequenceFileList.removeAll(unseqFiles);
    } finally {
      mergeLock.writeLock().unlock();
    }

    for (TsFileResource unseqFile : unseqFiles) {
      unseqFile.getMergeQueryLock().writeLock().lock();
      try {
        unseqFile.remove();
      } finally {
        unseqFile.getMergeQueryLock().writeLock().unlock();
      }
    }
  }

  private void updateMergeModification(TsFileResource seqFile) {
    seqFile.getMergeQueryLock().writeLock().lock();
    try {
      // remove old modifications and write modifications generated during merge
      seqFile.removeModFile();
      if (mergingModification != null) {
        for (Modification modification : mergingModification.getModifications()) {
          seqFile.getModFile().write(modification);
        }
      }
    } catch (IOException e) {
      logger.error("{} cannot clean the ModificationFile of {} after merge", storageGroupName,
          seqFile.getFile(), e);
    } finally {
      seqFile.getMergeQueryLock().writeLock().unlock();
    }
  }

  private void removeMergingModification() {
    try {
      if (mergingModification != null) {
        mergingModification.remove();
        mergingModification = null;
      }
    } catch (IOException e) {
      logger.error("{} cannot remove merging modification ", storageGroupName, e);
    }
  }

  protected void mergeEndAction(List<TsFileResource> seqFiles, List<TsFileResource> unseqFiles,
      File mergeLog) {
    logger.info("{} a merge task is ending...", storageGroupName);

    if (unseqFiles.isEmpty()) {
      // merge runtime exception arose, just end this merge
      isMerging = false;
      logger.info("{} a merge task abnormally ends", storageGroupName);
      return;
    }

    removeUnseqFiles(unseqFiles);

    for (int i = 0; i < seqFiles.size(); i++) {
      TsFileResource seqFile = seqFiles.get(i);
      mergeLock.writeLock().lock();
      try {
        updateMergeModification(seqFile);
        if (i == seqFiles.size() - 1) {
          removeMergingModification();
          isMerging = false;
          mergeLog.delete();
        }
      } finally {
        mergeLock.writeLock().unlock();
      }
    }
    logger.info("{} a merge task ends", storageGroupName);
  }

  /**
   * Load a new tsfile to storage group processor
   *
   * Firstly, determine the loading type of the file, whether it needs to be loaded in sequence list
   * or unsequence list.
   *
   * Secondly, execute the loading process by the type.
   *
   * Finally, update the latestTimeForEachDevice and latestFlushedTimeForEachDevice.
   *
   * @param newTsFileResource tsfile resource
   * @UsedBy sync module.
   */
  public void loadNewTsFile(TsFileResource newTsFileResource)
      throws TsFileProcessorException {
    File tsfileToBeInserted = newTsFileResource.getFile();
    writeLock();
    mergeLock.writeLock().lock();
    try {
      loadTsFileByType(LoadTsFileType.LOAD_SEQUENCE, tsfileToBeInserted, newTsFileResource,
          getBinarySearchIndex(newTsFileResource));
      updateLatestTimeMap(newTsFileResource);
    } catch (TsFileProcessorException | DiskSpaceInsufficientException e) {
      logger.error("Failed to append the tsfile {} to storage group processor {}.",
          tsfileToBeInserted.getAbsolutePath(), tsfileToBeInserted.getParentFile().getName());
      IoTDBDescriptor.getInstance().getConfig().setReadOnly(true);
      throw new TsFileProcessorException(e);
    } finally {
      mergeLock.writeLock().unlock();
      writeUnlock();
    }
  }

  /**
   * Get binary search index in @code{sequenceFileList}
   *
   * @return right index to insert
   */
  private int getBinarySearchIndex(TsFileResource tsFileResource) {
    if (sequenceFileList.isEmpty()) {
      return 0;
    }
    long targetTsFileTime = Long.parseLong(
        tsFileResource.getFile().getName().split(IoTDBConstant.TSFILE_NAME_SEPARATOR)[0]);
    int s = 0, e = sequenceFileList.size() - 1;
    while (s <= e) {
      int m = s + ((e - s) >> 1);
      long currentTsFileTime = Long.parseLong(sequenceFileList.get(m).getFile().getName()
          .split(IoTDBConstant.TSFILE_NAME_SEPARATOR)[0]);
      if (currentTsFileTime >= targetTsFileTime) {
        e = m - 1;
      } else {
        s = m + 1;
      }
    }
    return s;
  }

  /**
   * Update latest time in latestTimeForEachDevice and latestFlushedTimeForEachDevice.
   *
   * @UsedBy sync module
   */
  private void updateLatestTimeMap(TsFileResource newTsFileResource) {
    for (Entry<String, Long> entry : newTsFileResource.getEndTimeMap().entrySet()) {
      String device = entry.getKey();
      long endTime = newTsFileResource.getEndTimeMap().get(device);
      if (!latestTimeForEachDevice.containsKey(device)
          || latestTimeForEachDevice.get(device) < endTime) {
        latestTimeForEachDevice.put(device, endTime);
      }
      if (!latestFlushedTimeForEachDevice.containsKey(device)
          || latestFlushedTimeForEachDevice.get(device) < endTime) {
        latestFlushedTimeForEachDevice.put(device, endTime);
      }
    }
  }

  /**
   * Execute the loading process by the type.
   *
   * @param type load type
   * @param tsFileResource tsfile resource to be loaded
   * @param index the index in sequenceFileList/unSequenceFileList
   * @UsedBy sync module
   */
  private void loadTsFileByType(LoadTsFileType type, File syncedTsFile,
      TsFileResource tsFileResource, int index)
      throws TsFileProcessorException, DiskSpaceInsufficientException {
    File targetFile;
    switch (type) {
      case LOAD_UNSEQUENCE:
        targetFile =
            new File(DirectoryManager.getInstance().getNextFolderForUnSequenceFile(),
                syncedTsFile.getParentFile().getName() + File.separatorChar + syncedTsFile
                    .getName());
        tsFileResource.setFile(targetFile);
        unSequenceFileList.add(index, tsFileResource);
        logger
            .info("Load tsfile in unsequence list, move file from {} to {}",
                syncedTsFile.getAbsolutePath(),
                targetFile.getAbsolutePath());
        break;
      case LOAD_SEQUENCE:
        targetFile =
            new File(DirectoryManager.getInstance().getNextFolderForSequenceFile(),
                syncedTsFile.getParentFile().getName() + File.separatorChar + syncedTsFile
                    .getName());
        tsFileResource.setFile(targetFile);
        sequenceFileList.add(index, tsFileResource);
        logger
            .info("Load tsfile in sequence list, move file from {} to {}",
                syncedTsFile.getAbsolutePath(),
                targetFile.getAbsolutePath());
        break;
      default:
        throw new TsFileProcessorException(
            String.format("Unsupported type of loading tsfile : %s", type));
    }

    // move file from sync dir to data dir
    if (!targetFile.getParentFile().exists()) {
      targetFile.getParentFile().mkdirs();
    }
    if (syncedTsFile.exists() && !targetFile.exists()) {
      try {
        FileUtils.moveFile(syncedTsFile, targetFile);
      } catch (IOException e) {
        throw new TsFileProcessorException(String.format(
            "File renaming failed when loading tsfile. Origin: %s, Target: %s, because %s",
            syncedTsFile.getAbsolutePath(), targetFile.getAbsolutePath(), e.getMessage()));
      }
    }
    try {
      FileUtils.moveFile(new File(syncedTsFile.getAbsolutePath() + TsFileResource.RESOURCE_SUFFIX),
          new File(targetFile.getAbsolutePath() + TsFileResource.RESOURCE_SUFFIX));
    } catch (IOException e) {
      throw new TsFileProcessorException(String.format(
          "File renaming failed when loading .resource file. Origin: %s, Target: %s, because %s",
          new File(syncedTsFile + TsFileResource.RESOURCE_SUFFIX).getAbsolutePath(),
          new File(targetFile + TsFileResource.RESOURCE_SUFFIX).getAbsolutePath(), e.getMessage()));
    }
  }

  /**
   * Delete tsfile if it exists.
   *
   * Firstly, remove the TsFileResource from sequenceFileList/unSequenceFileList.
   *
   * Secondly, delete the tsfile and .resource file.
   *
   * @param deletedTsfile tsfile to be deleted
   * @UsedBy sync module.
   */
  public void deleteTsfile(File deletedTsfile) {
    writeLock();
    mergeLock.writeLock().lock();
    TsFileResource deletedTsFileResource = null;
    try {
      Iterator<TsFileResource> sequenceIterator = sequenceFileList.iterator();
      while (sequenceIterator.hasNext()) {
        TsFileResource sequenceResource = sequenceIterator.next();
        if (sequenceResource.getFile().getName().equals(deletedTsfile.getName())) {
          deletedTsFileResource = sequenceResource;
          sequenceIterator.remove();
          break;
        }
      }
      if (deletedTsFileResource == null) {
        Iterator<TsFileResource> unsequenceIterator = unSequenceFileList.iterator();
        while (unsequenceIterator.hasNext()) {
          TsFileResource unsequenceResource = unsequenceIterator.next();
          if (unsequenceResource.getFile().getName().equals(deletedTsfile.getName())) {
            deletedTsFileResource = unsequenceResource;
            unsequenceIterator.remove();
            break;
          }
        }
      }
    } finally {
      mergeLock.writeLock().unlock();
      writeUnlock();
    }
    if (deletedTsFileResource == null) {
      return;
    }
    deletedTsFileResource.getMergeQueryLock().writeLock().lock();
    try {
      logger.info("Delete tsfile {} in sync loading process.", deletedTsFileResource.getFile());
      deletedTsFileResource.remove();
    } finally {
      deletedTsFileResource.getMergeQueryLock().writeLock().unlock();
    }
  }


  public TsFileProcessor getWorkSequenceTsFileProcessor() {
    return workSequenceTsFileProcessor;
  }

  public List<TsFileResource> getSequenceFileList() {
    return sequenceFileList;
  }

  public List<TsFileResource> getUnSequenceFileList() {
    return unSequenceFileList;
  }

  @FunctionalInterface
  public interface CloseTsFileCallBack {

    void call(TsFileProcessor caller) throws TsFileProcessorException, IOException;
  }

<<<<<<< HEAD
  public void setDataTTL(long dataTTL) {
    this.dataTTL = dataTTL;
    checkFilesTTL();
  }

  @TestOnly
  List<TsFileResource> getSequenceFileList() {
    return sequenceFileList;
  }

  @TestOnly
  List<TsFileResource> getUnSequenceFileList() {
    return unSequenceFileList;
  }
=======
  private enum LoadTsFileType {
    LOAD_SEQUENCE, LOAD_UNSEQUENCE
  }

>>>>>>> 5dcb3660
}<|MERGE_RESOLUTION|>--- conflicted
+++ resolved
@@ -231,13 +231,8 @@
       recoverUnseqFiles(unseqTsFiles);
 
       String taskName = storageGroupName + "-" + System.currentTimeMillis();
-<<<<<<< HEAD
       File mergingMods = SystemFileFactory.INSTANCE.getFile(storageGroupSysDir,
           MERGING_MODIFICATION_FILE_NAME);
-=======
-      File mergingMods = SystemFileFactory.INSTANCE
-          .getFile(storageGroupSysDir, MERGING_MODIFICAITON_FILE_NAME);
->>>>>>> 5dcb3660
       if (mergingMods.exists()) {
         mergingModification = new ModificationFile(mergingMods.getPath());
       }
@@ -320,26 +315,19 @@
     }
   }
 
-  // TsFileNameComparator compares TsFiles by the version number in its name
-<<<<<<< HEAD
-  // ({systemTime}-{versionNum}.tsfile)
-  private int compareFileName(File o1, File o2) {
-    String[] items1 = o1.getName().replace(TSFILE_SUFFIX, "").split("-");
-    String[] items2 = o2.getName().replace(TSFILE_SUFFIX, "").split("-");
-    if (Long.parseLong(items1[0]) - Long.parseLong(items2[0]) == 0) {
-      return Long.compare(Long.parseLong(items1[1]), Long.parseLong(items2[1]));
-=======
   // ({systemTime}-{versionNum}-{mergeNum}.tsfile)
   private int compareFileName(File o1, File o2) {
     String[] items1 = o1.getName().replace(TSFILE_SUFFIX, "")
         .split(IoTDBConstant.TSFILE_NAME_SEPARATOR);
     String[] items2 = o2.getName().replace(TSFILE_SUFFIX, "")
         .split(IoTDBConstant.TSFILE_NAME_SEPARATOR);
-    if (Long.valueOf(items1[0]) - Long.valueOf(items2[0]) == 0) {
-      return Long.compare(Long.valueOf(items1[1]), Long.valueOf(items2[1]));
->>>>>>> 5dcb3660
+    long ver1 = Long.parseLong(items1[0]);
+    long ver2 = Long.parseLong(items2[0]);
+    int cmp = Long.compare(ver1, ver2);
+    if (cmp == 0) {
+      return Long.compare(Long.parseLong(items1[1]), Long.parseLong(items2[1]));
     } else {
-      return Long.compare(Long.parseLong(items1[0]), Long.parseLong(items2[0]));
+      return cmp;
     }
   }
 
@@ -347,11 +335,11 @@
     List<MeasurementSchema> columnSchemaList;
     columnSchemaList = MManager.getInstance().getSchemaForStorageGroup(storageGroupName);
 
-    Schema schema = new Schema();
+    Schema newSchema = new Schema();
     for (MeasurementSchema measurementSchema : columnSchemaList) {
-      schema.registerMeasurement(measurementSchema);
-    }
-    return schema;
+      newSchema.registerMeasurement(measurementSchema);
+    }
+    return newSchema;
   }
 
 
@@ -612,16 +600,8 @@
       }
       List<String> folder = DirectoryManager.getInstance().getAllSequenceFileFolders();
       folder.addAll(DirectoryManager.getInstance().getAllUnSequenceFileFolders());
-      for (String tsfilePath : folder) {
-        File storageGroupFolder = fsFactory.getFile(tsfilePath, storageGroupName);
-        if (storageGroupFolder.exists()) {
-          try {
-            FileUtils.deleteDirectory(storageGroupFolder);
-          } catch (IOException e) {
-            logger.error("Delete TsFiles failed", e);
-          }
-        }
-      }
+      deleteAllSGFolders(folder);
+
       this.workSequenceTsFileProcessor = null;
       this.workUnSequenceTsFileProcessor = null;
       this.sequenceFileList.clear();
@@ -632,6 +612,19 @@
       logger.error("Cannot delete files in storage group {}", storageGroupName, e);
     } finally {
       writeUnlock();
+    }
+  }
+
+  private void deleteAllSGFolders(List<String> folder) {
+    for (String tsfilePath : folder) {
+      File storageGroupFolder = fsFactory.getFile(tsfilePath, storageGroupName);
+      if (storageGroupFolder.exists()) {
+        try {
+          FileUtils.deleteDirectory(storageGroupFolder);
+        } catch (IOException e) {
+          logger.error("Delete TsFiles failed", e);
+        }
+      }
     }
   }
 
@@ -810,19 +803,12 @@
 
     for (TsFileResource tsFileResource : tsFileResources) {
       // TODO: try filtering files if the query contains time filter
-      if (!tsFileResource.containsDevice(deviceId)) {
+      if (!testResourceDevice(tsFileResource, deviceId)) {
         continue;
       }
       closeQueryLock.readLock().lock();
 
       try {
-        if (dataTTL != Long.MAX_VALUE) {
-          Long deviceEndTime = tsFileResource.getEndTimeMap().get(deviceId);
-          if (deviceEndTime != null && !checkTTL(deviceEndTime)) {
-            continue;
-          }
-        }
-
         if (tsFileResource.isClosed()) {
           tsfileResourcesForQuery.add(tsFileResource);
         } else {
@@ -843,6 +829,23 @@
     return tsfileResourcesForQuery;
   }
 
+  /**
+   *
+   * @param tsFileResource
+   * @param deviceId
+   * @return true if the device is contained in the TsFile and it lives beyond TTL
+   */
+  private boolean testResourceDevice(TsFileResource tsFileResource, String deviceId) {
+    if (!tsFileResource.containsDevice(deviceId)) {
+      return false;
+    }
+    if (dataTTL != Long.MAX_VALUE) {
+      Long deviceEndTime = tsFileResource.getEndTimeMap().get(deviceId);
+      return deviceEndTime == null || checkTTL(deviceEndTime);
+    }
+    return true;
+  }
+
 
   /**
    * Delete data whose timestamp <= 'timestamp' and belongs to the timeseries
@@ -1015,15 +1018,10 @@
         }
 
         MergeTask mergeTask = new MergeTask(mergeResource, storageGroupSysDir.getPath(),
-<<<<<<< HEAD
-            this::mergeEndAction, taskName, fullMerge, fileSelector.getConcurrentMergeNum(), storageGroupName);
-        mergingModification = new ModificationFile(storageGroupSysDir + File.separator + MERGING_MODIFICATION_FILE_NAME);
-=======
             this::mergeEndAction, taskName, fullMerge, fileSelector.getConcurrentMergeNum(),
             storageGroupName);
         mergingModification = new ModificationFile(
-            storageGroupSysDir + File.separator + MERGING_MODIFICAITON_FILE_NAME);
->>>>>>> 5dcb3660
+            storageGroupSysDir + File.separator + MERGING_MODIFICATION_FILE_NAME);
         MergeManager.getINSTANCE().submitMainTask(mergeTask);
         if (logger.isInfoEnabled()) {
           logger.info("{} submits a merge task {}, merging {} seqFiles, {} unseqFiles",
@@ -1173,7 +1171,8 @@
     }
     long targetTsFileTime = Long.parseLong(
         tsFileResource.getFile().getName().split(IoTDBConstant.TSFILE_NAME_SEPARATOR)[0]);
-    int s = 0, e = sequenceFileList.size() - 1;
+    int s = 0;
+    int e = sequenceFileList.size() - 1;
     while (s <= e) {
       int m = s + ((e - s) >> 1);
       long currentTsFileTime = Long.parseLong(sequenceFileList.get(m).getFile().getName()
@@ -1329,39 +1328,29 @@
     return workSequenceTsFileProcessor;
   }
 
-  public List<TsFileResource> getSequenceFileList() {
-    return sequenceFileList;
-  }
-
-  public List<TsFileResource> getUnSequenceFileList() {
-    return unSequenceFileList;
-  }
-
   @FunctionalInterface
   public interface CloseTsFileCallBack {
 
     void call(TsFileProcessor caller) throws TsFileProcessorException, IOException;
   }
 
-<<<<<<< HEAD
   public void setDataTTL(long dataTTL) {
     this.dataTTL = dataTTL;
     checkFilesTTL();
   }
 
   @TestOnly
-  List<TsFileResource> getSequenceFileList() {
+  public List<TsFileResource> getSequenceFileList() {
     return sequenceFileList;
   }
 
   @TestOnly
-  List<TsFileResource> getUnSequenceFileList() {
+  public List<TsFileResource> getUnSequenceFileList() {
     return unSequenceFileList;
   }
-=======
+
   private enum LoadTsFileType {
     LOAD_SEQUENCE, LOAD_UNSEQUENCE
   }
 
->>>>>>> 5dcb3660
 }