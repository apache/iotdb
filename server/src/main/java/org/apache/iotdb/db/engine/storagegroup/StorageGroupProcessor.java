--- conflicted
+++ resolved
@@ -1890,33 +1890,19 @@
       Deletion deletion = new Deletion(path, MERGE_MOD_START_VERSION_NUM, startTime, endTime);
 
       deleteDataInFiles(
-<<<<<<< HEAD
           tsFileResourceManager.getTsFileList(true),
-          deletion,
-          devicePaths,
-          updatedModFiles,
-          planIndex);
-      deleteDataInFiles(
-          tsFileResourceManager.getTsFileList(false),
-          deletion,
-          devicePaths,
-          updatedModFiles,
-          planIndex);
-=======
-          tsFileManagement.getTsFileList(true),
           deletion,
           devicePaths,
           updatedModFiles,
           planIndex,
           timePartitionFilter);
       deleteDataInFiles(
-          tsFileManagement.getTsFileList(false),
+          tsFileResourceManager.getTsFileList(false),
           deletion,
           devicePaths,
           updatedModFiles,
           planIndex,
           timePartitionFilter);
->>>>>>> 601df56b
 
     } catch (Exception e) {
       // roll back
