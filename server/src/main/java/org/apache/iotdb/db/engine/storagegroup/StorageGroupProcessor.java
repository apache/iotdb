<<<<<<< HEAD
/*
 * Licensed to the Apache Software Foundation (ASF) under one
 * or more contributor license agreements.  See the NOTICE file
 * distributed with this work for additional information
 * regarding copyright ownership.  The ASF licenses this file
 * to you under the Apache License, Version 2.0 (the
 * "License"); you may not use this file except in compliance
 * with the License.  You may obtain a copy of the License at
 *
 *      http://www.apache.org/licenses/LICENSE-2.0
 *
 * Unless required by applicable law or agreed to in writing,
 * software distributed under the License is distributed on an
 * "AS IS" BASIS, WITHOUT WARRANTIES OR CONDITIONS OF ANY
 * KIND, either express or implied.  See the License for the
 * specific language governing permissions and limitations
 * under the License.
 */
package org.apache.iotdb.db.engine.storagegroup;

import org.apache.iotdb.db.concurrent.IoTDBThreadPoolFactory;
import org.apache.iotdb.db.conf.IoTDBConfig;
import org.apache.iotdb.db.conf.IoTDBConstant;
import org.apache.iotdb.db.conf.IoTDBDescriptor;
import org.apache.iotdb.db.conf.directories.DirectoryManager;
import org.apache.iotdb.db.engine.StorageEngine;
import org.apache.iotdb.db.engine.compaction.CompactionMergeTaskPoolManager;
import org.apache.iotdb.db.engine.compaction.CompactionStrategy;
import org.apache.iotdb.db.engine.compaction.StorageGroupCompactionTask;
import org.apache.iotdb.db.engine.compaction.TsFileManagement;
import org.apache.iotdb.db.engine.fileSystem.SystemFileFactory;
import org.apache.iotdb.db.engine.flush.CloseFileListener;
import org.apache.iotdb.db.engine.flush.FlushListener;
import org.apache.iotdb.db.engine.flush.TsFileFlushPolicy;
import org.apache.iotdb.db.engine.merge.manage.MergeManager;
import org.apache.iotdb.db.engine.merge.task.CompactionMergeRecoverTask;
import org.apache.iotdb.db.engine.modification.Deletion;
import org.apache.iotdb.db.engine.modification.ModificationFile;
import org.apache.iotdb.db.engine.querycontext.QueryDataSource;
import org.apache.iotdb.db.engine.storagegroup.timeindex.DeviceTimeIndex;
import org.apache.iotdb.db.engine.upgrade.UpgradeCheckStatus;
import org.apache.iotdb.db.engine.upgrade.UpgradeLog;
import org.apache.iotdb.db.engine.version.SimpleFileVersionController;
import org.apache.iotdb.db.engine.version.VersionController;
import org.apache.iotdb.db.exception.BatchProcessException;
import org.apache.iotdb.db.exception.DiskSpaceInsufficientException;
import org.apache.iotdb.db.exception.LoadFileException;
import org.apache.iotdb.db.exception.StorageGroupProcessorException;
import org.apache.iotdb.db.exception.TsFileProcessorException;
import org.apache.iotdb.db.exception.WriteProcessException;
import org.apache.iotdb.db.exception.WriteProcessRejectException;
import org.apache.iotdb.db.exception.metadata.IllegalPathException;
import org.apache.iotdb.db.exception.metadata.MetadataException;
import org.apache.iotdb.db.exception.query.OutOfTTLException;
import org.apache.iotdb.db.exception.query.QueryProcessException;
import org.apache.iotdb.db.metadata.PartialPath;
import org.apache.iotdb.db.metadata.mnode.MNode;
import org.apache.iotdb.db.metadata.mnode.MeasurementMNode;
import org.apache.iotdb.db.qp.physical.crud.DeletePlan;
import org.apache.iotdb.db.qp.physical.crud.InsertRowPlan;
import org.apache.iotdb.db.qp.physical.crud.InsertRowsOfOneDevicePlan;
import org.apache.iotdb.db.qp.physical.crud.InsertTabletPlan;
import org.apache.iotdb.db.query.context.QueryContext;
import org.apache.iotdb.db.query.control.QueryFileManager;
import org.apache.iotdb.db.service.IoTDB;
import org.apache.iotdb.db.utils.CopyOnReadLinkedList;
import org.apache.iotdb.db.utils.MmapUtil;
import org.apache.iotdb.db.utils.TestOnly;
import org.apache.iotdb.db.utils.UpgradeUtils;
import org.apache.iotdb.db.writelog.recover.TsFileRecoverPerformer;
import org.apache.iotdb.rpc.RpcUtils;
import org.apache.iotdb.rpc.TSStatusCode;
import org.apache.iotdb.service.rpc.thrift.TSStatus;
import org.apache.iotdb.tsfile.file.metadata.ChunkMetadata;
import org.apache.iotdb.tsfile.fileSystem.FSFactoryProducer;
import org.apache.iotdb.tsfile.fileSystem.fsFactory.FSFactory;
import org.apache.iotdb.tsfile.read.TimeValuePair;
import org.apache.iotdb.tsfile.read.filter.basic.Filter;
import org.apache.iotdb.tsfile.utils.Pair;
import org.apache.iotdb.tsfile.write.schema.MeasurementSchema;
import org.apache.iotdb.tsfile.write.writer.RestorableTsFileIOWriter;

import org.apache.commons.io.FileUtils;
import org.slf4j.Logger;
import org.slf4j.LoggerFactory;

import java.io.File;
import java.io.IOException;
import java.nio.ByteBuffer;
import java.nio.MappedByteBuffer;
import java.nio.file.Files;
import java.util.ArrayList;
import java.util.Arrays;
import java.util.Collection;
import java.util.Collections;
import java.util.Date;
import java.util.Deque;
import java.util.HashMap;
import java.util.Iterator;
import java.util.LinkedList;
import java.util.List;
import java.util.Map;
import java.util.Map.Entry;
import java.util.Set;
import java.util.TreeMap;
import java.util.concurrent.ScheduledExecutorService;
import java.util.concurrent.TimeUnit;
import java.util.concurrent.atomic.AtomicInteger;
import java.util.concurrent.locks.ReadWriteLock;
import java.util.concurrent.locks.ReentrantReadWriteLock;

import static org.apache.iotdb.db.conf.IoTDBConstant.FILE_NAME_SEPARATOR;
import static org.apache.iotdb.db.engine.merge.task.MergeTask.MERGE_SUFFIX;
import static org.apache.iotdb.db.engine.storagegroup.TsFileResource.TEMP_SUFFIX;
import static org.apache.iotdb.tsfile.common.constant.TsFileConstant.TSFILE_SUFFIX;

/**
 * For sequence data, a StorageGroupProcessor has some TsFileProcessors, in which there is only one
 * TsFileProcessor in the working status. <br>
 *
 * <p>There are two situations to set the working TsFileProcessor to closing status:<br>
 *
 * <p>(1) when inserting data into the TsFileProcessor, and the TsFileProcessor shouldFlush() (or
 * shouldClose())<br>
 *
 * <p>(2) someone calls syncCloseAllWorkingTsFileProcessors(). (up to now, only flush command from
 * cli will call this method)<br>
 *
 * <p>UnSequence data has the similar process as above.
 *
 * <p>When a sequence TsFileProcessor is submitted to be flushed, the
 * updateLatestFlushTimeCallback() method will be called as a callback.<br>
 *
 * <p>When a TsFileProcessor is closed, the closeUnsealedTsFileProcessorCallBack() method will be
 * called as a callback.
 */
public class StorageGroupProcessor {

  public static final String MERGING_MODIFICATION_FILE_NAME = "merge.mods";
  private static final IoTDBConfig config = IoTDBDescriptor.getInstance().getConfig();
  private static final Logger DEBUG_LOGGER = LoggerFactory.getLogger("QUERY_DEBUG");

  /**
   * All newly generated chunks after merge have version number 0, so we set merged Modification
   * file version to 1 to take effect
   */
  private static final int MERGE_MOD_START_VERSION_NUM = 1;

  private static final Logger logger = LoggerFactory.getLogger(StorageGroupProcessor.class);
  /** indicating the file to be loaded already exists locally. */
  private static final int POS_ALREADY_EXIST = -2;
  /** indicating the file to be loaded overlap with some files. */
  private static final int POS_OVERLAP = -3;

  private final boolean enableMemControl = config.isEnableMemControl();
  /**
   * a read write lock for guaranteeing concurrent safety when accessing all fields in this class
   * (i.e., schema, (un)sequenceFileList, work(un)SequenceTsFileProcessor,
   * closing(Un)SequenceTsFileProcessor, latestTimeForEachDevice, and
   * partitionLatestFlushedTimeForEachDevice)
   */
  private final ReadWriteLock insertLock = new ReentrantReadWriteLock();
  /** closeStorageGroupCondition is used to wait for all currently closing TsFiles to be done. */
  private final Object closeStorageGroupCondition = new Object();
  /**
   * avoid some tsfileResource is changed (e.g., from unsealed to sealed) when a query is executed.
   */
  private final ReadWriteLock closeQueryLock = new ReentrantReadWriteLock();
  /** time partition id in the storage group -> tsFileProcessor for this time partition */
  private final TreeMap<Long, TsFileProcessor> workSequenceTsFileProcessors = new TreeMap<>();
  /** time partition id in the storage group -> tsFileProcessor for this time partition */
  private final TreeMap<Long, TsFileProcessor> workUnsequenceTsFileProcessors = new TreeMap<>();
  // upgrading sequence TsFile resource list
  private List<TsFileResource> upgradeSeqFileList = new LinkedList<>();

  private CopyOnReadLinkedList<TsFileProcessor> closingSequenceTsFileProcessor =
      new CopyOnReadLinkedList<>();

  // upgrading unsequence TsFile resource list
  private List<TsFileResource> upgradeUnseqFileList = new LinkedList<>();

  private CopyOnReadLinkedList<TsFileProcessor> closingUnSequenceTsFileProcessor =
      new CopyOnReadLinkedList<>();

  private AtomicInteger upgradeFileCount = new AtomicInteger();
  /*
   * time partition id -> map, which contains
   * device -> global latest timestamp of each device latestTimeForEachDevice caches non-flushed
   * changes upon timestamps of each device, and is used to update partitionLatestFlushedTimeForEachDevice
   * when a flush is issued.
   */
  private Map<Long, Map<String, Long>> latestTimeForEachDevice = new HashMap<>();
  /**
   * time partition id -> map, which contains device -> largest timestamp of the latest memtable to
   * be submitted to asyncTryToFlush partitionLatestFlushedTimeForEachDevice determines whether a
   * data point should be put into a sequential file or an unsequential file. Data of some device
   * with timestamp less than or equals to the device's latestFlushedTime should go into an
   * unsequential file.
   */
  private Map<Long, Map<String, Long>> partitionLatestFlushedTimeForEachDevice = new HashMap<>();

  /** used to record the latest flush time while upgrading and inserting */
  private Map<Long, Map<String, Long>> newlyFlushedPartitionLatestFlushedTimeForEachDevice =
      new HashMap<>();
  /**
   * global mapping of device -> largest timestamp of the latest memtable to * be submitted to
   * asyncTryToFlush, globalLatestFlushedTimeForEachDevice is utilized to maintain global
   * latestFlushedTime of devices and will be updated along with
   * partitionLatestFlushedTimeForEachDevice
   */
  private Map<String, Long> globalLatestFlushedTimeForEachDevice = new HashMap<>();

  private String virtualStorageGroupId;
  private String logicalStorageGroupName;
  private File storageGroupSysDir;
  // manage seqFileList and unSeqFileList
  private TsFileManagement tsFileManagement;
  /**
   * time partition id -> version controller which assigns a version for each MemTable and
   * deletion/update such that after they are persisted, the order of insertions, deletions and
   * updates can be re-determined. Will be empty if there are not MemTables in memory.
   */
  private HashMap<Long, VersionController> timePartitionIdVersionControllerMap = new HashMap<>();
  /**
   * when the data in a storage group is older than dataTTL, it is considered invalid and will be
   * eventually removed.
   */
  private long dataTTL = Long.MAX_VALUE;

  private FSFactory fsFactory = FSFactoryProducer.getFSFactory();
  private TsFileFlushPolicy fileFlushPolicy;
  /**
   * The max file versions in each partition. By recording this, if several IoTDB instances have the
   * same policy of closing file and their ingestion is identical, then files of the same version in
   * different IoTDB instance will have identical data, providing convenience for data comparison
   * across different instances. partition number -> max version number
   */
  private Map<Long, Long> partitionMaxFileVersions = new HashMap<>();

  private StorageGroupInfo storageGroupInfo = new StorageGroupInfo(this);
  /**
   * Record the device number of the last TsFile in each storage group, which is applied to
   * initialize the array size of DeviceTimeIndex. It is reasonable to assume that the adjacent
   * files should have similar numbers of devices. Default value: INIT_ARRAY_SIZE = 64
   */
  private int deviceNumInLastClosedTsFile = DeviceTimeIndex.INIT_ARRAY_SIZE;

  private boolean isReady = false;
  private List<CloseFileListener> customCloseFileListeners = Collections.emptyList();
  private List<FlushListener> customFlushListeners = Collections.emptyList();

  private static final int WAL_BUFFER_SIZE =
      IoTDBDescriptor.getInstance().getConfig().getWalBufferSize() / 2;

  private final Deque<ByteBuffer> walByteBufferPool = new LinkedList<>();

  private int currentWalPoolSize = 0;

  // this field is used to avoid when one writer release bytebuffer back to pool,
  // and the next writer has already arrived, but the check thread get the lock first, it find the
  // pool
  // is not empty, so it free the memory. When the next writer get the lock, it will apply the
  // memory again.
  // So our free memory strategy is only when the expected size less than the current pool size
  // and the pool is not empty and the time interval since the pool is not empty is larger than
  // DEFAULT_POOL_TRIM_INTERVAL_MILLIS
  private long timeWhenPoolNotEmpty = Long.MAX_VALUE;

  private String insertWriteLockHolder = "";

  /** get the direct byte buffer from pool, each fetch contains two ByteBuffer */
  public ByteBuffer[] getWalDirectByteBuffer() {
    ByteBuffer[] res = new ByteBuffer[2];
    synchronized (walByteBufferPool) {
      long startTime = System.nanoTime();
      int MAX_WAL_BYTEBUFFER_NUM =
          config.getConcurrentWritingTimePartition()
              * config.getMaxWalBytebufferNumForEachPartition();
      while (walByteBufferPool.isEmpty() && currentWalPoolSize + 2 > MAX_WAL_BYTEBUFFER_NUM) {
        try {
          walByteBufferPool.wait();
        } catch (InterruptedException e) {
          Thread.currentThread().interrupt();
          logger.error(
              "getDirectByteBuffer occurs error while waiting for DirectByteBuffer" + "group {}-{}",
              logicalStorageGroupName,
              virtualStorageGroupId,
              e);
        }
        logger.info(
            "Waiting {} ms for wal direct byte buffer.",
            (System.nanoTime() - startTime) / 1_000_000);
      }
      // If the queue is not empty, it must have at least two.
      if (!walByteBufferPool.isEmpty()) {
        res[0] = walByteBufferPool.pollFirst();
        res[1] = walByteBufferPool.pollFirst();
      } else {
        // if the queue is empty and current size is less than MAX_BYTEBUFFER_NUM
        // we can construct another two more new byte buffer
        currentWalPoolSize += 2;
        res[0] = ByteBuffer.allocateDirect(WAL_BUFFER_SIZE);
        res[1] = ByteBuffer.allocateDirect(WAL_BUFFER_SIZE);
      }
      // if the pool is empty, set the time back to MAX_VALUE
      if (walByteBufferPool.isEmpty()) {
        timeWhenPoolNotEmpty = Long.MAX_VALUE;
      }
    }
    return res;
  }

  /** put the byteBuffer back to pool */
  public void releaseWalBuffer(ByteBuffer[] byteBuffers) {
    for (ByteBuffer byteBuffer : byteBuffers) {
      byteBuffer.clear();
    }
    synchronized (walByteBufferPool) {
      // if the pool is empty before, update the time
      if (walByteBufferPool.isEmpty()) {
        timeWhenPoolNotEmpty = System.nanoTime();
      }
      walByteBufferPool.addLast(byteBuffers[0]);
      walByteBufferPool.addLast(byteBuffers[1]);
      walByteBufferPool.notifyAll();
    }
  }

  /** trim the size of the pool and release the memory of needless direct byte buffer */
  private void trimTask() {
    synchronized (walByteBufferPool) {
      int expectedSize =
          (workSequenceTsFileProcessors.size() + workUnsequenceTsFileProcessors.size()) * 2;
      // the unit is ms
      long poolNotEmptyIntervalInMS = (System.nanoTime() - timeWhenPoolNotEmpty) / 1_000_000;
      // only when the expected size less than the current pool size
      // and the pool is not empty and the time interval since the pool is not empty is larger than
      // 10s
      // we will trim the size to expectedSize until the pool is empty
      while (expectedSize < currentWalPoolSize
          && !walByteBufferPool.isEmpty()
          && poolNotEmptyIntervalInMS >= config.getWalPoolTrimIntervalInMS()) {
        MmapUtil.clean((MappedByteBuffer) walByteBufferPool.removeLast());
        MmapUtil.clean((MappedByteBuffer) walByteBufferPool.removeLast());
        currentWalPoolSize -= 2;
      }
    }
  }

  /**
   * constrcut a storage group processor
   *
   * @param systemDir system dir path
   * @param virtualStorageGroupId virtual storage group id e.g. 1
   * @param fileFlushPolicy file flush policy
   * @param logicalStorageGroupName logical storage group name e.g. root.sg1
   */
  public StorageGroupProcessor(
      String systemDir,
      String virtualStorageGroupId,
      TsFileFlushPolicy fileFlushPolicy,
      String logicalStorageGroupName)
      throws StorageGroupProcessorException {
    this.virtualStorageGroupId = virtualStorageGroupId;
    this.logicalStorageGroupName = logicalStorageGroupName;
    this.fileFlushPolicy = fileFlushPolicy;

    storageGroupSysDir = SystemFileFactory.INSTANCE.getFile(systemDir, virtualStorageGroupId);
    if (storageGroupSysDir.mkdirs()) {
      logger.info(
          "Storage Group system Directory {} doesn't exist, create it",
          storageGroupSysDir.getPath());
    } else if (!storageGroupSysDir.exists()) {
      logger.error("create Storage Group system Directory {} failed", storageGroupSysDir.getPath());
    }
    this.tsFileManagement =
        IoTDBDescriptor.getInstance()
            .getConfig()
            .getCompactionStrategy()
            .getTsFileManagement(logicalStorageGroupName, storageGroupSysDir.getAbsolutePath());

    ScheduledExecutorService executorService =
        IoTDBThreadPoolFactory.newSingleThreadScheduledExecutor("WAL-trimTask");
    executorService.scheduleWithFixedDelay(
        this::trimTask,
        config.getWalPoolTrimIntervalInMS(),
        config.getWalPoolTrimIntervalInMS(),
        TimeUnit.MILLISECONDS);
    recover();
  }

  public String getLogicalStorageGroupName() {
    return logicalStorageGroupName;
  }

  public boolean isReady() {
    return isReady;
  }

  public void setReady(boolean ready) {
    isReady = ready;
  }

  private Map<Long, List<TsFileResource>> splitResourcesByPartition(
      List<TsFileResource> resources) {
    Map<Long, List<TsFileResource>> ret = new HashMap<>();
    for (TsFileResource resource : resources) {
      ret.computeIfAbsent(resource.getTimePartition(), l -> new ArrayList<>()).add(resource);
    }
    return ret;
  }

  private void recover() throws StorageGroupProcessorException {
    logger.info("recover Storage Group  {}", logicalStorageGroupName + "-" + virtualStorageGroupId);

    try {
      // collect candidate TsFiles from sequential and unsequential data directory
      Pair<List<TsFileResource>, List<TsFileResource>> seqTsFilesPair =
          getAllFiles(DirectoryManager.getInstance().getAllSequenceFileFolders());
      List<TsFileResource> tmpSeqTsFiles = seqTsFilesPair.left;
      List<TsFileResource> oldSeqTsFiles = seqTsFilesPair.right;
      upgradeSeqFileList.addAll(oldSeqTsFiles);
      Pair<List<TsFileResource>, List<TsFileResource>> unseqTsFilesPair =
          getAllFiles(DirectoryManager.getInstance().getAllUnSequenceFileFolders());
      List<TsFileResource> tmpUnseqTsFiles = unseqTsFilesPair.left;
      List<TsFileResource> oldUnseqTsFiles = unseqTsFilesPair.right;
      upgradeUnseqFileList.addAll(oldUnseqTsFiles);

      if (upgradeSeqFileList.size() + upgradeUnseqFileList.size() != 0) {
        upgradeFileCount.set(upgradeSeqFileList.size() + upgradeUnseqFileList.size());
      }

      // split by partition so that we can find the last file of each partition and decide to
      // close it or not
      Map<Long, List<TsFileResource>> partitionTmpSeqTsFiles =
          splitResourcesByPartition(tmpSeqTsFiles);
      Map<Long, List<TsFileResource>> partitionTmpUnseqTsFiles =
          splitResourcesByPartition(tmpUnseqTsFiles);
      for (List<TsFileResource> value : partitionTmpSeqTsFiles.values()) {
        recoverTsFiles(value, true);
      }
      for (List<TsFileResource> value : partitionTmpUnseqTsFiles.values()) {
        recoverTsFiles(value, false);
      }

      for (TsFileResource resource : tsFileManagement.getTsFileList(true)) {
        long partitionNum = resource.getTimePartition();
        updatePartitionFileVersion(partitionNum, resource.getVersion());
      }
      for (TsFileResource resource : tsFileManagement.getTsFileList(false)) {
        long partitionNum = resource.getTimePartition();
        updatePartitionFileVersion(partitionNum, resource.getVersion());
      }
      for (TsFileResource resource : upgradeSeqFileList) {
        long partitionNum = resource.getTimePartition();
        updatePartitionFileVersion(partitionNum, resource.getVersion());
      }
      for (TsFileResource resource : upgradeUnseqFileList) {
        long partitionNum = resource.getTimePartition();
        updatePartitionFileVersion(partitionNum, resource.getVersion());
      }
      updateLatestFlushedTime();

      List<TsFileResource> seqTsFileResources = tsFileManagement.getTsFileList(true);
      for (TsFileResource resource : seqTsFileResources) {
        long timePartitionId = resource.getTimePartition();
        Map<String, Long> endTimeMap = new HashMap<>();
        for (String deviceId : resource.getDevices()) {
          long endTime = resource.getEndTime(deviceId);
          endTimeMap.put(deviceId, endTime);
        }
        latestTimeForEachDevice
            .computeIfAbsent(timePartitionId, l -> new HashMap<>())
            .putAll(endTimeMap);
        partitionLatestFlushedTimeForEachDevice
            .computeIfAbsent(timePartitionId, id -> new HashMap<>())
            .putAll(endTimeMap);
        globalLatestFlushedTimeForEachDevice.putAll(endTimeMap);
      }

      // leave it in the end
      String taskName =
          logicalStorageGroupName + "-" + virtualStorageGroupId + "-" + System.currentTimeMillis();
      File mergingMods =
          SystemFileFactory.INSTANCE.getFile(storageGroupSysDir, MERGING_MODIFICATION_FILE_NAME);
      if (mergingMods.exists()) {
        this.tsFileManagement.mergingModification = new ModificationFile(mergingMods.getPath());
      }

      CompactionMergeRecoverTask recoverTask =
          new CompactionMergeRecoverTask(
              tsFileManagement,
              new ArrayList<>(tsFileManagement.getTsFileList(true)),
              tsFileManagement.getTsFileList(false),
              storageGroupSysDir.getPath(),
              tsFileManagement::mergeEndAction,
              taskName,
              IoTDBDescriptor.getInstance().getConfig().isForceFullMerge(),
              logicalStorageGroupName,
              this::closeCompactionRecoverCallBack);

      new Thread(recoverTask).start();
      logger.info("submit a compaction merge recover task");
    } catch (IOException e) {
      throw new StorageGroupProcessorException(e);
    }
  }

  public class CompactionAllPartitionTask extends StorageGroupCompactionTask {

    CompactionAllPartitionTask(String storageGroupName) {
      super(storageGroupName);
    }

    @Override
    public Void call() {
      for (long timePartitionId : partitionLatestFlushedTimeForEachDevice.keySet()) {
        syncCompactOnePartition(
            timePartitionId, IoTDBDescriptor.getInstance().getConfig().isForceFullMerge());
      }
      clearCompactionStatus();
      return null;
    }
  }

  private void updatePartitionFileVersion(long partitionNum, long fileVersion) {
    long oldVersion = partitionMaxFileVersions.getOrDefault(partitionNum, 0L);
    if (fileVersion > oldVersion) {
      partitionMaxFileVersions.put(partitionNum, fileVersion);
    }
  }

  /**
   * use old seq file to update latestTimeForEachDevice, globalLatestFlushedTimeForEachDevice,
   * partitionLatestFlushedTimeForEachDevice and timePartitionIdVersionControllerMap
   */
  @SuppressWarnings("squid:S3776") // Suppress high Cognitive Complexity warning
  private void updateLatestFlushedTime() throws IOException {

    VersionController versionController =
        new SimpleFileVersionController(storageGroupSysDir.getPath());
    long currentVersion = versionController.currVersion();
    for (TsFileResource resource : upgradeSeqFileList) {
      for (String deviceId : resource.getDevices()) {
        long endTime = resource.getEndTime(deviceId);
        long endTimePartitionId = StorageEngine.getTimePartition(endTime);
        latestTimeForEachDevice
            .computeIfAbsent(endTimePartitionId, l -> new HashMap<>())
            .put(deviceId, endTime);
        globalLatestFlushedTimeForEachDevice.put(deviceId, endTime);

        // set all the covered partition's LatestFlushedTime
        long partitionId = StorageEngine.getTimePartition(resource.getStartTime(deviceId));
        while (partitionId <= endTimePartitionId) {
          partitionLatestFlushedTimeForEachDevice
              .computeIfAbsent(partitionId, l -> new HashMap<>())
              .put(deviceId, endTime);
          if (!timePartitionIdVersionControllerMap.containsKey(partitionId)) {
            File directory =
                SystemFileFactory.INSTANCE.getFile(storageGroupSysDir, String.valueOf(partitionId));
            if (!directory.exists()) {
              directory.mkdirs();
            }
            File versionFile =
                SystemFileFactory.INSTANCE.getFile(
                    directory, SimpleFileVersionController.FILE_PREFIX + currentVersion);
            if (!versionFile.createNewFile()) {
              logger.warn("Version file {} has already been created ", versionFile);
            }
            timePartitionIdVersionControllerMap.put(
                partitionId,
                new SimpleFileVersionController(storageGroupSysDir.getPath(), partitionId));
          }
          partitionId++;
        }
      }
    }
  }

  @SuppressWarnings("squid:S3776") // Suppress high Cognitive Complexity warning
  private Pair<List<TsFileResource>, List<TsFileResource>> getAllFiles(List<String> folders)
      throws IOException {
    List<File> tsFiles = new ArrayList<>();
    List<File> upgradeFiles = new ArrayList<>();
    for (String baseDir : folders) {
      File fileFolder =
          fsFactory.getFile(
              baseDir + File.separator + logicalStorageGroupName, virtualStorageGroupId);
      if (!fileFolder.exists()) {
        continue;
      }

      // old version
      // some TsFileResource may be being persisted when the system crashed, try recovered such
      // resources
      continueFailedRenames(fileFolder, TEMP_SUFFIX);

      // some TsFiles were going to be replaced by the merged files when the system crashed and
      // the process was interrupted before the merged files could be named
      continueFailedRenames(fileFolder, MERGE_SUFFIX);

      File[] subFiles = fileFolder.listFiles();
      if (subFiles != null) {
        for (File partitionFolder : subFiles) {
          if (!partitionFolder.isDirectory()) {
            logger.warn("{} is not a directory.", partitionFolder.getAbsolutePath());
          } else if (!partitionFolder.getName().equals(IoTDBConstant.UPGRADE_FOLDER_NAME)) {
            // some TsFileResource may be being persisted when the system crashed, try recovered
            // such
            // resources
            continueFailedRenames(partitionFolder, TEMP_SUFFIX);

            // some TsFiles were going to be replaced by the merged files when the system crashed
            // and
            // the process was interrupted before the merged files could be named
            continueFailedRenames(partitionFolder, MERGE_SUFFIX);

            Collections.addAll(
                tsFiles,
                fsFactory.listFilesBySuffix(partitionFolder.getAbsolutePath(), TSFILE_SUFFIX));
          } else {
            // collect old TsFiles for upgrading
            Collections.addAll(
                upgradeFiles,
                fsFactory.listFilesBySuffix(partitionFolder.getAbsolutePath(), TSFILE_SUFFIX));
          }
        }
      }
    }
    tsFiles.sort(this::compareFileName);
    List<TsFileResource> ret = new ArrayList<>();
    tsFiles.forEach(f -> ret.add(new TsFileResource(f)));
    upgradeFiles.sort(this::compareFileName);
    List<TsFileResource> upgradeRet = new ArrayList<>();
    for (File f : upgradeFiles) {
      TsFileResource fileResource = new TsFileResource(f);
      fileResource.setClosed(true);
      // make sure the flush command is called before IoTDB is down.
      fileResource.deserializeFromOldFile();
      upgradeRet.add(fileResource);
    }
    return new Pair<>(ret, upgradeRet);
  }

  private void continueFailedRenames(File fileFolder, String suffix) {
    File[] files = fsFactory.listFilesBySuffix(fileFolder.getAbsolutePath(), suffix);
    if (files != null) {
      for (File tempResource : files) {
        File originResource = fsFactory.getFile(tempResource.getPath().replace(suffix, ""));
        if (originResource.exists()) {
          tempResource.delete();
        } else {
          tempResource.renameTo(originResource);
        }
      }
    }
  }

  private void recoverTsFiles(List<TsFileResource> tsFiles, boolean isSeq) throws IOException {
    for (int i = 0; i < tsFiles.size(); i++) {
      TsFileResource tsFileResource = tsFiles.get(i);
      long timePartitionId = tsFileResource.getTimePartition();

      TsFileRecoverPerformer recoverPerformer =
          new TsFileRecoverPerformer(
              logicalStorageGroupName
                  + File.separator
                  + virtualStorageGroupId
                  + FILE_NAME_SEPARATOR,
              tsFileResource,
              isSeq,
              i == tsFiles.size() - 1);

      RestorableTsFileIOWriter writer;
      try {
        // this tsfile is not zero level, no need to perform redo wal
        if (TsFileResource.getMergeLevel(tsFileResource.getTsFile().getName()) > 0) {
          writer =
              recoverPerformer.recover(false, this::getWalDirectByteBuffer, this::releaseWalBuffer);
          if (writer.hasCrashed()) {
            tsFileManagement.addRecover(tsFileResource, isSeq);
          } else {
            tsFileResource.setClosed(true);
            tsFileManagement.add(tsFileResource, isSeq);
          }
          continue;
        } else {
          writer =
              recoverPerformer.recover(true, this::getWalDirectByteBuffer, this::releaseWalBuffer);
        }
      } catch (StorageGroupProcessorException | IOException e) {
        logger.warn(
            "Skip TsFile: {} because of error in recover: ", tsFileResource.getTsFilePath(), e);
        continue;
      }

      if (i != tsFiles.size() - 1 || !writer.canWrite()) {
        // not the last file or cannot write, just close it
        tsFileResource.setClosed(true);
      } else if (writer.canWrite()) {
        // the last file is not closed, continue writing to in
        TsFileProcessor tsFileProcessor;
        if (isSeq) {
          tsFileProcessor =
              new TsFileProcessor(
                  virtualStorageGroupId,
                  storageGroupInfo,
                  tsFileResource,
                  this::closeUnsealedTsFileProcessorCallBack,
                  this::updateLatestFlushTimeCallback,
                  true,
                  writer);
          if (enableMemControl) {
            TsFileProcessorInfo tsFileProcessorInfo = new TsFileProcessorInfo(storageGroupInfo);
            tsFileProcessor.setTsFileProcessorInfo(tsFileProcessorInfo);
            this.storageGroupInfo.initTsFileProcessorInfo(tsFileProcessor);
          }
          workSequenceTsFileProcessors.put(timePartitionId, tsFileProcessor);
        } else {
          tsFileProcessor =
              new TsFileProcessor(
                  virtualStorageGroupId,
                  storageGroupInfo,
                  tsFileResource,
                  this::closeUnsealedTsFileProcessorCallBack,
                  this::unsequenceFlushCallback,
                  false,
                  writer);
          if (enableMemControl) {
            TsFileProcessorInfo tsFileProcessorInfo = new TsFileProcessorInfo(storageGroupInfo);
            tsFileProcessor.setTsFileProcessorInfo(tsFileProcessorInfo);
            this.storageGroupInfo.initTsFileProcessorInfo(tsFileProcessor);
          }
          workUnsequenceTsFileProcessors.put(timePartitionId, tsFileProcessor);
        }
        tsFileResource.setProcessor(tsFileProcessor);
        tsFileResource.removeResourceFile();
        tsFileProcessor.setTimeRangeId(timePartitionId);
        writer.makeMetadataVisible();
        if (enableMemControl) {
          // get chunkMetadata size
          long chunkMetadataSize = 0;
          for (Map<String, List<ChunkMetadata>> metaMap : writer.getMetadatasForQuery().values()) {
            for (List<ChunkMetadata> metadatas : metaMap.values()) {
              for (ChunkMetadata chunkMetadata : metadatas) {
                chunkMetadataSize += chunkMetadata.calculateRamSize();
              }
            }
          }
          tsFileProcessor.getTsFileProcessorInfo().addTSPMemCost(chunkMetadataSize);
        }
      }
      tsFileManagement.add(tsFileResource, isSeq);
    }
  }

  // ({systemTime}-{versionNum}-{mergeNum}.tsfile)
  private int compareFileName(File o1, File o2) {
    String[] items1 = o1.getName().replace(TSFILE_SUFFIX, "").split(FILE_NAME_SEPARATOR);
    String[] items2 = o2.getName().replace(TSFILE_SUFFIX, "").split(FILE_NAME_SEPARATOR);
    long ver1 = Long.parseLong(items1[0]);
    long ver2 = Long.parseLong(items2[0]);
    int cmp = Long.compare(ver1, ver2);
    if (cmp == 0) {
      return Long.compare(Long.parseLong(items1[1]), Long.parseLong(items2[1]));
    } else {
      return cmp;
    }
  }

  public void insert(InsertRowPlan insertRowPlan) throws WriteProcessException {
    // reject insertions that are out of ttl
    if (!isAlive(insertRowPlan.getTime())) {
      throw new OutOfTTLException(insertRowPlan.getTime(), (System.currentTimeMillis() - dataTTL));
    }
    writeLock("InsertRow");
    try {
      // init map
      long timePartitionId = StorageEngine.getTimePartition(insertRowPlan.getTime());

      partitionLatestFlushedTimeForEachDevice.computeIfAbsent(
          timePartitionId, id -> new HashMap<>());

      boolean isSequence =
          insertRowPlan.getTime()
              > partitionLatestFlushedTimeForEachDevice
                  .get(timePartitionId)
                  .getOrDefault(insertRowPlan.getDeviceId().getFullPath(), Long.MIN_VALUE);

      // is unsequence and user set config to discard out of order data
      if (!isSequence
          && IoTDBDescriptor.getInstance().getConfig().isEnableDiscardOutOfOrderData()) {
        return;
      }

      latestTimeForEachDevice.computeIfAbsent(timePartitionId, l -> new HashMap<>());
      // insert to sequence or unSequence file
      insertToTsFileProcessor(insertRowPlan, isSequence, timePartitionId);

    } finally {
      writeUnlock();
    }
  }

  /**
   * Insert a tablet (rows belonging to the same devices) into this storage group.
   *
   * @throws BatchProcessException if some of the rows failed to be inserted
   */
  @SuppressWarnings("squid:S3776") // Suppress high Cognitive Complexity warning
  public void insertTablet(InsertTabletPlan insertTabletPlan) throws BatchProcessException {
    writeLock("insertTablet");
    try {
      TSStatus[] results = new TSStatus[insertTabletPlan.getRowCount()];
      Arrays.fill(results, RpcUtils.SUCCESS_STATUS);
      boolean noFailure = true;

      /*
       * assume that batch has been sorted by client
       */
      int loc = 0;
      while (loc < insertTabletPlan.getRowCount()) {
        long currTime = insertTabletPlan.getTimes()[loc];
        // skip points that do not satisfy TTL
        if (!isAlive(currTime)) {
          results[loc] =
              RpcUtils.getStatus(
                  TSStatusCode.OUT_OF_TTL_ERROR,
                  "time " + currTime + " in current line is out of TTL: " + dataTTL);
          loc++;
          noFailure = false;
        } else {
          break;
        }
      }
      // loc pointing at first legal position
      if (loc == insertTabletPlan.getRowCount()) {
        throw new BatchProcessException(results);
      }
      // before is first start point
      int before = loc;
      // before time partition
      long beforeTimePartition =
          StorageEngine.getTimePartition(insertTabletPlan.getTimes()[before]);
      // init map
      long lastFlushTime =
          partitionLatestFlushedTimeForEachDevice
              .computeIfAbsent(beforeTimePartition, id -> new HashMap<>())
              .computeIfAbsent(insertTabletPlan.getDeviceId().getFullPath(), id -> Long.MIN_VALUE);
      // if is sequence
      boolean isSequence = false;
      while (loc < insertTabletPlan.getRowCount()) {
        long time = insertTabletPlan.getTimes()[loc];
        long curTimePartition = StorageEngine.getTimePartition(time);
        // start next partition
        if (curTimePartition != beforeTimePartition) {
          // insert last time partition
          if (isSequence
              || !IoTDBDescriptor.getInstance().getConfig().isEnableDiscardOutOfOrderData()) {
            noFailure =
                insertTabletToTsFileProcessor(
                        insertTabletPlan, before, loc, isSequence, results, beforeTimePartition)
                    && noFailure;
          }
          // re initialize
          before = loc;
          beforeTimePartition = curTimePartition;
          lastFlushTime =
              partitionLatestFlushedTimeForEachDevice
                  .computeIfAbsent(beforeTimePartition, id -> new HashMap<>())
                  .computeIfAbsent(
                      insertTabletPlan.getDeviceId().getFullPath(), id -> Long.MIN_VALUE);
          isSequence = false;
        }
        // still in this partition
        else {
          // judge if we should insert sequence
          if (!isSequence && time > lastFlushTime) {
            // insert into unsequence and then start sequence
            if (!IoTDBDescriptor.getInstance().getConfig().isEnableDiscardOutOfOrderData()) {
              noFailure =
                  insertTabletToTsFileProcessor(
                          insertTabletPlan, before, loc, false, results, beforeTimePartition)
                      && noFailure;
            }
            before = loc;
            isSequence = true;
          }
          loc++;
        }
      }

      // do not forget last part
      if (before < loc
          && (isSequence
              || !IoTDBDescriptor.getInstance().getConfig().isEnableDiscardOutOfOrderData())) {
        noFailure =
            insertTabletToTsFileProcessor(
                    insertTabletPlan, before, loc, isSequence, results, beforeTimePartition)
                && noFailure;
      }
      long globalLatestFlushedTime =
          globalLatestFlushedTimeForEachDevice.getOrDefault(
              insertTabletPlan.getDeviceId().getFullPath(), Long.MIN_VALUE);
      tryToUpdateBatchInsertLastCache(insertTabletPlan, globalLatestFlushedTime);

      if (!noFailure) {
        throw new BatchProcessException(results);
      }
    } finally {
      writeUnlock();
    }
  }

  /** @return whether the given time falls in ttl */
  private boolean isAlive(long time) {
    return dataTTL == Long.MAX_VALUE || (System.currentTimeMillis() - time) <= dataTTL;
  }

  /**
   * insert batch to tsfile processor thread-safety that the caller need to guarantee The rows to be
   * inserted are in the range [start, end)
   *
   * @param insertTabletPlan insert a tablet of a device
   * @param sequence whether is sequence
   * @param start start index of rows to be inserted in insertTabletPlan
   * @param end end index of rows to be inserted in insertTabletPlan
   * @param results result array
   * @param timePartitionId time partition id
   * @return false if any failure occurs when inserting the tablet, true otherwise
   */
  private boolean insertTabletToTsFileProcessor(
      InsertTabletPlan insertTabletPlan,
      int start,
      int end,
      boolean sequence,
      TSStatus[] results,
      long timePartitionId) {
    // return when start >= end
    if (start >= end) {
      return true;
    }

    TsFileProcessor tsFileProcessor = getOrCreateTsFileProcessor(timePartitionId, sequence);
    if (tsFileProcessor == null) {
      for (int i = start; i < end; i++) {
        results[i] =
            RpcUtils.getStatus(
                TSStatusCode.INTERNAL_SERVER_ERROR,
                "can not create TsFileProcessor, timePartitionId: " + timePartitionId);
      }
      return false;
    }

    try {
      tsFileProcessor.insertTablet(insertTabletPlan, start, end, results);
    } catch (WriteProcessRejectException e) {
      logger.warn("insert to TsFileProcessor rejected, {}", e.getMessage());
      return false;
    } catch (WriteProcessException e) {
      logger.error("insert to TsFileProcessor error ", e);
      return false;
    }

    latestTimeForEachDevice.computeIfAbsent(timePartitionId, t -> new HashMap<>());
    // try to update the latest time of the device of this tsRecord
    if (sequence
        && latestTimeForEachDevice
                .get(timePartitionId)
                .getOrDefault(insertTabletPlan.getDeviceId().getFullPath(), Long.MIN_VALUE)
            < insertTabletPlan.getTimes()[end - 1]) {
      latestTimeForEachDevice
          .get(timePartitionId)
          .put(insertTabletPlan.getDeviceId().getFullPath(), insertTabletPlan.getTimes()[end - 1]);
    }

    // check memtable size and may async try to flush the work memtable
    if (tsFileProcessor.shouldFlush()) {
      fileFlushPolicy.apply(this, tsFileProcessor, sequence);
    }
    return true;
  }

  private void tryToUpdateBatchInsertLastCache(InsertTabletPlan plan, Long latestFlushedTime) {
    if (!IoTDBDescriptor.getInstance().getConfig().isLastCacheEnabled()) {
      return;
    }
    MeasurementMNode[] mNodes = plan.getMeasurementMNodes();
    for (int i = 0; i < mNodes.length; i++) {
      if (plan.getColumns()[i] == null) {
        continue;
      }
      // Update cached last value with high priority
      if (mNodes[i] != null) {
        // in stand alone version, the seriesPath is not needed, just use measurementMNodes[i] to
        // update last cache
        IoTDB.metaManager.updateLastCache(
            null, plan.composeLastTimeValuePair(i), true, latestFlushedTime, mNodes[i]);
      } else {
        // measurementMNodes[i] is null, use the path to update remote cache
        IoTDB.metaManager.updateLastCache(
            plan.getDeviceId().concatNode(plan.getMeasurements()[i]),
            plan.composeLastTimeValuePair(i),
            true,
            latestFlushedTime,
            null);
      }
    }
  }

  private void insertToTsFileProcessor(
      InsertRowPlan insertRowPlan, boolean sequence, long timePartitionId)
      throws WriteProcessException {
    TsFileProcessor tsFileProcessor = getOrCreateTsFileProcessor(timePartitionId, sequence);
    if (tsFileProcessor == null) {
      return;
    }

    tsFileProcessor.insert(insertRowPlan);

    // try to update the latest time of the device of this tsRecord
    if (latestTimeForEachDevice
            .get(timePartitionId)
            .getOrDefault(insertRowPlan.getDeviceId().getFullPath(), Long.MIN_VALUE)
        < insertRowPlan.getTime()) {
      latestTimeForEachDevice
          .get(timePartitionId)
          .put(insertRowPlan.getDeviceId().getFullPath(), insertRowPlan.getTime());
    }

    long globalLatestFlushTime =
        globalLatestFlushedTimeForEachDevice.getOrDefault(
            insertRowPlan.getDeviceId().getFullPath(), Long.MIN_VALUE);

    tryToUpdateInsertLastCache(insertRowPlan, globalLatestFlushTime);

    // check memtable size and may asyncTryToFlush the work memtable
    if (tsFileProcessor.shouldFlush()) {
      fileFlushPolicy.apply(this, tsFileProcessor, sequence);
    }
  }

  private void tryToUpdateInsertLastCache(InsertRowPlan plan, Long latestFlushedTime) {
    if (!IoTDBDescriptor.getInstance().getConfig().isLastCacheEnabled()) {
      return;
    }
    MeasurementMNode[] mNodes = plan.getMeasurementMNodes();
    for (int i = 0; i < mNodes.length; i++) {
      if (plan.getValues()[i] == null) {
        continue;
      }
      // Update cached last value with high priority
      if (mNodes[i] != null) {
        // in stand alone version, the seriesPath is not needed, just use measurementMNodes[i] to
        // update last cache
        IoTDB.metaManager.updateLastCache(
            null, plan.composeTimeValuePair(i), true, latestFlushedTime, mNodes[i]);
      } else {
        IoTDB.metaManager.updateLastCache(
            plan.getDeviceId().concatNode(plan.getMeasurements()[i]),
            plan.composeTimeValuePair(i),
            true,
            latestFlushedTime,
            null);
      }
    }
  }

  public void submitAFlushTaskWhenShouldFlush(TsFileProcessor tsFileProcessor) {
    writeLock("submitAFlushTaskWhenShouldFlush");
    try {
      // check memtable size and may asyncTryToFlush the work memtable
      if (tsFileProcessor.shouldFlush()) {
        fileFlushPolicy.apply(this, tsFileProcessor, tsFileProcessor.isSequence());
      }
    } finally {
      writeUnlock();
    }
  }

  private TsFileProcessor getOrCreateTsFileProcessor(long timeRangeId, boolean sequence) {
    TsFileProcessor tsFileProcessor = null;
    try {
      if (sequence) {
        tsFileProcessor =
            getOrCreateTsFileProcessorIntern(timeRangeId, workSequenceTsFileProcessors, true);
      } else {
        tsFileProcessor =
            getOrCreateTsFileProcessorIntern(timeRangeId, workUnsequenceTsFileProcessors, false);
      }
    } catch (DiskSpaceInsufficientException e) {
      logger.error(
          "disk space is insufficient when creating TsFile processor, change system mode to read-only",
          e);
      IoTDBDescriptor.getInstance().getConfig().setReadOnly(true);
    } catch (IOException e) {
      logger.error(
          "meet IOException when creating TsFileProcessor, change system mode to read-only", e);
      IoTDBDescriptor.getInstance().getConfig().setReadOnly(true);
    }
    return tsFileProcessor;
  }

  /**
   * get processor from hashmap, flush oldest processor if necessary
   *
   * @param timeRangeId time partition range
   * @param tsFileProcessorTreeMap tsFileProcessorTreeMap
   * @param sequence whether is sequence or not
   */
  private TsFileProcessor getOrCreateTsFileProcessorIntern(
      long timeRangeId, TreeMap<Long, TsFileProcessor> tsFileProcessorTreeMap, boolean sequence)
      throws IOException, DiskSpaceInsufficientException {

    TsFileProcessor res = tsFileProcessorTreeMap.get(timeRangeId);

    if (null == res) {
      // we have to remove oldest processor to control the num of the memtables
      // TODO: use a method to control the number of memtables
      if (tsFileProcessorTreeMap.size()
          >= IoTDBDescriptor.getInstance().getConfig().getConcurrentWritingTimePartition()) {
        Map.Entry<Long, TsFileProcessor> processorEntry = tsFileProcessorTreeMap.firstEntry();
        logger.info(
            "will close a {} TsFile because too many active partitions ({} > {}) in the storage group {},",
            sequence,
            tsFileProcessorTreeMap.size(),
            IoTDBDescriptor.getInstance().getConfig().getConcurrentWritingTimePartition(),
            logicalStorageGroupName);
        asyncCloseOneTsFileProcessor(sequence, processorEntry.getValue());
      }

      // build new processor
      res = newTsFileProcessor(sequence, timeRangeId);
      tsFileProcessorTreeMap.put(timeRangeId, res);
      tsFileManagement.add(res.getTsFileResource(), sequence);
    }

    return res;
  }

  private TsFileProcessor newTsFileProcessor(boolean sequence, long timePartitionId)
      throws IOException, DiskSpaceInsufficientException {
    DirectoryManager directoryManager = DirectoryManager.getInstance();
    String baseDir =
        sequence
            ? directoryManager.getNextFolderForSequenceFile()
            : directoryManager.getNextFolderForUnSequenceFile();
    fsFactory
        .getFile(baseDir + File.separator + logicalStorageGroupName, virtualStorageGroupId)
        .mkdirs();

    String filePath =
        baseDir
            + File.separator
            + logicalStorageGroupName
            + File.separator
            + virtualStorageGroupId
            + File.separator
            + timePartitionId
            + File.separator
            + getNewTsFileName(timePartitionId);

    return getTsFileProcessor(sequence, filePath, timePartitionId);
  }

  private TsFileProcessor getTsFileProcessor(
      boolean sequence, String filePath, long timePartitionId) throws IOException {
    TsFileProcessor tsFileProcessor;
    if (sequence) {
      tsFileProcessor =
          new TsFileProcessor(
              logicalStorageGroupName + File.separator + virtualStorageGroupId,
              fsFactory.getFileWithParent(filePath),
              storageGroupInfo,
              this::closeUnsealedTsFileProcessorCallBack,
              this::updateLatestFlushTimeCallback,
              true,
              deviceNumInLastClosedTsFile);
    } else {
      tsFileProcessor =
          new TsFileProcessor(
              logicalStorageGroupName + File.separator + virtualStorageGroupId,
              fsFactory.getFileWithParent(filePath),
              storageGroupInfo,
              this::closeUnsealedTsFileProcessorCallBack,
              this::unsequenceFlushCallback,
              false,
              deviceNumInLastClosedTsFile);
    }

    if (enableMemControl) {
      TsFileProcessorInfo tsFileProcessorInfo = new TsFileProcessorInfo(storageGroupInfo);
      tsFileProcessor.setTsFileProcessorInfo(tsFileProcessorInfo);
      this.storageGroupInfo.initTsFileProcessorInfo(tsFileProcessor);
    }

    tsFileProcessor.addCloseFileListeners(customCloseFileListeners);
    tsFileProcessor.addFlushListeners(customFlushListeners);
    tsFileProcessor.setTimeRangeId(timePartitionId);

    return tsFileProcessor;
  }

  /**
   * Create a new tsfile name
   *
   * @return file name
   */
  private String getNewTsFileName(long timePartitionId) {
    long version = partitionMaxFileVersions.getOrDefault(timePartitionId, 0L) + 1;
    partitionMaxFileVersions.put(timePartitionId, version);
    return getNewTsFileName(System.currentTimeMillis(), version, 0);
  }

  private String getNewTsFileName(long time, long version, int mergeCnt) {
    return TsFileResource.getNewTsFileName(System.currentTimeMillis(), version, 0, 0);
  }

  public void syncCloseOneTsFileProcessor(boolean sequence, TsFileProcessor tsFileProcessor) {
    synchronized (closeStorageGroupCondition) {
      try {
        asyncCloseOneTsFileProcessor(sequence, tsFileProcessor);
        long startTime = System.currentTimeMillis();
        while (closingSequenceTsFileProcessor.contains(tsFileProcessor)
            || closingUnSequenceTsFileProcessor.contains(tsFileProcessor)) {
          closeStorageGroupCondition.wait(60_000);
          if (System.currentTimeMillis() - startTime > 60_000) {
            logger.warn(
                "{} has spent {}s to wait for closing one tsfile.",
                logicalStorageGroupName + "-" + this.virtualStorageGroupId,
                (System.currentTimeMillis() - startTime) / 1000);
          }
        }
      } catch (InterruptedException e) {
        Thread.currentThread().interrupt();
        logger.error(
            "syncCloseOneTsFileProcessor error occurs while waiting for closing the storage "
                + "group {}",
            logicalStorageGroupName + "-" + virtualStorageGroupId,
            e);
      }
    }
  }

  /** thread-safety should be ensured by caller */
  public void asyncCloseOneTsFileProcessor(boolean sequence, TsFileProcessor tsFileProcessor) {
    // for sequence tsfile, we update the endTimeMap only when the file is prepared to be closed.
    // for unsequence tsfile, we have maintained the endTimeMap when an insertion comes.
    if (closingSequenceTsFileProcessor.contains(tsFileProcessor)
        || closingUnSequenceTsFileProcessor.contains(tsFileProcessor)
        || tsFileProcessor.alreadyMarkedClosing()) {
      return;
    }
    logger.info(
        "Async close tsfile: {}",
        tsFileProcessor.getTsFileResource().getTsFile().getAbsolutePath());
    if (sequence) {
      closingSequenceTsFileProcessor.add(tsFileProcessor);
      updateEndTimeMap(tsFileProcessor);
      tsFileProcessor.asyncClose();

      workSequenceTsFileProcessors.remove(tsFileProcessor.getTimeRangeId());
      // if unsequence files don't contain this time range id, we should remove it's version
      // controller
      if (!workUnsequenceTsFileProcessors.containsKey(tsFileProcessor.getTimeRangeId())) {
        timePartitionIdVersionControllerMap.remove(tsFileProcessor.getTimeRangeId());
      }
      logger.info(
          "close a sequence tsfile processor {}",
          logicalStorageGroupName + "-" + virtualStorageGroupId);
    } else {
      closingUnSequenceTsFileProcessor.add(tsFileProcessor);
      tsFileProcessor.asyncClose();

      workUnsequenceTsFileProcessors.remove(tsFileProcessor.getTimeRangeId());
      // if sequence files don't contain this time range id, we should remove it's version
      // controller
      if (!workSequenceTsFileProcessors.containsKey(tsFileProcessor.getTimeRangeId())) {
        timePartitionIdVersionControllerMap.remove(tsFileProcessor.getTimeRangeId());
      }
    }
  }

  /** delete the storageGroup's own folder in folder data/system/storage_groups */
  public void deleteFolder(String systemDir) {
    logger.info(
        "{} will close all files for deleting data folder {}",
        logicalStorageGroupName + "-" + virtualStorageGroupId,
        systemDir);
    writeLock("deleteFolder");
    try {
      syncCloseAllWorkingTsFileProcessors();
      File storageGroupFolder =
          SystemFileFactory.INSTANCE.getFile(systemDir, virtualStorageGroupId);
      if (storageGroupFolder.exists()) {
        org.apache.iotdb.db.utils.FileUtils.deleteDirectory(storageGroupFolder);
      }
    } finally {
      writeUnlock();
    }
  }

  public void closeAllResources() {
    for (TsFileResource tsFileResource : tsFileManagement.getTsFileList(false)) {
      try {
        tsFileResource.close();
      } catch (IOException e) {
        logger.error("Cannot close a TsFileResource {}", tsFileResource, e);
      }
    }
    for (TsFileResource tsFileResource : tsFileManagement.getTsFileList(true)) {
      try {
        tsFileResource.close();
      } catch (IOException e) {
        logger.error("Cannot close a TsFileResource {}", tsFileResource, e);
      }
    }
  }

  public void releaseWalDirectByteBufferPool() {
    synchronized (walByteBufferPool) {
      while (!walByteBufferPool.isEmpty()) {
        MmapUtil.clean((MappedByteBuffer) walByteBufferPool.removeFirst());
        currentWalPoolSize--;
      }
    }
  }

  public void syncDeleteDataFiles() {
    logger.info(
        "{} will close all files for deleting data files",
        logicalStorageGroupName + "-" + virtualStorageGroupId);
    writeLock("syncDeleteDataFiles");
    try {

      syncCloseAllWorkingTsFileProcessors();
      // normally, mergingModification is just need to be closed by after a merge task is finished.
      // we close it here just for IT test.
      if (this.tsFileManagement.mergingModification != null) {
        this.tsFileManagement.mergingModification.close();
      }

      closeAllResources();
      List<String> folder = DirectoryManager.getInstance().getAllSequenceFileFolders();
      folder.addAll(DirectoryManager.getInstance().getAllUnSequenceFileFolders());
      deleteAllSGFolders(folder);

      this.workSequenceTsFileProcessors.clear();
      this.workUnsequenceTsFileProcessors.clear();
      this.tsFileManagement.clear();
      this.partitionLatestFlushedTimeForEachDevice.clear();
      this.globalLatestFlushedTimeForEachDevice.clear();
      this.latestTimeForEachDevice.clear();
    } catch (IOException e) {
      logger.error(
          "Cannot close the mergingMod file {}",
          this.tsFileManagement.mergingModification.getFilePath(),
          e);
    } finally {
      writeUnlock();
    }
  }

  private void deleteAllSGFolders(List<String> folder) {
    for (String tsfilePath : folder) {
      File storageGroupFolder =
          fsFactory.getFile(
              tsfilePath, logicalStorageGroupName + File.separator + virtualStorageGroupId);
      if (storageGroupFolder.exists()) {
        org.apache.iotdb.db.utils.FileUtils.deleteDirectory(storageGroupFolder);
      }
    }
  }

  /** Iterate each TsFile and try to lock and remove those out of TTL. */
  public synchronized void checkFilesTTL() {
    if (dataTTL == Long.MAX_VALUE) {
      logger.debug(
          "{}: TTL not set, ignore the check",
          logicalStorageGroupName + "-" + virtualStorageGroupId);
      return;
    }
    long timeLowerBound = System.currentTimeMillis() - dataTTL;
    if (logger.isDebugEnabled()) {
      logger.debug(
          "{}: TTL removing files before {}",
          logicalStorageGroupName + "-" + virtualStorageGroupId,
          new Date(timeLowerBound));
    }

    // copy to avoid concurrent modification of deletion
    List<TsFileResource> seqFiles = new ArrayList<>(tsFileManagement.getTsFileList(true));
    List<TsFileResource> unseqFiles = new ArrayList<>(tsFileManagement.getTsFileList(false));

    for (TsFileResource tsFileResource : seqFiles) {
      checkFileTTL(tsFileResource, timeLowerBound, true);
    }
    for (TsFileResource tsFileResource : unseqFiles) {
      checkFileTTL(tsFileResource, timeLowerBound, false);
    }
  }

  private void checkFileTTL(TsFileResource resource, long timeLowerBound, boolean isSeq) {
    if (!resource.isClosed() || !resource.isDeleted() && resource.stillLives(timeLowerBound)) {
      return;
    }

    writeLock("checkFileTTL");
    try {
      // prevent new merges and queries from choosing this file
      resource.setDeleted(true);

      // ensure that the file is not used by any queries
      if (resource.tryWriteLock()) {
        try {
          // physical removal
          resource.remove();
          if (logger.isInfoEnabled()) {
            logger.info(
                "Removed a file {} before {} by ttl ({}ms)",
                resource.getTsFilePath(),
                new Date(timeLowerBound),
                dataTTL);
          }
          tsFileManagement.remove(resource, isSeq);
        } finally {
          resource.writeUnlock();
        }
      }
    } finally {
      writeUnlock();
    }
  }

  /** This method will be blocked until all tsfile processors are closed. */
  public void syncCloseAllWorkingTsFileProcessors() {
    synchronized (closeStorageGroupCondition) {
      try {
        asyncCloseAllWorkingTsFileProcessors();
        long startTime = System.currentTimeMillis();
        while (!closingSequenceTsFileProcessor.isEmpty()
            || !closingUnSequenceTsFileProcessor.isEmpty()) {
          closeStorageGroupCondition.wait(60_000);
          if (System.currentTimeMillis() - startTime > 60_000) {
            logger.warn(
                "{} has spent {}s to wait for closing all TsFiles.",
                logicalStorageGroupName + "-" + this.virtualStorageGroupId,
                (System.currentTimeMillis() - startTime) / 1000);
          }
        }
      } catch (InterruptedException e) {
        logger.error(
            "CloseFileNodeCondition error occurs while waiting for closing the storage "
                + "group {}",
            logicalStorageGroupName + "-" + virtualStorageGroupId,
            e);
        Thread.currentThread().interrupt();
      }
    }
  }

  public void asyncCloseAllWorkingTsFileProcessors() {
    writeLock("asyncCloseAllWorkingTsFileProcessors");
    try {
      logger.info(
          "async force close all files in storage group: {}",
          logicalStorageGroupName + "-" + virtualStorageGroupId);
      // to avoid concurrent modification problem, we need a new array list
      for (TsFileProcessor tsFileProcessor :
          new ArrayList<>(workSequenceTsFileProcessors.values())) {
        asyncCloseOneTsFileProcessor(true, tsFileProcessor);
      }
      // to avoid concurrent modification problem, we need a new array list
      for (TsFileProcessor tsFileProcessor :
          new ArrayList<>(workUnsequenceTsFileProcessors.values())) {
        asyncCloseOneTsFileProcessor(false, tsFileProcessor);
      }
    } finally {
      writeUnlock();
    }
  }

  public void forceCloseAllWorkingTsFileProcessors() throws TsFileProcessorException {
    writeLock("forceCloseAllWorkingTsFileProcessors");
    try {
      logger.info(
          "force close all processors in storage group: {}",
          logicalStorageGroupName + "-" + virtualStorageGroupId);
      // to avoid concurrent modification problem, we need a new array list
      for (TsFileProcessor tsFileProcessor :
          new ArrayList<>(workSequenceTsFileProcessors.values())) {
        tsFileProcessor.putMemTableBackAndClose();
      }
      // to avoid concurrent modification problem, we need a new array list
      for (TsFileProcessor tsFileProcessor :
          new ArrayList<>(workUnsequenceTsFileProcessors.values())) {
        tsFileProcessor.putMemTableBackAndClose();
      }
    } finally {
      writeUnlock();
    }
  }

  // TODO need a read lock, please consider the concurrency with flush manager threads.
  public QueryDataSource query(
      PartialPath fullPath,
      QueryContext context,
      QueryFileManager filePathsManager,
      Filter timeFilter)
      throws QueryProcessException {
    readLock();
    try {
      List<TsFileResource> seqResources =
          getFileResourceListForQuery(
              tsFileManagement.getTsFileList(true),
              upgradeSeqFileList,
              fullPath,
              context,
              timeFilter,
              true);
      List<TsFileResource> unseqResources =
          getFileResourceListForQuery(
              tsFileManagement.getTsFileList(false),
              upgradeUnseqFileList,
              fullPath,
              context,
              timeFilter,
              false);
      QueryDataSource dataSource = new QueryDataSource(seqResources, unseqResources);
      // used files should be added before mergeLock is unlocked, or they may be deleted by
      // running merge
      // is null only in tests
      if (filePathsManager != null) {
        filePathsManager.addUsedFilesForQuery(context.getQueryId(), dataSource);
      }
      dataSource.setDataTTL(dataTTL);
      return dataSource;
    } catch (MetadataException e) {
      throw new QueryProcessException(e);
    } finally {
      readUnlock();
    }
  }

  public void readLock() {
    // apply read lock for SG insert lock to prevent inconsistent with concurrently writing memtable
    insertLock.readLock().lock();
    // apply read lock for TsFileResource list
    tsFileManagement.readLock();
  }

  public void readUnlock() {
    tsFileManagement.readUnLock();
    insertLock.readLock().unlock();
  }

  public void writeLock(String holder) {
    insertLock.writeLock().lock();
    insertWriteLockHolder = holder;
  }

  public void writeUnlock() {
    insertWriteLockHolder = "";
    insertLock.writeLock().unlock();
  }

  /**
   * @param tsFileResources includes sealed and unsealed tsfile resources
   * @return fill unsealed tsfile resources with memory data and ChunkMetadataList of data in disk
   */
  private List<TsFileResource> getFileResourceListForQuery(
      Collection<TsFileResource> tsFileResources,
      List<TsFileResource> upgradeTsFileResources,
      PartialPath fullPath,
      QueryContext context,
      Filter timeFilter,
      boolean isSeq)
      throws MetadataException {

    String deviceId = fullPath.getDevice();

    if (context.isDebug()) {
      DEBUG_LOGGER.info(
          "Path: {}.{}, get tsfile list: {} isSeq: {} timefilter: {}",
          deviceId,
          fullPath.getMeasurement(),
          tsFileResources,
          isSeq,
          (timeFilter == null ? "null" : timeFilter));
    }

    MeasurementSchema schema = IoTDB.metaManager.getSeriesSchema(fullPath);

    List<TsFileResource> tsfileResourcesForQuery = new ArrayList<>();
    long timeLowerBound =
        dataTTL != Long.MAX_VALUE ? System.currentTimeMillis() - dataTTL : Long.MIN_VALUE;
    context.setQueryTimeLowerBound(timeLowerBound);

    // for upgrade files and old files must be closed
    for (TsFileResource tsFileResource : upgradeTsFileResources) {
      if (!tsFileResource.isSatisfied(
          fullPath.getDevice(), timeFilter, isSeq, dataTTL, context.isDebug())) {
        continue;
      }
      closeQueryLock.readLock().lock();
      try {
        tsfileResourcesForQuery.add(tsFileResource);
      } finally {
        closeQueryLock.readLock().unlock();
      }
    }

    for (TsFileResource tsFileResource : tsFileResources) {
      if (!tsFileResource.isSatisfied(
          fullPath.getDevice(), timeFilter, isSeq, dataTTL, context.isDebug())) {
        continue;
      }
      closeQueryLock.readLock().lock();
      try {
        if (tsFileResource.isClosed()) {
          tsfileResourcesForQuery.add(tsFileResource);
        } else {
          tsFileResource
              .getUnsealedFileProcessor()
              .query(
                  deviceId,
                  fullPath.getMeasurement(),
                  schema.getType(),
                  schema.getEncodingType(),
                  schema.getProps(),
                  context,
                  tsfileResourcesForQuery);
        }
      } catch (IOException e) {
        throw new MetadataException(e);
      } finally {
        closeQueryLock.readLock().unlock();
      }
    }
    return tsfileResourcesForQuery;
  }

  /**
   * Delete data whose timestamp <= 'timestamp' and belongs to the time series
   * deviceId.measurementId.
   *
   * @param path the timeseries path of the to be deleted.
   * @param startTime the startTime of delete range.
   * @param endTime the endTime of delete range.
   */
  public void delete(PartialPath path, long startTime, long endTime, long planIndex)
      throws IOException {
    // If there are still some old version tsfiles, the delete won't succeeded.
    if (upgradeFileCount.get() != 0) {
      throw new IOException(
          "Delete failed. " + "Please do not delete until the old files upgraded.");
    }
    // TODO: how to avoid partial deletion?
    // FIXME: notice that if we may remove a SGProcessor out of memory, we need to close all opened
    // mod files in mergingModification, sequenceFileList, and unsequenceFileList
    writeLock("delete");

    // record files which are updated so that we can roll back them in case of exception
    List<ModificationFile> updatedModFiles = new ArrayList<>();

    try {
      Set<PartialPath> devicePaths = IoTDB.metaManager.getDevices(path.getDevicePath());
      for (PartialPath device : devicePaths) {
        Long lastUpdateTime = null;
        for (Map<String, Long> latestTimeMap : latestTimeForEachDevice.values()) {
          Long curTime = latestTimeMap.get(device.getFullPath());
          if (curTime != null && (lastUpdateTime == null || lastUpdateTime < curTime)) {
            lastUpdateTime = curTime;
          }
        }

        // delete Last cache record if necessary
        tryToDeleteLastCache(device, path, startTime, endTime);
      }

      // write log to impacted working TsFileProcessors
      logDeletion(startTime, endTime, path);

      Deletion deletion = new Deletion(path, MERGE_MOD_START_VERSION_NUM, startTime, endTime);
      if (tsFileManagement.mergingModification != null) {
        tsFileManagement.mergingModification.write(deletion);
        updatedModFiles.add(tsFileManagement.mergingModification);
      }

      deleteDataInFiles(
          tsFileManagement.getTsFileList(true), deletion, devicePaths, updatedModFiles, planIndex);
      deleteDataInFiles(
          tsFileManagement.getTsFileList(false), deletion, devicePaths, updatedModFiles, planIndex);

    } catch (Exception e) {
      // roll back
      for (ModificationFile modFile : updatedModFiles) {
        modFile.abort();
      }
      throw new IOException(e);
    } finally {
      writeUnlock();
    }
  }

  private void logDeletion(long startTime, long endTime, PartialPath path) throws IOException {
    long timePartitionStartId = StorageEngine.getTimePartition(startTime);
    long timePartitionEndId = StorageEngine.getTimePartition(endTime);
    if (IoTDBDescriptor.getInstance().getConfig().isEnableWal()) {
      DeletePlan deletionPlan = new DeletePlan(startTime, endTime, path);
      for (Map.Entry<Long, TsFileProcessor> entry : workSequenceTsFileProcessors.entrySet()) {
        if (timePartitionStartId <= entry.getKey() && entry.getKey() <= timePartitionEndId) {
          entry.getValue().getLogNode().write(deletionPlan);
        }
      }

      for (Map.Entry<Long, TsFileProcessor> entry : workUnsequenceTsFileProcessors.entrySet()) {
        if (timePartitionStartId <= entry.getKey() && entry.getKey() <= timePartitionEndId) {
          entry.getValue().getLogNode().write(deletionPlan);
        }
      }
    }
  }

  private boolean canSkipDelete(
      TsFileResource tsFileResource,
      Set<PartialPath> devicePaths,
      long deleteStart,
      long deleteEnd) {
    for (PartialPath device : devicePaths) {
      String deviceId = device.getFullPath();
      long endTime = tsFileResource.getEndTime(deviceId);
      if (endTime == Long.MIN_VALUE) {
        return false;
      }

      if (tsFileResource.getDevices().contains(deviceId)
          && (deleteEnd >= tsFileResource.getStartTime(deviceId) && deleteStart <= endTime)) {
        return false;
      }
    }
    return true;
  }

  private void deleteDataInFiles(
      Collection<TsFileResource> tsFileResourceList,
      Deletion deletion,
      Set<PartialPath> devicePaths,
      List<ModificationFile> updatedModFiles,
      long planIndex)
      throws IOException {
    for (TsFileResource tsFileResource : tsFileResourceList) {
      if (canSkipDelete(
          tsFileResource, devicePaths, deletion.getStartTime(), deletion.getEndTime())) {
        continue;
      }

      deletion.setFileOffset(tsFileResource.getTsFileSize());
      // write deletion into modification file
      tsFileResource.getModFile().write(deletion);
      // remember to close mod file
      tsFileResource.getModFile().close();
      logger.info(
          "[Deletion] Deletion with path:{}, time:{}-{} written into mods file.",
          deletion.getPath(),
          deletion.getStartTime(),
          deletion.getEndTime());

      tsFileResource.updatePlanIndexes(planIndex);

      // delete data in memory of unsealed file
      if (!tsFileResource.isClosed()) {
        TsFileProcessor tsfileProcessor = tsFileResource.getUnsealedFileProcessor();
        tsfileProcessor.deleteDataInMemory(deletion, devicePaths);
      }

      // add a record in case of rollback
      updatedModFiles.add(tsFileResource.getModFile());
    }
  }

  private void tryToDeleteLastCache(
      PartialPath deviceId, PartialPath originalPath, long startTime, long endTime)
      throws WriteProcessException {
    if (!IoTDBDescriptor.getInstance().getConfig().isLastCacheEnabled()) {
      return;
    }
    try {
      MNode node = IoTDB.metaManager.getDeviceNode(deviceId);

      for (MNode measurementNode : node.getChildren().values()) {
        if (measurementNode != null
            && originalPath.matchFullPath(measurementNode.getPartialPath())) {
          TimeValuePair lastPair = ((MeasurementMNode) measurementNode).getCachedLast();
          if (lastPair != null
              && startTime <= lastPair.getTimestamp()
              && lastPair.getTimestamp() <= endTime) {
            ((MeasurementMNode) measurementNode).resetCache();
            logger.info(
                "[tryToDeleteLastCache] Last cache for path: {} is set to null",
                measurementNode.getFullPath());
          }
        }
      }
    } catch (MetadataException e) {
      throw new WriteProcessException(e);
    }
  }

  /**
   * when close an TsFileProcessor, update its EndTimeMap immediately
   *
   * @param tsFileProcessor processor to be closed
   */
  private void updateEndTimeMap(TsFileProcessor tsFileProcessor) {
    TsFileResource resource = tsFileProcessor.getTsFileResource();
    for (String deviceId : resource.getDevices()) {
      resource.updateEndTime(
          deviceId, latestTimeForEachDevice.get(tsFileProcessor.getTimeRangeId()).get(deviceId));
    }
  }

  private boolean unsequenceFlushCallback(TsFileProcessor processor) {
    return true;
  }

  private boolean updateLatestFlushTimeCallback(TsFileProcessor processor) {
    // update the largest timestamp in the last flushing memtable
    Map<String, Long> curPartitionDeviceLatestTime =
        latestTimeForEachDevice.get(processor.getTimeRangeId());

    if (curPartitionDeviceLatestTime == null) {
      logger.warn(
          "Partition: {} does't have latest time for each device. "
              + "No valid record is written into memtable. Flushing tsfile is: {}",
          processor.getTimeRangeId(),
          processor.getTsFileResource().getTsFile());
      return false;
    }

    for (Entry<String, Long> entry : curPartitionDeviceLatestTime.entrySet()) {
      partitionLatestFlushedTimeForEachDevice
          .computeIfAbsent(processor.getTimeRangeId(), id -> new HashMap<>())
          .put(entry.getKey(), entry.getValue());
      updateNewlyFlushedPartitionLatestFlushedTimeForEachDevice(
          processor.getTimeRangeId(), entry.getKey(), entry.getValue());
      if (globalLatestFlushedTimeForEachDevice.getOrDefault(entry.getKey(), Long.MIN_VALUE)
          < entry.getValue()) {
        globalLatestFlushedTimeForEachDevice.put(entry.getKey(), entry.getValue());
      }
    }
    return true;
  }

  /**
   * update latest flush time for partition id
   *
   * @param partitionId partition id
   * @param latestFlushTime lastest flush time
   * @return true if update latest flush time success
   */
  private boolean updateLatestFlushTimeToPartition(long partitionId, long latestFlushTime) {
    // update the largest timestamp in the last flushing memtable
    Map<String, Long> curPartitionDeviceLatestTime = latestTimeForEachDevice.get(partitionId);

    if (curPartitionDeviceLatestTime == null) {
      logger.warn(
          "Partition: {} does't have latest time for each device. "
              + "No valid record is written into memtable.  latest flush time is: {}",
          partitionId,
          latestFlushTime);
      return false;
    }

    for (Entry<String, Long> entry : curPartitionDeviceLatestTime.entrySet()) {
      // set lastest flush time to latestTimeForEachDevice
      entry.setValue(latestFlushTime);

      partitionLatestFlushedTimeForEachDevice
          .computeIfAbsent(partitionId, id -> new HashMap<>())
          .put(entry.getKey(), entry.getValue());
      newlyFlushedPartitionLatestFlushedTimeForEachDevice
          .computeIfAbsent(partitionId, id -> new HashMap<>())
          .put(entry.getKey(), entry.getValue());
      if (globalLatestFlushedTimeForEachDevice.getOrDefault(entry.getKey(), Long.MIN_VALUE)
          < entry.getValue()) {
        globalLatestFlushedTimeForEachDevice.put(entry.getKey(), entry.getValue());
      }
    }
    return true;
  }

  /** used for upgrading */
  public void updateNewlyFlushedPartitionLatestFlushedTimeForEachDevice(
      long partitionId, String deviceId, long time) {
    newlyFlushedPartitionLatestFlushedTimeForEachDevice
        .computeIfAbsent(partitionId, id -> new HashMap<>())
        .compute(deviceId, (k, v) -> v == null ? time : Math.max(v, time));
  }

  /** put the memtable back to the MemTablePool and make the metadata in writer visible */
  // TODO please consider concurrency with query and insert method.
  private void closeUnsealedTsFileProcessorCallBack(TsFileProcessor tsFileProcessor)
      throws TsFileProcessorException {
    closeQueryLock.writeLock().lock();
    try {
      tsFileProcessor.close();
      deviceNumInLastClosedTsFile = tsFileProcessor.getTsFileResource().getDevices().size();
    } finally {
      closeQueryLock.writeLock().unlock();
    }
    // closingSequenceTsFileProcessor is a thread safety class.
    if (closingSequenceTsFileProcessor.contains(tsFileProcessor)) {
      closingSequenceTsFileProcessor.remove(tsFileProcessor);
    } else {
      closingUnSequenceTsFileProcessor.remove(tsFileProcessor);
    }
    synchronized (closeStorageGroupCondition) {
      closeStorageGroupCondition.notifyAll();
    }
    logger.info(
        "signal closing storage group condition in {}",
        logicalStorageGroupName + "-" + virtualStorageGroupId);
  }

  public class CompactionOnePartitionTask extends StorageGroupCompactionTask {

    private long partition;

    CompactionOnePartitionTask(String storageGroupName, long partition) {
      super(storageGroupName);
      this.partition = partition;
    }

    @Override
    public Void call() {
      syncCompactOnePartition(
          partition, IoTDBDescriptor.getInstance().getConfig().isForceFullMerge());
      clearCompactionStatus();
      return null;
    }
  }

  private void syncCompactOnePartition(long timePartition, boolean fullMerge) {
    try {
      // fork and filter current tsfile, then commit then to compaction merge
      tsFileManagement.forkCurrentFileList(timePartition);
      tsFileManagement.setForceFullMerge(fullMerge);
      tsFileManagement.new CompactionMergeTask(this::closeCompactionMergeCallBack, timePartition)
          .call();
    } catch (IOException e) {
      this.closeCompactionMergeCallBack(false, timePartition);
      logger.error(
          "{}-{} compaction submit task failed", logicalStorageGroupName, virtualStorageGroupId);
    }
  }

  /** close recover compaction merge callback, to start continuous compaction */
  private void closeCompactionRecoverCallBack(boolean isMerge, long timePartitionId) {
    if (IoTDBDescriptor.getInstance().getConfig().getCompactionStrategy()
        == CompactionStrategy.NO_COMPACTION) {
      return;
    }
    CompactionMergeTaskPoolManager.getInstance().clearCompactionStatus(logicalStorageGroupName);
    logger.info(
        "{}-{} recover finished, submit scheduled compaction task",
        logicalStorageGroupName,
        virtualStorageGroupId);

    CompactionMergeTaskPoolManager.getInstance().init(this::merge);
  }

  /** close compaction merge callback, to release some locks */
  private void closeCompactionMergeCallBack(boolean isMerge, long timePartitionId) {}

  /**
   * count all Tsfiles in the storage group which need to be upgraded
   *
   * @return total num of the tsfiles which need to be upgraded in the storage group
   */
  public int countUpgradeFiles() {
    return upgradeFileCount.get();
  }

  public void upgrade() {
    for (TsFileResource seqTsFileResource : upgradeSeqFileList) {
      seqTsFileResource.setSeq(true);
      seqTsFileResource.setUpgradeTsFileResourceCallBack(this::upgradeTsFileResourceCallBack);
      seqTsFileResource.doUpgrade();
    }
    for (TsFileResource unseqTsFileResource : upgradeUnseqFileList) {
      unseqTsFileResource.setSeq(false);
      unseqTsFileResource.setUpgradeTsFileResourceCallBack(this::upgradeTsFileResourceCallBack);
      unseqTsFileResource.doUpgrade();
    }
  }

  private void upgradeTsFileResourceCallBack(TsFileResource tsFileResource) {
    List<TsFileResource> upgradedResources = tsFileResource.getUpgradedResources();
    for (TsFileResource resource : upgradedResources) {
      long partitionId = resource.getTimePartition();
      resource
          .getDevices()
          .forEach(
              device ->
                  updateNewlyFlushedPartitionLatestFlushedTimeForEachDevice(
                      partitionId, device, resource.getEndTime(device)));
    }
    upgradeFileCount.getAndAdd(-1);
    // load all upgraded resources in this sg to tsFileManagement
    if (upgradeFileCount.get() == 0) {
      writeLock("upgradeTsFileResourceCallBack");
      try {
        loadUpgradedResources(upgradeSeqFileList, true);
        loadUpgradedResources(upgradeUnseqFileList, false);
      } finally {
        writeUnlock();
      }
      // after upgrade complete, update partitionLatestFlushedTimeForEachDevice
      for (Entry<Long, Map<String, Long>> entry :
          newlyFlushedPartitionLatestFlushedTimeForEachDevice.entrySet()) {
        long timePartitionId = entry.getKey();
        Map<String, Long> latestFlushTimeForPartition =
            partitionLatestFlushedTimeForEachDevice.getOrDefault(timePartitionId, new HashMap<>());
        for (Entry<String, Long> endTimeMap : entry.getValue().entrySet()) {
          String device = endTimeMap.getKey();
          long endTime = endTimeMap.getValue();
          if (latestFlushTimeForPartition.getOrDefault(device, Long.MIN_VALUE) < endTime) {
            partitionLatestFlushedTimeForEachDevice
                .computeIfAbsent(timePartitionId, id -> new HashMap<>())
                .put(device, endTime);
          }
        }
      }
    }
  }

  private void loadUpgradedResources(List<TsFileResource> resources, boolean isseq) {
    if (resources.isEmpty()) {
      return;
    }
    for (TsFileResource resource : resources) {
      resource.writeLock();
      try {
        UpgradeUtils.moveUpgradedFiles(resource);
        tsFileManagement.addAll(resource.getUpgradedResources(), isseq);
        // delete old TsFile and resource
        resource.delete();
        Files.deleteIfExists(
            fsFactory
                .getFile(resource.getTsFile().toPath() + ModificationFile.FILE_SUFFIX)
                .toPath());
        UpgradeLog.writeUpgradeLogFile(
            resource.getTsFile().getAbsolutePath() + "," + UpgradeCheckStatus.UPGRADE_SUCCESS);
      } catch (IOException e) {
        logger.error("Unable to load {}, caused by ", resource, e);
      } finally {
        resource.writeUnlock();
      }
    }
    // delete upgrade folder when it is empty
    if (resources.get(0).getTsFile().getParentFile().isDirectory()
        && resources.get(0).getTsFile().getParentFile().listFiles().length == 0) {
      try {
        Files.delete(resources.get(0).getTsFile().getParentFile().toPath());
      } catch (IOException e) {
        logger.error(
            "Delete upgrade folder {} failed, caused by ",
            resources.get(0).getTsFile().getParentFile(),
            e);
      }
    }
    resources.clear();
  }

  public void merge() {
    if (!tsFileManagement.recovered
        || tsFileManagement.isSeqMerging
        || tsFileManagement.isUnseqMerging) {
      // recovering or doing compaction
      // stop running new compaction
      return;
    }
    logger.info("{} - {} start a compaction task", logicalStorageGroupName, virtualStorageGroupId);
    if (config.getCompactionStrategy() == CompactionStrategy.LEVEL_COMPACTION) {
      new CompactionAllPartitionTask(logicalStorageGroupName).call();
    }
  }

  /**
   * Load a new tsfile to storage group processor. Tne file may have overlap with other files.
   *
   * <p>or unsequence list.
   *
   * <p>Secondly, execute the loading process by the type.
   *
   * <p>Finally, update the latestTimeForEachDevice and partitionLatestFlushedTimeForEachDevice.
   *
   * @param newTsFileResource tsfile resource @UsedBy sync module.
   */
  public void loadNewTsFileForSync(TsFileResource newTsFileResource) throws LoadFileException {
    File tsfileToBeInserted = newTsFileResource.getTsFile();
    long newFilePartitionId = newTsFileResource.getTimePartitionWithCheck();
    writeLock("loadNewTsFileForSync");
    try {
      if (loadTsFileByType(
          LoadTsFileType.LOAD_SEQUENCE,
          tsfileToBeInserted,
          newTsFileResource,
          newFilePartitionId)) {
        updateLatestTimeMap(newTsFileResource);
      }
      resetLastCacheWhenLoadingTsfile(newTsFileResource);
    } catch (DiskSpaceInsufficientException e) {
      logger.error(
          "Failed to append the tsfile {} to storage group processor {} because the disk space is insufficient.",
          tsfileToBeInserted.getAbsolutePath(),
          tsfileToBeInserted.getParentFile().getName());
      IoTDBDescriptor.getInstance().getConfig().setReadOnly(true);
      throw new LoadFileException(e);
    } catch (IllegalPathException | WriteProcessException | IOException e) {
      logger.error(
          "Failed to reset last cache when loading file {}", newTsFileResource.getTsFilePath());
      throw new LoadFileException(e);
    } finally {
      writeUnlock();
    }
  }

  private void resetLastCacheWhenLoadingTsfile(TsFileResource newTsFileResource)
      throws IllegalPathException, WriteProcessException {
    for (String device : newTsFileResource.getDevices()) {
      tryToDeleteLastCacheByDevice(new PartialPath(device));
    }
  }

  private void tryToDeleteLastCacheByDevice(PartialPath deviceId) throws WriteProcessException {
    if (!IoTDBDescriptor.getInstance().getConfig().isLastCacheEnabled()) {
      return;
    }
    try {
      MNode node = IoTDB.metaManager.getDeviceNode(deviceId);

      for (MNode measurementNode : node.getChildren().values()) {
        if (measurementNode != null) {
          ((MeasurementMNode) measurementNode).resetCache();
          logger.debug(
              "[tryToDeleteLastCacheByDevice] Last cache for path: {} is set to null",
              measurementNode.getFullPath());
        }
      }
    } catch (MetadataException e) {
      throw new WriteProcessException(e);
    }
  }

  /**
   * Load a new tsfile to storage group processor. Tne file may have overlap with other files.
   *
   * <p>that there has no file which is overlapping with the new file.
   *
   * <p>Firstly, determine the loading type of the file, whether it needs to be loaded in sequence
   * list or unsequence list.
   *
   * <p>Secondly, execute the loading process by the type.
   *
   * <p>Finally, update the latestTimeForEachDevice and partitionLatestFlushedTimeForEachDevice.
   *
   * @param newTsFileResource tsfile resource @UsedBy load external tsfile module
   */
  public void loadNewTsFile(TsFileResource newTsFileResource) throws LoadFileException {
    File tsfileToBeInserted = newTsFileResource.getTsFile();
    long newFilePartitionId = newTsFileResource.getTimePartitionWithCheck();
    writeLock("loadNewTsFile");
    try {
      List<TsFileResource> sequenceList = tsFileManagement.getTsFileList(true);

      int insertPos = findInsertionPosition(newTsFileResource, newFilePartitionId, sequenceList);
      if (insertPos == POS_ALREADY_EXIST) {
        return;
      }

      // loading tsfile by type
      if (insertPos == POS_OVERLAP) {
        loadTsFileByType(
            LoadTsFileType.LOAD_UNSEQUENCE,
            tsfileToBeInserted,
            newTsFileResource,
            newFilePartitionId);
      } else {

        // check whether the file name needs to be renamed.
        if (!tsFileManagement.isEmpty(true)) {
          String newFileName =
              getFileNameForLoadingFile(
                  tsfileToBeInserted.getName(),
                  insertPos,
                  newTsFileResource.getTimePartition(),
                  sequenceList);
          if (!newFileName.equals(tsfileToBeInserted.getName())) {
            logger.info(
                "Tsfile {} must be renamed to {} for loading into the sequence list.",
                tsfileToBeInserted.getName(),
                newFileName);
            newTsFileResource.setFile(
                fsFactory.getFile(tsfileToBeInserted.getParentFile(), newFileName));
          }
        }
        loadTsFileByType(
            LoadTsFileType.LOAD_SEQUENCE,
            tsfileToBeInserted,
            newTsFileResource,
            newFilePartitionId);
      }
      resetLastCacheWhenLoadingTsfile(newTsFileResource);

      // update latest time map
      updateLatestTimeMap(newTsFileResource);
      long partitionNum = newTsFileResource.getTimePartition();
      updatePartitionFileVersion(partitionNum, newTsFileResource.getVersion());
    } catch (DiskSpaceInsufficientException e) {
      logger.error(
          "Failed to append the tsfile {} to storage group processor {} because the disk space is insufficient.",
          tsfileToBeInserted.getAbsolutePath(),
          tsfileToBeInserted.getParentFile().getName());
      IoTDBDescriptor.getInstance().getConfig().setReadOnly(true);
      throw new LoadFileException(e);
    } catch (IllegalPathException | WriteProcessException | IOException e) {
      logger.error(
          "Failed to reset last cache when loading file {}", newTsFileResource.getTsFilePath());
      throw new LoadFileException(e);
    } finally {
      writeUnlock();
    }
  }

  /**
   * Set the version in "partition" to "version" if "version" is larger than the current version.
   */
  public void setPartitionFileVersionToMax(long partition, long version) {
    partitionMaxFileVersions.compute(
        partition, (prt, oldVer) -> computeMaxVersion(oldVer, version));
  }

  private long computeMaxVersion(Long oldVersion, Long newVersion) {
    if (oldVersion == null) {
      return newVersion;
    }
    return Math.max(oldVersion, newVersion);
  }

  /**
   * Find the position of "newTsFileResource" in the sequence files if it can be inserted into them.
   *
   * @return POS_ALREADY_EXIST(- 2) if some file has the same name as the one to be inserted
   *     POS_OVERLAP(-3) if some file overlaps the new file an insertion position i >= -1 if the new
   *     file can be inserted between [i, i+1]
   */
  private int findInsertionPosition(
      TsFileResource newTsFileResource,
      long newFilePartitionId,
      List<TsFileResource> sequenceList) {
    File tsfileToBeInserted = newTsFileResource.getTsFile();

    int insertPos = -1;

    // find the position where the new file should be inserted
    for (int i = 0; i < sequenceList.size(); i++) {
      TsFileResource localFile = sequenceList.get(i);
      long localPartitionId = Long.parseLong(localFile.getTsFile().getParentFile().getName());
      if (localPartitionId == newFilePartitionId
          && localFile.getTsFile().getName().equals(tsfileToBeInserted.getName())) {
        return POS_ALREADY_EXIST;
      }

      if (i == sequenceList.size() - 1 && localFile.endTimeEmpty()
          || newFilePartitionId > localPartitionId) {
        // skip files that are in the previous partition and the last empty file, as the all data
        // in those files must be older than the new file
        continue;
      }

      if (!localFile.isClosed() && localFile.getProcessor() != null) {
        // we cannot compare two files by TsFileResource unless they are both closed
        syncCloseOneTsFileProcessor(true, localFile.getProcessor());
      }
      int fileComparison = compareTsFileDevices(newTsFileResource, localFile);
      switch (fileComparison) {
        case 0:
          // some devices are newer but some devices are older, the two files overlap in general
          return POS_OVERLAP;
        case -1:
          // all devices in localFile are newer than the new file, the new file can be
          // inserted before localFile
          return i - 1;
        default:
          // all devices in the local file are older than the new file, proceed to the next file
          insertPos = i;
      }
    }
    return insertPos;
  }

  /**
   * Compare each device in the two files to find the time relation of them.
   *
   * @return -1 if fileA is totally older than fileB (A < B) 0 if fileA is partially older than
   *     fileB and partially newer than fileB (A X B) 1 if fileA is totally newer than fileB (B < A)
   */
  private int compareTsFileDevices(TsFileResource fileA, TsFileResource fileB) {
    boolean hasPre = false, hasSubsequence = false;
    for (String device : fileA.getDevices()) {
      if (!fileB.getDevices().contains(device)) {
        continue;
      }
      long startTimeA = fileA.getStartTime(device);
      long endTimeA = fileA.getEndTime(device);
      long startTimeB = fileB.getStartTime(device);
      long endTimeB = fileB.getEndTime(device);
      if (startTimeA > endTimeB) {
        // A's data of the device is later than to the B's data
        hasPre = true;
      } else if (startTimeB > endTimeA) {
        // A's data of the device is previous to the B's data
        hasSubsequence = true;
      } else {
        // the two files overlap in the device
        return 0;
      }
    }
    if (hasPre && hasSubsequence) {
      // some devices are newer but some devices are older, the two files overlap in general
      return 0;
    }
    if (!hasPre && hasSubsequence) {
      // all devices in B are newer than those in A
      return -1;
    }
    // all devices in B are older than those in A
    return 1;
  }

  /**
   * If the historical versions of a file is a sub-set of the given file's, (close and) remove it to
   * reduce unnecessary merge. Only used when the file sender and the receiver share the same file
   * close policy. Warning: DO NOT REMOVE
   */
  @SuppressWarnings("unused")
  public void removeFullyOverlapFiles(TsFileResource resource) {
    writeLock("removeFullyOverlapFiles");
    try {
      Iterator<TsFileResource> iterator = tsFileManagement.getIterator(true);
      removeFullyOverlapFiles(resource, iterator, true);

      iterator = tsFileManagement.getIterator(false);
      removeFullyOverlapFiles(resource, iterator, false);
    } finally {
      writeUnlock();
    }
  }

  private void removeFullyOverlapFiles(
      TsFileResource newTsFile, Iterator<TsFileResource> iterator, boolean isSeq) {
    while (iterator.hasNext()) {
      TsFileResource existingTsFile = iterator.next();
      if (newTsFile.isPlanRangeCovers(existingTsFile)
          && !newTsFile.getTsFile().equals(existingTsFile.getTsFile())
          && existingTsFile.tryWriteLock()) {
        logger.info(
            "{} is covered by {}: [{}, {}], [{}, {}], remove it",
            existingTsFile,
            newTsFile,
            existingTsFile.minPlanIndex,
            existingTsFile.maxPlanIndex,
            newTsFile.minPlanIndex,
            newTsFile.maxPlanIndex);
        // if we fail to lock the file, it means it is being queried or merged and we will not
        // wait until it is free, we will just leave it to the next merge
        try {
          removeFullyOverlapFile(existingTsFile, iterator, isSeq);
        } catch (Exception e) {
          logger.error(
              "Something gets wrong while removing FullyOverlapFiles: {}",
              existingTsFile.getTsFile().getAbsolutePath(),
              e);
        } finally {
          existingTsFile.writeUnlock();
        }
      }
    }
  }

  /**
   * remove the given tsFileResource. If the corresponding tsFileProcessor is in the working status,
   * close it before remove the related resource files. maybe time-consuming for closing a tsfile.
   */
  private void removeFullyOverlapFile(
      TsFileResource tsFileResource, Iterator<TsFileResource> iterator, boolean isSeq) {
    logger.info(
        "Removing a covered file {}, closed: {}", tsFileResource, tsFileResource.isClosed());
    if (!tsFileResource.isClosed()) {
      try {
        // also remove the TsFileProcessor if the overlapped file is not closed
        long timePartition = tsFileResource.getTimePartition();
        Map<Long, TsFileProcessor> fileProcessorMap =
            isSeq ? workSequenceTsFileProcessors : workUnsequenceTsFileProcessors;
        TsFileProcessor tsFileProcessor = fileProcessorMap.get(timePartition);
        if (tsFileProcessor != null && tsFileProcessor.getTsFileResource() == tsFileResource) {
          // have to take some time to close the tsFileProcessor
          tsFileProcessor.syncClose();
          fileProcessorMap.remove(timePartition);
        }
      } catch (Exception e) {
        logger.error("Cannot close {}", tsFileResource, e);
      }
    }
    tsFileManagement.remove(tsFileResource, isSeq);
    iterator.remove();
    tsFileResource.remove();
  }

  /**
   * Get an appropriate filename to ensure the order between files. The tsfile is named after
   * ({systemTime}-{versionNum}-{mergeNum}.tsfile).
   *
   * <p>The sorting rules for tsfile names @see {@link this#compareFileName}, we can restore the
   * list based on the file name and ensure the correctness of the order, so there are three cases.
   *
   * <p>1. The tsfile is to be inserted in the first place of the list. If the timestamp in the file
   * name is less than the timestamp in the file name of the first tsfile in the list, then the file
   * name is legal and the file name is returned directly. Otherwise, its timestamp can be set to
   * half of the timestamp value in the file name of the first tsfile in the list , and the version
   * number is the version number in the file name of the first tsfile in the list.
   *
   * <p>2. The tsfile is to be inserted in the last place of the list. If the timestamp in the file
   * name is lager than the timestamp in the file name of the last tsfile in the list, then the file
   * name is legal and the file name is returned directly. Otherwise, the file name is generated by
   * the system according to the naming rules and returned.
   *
   * <p>3. This file is inserted between two files. If the timestamp in the name of the file
   * satisfies the timestamp between the timestamps in the name of the two files, then it is a legal
   * name and returns directly; otherwise, the time stamp is the mean of the timestamps of the two
   * files, the version number is the version number in the tsfile with a larger timestamp.
   *
   * @param tsfileName origin tsfile name
   * @param insertIndex the new file will be inserted between the files [insertIndex, insertIndex +
   *     1]
   * @return appropriate filename
   */
  private String getFileNameForLoadingFile(
      String tsfileName, int insertIndex, long timePartitionId, List<TsFileResource> sequenceList) {
    long currentTsFileTime = Long.parseLong(tsfileName.split(FILE_NAME_SEPARATOR)[0]);
    long preTime;
    if (insertIndex == -1) {
      preTime = 0L;
    } else {
      String preName = sequenceList.get(insertIndex).getTsFile().getName();
      preTime = Long.parseLong(preName.split(FILE_NAME_SEPARATOR)[0]);
    }
    if (insertIndex == tsFileManagement.size(true) - 1) {
      if (preTime < currentTsFileTime) {
        return tsfileName;
      } else {
        return getNewTsFileName(timePartitionId);
      }
    }

    String subsequenceName = sequenceList.get(insertIndex + 1).getTsFile().getName();
    long subsequenceTime = Long.parseLong(subsequenceName.split(FILE_NAME_SEPARATOR)[0]);
    long subsequenceVersion = Long.parseLong(subsequenceName.split(FILE_NAME_SEPARATOR)[1]);
    if (preTime < currentTsFileTime && currentTsFileTime < subsequenceTime) {
      return tsfileName;
    }

    return TsFileResource.getNewTsFileName(
        preTime + ((subsequenceTime - preTime) >> 1), subsequenceVersion, 0, 0);
  }

  /**
   * Update latest time in latestTimeForEachDevice and
   * partitionLatestFlushedTimeForEachDevice. @UsedBy sync module, load external tsfile module.
   */
  private void updateLatestTimeMap(TsFileResource newTsFileResource) {
    for (String device : newTsFileResource.getDevices()) {
      long endTime = newTsFileResource.getEndTime(device);
      long timePartitionId = StorageEngine.getTimePartition(endTime);
      if (!latestTimeForEachDevice
              .computeIfAbsent(timePartitionId, id -> new HashMap<>())
              .containsKey(device)
          || latestTimeForEachDevice.get(timePartitionId).get(device) < endTime) {
        latestTimeForEachDevice.get(timePartitionId).put(device, endTime);
      }

      Map<String, Long> latestFlushTimeForPartition =
          partitionLatestFlushedTimeForEachDevice.getOrDefault(timePartitionId, new HashMap<>());

      if (latestFlushTimeForPartition.getOrDefault(device, Long.MIN_VALUE) < endTime) {
        partitionLatestFlushedTimeForEachDevice
            .computeIfAbsent(timePartitionId, id -> new HashMap<>())
            .put(device, endTime);
      }
      if (globalLatestFlushedTimeForEachDevice.getOrDefault(device, Long.MIN_VALUE) < endTime) {
        globalLatestFlushedTimeForEachDevice.put(device, endTime);
      }
    }
  }

  /**
   * Execute the loading process by the type.
   *
   * @param type load type
   * @param tsFileResource tsfile resource to be loaded
   * @param filePartitionId the partition id of the new file
   * @return load the file successfully @UsedBy sync module, load external tsfile module.
   */
  private boolean loadTsFileByType(
      LoadTsFileType type, File syncedTsFile, TsFileResource tsFileResource, long filePartitionId)
      throws LoadFileException, DiskSpaceInsufficientException, IOException {
    File targetFile;
    switch (type) {
      case LOAD_UNSEQUENCE:
        targetFile =
            fsFactory.getFile(
                DirectoryManager.getInstance().getNextFolderForUnSequenceFile(),
                logicalStorageGroupName
                    + File.separatorChar
                    + virtualStorageGroupId
                    + File.separatorChar
                    + filePartitionId
                    + File.separator
                    + tsFileResource.getTsFile().getName());
        tsFileResource.setFile(targetFile);
        if (tsFileManagement.contains(tsFileResource, false)) {
          logger.error("The file {} has already been loaded in unsequence list", tsFileResource);
          return false;
        }
        tsFileManagement.add(tsFileResource, false);
        logger.info(
            "Load tsfile in unsequence list, move file from {} to {}",
            syncedTsFile.getAbsolutePath(),
            targetFile.getAbsolutePath());
        break;
      case LOAD_SEQUENCE:
        targetFile =
            fsFactory.getFile(
                DirectoryManager.getInstance().getNextFolderForSequenceFile(),
                logicalStorageGroupName
                    + File.separatorChar
                    + virtualStorageGroupId
                    + File.separatorChar
                    + filePartitionId
                    + File.separator
                    + tsFileResource.getTsFile().getName());
        tsFileResource.setFile(targetFile);
        if (tsFileManagement.contains(tsFileResource, true)) {
          logger.error("The file {} has already been loaded in sequence list", tsFileResource);
          return false;
        }
        tsFileManagement.add(tsFileResource, true);
        logger.info(
            "Load tsfile in sequence list, move file from {} to {}",
            syncedTsFile.getAbsolutePath(),
            targetFile.getAbsolutePath());
        break;
      default:
        throw new LoadFileException(String.format("Unsupported type of loading tsfile : %s", type));
    }

    // move file from sync dir to data dir
    if (!targetFile.getParentFile().exists()) {
      targetFile.getParentFile().mkdirs();
    }
    try {
      FileUtils.moveFile(syncedTsFile, targetFile);
    } catch (IOException e) {
      logger.error(
          "File renaming failed when loading tsfile. Origin: {}, Target: {}",
          syncedTsFile.getAbsolutePath(),
          targetFile.getAbsolutePath(),
          e);
      throw new LoadFileException(
          String.format(
              "File renaming failed when loading tsfile. Origin: %s, Target: %s, because %s",
              syncedTsFile.getAbsolutePath(), targetFile.getAbsolutePath(), e.getMessage()));
    }

    File syncedResourceFile =
        fsFactory.getFile(syncedTsFile.getAbsolutePath() + TsFileResource.RESOURCE_SUFFIX);
    File targetResourceFile =
        fsFactory.getFile(targetFile.getAbsolutePath() + TsFileResource.RESOURCE_SUFFIX);
    try {
      FileUtils.moveFile(syncedResourceFile, targetResourceFile);
    } catch (IOException e) {
      logger.error(
          "File renaming failed when loading .resource file. Origin: {}, Target: {}",
          syncedResourceFile.getAbsolutePath(),
          targetResourceFile.getAbsolutePath(),
          e);
      throw new LoadFileException(
          String.format(
              "File renaming failed when loading .resource file. Origin: %s, Target: %s, because %s",
              syncedResourceFile.getAbsolutePath(),
              targetResourceFile.getAbsolutePath(),
              e.getMessage()));
    }

    updatePartitionFileVersion(filePartitionId, tsFileResource.getVersion());
    return true;
  }

  /**
   * Delete tsfile if it exists.
   *
   * <p>Firstly, remove the TsFileResource from sequenceFileList/unSequenceFileList.
   *
   * <p>Secondly, delete the tsfile and .resource file.
   *
   * @param tsfieToBeDeleted tsfile to be deleted
   * @return whether the file to be deleted exists. @UsedBy sync module, load external tsfile
   *     module.
   */
  public boolean deleteTsfile(File tsfieToBeDeleted) {
    writeLock("deleteTsfile");
    TsFileResource tsFileResourceToBeDeleted = null;
    try {
      Iterator<TsFileResource> sequenceIterator = tsFileManagement.getIterator(true);
      while (sequenceIterator.hasNext()) {
        TsFileResource sequenceResource = sequenceIterator.next();
        if (sequenceResource.getTsFile().getName().equals(tsfieToBeDeleted.getName())) {
          tsFileResourceToBeDeleted = sequenceResource;
          tsFileManagement.remove(tsFileResourceToBeDeleted, true);
          break;
        }
      }
      if (tsFileResourceToBeDeleted == null) {
        Iterator<TsFileResource> unsequenceIterator = tsFileManagement.getIterator(false);
        while (unsequenceIterator.hasNext()) {
          TsFileResource unsequenceResource = unsequenceIterator.next();
          if (unsequenceResource.getTsFile().getName().equals(tsfieToBeDeleted.getName())) {
            tsFileResourceToBeDeleted = unsequenceResource;
            tsFileManagement.remove(tsFileResourceToBeDeleted, false);
            break;
          }
        }
      }
    } finally {
      writeUnlock();
    }
    if (tsFileResourceToBeDeleted == null) {
      return false;
    }
    tsFileResourceToBeDeleted.writeLock();
    try {
      tsFileResourceToBeDeleted.remove();
      logger.info("Delete tsfile {} successfully.", tsFileResourceToBeDeleted.getTsFile());
    } finally {
      tsFileResourceToBeDeleted.writeUnlock();
    }
    return true;
  }

  public Collection<TsFileProcessor> getWorkSequenceTsFileProcessors() {
    return workSequenceTsFileProcessors.values();
  }

  /**
   * Move tsfile to the target directory if it exists.
   *
   * <p>Firstly, remove the TsFileResource from sequenceFileList/unSequenceFileList.
   *
   * <p>Secondly, move the tsfile and .resource file to the target directory.
   *
   * @param fileToBeMoved tsfile to be moved
   * @return whether the file to be moved exists. @UsedBy load external tsfile module.
   */
  public boolean moveTsfile(File fileToBeMoved, File targetDir) {
    writeLock("moveTsfile");
    TsFileResource tsFileResourceToBeMoved = null;
    try {
      Iterator<TsFileResource> sequenceIterator = tsFileManagement.getIterator(true);
      while (sequenceIterator.hasNext()) {
        TsFileResource sequenceResource = sequenceIterator.next();
        if (sequenceResource.getTsFile().getName().equals(fileToBeMoved.getName())) {
          tsFileResourceToBeMoved = sequenceResource;
          tsFileManagement.remove(tsFileResourceToBeMoved, true);
          break;
        }
      }
      if (tsFileResourceToBeMoved == null) {
        Iterator<TsFileResource> unsequenceIterator = tsFileManagement.getIterator(false);
        while (unsequenceIterator.hasNext()) {
          TsFileResource unsequenceResource = unsequenceIterator.next();
          if (unsequenceResource.getTsFile().getName().equals(fileToBeMoved.getName())) {
            tsFileResourceToBeMoved = unsequenceResource;
            tsFileManagement.remove(tsFileResourceToBeMoved, false);
            break;
          }
        }
      }
    } finally {
      writeUnlock();
    }
    if (tsFileResourceToBeMoved == null) {
      return false;
    }
    tsFileResourceToBeMoved.writeLock();
    try {
      tsFileResourceToBeMoved.moveTo(targetDir);
      logger.info(
          "Move tsfile {} to target dir {} successfully.",
          tsFileResourceToBeMoved.getTsFile(),
          targetDir.getPath());
    } finally {
      tsFileResourceToBeMoved.writeUnlock();
    }
    return true;
  }

  public Collection<TsFileProcessor> getWorkUnsequenceTsFileProcessors() {
    return workUnsequenceTsFileProcessors.values();
  }

  public void setDataTTL(long dataTTL) {
    this.dataTTL = dataTTL;
    checkFilesTTL();
  }

  public List<TsFileResource> getSequenceFileTreeSet() {
    return tsFileManagement.getTsFileList(true);
  }

  public List<TsFileResource> getUnSequenceFileList() {
    return tsFileManagement.getTsFileList(false);
  }

  public String getVirtualStorageGroupId() {
    return virtualStorageGroupId;
  }

  public StorageGroupInfo getStorageGroupInfo() {
    return storageGroupInfo;
  }

  /**
   * Check if the data of "tsFileResource" all exist locally by comparing planIndexes in the
   * partition of "partitionNumber". This is available only when the IoTDB instances which generated
   * "tsFileResource" have the same plan indexes as the local one.
   *
   * @return true if any file contains plans with indexes no less than the max plan index of
   *     "tsFileResource", otherwise false.
   */
  public boolean isFileAlreadyExist(TsFileResource tsFileResource, long partitionNum) {
    // examine working processor first as they have the largest plan index
    return isFileAlreadyExistInWorking(
            tsFileResource, partitionNum, getWorkSequenceTsFileProcessors())
        || isFileAlreadyExistInWorking(
            tsFileResource, partitionNum, getWorkUnsequenceTsFileProcessors())
        || isFileAlreadyExistInClosed(tsFileResource, partitionNum, getSequenceFileTreeSet())
        || isFileAlreadyExistInClosed(tsFileResource, partitionNum, getUnSequenceFileList());
  }

  private boolean isFileAlreadyExistInClosed(
      TsFileResource tsFileResource, long partitionNum, Collection<TsFileResource> existingFiles) {
    for (TsFileResource resource : existingFiles) {
      if (resource.getTimePartition() == partitionNum
          && resource.getMaxPlanIndex() >= tsFileResource.getMaxPlanIndex()) {
        logger.info(
            "{} is covered by a closed file {}: [{}, {}] [{}, {}]",
            tsFileResource,
            resource,
            tsFileResource.minPlanIndex,
            tsFileResource.maxPlanIndex,
            resource.minPlanIndex,
            resource.maxPlanIndex);
        return true;
      }
    }
    return false;
  }

  private boolean isFileAlreadyExistInWorking(
      TsFileResource tsFileResource,
      long partitionNum,
      Collection<TsFileProcessor> workingProcessors) {
    for (TsFileProcessor workingProcesssor : workingProcessors) {
      if (workingProcesssor.getTimeRangeId() == partitionNum) {
        TsFileResource workResource = workingProcesssor.getTsFileResource();
        boolean isCovered = workResource.getMaxPlanIndex() >= tsFileResource.getMaxPlanIndex();
        if (isCovered) {
          logger.info(
              "{} is covered by a working file {}: [{}, {}] [{}, {}]",
              tsFileResource,
              workResource,
              tsFileResource.minPlanIndex,
              tsFileResource.maxPlanIndex,
              workResource.minPlanIndex,
              workResource.maxPlanIndex);
        }
        return isCovered;
      }
    }
    return false;
  }

  /** remove all partitions that satisfy a filter. */
  public void removePartitions(TimePartitionFilter filter) {
    // this requires blocking all other activities
    writeLock("removePartitions");
    try {
      // abort ongoing comapctions and merges
      CompactionMergeTaskPoolManager.getInstance().abortCompaction(logicalStorageGroupName);
      MergeManager.getINSTANCE().abortMerge(logicalStorageGroupName);
      // close all working files that should be removed
      removePartitions(filter, workSequenceTsFileProcessors.entrySet());
      removePartitions(filter, workUnsequenceTsFileProcessors.entrySet());

      // remove data files
      removePartitions(filter, tsFileManagement.getIterator(true), true);
      removePartitions(filter, tsFileManagement.getIterator(false), false);

    } finally {
      writeUnlock();
    }
  }

  // may remove the processorEntrys
  private void removePartitions(
      TimePartitionFilter filter, Set<Entry<Long, TsFileProcessor>> processorEntrys) {
    for (Iterator<Entry<Long, TsFileProcessor>> iterator = processorEntrys.iterator();
        iterator.hasNext(); ) {
      Entry<Long, TsFileProcessor> longTsFileProcessorEntry = iterator.next();
      long partitionId = longTsFileProcessorEntry.getKey();
      TsFileProcessor processor = longTsFileProcessorEntry.getValue();
      if (filter.satisfy(logicalStorageGroupName, partitionId)) {
        processor.syncClose();
        iterator.remove();
        updateLatestFlushTimeToPartition(partitionId, Long.MIN_VALUE);
        logger.debug(
            "{} is removed during deleting partitions",
            processor.getTsFileResource().getTsFilePath());
      }
    }
  }

  // may remove the iterator's data
  private void removePartitions(
      TimePartitionFilter filter, Iterator<TsFileResource> iterator, boolean sequence) {
    while (iterator.hasNext()) {
      TsFileResource tsFileResource = iterator.next();
      if (filter.satisfy(logicalStorageGroupName, tsFileResource.getTimePartition())) {
        tsFileResource.remove();
        tsFileManagement.remove(tsFileResource, sequence);
        updateLatestFlushTimeToPartition(tsFileResource.getTimePartition(), Long.MIN_VALUE);
        logger.debug("{} is removed during deleting partitions", tsFileResource.getTsFilePath());
      }
    }
  }

  public TsFileManagement getTsFileManagement() {
    return tsFileManagement;
  }

  public void insert(InsertRowsOfOneDevicePlan insertRowsOfOneDevicePlan)
      throws WriteProcessException {
    writeLock("InsertRowsOfOneDevice");
    try {
      boolean isSequence = false;
      InsertRowPlan[] rowPlans = insertRowsOfOneDevicePlan.getRowPlans();
      for (int i = 0, rowPlansLength = rowPlans.length; i < rowPlansLength; i++) {

        InsertRowPlan plan = rowPlans[i];
        if (!isAlive(plan.getTime()) || insertRowsOfOneDevicePlan.isExecuted(i)) {
          // we do not need to write these part of data, as they can not be queried
          // or the sub-plan has already been executed, we are retrying other sub-plans
          continue;
        }
        // init map
        long timePartitionId = StorageEngine.getTimePartition(plan.getTime());

        partitionLatestFlushedTimeForEachDevice.computeIfAbsent(
            timePartitionId, id -> new HashMap<>());
        // as the plans have been ordered, and we have get the write lock,
        // So, if a plan is sequenced, then all the rest plans are sequenced.
        //
        if (!isSequence) {
          isSequence =
              plan.getTime()
                  > partitionLatestFlushedTimeForEachDevice
                      .get(timePartitionId)
                      .getOrDefault(plan.getDeviceId().getFullPath(), Long.MIN_VALUE);
        }
        // is unsequence and user set config to discard out of order data
        if (!isSequence
            && IoTDBDescriptor.getInstance().getConfig().isEnableDiscardOutOfOrderData()) {
          return;
        }
        latestTimeForEachDevice.computeIfAbsent(timePartitionId, l -> new HashMap<>());
        // insert to sequence or unSequence file
        insertToTsFileProcessor(plan, isSequence, timePartitionId);
      }
    } finally {
      writeUnlock();
    }
  }

  @TestOnly
  public long getPartitionMaxFileVersions(long partitionId) {
    return partitionMaxFileVersions.getOrDefault(partitionId, -1L);
  }

  public void setCustomCloseFileListeners(List<CloseFileListener> customCloseFileListeners) {
    this.customCloseFileListeners = customCloseFileListeners;
  }

  public void setCustomFlushListeners(List<FlushListener> customFlushListeners) {
    this.customFlushListeners = customFlushListeners;
  }

  private enum LoadTsFileType {
    LOAD_SEQUENCE,
    LOAD_UNSEQUENCE
  }

  @FunctionalInterface
  public interface CloseTsFileCallBack {

    void call(TsFileProcessor caller) throws TsFileProcessorException, IOException;
  }

  @FunctionalInterface
  public interface UpdateEndTimeCallBack {

    boolean call(TsFileProcessor caller);
  }

  @FunctionalInterface
  public interface UpgradeTsFileResourceCallBack {

    void call(TsFileResource caller);
  }

  @FunctionalInterface
  public interface CloseCompactionMergeCallBack {

    void call(boolean isMergeExecutedInCurrentTask, long timePartitionId);
  }

  @FunctionalInterface
  public interface TimePartitionFilter {

    boolean satisfy(String storageGroupName, long timePartitionId);
  }

  public String getInsertWriteLockHolder() {
    return insertWriteLockHolder;
  }
}
=======
/*
 * Licensed to the Apache Software Foundation (ASF) under one
 * or more contributor license agreements.  See the NOTICE file
 * distributed with this work for additional information
 * regarding copyright ownership.  The ASF licenses this file
 * to you under the Apache License, Version 2.0 (the
 * "License"); you may not use this file except in compliance
 * with the License.  You may obtain a copy of the License at
 *
 *      http://www.apache.org/licenses/LICENSE-2.0
 *
 * Unless required by applicable law or agreed to in writing,
 * software distributed under the License is distributed on an
 * "AS IS" BASIS, WITHOUT WARRANTIES OR CONDITIONS OF ANY
 * KIND, either express or implied.  See the License for the
 * specific language governing permissions and limitations
 * under the License.
 */
package org.apache.iotdb.db.engine.storagegroup;

import org.apache.iotdb.db.concurrent.IoTDBThreadPoolFactory;
import org.apache.iotdb.db.conf.IoTDBConfig;
import org.apache.iotdb.db.conf.IoTDBConstant;
import org.apache.iotdb.db.conf.IoTDBDescriptor;
import org.apache.iotdb.db.conf.directories.DirectoryManager;
import org.apache.iotdb.db.engine.StorageEngine;
import org.apache.iotdb.db.engine.compaction.CompactionMergeTaskPoolManager;
import org.apache.iotdb.db.engine.compaction.CompactionStrategy;
import org.apache.iotdb.db.engine.compaction.StorageGroupCompactionTask;
import org.apache.iotdb.db.engine.compaction.TsFileManagement;
import org.apache.iotdb.db.engine.fileSystem.SystemFileFactory;
import org.apache.iotdb.db.engine.flush.CloseFileListener;
import org.apache.iotdb.db.engine.flush.FlushListener;
import org.apache.iotdb.db.engine.flush.TsFileFlushPolicy;
import org.apache.iotdb.db.engine.merge.manage.MergeManager;
import org.apache.iotdb.db.engine.merge.task.CompactionMergeRecoverTask;
import org.apache.iotdb.db.engine.modification.Deletion;
import org.apache.iotdb.db.engine.modification.ModificationFile;
import org.apache.iotdb.db.engine.querycontext.QueryDataSource;
import org.apache.iotdb.db.engine.storagegroup.timeindex.DeviceTimeIndex;
import org.apache.iotdb.db.engine.upgrade.UpgradeCheckStatus;
import org.apache.iotdb.db.engine.upgrade.UpgradeLog;
import org.apache.iotdb.db.engine.version.SimpleFileVersionController;
import org.apache.iotdb.db.engine.version.VersionController;
import org.apache.iotdb.db.exception.BatchProcessException;
import org.apache.iotdb.db.exception.DiskSpaceInsufficientException;
import org.apache.iotdb.db.exception.LoadFileException;
import org.apache.iotdb.db.exception.StorageGroupProcessorException;
import org.apache.iotdb.db.exception.TsFileProcessorException;
import org.apache.iotdb.db.exception.WriteProcessException;
import org.apache.iotdb.db.exception.WriteProcessRejectException;
import org.apache.iotdb.db.exception.metadata.IllegalPathException;
import org.apache.iotdb.db.exception.metadata.MetadataException;
import org.apache.iotdb.db.exception.query.OutOfTTLException;
import org.apache.iotdb.db.exception.query.QueryProcessException;
import org.apache.iotdb.db.metadata.PartialPath;
import org.apache.iotdb.db.metadata.mnode.MNode;
import org.apache.iotdb.db.metadata.mnode.MeasurementMNode;
import org.apache.iotdb.db.qp.physical.crud.DeletePlan;
import org.apache.iotdb.db.qp.physical.crud.InsertRowPlan;
import org.apache.iotdb.db.qp.physical.crud.InsertRowsOfOneDevicePlan;
import org.apache.iotdb.db.qp.physical.crud.InsertTabletPlan;
import org.apache.iotdb.db.query.context.QueryContext;
import org.apache.iotdb.db.query.control.QueryFileManager;
import org.apache.iotdb.db.service.IoTDB;
import org.apache.iotdb.db.utils.CopyOnReadLinkedList;
import org.apache.iotdb.db.utils.MmapUtil;
import org.apache.iotdb.db.utils.TestOnly;
import org.apache.iotdb.db.utils.UpgradeUtils;
import org.apache.iotdb.db.writelog.recover.TsFileRecoverPerformer;
import org.apache.iotdb.rpc.RpcUtils;
import org.apache.iotdb.rpc.TSStatusCode;
import org.apache.iotdb.service.rpc.thrift.TSStatus;
import org.apache.iotdb.tsfile.file.metadata.ChunkMetadata;
import org.apache.iotdb.tsfile.fileSystem.FSFactoryProducer;
import org.apache.iotdb.tsfile.fileSystem.fsFactory.FSFactory;
import org.apache.iotdb.tsfile.read.TimeValuePair;
import org.apache.iotdb.tsfile.read.filter.basic.Filter;
import org.apache.iotdb.tsfile.utils.Pair;
import org.apache.iotdb.tsfile.write.schema.MeasurementSchema;
import org.apache.iotdb.tsfile.write.writer.RestorableTsFileIOWriter;

import org.apache.commons.io.FileUtils;
import org.slf4j.Logger;
import org.slf4j.LoggerFactory;

import java.io.File;
import java.io.IOException;
import java.nio.ByteBuffer;
import java.nio.MappedByteBuffer;
import java.nio.file.Files;
import java.util.ArrayList;
import java.util.Arrays;
import java.util.Collection;
import java.util.Collections;
import java.util.Date;
import java.util.Deque;
import java.util.HashMap;
import java.util.Iterator;
import java.util.LinkedList;
import java.util.List;
import java.util.Map;
import java.util.Map.Entry;
import java.util.Set;
import java.util.TreeMap;
import java.util.concurrent.ScheduledExecutorService;
import java.util.concurrent.TimeUnit;
import java.util.concurrent.atomic.AtomicInteger;
import java.util.concurrent.locks.ReadWriteLock;
import java.util.concurrent.locks.ReentrantReadWriteLock;

import static org.apache.iotdb.db.conf.IoTDBConstant.FILE_NAME_SEPARATOR;
import static org.apache.iotdb.db.engine.merge.task.MergeTask.MERGE_SUFFIX;
import static org.apache.iotdb.db.engine.storagegroup.TsFileResource.TEMP_SUFFIX;
import static org.apache.iotdb.tsfile.common.constant.TsFileConstant.TSFILE_SUFFIX;

/**
 * For sequence data, a StorageGroupProcessor has some TsFileProcessors, in which there is only one
 * TsFileProcessor in the working status. <br>
 *
 * <p>There are two situations to set the working TsFileProcessor to closing status:<br>
 *
 * <p>(1) when inserting data into the TsFileProcessor, and the TsFileProcessor shouldFlush() (or
 * shouldClose())<br>
 *
 * <p>(2) someone calls syncCloseAllWorkingTsFileProcessors(). (up to now, only flush command from
 * cli will call this method)<br>
 *
 * <p>UnSequence data has the similar process as above.
 *
 * <p>When a sequence TsFileProcessor is submitted to be flushed, the
 * updateLatestFlushTimeCallback() method will be called as a callback.<br>
 *
 * <p>When a TsFileProcessor is closed, the closeUnsealedTsFileProcessorCallBack() method will be
 * called as a callback.
 */
public class StorageGroupProcessor {

  public static final String MERGING_MODIFICATION_FILE_NAME = "merge.mods";
  private static final IoTDBConfig config = IoTDBDescriptor.getInstance().getConfig();
  private static final Logger DEBUG_LOGGER = LoggerFactory.getLogger("QUERY_DEBUG");

  /**
   * All newly generated chunks after merge have version number 0, so we set merged Modification
   * file version to 1 to take effect
   */
  private static final int MERGE_MOD_START_VERSION_NUM = 1;

  private static final Logger logger = LoggerFactory.getLogger(StorageGroupProcessor.class);
  /** indicating the file to be loaded already exists locally. */
  private static final int POS_ALREADY_EXIST = -2;
  /** indicating the file to be loaded overlap with some files. */
  private static final int POS_OVERLAP = -3;

  private final boolean enableMemControl = config.isEnableMemControl();
  /**
   * a read write lock for guaranteeing concurrent safety when accessing all fields in this class
   * (i.e., schema, (un)sequenceFileList, work(un)SequenceTsFileProcessor,
   * closing(Un)SequenceTsFileProcessor, latestTimeForEachDevice, and
   * partitionLatestFlushedTimeForEachDevice)
   */
  private final ReadWriteLock insertLock = new ReentrantReadWriteLock();
  /** closeStorageGroupCondition is used to wait for all currently closing TsFiles to be done. */
  private final Object closeStorageGroupCondition = new Object();
  /**
   * avoid some tsfileResource is changed (e.g., from unsealed to sealed) when a query is executed.
   */
  private final ReadWriteLock closeQueryLock = new ReentrantReadWriteLock();
  /** time partition id in the storage group -> tsFileProcessor for this time partition */
  private final TreeMap<Long, TsFileProcessor> workSequenceTsFileProcessors = new TreeMap<>();
  /** time partition id in the storage group -> tsFileProcessor for this time partition */
  private final TreeMap<Long, TsFileProcessor> workUnsequenceTsFileProcessors = new TreeMap<>();
  // upgrading sequence TsFile resource list
  private List<TsFileResource> upgradeSeqFileList = new LinkedList<>();

  private CopyOnReadLinkedList<TsFileProcessor> closingSequenceTsFileProcessor =
      new CopyOnReadLinkedList<>();

  // upgrading unsequence TsFile resource list
  private List<TsFileResource> upgradeUnseqFileList = new LinkedList<>();

  private CopyOnReadLinkedList<TsFileProcessor> closingUnSequenceTsFileProcessor =
      new CopyOnReadLinkedList<>();

  private AtomicInteger upgradeFileCount = new AtomicInteger();
  /*
   * time partition id -> map, which contains
   * device -> global latest timestamp of each device latestTimeForEachDevice caches non-flushed
   * changes upon timestamps of each device, and is used to update partitionLatestFlushedTimeForEachDevice
   * when a flush is issued.
   */
  private Map<Long, Map<String, Long>> latestTimeForEachDevice = new HashMap<>();
  /**
   * time partition id -> map, which contains device -> largest timestamp of the latest memtable to
   * be submitted to asyncTryToFlush partitionLatestFlushedTimeForEachDevice determines whether a
   * data point should be put into a sequential file or an unsequential file. Data of some device
   * with timestamp less than or equals to the device's latestFlushedTime should go into an
   * unsequential file.
   */
  private Map<Long, Map<String, Long>> partitionLatestFlushedTimeForEachDevice = new HashMap<>();

  /** used to record the latest flush time while upgrading and inserting */
  private Map<Long, Map<String, Long>> newlyFlushedPartitionLatestFlushedTimeForEachDevice =
      new HashMap<>();
  /**
   * global mapping of device -> largest timestamp of the latest memtable to * be submitted to
   * asyncTryToFlush, globalLatestFlushedTimeForEachDevice is utilized to maintain global
   * latestFlushedTime of devices and will be updated along with
   * partitionLatestFlushedTimeForEachDevice
   */
  private Map<String, Long> globalLatestFlushedTimeForEachDevice = new HashMap<>();

  private String virtualStorageGroupId;
  private String logicalStorageGroupName;
  private File storageGroupSysDir;
  // manage seqFileList and unSeqFileList
  private TsFileManagement tsFileManagement;
  /**
   * time partition id -> version controller which assigns a version for each MemTable and
   * deletion/update such that after they are persisted, the order of insertions, deletions and
   * updates can be re-determined. Will be empty if there are not MemTables in memory.
   */
  private HashMap<Long, VersionController> timePartitionIdVersionControllerMap = new HashMap<>();
  /**
   * when the data in a storage group is older than dataTTL, it is considered invalid and will be
   * eventually removed.
   */
  private long dataTTL = Long.MAX_VALUE;

  private FSFactory fsFactory = FSFactoryProducer.getFSFactory();
  private TsFileFlushPolicy fileFlushPolicy;
  /**
   * The max file versions in each partition. By recording this, if several IoTDB instances have the
   * same policy of closing file and their ingestion is identical, then files of the same version in
   * different IoTDB instance will have identical data, providing convenience for data comparison
   * across different instances. partition number -> max version number
   */
  private Map<Long, Long> partitionMaxFileVersions = new HashMap<>();

  private StorageGroupInfo storageGroupInfo = new StorageGroupInfo(this);
  /**
   * Record the device number of the last TsFile in each storage group, which is applied to
   * initialize the array size of DeviceTimeIndex. It is reasonable to assume that the adjacent
   * files should have similar numbers of devices. Default value: INIT_ARRAY_SIZE = 64
   */
  private int deviceNumInLastClosedTsFile = DeviceTimeIndex.INIT_ARRAY_SIZE;

  private boolean isReady = false;
  private List<CloseFileListener> customCloseFileListeners = Collections.emptyList();
  private List<FlushListener> customFlushListeners = Collections.emptyList();

  private static final int WAL_BUFFER_SIZE =
      IoTDBDescriptor.getInstance().getConfig().getWalBufferSize() / 2;

  private final Deque<ByteBuffer> walByteBufferPool = new LinkedList<>();

  private int currentWalPoolSize = 0;

  // this field is used to avoid when one writer release bytebuffer back to pool,
  // and the next writer has already arrived, but the check thread get the lock first, it find the
  // pool
  // is not empty, so it free the memory. When the next writer get the lock, it will apply the
  // memory again.
  // So our free memory strategy is only when the expected size less than the current pool size
  // and the pool is not empty and the time interval since the pool is not empty is larger than
  // DEFAULT_POOL_TRIM_INTERVAL_MILLIS
  private long timeWhenPoolNotEmpty = Long.MAX_VALUE;

  private String insertWriteLockHolder = "";

  private volatile boolean compacting = false;

  /** get the direct byte buffer from pool, each fetch contains two ByteBuffer */
  public ByteBuffer[] getWalDirectByteBuffer() {
    ByteBuffer[] res = new ByteBuffer[2];
    synchronized (walByteBufferPool) {
      long startTime = System.nanoTime();
      int MAX_WAL_BYTEBUFFER_NUM =
          config.getConcurrentWritingTimePartition()
              * config.getMaxWalBytebufferNumForEachPartition();
      while (walByteBufferPool.isEmpty() && currentWalPoolSize + 2 > MAX_WAL_BYTEBUFFER_NUM) {
        try {
          walByteBufferPool.wait();
        } catch (InterruptedException e) {
          Thread.currentThread().interrupt();
          logger.error(
              "getDirectByteBuffer occurs error while waiting for DirectByteBuffer" + "group {}-{}",
              logicalStorageGroupName,
              virtualStorageGroupId,
              e);
        }
        logger.info(
            "Waiting {} ms for wal direct byte buffer.",
            (System.nanoTime() - startTime) / 1_000_000);
      }
      // If the queue is not empty, it must have at least two.
      if (!walByteBufferPool.isEmpty()) {
        res[0] = walByteBufferPool.pollFirst();
        res[1] = walByteBufferPool.pollFirst();
      } else {
        // if the queue is empty and current size is less than MAX_BYTEBUFFER_NUM
        // we can construct another two more new byte buffer
        currentWalPoolSize += 2;
        res[0] = ByteBuffer.allocateDirect(WAL_BUFFER_SIZE);
        res[1] = ByteBuffer.allocateDirect(WAL_BUFFER_SIZE);
      }
      // if the pool is empty, set the time back to MAX_VALUE
      if (walByteBufferPool.isEmpty()) {
        timeWhenPoolNotEmpty = Long.MAX_VALUE;
      }
    }
    return res;
  }

  /** put the byteBuffer back to pool */
  public void releaseWalBuffer(ByteBuffer[] byteBuffers) {
    for (ByteBuffer byteBuffer : byteBuffers) {
      byteBuffer.clear();
    }
    synchronized (walByteBufferPool) {
      // if the pool is empty before, update the time
      if (walByteBufferPool.isEmpty()) {
        timeWhenPoolNotEmpty = System.nanoTime();
      }
      walByteBufferPool.addLast(byteBuffers[0]);
      walByteBufferPool.addLast(byteBuffers[1]);
      walByteBufferPool.notifyAll();
    }
  }

  /** trim the size of the pool and release the memory of needless direct byte buffer */
  private void trimTask() {
    synchronized (walByteBufferPool) {
      int expectedSize =
          (workSequenceTsFileProcessors.size() + workUnsequenceTsFileProcessors.size()) * 2;
      // the unit is ms
      long poolNotEmptyIntervalInMS = (System.nanoTime() - timeWhenPoolNotEmpty) / 1_000_000;
      // only when the expected size less than the current pool size
      // and the pool is not empty and the time interval since the pool is not empty is larger than
      // 10s
      // we will trim the size to expectedSize until the pool is empty
      while (expectedSize < currentWalPoolSize
          && !walByteBufferPool.isEmpty()
          && poolNotEmptyIntervalInMS >= config.getWalPoolTrimIntervalInMS()) {
        MmapUtil.clean((MappedByteBuffer) walByteBufferPool.removeLast());
        MmapUtil.clean((MappedByteBuffer) walByteBufferPool.removeLast());
        currentWalPoolSize -= 2;
      }
    }
  }

  /**
   * constrcut a storage group processor
   *
   * @param systemDir system dir path
   * @param virtualStorageGroupId virtual storage group id e.g. 1
   * @param fileFlushPolicy file flush policy
   * @param logicalStorageGroupName logical storage group name e.g. root.sg1
   */
  public StorageGroupProcessor(
      String systemDir,
      String virtualStorageGroupId,
      TsFileFlushPolicy fileFlushPolicy,
      String logicalStorageGroupName)
      throws StorageGroupProcessorException {
    this.virtualStorageGroupId = virtualStorageGroupId;
    this.logicalStorageGroupName = logicalStorageGroupName;
    this.fileFlushPolicy = fileFlushPolicy;

    storageGroupSysDir = SystemFileFactory.INSTANCE.getFile(systemDir, virtualStorageGroupId);
    if (storageGroupSysDir.mkdirs()) {
      logger.info(
          "Storage Group system Directory {} doesn't exist, create it",
          storageGroupSysDir.getPath());
    } else if (!storageGroupSysDir.exists()) {
      logger.error("create Storage Group system Directory {} failed", storageGroupSysDir.getPath());
    }
    this.tsFileManagement =
        IoTDBDescriptor.getInstance()
            .getConfig()
            .getCompactionStrategy()
            .getTsFileManagement(logicalStorageGroupName, storageGroupSysDir.getAbsolutePath());

    ScheduledExecutorService executorService =
        IoTDBThreadPoolFactory.newSingleThreadScheduledExecutor("WAL-trimTask");
    executorService.scheduleWithFixedDelay(
        this::trimTask,
        config.getWalPoolTrimIntervalInMS(),
        config.getWalPoolTrimIntervalInMS(),
        TimeUnit.MILLISECONDS);
    recover();
  }

  public String getLogicalStorageGroupName() {
    return logicalStorageGroupName;
  }

  public boolean isReady() {
    return isReady;
  }

  public void setReady(boolean ready) {
    isReady = ready;
  }

  private Map<Long, List<TsFileResource>> splitResourcesByPartition(
      List<TsFileResource> resources) {
    Map<Long, List<TsFileResource>> ret = new HashMap<>();
    for (TsFileResource resource : resources) {
      ret.computeIfAbsent(resource.getTimePartition(), l -> new ArrayList<>()).add(resource);
    }
    return ret;
  }

  private void recover() throws StorageGroupProcessorException {
    logger.info("recover Storage Group  {}", logicalStorageGroupName + "-" + virtualStorageGroupId);

    try {
      // collect candidate TsFiles from sequential and unsequential data directory
      Pair<List<TsFileResource>, List<TsFileResource>> seqTsFilesPair =
          getAllFiles(DirectoryManager.getInstance().getAllSequenceFileFolders());
      List<TsFileResource> tmpSeqTsFiles = seqTsFilesPair.left;
      List<TsFileResource> oldSeqTsFiles = seqTsFilesPair.right;
      upgradeSeqFileList.addAll(oldSeqTsFiles);
      Pair<List<TsFileResource>, List<TsFileResource>> unseqTsFilesPair =
          getAllFiles(DirectoryManager.getInstance().getAllUnSequenceFileFolders());
      List<TsFileResource> tmpUnseqTsFiles = unseqTsFilesPair.left;
      List<TsFileResource> oldUnseqTsFiles = unseqTsFilesPair.right;
      upgradeUnseqFileList.addAll(oldUnseqTsFiles);

      if (upgradeSeqFileList.size() + upgradeUnseqFileList.size() != 0) {
        upgradeFileCount.set(upgradeSeqFileList.size() + upgradeUnseqFileList.size());
      }

      // split by partition so that we can find the last file of each partition and decide to
      // close it or not
      Map<Long, List<TsFileResource>> partitionTmpSeqTsFiles =
          splitResourcesByPartition(tmpSeqTsFiles);
      Map<Long, List<TsFileResource>> partitionTmpUnseqTsFiles =
          splitResourcesByPartition(tmpUnseqTsFiles);
      for (List<TsFileResource> value : partitionTmpSeqTsFiles.values()) {
        recoverTsFiles(value, true);
      }
      for (List<TsFileResource> value : partitionTmpUnseqTsFiles.values()) {
        recoverTsFiles(value, false);
      }

      for (TsFileResource resource : tsFileManagement.getTsFileList(true)) {
        long partitionNum = resource.getTimePartition();
        updatePartitionFileVersion(partitionNum, resource.getVersion());
      }
      for (TsFileResource resource : tsFileManagement.getTsFileList(false)) {
        long partitionNum = resource.getTimePartition();
        updatePartitionFileVersion(partitionNum, resource.getVersion());
      }
      for (TsFileResource resource : upgradeSeqFileList) {
        long partitionNum = resource.getTimePartition();
        updatePartitionFileVersion(partitionNum, resource.getVersion());
      }
      for (TsFileResource resource : upgradeUnseqFileList) {
        long partitionNum = resource.getTimePartition();
        updatePartitionFileVersion(partitionNum, resource.getVersion());
      }
      updateLatestFlushedTime();

      List<TsFileResource> seqTsFileResources = tsFileManagement.getTsFileList(true);
      for (TsFileResource resource : seqTsFileResources) {
        long timePartitionId = resource.getTimePartition();
        Map<String, Long> endTimeMap = new HashMap<>();
        for (String deviceId : resource.getDevices()) {
          long endTime = resource.getEndTime(deviceId);
          endTimeMap.put(deviceId, endTime);
        }
        latestTimeForEachDevice
            .computeIfAbsent(timePartitionId, l -> new HashMap<>())
            .putAll(endTimeMap);
        partitionLatestFlushedTimeForEachDevice
            .computeIfAbsent(timePartitionId, id -> new HashMap<>())
            .putAll(endTimeMap);
        globalLatestFlushedTimeForEachDevice.putAll(endTimeMap);
      }

      // leave it in the end
      String taskName =
          logicalStorageGroupName + "-" + virtualStorageGroupId + "-" + System.currentTimeMillis();
      File mergingMods =
          SystemFileFactory.INSTANCE.getFile(storageGroupSysDir, MERGING_MODIFICATION_FILE_NAME);
      if (mergingMods.exists()) {
        this.tsFileManagement.mergingModification = new ModificationFile(mergingMods.getPath());
      }

      CompactionMergeRecoverTask recoverTask =
          new CompactionMergeRecoverTask(
              tsFileManagement,
              new ArrayList<>(tsFileManagement.getTsFileList(true)),
              tsFileManagement.getTsFileList(false),
              storageGroupSysDir.getPath(),
              tsFileManagement::mergeEndAction,
              taskName,
              IoTDBDescriptor.getInstance().getConfig().isForceFullMerge(),
              logicalStorageGroupName,
              this::closeCompactionRecoverCallBack);

      new Thread(recoverTask).start();
      logger.info("submit a compaction merge recover task");
    } catch (IOException e) {
      throw new StorageGroupProcessorException(e);
    }
  }

  public class CompactionAllPartitionTask extends StorageGroupCompactionTask {

    CompactionAllPartitionTask(String storageGroupName) {
      super(storageGroupName);
    }

    @Override
    public Void call() {
      for (long timePartitionId : partitionLatestFlushedTimeForEachDevice.keySet()) {
        syncCompactOnePartition(
            timePartitionId, IoTDBDescriptor.getInstance().getConfig().isForceFullMerge());
      }
      clearCompactionStatus();
      return null;
    }
  }

  private void updatePartitionFileVersion(long partitionNum, long fileVersion) {
    long oldVersion = partitionMaxFileVersions.getOrDefault(partitionNum, 0L);
    if (fileVersion > oldVersion) {
      partitionMaxFileVersions.put(partitionNum, fileVersion);
    }
  }

  /**
   * use old seq file to update latestTimeForEachDevice, globalLatestFlushedTimeForEachDevice,
   * partitionLatestFlushedTimeForEachDevice and timePartitionIdVersionControllerMap
   */
  @SuppressWarnings("squid:S3776") // Suppress high Cognitive Complexity warning
  private void updateLatestFlushedTime() throws IOException {

    VersionController versionController =
        new SimpleFileVersionController(storageGroupSysDir.getPath());
    long currentVersion = versionController.currVersion();
    for (TsFileResource resource : upgradeSeqFileList) {
      for (String deviceId : resource.getDevices()) {
        long endTime = resource.getEndTime(deviceId);
        long endTimePartitionId = StorageEngine.getTimePartition(endTime);
        latestTimeForEachDevice
            .computeIfAbsent(endTimePartitionId, l -> new HashMap<>())
            .put(deviceId, endTime);
        globalLatestFlushedTimeForEachDevice.put(deviceId, endTime);

        // set all the covered partition's LatestFlushedTime
        long partitionId = StorageEngine.getTimePartition(resource.getStartTime(deviceId));
        while (partitionId <= endTimePartitionId) {
          partitionLatestFlushedTimeForEachDevice
              .computeIfAbsent(partitionId, l -> new HashMap<>())
              .put(deviceId, endTime);
          if (!timePartitionIdVersionControllerMap.containsKey(partitionId)) {
            File directory =
                SystemFileFactory.INSTANCE.getFile(storageGroupSysDir, String.valueOf(partitionId));
            if (!directory.exists()) {
              directory.mkdirs();
            }
            File versionFile =
                SystemFileFactory.INSTANCE.getFile(
                    directory, SimpleFileVersionController.FILE_PREFIX + currentVersion);
            if (!versionFile.createNewFile()) {
              logger.warn("Version file {} has already been created ", versionFile);
            }
            timePartitionIdVersionControllerMap.put(
                partitionId,
                new SimpleFileVersionController(storageGroupSysDir.getPath(), partitionId));
          }
          partitionId++;
        }
      }
    }
  }

  @SuppressWarnings("squid:S3776") // Suppress high Cognitive Complexity warning
  private Pair<List<TsFileResource>, List<TsFileResource>> getAllFiles(List<String> folders)
      throws IOException {
    List<File> tsFiles = new ArrayList<>();
    List<File> upgradeFiles = new ArrayList<>();
    for (String baseDir : folders) {
      File fileFolder =
          fsFactory.getFile(
              baseDir + File.separator + logicalStorageGroupName, virtualStorageGroupId);
      if (!fileFolder.exists()) {
        continue;
      }

      // old version
      // some TsFileResource may be being persisted when the system crashed, try recovered such
      // resources
      continueFailedRenames(fileFolder, TEMP_SUFFIX);

      // some TsFiles were going to be replaced by the merged files when the system crashed and
      // the process was interrupted before the merged files could be named
      continueFailedRenames(fileFolder, MERGE_SUFFIX);

      File[] subFiles = fileFolder.listFiles();
      if (subFiles != null) {
        for (File partitionFolder : subFiles) {
          if (!partitionFolder.isDirectory()) {
            logger.warn("{} is not a directory.", partitionFolder.getAbsolutePath());
          } else if (!partitionFolder.getName().equals(IoTDBConstant.UPGRADE_FOLDER_NAME)) {
            // some TsFileResource may be being persisted when the system crashed, try recovered
            // such
            // resources
            continueFailedRenames(partitionFolder, TEMP_SUFFIX);

            // some TsFiles were going to be replaced by the merged files when the system crashed
            // and
            // the process was interrupted before the merged files could be named
            continueFailedRenames(partitionFolder, MERGE_SUFFIX);

            Collections.addAll(
                tsFiles,
                fsFactory.listFilesBySuffix(partitionFolder.getAbsolutePath(), TSFILE_SUFFIX));
          } else {
            // collect old TsFiles for upgrading
            Collections.addAll(
                upgradeFiles,
                fsFactory.listFilesBySuffix(partitionFolder.getAbsolutePath(), TSFILE_SUFFIX));
          }
        }
      }
    }
    tsFiles.sort(this::compareFileName);
    List<TsFileResource> ret = new ArrayList<>();
    tsFiles.forEach(f -> ret.add(new TsFileResource(f)));
    upgradeFiles.sort(this::compareFileName);
    List<TsFileResource> upgradeRet = new ArrayList<>();
    for (File f : upgradeFiles) {
      TsFileResource fileResource = new TsFileResource(f);
      fileResource.setClosed(true);
      // make sure the flush command is called before IoTDB is down.
      fileResource.deserializeFromOldFile();
      upgradeRet.add(fileResource);
    }
    return new Pair<>(ret, upgradeRet);
  }

  private void continueFailedRenames(File fileFolder, String suffix) {
    File[] files = fsFactory.listFilesBySuffix(fileFolder.getAbsolutePath(), suffix);
    if (files != null) {
      for (File tempResource : files) {
        File originResource = fsFactory.getFile(tempResource.getPath().replace(suffix, ""));
        if (originResource.exists()) {
          tempResource.delete();
        } else {
          tempResource.renameTo(originResource);
        }
      }
    }
  }

  private void recoverTsFiles(List<TsFileResource> tsFiles, boolean isSeq) throws IOException {
    for (int i = 0; i < tsFiles.size(); i++) {
      TsFileResource tsFileResource = tsFiles.get(i);
      long timePartitionId = tsFileResource.getTimePartition();

      TsFileRecoverPerformer recoverPerformer =
          new TsFileRecoverPerformer(
              logicalStorageGroupName
                  + File.separator
                  + virtualStorageGroupId
                  + FILE_NAME_SEPARATOR,
              tsFileResource,
              isSeq,
              i == tsFiles.size() - 1);

      RestorableTsFileIOWriter writer;
      try {
        // this tsfile is not zero level, no need to perform redo wal
        if (TsFileResource.getMergeLevel(tsFileResource.getTsFile().getName()) > 0) {
          writer =
              recoverPerformer.recover(false, this::getWalDirectByteBuffer, this::releaseWalBuffer);
          if (writer.hasCrashed()) {
            tsFileManagement.addRecover(tsFileResource, isSeq);
          } else {
            tsFileResource.setClosed(true);
            tsFileManagement.add(tsFileResource, isSeq);
          }
          continue;
        } else {
          writer =
              recoverPerformer.recover(true, this::getWalDirectByteBuffer, this::releaseWalBuffer);
        }
      } catch (StorageGroupProcessorException | IOException e) {
        logger.warn(
            "Skip TsFile: {} because of error in recover: ", tsFileResource.getTsFilePath(), e);
        continue;
      }

      if (i != tsFiles.size() - 1 || !writer.canWrite()) {
        // not the last file or cannot write, just close it
        tsFileResource.setClosed(true);
      } else if (writer.canWrite()) {
        // the last file is not closed, continue writing to in
        TsFileProcessor tsFileProcessor;
        if (isSeq) {
          tsFileProcessor =
              new TsFileProcessor(
                  virtualStorageGroupId,
                  storageGroupInfo,
                  tsFileResource,
                  this::closeUnsealedTsFileProcessorCallBack,
                  this::updateLatestFlushTimeCallback,
                  true,
                  writer);
          if (enableMemControl) {
            TsFileProcessorInfo tsFileProcessorInfo = new TsFileProcessorInfo(storageGroupInfo);
            tsFileProcessor.setTsFileProcessorInfo(tsFileProcessorInfo);
            this.storageGroupInfo.initTsFileProcessorInfo(tsFileProcessor);
          }
          workSequenceTsFileProcessors.put(timePartitionId, tsFileProcessor);
        } else {
          tsFileProcessor =
              new TsFileProcessor(
                  virtualStorageGroupId,
                  storageGroupInfo,
                  tsFileResource,
                  this::closeUnsealedTsFileProcessorCallBack,
                  this::unsequenceFlushCallback,
                  false,
                  writer);
          if (enableMemControl) {
            TsFileProcessorInfo tsFileProcessorInfo = new TsFileProcessorInfo(storageGroupInfo);
            tsFileProcessor.setTsFileProcessorInfo(tsFileProcessorInfo);
            this.storageGroupInfo.initTsFileProcessorInfo(tsFileProcessor);
          }
          workUnsequenceTsFileProcessors.put(timePartitionId, tsFileProcessor);
        }
        tsFileResource.setProcessor(tsFileProcessor);
        tsFileResource.removeResourceFile();
        tsFileProcessor.setTimeRangeId(timePartitionId);
        writer.makeMetadataVisible();
        if (enableMemControl) {
          // get chunkMetadata size
          long chunkMetadataSize = 0;
          for (Map<String, List<ChunkMetadata>> metaMap : writer.getMetadatasForQuery().values()) {
            for (List<ChunkMetadata> metadatas : metaMap.values()) {
              for (ChunkMetadata chunkMetadata : metadatas) {
                chunkMetadataSize += chunkMetadata.calculateRamSize();
              }
            }
          }
          tsFileProcessor.getTsFileProcessorInfo().addTSPMemCost(chunkMetadataSize);
        }
      }
      tsFileManagement.add(tsFileResource, isSeq);
    }
  }

  // ({systemTime}-{versionNum}-{mergeNum}.tsfile)
  private int compareFileName(File o1, File o2) {
    String[] items1 = o1.getName().replace(TSFILE_SUFFIX, "").split(FILE_NAME_SEPARATOR);
    String[] items2 = o2.getName().replace(TSFILE_SUFFIX, "").split(FILE_NAME_SEPARATOR);
    long ver1 = Long.parseLong(items1[0]);
    long ver2 = Long.parseLong(items2[0]);
    int cmp = Long.compare(ver1, ver2);
    if (cmp == 0) {
      return Long.compare(Long.parseLong(items1[1]), Long.parseLong(items2[1]));
    } else {
      return cmp;
    }
  }

  public void insert(InsertRowPlan insertRowPlan) throws WriteProcessException {
    // reject insertions that are out of ttl
    if (!isAlive(insertRowPlan.getTime())) {
      throw new OutOfTTLException(insertRowPlan.getTime(), (System.currentTimeMillis() - dataTTL));
    }
    writeLock("InsertRow");
    try {
      // init map
      long timePartitionId = StorageEngine.getTimePartition(insertRowPlan.getTime());

      partitionLatestFlushedTimeForEachDevice.computeIfAbsent(
          timePartitionId, id -> new HashMap<>());

      boolean isSequence =
          insertRowPlan.getTime()
              > partitionLatestFlushedTimeForEachDevice
                  .get(timePartitionId)
                  .getOrDefault(insertRowPlan.getDeviceId().getFullPath(), Long.MIN_VALUE);

      // is unsequence and user set config to discard out of order data
      if (!isSequence
          && IoTDBDescriptor.getInstance().getConfig().isEnableDiscardOutOfOrderData()) {
        return;
      }

      latestTimeForEachDevice.computeIfAbsent(timePartitionId, l -> new HashMap<>());
      // insert to sequence or unSequence file
      insertToTsFileProcessor(insertRowPlan, isSequence, timePartitionId);

    } finally {
      writeUnlock();
    }
  }

  /**
   * Insert a tablet (rows belonging to the same devices) into this storage group.
   *
   * @throws BatchProcessException if some of the rows failed to be inserted
   */
  @SuppressWarnings("squid:S3776") // Suppress high Cognitive Complexity warning
  public void insertTablet(InsertTabletPlan insertTabletPlan) throws BatchProcessException {
    writeLock("insertTablet");
    try {
      TSStatus[] results = new TSStatus[insertTabletPlan.getRowCount()];
      Arrays.fill(results, RpcUtils.SUCCESS_STATUS);
      boolean noFailure = true;

      /*
       * assume that batch has been sorted by client
       */
      int loc = 0;
      while (loc < insertTabletPlan.getRowCount()) {
        long currTime = insertTabletPlan.getTimes()[loc];
        // skip points that do not satisfy TTL
        if (!isAlive(currTime)) {
          results[loc] =
              RpcUtils.getStatus(
                  TSStatusCode.OUT_OF_TTL_ERROR,
                  "time " + currTime + " in current line is out of TTL: " + dataTTL);
          loc++;
          noFailure = false;
        } else {
          break;
        }
      }
      // loc pointing at first legal position
      if (loc == insertTabletPlan.getRowCount()) {
        throw new BatchProcessException(results);
      }
      // before is first start point
      int before = loc;
      // before time partition
      long beforeTimePartition =
          StorageEngine.getTimePartition(insertTabletPlan.getTimes()[before]);
      // init map
      long lastFlushTime =
          partitionLatestFlushedTimeForEachDevice
              .computeIfAbsent(beforeTimePartition, id -> new HashMap<>())
              .computeIfAbsent(insertTabletPlan.getDeviceId().getFullPath(), id -> Long.MIN_VALUE);
      // if is sequence
      boolean isSequence = false;
      while (loc < insertTabletPlan.getRowCount()) {
        long time = insertTabletPlan.getTimes()[loc];
        long curTimePartition = StorageEngine.getTimePartition(time);
        // start next partition
        if (curTimePartition != beforeTimePartition) {
          // insert last time partition
          if (isSequence
              || !IoTDBDescriptor.getInstance().getConfig().isEnableDiscardOutOfOrderData()) {
            noFailure =
                insertTabletToTsFileProcessor(
                        insertTabletPlan, before, loc, isSequence, results, beforeTimePartition)
                    && noFailure;
          }
          // re initialize
          before = loc;
          beforeTimePartition = curTimePartition;
          lastFlushTime =
              partitionLatestFlushedTimeForEachDevice
                  .computeIfAbsent(beforeTimePartition, id -> new HashMap<>())
                  .computeIfAbsent(
                      insertTabletPlan.getDeviceId().getFullPath(), id -> Long.MIN_VALUE);
          isSequence = false;
        }
        // still in this partition
        else {
          // judge if we should insert sequence
          if (!isSequence && time > lastFlushTime) {
            // insert into unsequence and then start sequence
            if (!IoTDBDescriptor.getInstance().getConfig().isEnableDiscardOutOfOrderData()) {
              noFailure =
                  insertTabletToTsFileProcessor(
                          insertTabletPlan, before, loc, false, results, beforeTimePartition)
                      && noFailure;
            }
            before = loc;
            isSequence = true;
          }
          loc++;
        }
      }

      // do not forget last part
      if (before < loc
          && (isSequence
              || !IoTDBDescriptor.getInstance().getConfig().isEnableDiscardOutOfOrderData())) {
        noFailure =
            insertTabletToTsFileProcessor(
                    insertTabletPlan, before, loc, isSequence, results, beforeTimePartition)
                && noFailure;
      }
      long globalLatestFlushedTime =
          globalLatestFlushedTimeForEachDevice.getOrDefault(
              insertTabletPlan.getDeviceId().getFullPath(), Long.MIN_VALUE);
      tryToUpdateBatchInsertLastCache(insertTabletPlan, globalLatestFlushedTime);

      if (!noFailure) {
        throw new BatchProcessException(results);
      }
    } finally {
      writeUnlock();
    }
  }

  /** @return whether the given time falls in ttl */
  private boolean isAlive(long time) {
    return dataTTL == Long.MAX_VALUE || (System.currentTimeMillis() - time) <= dataTTL;
  }

  /**
   * insert batch to tsfile processor thread-safety that the caller need to guarantee The rows to be
   * inserted are in the range [start, end)
   *
   * @param insertTabletPlan insert a tablet of a device
   * @param sequence whether is sequence
   * @param start start index of rows to be inserted in insertTabletPlan
   * @param end end index of rows to be inserted in insertTabletPlan
   * @param results result array
   * @param timePartitionId time partition id
   * @return false if any failure occurs when inserting the tablet, true otherwise
   */
  private boolean insertTabletToTsFileProcessor(
      InsertTabletPlan insertTabletPlan,
      int start,
      int end,
      boolean sequence,
      TSStatus[] results,
      long timePartitionId) {
    // return when start >= end
    if (start >= end) {
      return true;
    }

    TsFileProcessor tsFileProcessor = getOrCreateTsFileProcessor(timePartitionId, sequence);
    if (tsFileProcessor == null) {
      for (int i = start; i < end; i++) {
        results[i] =
            RpcUtils.getStatus(
                TSStatusCode.INTERNAL_SERVER_ERROR,
                "can not create TsFileProcessor, timePartitionId: " + timePartitionId);
      }
      return false;
    }

    try {
      tsFileProcessor.insertTablet(insertTabletPlan, start, end, results);
    } catch (WriteProcessRejectException e) {
      logger.warn("insert to TsFileProcessor rejected, {}", e.getMessage());
      return false;
    } catch (WriteProcessException e) {
      logger.error("insert to TsFileProcessor error ", e);
      return false;
    }

    latestTimeForEachDevice.computeIfAbsent(timePartitionId, t -> new HashMap<>());
    // try to update the latest time of the device of this tsRecord
    if (sequence
        && latestTimeForEachDevice
                .get(timePartitionId)
                .getOrDefault(insertTabletPlan.getDeviceId().getFullPath(), Long.MIN_VALUE)
            < insertTabletPlan.getTimes()[end - 1]) {
      latestTimeForEachDevice
          .get(timePartitionId)
          .put(insertTabletPlan.getDeviceId().getFullPath(), insertTabletPlan.getTimes()[end - 1]);
    }

    // check memtable size and may async try to flush the work memtable
    if (tsFileProcessor.shouldFlush()) {
      fileFlushPolicy.apply(this, tsFileProcessor, sequence);
    }
    return true;
  }

  private void tryToUpdateBatchInsertLastCache(InsertTabletPlan plan, Long latestFlushedTime) {
    if (!IoTDBDescriptor.getInstance().getConfig().isLastCacheEnabled()) {
      return;
    }
    MeasurementMNode[] mNodes = plan.getMeasurementMNodes();
    for (int i = 0; i < mNodes.length; i++) {
      if (plan.getColumns()[i] == null) {
        continue;
      }
      // Update cached last value with high priority
      if (mNodes[i] != null) {
        // in stand alone version, the seriesPath is not needed, just use measurementMNodes[i] to
        // update last cache
        IoTDB.metaManager.updateLastCache(
            null, plan.composeLastTimeValuePair(i), true, latestFlushedTime, mNodes[i]);
      } else {
        // measurementMNodes[i] is null, use the path to update remote cache
        IoTDB.metaManager.updateLastCache(
            plan.getDeviceId().concatNode(plan.getMeasurements()[i]),
            plan.composeLastTimeValuePair(i),
            true,
            latestFlushedTime,
            null);
      }
    }
  }

  private void insertToTsFileProcessor(
      InsertRowPlan insertRowPlan, boolean sequence, long timePartitionId)
      throws WriteProcessException {
    TsFileProcessor tsFileProcessor = getOrCreateTsFileProcessor(timePartitionId, sequence);
    if (tsFileProcessor == null) {
      return;
    }

    tsFileProcessor.insert(insertRowPlan);

    // try to update the latest time of the device of this tsRecord
    if (latestTimeForEachDevice
            .get(timePartitionId)
            .getOrDefault(insertRowPlan.getDeviceId().getFullPath(), Long.MIN_VALUE)
        < insertRowPlan.getTime()) {
      latestTimeForEachDevice
          .get(timePartitionId)
          .put(insertRowPlan.getDeviceId().getFullPath(), insertRowPlan.getTime());
    }

    long globalLatestFlushTime =
        globalLatestFlushedTimeForEachDevice.getOrDefault(
            insertRowPlan.getDeviceId().getFullPath(), Long.MIN_VALUE);

    tryToUpdateInsertLastCache(insertRowPlan, globalLatestFlushTime);

    // check memtable size and may asyncTryToFlush the work memtable
    if (tsFileProcessor.shouldFlush()) {
      fileFlushPolicy.apply(this, tsFileProcessor, sequence);
    }
  }

  private void tryToUpdateInsertLastCache(InsertRowPlan plan, Long latestFlushedTime) {
    if (!IoTDBDescriptor.getInstance().getConfig().isLastCacheEnabled()) {
      return;
    }
    MeasurementMNode[] mNodes = plan.getMeasurementMNodes();
    for (int i = 0; i < mNodes.length; i++) {
      if (plan.getValues()[i] == null) {
        continue;
      }
      // Update cached last value with high priority
      if (mNodes[i] != null) {
        // in stand alone version, the seriesPath is not needed, just use measurementMNodes[i] to
        // update last cache
        IoTDB.metaManager.updateLastCache(
            null, plan.composeTimeValuePair(i), true, latestFlushedTime, mNodes[i]);
      } else {
        IoTDB.metaManager.updateLastCache(
            plan.getDeviceId().concatNode(plan.getMeasurements()[i]),
            plan.composeTimeValuePair(i),
            true,
            latestFlushedTime,
            null);
      }
    }
  }

  public void submitAFlushTaskWhenShouldFlush(TsFileProcessor tsFileProcessor) {
    writeLock("submitAFlushTaskWhenShouldFlush");
    try {
      // check memtable size and may asyncTryToFlush the work memtable
      if (tsFileProcessor.shouldFlush()) {
        fileFlushPolicy.apply(this, tsFileProcessor, tsFileProcessor.isSequence());
      }
    } finally {
      writeUnlock();
    }
  }

  private TsFileProcessor getOrCreateTsFileProcessor(long timeRangeId, boolean sequence) {
    TsFileProcessor tsFileProcessor = null;
    try {
      if (sequence) {
        tsFileProcessor =
            getOrCreateTsFileProcessorIntern(timeRangeId, workSequenceTsFileProcessors, true);
      } else {
        tsFileProcessor =
            getOrCreateTsFileProcessorIntern(timeRangeId, workUnsequenceTsFileProcessors, false);
      }
    } catch (DiskSpaceInsufficientException e) {
      logger.error(
          "disk space is insufficient when creating TsFile processor, change system mode to read-only",
          e);
      IoTDBDescriptor.getInstance().getConfig().setReadOnly(true);
    } catch (IOException e) {
      logger.error(
          "meet IOException when creating TsFileProcessor, change system mode to read-only", e);
      IoTDBDescriptor.getInstance().getConfig().setReadOnly(true);
    }
    return tsFileProcessor;
  }

  /**
   * get processor from hashmap, flush oldest processor if necessary
   *
   * @param timeRangeId time partition range
   * @param tsFileProcessorTreeMap tsFileProcessorTreeMap
   * @param sequence whether is sequence or not
   */
  private TsFileProcessor getOrCreateTsFileProcessorIntern(
      long timeRangeId, TreeMap<Long, TsFileProcessor> tsFileProcessorTreeMap, boolean sequence)
      throws IOException, DiskSpaceInsufficientException {

    TsFileProcessor res = tsFileProcessorTreeMap.get(timeRangeId);

    if (null == res) {
      // we have to remove oldest processor to control the num of the memtables
      // TODO: use a method to control the number of memtables
      if (tsFileProcessorTreeMap.size()
          >= IoTDBDescriptor.getInstance().getConfig().getConcurrentWritingTimePartition()) {
        Map.Entry<Long, TsFileProcessor> processorEntry = tsFileProcessorTreeMap.firstEntry();
        logger.info(
            "will close a {} TsFile because too many active partitions ({} > {}) in the storage group {},",
            sequence,
            tsFileProcessorTreeMap.size(),
            IoTDBDescriptor.getInstance().getConfig().getConcurrentWritingTimePartition(),
            logicalStorageGroupName);
        asyncCloseOneTsFileProcessor(sequence, processorEntry.getValue());
      }

      // build new processor
      res = newTsFileProcessor(sequence, timeRangeId);
      tsFileProcessorTreeMap.put(timeRangeId, res);
      tsFileManagement.add(res.getTsFileResource(), sequence);
    }

    return res;
  }

  private TsFileProcessor newTsFileProcessor(boolean sequence, long timePartitionId)
      throws IOException, DiskSpaceInsufficientException {
    DirectoryManager directoryManager = DirectoryManager.getInstance();
    String baseDir =
        sequence
            ? directoryManager.getNextFolderForSequenceFile()
            : directoryManager.getNextFolderForUnSequenceFile();
    fsFactory
        .getFile(baseDir + File.separator + logicalStorageGroupName, virtualStorageGroupId)
        .mkdirs();

    String filePath =
        baseDir
            + File.separator
            + logicalStorageGroupName
            + File.separator
            + virtualStorageGroupId
            + File.separator
            + timePartitionId
            + File.separator
            + getNewTsFileName(timePartitionId);

    return getTsFileProcessor(sequence, filePath, timePartitionId);
  }

  private TsFileProcessor getTsFileProcessor(
      boolean sequence, String filePath, long timePartitionId) throws IOException {
    TsFileProcessor tsFileProcessor;
    if (sequence) {
      tsFileProcessor =
          new TsFileProcessor(
              logicalStorageGroupName + File.separator + virtualStorageGroupId,
              fsFactory.getFileWithParent(filePath),
              storageGroupInfo,
              this::closeUnsealedTsFileProcessorCallBack,
              this::updateLatestFlushTimeCallback,
              true,
              deviceNumInLastClosedTsFile);
    } else {
      tsFileProcessor =
          new TsFileProcessor(
              logicalStorageGroupName + File.separator + virtualStorageGroupId,
              fsFactory.getFileWithParent(filePath),
              storageGroupInfo,
              this::closeUnsealedTsFileProcessorCallBack,
              this::unsequenceFlushCallback,
              false,
              deviceNumInLastClosedTsFile);
    }

    if (enableMemControl) {
      TsFileProcessorInfo tsFileProcessorInfo = new TsFileProcessorInfo(storageGroupInfo);
      tsFileProcessor.setTsFileProcessorInfo(tsFileProcessorInfo);
      this.storageGroupInfo.initTsFileProcessorInfo(tsFileProcessor);
    }

    tsFileProcessor.addCloseFileListeners(customCloseFileListeners);
    tsFileProcessor.addFlushListeners(customFlushListeners);
    tsFileProcessor.setTimeRangeId(timePartitionId);

    return tsFileProcessor;
  }

  /**
   * Create a new tsfile name
   *
   * @return file name
   */
  private String getNewTsFileName(long timePartitionId) {
    long version = partitionMaxFileVersions.getOrDefault(timePartitionId, 0L) + 1;
    partitionMaxFileVersions.put(timePartitionId, version);
    return getNewTsFileName(System.currentTimeMillis(), version, 0);
  }

  private String getNewTsFileName(long time, long version, int mergeCnt) {
    return TsFileResource.getNewTsFileName(System.currentTimeMillis(), version, 0, 0);
  }

  public void syncCloseOneTsFileProcessor(boolean sequence, TsFileProcessor tsFileProcessor) {
    synchronized (closeStorageGroupCondition) {
      try {
        asyncCloseOneTsFileProcessor(sequence, tsFileProcessor);
        long startTime = System.currentTimeMillis();
        while (closingSequenceTsFileProcessor.contains(tsFileProcessor)
            || closingUnSequenceTsFileProcessor.contains(tsFileProcessor)) {
          closeStorageGroupCondition.wait(60_000);
          if (System.currentTimeMillis() - startTime > 60_000) {
            logger.warn(
                "{} has spent {}s to wait for closing one tsfile.",
                logicalStorageGroupName + "-" + this.virtualStorageGroupId,
                (System.currentTimeMillis() - startTime) / 1000);
          }
        }
      } catch (InterruptedException e) {
        Thread.currentThread().interrupt();
        logger.error(
            "syncCloseOneTsFileProcessor error occurs while waiting for closing the storage "
                + "group {}",
            logicalStorageGroupName + "-" + virtualStorageGroupId,
            e);
      }
    }
  }

  /** thread-safety should be ensured by caller */
  public void asyncCloseOneTsFileProcessor(boolean sequence, TsFileProcessor tsFileProcessor) {
    // for sequence tsfile, we update the endTimeMap only when the file is prepared to be closed.
    // for unsequence tsfile, we have maintained the endTimeMap when an insertion comes.
    if (closingSequenceTsFileProcessor.contains(tsFileProcessor)
        || closingUnSequenceTsFileProcessor.contains(tsFileProcessor)
        || tsFileProcessor.alreadyMarkedClosing()) {
      return;
    }
    logger.info(
        "Async close tsfile: {}",
        tsFileProcessor.getTsFileResource().getTsFile().getAbsolutePath());
    if (sequence) {
      closingSequenceTsFileProcessor.add(tsFileProcessor);
      updateEndTimeMap(tsFileProcessor);
      tsFileProcessor.asyncClose();

      workSequenceTsFileProcessors.remove(tsFileProcessor.getTimeRangeId());
      // if unsequence files don't contain this time range id, we should remove it's version
      // controller
      if (!workUnsequenceTsFileProcessors.containsKey(tsFileProcessor.getTimeRangeId())) {
        timePartitionIdVersionControllerMap.remove(tsFileProcessor.getTimeRangeId());
      }
      logger.info(
          "close a sequence tsfile processor {}",
          logicalStorageGroupName + "-" + virtualStorageGroupId);
    } else {
      closingUnSequenceTsFileProcessor.add(tsFileProcessor);
      tsFileProcessor.asyncClose();

      workUnsequenceTsFileProcessors.remove(tsFileProcessor.getTimeRangeId());
      // if sequence files don't contain this time range id, we should remove it's version
      // controller
      if (!workSequenceTsFileProcessors.containsKey(tsFileProcessor.getTimeRangeId())) {
        timePartitionIdVersionControllerMap.remove(tsFileProcessor.getTimeRangeId());
      }
    }
  }

  /** delete the storageGroup's own folder in folder data/system/storage_groups */
  public void deleteFolder(String systemDir) {
    logger.info(
        "{} will close all files for deleting data folder {}",
        logicalStorageGroupName + "-" + virtualStorageGroupId,
        systemDir);
    writeLock("deleteFolder");
    try {
      syncCloseAllWorkingTsFileProcessors();
      File storageGroupFolder =
          SystemFileFactory.INSTANCE.getFile(systemDir, virtualStorageGroupId);
      if (storageGroupFolder.exists()) {
        org.apache.iotdb.db.utils.FileUtils.deleteDirectory(storageGroupFolder);
      }
    } finally {
      writeUnlock();
    }
  }

  public void closeAllResources() {
    for (TsFileResource tsFileResource : tsFileManagement.getTsFileList(false)) {
      try {
        tsFileResource.close();
      } catch (IOException e) {
        logger.error("Cannot close a TsFileResource {}", tsFileResource, e);
      }
    }
    for (TsFileResource tsFileResource : tsFileManagement.getTsFileList(true)) {
      try {
        tsFileResource.close();
      } catch (IOException e) {
        logger.error("Cannot close a TsFileResource {}", tsFileResource, e);
      }
    }
  }

  public void releaseWalDirectByteBufferPool() {
    synchronized (walByteBufferPool) {
      while (!walByteBufferPool.isEmpty()) {
        MmapUtil.clean((MappedByteBuffer) walByteBufferPool.removeFirst());
        currentWalPoolSize--;
      }
    }
  }

  public void syncDeleteDataFiles() {
    logger.info(
        "{} will close all files for deleting data files",
        logicalStorageGroupName + "-" + virtualStorageGroupId);
    writeLock("syncDeleteDataFiles");
    try {

      syncCloseAllWorkingTsFileProcessors();
      // normally, mergingModification is just need to be closed by after a merge task is finished.
      // we close it here just for IT test.
      if (this.tsFileManagement.mergingModification != null) {
        this.tsFileManagement.mergingModification.close();
      }

      closeAllResources();
      List<String> folder = DirectoryManager.getInstance().getAllSequenceFileFolders();
      folder.addAll(DirectoryManager.getInstance().getAllUnSequenceFileFolders());
      deleteAllSGFolders(folder);

      this.workSequenceTsFileProcessors.clear();
      this.workUnsequenceTsFileProcessors.clear();
      this.tsFileManagement.clear();
      this.partitionLatestFlushedTimeForEachDevice.clear();
      this.globalLatestFlushedTimeForEachDevice.clear();
      this.latestTimeForEachDevice.clear();
    } catch (IOException e) {
      logger.error(
          "Cannot close the mergingMod file {}",
          this.tsFileManagement.mergingModification.getFilePath(),
          e);
    } finally {
      writeUnlock();
    }
  }

  private void deleteAllSGFolders(List<String> folder) {
    for (String tsfilePath : folder) {
      File storageGroupFolder =
          fsFactory.getFile(
              tsfilePath, logicalStorageGroupName + File.separator + virtualStorageGroupId);
      if (storageGroupFolder.exists()) {
        org.apache.iotdb.db.utils.FileUtils.deleteDirectory(storageGroupFolder);
      }
    }
  }

  /** Iterate each TsFile and try to lock and remove those out of TTL. */
  public synchronized void checkFilesTTL() {
    if (dataTTL == Long.MAX_VALUE) {
      logger.debug(
          "{}: TTL not set, ignore the check",
          logicalStorageGroupName + "-" + virtualStorageGroupId);
      return;
    }
    long timeLowerBound = System.currentTimeMillis() - dataTTL;
    if (logger.isDebugEnabled()) {
      logger.debug(
          "{}: TTL removing files before {}",
          logicalStorageGroupName + "-" + virtualStorageGroupId,
          new Date(timeLowerBound));
    }

    // copy to avoid concurrent modification of deletion
    List<TsFileResource> seqFiles = new ArrayList<>(tsFileManagement.getTsFileList(true));
    List<TsFileResource> unseqFiles = new ArrayList<>(tsFileManagement.getTsFileList(false));

    for (TsFileResource tsFileResource : seqFiles) {
      checkFileTTL(tsFileResource, timeLowerBound, true);
    }
    for (TsFileResource tsFileResource : unseqFiles) {
      checkFileTTL(tsFileResource, timeLowerBound, false);
    }
  }

  private void checkFileTTL(TsFileResource resource, long timeLowerBound, boolean isSeq) {
    if (!resource.isClosed() || !resource.isDeleted() && resource.stillLives(timeLowerBound)) {
      return;
    }

    writeLock("checkFileTTL");
    try {
      // prevent new merges and queries from choosing this file
      resource.setDeleted(true);

      // ensure that the file is not used by any queries
      if (resource.tryWriteLock()) {
        try {
          // physical removal
          resource.remove();
          if (logger.isInfoEnabled()) {
            logger.info(
                "Removed a file {} before {} by ttl ({}ms)",
                resource.getTsFilePath(),
                new Date(timeLowerBound),
                dataTTL);
          }
          tsFileManagement.remove(resource, isSeq);
        } finally {
          resource.writeUnlock();
        }
      }
    } finally {
      writeUnlock();
    }
  }

  /** This method will be blocked until all tsfile processors are closed. */
  public void syncCloseAllWorkingTsFileProcessors() {
    synchronized (closeStorageGroupCondition) {
      try {
        asyncCloseAllWorkingTsFileProcessors();
        long startTime = System.currentTimeMillis();
        while (!closingSequenceTsFileProcessor.isEmpty()
            || !closingUnSequenceTsFileProcessor.isEmpty()) {
          closeStorageGroupCondition.wait(60_000);
          if (System.currentTimeMillis() - startTime > 60_000) {
            logger.warn(
                "{} has spent {}s to wait for closing all TsFiles.",
                logicalStorageGroupName + "-" + this.virtualStorageGroupId,
                (System.currentTimeMillis() - startTime) / 1000);
          }
        }
      } catch (InterruptedException e) {
        logger.error(
            "CloseFileNodeCondition error occurs while waiting for closing the storage "
                + "group {}",
            logicalStorageGroupName + "-" + virtualStorageGroupId,
            e);
        Thread.currentThread().interrupt();
      }
    }
  }

  public void asyncCloseAllWorkingTsFileProcessors() {
    writeLock("asyncCloseAllWorkingTsFileProcessors");
    try {
      logger.info(
          "async force close all files in storage group: {}",
          logicalStorageGroupName + "-" + virtualStorageGroupId);
      // to avoid concurrent modification problem, we need a new array list
      for (TsFileProcessor tsFileProcessor :
          new ArrayList<>(workSequenceTsFileProcessors.values())) {
        asyncCloseOneTsFileProcessor(true, tsFileProcessor);
      }
      // to avoid concurrent modification problem, we need a new array list
      for (TsFileProcessor tsFileProcessor :
          new ArrayList<>(workUnsequenceTsFileProcessors.values())) {
        asyncCloseOneTsFileProcessor(false, tsFileProcessor);
      }
    } finally {
      writeUnlock();
    }
  }

  public void forceCloseAllWorkingTsFileProcessors() throws TsFileProcessorException {
    writeLock("forceCloseAllWorkingTsFileProcessors");
    try {
      logger.info(
          "force close all processors in storage group: {}",
          logicalStorageGroupName + "-" + virtualStorageGroupId);
      // to avoid concurrent modification problem, we need a new array list
      for (TsFileProcessor tsFileProcessor :
          new ArrayList<>(workSequenceTsFileProcessors.values())) {
        tsFileProcessor.putMemTableBackAndClose();
      }
      // to avoid concurrent modification problem, we need a new array list
      for (TsFileProcessor tsFileProcessor :
          new ArrayList<>(workUnsequenceTsFileProcessors.values())) {
        tsFileProcessor.putMemTableBackAndClose();
      }
    } finally {
      writeUnlock();
    }
  }

  // TODO need a read lock, please consider the concurrency with flush manager threads.
  public QueryDataSource query(
      PartialPath fullPath,
      QueryContext context,
      QueryFileManager filePathsManager,
      Filter timeFilter)
      throws QueryProcessException {
    readLock();
    try {
      List<TsFileResource> seqResources =
          getFileResourceListForQuery(
              tsFileManagement.getTsFileList(true),
              upgradeSeqFileList,
              fullPath,
              context,
              timeFilter,
              true);
      List<TsFileResource> unseqResources =
          getFileResourceListForQuery(
              tsFileManagement.getTsFileList(false),
              upgradeUnseqFileList,
              fullPath,
              context,
              timeFilter,
              false);
      QueryDataSource dataSource = new QueryDataSource(seqResources, unseqResources);
      // used files should be added before mergeLock is unlocked, or they may be deleted by
      // running merge
      // is null only in tests
      if (filePathsManager != null) {
        filePathsManager.addUsedFilesForQuery(context.getQueryId(), dataSource);
      }
      dataSource.setDataTTL(dataTTL);
      return dataSource;
    } catch (MetadataException e) {
      throw new QueryProcessException(e);
    } finally {
      readUnlock();
    }
  }

  public void readLock() {
    // apply read lock for SG insert lock to prevent inconsistent with concurrently writing memtable
    insertLock.readLock().lock();
    // apply read lock for TsFileResource list
    tsFileManagement.readLock();
  }

  public void readUnlock() {
    tsFileManagement.readUnLock();
    insertLock.readLock().unlock();
  }

  public void writeLock(String holder) {
    insertLock.writeLock().lock();
    insertWriteLockHolder = holder;
  }

  public void writeUnlock() {
    insertWriteLockHolder = "";
    insertLock.writeLock().unlock();
  }

  /**
   * @param tsFileResources includes sealed and unsealed tsfile resources
   * @return fill unsealed tsfile resources with memory data and ChunkMetadataList of data in disk
   */
  private List<TsFileResource> getFileResourceListForQuery(
      Collection<TsFileResource> tsFileResources,
      List<TsFileResource> upgradeTsFileResources,
      PartialPath fullPath,
      QueryContext context,
      Filter timeFilter,
      boolean isSeq)
      throws MetadataException {

    String deviceId = fullPath.getDevice();

    if (context.isDebug()) {
      DEBUG_LOGGER.info(
          "Path: {}.{}, get tsfile list: {} isSeq: {} timefilter: {}",
          deviceId,
          fullPath.getMeasurement(),
          tsFileResources,
          isSeq,
          (timeFilter == null ? "null" : timeFilter));
    }

    MeasurementSchema schema = IoTDB.metaManager.getSeriesSchema(fullPath);

    List<TsFileResource> tsfileResourcesForQuery = new ArrayList<>();
    long timeLowerBound =
        dataTTL != Long.MAX_VALUE ? System.currentTimeMillis() - dataTTL : Long.MIN_VALUE;
    context.setQueryTimeLowerBound(timeLowerBound);

    // for upgrade files and old files must be closed
    for (TsFileResource tsFileResource : upgradeTsFileResources) {
      if (!tsFileResource.isSatisfied(
          fullPath.getDevice(), timeFilter, isSeq, dataTTL, context.isDebug())) {
        continue;
      }
      closeQueryLock.readLock().lock();
      try {
        tsfileResourcesForQuery.add(tsFileResource);
      } finally {
        closeQueryLock.readLock().unlock();
      }
    }

    for (TsFileResource tsFileResource : tsFileResources) {
      if (!tsFileResource.isSatisfied(
          fullPath.getDevice(), timeFilter, isSeq, dataTTL, context.isDebug())) {
        continue;
      }
      closeQueryLock.readLock().lock();
      try {
        if (tsFileResource.isClosed()) {
          tsfileResourcesForQuery.add(tsFileResource);
        } else {
          tsFileResource
              .getUnsealedFileProcessor()
              .query(
                  deviceId,
                  fullPath.getMeasurement(),
                  schema.getType(),
                  schema.getEncodingType(),
                  schema.getProps(),
                  context,
                  tsfileResourcesForQuery);
        }
      } catch (IOException e) {
        throw new MetadataException(e);
      } finally {
        closeQueryLock.readLock().unlock();
      }
    }
    return tsfileResourcesForQuery;
  }

  /**
   * Delete data whose timestamp <= 'timestamp' and belongs to the time series
   * deviceId.measurementId.
   *
   * @param path the timeseries path of the to be deleted.
   * @param startTime the startTime of delete range.
   * @param endTime the endTime of delete range.
   */
  public void delete(PartialPath path, long startTime, long endTime, long planIndex)
      throws IOException {
    // If there are still some old version tsfiles, the delete won't succeeded.
    if (upgradeFileCount.get() != 0) {
      throw new IOException(
          "Delete failed. " + "Please do not delete until the old files upgraded.");
    }
    // TODO: how to avoid partial deletion?
    // FIXME: notice that if we may remove a SGProcessor out of memory, we need to close all opened
    // mod files in mergingModification, sequenceFileList, and unsequenceFileList
    writeLock("delete");

    // record files which are updated so that we can roll back them in case of exception
    List<ModificationFile> updatedModFiles = new ArrayList<>();

    try {
      Set<PartialPath> devicePaths = IoTDB.metaManager.getDevices(path.getDevicePath());
      for (PartialPath device : devicePaths) {
        Long lastUpdateTime = null;
        for (Map<String, Long> latestTimeMap : latestTimeForEachDevice.values()) {
          Long curTime = latestTimeMap.get(device.getFullPath());
          if (curTime != null && (lastUpdateTime == null || lastUpdateTime < curTime)) {
            lastUpdateTime = curTime;
          }
        }

        // delete Last cache record if necessary
        tryToDeleteLastCache(device, path, startTime, endTime);
      }

      // write log to impacted working TsFileProcessors
      logDeletion(startTime, endTime, path);

      Deletion deletion = new Deletion(path, MERGE_MOD_START_VERSION_NUM, startTime, endTime);
      if (tsFileManagement.mergingModification != null) {
        tsFileManagement.mergingModification.write(deletion);
        updatedModFiles.add(tsFileManagement.mergingModification);
      }

      deleteDataInFiles(
          tsFileManagement.getTsFileList(true), deletion, devicePaths, updatedModFiles, planIndex);
      deleteDataInFiles(
          tsFileManagement.getTsFileList(false), deletion, devicePaths, updatedModFiles, planIndex);

    } catch (Exception e) {
      // roll back
      for (ModificationFile modFile : updatedModFiles) {
        modFile.abort();
      }
      throw new IOException(e);
    } finally {
      writeUnlock();
    }
  }

  private void logDeletion(long startTime, long endTime, PartialPath path) throws IOException {
    long timePartitionStartId = StorageEngine.getTimePartition(startTime);
    long timePartitionEndId = StorageEngine.getTimePartition(endTime);
    if (IoTDBDescriptor.getInstance().getConfig().isEnableWal()) {
      DeletePlan deletionPlan = new DeletePlan(startTime, endTime, path);
      for (Map.Entry<Long, TsFileProcessor> entry : workSequenceTsFileProcessors.entrySet()) {
        if (timePartitionStartId <= entry.getKey() && entry.getKey() <= timePartitionEndId) {
          entry.getValue().getLogNode().write(deletionPlan);
        }
      }

      for (Map.Entry<Long, TsFileProcessor> entry : workUnsequenceTsFileProcessors.entrySet()) {
        if (timePartitionStartId <= entry.getKey() && entry.getKey() <= timePartitionEndId) {
          entry.getValue().getLogNode().write(deletionPlan);
        }
      }
    }
  }

  private boolean canSkipDelete(
      TsFileResource tsFileResource,
      Set<PartialPath> devicePaths,
      long deleteStart,
      long deleteEnd) {
    for (PartialPath device : devicePaths) {
      String deviceId = device.getFullPath();
      long endTime = tsFileResource.getEndTime(deviceId);
      if (endTime == Long.MIN_VALUE) {
        return false;
      }

      if (tsFileResource.getDevices().contains(deviceId)
          && (deleteEnd >= tsFileResource.getStartTime(deviceId) && deleteStart <= endTime)) {
        return false;
      }
    }
    return true;
  }

  private void deleteDataInFiles(
      Collection<TsFileResource> tsFileResourceList,
      Deletion deletion,
      Set<PartialPath> devicePaths,
      List<ModificationFile> updatedModFiles,
      long planIndex)
      throws IOException {
    for (TsFileResource tsFileResource : tsFileResourceList) {
      if (canSkipDelete(
          tsFileResource, devicePaths, deletion.getStartTime(), deletion.getEndTime())) {
        continue;
      }

      deletion.setFileOffset(tsFileResource.getTsFileSize());
      // write deletion into modification file
      tsFileResource.getModFile().write(deletion);
      // remember to close mod file
      tsFileResource.getModFile().close();
      logger.info(
          "[Deletion] Deletion with path:{}, time:{}-{} written into mods file.",
          deletion.getPath(),
          deletion.getStartTime(),
          deletion.getEndTime());

      tsFileResource.updatePlanIndexes(planIndex);

      // delete data in memory of unsealed file
      if (!tsFileResource.isClosed()) {
        TsFileProcessor tsfileProcessor = tsFileResource.getUnsealedFileProcessor();
        tsfileProcessor.deleteDataInMemory(deletion, devicePaths);
      }

      // add a record in case of rollback
      updatedModFiles.add(tsFileResource.getModFile());
    }
  }

  private void tryToDeleteLastCache(
      PartialPath deviceId, PartialPath originalPath, long startTime, long endTime)
      throws WriteProcessException {
    if (!IoTDBDescriptor.getInstance().getConfig().isLastCacheEnabled()) {
      return;
    }
    try {
      MNode node = IoTDB.metaManager.getDeviceNode(deviceId);

      for (MNode measurementNode : node.getChildren().values()) {
        if (measurementNode != null
            && originalPath.matchFullPath(measurementNode.getPartialPath())) {
          TimeValuePair lastPair = ((MeasurementMNode) measurementNode).getCachedLast();
          if (lastPair != null
              && startTime <= lastPair.getTimestamp()
              && lastPair.getTimestamp() <= endTime) {
            ((MeasurementMNode) measurementNode).resetCache();
            logger.info(
                "[tryToDeleteLastCache] Last cache for path: {} is set to null",
                measurementNode.getFullPath());
          }
        }
      }
    } catch (MetadataException e) {
      throw new WriteProcessException(e);
    }
  }

  /**
   * when close an TsFileProcessor, update its EndTimeMap immediately
   *
   * @param tsFileProcessor processor to be closed
   */
  private void updateEndTimeMap(TsFileProcessor tsFileProcessor) {
    TsFileResource resource = tsFileProcessor.getTsFileResource();
    for (String deviceId : resource.getDevices()) {
      resource.updateEndTime(
          deviceId, latestTimeForEachDevice.get(tsFileProcessor.getTimeRangeId()).get(deviceId));
    }
  }

  private boolean unsequenceFlushCallback(TsFileProcessor processor) {
    return true;
  }

  private boolean updateLatestFlushTimeCallback(TsFileProcessor processor) {
    // update the largest timestamp in the last flushing memtable
    Map<String, Long> curPartitionDeviceLatestTime =
        latestTimeForEachDevice.get(processor.getTimeRangeId());

    if (curPartitionDeviceLatestTime == null) {
      logger.warn(
          "Partition: {} does't have latest time for each device. "
              + "No valid record is written into memtable. Flushing tsfile is: {}",
          processor.getTimeRangeId(),
          processor.getTsFileResource().getTsFile());
      return false;
    }

    for (Entry<String, Long> entry : curPartitionDeviceLatestTime.entrySet()) {
      partitionLatestFlushedTimeForEachDevice
          .computeIfAbsent(processor.getTimeRangeId(), id -> new HashMap<>())
          .put(entry.getKey(), entry.getValue());
      updateNewlyFlushedPartitionLatestFlushedTimeForEachDevice(
          processor.getTimeRangeId(), entry.getKey(), entry.getValue());
      if (globalLatestFlushedTimeForEachDevice.getOrDefault(entry.getKey(), Long.MIN_VALUE)
          < entry.getValue()) {
        globalLatestFlushedTimeForEachDevice.put(entry.getKey(), entry.getValue());
      }
    }
    return true;
  }

  /**
   * update latest flush time for partition id
   *
   * @param partitionId partition id
   * @param latestFlushTime lastest flush time
   * @return true if update latest flush time success
   */
  private boolean updateLatestFlushTimeToPartition(long partitionId, long latestFlushTime) {
    // update the largest timestamp in the last flushing memtable
    Map<String, Long> curPartitionDeviceLatestTime = latestTimeForEachDevice.get(partitionId);

    if (curPartitionDeviceLatestTime == null) {
      logger.warn(
          "Partition: {} does't have latest time for each device. "
              + "No valid record is written into memtable.  latest flush time is: {}",
          partitionId,
          latestFlushTime);
      return false;
    }

    for (Entry<String, Long> entry : curPartitionDeviceLatestTime.entrySet()) {
      // set lastest flush time to latestTimeForEachDevice
      entry.setValue(latestFlushTime);

      partitionLatestFlushedTimeForEachDevice
          .computeIfAbsent(partitionId, id -> new HashMap<>())
          .put(entry.getKey(), entry.getValue());
      newlyFlushedPartitionLatestFlushedTimeForEachDevice
          .computeIfAbsent(partitionId, id -> new HashMap<>())
          .put(entry.getKey(), entry.getValue());
      if (globalLatestFlushedTimeForEachDevice.getOrDefault(entry.getKey(), Long.MIN_VALUE)
          < entry.getValue()) {
        globalLatestFlushedTimeForEachDevice.put(entry.getKey(), entry.getValue());
      }
    }
    return true;
  }

  /** used for upgrading */
  public void updateNewlyFlushedPartitionLatestFlushedTimeForEachDevice(
      long partitionId, String deviceId, long time) {
    newlyFlushedPartitionLatestFlushedTimeForEachDevice
        .computeIfAbsent(partitionId, id -> new HashMap<>())
        .compute(deviceId, (k, v) -> v == null ? time : Math.max(v, time));
  }

  /** put the memtable back to the MemTablePool and make the metadata in writer visible */
  // TODO please consider concurrency with query and insert method.
  private void closeUnsealedTsFileProcessorCallBack(TsFileProcessor tsFileProcessor)
      throws TsFileProcessorException {
    closeQueryLock.writeLock().lock();
    try {
      tsFileProcessor.close();
      deviceNumInLastClosedTsFile = tsFileProcessor.getTsFileResource().getDevices().size();
    } finally {
      closeQueryLock.writeLock().unlock();
    }
    // closingSequenceTsFileProcessor is a thread safety class.
    if (closingSequenceTsFileProcessor.contains(tsFileProcessor)) {
      closingSequenceTsFileProcessor.remove(tsFileProcessor);
    } else {
      closingUnSequenceTsFileProcessor.remove(tsFileProcessor);
    }
    synchronized (closeStorageGroupCondition) {
      closeStorageGroupCondition.notifyAll();
    }
    logger.info(
        "signal closing storage group condition in {}",
        logicalStorageGroupName + "-" + virtualStorageGroupId);
  }

  public class CompactionOnePartitionTask extends StorageGroupCompactionTask {

    private long partition;

    CompactionOnePartitionTask(String storageGroupName, long partition) {
      super(storageGroupName);
      this.partition = partition;
    }

    @Override
    public Void call() {
      syncCompactOnePartition(
          partition, IoTDBDescriptor.getInstance().getConfig().isForceFullMerge());
      clearCompactionStatus();
      return null;
    }
  }

  private void syncCompactOnePartition(long timePartition, boolean fullMerge) {
    try {
      // fork and filter current tsfile, then commit then to compaction merge
      tsFileManagement.forkCurrentFileList(timePartition);
      tsFileManagement.setForceFullMerge(fullMerge);
      tsFileManagement.new CompactionMergeTask(this::closeCompactionMergeCallBack, timePartition)
          .call();
    } catch (IOException e) {
      this.closeCompactionMergeCallBack(false, timePartition);
      logger.error(
          "{}-{} compaction submit task failed", logicalStorageGroupName, virtualStorageGroupId);
    }
  }

  /** close recover compaction merge callback, to start continuous compaction */
  private void closeCompactionRecoverCallBack(boolean isMerge, long timePartitionId) {
    if (IoTDBDescriptor.getInstance().getConfig().getCompactionStrategy()
        == CompactionStrategy.NO_COMPACTION) {
      return;
    }
    CompactionMergeTaskPoolManager.getInstance().clearCompactionStatus(logicalStorageGroupName);
    logger.info(
        "{}-{} recover finished, submit scheduled compaction task",
        logicalStorageGroupName,
        virtualStorageGroupId);

    CompactionMergeTaskPoolManager.getInstance().init(this::merge);
  }

  /** close compaction merge callback, to release some locks */
  private void closeCompactionMergeCallBack(boolean isMerge, long timePartitionId) {}

  /**
   * count all Tsfiles in the storage group which need to be upgraded
   *
   * @return total num of the tsfiles which need to be upgraded in the storage group
   */
  public int countUpgradeFiles() {
    return upgradeFileCount.get();
  }

  public void upgrade() {
    for (TsFileResource seqTsFileResource : upgradeSeqFileList) {
      seqTsFileResource.setSeq(true);
      seqTsFileResource.setUpgradeTsFileResourceCallBack(this::upgradeTsFileResourceCallBack);
      seqTsFileResource.doUpgrade();
    }
    for (TsFileResource unseqTsFileResource : upgradeUnseqFileList) {
      unseqTsFileResource.setSeq(false);
      unseqTsFileResource.setUpgradeTsFileResourceCallBack(this::upgradeTsFileResourceCallBack);
      unseqTsFileResource.doUpgrade();
    }
  }

  private void upgradeTsFileResourceCallBack(TsFileResource tsFileResource) {
    List<TsFileResource> upgradedResources = tsFileResource.getUpgradedResources();
    for (TsFileResource resource : upgradedResources) {
      long partitionId = resource.getTimePartition();
      resource
          .getDevices()
          .forEach(
              device ->
                  updateNewlyFlushedPartitionLatestFlushedTimeForEachDevice(
                      partitionId, device, resource.getEndTime(device)));
    }
    upgradeFileCount.getAndAdd(-1);
    // load all upgraded resources in this sg to tsFileManagement
    if (upgradeFileCount.get() == 0) {
      writeLock("upgradeTsFileResourceCallBack");
      try {
        loadUpgradedResources(upgradeSeqFileList, true);
        loadUpgradedResources(upgradeUnseqFileList, false);
      } finally {
        writeUnlock();
      }
      // after upgrade complete, update partitionLatestFlushedTimeForEachDevice
      for (Entry<Long, Map<String, Long>> entry :
          newlyFlushedPartitionLatestFlushedTimeForEachDevice.entrySet()) {
        long timePartitionId = entry.getKey();
        Map<String, Long> latestFlushTimeForPartition =
            partitionLatestFlushedTimeForEachDevice.getOrDefault(timePartitionId, new HashMap<>());
        for (Entry<String, Long> endTimeMap : entry.getValue().entrySet()) {
          String device = endTimeMap.getKey();
          long endTime = endTimeMap.getValue();
          if (latestFlushTimeForPartition.getOrDefault(device, Long.MIN_VALUE) < endTime) {
            partitionLatestFlushedTimeForEachDevice
                .computeIfAbsent(timePartitionId, id -> new HashMap<>())
                .put(device, endTime);
          }
        }
      }
    }
  }

  private void loadUpgradedResources(List<TsFileResource> resources, boolean isseq) {
    if (resources.isEmpty()) {
      return;
    }
    for (TsFileResource resource : resources) {
      resource.writeLock();
      try {
        UpgradeUtils.moveUpgradedFiles(resource);
        tsFileManagement.addAll(resource.getUpgradedResources(), isseq);
        // delete old TsFile and resource
        resource.delete();
        Files.deleteIfExists(
            fsFactory
                .getFile(resource.getTsFile().toPath() + ModificationFile.FILE_SUFFIX)
                .toPath());
        UpgradeLog.writeUpgradeLogFile(
            resource.getTsFile().getAbsolutePath() + "," + UpgradeCheckStatus.UPGRADE_SUCCESS);
      } catch (IOException e) {
        logger.error("Unable to load {}, caused by ", resource, e);
      } finally {
        resource.writeUnlock();
      }
    }
    // delete upgrade folder when it is empty
    if (resources.get(0).getTsFile().getParentFile().isDirectory()
        && resources.get(0).getTsFile().getParentFile().listFiles().length == 0) {
      try {
        Files.delete(resources.get(0).getTsFile().getParentFile().toPath());
      } catch (IOException e) {
        logger.error(
            "Delete upgrade folder {} failed, caused by ",
            resources.get(0).getTsFile().getParentFile(),
            e);
      }
    }
    resources.clear();
  }

  public void merge() {
    if (!tsFileManagement.recovered || compacting) {
      // recovering or doing compaction
      // stop running new compaction
      return;
    }
    try {
      if (config.getCompactionStrategy() == CompactionStrategy.LEVEL_COMPACTION) {
        new CompactionAllPartitionTask(logicalStorageGroupName).call();
      }
    } finally {
      compacting = false;
    }
  }

  /**
   * Load a new tsfile to storage group processor. Tne file may have overlap with other files.
   *
   * <p>or unsequence list.
   *
   * <p>Secondly, execute the loading process by the type.
   *
   * <p>Finally, update the latestTimeForEachDevice and partitionLatestFlushedTimeForEachDevice.
   *
   * @param newTsFileResource tsfile resource @UsedBy sync module.
   */
  public void loadNewTsFileForSync(TsFileResource newTsFileResource) throws LoadFileException {
    File tsfileToBeInserted = newTsFileResource.getTsFile();
    long newFilePartitionId = newTsFileResource.getTimePartitionWithCheck();
    writeLock("loadNewTsFileForSync");
    try {
      if (loadTsFileByType(
          LoadTsFileType.LOAD_SEQUENCE,
          tsfileToBeInserted,
          newTsFileResource,
          newFilePartitionId)) {
        updateLatestTimeMap(newTsFileResource);
      }
      resetLastCacheWhenLoadingTsfile(newTsFileResource);
    } catch (DiskSpaceInsufficientException e) {
      logger.error(
          "Failed to append the tsfile {} to storage group processor {} because the disk space is insufficient.",
          tsfileToBeInserted.getAbsolutePath(),
          tsfileToBeInserted.getParentFile().getName());
      IoTDBDescriptor.getInstance().getConfig().setReadOnly(true);
      throw new LoadFileException(e);
    } catch (IllegalPathException | WriteProcessException | IOException e) {
      logger.error(
          "Failed to reset last cache when loading file {}", newTsFileResource.getTsFilePath());
      throw new LoadFileException(e);
    } finally {
      writeUnlock();
    }
  }

  private void resetLastCacheWhenLoadingTsfile(TsFileResource newTsFileResource)
      throws IllegalPathException, WriteProcessException {
    for (String device : newTsFileResource.getDevices()) {
      tryToDeleteLastCacheByDevice(new PartialPath(device));
    }
  }

  private void tryToDeleteLastCacheByDevice(PartialPath deviceId) throws WriteProcessException {
    if (!IoTDBDescriptor.getInstance().getConfig().isLastCacheEnabled()) {
      return;
    }
    try {
      MNode node = IoTDB.metaManager.getDeviceNode(deviceId);

      for (MNode measurementNode : node.getChildren().values()) {
        if (measurementNode != null) {
          ((MeasurementMNode) measurementNode).resetCache();
          logger.debug(
              "[tryToDeleteLastCacheByDevice] Last cache for path: {} is set to null",
              measurementNode.getFullPath());
        }
      }
    } catch (MetadataException e) {
      throw new WriteProcessException(e);
    }
  }

  /**
   * Load a new tsfile to storage group processor. Tne file may have overlap with other files.
   *
   * <p>that there has no file which is overlapping with the new file.
   *
   * <p>Firstly, determine the loading type of the file, whether it needs to be loaded in sequence
   * list or unsequence list.
   *
   * <p>Secondly, execute the loading process by the type.
   *
   * <p>Finally, update the latestTimeForEachDevice and partitionLatestFlushedTimeForEachDevice.
   *
   * @param newTsFileResource tsfile resource @UsedBy load external tsfile module
   */
  public void loadNewTsFile(TsFileResource newTsFileResource) throws LoadFileException {
    File tsfileToBeInserted = newTsFileResource.getTsFile();
    long newFilePartitionId = newTsFileResource.getTimePartitionWithCheck();
    writeLock("loadNewTsFile");
    try {
      List<TsFileResource> sequenceList = tsFileManagement.getTsFileList(true);

      int insertPos = findInsertionPosition(newTsFileResource, newFilePartitionId, sequenceList);
      if (insertPos == POS_ALREADY_EXIST) {
        return;
      }

      // loading tsfile by type
      if (insertPos == POS_OVERLAP) {
        loadTsFileByType(
            LoadTsFileType.LOAD_UNSEQUENCE,
            tsfileToBeInserted,
            newTsFileResource,
            newFilePartitionId);
      } else {

        // check whether the file name needs to be renamed.
        if (!tsFileManagement.isEmpty(true)) {
          String newFileName =
              getFileNameForLoadingFile(
                  tsfileToBeInserted.getName(),
                  insertPos,
                  newTsFileResource.getTimePartition(),
                  sequenceList);
          if (!newFileName.equals(tsfileToBeInserted.getName())) {
            logger.info(
                "Tsfile {} must be renamed to {} for loading into the sequence list.",
                tsfileToBeInserted.getName(),
                newFileName);
            newTsFileResource.setFile(
                fsFactory.getFile(tsfileToBeInserted.getParentFile(), newFileName));
          }
        }
        loadTsFileByType(
            LoadTsFileType.LOAD_SEQUENCE,
            tsfileToBeInserted,
            newTsFileResource,
            newFilePartitionId);
      }
      resetLastCacheWhenLoadingTsfile(newTsFileResource);

      // update latest time map
      updateLatestTimeMap(newTsFileResource);
      long partitionNum = newTsFileResource.getTimePartition();
      updatePartitionFileVersion(partitionNum, newTsFileResource.getVersion());
    } catch (DiskSpaceInsufficientException e) {
      logger.error(
          "Failed to append the tsfile {} to storage group processor {} because the disk space is insufficient.",
          tsfileToBeInserted.getAbsolutePath(),
          tsfileToBeInserted.getParentFile().getName());
      IoTDBDescriptor.getInstance().getConfig().setReadOnly(true);
      throw new LoadFileException(e);
    } catch (IllegalPathException | WriteProcessException | IOException e) {
      logger.error(
          "Failed to reset last cache when loading file {}", newTsFileResource.getTsFilePath());
      throw new LoadFileException(e);
    } finally {
      writeUnlock();
    }
  }

  /**
   * Set the version in "partition" to "version" if "version" is larger than the current version.
   */
  public void setPartitionFileVersionToMax(long partition, long version) {
    partitionMaxFileVersions.compute(
        partition, (prt, oldVer) -> computeMaxVersion(oldVer, version));
  }

  private long computeMaxVersion(Long oldVersion, Long newVersion) {
    if (oldVersion == null) {
      return newVersion;
    }
    return Math.max(oldVersion, newVersion);
  }

  /**
   * Find the position of "newTsFileResource" in the sequence files if it can be inserted into them.
   *
   * @return POS_ALREADY_EXIST(- 2) if some file has the same name as the one to be inserted
   *     POS_OVERLAP(-3) if some file overlaps the new file an insertion position i >= -1 if the new
   *     file can be inserted between [i, i+1]
   */
  private int findInsertionPosition(
      TsFileResource newTsFileResource,
      long newFilePartitionId,
      List<TsFileResource> sequenceList) {
    File tsfileToBeInserted = newTsFileResource.getTsFile();

    int insertPos = -1;

    // find the position where the new file should be inserted
    for (int i = 0; i < sequenceList.size(); i++) {
      TsFileResource localFile = sequenceList.get(i);
      long localPartitionId = Long.parseLong(localFile.getTsFile().getParentFile().getName());
      if (localPartitionId == newFilePartitionId
          && localFile.getTsFile().getName().equals(tsfileToBeInserted.getName())) {
        return POS_ALREADY_EXIST;
      }

      if (i == sequenceList.size() - 1 && localFile.endTimeEmpty()
          || newFilePartitionId > localPartitionId) {
        // skip files that are in the previous partition and the last empty file, as the all data
        // in those files must be older than the new file
        continue;
      }

      if (!localFile.isClosed() && localFile.getProcessor() != null) {
        // we cannot compare two files by TsFileResource unless they are both closed
        syncCloseOneTsFileProcessor(true, localFile.getProcessor());
      }
      int fileComparison = compareTsFileDevices(newTsFileResource, localFile);
      switch (fileComparison) {
        case 0:
          // some devices are newer but some devices are older, the two files overlap in general
          return POS_OVERLAP;
        case -1:
          // all devices in localFile are newer than the new file, the new file can be
          // inserted before localFile
          return i - 1;
        default:
          // all devices in the local file are older than the new file, proceed to the next file
          insertPos = i;
      }
    }
    return insertPos;
  }

  /**
   * Compare each device in the two files to find the time relation of them.
   *
   * @return -1 if fileA is totally older than fileB (A < B) 0 if fileA is partially older than
   *     fileB and partially newer than fileB (A X B) 1 if fileA is totally newer than fileB (B < A)
   */
  private int compareTsFileDevices(TsFileResource fileA, TsFileResource fileB) {
    boolean hasPre = false, hasSubsequence = false;
    for (String device : fileA.getDevices()) {
      if (!fileB.getDevices().contains(device)) {
        continue;
      }
      long startTimeA = fileA.getStartTime(device);
      long endTimeA = fileA.getEndTime(device);
      long startTimeB = fileB.getStartTime(device);
      long endTimeB = fileB.getEndTime(device);
      if (startTimeA > endTimeB) {
        // A's data of the device is later than to the B's data
        hasPre = true;
      } else if (startTimeB > endTimeA) {
        // A's data of the device is previous to the B's data
        hasSubsequence = true;
      } else {
        // the two files overlap in the device
        return 0;
      }
    }
    if (hasPre && hasSubsequence) {
      // some devices are newer but some devices are older, the two files overlap in general
      return 0;
    }
    if (!hasPre && hasSubsequence) {
      // all devices in B are newer than those in A
      return -1;
    }
    // all devices in B are older than those in A
    return 1;
  }

  /**
   * If the historical versions of a file is a sub-set of the given file's, (close and) remove it to
   * reduce unnecessary merge. Only used when the file sender and the receiver share the same file
   * close policy. Warning: DO NOT REMOVE
   */
  @SuppressWarnings("unused")
  public void removeFullyOverlapFiles(TsFileResource resource) {
    writeLock("removeFullyOverlapFiles");
    try {
      Iterator<TsFileResource> iterator = tsFileManagement.getIterator(true);
      removeFullyOverlapFiles(resource, iterator, true);

      iterator = tsFileManagement.getIterator(false);
      removeFullyOverlapFiles(resource, iterator, false);
    } finally {
      writeUnlock();
    }
  }

  private void removeFullyOverlapFiles(
      TsFileResource newTsFile, Iterator<TsFileResource> iterator, boolean isSeq) {
    while (iterator.hasNext()) {
      TsFileResource existingTsFile = iterator.next();
      if (newTsFile.isPlanRangeCovers(existingTsFile)
          && !newTsFile.getTsFile().equals(existingTsFile.getTsFile())
          && existingTsFile.tryWriteLock()) {
        logger.info(
            "{} is covered by {}: [{}, {}], [{}, {}], remove it",
            existingTsFile,
            newTsFile,
            existingTsFile.minPlanIndex,
            existingTsFile.maxPlanIndex,
            newTsFile.minPlanIndex,
            newTsFile.maxPlanIndex);
        // if we fail to lock the file, it means it is being queried or merged and we will not
        // wait until it is free, we will just leave it to the next merge
        try {
          removeFullyOverlapFile(existingTsFile, iterator, isSeq);
        } catch (Exception e) {
          logger.error(
              "Something gets wrong while removing FullyOverlapFiles: {}",
              existingTsFile.getTsFile().getAbsolutePath(),
              e);
        } finally {
          existingTsFile.writeUnlock();
        }
      }
    }
  }

  /**
   * remove the given tsFileResource. If the corresponding tsFileProcessor is in the working status,
   * close it before remove the related resource files. maybe time-consuming for closing a tsfile.
   */
  private void removeFullyOverlapFile(
      TsFileResource tsFileResource, Iterator<TsFileResource> iterator, boolean isSeq) {
    logger.info(
        "Removing a covered file {}, closed: {}", tsFileResource, tsFileResource.isClosed());
    if (!tsFileResource.isClosed()) {
      try {
        // also remove the TsFileProcessor if the overlapped file is not closed
        long timePartition = tsFileResource.getTimePartition();
        Map<Long, TsFileProcessor> fileProcessorMap =
            isSeq ? workSequenceTsFileProcessors : workUnsequenceTsFileProcessors;
        TsFileProcessor tsFileProcessor = fileProcessorMap.get(timePartition);
        if (tsFileProcessor != null && tsFileProcessor.getTsFileResource() == tsFileResource) {
          // have to take some time to close the tsFileProcessor
          tsFileProcessor.syncClose();
          fileProcessorMap.remove(timePartition);
        }
      } catch (Exception e) {
        logger.error("Cannot close {}", tsFileResource, e);
      }
    }
    tsFileManagement.remove(tsFileResource, isSeq);
    iterator.remove();
    tsFileResource.remove();
  }

  /**
   * Get an appropriate filename to ensure the order between files. The tsfile is named after
   * ({systemTime}-{versionNum}-{mergeNum}.tsfile).
   *
   * <p>The sorting rules for tsfile names @see {@link this#compareFileName}, we can restore the
   * list based on the file name and ensure the correctness of the order, so there are three cases.
   *
   * <p>1. The tsfile is to be inserted in the first place of the list. If the timestamp in the file
   * name is less than the timestamp in the file name of the first tsfile in the list, then the file
   * name is legal and the file name is returned directly. Otherwise, its timestamp can be set to
   * half of the timestamp value in the file name of the first tsfile in the list , and the version
   * number is the version number in the file name of the first tsfile in the list.
   *
   * <p>2. The tsfile is to be inserted in the last place of the list. If the timestamp in the file
   * name is lager than the timestamp in the file name of the last tsfile in the list, then the file
   * name is legal and the file name is returned directly. Otherwise, the file name is generated by
   * the system according to the naming rules and returned.
   *
   * <p>3. This file is inserted between two files. If the timestamp in the name of the file
   * satisfies the timestamp between the timestamps in the name of the two files, then it is a legal
   * name and returns directly; otherwise, the time stamp is the mean of the timestamps of the two
   * files, the version number is the version number in the tsfile with a larger timestamp.
   *
   * @param tsfileName origin tsfile name
   * @param insertIndex the new file will be inserted between the files [insertIndex, insertIndex +
   *     1]
   * @return appropriate filename
   */
  private String getFileNameForLoadingFile(
      String tsfileName, int insertIndex, long timePartitionId, List<TsFileResource> sequenceList) {
    long currentTsFileTime = Long.parseLong(tsfileName.split(FILE_NAME_SEPARATOR)[0]);
    long preTime;
    if (insertIndex == -1) {
      preTime = 0L;
    } else {
      String preName = sequenceList.get(insertIndex).getTsFile().getName();
      preTime = Long.parseLong(preName.split(FILE_NAME_SEPARATOR)[0]);
    }
    if (insertIndex == tsFileManagement.size(true) - 1) {
      if (preTime < currentTsFileTime) {
        return tsfileName;
      } else {
        return getNewTsFileName(timePartitionId);
      }
    }

    String subsequenceName = sequenceList.get(insertIndex + 1).getTsFile().getName();
    long subsequenceTime = Long.parseLong(subsequenceName.split(FILE_NAME_SEPARATOR)[0]);
    long subsequenceVersion = Long.parseLong(subsequenceName.split(FILE_NAME_SEPARATOR)[1]);
    if (preTime < currentTsFileTime && currentTsFileTime < subsequenceTime) {
      return tsfileName;
    }

    return TsFileResource.getNewTsFileName(
        preTime + ((subsequenceTime - preTime) >> 1), subsequenceVersion, 0, 0);
  }

  /**
   * Update latest time in latestTimeForEachDevice and
   * partitionLatestFlushedTimeForEachDevice. @UsedBy sync module, load external tsfile module.
   */
  private void updateLatestTimeMap(TsFileResource newTsFileResource) {
    for (String device : newTsFileResource.getDevices()) {
      long endTime = newTsFileResource.getEndTime(device);
      long timePartitionId = StorageEngine.getTimePartition(endTime);
      if (!latestTimeForEachDevice
              .computeIfAbsent(timePartitionId, id -> new HashMap<>())
              .containsKey(device)
          || latestTimeForEachDevice.get(timePartitionId).get(device) < endTime) {
        latestTimeForEachDevice.get(timePartitionId).put(device, endTime);
      }

      Map<String, Long> latestFlushTimeForPartition =
          partitionLatestFlushedTimeForEachDevice.getOrDefault(timePartitionId, new HashMap<>());

      if (latestFlushTimeForPartition.getOrDefault(device, Long.MIN_VALUE) < endTime) {
        partitionLatestFlushedTimeForEachDevice
            .computeIfAbsent(timePartitionId, id -> new HashMap<>())
            .put(device, endTime);
      }
      if (globalLatestFlushedTimeForEachDevice.getOrDefault(device, Long.MIN_VALUE) < endTime) {
        globalLatestFlushedTimeForEachDevice.put(device, endTime);
      }
    }
  }

  /**
   * Execute the loading process by the type.
   *
   * @param type load type
   * @param tsFileResource tsfile resource to be loaded
   * @param filePartitionId the partition id of the new file
   * @return load the file successfully @UsedBy sync module, load external tsfile module.
   */
  private boolean loadTsFileByType(
      LoadTsFileType type, File syncedTsFile, TsFileResource tsFileResource, long filePartitionId)
      throws LoadFileException, DiskSpaceInsufficientException, IOException {
    File targetFile;
    switch (type) {
      case LOAD_UNSEQUENCE:
        targetFile =
            fsFactory.getFile(
                DirectoryManager.getInstance().getNextFolderForUnSequenceFile(),
                logicalStorageGroupName
                    + File.separatorChar
                    + virtualStorageGroupId
                    + File.separatorChar
                    + filePartitionId
                    + File.separator
                    + tsFileResource.getTsFile().getName());
        tsFileResource.setFile(targetFile);
        if (tsFileManagement.contains(tsFileResource, false)) {
          logger.error("The file {} has already been loaded in unsequence list", tsFileResource);
          return false;
        }
        tsFileManagement.add(tsFileResource, false);
        logger.info(
            "Load tsfile in unsequence list, move file from {} to {}",
            syncedTsFile.getAbsolutePath(),
            targetFile.getAbsolutePath());
        break;
      case LOAD_SEQUENCE:
        targetFile =
            fsFactory.getFile(
                DirectoryManager.getInstance().getNextFolderForSequenceFile(),
                logicalStorageGroupName
                    + File.separatorChar
                    + virtualStorageGroupId
                    + File.separatorChar
                    + filePartitionId
                    + File.separator
                    + tsFileResource.getTsFile().getName());
        tsFileResource.setFile(targetFile);
        if (tsFileManagement.contains(tsFileResource, true)) {
          logger.error("The file {} has already been loaded in sequence list", tsFileResource);
          return false;
        }
        tsFileManagement.add(tsFileResource, true);
        logger.info(
            "Load tsfile in sequence list, move file from {} to {}",
            syncedTsFile.getAbsolutePath(),
            targetFile.getAbsolutePath());
        break;
      default:
        throw new LoadFileException(String.format("Unsupported type of loading tsfile : %s", type));
    }

    // move file from sync dir to data dir
    if (!targetFile.getParentFile().exists()) {
      targetFile.getParentFile().mkdirs();
    }
    try {
      FileUtils.moveFile(syncedTsFile, targetFile);
    } catch (IOException e) {
      logger.error(
          "File renaming failed when loading tsfile. Origin: {}, Target: {}",
          syncedTsFile.getAbsolutePath(),
          targetFile.getAbsolutePath(),
          e);
      throw new LoadFileException(
          String.format(
              "File renaming failed when loading tsfile. Origin: %s, Target: %s, because %s",
              syncedTsFile.getAbsolutePath(), targetFile.getAbsolutePath(), e.getMessage()));
    }

    File syncedResourceFile =
        fsFactory.getFile(syncedTsFile.getAbsolutePath() + TsFileResource.RESOURCE_SUFFIX);
    File targetResourceFile =
        fsFactory.getFile(targetFile.getAbsolutePath() + TsFileResource.RESOURCE_SUFFIX);
    try {
      FileUtils.moveFile(syncedResourceFile, targetResourceFile);
    } catch (IOException e) {
      logger.error(
          "File renaming failed when loading .resource file. Origin: {}, Target: {}",
          syncedResourceFile.getAbsolutePath(),
          targetResourceFile.getAbsolutePath(),
          e);
      throw new LoadFileException(
          String.format(
              "File renaming failed when loading .resource file. Origin: %s, Target: %s, because %s",
              syncedResourceFile.getAbsolutePath(),
              targetResourceFile.getAbsolutePath(),
              e.getMessage()));
    }

    updatePartitionFileVersion(filePartitionId, tsFileResource.getVersion());
    return true;
  }

  /**
   * Delete tsfile if it exists.
   *
   * <p>Firstly, remove the TsFileResource from sequenceFileList/unSequenceFileList.
   *
   * <p>Secondly, delete the tsfile and .resource file.
   *
   * @param tsfieToBeDeleted tsfile to be deleted
   * @return whether the file to be deleted exists. @UsedBy sync module, load external tsfile
   *     module.
   */
  public boolean deleteTsfile(File tsfieToBeDeleted) {
    writeLock("deleteTsfile");
    TsFileResource tsFileResourceToBeDeleted = null;
    try {
      Iterator<TsFileResource> sequenceIterator = tsFileManagement.getIterator(true);
      while (sequenceIterator.hasNext()) {
        TsFileResource sequenceResource = sequenceIterator.next();
        if (sequenceResource.getTsFile().getName().equals(tsfieToBeDeleted.getName())) {
          tsFileResourceToBeDeleted = sequenceResource;
          tsFileManagement.remove(tsFileResourceToBeDeleted, true);
          break;
        }
      }
      if (tsFileResourceToBeDeleted == null) {
        Iterator<TsFileResource> unsequenceIterator = tsFileManagement.getIterator(false);
        while (unsequenceIterator.hasNext()) {
          TsFileResource unsequenceResource = unsequenceIterator.next();
          if (unsequenceResource.getTsFile().getName().equals(tsfieToBeDeleted.getName())) {
            tsFileResourceToBeDeleted = unsequenceResource;
            tsFileManagement.remove(tsFileResourceToBeDeleted, false);
            break;
          }
        }
      }
    } finally {
      writeUnlock();
    }
    if (tsFileResourceToBeDeleted == null) {
      return false;
    }
    tsFileResourceToBeDeleted.writeLock();
    try {
      tsFileResourceToBeDeleted.remove();
      logger.info("Delete tsfile {} successfully.", tsFileResourceToBeDeleted.getTsFile());
    } finally {
      tsFileResourceToBeDeleted.writeUnlock();
    }
    return true;
  }

  public Collection<TsFileProcessor> getWorkSequenceTsFileProcessors() {
    return workSequenceTsFileProcessors.values();
  }

  /**
   * Move tsfile to the target directory if it exists.
   *
   * <p>Firstly, remove the TsFileResource from sequenceFileList/unSequenceFileList.
   *
   * <p>Secondly, move the tsfile and .resource file to the target directory.
   *
   * @param fileToBeMoved tsfile to be moved
   * @return whether the file to be moved exists. @UsedBy load external tsfile module.
   */
  public boolean moveTsfile(File fileToBeMoved, File targetDir) {
    writeLock("moveTsfile");
    TsFileResource tsFileResourceToBeMoved = null;
    try {
      Iterator<TsFileResource> sequenceIterator = tsFileManagement.getIterator(true);
      while (sequenceIterator.hasNext()) {
        TsFileResource sequenceResource = sequenceIterator.next();
        if (sequenceResource.getTsFile().getName().equals(fileToBeMoved.getName())) {
          tsFileResourceToBeMoved = sequenceResource;
          tsFileManagement.remove(tsFileResourceToBeMoved, true);
          break;
        }
      }
      if (tsFileResourceToBeMoved == null) {
        Iterator<TsFileResource> unsequenceIterator = tsFileManagement.getIterator(false);
        while (unsequenceIterator.hasNext()) {
          TsFileResource unsequenceResource = unsequenceIterator.next();
          if (unsequenceResource.getTsFile().getName().equals(fileToBeMoved.getName())) {
            tsFileResourceToBeMoved = unsequenceResource;
            tsFileManagement.remove(tsFileResourceToBeMoved, false);
            break;
          }
        }
      }
    } finally {
      writeUnlock();
    }
    if (tsFileResourceToBeMoved == null) {
      return false;
    }
    tsFileResourceToBeMoved.writeLock();
    try {
      tsFileResourceToBeMoved.moveTo(targetDir);
      logger.info(
          "Move tsfile {} to target dir {} successfully.",
          tsFileResourceToBeMoved.getTsFile(),
          targetDir.getPath());
    } finally {
      tsFileResourceToBeMoved.writeUnlock();
    }
    return true;
  }

  public Collection<TsFileProcessor> getWorkUnsequenceTsFileProcessors() {
    return workUnsequenceTsFileProcessors.values();
  }

  public void setDataTTL(long dataTTL) {
    this.dataTTL = dataTTL;
    checkFilesTTL();
  }

  public List<TsFileResource> getSequenceFileTreeSet() {
    return tsFileManagement.getTsFileList(true);
  }

  public List<TsFileResource> getUnSequenceFileList() {
    return tsFileManagement.getTsFileList(false);
  }

  public String getVirtualStorageGroupId() {
    return virtualStorageGroupId;
  }

  public StorageGroupInfo getStorageGroupInfo() {
    return storageGroupInfo;
  }

  /**
   * Check if the data of "tsFileResource" all exist locally by comparing planIndexes in the
   * partition of "partitionNumber". This is available only when the IoTDB instances which generated
   * "tsFileResource" have the same plan indexes as the local one.
   *
   * @return true if any file contains plans with indexes no less than the max plan index of
   *     "tsFileResource", otherwise false.
   */
  public boolean isFileAlreadyExist(TsFileResource tsFileResource, long partitionNum) {
    // examine working processor first as they have the largest plan index
    return isFileAlreadyExistInWorking(
            tsFileResource, partitionNum, getWorkSequenceTsFileProcessors())
        || isFileAlreadyExistInWorking(
            tsFileResource, partitionNum, getWorkUnsequenceTsFileProcessors())
        || isFileAlreadyExistInClosed(tsFileResource, partitionNum, getSequenceFileTreeSet())
        || isFileAlreadyExistInClosed(tsFileResource, partitionNum, getUnSequenceFileList());
  }

  private boolean isFileAlreadyExistInClosed(
      TsFileResource tsFileResource, long partitionNum, Collection<TsFileResource> existingFiles) {
    for (TsFileResource resource : existingFiles) {
      if (resource.getTimePartition() == partitionNum
          && resource.getMaxPlanIndex() >= tsFileResource.getMaxPlanIndex()) {
        logger.info(
            "{} is covered by a closed file {}: [{}, {}] [{}, {}]",
            tsFileResource,
            resource,
            tsFileResource.minPlanIndex,
            tsFileResource.maxPlanIndex,
            resource.minPlanIndex,
            resource.maxPlanIndex);
        return true;
      }
    }
    return false;
  }

  private boolean isFileAlreadyExistInWorking(
      TsFileResource tsFileResource,
      long partitionNum,
      Collection<TsFileProcessor> workingProcessors) {
    for (TsFileProcessor workingProcesssor : workingProcessors) {
      if (workingProcesssor.getTimeRangeId() == partitionNum) {
        TsFileResource workResource = workingProcesssor.getTsFileResource();
        boolean isCovered = workResource.getMaxPlanIndex() >= tsFileResource.getMaxPlanIndex();
        if (isCovered) {
          logger.info(
              "{} is covered by a working file {}: [{}, {}] [{}, {}]",
              tsFileResource,
              workResource,
              tsFileResource.minPlanIndex,
              tsFileResource.maxPlanIndex,
              workResource.minPlanIndex,
              workResource.maxPlanIndex);
        }
        return isCovered;
      }
    }
    return false;
  }

  /** remove all partitions that satisfy a filter. */
  public void removePartitions(TimePartitionFilter filter) {
    // this requires blocking all other activities
    writeLock("removePartitions");
    try {
      // abort ongoing comapctions and merges
      CompactionMergeTaskPoolManager.getInstance().abortCompaction(logicalStorageGroupName);
      MergeManager.getINSTANCE().abortMerge(logicalStorageGroupName);
      // close all working files that should be removed
      removePartitions(filter, workSequenceTsFileProcessors.entrySet());
      removePartitions(filter, workUnsequenceTsFileProcessors.entrySet());

      // remove data files
      removePartitions(filter, tsFileManagement.getIterator(true), true);
      removePartitions(filter, tsFileManagement.getIterator(false), false);

    } finally {
      writeUnlock();
    }
  }

  // may remove the processorEntrys
  private void removePartitions(
      TimePartitionFilter filter, Set<Entry<Long, TsFileProcessor>> processorEntrys) {
    for (Iterator<Entry<Long, TsFileProcessor>> iterator = processorEntrys.iterator();
        iterator.hasNext(); ) {
      Entry<Long, TsFileProcessor> longTsFileProcessorEntry = iterator.next();
      long partitionId = longTsFileProcessorEntry.getKey();
      TsFileProcessor processor = longTsFileProcessorEntry.getValue();
      if (filter.satisfy(logicalStorageGroupName, partitionId)) {
        processor.syncClose();
        iterator.remove();
        updateLatestFlushTimeToPartition(partitionId, Long.MIN_VALUE);
        logger.debug(
            "{} is removed during deleting partitions",
            processor.getTsFileResource().getTsFilePath());
      }
    }
  }

  // may remove the iterator's data
  private void removePartitions(
      TimePartitionFilter filter, Iterator<TsFileResource> iterator, boolean sequence) {
    while (iterator.hasNext()) {
      TsFileResource tsFileResource = iterator.next();
      if (filter.satisfy(logicalStorageGroupName, tsFileResource.getTimePartition())) {
        tsFileResource.remove();
        tsFileManagement.remove(tsFileResource, sequence);
        updateLatestFlushTimeToPartition(tsFileResource.getTimePartition(), Long.MIN_VALUE);
        logger.debug("{} is removed during deleting partitions", tsFileResource.getTsFilePath());
      }
    }
  }

  public TsFileManagement getTsFileManagement() {
    return tsFileManagement;
  }

  public void insert(InsertRowsOfOneDevicePlan insertRowsOfOneDevicePlan)
      throws WriteProcessException {
    writeLock("InsertRowsOfOneDevice");
    try {
      boolean isSequence = false;
      InsertRowPlan[] rowPlans = insertRowsOfOneDevicePlan.getRowPlans();
      for (int i = 0, rowPlansLength = rowPlans.length; i < rowPlansLength; i++) {

        InsertRowPlan plan = rowPlans[i];
        if (!isAlive(plan.getTime()) || insertRowsOfOneDevicePlan.isExecuted(i)) {
          // we do not need to write these part of data, as they can not be queried
          // or the sub-plan has already been executed, we are retrying other sub-plans
          continue;
        }
        // init map
        long timePartitionId = StorageEngine.getTimePartition(plan.getTime());

        partitionLatestFlushedTimeForEachDevice.computeIfAbsent(
            timePartitionId, id -> new HashMap<>());
        // as the plans have been ordered, and we have get the write lock,
        // So, if a plan is sequenced, then all the rest plans are sequenced.
        //
        if (!isSequence) {
          isSequence =
              plan.getTime()
                  > partitionLatestFlushedTimeForEachDevice
                      .get(timePartitionId)
                      .getOrDefault(plan.getDeviceId().getFullPath(), Long.MIN_VALUE);
        }
        // is unsequence and user set config to discard out of order data
        if (!isSequence
            && IoTDBDescriptor.getInstance().getConfig().isEnableDiscardOutOfOrderData()) {
          return;
        }
        latestTimeForEachDevice.computeIfAbsent(timePartitionId, l -> new HashMap<>());
        // insert to sequence or unSequence file
        insertToTsFileProcessor(plan, isSequence, timePartitionId);
      }
    } finally {
      writeUnlock();
    }
  }

  @TestOnly
  public long getPartitionMaxFileVersions(long partitionId) {
    return partitionMaxFileVersions.getOrDefault(partitionId, -1L);
  }

  public void setCustomCloseFileListeners(List<CloseFileListener> customCloseFileListeners) {
    this.customCloseFileListeners = customCloseFileListeners;
  }

  public void setCustomFlushListeners(List<FlushListener> customFlushListeners) {
    this.customFlushListeners = customFlushListeners;
  }

  private enum LoadTsFileType {
    LOAD_SEQUENCE,
    LOAD_UNSEQUENCE
  }

  @FunctionalInterface
  public interface CloseTsFileCallBack {

    void call(TsFileProcessor caller) throws TsFileProcessorException, IOException;
  }

  @FunctionalInterface
  public interface UpdateEndTimeCallBack {

    boolean call(TsFileProcessor caller);
  }

  @FunctionalInterface
  public interface UpgradeTsFileResourceCallBack {

    void call(TsFileResource caller);
  }

  @FunctionalInterface
  public interface CloseCompactionMergeCallBack {

    void call(boolean isMergeExecutedInCurrentTask, long timePartitionId);
  }

  @FunctionalInterface
  public interface TimePartitionFilter {

    boolean satisfy(String storageGroupName, long timePartitionId);
  }

  public String getInsertWriteLockHolder() {
    return insertWriteLockHolder;
  }
}
>>>>>>> 58baf6cf
<|MERGE_RESOLUTION|>--- conflicted
+++ resolved
@@ -1,4 +1,3 @@
-<<<<<<< HEAD
 /*
  * Licensed to the Apache Software Foundation (ASF) under one
  * or more contributor license agreements.  See the NOTICE file
@@ -269,6 +268,8 @@
 
   private String insertWriteLockHolder = "";
 
+  private volatile boolean compacting = false;
+
   /** get the direct byte buffer from pool, each fetch contains two ByteBuffer */
   public ByteBuffer[] getWalDirectByteBuffer() {
     ByteBuffer[] res = new ByteBuffer[2];
@@ -2075,16 +2076,17 @@
   }
 
   public void merge() {
-    if (!tsFileManagement.recovered
-        || tsFileManagement.isSeqMerging
-        || tsFileManagement.isUnseqMerging) {
+    if (!tsFileManagement.recovered || compacting) {
       // recovering or doing compaction
       // stop running new compaction
       return;
     }
-    logger.info("{} - {} start a compaction task", logicalStorageGroupName, virtualStorageGroupId);
-    if (config.getCompactionStrategy() == CompactionStrategy.LEVEL_COMPACTION) {
-      new CompactionAllPartitionTask(logicalStorageGroupName).call();
+    try {
+      if (config.getCompactionStrategy() == CompactionStrategy.LEVEL_COMPACTION) {
+        new CompactionAllPartitionTask(logicalStorageGroupName).call();
+      }
+    } finally {
+      compacting = false;
     }
   }
 
@@ -2955,2966 +2957,4 @@
   public String getInsertWriteLockHolder() {
     return insertWriteLockHolder;
   }
-}
-=======
-/*
- * Licensed to the Apache Software Foundation (ASF) under one
- * or more contributor license agreements.  See the NOTICE file
- * distributed with this work for additional information
- * regarding copyright ownership.  The ASF licenses this file
- * to you under the Apache License, Version 2.0 (the
- * "License"); you may not use this file except in compliance
- * with the License.  You may obtain a copy of the License at
- *
- *      http://www.apache.org/licenses/LICENSE-2.0
- *
- * Unless required by applicable law or agreed to in writing,
- * software distributed under the License is distributed on an
- * "AS IS" BASIS, WITHOUT WARRANTIES OR CONDITIONS OF ANY
- * KIND, either express or implied.  See the License for the
- * specific language governing permissions and limitations
- * under the License.
- */
-package org.apache.iotdb.db.engine.storagegroup;
-
-import org.apache.iotdb.db.concurrent.IoTDBThreadPoolFactory;
-import org.apache.iotdb.db.conf.IoTDBConfig;
-import org.apache.iotdb.db.conf.IoTDBConstant;
-import org.apache.iotdb.db.conf.IoTDBDescriptor;
-import org.apache.iotdb.db.conf.directories.DirectoryManager;
-import org.apache.iotdb.db.engine.StorageEngine;
-import org.apache.iotdb.db.engine.compaction.CompactionMergeTaskPoolManager;
-import org.apache.iotdb.db.engine.compaction.CompactionStrategy;
-import org.apache.iotdb.db.engine.compaction.StorageGroupCompactionTask;
-import org.apache.iotdb.db.engine.compaction.TsFileManagement;
-import org.apache.iotdb.db.engine.fileSystem.SystemFileFactory;
-import org.apache.iotdb.db.engine.flush.CloseFileListener;
-import org.apache.iotdb.db.engine.flush.FlushListener;
-import org.apache.iotdb.db.engine.flush.TsFileFlushPolicy;
-import org.apache.iotdb.db.engine.merge.manage.MergeManager;
-import org.apache.iotdb.db.engine.merge.task.CompactionMergeRecoverTask;
-import org.apache.iotdb.db.engine.modification.Deletion;
-import org.apache.iotdb.db.engine.modification.ModificationFile;
-import org.apache.iotdb.db.engine.querycontext.QueryDataSource;
-import org.apache.iotdb.db.engine.storagegroup.timeindex.DeviceTimeIndex;
-import org.apache.iotdb.db.engine.upgrade.UpgradeCheckStatus;
-import org.apache.iotdb.db.engine.upgrade.UpgradeLog;
-import org.apache.iotdb.db.engine.version.SimpleFileVersionController;
-import org.apache.iotdb.db.engine.version.VersionController;
-import org.apache.iotdb.db.exception.BatchProcessException;
-import org.apache.iotdb.db.exception.DiskSpaceInsufficientException;
-import org.apache.iotdb.db.exception.LoadFileException;
-import org.apache.iotdb.db.exception.StorageGroupProcessorException;
-import org.apache.iotdb.db.exception.TsFileProcessorException;
-import org.apache.iotdb.db.exception.WriteProcessException;
-import org.apache.iotdb.db.exception.WriteProcessRejectException;
-import org.apache.iotdb.db.exception.metadata.IllegalPathException;
-import org.apache.iotdb.db.exception.metadata.MetadataException;
-import org.apache.iotdb.db.exception.query.OutOfTTLException;
-import org.apache.iotdb.db.exception.query.QueryProcessException;
-import org.apache.iotdb.db.metadata.PartialPath;
-import org.apache.iotdb.db.metadata.mnode.MNode;
-import org.apache.iotdb.db.metadata.mnode.MeasurementMNode;
-import org.apache.iotdb.db.qp.physical.crud.DeletePlan;
-import org.apache.iotdb.db.qp.physical.crud.InsertRowPlan;
-import org.apache.iotdb.db.qp.physical.crud.InsertRowsOfOneDevicePlan;
-import org.apache.iotdb.db.qp.physical.crud.InsertTabletPlan;
-import org.apache.iotdb.db.query.context.QueryContext;
-import org.apache.iotdb.db.query.control.QueryFileManager;
-import org.apache.iotdb.db.service.IoTDB;
-import org.apache.iotdb.db.utils.CopyOnReadLinkedList;
-import org.apache.iotdb.db.utils.MmapUtil;
-import org.apache.iotdb.db.utils.TestOnly;
-import org.apache.iotdb.db.utils.UpgradeUtils;
-import org.apache.iotdb.db.writelog.recover.TsFileRecoverPerformer;
-import org.apache.iotdb.rpc.RpcUtils;
-import org.apache.iotdb.rpc.TSStatusCode;
-import org.apache.iotdb.service.rpc.thrift.TSStatus;
-import org.apache.iotdb.tsfile.file.metadata.ChunkMetadata;
-import org.apache.iotdb.tsfile.fileSystem.FSFactoryProducer;
-import org.apache.iotdb.tsfile.fileSystem.fsFactory.FSFactory;
-import org.apache.iotdb.tsfile.read.TimeValuePair;
-import org.apache.iotdb.tsfile.read.filter.basic.Filter;
-import org.apache.iotdb.tsfile.utils.Pair;
-import org.apache.iotdb.tsfile.write.schema.MeasurementSchema;
-import org.apache.iotdb.tsfile.write.writer.RestorableTsFileIOWriter;
-
-import org.apache.commons.io.FileUtils;
-import org.slf4j.Logger;
-import org.slf4j.LoggerFactory;
-
-import java.io.File;
-import java.io.IOException;
-import java.nio.ByteBuffer;
-import java.nio.MappedByteBuffer;
-import java.nio.file.Files;
-import java.util.ArrayList;
-import java.util.Arrays;
-import java.util.Collection;
-import java.util.Collections;
-import java.util.Date;
-import java.util.Deque;
-import java.util.HashMap;
-import java.util.Iterator;
-import java.util.LinkedList;
-import java.util.List;
-import java.util.Map;
-import java.util.Map.Entry;
-import java.util.Set;
-import java.util.TreeMap;
-import java.util.concurrent.ScheduledExecutorService;
-import java.util.concurrent.TimeUnit;
-import java.util.concurrent.atomic.AtomicInteger;
-import java.util.concurrent.locks.ReadWriteLock;
-import java.util.concurrent.locks.ReentrantReadWriteLock;
-
-import static org.apache.iotdb.db.conf.IoTDBConstant.FILE_NAME_SEPARATOR;
-import static org.apache.iotdb.db.engine.merge.task.MergeTask.MERGE_SUFFIX;
-import static org.apache.iotdb.db.engine.storagegroup.TsFileResource.TEMP_SUFFIX;
-import static org.apache.iotdb.tsfile.common.constant.TsFileConstant.TSFILE_SUFFIX;
-
-/**
- * For sequence data, a StorageGroupProcessor has some TsFileProcessors, in which there is only one
- * TsFileProcessor in the working status. <br>
- *
- * <p>There are two situations to set the working TsFileProcessor to closing status:<br>
- *
- * <p>(1) when inserting data into the TsFileProcessor, and the TsFileProcessor shouldFlush() (or
- * shouldClose())<br>
- *
- * <p>(2) someone calls syncCloseAllWorkingTsFileProcessors(). (up to now, only flush command from
- * cli will call this method)<br>
- *
- * <p>UnSequence data has the similar process as above.
- *
- * <p>When a sequence TsFileProcessor is submitted to be flushed, the
- * updateLatestFlushTimeCallback() method will be called as a callback.<br>
- *
- * <p>When a TsFileProcessor is closed, the closeUnsealedTsFileProcessorCallBack() method will be
- * called as a callback.
- */
-public class StorageGroupProcessor {
-
-  public static final String MERGING_MODIFICATION_FILE_NAME = "merge.mods";
-  private static final IoTDBConfig config = IoTDBDescriptor.getInstance().getConfig();
-  private static final Logger DEBUG_LOGGER = LoggerFactory.getLogger("QUERY_DEBUG");
-
-  /**
-   * All newly generated chunks after merge have version number 0, so we set merged Modification
-   * file version to 1 to take effect
-   */
-  private static final int MERGE_MOD_START_VERSION_NUM = 1;
-
-  private static final Logger logger = LoggerFactory.getLogger(StorageGroupProcessor.class);
-  /** indicating the file to be loaded already exists locally. */
-  private static final int POS_ALREADY_EXIST = -2;
-  /** indicating the file to be loaded overlap with some files. */
-  private static final int POS_OVERLAP = -3;
-
-  private final boolean enableMemControl = config.isEnableMemControl();
-  /**
-   * a read write lock for guaranteeing concurrent safety when accessing all fields in this class
-   * (i.e., schema, (un)sequenceFileList, work(un)SequenceTsFileProcessor,
-   * closing(Un)SequenceTsFileProcessor, latestTimeForEachDevice, and
-   * partitionLatestFlushedTimeForEachDevice)
-   */
-  private final ReadWriteLock insertLock = new ReentrantReadWriteLock();
-  /** closeStorageGroupCondition is used to wait for all currently closing TsFiles to be done. */
-  private final Object closeStorageGroupCondition = new Object();
-  /**
-   * avoid some tsfileResource is changed (e.g., from unsealed to sealed) when a query is executed.
-   */
-  private final ReadWriteLock closeQueryLock = new ReentrantReadWriteLock();
-  /** time partition id in the storage group -> tsFileProcessor for this time partition */
-  private final TreeMap<Long, TsFileProcessor> workSequenceTsFileProcessors = new TreeMap<>();
-  /** time partition id in the storage group -> tsFileProcessor for this time partition */
-  private final TreeMap<Long, TsFileProcessor> workUnsequenceTsFileProcessors = new TreeMap<>();
-  // upgrading sequence TsFile resource list
-  private List<TsFileResource> upgradeSeqFileList = new LinkedList<>();
-
-  private CopyOnReadLinkedList<TsFileProcessor> closingSequenceTsFileProcessor =
-      new CopyOnReadLinkedList<>();
-
-  // upgrading unsequence TsFile resource list
-  private List<TsFileResource> upgradeUnseqFileList = new LinkedList<>();
-
-  private CopyOnReadLinkedList<TsFileProcessor> closingUnSequenceTsFileProcessor =
-      new CopyOnReadLinkedList<>();
-
-  private AtomicInteger upgradeFileCount = new AtomicInteger();
-  /*
-   * time partition id -> map, which contains
-   * device -> global latest timestamp of each device latestTimeForEachDevice caches non-flushed
-   * changes upon timestamps of each device, and is used to update partitionLatestFlushedTimeForEachDevice
-   * when a flush is issued.
-   */
-  private Map<Long, Map<String, Long>> latestTimeForEachDevice = new HashMap<>();
-  /**
-   * time partition id -> map, which contains device -> largest timestamp of the latest memtable to
-   * be submitted to asyncTryToFlush partitionLatestFlushedTimeForEachDevice determines whether a
-   * data point should be put into a sequential file or an unsequential file. Data of some device
-   * with timestamp less than or equals to the device's latestFlushedTime should go into an
-   * unsequential file.
-   */
-  private Map<Long, Map<String, Long>> partitionLatestFlushedTimeForEachDevice = new HashMap<>();
-
-  /** used to record the latest flush time while upgrading and inserting */
-  private Map<Long, Map<String, Long>> newlyFlushedPartitionLatestFlushedTimeForEachDevice =
-      new HashMap<>();
-  /**
-   * global mapping of device -> largest timestamp of the latest memtable to * be submitted to
-   * asyncTryToFlush, globalLatestFlushedTimeForEachDevice is utilized to maintain global
-   * latestFlushedTime of devices and will be updated along with
-   * partitionLatestFlushedTimeForEachDevice
-   */
-  private Map<String, Long> globalLatestFlushedTimeForEachDevice = new HashMap<>();
-
-  private String virtualStorageGroupId;
-  private String logicalStorageGroupName;
-  private File storageGroupSysDir;
-  // manage seqFileList and unSeqFileList
-  private TsFileManagement tsFileManagement;
-  /**
-   * time partition id -> version controller which assigns a version for each MemTable and
-   * deletion/update such that after they are persisted, the order of insertions, deletions and
-   * updates can be re-determined. Will be empty if there are not MemTables in memory.
-   */
-  private HashMap<Long, VersionController> timePartitionIdVersionControllerMap = new HashMap<>();
-  /**
-   * when the data in a storage group is older than dataTTL, it is considered invalid and will be
-   * eventually removed.
-   */
-  private long dataTTL = Long.MAX_VALUE;
-
-  private FSFactory fsFactory = FSFactoryProducer.getFSFactory();
-  private TsFileFlushPolicy fileFlushPolicy;
-  /**
-   * The max file versions in each partition. By recording this, if several IoTDB instances have the
-   * same policy of closing file and their ingestion is identical, then files of the same version in
-   * different IoTDB instance will have identical data, providing convenience for data comparison
-   * across different instances. partition number -> max version number
-   */
-  private Map<Long, Long> partitionMaxFileVersions = new HashMap<>();
-
-  private StorageGroupInfo storageGroupInfo = new StorageGroupInfo(this);
-  /**
-   * Record the device number of the last TsFile in each storage group, which is applied to
-   * initialize the array size of DeviceTimeIndex. It is reasonable to assume that the adjacent
-   * files should have similar numbers of devices. Default value: INIT_ARRAY_SIZE = 64
-   */
-  private int deviceNumInLastClosedTsFile = DeviceTimeIndex.INIT_ARRAY_SIZE;
-
-  private boolean isReady = false;
-  private List<CloseFileListener> customCloseFileListeners = Collections.emptyList();
-  private List<FlushListener> customFlushListeners = Collections.emptyList();
-
-  private static final int WAL_BUFFER_SIZE =
-      IoTDBDescriptor.getInstance().getConfig().getWalBufferSize() / 2;
-
-  private final Deque<ByteBuffer> walByteBufferPool = new LinkedList<>();
-
-  private int currentWalPoolSize = 0;
-
-  // this field is used to avoid when one writer release bytebuffer back to pool,
-  // and the next writer has already arrived, but the check thread get the lock first, it find the
-  // pool
-  // is not empty, so it free the memory. When the next writer get the lock, it will apply the
-  // memory again.
-  // So our free memory strategy is only when the expected size less than the current pool size
-  // and the pool is not empty and the time interval since the pool is not empty is larger than
-  // DEFAULT_POOL_TRIM_INTERVAL_MILLIS
-  private long timeWhenPoolNotEmpty = Long.MAX_VALUE;
-
-  private String insertWriteLockHolder = "";
-
-  private volatile boolean compacting = false;
-
-  /** get the direct byte buffer from pool, each fetch contains two ByteBuffer */
-  public ByteBuffer[] getWalDirectByteBuffer() {
-    ByteBuffer[] res = new ByteBuffer[2];
-    synchronized (walByteBufferPool) {
-      long startTime = System.nanoTime();
-      int MAX_WAL_BYTEBUFFER_NUM =
-          config.getConcurrentWritingTimePartition()
-              * config.getMaxWalBytebufferNumForEachPartition();
-      while (walByteBufferPool.isEmpty() && currentWalPoolSize + 2 > MAX_WAL_BYTEBUFFER_NUM) {
-        try {
-          walByteBufferPool.wait();
-        } catch (InterruptedException e) {
-          Thread.currentThread().interrupt();
-          logger.error(
-              "getDirectByteBuffer occurs error while waiting for DirectByteBuffer" + "group {}-{}",
-              logicalStorageGroupName,
-              virtualStorageGroupId,
-              e);
-        }
-        logger.info(
-            "Waiting {} ms for wal direct byte buffer.",
-            (System.nanoTime() - startTime) / 1_000_000);
-      }
-      // If the queue is not empty, it must have at least two.
-      if (!walByteBufferPool.isEmpty()) {
-        res[0] = walByteBufferPool.pollFirst();
-        res[1] = walByteBufferPool.pollFirst();
-      } else {
-        // if the queue is empty and current size is less than MAX_BYTEBUFFER_NUM
-        // we can construct another two more new byte buffer
-        currentWalPoolSize += 2;
-        res[0] = ByteBuffer.allocateDirect(WAL_BUFFER_SIZE);
-        res[1] = ByteBuffer.allocateDirect(WAL_BUFFER_SIZE);
-      }
-      // if the pool is empty, set the time back to MAX_VALUE
-      if (walByteBufferPool.isEmpty()) {
-        timeWhenPoolNotEmpty = Long.MAX_VALUE;
-      }
-    }
-    return res;
-  }
-
-  /** put the byteBuffer back to pool */
-  public void releaseWalBuffer(ByteBuffer[] byteBuffers) {
-    for (ByteBuffer byteBuffer : byteBuffers) {
-      byteBuffer.clear();
-    }
-    synchronized (walByteBufferPool) {
-      // if the pool is empty before, update the time
-      if (walByteBufferPool.isEmpty()) {
-        timeWhenPoolNotEmpty = System.nanoTime();
-      }
-      walByteBufferPool.addLast(byteBuffers[0]);
-      walByteBufferPool.addLast(byteBuffers[1]);
-      walByteBufferPool.notifyAll();
-    }
-  }
-
-  /** trim the size of the pool and release the memory of needless direct byte buffer */
-  private void trimTask() {
-    synchronized (walByteBufferPool) {
-      int expectedSize =
-          (workSequenceTsFileProcessors.size() + workUnsequenceTsFileProcessors.size()) * 2;
-      // the unit is ms
-      long poolNotEmptyIntervalInMS = (System.nanoTime() - timeWhenPoolNotEmpty) / 1_000_000;
-      // only when the expected size less than the current pool size
-      // and the pool is not empty and the time interval since the pool is not empty is larger than
-      // 10s
-      // we will trim the size to expectedSize until the pool is empty
-      while (expectedSize < currentWalPoolSize
-          && !walByteBufferPool.isEmpty()
-          && poolNotEmptyIntervalInMS >= config.getWalPoolTrimIntervalInMS()) {
-        MmapUtil.clean((MappedByteBuffer) walByteBufferPool.removeLast());
-        MmapUtil.clean((MappedByteBuffer) walByteBufferPool.removeLast());
-        currentWalPoolSize -= 2;
-      }
-    }
-  }
-
-  /**
-   * constrcut a storage group processor
-   *
-   * @param systemDir system dir path
-   * @param virtualStorageGroupId virtual storage group id e.g. 1
-   * @param fileFlushPolicy file flush policy
-   * @param logicalStorageGroupName logical storage group name e.g. root.sg1
-   */
-  public StorageGroupProcessor(
-      String systemDir,
-      String virtualStorageGroupId,
-      TsFileFlushPolicy fileFlushPolicy,
-      String logicalStorageGroupName)
-      throws StorageGroupProcessorException {
-    this.virtualStorageGroupId = virtualStorageGroupId;
-    this.logicalStorageGroupName = logicalStorageGroupName;
-    this.fileFlushPolicy = fileFlushPolicy;
-
-    storageGroupSysDir = SystemFileFactory.INSTANCE.getFile(systemDir, virtualStorageGroupId);
-    if (storageGroupSysDir.mkdirs()) {
-      logger.info(
-          "Storage Group system Directory {} doesn't exist, create it",
-          storageGroupSysDir.getPath());
-    } else if (!storageGroupSysDir.exists()) {
-      logger.error("create Storage Group system Directory {} failed", storageGroupSysDir.getPath());
-    }
-    this.tsFileManagement =
-        IoTDBDescriptor.getInstance()
-            .getConfig()
-            .getCompactionStrategy()
-            .getTsFileManagement(logicalStorageGroupName, storageGroupSysDir.getAbsolutePath());
-
-    ScheduledExecutorService executorService =
-        IoTDBThreadPoolFactory.newSingleThreadScheduledExecutor("WAL-trimTask");
-    executorService.scheduleWithFixedDelay(
-        this::trimTask,
-        config.getWalPoolTrimIntervalInMS(),
-        config.getWalPoolTrimIntervalInMS(),
-        TimeUnit.MILLISECONDS);
-    recover();
-  }
-
-  public String getLogicalStorageGroupName() {
-    return logicalStorageGroupName;
-  }
-
-  public boolean isReady() {
-    return isReady;
-  }
-
-  public void setReady(boolean ready) {
-    isReady = ready;
-  }
-
-  private Map<Long, List<TsFileResource>> splitResourcesByPartition(
-      List<TsFileResource> resources) {
-    Map<Long, List<TsFileResource>> ret = new HashMap<>();
-    for (TsFileResource resource : resources) {
-      ret.computeIfAbsent(resource.getTimePartition(), l -> new ArrayList<>()).add(resource);
-    }
-    return ret;
-  }
-
-  private void recover() throws StorageGroupProcessorException {
-    logger.info("recover Storage Group  {}", logicalStorageGroupName + "-" + virtualStorageGroupId);
-
-    try {
-      // collect candidate TsFiles from sequential and unsequential data directory
-      Pair<List<TsFileResource>, List<TsFileResource>> seqTsFilesPair =
-          getAllFiles(DirectoryManager.getInstance().getAllSequenceFileFolders());
-      List<TsFileResource> tmpSeqTsFiles = seqTsFilesPair.left;
-      List<TsFileResource> oldSeqTsFiles = seqTsFilesPair.right;
-      upgradeSeqFileList.addAll(oldSeqTsFiles);
-      Pair<List<TsFileResource>, List<TsFileResource>> unseqTsFilesPair =
-          getAllFiles(DirectoryManager.getInstance().getAllUnSequenceFileFolders());
-      List<TsFileResource> tmpUnseqTsFiles = unseqTsFilesPair.left;
-      List<TsFileResource> oldUnseqTsFiles = unseqTsFilesPair.right;
-      upgradeUnseqFileList.addAll(oldUnseqTsFiles);
-
-      if (upgradeSeqFileList.size() + upgradeUnseqFileList.size() != 0) {
-        upgradeFileCount.set(upgradeSeqFileList.size() + upgradeUnseqFileList.size());
-      }
-
-      // split by partition so that we can find the last file of each partition and decide to
-      // close it or not
-      Map<Long, List<TsFileResource>> partitionTmpSeqTsFiles =
-          splitResourcesByPartition(tmpSeqTsFiles);
-      Map<Long, List<TsFileResource>> partitionTmpUnseqTsFiles =
-          splitResourcesByPartition(tmpUnseqTsFiles);
-      for (List<TsFileResource> value : partitionTmpSeqTsFiles.values()) {
-        recoverTsFiles(value, true);
-      }
-      for (List<TsFileResource> value : partitionTmpUnseqTsFiles.values()) {
-        recoverTsFiles(value, false);
-      }
-
-      for (TsFileResource resource : tsFileManagement.getTsFileList(true)) {
-        long partitionNum = resource.getTimePartition();
-        updatePartitionFileVersion(partitionNum, resource.getVersion());
-      }
-      for (TsFileResource resource : tsFileManagement.getTsFileList(false)) {
-        long partitionNum = resource.getTimePartition();
-        updatePartitionFileVersion(partitionNum, resource.getVersion());
-      }
-      for (TsFileResource resource : upgradeSeqFileList) {
-        long partitionNum = resource.getTimePartition();
-        updatePartitionFileVersion(partitionNum, resource.getVersion());
-      }
-      for (TsFileResource resource : upgradeUnseqFileList) {
-        long partitionNum = resource.getTimePartition();
-        updatePartitionFileVersion(partitionNum, resource.getVersion());
-      }
-      updateLatestFlushedTime();
-
-      List<TsFileResource> seqTsFileResources = tsFileManagement.getTsFileList(true);
-      for (TsFileResource resource : seqTsFileResources) {
-        long timePartitionId = resource.getTimePartition();
-        Map<String, Long> endTimeMap = new HashMap<>();
-        for (String deviceId : resource.getDevices()) {
-          long endTime = resource.getEndTime(deviceId);
-          endTimeMap.put(deviceId, endTime);
-        }
-        latestTimeForEachDevice
-            .computeIfAbsent(timePartitionId, l -> new HashMap<>())
-            .putAll(endTimeMap);
-        partitionLatestFlushedTimeForEachDevice
-            .computeIfAbsent(timePartitionId, id -> new HashMap<>())
-            .putAll(endTimeMap);
-        globalLatestFlushedTimeForEachDevice.putAll(endTimeMap);
-      }
-
-      // leave it in the end
-      String taskName =
-          logicalStorageGroupName + "-" + virtualStorageGroupId + "-" + System.currentTimeMillis();
-      File mergingMods =
-          SystemFileFactory.INSTANCE.getFile(storageGroupSysDir, MERGING_MODIFICATION_FILE_NAME);
-      if (mergingMods.exists()) {
-        this.tsFileManagement.mergingModification = new ModificationFile(mergingMods.getPath());
-      }
-
-      CompactionMergeRecoverTask recoverTask =
-          new CompactionMergeRecoverTask(
-              tsFileManagement,
-              new ArrayList<>(tsFileManagement.getTsFileList(true)),
-              tsFileManagement.getTsFileList(false),
-              storageGroupSysDir.getPath(),
-              tsFileManagement::mergeEndAction,
-              taskName,
-              IoTDBDescriptor.getInstance().getConfig().isForceFullMerge(),
-              logicalStorageGroupName,
-              this::closeCompactionRecoverCallBack);
-
-      new Thread(recoverTask).start();
-      logger.info("submit a compaction merge recover task");
-    } catch (IOException e) {
-      throw new StorageGroupProcessorException(e);
-    }
-  }
-
-  public class CompactionAllPartitionTask extends StorageGroupCompactionTask {
-
-    CompactionAllPartitionTask(String storageGroupName) {
-      super(storageGroupName);
-    }
-
-    @Override
-    public Void call() {
-      for (long timePartitionId : partitionLatestFlushedTimeForEachDevice.keySet()) {
-        syncCompactOnePartition(
-            timePartitionId, IoTDBDescriptor.getInstance().getConfig().isForceFullMerge());
-      }
-      clearCompactionStatus();
-      return null;
-    }
-  }
-
-  private void updatePartitionFileVersion(long partitionNum, long fileVersion) {
-    long oldVersion = partitionMaxFileVersions.getOrDefault(partitionNum, 0L);
-    if (fileVersion > oldVersion) {
-      partitionMaxFileVersions.put(partitionNum, fileVersion);
-    }
-  }
-
-  /**
-   * use old seq file to update latestTimeForEachDevice, globalLatestFlushedTimeForEachDevice,
-   * partitionLatestFlushedTimeForEachDevice and timePartitionIdVersionControllerMap
-   */
-  @SuppressWarnings("squid:S3776") // Suppress high Cognitive Complexity warning
-  private void updateLatestFlushedTime() throws IOException {
-
-    VersionController versionController =
-        new SimpleFileVersionController(storageGroupSysDir.getPath());
-    long currentVersion = versionController.currVersion();
-    for (TsFileResource resource : upgradeSeqFileList) {
-      for (String deviceId : resource.getDevices()) {
-        long endTime = resource.getEndTime(deviceId);
-        long endTimePartitionId = StorageEngine.getTimePartition(endTime);
-        latestTimeForEachDevice
-            .computeIfAbsent(endTimePartitionId, l -> new HashMap<>())
-            .put(deviceId, endTime);
-        globalLatestFlushedTimeForEachDevice.put(deviceId, endTime);
-
-        // set all the covered partition's LatestFlushedTime
-        long partitionId = StorageEngine.getTimePartition(resource.getStartTime(deviceId));
-        while (partitionId <= endTimePartitionId) {
-          partitionLatestFlushedTimeForEachDevice
-              .computeIfAbsent(partitionId, l -> new HashMap<>())
-              .put(deviceId, endTime);
-          if (!timePartitionIdVersionControllerMap.containsKey(partitionId)) {
-            File directory =
-                SystemFileFactory.INSTANCE.getFile(storageGroupSysDir, String.valueOf(partitionId));
-            if (!directory.exists()) {
-              directory.mkdirs();
-            }
-            File versionFile =
-                SystemFileFactory.INSTANCE.getFile(
-                    directory, SimpleFileVersionController.FILE_PREFIX + currentVersion);
-            if (!versionFile.createNewFile()) {
-              logger.warn("Version file {} has already been created ", versionFile);
-            }
-            timePartitionIdVersionControllerMap.put(
-                partitionId,
-                new SimpleFileVersionController(storageGroupSysDir.getPath(), partitionId));
-          }
-          partitionId++;
-        }
-      }
-    }
-  }
-
-  @SuppressWarnings("squid:S3776") // Suppress high Cognitive Complexity warning
-  private Pair<List<TsFileResource>, List<TsFileResource>> getAllFiles(List<String> folders)
-      throws IOException {
-    List<File> tsFiles = new ArrayList<>();
-    List<File> upgradeFiles = new ArrayList<>();
-    for (String baseDir : folders) {
-      File fileFolder =
-          fsFactory.getFile(
-              baseDir + File.separator + logicalStorageGroupName, virtualStorageGroupId);
-      if (!fileFolder.exists()) {
-        continue;
-      }
-
-      // old version
-      // some TsFileResource may be being persisted when the system crashed, try recovered such
-      // resources
-      continueFailedRenames(fileFolder, TEMP_SUFFIX);
-
-      // some TsFiles were going to be replaced by the merged files when the system crashed and
-      // the process was interrupted before the merged files could be named
-      continueFailedRenames(fileFolder, MERGE_SUFFIX);
-
-      File[] subFiles = fileFolder.listFiles();
-      if (subFiles != null) {
-        for (File partitionFolder : subFiles) {
-          if (!partitionFolder.isDirectory()) {
-            logger.warn("{} is not a directory.", partitionFolder.getAbsolutePath());
-          } else if (!partitionFolder.getName().equals(IoTDBConstant.UPGRADE_FOLDER_NAME)) {
-            // some TsFileResource may be being persisted when the system crashed, try recovered
-            // such
-            // resources
-            continueFailedRenames(partitionFolder, TEMP_SUFFIX);
-
-            // some TsFiles were going to be replaced by the merged files when the system crashed
-            // and
-            // the process was interrupted before the merged files could be named
-            continueFailedRenames(partitionFolder, MERGE_SUFFIX);
-
-            Collections.addAll(
-                tsFiles,
-                fsFactory.listFilesBySuffix(partitionFolder.getAbsolutePath(), TSFILE_SUFFIX));
-          } else {
-            // collect old TsFiles for upgrading
-            Collections.addAll(
-                upgradeFiles,
-                fsFactory.listFilesBySuffix(partitionFolder.getAbsolutePath(), TSFILE_SUFFIX));
-          }
-        }
-      }
-    }
-    tsFiles.sort(this::compareFileName);
-    List<TsFileResource> ret = new ArrayList<>();
-    tsFiles.forEach(f -> ret.add(new TsFileResource(f)));
-    upgradeFiles.sort(this::compareFileName);
-    List<TsFileResource> upgradeRet = new ArrayList<>();
-    for (File f : upgradeFiles) {
-      TsFileResource fileResource = new TsFileResource(f);
-      fileResource.setClosed(true);
-      // make sure the flush command is called before IoTDB is down.
-      fileResource.deserializeFromOldFile();
-      upgradeRet.add(fileResource);
-    }
-    return new Pair<>(ret, upgradeRet);
-  }
-
-  private void continueFailedRenames(File fileFolder, String suffix) {
-    File[] files = fsFactory.listFilesBySuffix(fileFolder.getAbsolutePath(), suffix);
-    if (files != null) {
-      for (File tempResource : files) {
-        File originResource = fsFactory.getFile(tempResource.getPath().replace(suffix, ""));
-        if (originResource.exists()) {
-          tempResource.delete();
-        } else {
-          tempResource.renameTo(originResource);
-        }
-      }
-    }
-  }
-
-  private void recoverTsFiles(List<TsFileResource> tsFiles, boolean isSeq) throws IOException {
-    for (int i = 0; i < tsFiles.size(); i++) {
-      TsFileResource tsFileResource = tsFiles.get(i);
-      long timePartitionId = tsFileResource.getTimePartition();
-
-      TsFileRecoverPerformer recoverPerformer =
-          new TsFileRecoverPerformer(
-              logicalStorageGroupName
-                  + File.separator
-                  + virtualStorageGroupId
-                  + FILE_NAME_SEPARATOR,
-              tsFileResource,
-              isSeq,
-              i == tsFiles.size() - 1);
-
-      RestorableTsFileIOWriter writer;
-      try {
-        // this tsfile is not zero level, no need to perform redo wal
-        if (TsFileResource.getMergeLevel(tsFileResource.getTsFile().getName()) > 0) {
-          writer =
-              recoverPerformer.recover(false, this::getWalDirectByteBuffer, this::releaseWalBuffer);
-          if (writer.hasCrashed()) {
-            tsFileManagement.addRecover(tsFileResource, isSeq);
-          } else {
-            tsFileResource.setClosed(true);
-            tsFileManagement.add(tsFileResource, isSeq);
-          }
-          continue;
-        } else {
-          writer =
-              recoverPerformer.recover(true, this::getWalDirectByteBuffer, this::releaseWalBuffer);
-        }
-      } catch (StorageGroupProcessorException | IOException e) {
-        logger.warn(
-            "Skip TsFile: {} because of error in recover: ", tsFileResource.getTsFilePath(), e);
-        continue;
-      }
-
-      if (i != tsFiles.size() - 1 || !writer.canWrite()) {
-        // not the last file or cannot write, just close it
-        tsFileResource.setClosed(true);
-      } else if (writer.canWrite()) {
-        // the last file is not closed, continue writing to in
-        TsFileProcessor tsFileProcessor;
-        if (isSeq) {
-          tsFileProcessor =
-              new TsFileProcessor(
-                  virtualStorageGroupId,
-                  storageGroupInfo,
-                  tsFileResource,
-                  this::closeUnsealedTsFileProcessorCallBack,
-                  this::updateLatestFlushTimeCallback,
-                  true,
-                  writer);
-          if (enableMemControl) {
-            TsFileProcessorInfo tsFileProcessorInfo = new TsFileProcessorInfo(storageGroupInfo);
-            tsFileProcessor.setTsFileProcessorInfo(tsFileProcessorInfo);
-            this.storageGroupInfo.initTsFileProcessorInfo(tsFileProcessor);
-          }
-          workSequenceTsFileProcessors.put(timePartitionId, tsFileProcessor);
-        } else {
-          tsFileProcessor =
-              new TsFileProcessor(
-                  virtualStorageGroupId,
-                  storageGroupInfo,
-                  tsFileResource,
-                  this::closeUnsealedTsFileProcessorCallBack,
-                  this::unsequenceFlushCallback,
-                  false,
-                  writer);
-          if (enableMemControl) {
-            TsFileProcessorInfo tsFileProcessorInfo = new TsFileProcessorInfo(storageGroupInfo);
-            tsFileProcessor.setTsFileProcessorInfo(tsFileProcessorInfo);
-            this.storageGroupInfo.initTsFileProcessorInfo(tsFileProcessor);
-          }
-          workUnsequenceTsFileProcessors.put(timePartitionId, tsFileProcessor);
-        }
-        tsFileResource.setProcessor(tsFileProcessor);
-        tsFileResource.removeResourceFile();
-        tsFileProcessor.setTimeRangeId(timePartitionId);
-        writer.makeMetadataVisible();
-        if (enableMemControl) {
-          // get chunkMetadata size
-          long chunkMetadataSize = 0;
-          for (Map<String, List<ChunkMetadata>> metaMap : writer.getMetadatasForQuery().values()) {
-            for (List<ChunkMetadata> metadatas : metaMap.values()) {
-              for (ChunkMetadata chunkMetadata : metadatas) {
-                chunkMetadataSize += chunkMetadata.calculateRamSize();
-              }
-            }
-          }
-          tsFileProcessor.getTsFileProcessorInfo().addTSPMemCost(chunkMetadataSize);
-        }
-      }
-      tsFileManagement.add(tsFileResource, isSeq);
-    }
-  }
-
-  // ({systemTime}-{versionNum}-{mergeNum}.tsfile)
-  private int compareFileName(File o1, File o2) {
-    String[] items1 = o1.getName().replace(TSFILE_SUFFIX, "").split(FILE_NAME_SEPARATOR);
-    String[] items2 = o2.getName().replace(TSFILE_SUFFIX, "").split(FILE_NAME_SEPARATOR);
-    long ver1 = Long.parseLong(items1[0]);
-    long ver2 = Long.parseLong(items2[0]);
-    int cmp = Long.compare(ver1, ver2);
-    if (cmp == 0) {
-      return Long.compare(Long.parseLong(items1[1]), Long.parseLong(items2[1]));
-    } else {
-      return cmp;
-    }
-  }
-
-  public void insert(InsertRowPlan insertRowPlan) throws WriteProcessException {
-    // reject insertions that are out of ttl
-    if (!isAlive(insertRowPlan.getTime())) {
-      throw new OutOfTTLException(insertRowPlan.getTime(), (System.currentTimeMillis() - dataTTL));
-    }
-    writeLock("InsertRow");
-    try {
-      // init map
-      long timePartitionId = StorageEngine.getTimePartition(insertRowPlan.getTime());
-
-      partitionLatestFlushedTimeForEachDevice.computeIfAbsent(
-          timePartitionId, id -> new HashMap<>());
-
-      boolean isSequence =
-          insertRowPlan.getTime()
-              > partitionLatestFlushedTimeForEachDevice
-                  .get(timePartitionId)
-                  .getOrDefault(insertRowPlan.getDeviceId().getFullPath(), Long.MIN_VALUE);
-
-      // is unsequence and user set config to discard out of order data
-      if (!isSequence
-          && IoTDBDescriptor.getInstance().getConfig().isEnableDiscardOutOfOrderData()) {
-        return;
-      }
-
-      latestTimeForEachDevice.computeIfAbsent(timePartitionId, l -> new HashMap<>());
-      // insert to sequence or unSequence file
-      insertToTsFileProcessor(insertRowPlan, isSequence, timePartitionId);
-
-    } finally {
-      writeUnlock();
-    }
-  }
-
-  /**
-   * Insert a tablet (rows belonging to the same devices) into this storage group.
-   *
-   * @throws BatchProcessException if some of the rows failed to be inserted
-   */
-  @SuppressWarnings("squid:S3776") // Suppress high Cognitive Complexity warning
-  public void insertTablet(InsertTabletPlan insertTabletPlan) throws BatchProcessException {
-    writeLock("insertTablet");
-    try {
-      TSStatus[] results = new TSStatus[insertTabletPlan.getRowCount()];
-      Arrays.fill(results, RpcUtils.SUCCESS_STATUS);
-      boolean noFailure = true;
-
-      /*
-       * assume that batch has been sorted by client
-       */
-      int loc = 0;
-      while (loc < insertTabletPlan.getRowCount()) {
-        long currTime = insertTabletPlan.getTimes()[loc];
-        // skip points that do not satisfy TTL
-        if (!isAlive(currTime)) {
-          results[loc] =
-              RpcUtils.getStatus(
-                  TSStatusCode.OUT_OF_TTL_ERROR,
-                  "time " + currTime + " in current line is out of TTL: " + dataTTL);
-          loc++;
-          noFailure = false;
-        } else {
-          break;
-        }
-      }
-      // loc pointing at first legal position
-      if (loc == insertTabletPlan.getRowCount()) {
-        throw new BatchProcessException(results);
-      }
-      // before is first start point
-      int before = loc;
-      // before time partition
-      long beforeTimePartition =
-          StorageEngine.getTimePartition(insertTabletPlan.getTimes()[before]);
-      // init map
-      long lastFlushTime =
-          partitionLatestFlushedTimeForEachDevice
-              .computeIfAbsent(beforeTimePartition, id -> new HashMap<>())
-              .computeIfAbsent(insertTabletPlan.getDeviceId().getFullPath(), id -> Long.MIN_VALUE);
-      // if is sequence
-      boolean isSequence = false;
-      while (loc < insertTabletPlan.getRowCount()) {
-        long time = insertTabletPlan.getTimes()[loc];
-        long curTimePartition = StorageEngine.getTimePartition(time);
-        // start next partition
-        if (curTimePartition != beforeTimePartition) {
-          // insert last time partition
-          if (isSequence
-              || !IoTDBDescriptor.getInstance().getConfig().isEnableDiscardOutOfOrderData()) {
-            noFailure =
-                insertTabletToTsFileProcessor(
-                        insertTabletPlan, before, loc, isSequence, results, beforeTimePartition)
-                    && noFailure;
-          }
-          // re initialize
-          before = loc;
-          beforeTimePartition = curTimePartition;
-          lastFlushTime =
-              partitionLatestFlushedTimeForEachDevice
-                  .computeIfAbsent(beforeTimePartition, id -> new HashMap<>())
-                  .computeIfAbsent(
-                      insertTabletPlan.getDeviceId().getFullPath(), id -> Long.MIN_VALUE);
-          isSequence = false;
-        }
-        // still in this partition
-        else {
-          // judge if we should insert sequence
-          if (!isSequence && time > lastFlushTime) {
-            // insert into unsequence and then start sequence
-            if (!IoTDBDescriptor.getInstance().getConfig().isEnableDiscardOutOfOrderData()) {
-              noFailure =
-                  insertTabletToTsFileProcessor(
-                          insertTabletPlan, before, loc, false, results, beforeTimePartition)
-                      && noFailure;
-            }
-            before = loc;
-            isSequence = true;
-          }
-          loc++;
-        }
-      }
-
-      // do not forget last part
-      if (before < loc
-          && (isSequence
-              || !IoTDBDescriptor.getInstance().getConfig().isEnableDiscardOutOfOrderData())) {
-        noFailure =
-            insertTabletToTsFileProcessor(
-                    insertTabletPlan, before, loc, isSequence, results, beforeTimePartition)
-                && noFailure;
-      }
-      long globalLatestFlushedTime =
-          globalLatestFlushedTimeForEachDevice.getOrDefault(
-              insertTabletPlan.getDeviceId().getFullPath(), Long.MIN_VALUE);
-      tryToUpdateBatchInsertLastCache(insertTabletPlan, globalLatestFlushedTime);
-
-      if (!noFailure) {
-        throw new BatchProcessException(results);
-      }
-    } finally {
-      writeUnlock();
-    }
-  }
-
-  /** @return whether the given time falls in ttl */
-  private boolean isAlive(long time) {
-    return dataTTL == Long.MAX_VALUE || (System.currentTimeMillis() - time) <= dataTTL;
-  }
-
-  /**
-   * insert batch to tsfile processor thread-safety that the caller need to guarantee The rows to be
-   * inserted are in the range [start, end)
-   *
-   * @param insertTabletPlan insert a tablet of a device
-   * @param sequence whether is sequence
-   * @param start start index of rows to be inserted in insertTabletPlan
-   * @param end end index of rows to be inserted in insertTabletPlan
-   * @param results result array
-   * @param timePartitionId time partition id
-   * @return false if any failure occurs when inserting the tablet, true otherwise
-   */
-  private boolean insertTabletToTsFileProcessor(
-      InsertTabletPlan insertTabletPlan,
-      int start,
-      int end,
-      boolean sequence,
-      TSStatus[] results,
-      long timePartitionId) {
-    // return when start >= end
-    if (start >= end) {
-      return true;
-    }
-
-    TsFileProcessor tsFileProcessor = getOrCreateTsFileProcessor(timePartitionId, sequence);
-    if (tsFileProcessor == null) {
-      for (int i = start; i < end; i++) {
-        results[i] =
-            RpcUtils.getStatus(
-                TSStatusCode.INTERNAL_SERVER_ERROR,
-                "can not create TsFileProcessor, timePartitionId: " + timePartitionId);
-      }
-      return false;
-    }
-
-    try {
-      tsFileProcessor.insertTablet(insertTabletPlan, start, end, results);
-    } catch (WriteProcessRejectException e) {
-      logger.warn("insert to TsFileProcessor rejected, {}", e.getMessage());
-      return false;
-    } catch (WriteProcessException e) {
-      logger.error("insert to TsFileProcessor error ", e);
-      return false;
-    }
-
-    latestTimeForEachDevice.computeIfAbsent(timePartitionId, t -> new HashMap<>());
-    // try to update the latest time of the device of this tsRecord
-    if (sequence
-        && latestTimeForEachDevice
-                .get(timePartitionId)
-                .getOrDefault(insertTabletPlan.getDeviceId().getFullPath(), Long.MIN_VALUE)
-            < insertTabletPlan.getTimes()[end - 1]) {
-      latestTimeForEachDevice
-          .get(timePartitionId)
-          .put(insertTabletPlan.getDeviceId().getFullPath(), insertTabletPlan.getTimes()[end - 1]);
-    }
-
-    // check memtable size and may async try to flush the work memtable
-    if (tsFileProcessor.shouldFlush()) {
-      fileFlushPolicy.apply(this, tsFileProcessor, sequence);
-    }
-    return true;
-  }
-
-  private void tryToUpdateBatchInsertLastCache(InsertTabletPlan plan, Long latestFlushedTime) {
-    if (!IoTDBDescriptor.getInstance().getConfig().isLastCacheEnabled()) {
-      return;
-    }
-    MeasurementMNode[] mNodes = plan.getMeasurementMNodes();
-    for (int i = 0; i < mNodes.length; i++) {
-      if (plan.getColumns()[i] == null) {
-        continue;
-      }
-      // Update cached last value with high priority
-      if (mNodes[i] != null) {
-        // in stand alone version, the seriesPath is not needed, just use measurementMNodes[i] to
-        // update last cache
-        IoTDB.metaManager.updateLastCache(
-            null, plan.composeLastTimeValuePair(i), true, latestFlushedTime, mNodes[i]);
-      } else {
-        // measurementMNodes[i] is null, use the path to update remote cache
-        IoTDB.metaManager.updateLastCache(
-            plan.getDeviceId().concatNode(plan.getMeasurements()[i]),
-            plan.composeLastTimeValuePair(i),
-            true,
-            latestFlushedTime,
-            null);
-      }
-    }
-  }
-
-  private void insertToTsFileProcessor(
-      InsertRowPlan insertRowPlan, boolean sequence, long timePartitionId)
-      throws WriteProcessException {
-    TsFileProcessor tsFileProcessor = getOrCreateTsFileProcessor(timePartitionId, sequence);
-    if (tsFileProcessor == null) {
-      return;
-    }
-
-    tsFileProcessor.insert(insertRowPlan);
-
-    // try to update the latest time of the device of this tsRecord
-    if (latestTimeForEachDevice
-            .get(timePartitionId)
-            .getOrDefault(insertRowPlan.getDeviceId().getFullPath(), Long.MIN_VALUE)
-        < insertRowPlan.getTime()) {
-      latestTimeForEachDevice
-          .get(timePartitionId)
-          .put(insertRowPlan.getDeviceId().getFullPath(), insertRowPlan.getTime());
-    }
-
-    long globalLatestFlushTime =
-        globalLatestFlushedTimeForEachDevice.getOrDefault(
-            insertRowPlan.getDeviceId().getFullPath(), Long.MIN_VALUE);
-
-    tryToUpdateInsertLastCache(insertRowPlan, globalLatestFlushTime);
-
-    // check memtable size and may asyncTryToFlush the work memtable
-    if (tsFileProcessor.shouldFlush()) {
-      fileFlushPolicy.apply(this, tsFileProcessor, sequence);
-    }
-  }
-
-  private void tryToUpdateInsertLastCache(InsertRowPlan plan, Long latestFlushedTime) {
-    if (!IoTDBDescriptor.getInstance().getConfig().isLastCacheEnabled()) {
-      return;
-    }
-    MeasurementMNode[] mNodes = plan.getMeasurementMNodes();
-    for (int i = 0; i < mNodes.length; i++) {
-      if (plan.getValues()[i] == null) {
-        continue;
-      }
-      // Update cached last value with high priority
-      if (mNodes[i] != null) {
-        // in stand alone version, the seriesPath is not needed, just use measurementMNodes[i] to
-        // update last cache
-        IoTDB.metaManager.updateLastCache(
-            null, plan.composeTimeValuePair(i), true, latestFlushedTime, mNodes[i]);
-      } else {
-        IoTDB.metaManager.updateLastCache(
-            plan.getDeviceId().concatNode(plan.getMeasurements()[i]),
-            plan.composeTimeValuePair(i),
-            true,
-            latestFlushedTime,
-            null);
-      }
-    }
-  }
-
-  public void submitAFlushTaskWhenShouldFlush(TsFileProcessor tsFileProcessor) {
-    writeLock("submitAFlushTaskWhenShouldFlush");
-    try {
-      // check memtable size and may asyncTryToFlush the work memtable
-      if (tsFileProcessor.shouldFlush()) {
-        fileFlushPolicy.apply(this, tsFileProcessor, tsFileProcessor.isSequence());
-      }
-    } finally {
-      writeUnlock();
-    }
-  }
-
-  private TsFileProcessor getOrCreateTsFileProcessor(long timeRangeId, boolean sequence) {
-    TsFileProcessor tsFileProcessor = null;
-    try {
-      if (sequence) {
-        tsFileProcessor =
-            getOrCreateTsFileProcessorIntern(timeRangeId, workSequenceTsFileProcessors, true);
-      } else {
-        tsFileProcessor =
-            getOrCreateTsFileProcessorIntern(timeRangeId, workUnsequenceTsFileProcessors, false);
-      }
-    } catch (DiskSpaceInsufficientException e) {
-      logger.error(
-          "disk space is insufficient when creating TsFile processor, change system mode to read-only",
-          e);
-      IoTDBDescriptor.getInstance().getConfig().setReadOnly(true);
-    } catch (IOException e) {
-      logger.error(
-          "meet IOException when creating TsFileProcessor, change system mode to read-only", e);
-      IoTDBDescriptor.getInstance().getConfig().setReadOnly(true);
-    }
-    return tsFileProcessor;
-  }
-
-  /**
-   * get processor from hashmap, flush oldest processor if necessary
-   *
-   * @param timeRangeId time partition range
-   * @param tsFileProcessorTreeMap tsFileProcessorTreeMap
-   * @param sequence whether is sequence or not
-   */
-  private TsFileProcessor getOrCreateTsFileProcessorIntern(
-      long timeRangeId, TreeMap<Long, TsFileProcessor> tsFileProcessorTreeMap, boolean sequence)
-      throws IOException, DiskSpaceInsufficientException {
-
-    TsFileProcessor res = tsFileProcessorTreeMap.get(timeRangeId);
-
-    if (null == res) {
-      // we have to remove oldest processor to control the num of the memtables
-      // TODO: use a method to control the number of memtables
-      if (tsFileProcessorTreeMap.size()
-          >= IoTDBDescriptor.getInstance().getConfig().getConcurrentWritingTimePartition()) {
-        Map.Entry<Long, TsFileProcessor> processorEntry = tsFileProcessorTreeMap.firstEntry();
-        logger.info(
-            "will close a {} TsFile because too many active partitions ({} > {}) in the storage group {},",
-            sequence,
-            tsFileProcessorTreeMap.size(),
-            IoTDBDescriptor.getInstance().getConfig().getConcurrentWritingTimePartition(),
-            logicalStorageGroupName);
-        asyncCloseOneTsFileProcessor(sequence, processorEntry.getValue());
-      }
-
-      // build new processor
-      res = newTsFileProcessor(sequence, timeRangeId);
-      tsFileProcessorTreeMap.put(timeRangeId, res);
-      tsFileManagement.add(res.getTsFileResource(), sequence);
-    }
-
-    return res;
-  }
-
-  private TsFileProcessor newTsFileProcessor(boolean sequence, long timePartitionId)
-      throws IOException, DiskSpaceInsufficientException {
-    DirectoryManager directoryManager = DirectoryManager.getInstance();
-    String baseDir =
-        sequence
-            ? directoryManager.getNextFolderForSequenceFile()
-            : directoryManager.getNextFolderForUnSequenceFile();
-    fsFactory
-        .getFile(baseDir + File.separator + logicalStorageGroupName, virtualStorageGroupId)
-        .mkdirs();
-
-    String filePath =
-        baseDir
-            + File.separator
-            + logicalStorageGroupName
-            + File.separator
-            + virtualStorageGroupId
-            + File.separator
-            + timePartitionId
-            + File.separator
-            + getNewTsFileName(timePartitionId);
-
-    return getTsFileProcessor(sequence, filePath, timePartitionId);
-  }
-
-  private TsFileProcessor getTsFileProcessor(
-      boolean sequence, String filePath, long timePartitionId) throws IOException {
-    TsFileProcessor tsFileProcessor;
-    if (sequence) {
-      tsFileProcessor =
-          new TsFileProcessor(
-              logicalStorageGroupName + File.separator + virtualStorageGroupId,
-              fsFactory.getFileWithParent(filePath),
-              storageGroupInfo,
-              this::closeUnsealedTsFileProcessorCallBack,
-              this::updateLatestFlushTimeCallback,
-              true,
-              deviceNumInLastClosedTsFile);
-    } else {
-      tsFileProcessor =
-          new TsFileProcessor(
-              logicalStorageGroupName + File.separator + virtualStorageGroupId,
-              fsFactory.getFileWithParent(filePath),
-              storageGroupInfo,
-              this::closeUnsealedTsFileProcessorCallBack,
-              this::unsequenceFlushCallback,
-              false,
-              deviceNumInLastClosedTsFile);
-    }
-
-    if (enableMemControl) {
-      TsFileProcessorInfo tsFileProcessorInfo = new TsFileProcessorInfo(storageGroupInfo);
-      tsFileProcessor.setTsFileProcessorInfo(tsFileProcessorInfo);
-      this.storageGroupInfo.initTsFileProcessorInfo(tsFileProcessor);
-    }
-
-    tsFileProcessor.addCloseFileListeners(customCloseFileListeners);
-    tsFileProcessor.addFlushListeners(customFlushListeners);
-    tsFileProcessor.setTimeRangeId(timePartitionId);
-
-    return tsFileProcessor;
-  }
-
-  /**
-   * Create a new tsfile name
-   *
-   * @return file name
-   */
-  private String getNewTsFileName(long timePartitionId) {
-    long version = partitionMaxFileVersions.getOrDefault(timePartitionId, 0L) + 1;
-    partitionMaxFileVersions.put(timePartitionId, version);
-    return getNewTsFileName(System.currentTimeMillis(), version, 0);
-  }
-
-  private String getNewTsFileName(long time, long version, int mergeCnt) {
-    return TsFileResource.getNewTsFileName(System.currentTimeMillis(), version, 0, 0);
-  }
-
-  public void syncCloseOneTsFileProcessor(boolean sequence, TsFileProcessor tsFileProcessor) {
-    synchronized (closeStorageGroupCondition) {
-      try {
-        asyncCloseOneTsFileProcessor(sequence, tsFileProcessor);
-        long startTime = System.currentTimeMillis();
-        while (closingSequenceTsFileProcessor.contains(tsFileProcessor)
-            || closingUnSequenceTsFileProcessor.contains(tsFileProcessor)) {
-          closeStorageGroupCondition.wait(60_000);
-          if (System.currentTimeMillis() - startTime > 60_000) {
-            logger.warn(
-                "{} has spent {}s to wait for closing one tsfile.",
-                logicalStorageGroupName + "-" + this.virtualStorageGroupId,
-                (System.currentTimeMillis() - startTime) / 1000);
-          }
-        }
-      } catch (InterruptedException e) {
-        Thread.currentThread().interrupt();
-        logger.error(
-            "syncCloseOneTsFileProcessor error occurs while waiting for closing the storage "
-                + "group {}",
-            logicalStorageGroupName + "-" + virtualStorageGroupId,
-            e);
-      }
-    }
-  }
-
-  /** thread-safety should be ensured by caller */
-  public void asyncCloseOneTsFileProcessor(boolean sequence, TsFileProcessor tsFileProcessor) {
-    // for sequence tsfile, we update the endTimeMap only when the file is prepared to be closed.
-    // for unsequence tsfile, we have maintained the endTimeMap when an insertion comes.
-    if (closingSequenceTsFileProcessor.contains(tsFileProcessor)
-        || closingUnSequenceTsFileProcessor.contains(tsFileProcessor)
-        || tsFileProcessor.alreadyMarkedClosing()) {
-      return;
-    }
-    logger.info(
-        "Async close tsfile: {}",
-        tsFileProcessor.getTsFileResource().getTsFile().getAbsolutePath());
-    if (sequence) {
-      closingSequenceTsFileProcessor.add(tsFileProcessor);
-      updateEndTimeMap(tsFileProcessor);
-      tsFileProcessor.asyncClose();
-
-      workSequenceTsFileProcessors.remove(tsFileProcessor.getTimeRangeId());
-      // if unsequence files don't contain this time range id, we should remove it's version
-      // controller
-      if (!workUnsequenceTsFileProcessors.containsKey(tsFileProcessor.getTimeRangeId())) {
-        timePartitionIdVersionControllerMap.remove(tsFileProcessor.getTimeRangeId());
-      }
-      logger.info(
-          "close a sequence tsfile processor {}",
-          logicalStorageGroupName + "-" + virtualStorageGroupId);
-    } else {
-      closingUnSequenceTsFileProcessor.add(tsFileProcessor);
-      tsFileProcessor.asyncClose();
-
-      workUnsequenceTsFileProcessors.remove(tsFileProcessor.getTimeRangeId());
-      // if sequence files don't contain this time range id, we should remove it's version
-      // controller
-      if (!workSequenceTsFileProcessors.containsKey(tsFileProcessor.getTimeRangeId())) {
-        timePartitionIdVersionControllerMap.remove(tsFileProcessor.getTimeRangeId());
-      }
-    }
-  }
-
-  /** delete the storageGroup's own folder in folder data/system/storage_groups */
-  public void deleteFolder(String systemDir) {
-    logger.info(
-        "{} will close all files for deleting data folder {}",
-        logicalStorageGroupName + "-" + virtualStorageGroupId,
-        systemDir);
-    writeLock("deleteFolder");
-    try {
-      syncCloseAllWorkingTsFileProcessors();
-      File storageGroupFolder =
-          SystemFileFactory.INSTANCE.getFile(systemDir, virtualStorageGroupId);
-      if (storageGroupFolder.exists()) {
-        org.apache.iotdb.db.utils.FileUtils.deleteDirectory(storageGroupFolder);
-      }
-    } finally {
-      writeUnlock();
-    }
-  }
-
-  public void closeAllResources() {
-    for (TsFileResource tsFileResource : tsFileManagement.getTsFileList(false)) {
-      try {
-        tsFileResource.close();
-      } catch (IOException e) {
-        logger.error("Cannot close a TsFileResource {}", tsFileResource, e);
-      }
-    }
-    for (TsFileResource tsFileResource : tsFileManagement.getTsFileList(true)) {
-      try {
-        tsFileResource.close();
-      } catch (IOException e) {
-        logger.error("Cannot close a TsFileResource {}", tsFileResource, e);
-      }
-    }
-  }
-
-  public void releaseWalDirectByteBufferPool() {
-    synchronized (walByteBufferPool) {
-      while (!walByteBufferPool.isEmpty()) {
-        MmapUtil.clean((MappedByteBuffer) walByteBufferPool.removeFirst());
-        currentWalPoolSize--;
-      }
-    }
-  }
-
-  public void syncDeleteDataFiles() {
-    logger.info(
-        "{} will close all files for deleting data files",
-        logicalStorageGroupName + "-" + virtualStorageGroupId);
-    writeLock("syncDeleteDataFiles");
-    try {
-
-      syncCloseAllWorkingTsFileProcessors();
-      // normally, mergingModification is just need to be closed by after a merge task is finished.
-      // we close it here just for IT test.
-      if (this.tsFileManagement.mergingModification != null) {
-        this.tsFileManagement.mergingModification.close();
-      }
-
-      closeAllResources();
-      List<String> folder = DirectoryManager.getInstance().getAllSequenceFileFolders();
-      folder.addAll(DirectoryManager.getInstance().getAllUnSequenceFileFolders());
-      deleteAllSGFolders(folder);
-
-      this.workSequenceTsFileProcessors.clear();
-      this.workUnsequenceTsFileProcessors.clear();
-      this.tsFileManagement.clear();
-      this.partitionLatestFlushedTimeForEachDevice.clear();
-      this.globalLatestFlushedTimeForEachDevice.clear();
-      this.latestTimeForEachDevice.clear();
-    } catch (IOException e) {
-      logger.error(
-          "Cannot close the mergingMod file {}",
-          this.tsFileManagement.mergingModification.getFilePath(),
-          e);
-    } finally {
-      writeUnlock();
-    }
-  }
-
-  private void deleteAllSGFolders(List<String> folder) {
-    for (String tsfilePath : folder) {
-      File storageGroupFolder =
-          fsFactory.getFile(
-              tsfilePath, logicalStorageGroupName + File.separator + virtualStorageGroupId);
-      if (storageGroupFolder.exists()) {
-        org.apache.iotdb.db.utils.FileUtils.deleteDirectory(storageGroupFolder);
-      }
-    }
-  }
-
-  /** Iterate each TsFile and try to lock and remove those out of TTL. */
-  public synchronized void checkFilesTTL() {
-    if (dataTTL == Long.MAX_VALUE) {
-      logger.debug(
-          "{}: TTL not set, ignore the check",
-          logicalStorageGroupName + "-" + virtualStorageGroupId);
-      return;
-    }
-    long timeLowerBound = System.currentTimeMillis() - dataTTL;
-    if (logger.isDebugEnabled()) {
-      logger.debug(
-          "{}: TTL removing files before {}",
-          logicalStorageGroupName + "-" + virtualStorageGroupId,
-          new Date(timeLowerBound));
-    }
-
-    // copy to avoid concurrent modification of deletion
-    List<TsFileResource> seqFiles = new ArrayList<>(tsFileManagement.getTsFileList(true));
-    List<TsFileResource> unseqFiles = new ArrayList<>(tsFileManagement.getTsFileList(false));
-
-    for (TsFileResource tsFileResource : seqFiles) {
-      checkFileTTL(tsFileResource, timeLowerBound, true);
-    }
-    for (TsFileResource tsFileResource : unseqFiles) {
-      checkFileTTL(tsFileResource, timeLowerBound, false);
-    }
-  }
-
-  private void checkFileTTL(TsFileResource resource, long timeLowerBound, boolean isSeq) {
-    if (!resource.isClosed() || !resource.isDeleted() && resource.stillLives(timeLowerBound)) {
-      return;
-    }
-
-    writeLock("checkFileTTL");
-    try {
-      // prevent new merges and queries from choosing this file
-      resource.setDeleted(true);
-
-      // ensure that the file is not used by any queries
-      if (resource.tryWriteLock()) {
-        try {
-          // physical removal
-          resource.remove();
-          if (logger.isInfoEnabled()) {
-            logger.info(
-                "Removed a file {} before {} by ttl ({}ms)",
-                resource.getTsFilePath(),
-                new Date(timeLowerBound),
-                dataTTL);
-          }
-          tsFileManagement.remove(resource, isSeq);
-        } finally {
-          resource.writeUnlock();
-        }
-      }
-    } finally {
-      writeUnlock();
-    }
-  }
-
-  /** This method will be blocked until all tsfile processors are closed. */
-  public void syncCloseAllWorkingTsFileProcessors() {
-    synchronized (closeStorageGroupCondition) {
-      try {
-        asyncCloseAllWorkingTsFileProcessors();
-        long startTime = System.currentTimeMillis();
-        while (!closingSequenceTsFileProcessor.isEmpty()
-            || !closingUnSequenceTsFileProcessor.isEmpty()) {
-          closeStorageGroupCondition.wait(60_000);
-          if (System.currentTimeMillis() - startTime > 60_000) {
-            logger.warn(
-                "{} has spent {}s to wait for closing all TsFiles.",
-                logicalStorageGroupName + "-" + this.virtualStorageGroupId,
-                (System.currentTimeMillis() - startTime) / 1000);
-          }
-        }
-      } catch (InterruptedException e) {
-        logger.error(
-            "CloseFileNodeCondition error occurs while waiting for closing the storage "
-                + "group {}",
-            logicalStorageGroupName + "-" + virtualStorageGroupId,
-            e);
-        Thread.currentThread().interrupt();
-      }
-    }
-  }
-
-  public void asyncCloseAllWorkingTsFileProcessors() {
-    writeLock("asyncCloseAllWorkingTsFileProcessors");
-    try {
-      logger.info(
-          "async force close all files in storage group: {}",
-          logicalStorageGroupName + "-" + virtualStorageGroupId);
-      // to avoid concurrent modification problem, we need a new array list
-      for (TsFileProcessor tsFileProcessor :
-          new ArrayList<>(workSequenceTsFileProcessors.values())) {
-        asyncCloseOneTsFileProcessor(true, tsFileProcessor);
-      }
-      // to avoid concurrent modification problem, we need a new array list
-      for (TsFileProcessor tsFileProcessor :
-          new ArrayList<>(workUnsequenceTsFileProcessors.values())) {
-        asyncCloseOneTsFileProcessor(false, tsFileProcessor);
-      }
-    } finally {
-      writeUnlock();
-    }
-  }
-
-  public void forceCloseAllWorkingTsFileProcessors() throws TsFileProcessorException {
-    writeLock("forceCloseAllWorkingTsFileProcessors");
-    try {
-      logger.info(
-          "force close all processors in storage group: {}",
-          logicalStorageGroupName + "-" + virtualStorageGroupId);
-      // to avoid concurrent modification problem, we need a new array list
-      for (TsFileProcessor tsFileProcessor :
-          new ArrayList<>(workSequenceTsFileProcessors.values())) {
-        tsFileProcessor.putMemTableBackAndClose();
-      }
-      // to avoid concurrent modification problem, we need a new array list
-      for (TsFileProcessor tsFileProcessor :
-          new ArrayList<>(workUnsequenceTsFileProcessors.values())) {
-        tsFileProcessor.putMemTableBackAndClose();
-      }
-    } finally {
-      writeUnlock();
-    }
-  }
-
-  // TODO need a read lock, please consider the concurrency with flush manager threads.
-  public QueryDataSource query(
-      PartialPath fullPath,
-      QueryContext context,
-      QueryFileManager filePathsManager,
-      Filter timeFilter)
-      throws QueryProcessException {
-    readLock();
-    try {
-      List<TsFileResource> seqResources =
-          getFileResourceListForQuery(
-              tsFileManagement.getTsFileList(true),
-              upgradeSeqFileList,
-              fullPath,
-              context,
-              timeFilter,
-              true);
-      List<TsFileResource> unseqResources =
-          getFileResourceListForQuery(
-              tsFileManagement.getTsFileList(false),
-              upgradeUnseqFileList,
-              fullPath,
-              context,
-              timeFilter,
-              false);
-      QueryDataSource dataSource = new QueryDataSource(seqResources, unseqResources);
-      // used files should be added before mergeLock is unlocked, or they may be deleted by
-      // running merge
-      // is null only in tests
-      if (filePathsManager != null) {
-        filePathsManager.addUsedFilesForQuery(context.getQueryId(), dataSource);
-      }
-      dataSource.setDataTTL(dataTTL);
-      return dataSource;
-    } catch (MetadataException e) {
-      throw new QueryProcessException(e);
-    } finally {
-      readUnlock();
-    }
-  }
-
-  public void readLock() {
-    // apply read lock for SG insert lock to prevent inconsistent with concurrently writing memtable
-    insertLock.readLock().lock();
-    // apply read lock for TsFileResource list
-    tsFileManagement.readLock();
-  }
-
-  public void readUnlock() {
-    tsFileManagement.readUnLock();
-    insertLock.readLock().unlock();
-  }
-
-  public void writeLock(String holder) {
-    insertLock.writeLock().lock();
-    insertWriteLockHolder = holder;
-  }
-
-  public void writeUnlock() {
-    insertWriteLockHolder = "";
-    insertLock.writeLock().unlock();
-  }
-
-  /**
-   * @param tsFileResources includes sealed and unsealed tsfile resources
-   * @return fill unsealed tsfile resources with memory data and ChunkMetadataList of data in disk
-   */
-  private List<TsFileResource> getFileResourceListForQuery(
-      Collection<TsFileResource> tsFileResources,
-      List<TsFileResource> upgradeTsFileResources,
-      PartialPath fullPath,
-      QueryContext context,
-      Filter timeFilter,
-      boolean isSeq)
-      throws MetadataException {
-
-    String deviceId = fullPath.getDevice();
-
-    if (context.isDebug()) {
-      DEBUG_LOGGER.info(
-          "Path: {}.{}, get tsfile list: {} isSeq: {} timefilter: {}",
-          deviceId,
-          fullPath.getMeasurement(),
-          tsFileResources,
-          isSeq,
-          (timeFilter == null ? "null" : timeFilter));
-    }
-
-    MeasurementSchema schema = IoTDB.metaManager.getSeriesSchema(fullPath);
-
-    List<TsFileResource> tsfileResourcesForQuery = new ArrayList<>();
-    long timeLowerBound =
-        dataTTL != Long.MAX_VALUE ? System.currentTimeMillis() - dataTTL : Long.MIN_VALUE;
-    context.setQueryTimeLowerBound(timeLowerBound);
-
-    // for upgrade files and old files must be closed
-    for (TsFileResource tsFileResource : upgradeTsFileResources) {
-      if (!tsFileResource.isSatisfied(
-          fullPath.getDevice(), timeFilter, isSeq, dataTTL, context.isDebug())) {
-        continue;
-      }
-      closeQueryLock.readLock().lock();
-      try {
-        tsfileResourcesForQuery.add(tsFileResource);
-      } finally {
-        closeQueryLock.readLock().unlock();
-      }
-    }
-
-    for (TsFileResource tsFileResource : tsFileResources) {
-      if (!tsFileResource.isSatisfied(
-          fullPath.getDevice(), timeFilter, isSeq, dataTTL, context.isDebug())) {
-        continue;
-      }
-      closeQueryLock.readLock().lock();
-      try {
-        if (tsFileResource.isClosed()) {
-          tsfileResourcesForQuery.add(tsFileResource);
-        } else {
-          tsFileResource
-              .getUnsealedFileProcessor()
-              .query(
-                  deviceId,
-                  fullPath.getMeasurement(),
-                  schema.getType(),
-                  schema.getEncodingType(),
-                  schema.getProps(),
-                  context,
-                  tsfileResourcesForQuery);
-        }
-      } catch (IOException e) {
-        throw new MetadataException(e);
-      } finally {
-        closeQueryLock.readLock().unlock();
-      }
-    }
-    return tsfileResourcesForQuery;
-  }
-
-  /**
-   * Delete data whose timestamp <= 'timestamp' and belongs to the time series
-   * deviceId.measurementId.
-   *
-   * @param path the timeseries path of the to be deleted.
-   * @param startTime the startTime of delete range.
-   * @param endTime the endTime of delete range.
-   */
-  public void delete(PartialPath path, long startTime, long endTime, long planIndex)
-      throws IOException {
-    // If there are still some old version tsfiles, the delete won't succeeded.
-    if (upgradeFileCount.get() != 0) {
-      throw new IOException(
-          "Delete failed. " + "Please do not delete until the old files upgraded.");
-    }
-    // TODO: how to avoid partial deletion?
-    // FIXME: notice that if we may remove a SGProcessor out of memory, we need to close all opened
-    // mod files in mergingModification, sequenceFileList, and unsequenceFileList
-    writeLock("delete");
-
-    // record files which are updated so that we can roll back them in case of exception
-    List<ModificationFile> updatedModFiles = new ArrayList<>();
-
-    try {
-      Set<PartialPath> devicePaths = IoTDB.metaManager.getDevices(path.getDevicePath());
-      for (PartialPath device : devicePaths) {
-        Long lastUpdateTime = null;
-        for (Map<String, Long> latestTimeMap : latestTimeForEachDevice.values()) {
-          Long curTime = latestTimeMap.get(device.getFullPath());
-          if (curTime != null && (lastUpdateTime == null || lastUpdateTime < curTime)) {
-            lastUpdateTime = curTime;
-          }
-        }
-
-        // delete Last cache record if necessary
-        tryToDeleteLastCache(device, path, startTime, endTime);
-      }
-
-      // write log to impacted working TsFileProcessors
-      logDeletion(startTime, endTime, path);
-
-      Deletion deletion = new Deletion(path, MERGE_MOD_START_VERSION_NUM, startTime, endTime);
-      if (tsFileManagement.mergingModification != null) {
-        tsFileManagement.mergingModification.write(deletion);
-        updatedModFiles.add(tsFileManagement.mergingModification);
-      }
-
-      deleteDataInFiles(
-          tsFileManagement.getTsFileList(true), deletion, devicePaths, updatedModFiles, planIndex);
-      deleteDataInFiles(
-          tsFileManagement.getTsFileList(false), deletion, devicePaths, updatedModFiles, planIndex);
-
-    } catch (Exception e) {
-      // roll back
-      for (ModificationFile modFile : updatedModFiles) {
-        modFile.abort();
-      }
-      throw new IOException(e);
-    } finally {
-      writeUnlock();
-    }
-  }
-
-  private void logDeletion(long startTime, long endTime, PartialPath path) throws IOException {
-    long timePartitionStartId = StorageEngine.getTimePartition(startTime);
-    long timePartitionEndId = StorageEngine.getTimePartition(endTime);
-    if (IoTDBDescriptor.getInstance().getConfig().isEnableWal()) {
-      DeletePlan deletionPlan = new DeletePlan(startTime, endTime, path);
-      for (Map.Entry<Long, TsFileProcessor> entry : workSequenceTsFileProcessors.entrySet()) {
-        if (timePartitionStartId <= entry.getKey() && entry.getKey() <= timePartitionEndId) {
-          entry.getValue().getLogNode().write(deletionPlan);
-        }
-      }
-
-      for (Map.Entry<Long, TsFileProcessor> entry : workUnsequenceTsFileProcessors.entrySet()) {
-        if (timePartitionStartId <= entry.getKey() && entry.getKey() <= timePartitionEndId) {
-          entry.getValue().getLogNode().write(deletionPlan);
-        }
-      }
-    }
-  }
-
-  private boolean canSkipDelete(
-      TsFileResource tsFileResource,
-      Set<PartialPath> devicePaths,
-      long deleteStart,
-      long deleteEnd) {
-    for (PartialPath device : devicePaths) {
-      String deviceId = device.getFullPath();
-      long endTime = tsFileResource.getEndTime(deviceId);
-      if (endTime == Long.MIN_VALUE) {
-        return false;
-      }
-
-      if (tsFileResource.getDevices().contains(deviceId)
-          && (deleteEnd >= tsFileResource.getStartTime(deviceId) && deleteStart <= endTime)) {
-        return false;
-      }
-    }
-    return true;
-  }
-
-  private void deleteDataInFiles(
-      Collection<TsFileResource> tsFileResourceList,
-      Deletion deletion,
-      Set<PartialPath> devicePaths,
-      List<ModificationFile> updatedModFiles,
-      long planIndex)
-      throws IOException {
-    for (TsFileResource tsFileResource : tsFileResourceList) {
-      if (canSkipDelete(
-          tsFileResource, devicePaths, deletion.getStartTime(), deletion.getEndTime())) {
-        continue;
-      }
-
-      deletion.setFileOffset(tsFileResource.getTsFileSize());
-      // write deletion into modification file
-      tsFileResource.getModFile().write(deletion);
-      // remember to close mod file
-      tsFileResource.getModFile().close();
-      logger.info(
-          "[Deletion] Deletion with path:{}, time:{}-{} written into mods file.",
-          deletion.getPath(),
-          deletion.getStartTime(),
-          deletion.getEndTime());
-
-      tsFileResource.updatePlanIndexes(planIndex);
-
-      // delete data in memory of unsealed file
-      if (!tsFileResource.isClosed()) {
-        TsFileProcessor tsfileProcessor = tsFileResource.getUnsealedFileProcessor();
-        tsfileProcessor.deleteDataInMemory(deletion, devicePaths);
-      }
-
-      // add a record in case of rollback
-      updatedModFiles.add(tsFileResource.getModFile());
-    }
-  }
-
-  private void tryToDeleteLastCache(
-      PartialPath deviceId, PartialPath originalPath, long startTime, long endTime)
-      throws WriteProcessException {
-    if (!IoTDBDescriptor.getInstance().getConfig().isLastCacheEnabled()) {
-      return;
-    }
-    try {
-      MNode node = IoTDB.metaManager.getDeviceNode(deviceId);
-
-      for (MNode measurementNode : node.getChildren().values()) {
-        if (measurementNode != null
-            && originalPath.matchFullPath(measurementNode.getPartialPath())) {
-          TimeValuePair lastPair = ((MeasurementMNode) measurementNode).getCachedLast();
-          if (lastPair != null
-              && startTime <= lastPair.getTimestamp()
-              && lastPair.getTimestamp() <= endTime) {
-            ((MeasurementMNode) measurementNode).resetCache();
-            logger.info(
-                "[tryToDeleteLastCache] Last cache for path: {} is set to null",
-                measurementNode.getFullPath());
-          }
-        }
-      }
-    } catch (MetadataException e) {
-      throw new WriteProcessException(e);
-    }
-  }
-
-  /**
-   * when close an TsFileProcessor, update its EndTimeMap immediately
-   *
-   * @param tsFileProcessor processor to be closed
-   */
-  private void updateEndTimeMap(TsFileProcessor tsFileProcessor) {
-    TsFileResource resource = tsFileProcessor.getTsFileResource();
-    for (String deviceId : resource.getDevices()) {
-      resource.updateEndTime(
-          deviceId, latestTimeForEachDevice.get(tsFileProcessor.getTimeRangeId()).get(deviceId));
-    }
-  }
-
-  private boolean unsequenceFlushCallback(TsFileProcessor processor) {
-    return true;
-  }
-
-  private boolean updateLatestFlushTimeCallback(TsFileProcessor processor) {
-    // update the largest timestamp in the last flushing memtable
-    Map<String, Long> curPartitionDeviceLatestTime =
-        latestTimeForEachDevice.get(processor.getTimeRangeId());
-
-    if (curPartitionDeviceLatestTime == null) {
-      logger.warn(
-          "Partition: {} does't have latest time for each device. "
-              + "No valid record is written into memtable. Flushing tsfile is: {}",
-          processor.getTimeRangeId(),
-          processor.getTsFileResource().getTsFile());
-      return false;
-    }
-
-    for (Entry<String, Long> entry : curPartitionDeviceLatestTime.entrySet()) {
-      partitionLatestFlushedTimeForEachDevice
-          .computeIfAbsent(processor.getTimeRangeId(), id -> new HashMap<>())
-          .put(entry.getKey(), entry.getValue());
-      updateNewlyFlushedPartitionLatestFlushedTimeForEachDevice(
-          processor.getTimeRangeId(), entry.getKey(), entry.getValue());
-      if (globalLatestFlushedTimeForEachDevice.getOrDefault(entry.getKey(), Long.MIN_VALUE)
-          < entry.getValue()) {
-        globalLatestFlushedTimeForEachDevice.put(entry.getKey(), entry.getValue());
-      }
-    }
-    return true;
-  }
-
-  /**
-   * update latest flush time for partition id
-   *
-   * @param partitionId partition id
-   * @param latestFlushTime lastest flush time
-   * @return true if update latest flush time success
-   */
-  private boolean updateLatestFlushTimeToPartition(long partitionId, long latestFlushTime) {
-    // update the largest timestamp in the last flushing memtable
-    Map<String, Long> curPartitionDeviceLatestTime = latestTimeForEachDevice.get(partitionId);
-
-    if (curPartitionDeviceLatestTime == null) {
-      logger.warn(
-          "Partition: {} does't have latest time for each device. "
-              + "No valid record is written into memtable.  latest flush time is: {}",
-          partitionId,
-          latestFlushTime);
-      return false;
-    }
-
-    for (Entry<String, Long> entry : curPartitionDeviceLatestTime.entrySet()) {
-      // set lastest flush time to latestTimeForEachDevice
-      entry.setValue(latestFlushTime);
-
-      partitionLatestFlushedTimeForEachDevice
-          .computeIfAbsent(partitionId, id -> new HashMap<>())
-          .put(entry.getKey(), entry.getValue());
-      newlyFlushedPartitionLatestFlushedTimeForEachDevice
-          .computeIfAbsent(partitionId, id -> new HashMap<>())
-          .put(entry.getKey(), entry.getValue());
-      if (globalLatestFlushedTimeForEachDevice.getOrDefault(entry.getKey(), Long.MIN_VALUE)
-          < entry.getValue()) {
-        globalLatestFlushedTimeForEachDevice.put(entry.getKey(), entry.getValue());
-      }
-    }
-    return true;
-  }
-
-  /** used for upgrading */
-  public void updateNewlyFlushedPartitionLatestFlushedTimeForEachDevice(
-      long partitionId, String deviceId, long time) {
-    newlyFlushedPartitionLatestFlushedTimeForEachDevice
-        .computeIfAbsent(partitionId, id -> new HashMap<>())
-        .compute(deviceId, (k, v) -> v == null ? time : Math.max(v, time));
-  }
-
-  /** put the memtable back to the MemTablePool and make the metadata in writer visible */
-  // TODO please consider concurrency with query and insert method.
-  private void closeUnsealedTsFileProcessorCallBack(TsFileProcessor tsFileProcessor)
-      throws TsFileProcessorException {
-    closeQueryLock.writeLock().lock();
-    try {
-      tsFileProcessor.close();
-      deviceNumInLastClosedTsFile = tsFileProcessor.getTsFileResource().getDevices().size();
-    } finally {
-      closeQueryLock.writeLock().unlock();
-    }
-    // closingSequenceTsFileProcessor is a thread safety class.
-    if (closingSequenceTsFileProcessor.contains(tsFileProcessor)) {
-      closingSequenceTsFileProcessor.remove(tsFileProcessor);
-    } else {
-      closingUnSequenceTsFileProcessor.remove(tsFileProcessor);
-    }
-    synchronized (closeStorageGroupCondition) {
-      closeStorageGroupCondition.notifyAll();
-    }
-    logger.info(
-        "signal closing storage group condition in {}",
-        logicalStorageGroupName + "-" + virtualStorageGroupId);
-  }
-
-  public class CompactionOnePartitionTask extends StorageGroupCompactionTask {
-
-    private long partition;
-
-    CompactionOnePartitionTask(String storageGroupName, long partition) {
-      super(storageGroupName);
-      this.partition = partition;
-    }
-
-    @Override
-    public Void call() {
-      syncCompactOnePartition(
-          partition, IoTDBDescriptor.getInstance().getConfig().isForceFullMerge());
-      clearCompactionStatus();
-      return null;
-    }
-  }
-
-  private void syncCompactOnePartition(long timePartition, boolean fullMerge) {
-    try {
-      // fork and filter current tsfile, then commit then to compaction merge
-      tsFileManagement.forkCurrentFileList(timePartition);
-      tsFileManagement.setForceFullMerge(fullMerge);
-      tsFileManagement.new CompactionMergeTask(this::closeCompactionMergeCallBack, timePartition)
-          .call();
-    } catch (IOException e) {
-      this.closeCompactionMergeCallBack(false, timePartition);
-      logger.error(
-          "{}-{} compaction submit task failed", logicalStorageGroupName, virtualStorageGroupId);
-    }
-  }
-
-  /** close recover compaction merge callback, to start continuous compaction */
-  private void closeCompactionRecoverCallBack(boolean isMerge, long timePartitionId) {
-    if (IoTDBDescriptor.getInstance().getConfig().getCompactionStrategy()
-        == CompactionStrategy.NO_COMPACTION) {
-      return;
-    }
-    CompactionMergeTaskPoolManager.getInstance().clearCompactionStatus(logicalStorageGroupName);
-    logger.info(
-        "{}-{} recover finished, submit scheduled compaction task",
-        logicalStorageGroupName,
-        virtualStorageGroupId);
-
-    CompactionMergeTaskPoolManager.getInstance().init(this::merge);
-  }
-
-  /** close compaction merge callback, to release some locks */
-  private void closeCompactionMergeCallBack(boolean isMerge, long timePartitionId) {}
-
-  /**
-   * count all Tsfiles in the storage group which need to be upgraded
-   *
-   * @return total num of the tsfiles which need to be upgraded in the storage group
-   */
-  public int countUpgradeFiles() {
-    return upgradeFileCount.get();
-  }
-
-  public void upgrade() {
-    for (TsFileResource seqTsFileResource : upgradeSeqFileList) {
-      seqTsFileResource.setSeq(true);
-      seqTsFileResource.setUpgradeTsFileResourceCallBack(this::upgradeTsFileResourceCallBack);
-      seqTsFileResource.doUpgrade();
-    }
-    for (TsFileResource unseqTsFileResource : upgradeUnseqFileList) {
-      unseqTsFileResource.setSeq(false);
-      unseqTsFileResource.setUpgradeTsFileResourceCallBack(this::upgradeTsFileResourceCallBack);
-      unseqTsFileResource.doUpgrade();
-    }
-  }
-
-  private void upgradeTsFileResourceCallBack(TsFileResource tsFileResource) {
-    List<TsFileResource> upgradedResources = tsFileResource.getUpgradedResources();
-    for (TsFileResource resource : upgradedResources) {
-      long partitionId = resource.getTimePartition();
-      resource
-          .getDevices()
-          .forEach(
-              device ->
-                  updateNewlyFlushedPartitionLatestFlushedTimeForEachDevice(
-                      partitionId, device, resource.getEndTime(device)));
-    }
-    upgradeFileCount.getAndAdd(-1);
-    // load all upgraded resources in this sg to tsFileManagement
-    if (upgradeFileCount.get() == 0) {
-      writeLock("upgradeTsFileResourceCallBack");
-      try {
-        loadUpgradedResources(upgradeSeqFileList, true);
-        loadUpgradedResources(upgradeUnseqFileList, false);
-      } finally {
-        writeUnlock();
-      }
-      // after upgrade complete, update partitionLatestFlushedTimeForEachDevice
-      for (Entry<Long, Map<String, Long>> entry :
-          newlyFlushedPartitionLatestFlushedTimeForEachDevice.entrySet()) {
-        long timePartitionId = entry.getKey();
-        Map<String, Long> latestFlushTimeForPartition =
-            partitionLatestFlushedTimeForEachDevice.getOrDefault(timePartitionId, new HashMap<>());
-        for (Entry<String, Long> endTimeMap : entry.getValue().entrySet()) {
-          String device = endTimeMap.getKey();
-          long endTime = endTimeMap.getValue();
-          if (latestFlushTimeForPartition.getOrDefault(device, Long.MIN_VALUE) < endTime) {
-            partitionLatestFlushedTimeForEachDevice
-                .computeIfAbsent(timePartitionId, id -> new HashMap<>())
-                .put(device, endTime);
-          }
-        }
-      }
-    }
-  }
-
-  private void loadUpgradedResources(List<TsFileResource> resources, boolean isseq) {
-    if (resources.isEmpty()) {
-      return;
-    }
-    for (TsFileResource resource : resources) {
-      resource.writeLock();
-      try {
-        UpgradeUtils.moveUpgradedFiles(resource);
-        tsFileManagement.addAll(resource.getUpgradedResources(), isseq);
-        // delete old TsFile and resource
-        resource.delete();
-        Files.deleteIfExists(
-            fsFactory
-                .getFile(resource.getTsFile().toPath() + ModificationFile.FILE_SUFFIX)
-                .toPath());
-        UpgradeLog.writeUpgradeLogFile(
-            resource.getTsFile().getAbsolutePath() + "," + UpgradeCheckStatus.UPGRADE_SUCCESS);
-      } catch (IOException e) {
-        logger.error("Unable to load {}, caused by ", resource, e);
-      } finally {
-        resource.writeUnlock();
-      }
-    }
-    // delete upgrade folder when it is empty
-    if (resources.get(0).getTsFile().getParentFile().isDirectory()
-        && resources.get(0).getTsFile().getParentFile().listFiles().length == 0) {
-      try {
-        Files.delete(resources.get(0).getTsFile().getParentFile().toPath());
-      } catch (IOException e) {
-        logger.error(
-            "Delete upgrade folder {} failed, caused by ",
-            resources.get(0).getTsFile().getParentFile(),
-            e);
-      }
-    }
-    resources.clear();
-  }
-
-  public void merge() {
-    if (!tsFileManagement.recovered || compacting) {
-      // recovering or doing compaction
-      // stop running new compaction
-      return;
-    }
-    try {
-      if (config.getCompactionStrategy() == CompactionStrategy.LEVEL_COMPACTION) {
-        new CompactionAllPartitionTask(logicalStorageGroupName).call();
-      }
-    } finally {
-      compacting = false;
-    }
-  }
-
-  /**
-   * Load a new tsfile to storage group processor. Tne file may have overlap with other files.
-   *
-   * <p>or unsequence list.
-   *
-   * <p>Secondly, execute the loading process by the type.
-   *
-   * <p>Finally, update the latestTimeForEachDevice and partitionLatestFlushedTimeForEachDevice.
-   *
-   * @param newTsFileResource tsfile resource @UsedBy sync module.
-   */
-  public void loadNewTsFileForSync(TsFileResource newTsFileResource) throws LoadFileException {
-    File tsfileToBeInserted = newTsFileResource.getTsFile();
-    long newFilePartitionId = newTsFileResource.getTimePartitionWithCheck();
-    writeLock("loadNewTsFileForSync");
-    try {
-      if (loadTsFileByType(
-          LoadTsFileType.LOAD_SEQUENCE,
-          tsfileToBeInserted,
-          newTsFileResource,
-          newFilePartitionId)) {
-        updateLatestTimeMap(newTsFileResource);
-      }
-      resetLastCacheWhenLoadingTsfile(newTsFileResource);
-    } catch (DiskSpaceInsufficientException e) {
-      logger.error(
-          "Failed to append the tsfile {} to storage group processor {} because the disk space is insufficient.",
-          tsfileToBeInserted.getAbsolutePath(),
-          tsfileToBeInserted.getParentFile().getName());
-      IoTDBDescriptor.getInstance().getConfig().setReadOnly(true);
-      throw new LoadFileException(e);
-    } catch (IllegalPathException | WriteProcessException | IOException e) {
-      logger.error(
-          "Failed to reset last cache when loading file {}", newTsFileResource.getTsFilePath());
-      throw new LoadFileException(e);
-    } finally {
-      writeUnlock();
-    }
-  }
-
-  private void resetLastCacheWhenLoadingTsfile(TsFileResource newTsFileResource)
-      throws IllegalPathException, WriteProcessException {
-    for (String device : newTsFileResource.getDevices()) {
-      tryToDeleteLastCacheByDevice(new PartialPath(device));
-    }
-  }
-
-  private void tryToDeleteLastCacheByDevice(PartialPath deviceId) throws WriteProcessException {
-    if (!IoTDBDescriptor.getInstance().getConfig().isLastCacheEnabled()) {
-      return;
-    }
-    try {
-      MNode node = IoTDB.metaManager.getDeviceNode(deviceId);
-
-      for (MNode measurementNode : node.getChildren().values()) {
-        if (measurementNode != null) {
-          ((MeasurementMNode) measurementNode).resetCache();
-          logger.debug(
-              "[tryToDeleteLastCacheByDevice] Last cache for path: {} is set to null",
-              measurementNode.getFullPath());
-        }
-      }
-    } catch (MetadataException e) {
-      throw new WriteProcessException(e);
-    }
-  }
-
-  /**
-   * Load a new tsfile to storage group processor. Tne file may have overlap with other files.
-   *
-   * <p>that there has no file which is overlapping with the new file.
-   *
-   * <p>Firstly, determine the loading type of the file, whether it needs to be loaded in sequence
-   * list or unsequence list.
-   *
-   * <p>Secondly, execute the loading process by the type.
-   *
-   * <p>Finally, update the latestTimeForEachDevice and partitionLatestFlushedTimeForEachDevice.
-   *
-   * @param newTsFileResource tsfile resource @UsedBy load external tsfile module
-   */
-  public void loadNewTsFile(TsFileResource newTsFileResource) throws LoadFileException {
-    File tsfileToBeInserted = newTsFileResource.getTsFile();
-    long newFilePartitionId = newTsFileResource.getTimePartitionWithCheck();
-    writeLock("loadNewTsFile");
-    try {
-      List<TsFileResource> sequenceList = tsFileManagement.getTsFileList(true);
-
-      int insertPos = findInsertionPosition(newTsFileResource, newFilePartitionId, sequenceList);
-      if (insertPos == POS_ALREADY_EXIST) {
-        return;
-      }
-
-      // loading tsfile by type
-      if (insertPos == POS_OVERLAP) {
-        loadTsFileByType(
-            LoadTsFileType.LOAD_UNSEQUENCE,
-            tsfileToBeInserted,
-            newTsFileResource,
-            newFilePartitionId);
-      } else {
-
-        // check whether the file name needs to be renamed.
-        if (!tsFileManagement.isEmpty(true)) {
-          String newFileName =
-              getFileNameForLoadingFile(
-                  tsfileToBeInserted.getName(),
-                  insertPos,
-                  newTsFileResource.getTimePartition(),
-                  sequenceList);
-          if (!newFileName.equals(tsfileToBeInserted.getName())) {
-            logger.info(
-                "Tsfile {} must be renamed to {} for loading into the sequence list.",
-                tsfileToBeInserted.getName(),
-                newFileName);
-            newTsFileResource.setFile(
-                fsFactory.getFile(tsfileToBeInserted.getParentFile(), newFileName));
-          }
-        }
-        loadTsFileByType(
-            LoadTsFileType.LOAD_SEQUENCE,
-            tsfileToBeInserted,
-            newTsFileResource,
-            newFilePartitionId);
-      }
-      resetLastCacheWhenLoadingTsfile(newTsFileResource);
-
-      // update latest time map
-      updateLatestTimeMap(newTsFileResource);
-      long partitionNum = newTsFileResource.getTimePartition();
-      updatePartitionFileVersion(partitionNum, newTsFileResource.getVersion());
-    } catch (DiskSpaceInsufficientException e) {
-      logger.error(
-          "Failed to append the tsfile {} to storage group processor {} because the disk space is insufficient.",
-          tsfileToBeInserted.getAbsolutePath(),
-          tsfileToBeInserted.getParentFile().getName());
-      IoTDBDescriptor.getInstance().getConfig().setReadOnly(true);
-      throw new LoadFileException(e);
-    } catch (IllegalPathException | WriteProcessException | IOException e) {
-      logger.error(
-          "Failed to reset last cache when loading file {}", newTsFileResource.getTsFilePath());
-      throw new LoadFileException(e);
-    } finally {
-      writeUnlock();
-    }
-  }
-
-  /**
-   * Set the version in "partition" to "version" if "version" is larger than the current version.
-   */
-  public void setPartitionFileVersionToMax(long partition, long version) {
-    partitionMaxFileVersions.compute(
-        partition, (prt, oldVer) -> computeMaxVersion(oldVer, version));
-  }
-
-  private long computeMaxVersion(Long oldVersion, Long newVersion) {
-    if (oldVersion == null) {
-      return newVersion;
-    }
-    return Math.max(oldVersion, newVersion);
-  }
-
-  /**
-   * Find the position of "newTsFileResource" in the sequence files if it can be inserted into them.
-   *
-   * @return POS_ALREADY_EXIST(- 2) if some file has the same name as the one to be inserted
-   *     POS_OVERLAP(-3) if some file overlaps the new file an insertion position i >= -1 if the new
-   *     file can be inserted between [i, i+1]
-   */
-  private int findInsertionPosition(
-      TsFileResource newTsFileResource,
-      long newFilePartitionId,
-      List<TsFileResource> sequenceList) {
-    File tsfileToBeInserted = newTsFileResource.getTsFile();
-
-    int insertPos = -1;
-
-    // find the position where the new file should be inserted
-    for (int i = 0; i < sequenceList.size(); i++) {
-      TsFileResource localFile = sequenceList.get(i);
-      long localPartitionId = Long.parseLong(localFile.getTsFile().getParentFile().getName());
-      if (localPartitionId == newFilePartitionId
-          && localFile.getTsFile().getName().equals(tsfileToBeInserted.getName())) {
-        return POS_ALREADY_EXIST;
-      }
-
-      if (i == sequenceList.size() - 1 && localFile.endTimeEmpty()
-          || newFilePartitionId > localPartitionId) {
-        // skip files that are in the previous partition and the last empty file, as the all data
-        // in those files must be older than the new file
-        continue;
-      }
-
-      if (!localFile.isClosed() && localFile.getProcessor() != null) {
-        // we cannot compare two files by TsFileResource unless they are both closed
-        syncCloseOneTsFileProcessor(true, localFile.getProcessor());
-      }
-      int fileComparison = compareTsFileDevices(newTsFileResource, localFile);
-      switch (fileComparison) {
-        case 0:
-          // some devices are newer but some devices are older, the two files overlap in general
-          return POS_OVERLAP;
-        case -1:
-          // all devices in localFile are newer than the new file, the new file can be
-          // inserted before localFile
-          return i - 1;
-        default:
-          // all devices in the local file are older than the new file, proceed to the next file
-          insertPos = i;
-      }
-    }
-    return insertPos;
-  }
-
-  /**
-   * Compare each device in the two files to find the time relation of them.
-   *
-   * @return -1 if fileA is totally older than fileB (A < B) 0 if fileA is partially older than
-   *     fileB and partially newer than fileB (A X B) 1 if fileA is totally newer than fileB (B < A)
-   */
-  private int compareTsFileDevices(TsFileResource fileA, TsFileResource fileB) {
-    boolean hasPre = false, hasSubsequence = false;
-    for (String device : fileA.getDevices()) {
-      if (!fileB.getDevices().contains(device)) {
-        continue;
-      }
-      long startTimeA = fileA.getStartTime(device);
-      long endTimeA = fileA.getEndTime(device);
-      long startTimeB = fileB.getStartTime(device);
-      long endTimeB = fileB.getEndTime(device);
-      if (startTimeA > endTimeB) {
-        // A's data of the device is later than to the B's data
-        hasPre = true;
-      } else if (startTimeB > endTimeA) {
-        // A's data of the device is previous to the B's data
-        hasSubsequence = true;
-      } else {
-        // the two files overlap in the device
-        return 0;
-      }
-    }
-    if (hasPre && hasSubsequence) {
-      // some devices are newer but some devices are older, the two files overlap in general
-      return 0;
-    }
-    if (!hasPre && hasSubsequence) {
-      // all devices in B are newer than those in A
-      return -1;
-    }
-    // all devices in B are older than those in A
-    return 1;
-  }
-
-  /**
-   * If the historical versions of a file is a sub-set of the given file's, (close and) remove it to
-   * reduce unnecessary merge. Only used when the file sender and the receiver share the same file
-   * close policy. Warning: DO NOT REMOVE
-   */
-  @SuppressWarnings("unused")
-  public void removeFullyOverlapFiles(TsFileResource resource) {
-    writeLock("removeFullyOverlapFiles");
-    try {
-      Iterator<TsFileResource> iterator = tsFileManagement.getIterator(true);
-      removeFullyOverlapFiles(resource, iterator, true);
-
-      iterator = tsFileManagement.getIterator(false);
-      removeFullyOverlapFiles(resource, iterator, false);
-    } finally {
-      writeUnlock();
-    }
-  }
-
-  private void removeFullyOverlapFiles(
-      TsFileResource newTsFile, Iterator<TsFileResource> iterator, boolean isSeq) {
-    while (iterator.hasNext()) {
-      TsFileResource existingTsFile = iterator.next();
-      if (newTsFile.isPlanRangeCovers(existingTsFile)
-          && !newTsFile.getTsFile().equals(existingTsFile.getTsFile())
-          && existingTsFile.tryWriteLock()) {
-        logger.info(
-            "{} is covered by {}: [{}, {}], [{}, {}], remove it",
-            existingTsFile,
-            newTsFile,
-            existingTsFile.minPlanIndex,
-            existingTsFile.maxPlanIndex,
-            newTsFile.minPlanIndex,
-            newTsFile.maxPlanIndex);
-        // if we fail to lock the file, it means it is being queried or merged and we will not
-        // wait until it is free, we will just leave it to the next merge
-        try {
-          removeFullyOverlapFile(existingTsFile, iterator, isSeq);
-        } catch (Exception e) {
-          logger.error(
-              "Something gets wrong while removing FullyOverlapFiles: {}",
-              existingTsFile.getTsFile().getAbsolutePath(),
-              e);
-        } finally {
-          existingTsFile.writeUnlock();
-        }
-      }
-    }
-  }
-
-  /**
-   * remove the given tsFileResource. If the corresponding tsFileProcessor is in the working status,
-   * close it before remove the related resource files. maybe time-consuming for closing a tsfile.
-   */
-  private void removeFullyOverlapFile(
-      TsFileResource tsFileResource, Iterator<TsFileResource> iterator, boolean isSeq) {
-    logger.info(
-        "Removing a covered file {}, closed: {}", tsFileResource, tsFileResource.isClosed());
-    if (!tsFileResource.isClosed()) {
-      try {
-        // also remove the TsFileProcessor if the overlapped file is not closed
-        long timePartition = tsFileResource.getTimePartition();
-        Map<Long, TsFileProcessor> fileProcessorMap =
-            isSeq ? workSequenceTsFileProcessors : workUnsequenceTsFileProcessors;
-        TsFileProcessor tsFileProcessor = fileProcessorMap.get(timePartition);
-        if (tsFileProcessor != null && tsFileProcessor.getTsFileResource() == tsFileResource) {
-          // have to take some time to close the tsFileProcessor
-          tsFileProcessor.syncClose();
-          fileProcessorMap.remove(timePartition);
-        }
-      } catch (Exception e) {
-        logger.error("Cannot close {}", tsFileResource, e);
-      }
-    }
-    tsFileManagement.remove(tsFileResource, isSeq);
-    iterator.remove();
-    tsFileResource.remove();
-  }
-
-  /**
-   * Get an appropriate filename to ensure the order between files. The tsfile is named after
-   * ({systemTime}-{versionNum}-{mergeNum}.tsfile).
-   *
-   * <p>The sorting rules for tsfile names @see {@link this#compareFileName}, we can restore the
-   * list based on the file name and ensure the correctness of the order, so there are three cases.
-   *
-   * <p>1. The tsfile is to be inserted in the first place of the list. If the timestamp in the file
-   * name is less than the timestamp in the file name of the first tsfile in the list, then the file
-   * name is legal and the file name is returned directly. Otherwise, its timestamp can be set to
-   * half of the timestamp value in the file name of the first tsfile in the list , and the version
-   * number is the version number in the file name of the first tsfile in the list.
-   *
-   * <p>2. The tsfile is to be inserted in the last place of the list. If the timestamp in the file
-   * name is lager than the timestamp in the file name of the last tsfile in the list, then the file
-   * name is legal and the file name is returned directly. Otherwise, the file name is generated by
-   * the system according to the naming rules and returned.
-   *
-   * <p>3. This file is inserted between two files. If the timestamp in the name of the file
-   * satisfies the timestamp between the timestamps in the name of the two files, then it is a legal
-   * name and returns directly; otherwise, the time stamp is the mean of the timestamps of the two
-   * files, the version number is the version number in the tsfile with a larger timestamp.
-   *
-   * @param tsfileName origin tsfile name
-   * @param insertIndex the new file will be inserted between the files [insertIndex, insertIndex +
-   *     1]
-   * @return appropriate filename
-   */
-  private String getFileNameForLoadingFile(
-      String tsfileName, int insertIndex, long timePartitionId, List<TsFileResource> sequenceList) {
-    long currentTsFileTime = Long.parseLong(tsfileName.split(FILE_NAME_SEPARATOR)[0]);
-    long preTime;
-    if (insertIndex == -1) {
-      preTime = 0L;
-    } else {
-      String preName = sequenceList.get(insertIndex).getTsFile().getName();
-      preTime = Long.parseLong(preName.split(FILE_NAME_SEPARATOR)[0]);
-    }
-    if (insertIndex == tsFileManagement.size(true) - 1) {
-      if (preTime < currentTsFileTime) {
-        return tsfileName;
-      } else {
-        return getNewTsFileName(timePartitionId);
-      }
-    }
-
-    String subsequenceName = sequenceList.get(insertIndex + 1).getTsFile().getName();
-    long subsequenceTime = Long.parseLong(subsequenceName.split(FILE_NAME_SEPARATOR)[0]);
-    long subsequenceVersion = Long.parseLong(subsequenceName.split(FILE_NAME_SEPARATOR)[1]);
-    if (preTime < currentTsFileTime && currentTsFileTime < subsequenceTime) {
-      return tsfileName;
-    }
-
-    return TsFileResource.getNewTsFileName(
-        preTime + ((subsequenceTime - preTime) >> 1), subsequenceVersion, 0, 0);
-  }
-
-  /**
-   * Update latest time in latestTimeForEachDevice and
-   * partitionLatestFlushedTimeForEachDevice. @UsedBy sync module, load external tsfile module.
-   */
-  private void updateLatestTimeMap(TsFileResource newTsFileResource) {
-    for (String device : newTsFileResource.getDevices()) {
-      long endTime = newTsFileResource.getEndTime(device);
-      long timePartitionId = StorageEngine.getTimePartition(endTime);
-      if (!latestTimeForEachDevice
-              .computeIfAbsent(timePartitionId, id -> new HashMap<>())
-              .containsKey(device)
-          || latestTimeForEachDevice.get(timePartitionId).get(device) < endTime) {
-        latestTimeForEachDevice.get(timePartitionId).put(device, endTime);
-      }
-
-      Map<String, Long> latestFlushTimeForPartition =
-          partitionLatestFlushedTimeForEachDevice.getOrDefault(timePartitionId, new HashMap<>());
-
-      if (latestFlushTimeForPartition.getOrDefault(device, Long.MIN_VALUE) < endTime) {
-        partitionLatestFlushedTimeForEachDevice
-            .computeIfAbsent(timePartitionId, id -> new HashMap<>())
-            .put(device, endTime);
-      }
-      if (globalLatestFlushedTimeForEachDevice.getOrDefault(device, Long.MIN_VALUE) < endTime) {
-        globalLatestFlushedTimeForEachDevice.put(device, endTime);
-      }
-    }
-  }
-
-  /**
-   * Execute the loading process by the type.
-   *
-   * @param type load type
-   * @param tsFileResource tsfile resource to be loaded
-   * @param filePartitionId the partition id of the new file
-   * @return load the file successfully @UsedBy sync module, load external tsfile module.
-   */
-  private boolean loadTsFileByType(
-      LoadTsFileType type, File syncedTsFile, TsFileResource tsFileResource, long filePartitionId)
-      throws LoadFileException, DiskSpaceInsufficientException, IOException {
-    File targetFile;
-    switch (type) {
-      case LOAD_UNSEQUENCE:
-        targetFile =
-            fsFactory.getFile(
-                DirectoryManager.getInstance().getNextFolderForUnSequenceFile(),
-                logicalStorageGroupName
-                    + File.separatorChar
-                    + virtualStorageGroupId
-                    + File.separatorChar
-                    + filePartitionId
-                    + File.separator
-                    + tsFileResource.getTsFile().getName());
-        tsFileResource.setFile(targetFile);
-        if (tsFileManagement.contains(tsFileResource, false)) {
-          logger.error("The file {} has already been loaded in unsequence list", tsFileResource);
-          return false;
-        }
-        tsFileManagement.add(tsFileResource, false);
-        logger.info(
-            "Load tsfile in unsequence list, move file from {} to {}",
-            syncedTsFile.getAbsolutePath(),
-            targetFile.getAbsolutePath());
-        break;
-      case LOAD_SEQUENCE:
-        targetFile =
-            fsFactory.getFile(
-                DirectoryManager.getInstance().getNextFolderForSequenceFile(),
-                logicalStorageGroupName
-                    + File.separatorChar
-                    + virtualStorageGroupId
-                    + File.separatorChar
-                    + filePartitionId
-                    + File.separator
-                    + tsFileResource.getTsFile().getName());
-        tsFileResource.setFile(targetFile);
-        if (tsFileManagement.contains(tsFileResource, true)) {
-          logger.error("The file {} has already been loaded in sequence list", tsFileResource);
-          return false;
-        }
-        tsFileManagement.add(tsFileResource, true);
-        logger.info(
-            "Load tsfile in sequence list, move file from {} to {}",
-            syncedTsFile.getAbsolutePath(),
-            targetFile.getAbsolutePath());
-        break;
-      default:
-        throw new LoadFileException(String.format("Unsupported type of loading tsfile : %s", type));
-    }
-
-    // move file from sync dir to data dir
-    if (!targetFile.getParentFile().exists()) {
-      targetFile.getParentFile().mkdirs();
-    }
-    try {
-      FileUtils.moveFile(syncedTsFile, targetFile);
-    } catch (IOException e) {
-      logger.error(
-          "File renaming failed when loading tsfile. Origin: {}, Target: {}",
-          syncedTsFile.getAbsolutePath(),
-          targetFile.getAbsolutePath(),
-          e);
-      throw new LoadFileException(
-          String.format(
-              "File renaming failed when loading tsfile. Origin: %s, Target: %s, because %s",
-              syncedTsFile.getAbsolutePath(), targetFile.getAbsolutePath(), e.getMessage()));
-    }
-
-    File syncedResourceFile =
-        fsFactory.getFile(syncedTsFile.getAbsolutePath() + TsFileResource.RESOURCE_SUFFIX);
-    File targetResourceFile =
-        fsFactory.getFile(targetFile.getAbsolutePath() + TsFileResource.RESOURCE_SUFFIX);
-    try {
-      FileUtils.moveFile(syncedResourceFile, targetResourceFile);
-    } catch (IOException e) {
-      logger.error(
-          "File renaming failed when loading .resource file. Origin: {}, Target: {}",
-          syncedResourceFile.getAbsolutePath(),
-          targetResourceFile.getAbsolutePath(),
-          e);
-      throw new LoadFileException(
-          String.format(
-              "File renaming failed when loading .resource file. Origin: %s, Target: %s, because %s",
-              syncedResourceFile.getAbsolutePath(),
-              targetResourceFile.getAbsolutePath(),
-              e.getMessage()));
-    }
-
-    updatePartitionFileVersion(filePartitionId, tsFileResource.getVersion());
-    return true;
-  }
-
-  /**
-   * Delete tsfile if it exists.
-   *
-   * <p>Firstly, remove the TsFileResource from sequenceFileList/unSequenceFileList.
-   *
-   * <p>Secondly, delete the tsfile and .resource file.
-   *
-   * @param tsfieToBeDeleted tsfile to be deleted
-   * @return whether the file to be deleted exists. @UsedBy sync module, load external tsfile
-   *     module.
-   */
-  public boolean deleteTsfile(File tsfieToBeDeleted) {
-    writeLock("deleteTsfile");
-    TsFileResource tsFileResourceToBeDeleted = null;
-    try {
-      Iterator<TsFileResource> sequenceIterator = tsFileManagement.getIterator(true);
-      while (sequenceIterator.hasNext()) {
-        TsFileResource sequenceResource = sequenceIterator.next();
-        if (sequenceResource.getTsFile().getName().equals(tsfieToBeDeleted.getName())) {
-          tsFileResourceToBeDeleted = sequenceResource;
-          tsFileManagement.remove(tsFileResourceToBeDeleted, true);
-          break;
-        }
-      }
-      if (tsFileResourceToBeDeleted == null) {
-        Iterator<TsFileResource> unsequenceIterator = tsFileManagement.getIterator(false);
-        while (unsequenceIterator.hasNext()) {
-          TsFileResource unsequenceResource = unsequenceIterator.next();
-          if (unsequenceResource.getTsFile().getName().equals(tsfieToBeDeleted.getName())) {
-            tsFileResourceToBeDeleted = unsequenceResource;
-            tsFileManagement.remove(tsFileResourceToBeDeleted, false);
-            break;
-          }
-        }
-      }
-    } finally {
-      writeUnlock();
-    }
-    if (tsFileResourceToBeDeleted == null) {
-      return false;
-    }
-    tsFileResourceToBeDeleted.writeLock();
-    try {
-      tsFileResourceToBeDeleted.remove();
-      logger.info("Delete tsfile {} successfully.", tsFileResourceToBeDeleted.getTsFile());
-    } finally {
-      tsFileResourceToBeDeleted.writeUnlock();
-    }
-    return true;
-  }
-
-  public Collection<TsFileProcessor> getWorkSequenceTsFileProcessors() {
-    return workSequenceTsFileProcessors.values();
-  }
-
-  /**
-   * Move tsfile to the target directory if it exists.
-   *
-   * <p>Firstly, remove the TsFileResource from sequenceFileList/unSequenceFileList.
-   *
-   * <p>Secondly, move the tsfile and .resource file to the target directory.
-   *
-   * @param fileToBeMoved tsfile to be moved
-   * @return whether the file to be moved exists. @UsedBy load external tsfile module.
-   */
-  public boolean moveTsfile(File fileToBeMoved, File targetDir) {
-    writeLock("moveTsfile");
-    TsFileResource tsFileResourceToBeMoved = null;
-    try {
-      Iterator<TsFileResource> sequenceIterator = tsFileManagement.getIterator(true);
-      while (sequenceIterator.hasNext()) {
-        TsFileResource sequenceResource = sequenceIterator.next();
-        if (sequenceResource.getTsFile().getName().equals(fileToBeMoved.getName())) {
-          tsFileResourceToBeMoved = sequenceResource;
-          tsFileManagement.remove(tsFileResourceToBeMoved, true);
-          break;
-        }
-      }
-      if (tsFileResourceToBeMoved == null) {
-        Iterator<TsFileResource> unsequenceIterator = tsFileManagement.getIterator(false);
-        while (unsequenceIterator.hasNext()) {
-          TsFileResource unsequenceResource = unsequenceIterator.next();
-          if (unsequenceResource.getTsFile().getName().equals(fileToBeMoved.getName())) {
-            tsFileResourceToBeMoved = unsequenceResource;
-            tsFileManagement.remove(tsFileResourceToBeMoved, false);
-            break;
-          }
-        }
-      }
-    } finally {
-      writeUnlock();
-    }
-    if (tsFileResourceToBeMoved == null) {
-      return false;
-    }
-    tsFileResourceToBeMoved.writeLock();
-    try {
-      tsFileResourceToBeMoved.moveTo(targetDir);
-      logger.info(
-          "Move tsfile {} to target dir {} successfully.",
-          tsFileResourceToBeMoved.getTsFile(),
-          targetDir.getPath());
-    } finally {
-      tsFileResourceToBeMoved.writeUnlock();
-    }
-    return true;
-  }
-
-  public Collection<TsFileProcessor> getWorkUnsequenceTsFileProcessors() {
-    return workUnsequenceTsFileProcessors.values();
-  }
-
-  public void setDataTTL(long dataTTL) {
-    this.dataTTL = dataTTL;
-    checkFilesTTL();
-  }
-
-  public List<TsFileResource> getSequenceFileTreeSet() {
-    return tsFileManagement.getTsFileList(true);
-  }
-
-  public List<TsFileResource> getUnSequenceFileList() {
-    return tsFileManagement.getTsFileList(false);
-  }
-
-  public String getVirtualStorageGroupId() {
-    return virtualStorageGroupId;
-  }
-
-  public StorageGroupInfo getStorageGroupInfo() {
-    return storageGroupInfo;
-  }
-
-  /**
-   * Check if the data of "tsFileResource" all exist locally by comparing planIndexes in the
-   * partition of "partitionNumber". This is available only when the IoTDB instances which generated
-   * "tsFileResource" have the same plan indexes as the local one.
-   *
-   * @return true if any file contains plans with indexes no less than the max plan index of
-   *     "tsFileResource", otherwise false.
-   */
-  public boolean isFileAlreadyExist(TsFileResource tsFileResource, long partitionNum) {
-    // examine working processor first as they have the largest plan index
-    return isFileAlreadyExistInWorking(
-            tsFileResource, partitionNum, getWorkSequenceTsFileProcessors())
-        || isFileAlreadyExistInWorking(
-            tsFileResource, partitionNum, getWorkUnsequenceTsFileProcessors())
-        || isFileAlreadyExistInClosed(tsFileResource, partitionNum, getSequenceFileTreeSet())
-        || isFileAlreadyExistInClosed(tsFileResource, partitionNum, getUnSequenceFileList());
-  }
-
-  private boolean isFileAlreadyExistInClosed(
-      TsFileResource tsFileResource, long partitionNum, Collection<TsFileResource> existingFiles) {
-    for (TsFileResource resource : existingFiles) {
-      if (resource.getTimePartition() == partitionNum
-          && resource.getMaxPlanIndex() >= tsFileResource.getMaxPlanIndex()) {
-        logger.info(
-            "{} is covered by a closed file {}: [{}, {}] [{}, {}]",
-            tsFileResource,
-            resource,
-            tsFileResource.minPlanIndex,
-            tsFileResource.maxPlanIndex,
-            resource.minPlanIndex,
-            resource.maxPlanIndex);
-        return true;
-      }
-    }
-    return false;
-  }
-
-  private boolean isFileAlreadyExistInWorking(
-      TsFileResource tsFileResource,
-      long partitionNum,
-      Collection<TsFileProcessor> workingProcessors) {
-    for (TsFileProcessor workingProcesssor : workingProcessors) {
-      if (workingProcesssor.getTimeRangeId() == partitionNum) {
-        TsFileResource workResource = workingProcesssor.getTsFileResource();
-        boolean isCovered = workResource.getMaxPlanIndex() >= tsFileResource.getMaxPlanIndex();
-        if (isCovered) {
-          logger.info(
-              "{} is covered by a working file {}: [{}, {}] [{}, {}]",
-              tsFileResource,
-              workResource,
-              tsFileResource.minPlanIndex,
-              tsFileResource.maxPlanIndex,
-              workResource.minPlanIndex,
-              workResource.maxPlanIndex);
-        }
-        return isCovered;
-      }
-    }
-    return false;
-  }
-
-  /** remove all partitions that satisfy a filter. */
-  public void removePartitions(TimePartitionFilter filter) {
-    // this requires blocking all other activities
-    writeLock("removePartitions");
-    try {
-      // abort ongoing comapctions and merges
-      CompactionMergeTaskPoolManager.getInstance().abortCompaction(logicalStorageGroupName);
-      MergeManager.getINSTANCE().abortMerge(logicalStorageGroupName);
-      // close all working files that should be removed
-      removePartitions(filter, workSequenceTsFileProcessors.entrySet());
-      removePartitions(filter, workUnsequenceTsFileProcessors.entrySet());
-
-      // remove data files
-      removePartitions(filter, tsFileManagement.getIterator(true), true);
-      removePartitions(filter, tsFileManagement.getIterator(false), false);
-
-    } finally {
-      writeUnlock();
-    }
-  }
-
-  // may remove the processorEntrys
-  private void removePartitions(
-      TimePartitionFilter filter, Set<Entry<Long, TsFileProcessor>> processorEntrys) {
-    for (Iterator<Entry<Long, TsFileProcessor>> iterator = processorEntrys.iterator();
-        iterator.hasNext(); ) {
-      Entry<Long, TsFileProcessor> longTsFileProcessorEntry = iterator.next();
-      long partitionId = longTsFileProcessorEntry.getKey();
-      TsFileProcessor processor = longTsFileProcessorEntry.getValue();
-      if (filter.satisfy(logicalStorageGroupName, partitionId)) {
-        processor.syncClose();
-        iterator.remove();
-        updateLatestFlushTimeToPartition(partitionId, Long.MIN_VALUE);
-        logger.debug(
-            "{} is removed during deleting partitions",
-            processor.getTsFileResource().getTsFilePath());
-      }
-    }
-  }
-
-  // may remove the iterator's data
-  private void removePartitions(
-      TimePartitionFilter filter, Iterator<TsFileResource> iterator, boolean sequence) {
-    while (iterator.hasNext()) {
-      TsFileResource tsFileResource = iterator.next();
-      if (filter.satisfy(logicalStorageGroupName, tsFileResource.getTimePartition())) {
-        tsFileResource.remove();
-        tsFileManagement.remove(tsFileResource, sequence);
-        updateLatestFlushTimeToPartition(tsFileResource.getTimePartition(), Long.MIN_VALUE);
-        logger.debug("{} is removed during deleting partitions", tsFileResource.getTsFilePath());
-      }
-    }
-  }
-
-  public TsFileManagement getTsFileManagement() {
-    return tsFileManagement;
-  }
-
-  public void insert(InsertRowsOfOneDevicePlan insertRowsOfOneDevicePlan)
-      throws WriteProcessException {
-    writeLock("InsertRowsOfOneDevice");
-    try {
-      boolean isSequence = false;
-      InsertRowPlan[] rowPlans = insertRowsOfOneDevicePlan.getRowPlans();
-      for (int i = 0, rowPlansLength = rowPlans.length; i < rowPlansLength; i++) {
-
-        InsertRowPlan plan = rowPlans[i];
-        if (!isAlive(plan.getTime()) || insertRowsOfOneDevicePlan.isExecuted(i)) {
-          // we do not need to write these part of data, as they can not be queried
-          // or the sub-plan has already been executed, we are retrying other sub-plans
-          continue;
-        }
-        // init map
-        long timePartitionId = StorageEngine.getTimePartition(plan.getTime());
-
-        partitionLatestFlushedTimeForEachDevice.computeIfAbsent(
-            timePartitionId, id -> new HashMap<>());
-        // as the plans have been ordered, and we have get the write lock,
-        // So, if a plan is sequenced, then all the rest plans are sequenced.
-        //
-        if (!isSequence) {
-          isSequence =
-              plan.getTime()
-                  > partitionLatestFlushedTimeForEachDevice
-                      .get(timePartitionId)
-                      .getOrDefault(plan.getDeviceId().getFullPath(), Long.MIN_VALUE);
-        }
-        // is unsequence and user set config to discard out of order data
-        if (!isSequence
-            && IoTDBDescriptor.getInstance().getConfig().isEnableDiscardOutOfOrderData()) {
-          return;
-        }
-        latestTimeForEachDevice.computeIfAbsent(timePartitionId, l -> new HashMap<>());
-        // insert to sequence or unSequence file
-        insertToTsFileProcessor(plan, isSequence, timePartitionId);
-      }
-    } finally {
-      writeUnlock();
-    }
-  }
-
-  @TestOnly
-  public long getPartitionMaxFileVersions(long partitionId) {
-    return partitionMaxFileVersions.getOrDefault(partitionId, -1L);
-  }
-
-  public void setCustomCloseFileListeners(List<CloseFileListener> customCloseFileListeners) {
-    this.customCloseFileListeners = customCloseFileListeners;
-  }
-
-  public void setCustomFlushListeners(List<FlushListener> customFlushListeners) {
-    this.customFlushListeners = customFlushListeners;
-  }
-
-  private enum LoadTsFileType {
-    LOAD_SEQUENCE,
-    LOAD_UNSEQUENCE
-  }
-
-  @FunctionalInterface
-  public interface CloseTsFileCallBack {
-
-    void call(TsFileProcessor caller) throws TsFileProcessorException, IOException;
-  }
-
-  @FunctionalInterface
-  public interface UpdateEndTimeCallBack {
-
-    boolean call(TsFileProcessor caller);
-  }
-
-  @FunctionalInterface
-  public interface UpgradeTsFileResourceCallBack {
-
-    void call(TsFileResource caller);
-  }
-
-  @FunctionalInterface
-  public interface CloseCompactionMergeCallBack {
-
-    void call(boolean isMergeExecutedInCurrentTask, long timePartitionId);
-  }
-
-  @FunctionalInterface
-  public interface TimePartitionFilter {
-
-    boolean satisfy(String storageGroupName, long timePartitionId);
-  }
-
-  public String getInsertWriteLockHolder() {
-    return insertWriteLockHolder;
-  }
-}
->>>>>>> 58baf6cf
+}