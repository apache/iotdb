--- conflicted
+++ resolved
@@ -969,7 +969,6 @@
       long timePartitionId)
       throws WriteProcessException {
     TsFileProcessor tsFileProcessor = getOrCreateTsFileProcessor(timePartitionId, sequence);
-
     if (tsFileProcessor == null) {
       return;
     }
@@ -1065,56 +1064,28 @@
       boolean sequence)
       throws IOException, DiskSpaceInsufficientException {
 
-<<<<<<< HEAD
     TsFileProcessor res = tsFileProcessorTreeMap.get(timeRangeId);
-=======
-    TsFileProcessor res;
-    // we have to ensure only one thread can change workSequenceTsFileProcessors
-    writeLock();
-    try {
-      res = tsFileProcessorTreeMap.get(timeRangeId);
-      if (res == null) {
-        // we have to remove oldest processor to control the num of the memtables
-        // TODO: use a method to control the number of memtables
-        if (tsFileProcessorTreeMap.size()
-            >= IoTDBDescriptor.getInstance().getConfig().getConcurrentWritingTimePartition()) {
-          Map.Entry<Long, TsFileProcessor> processorEntry = tsFileProcessorTreeMap.firstEntry();
-          logger.info(
-              "will close a {} TsFile because too many active partitions ({} > {}) in the storage group {},",
-              sequence, tsFileProcessorTreeMap.size(),
-              IoTDBDescriptor.getInstance().getConfig().getConcurrentWritingTimePartition(),
-              logicalStorageGroupName + "-" + virtualStorageGroupId);
-          asyncCloseOneTsFileProcessor(sequence, processorEntry.getValue());
-        }
->>>>>>> 29578599
 
     //Use double-check to shorten the lock range
     if (null == res) {
-      writeLock();
-      try {
-        res = tsFileProcessorTreeMap.get(timeRangeId);
-        if (null == res) {
-          // we have to remove oldest processor to control the num of the memtables
-          // TODO: use a method to control the number of memtables
-          if (tsFileProcessorTreeMap.size()
-              >= IoTDBDescriptor.getInstance().getConfig().getConcurrentWritingTimePartition()) {
-            Map.Entry<Long, TsFileProcessor> processorEntry = tsFileProcessorTreeMap.firstEntry();
-            logger.info(
-                "will close a {} TsFile because too many active partitions ({} > {}) in the storage group {},",
-                sequence, tsFileProcessorTreeMap.size(),
-                IoTDBDescriptor.getInstance().getConfig().getConcurrentWritingTimePartition(),
-                storageGroupName);
-            asyncCloseOneTsFileProcessor(sequence, processorEntry.getValue());
-          }
-
-          // build new processor
-          res = newTsFileProcessor(sequence, timeRangeId);
-          tsFileProcessorTreeMap.put(timeRangeId, res);
-          tsFileManagement.add(res.getTsFileResource(), sequence);
-        }
-      } finally {
-        writeUnlock();
-      }
+      // we have to remove oldest processor to control the num of the memtables
+      // TODO: use a method to control the number of memtables
+      if (tsFileProcessorTreeMap.size()
+          >= IoTDBDescriptor.getInstance().getConfig().getConcurrentWritingTimePartition()) {
+        Map.Entry<Long, TsFileProcessor> processorEntry = tsFileProcessorTreeMap.firstEntry();
+        logger.info(
+            "will close a {} TsFile because too many active partitions ({} > {}) in the storage group {},",
+            sequence, tsFileProcessorTreeMap.size(),
+            IoTDBDescriptor.getInstance().getConfig().getConcurrentWritingTimePartition(),
+            logicalStorageGroupName);
+        asyncCloseOneTsFileProcessor(sequence, processorEntry.getValue());
+      }
+
+      // build new processor
+      res = newTsFileProcessor(sequence, timeRangeId);
+      tsFileProcessorTreeMap.put(timeRangeId, res);
+      tsFileManagement.add(res.getTsFileResource(), sequence);
+
     }
 
     return res;
@@ -1123,76 +1094,36 @@
 
   private TsFileProcessor newTsFileProcessor(boolean sequence, long timePartitionId)
       throws IOException, DiskSpaceInsufficientException {
-<<<<<<< HEAD
     DirectoryManager directoryManager = DirectoryManager.getInstance();
     String baseDir = sequence ? directoryManager.getNextFolderForSequenceFile()
         : directoryManager.getNextFolderForUnSequenceFile();
-=======
-    String baseDir;
-    if (sequence) {
-      baseDir = DirectoryManager.getInstance().getNextFolderForSequenceFile();
-    } else {
-      baseDir = DirectoryManager.getInstance().getNextFolderForUnSequenceFile();
-    }
     fsFactory.getFile(baseDir + File.separator + logicalStorageGroupName, virtualStorageGroupId)
         .mkdirs();
->>>>>>> 29578599
-
-    fsFactory.getFile(baseDir, storageGroupName).mkdirs();
+
     String filePath =
-        baseDir + File.separator + logicalStorageGroupName + File.separator + virtualStorageGroupId
-            + File.separator + timePartitionId
+        baseDir + File.separator + logicalStorageGroupName + File.separator + timePartitionId
             + File.separator
             + getNewTsFileName(timePartitionId);
 
-<<<<<<< HEAD
-    VersionController versionController = getVersionControllerByTimePartitionId(timePartitionId);
-    return getTsFileProcessor(sequence, filePath, versionController, timePartitionId);
+    return getTsFileProcessor(sequence, filePath, timePartitionId);
   }
 
   private TsFileProcessor getTsFileProcessor(boolean sequence,
                                              String filePath,
-                                             VersionController versionController,
                                              long timePartitionId) throws IOException {
-=======
->>>>>>> 29578599
     TsFileProcessor tsFileProcessor;
     if (sequence) {
       tsFileProcessor = new TsFileProcessor(
           logicalStorageGroupName + File.separator + virtualStorageGroupId,
           fsFactory.getFileWithParent(filePath), storageGroupInfo,
-<<<<<<< HEAD
-          versionController, this::closeUnsealedTsFileProcessorCallBack,
-          this::updateLatestFlushTimeCallback, true);
-=======
           this::closeUnsealedTsFileProcessorCallBack,
           this::updateLatestFlushTimeCallback, true, deviceNumInLastClosedTsFile);
-      if (enableMemControl) {
-        TsFileProcessorInfo tsFileProcessorInfo = new TsFileProcessorInfo(storageGroupInfo);
-        tsFileProcessor.setTsFileProcessorInfo(tsFileProcessorInfo);
-        this.storageGroupInfo.initTsFileProcessorInfo(tsFileProcessor);
-        tsFileProcessorInfo.addTSPMemCost(tsFileProcessor
-            .getTsFileResource().calculateRamSize());
-      }
->>>>>>> 29578599
     } else {
       tsFileProcessor = new TsFileProcessor(
           logicalStorageGroupName + File.separator + virtualStorageGroupId,
           fsFactory.getFileWithParent(filePath), storageGroupInfo,
-<<<<<<< HEAD
-          versionController, this::closeUnsealedTsFileProcessorCallBack,
-          this::unsequenceFlushCallback, false);
-=======
           this::closeUnsealedTsFileProcessorCallBack,
           this::unsequenceFlushCallback, false, deviceNumInLastClosedTsFile);
-      if (enableMemControl) {
-        TsFileProcessorInfo tsFileProcessorInfo = new TsFileProcessorInfo(storageGroupInfo);
-        tsFileProcessor.setTsFileProcessorInfo(tsFileProcessorInfo);
-        this.storageGroupInfo.initTsFileProcessorInfo(tsFileProcessor);
-        tsFileProcessorInfo.addTSPMemCost(tsFileProcessor
-            .getTsFileResource().calculateRamSize());
-      }
->>>>>>> 29578599
     }
 
     if (enableMemControl) {
