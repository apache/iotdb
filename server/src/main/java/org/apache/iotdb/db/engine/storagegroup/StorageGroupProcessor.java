--- conflicted
+++ resolved
@@ -223,14 +223,10 @@
   private File storageGroupSysDir;
 
   /** manage seqFileList and unSeqFileList */
-<<<<<<< HEAD
   private TsFileManager tsFileManager;
-=======
-  private TsFileManagement tsFileManagement;
 
   /** manage tsFileResource degrade */
   private TsFileResourceManager tsFileResourceManager = TsFileResourceManager.getInstance();
->>>>>>> 5ab9e4ab
 
   /**
    * time partition id -> version controller which assigns a version for each MemTable and
@@ -781,28 +777,15 @@
           if (writer.hasCrashed()) {
             tsFileManager.addForRecover(tsFileResource, isSeq);
           } else {
-<<<<<<< HEAD
             tsFileResource.setClosed(true);
             tsFileManager.add(tsFileResource, isSeq);
-=======
-            tsFileResource.close();
-            tsFileManagement.add(tsFileResource, isSeq);
             tsFileResourceManager.registerSealedTsFileResource(tsFileResource);
->>>>>>> 5ab9e4ab
           }
           continue;
         } else {
           writer =
               recoverPerformer.recover(true, this::getWalDirectByteBuffer, this::releaseWalBuffer);
         }
-<<<<<<< HEAD
-      } catch (StorageGroupProcessorException | IOException e) {
-        logger.warn(
-            "Skip TsFile: {} because of error in recover: ", tsFileResource.getTsFilePath(), e);
-        continue;
-      }
-=======
->>>>>>> 5ab9e4ab
 
         if (i != tsFiles.size() - 1 || !writer.canWrite()) {
           // not the last file or cannot write, just close it
@@ -862,16 +845,12 @@
             tsFileProcessor.getTsFileProcessorInfo().addTSPMemCost(chunkMetadataSize);
           }
         }
-        tsFileManagement.add(tsFileResource, isSeq);
+        tsFileManager.add(tsFileResource, isSeq);
       } catch (StorageGroupProcessorException | IOException e) {
         logger.warn(
             "Skip TsFile: {} because of error in recover: ", tsFileResource.getTsFilePath(), e);
         continue;
       }
-<<<<<<< HEAD
-      tsFileManager.add(tsFileResource, isSeq);
-=======
->>>>>>> 5ab9e4ab
     }
   }
 
