--- conflicted
+++ resolved
@@ -1919,7 +1919,6 @@
         continue;
       }
 
-<<<<<<< HEAD
       if (tsFileResource.isMerging) {
         // we have to set modification offset to MAX_VALUE, as the offset of source chunk may
         // change after compaction
@@ -1936,16 +1935,7 @@
         tsFileResource.getModFile().close();
       }
       logger.info(
-          "[Deletion] Deletion with path:{}, time:{}-{} written into mods file.",
-=======
-      deletion.setFileOffset(tsFileResource.getTsFileSize());
-      // write deletion into modification file
-      tsFileResource.getModFile().write(deletion);
-      // remember to close mod file
-      tsFileResource.getModFile().close();
-      logger.debug(
           "[Deletion] Deletion with path:{}, time:{}-{} written into mods file:{}.",
->>>>>>> e5624452
           deletion.getPath(),
           deletion.getStartTime(),
           deletion.getEndTime(),
