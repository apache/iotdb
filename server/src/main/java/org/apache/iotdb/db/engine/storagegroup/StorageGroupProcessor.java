/*
 * Licensed to the Apache Software Foundation (ASF) under one
 * or more contributor license agreements.  See the NOTICE file
 * distributed with this work for additional information
 * regarding copyright ownership.  The ASF licenses this file
 * to you under the Apache License, Version 2.0 (the
 * "License"); you may not use this file except in compliance
 * with the License.  You may obtain a copy of the License at
 *
 *      http://www.apache.org/licenses/LICENSE-2.0
 *
 * Unless required by applicable law or agreed to in writing,
 * software distributed under the License is distributed on an
 * "AS IS" BASIS, WITHOUT WARRANTIES OR CONDITIONS OF ANY
 * KIND, either express or implied.  See the License for the
 * specific language governing permissions and limitations
 * under the License.
 */
package org.apache.iotdb.db.engine.storagegroup;

import static org.apache.iotdb.db.conf.IoTDBConstant.FILE_NAME_SEPARATOR;
import static org.apache.iotdb.db.engine.merge.task.MergeTask.MERGE_SUFFIX;
import static org.apache.iotdb.db.engine.storagegroup.TsFileResource.TEMP_SUFFIX;
import static org.apache.iotdb.tsfile.common.constant.TsFileConstant.TSFILE_SUFFIX;

import java.io.File;
import java.io.IOException;
import java.util.ArrayList;
import java.util.Arrays;
import java.util.Collection;
import java.util.Collections;
import java.util.Date;
import java.util.HashMap;
import java.util.Iterator;
import java.util.LinkedList;
import java.util.List;
import java.util.Map;
import java.util.Map.Entry;
import java.util.Set;
import java.util.TreeMap;
import java.util.concurrent.RejectedExecutionException;
import java.util.concurrent.locks.ReadWriteLock;
import java.util.concurrent.locks.ReentrantReadWriteLock;
import org.apache.commons.io.FileUtils;
import org.apache.iotdb.db.conf.IoTDBConfig;
import org.apache.iotdb.db.conf.IoTDBConstant;
import org.apache.iotdb.db.conf.IoTDBDescriptor;
import org.apache.iotdb.db.conf.directories.DirectoryManager;
import org.apache.iotdb.db.engine.StorageEngine;
import org.apache.iotdb.db.engine.compaction.CompactionMergeTaskPoolManager;
import org.apache.iotdb.db.engine.compaction.TsFileManagement;
import org.apache.iotdb.db.engine.compaction.level.LevelCompactionTsFileManagement;
import org.apache.iotdb.db.engine.fileSystem.SystemFileFactory;
import org.apache.iotdb.db.engine.flush.CloseFileListener;
import org.apache.iotdb.db.engine.flush.FlushListener;
import org.apache.iotdb.db.engine.flush.TsFileFlushPolicy;
import org.apache.iotdb.db.engine.merge.manage.MergeManager;
import org.apache.iotdb.db.engine.merge.task.RecoverMergeTask;
import org.apache.iotdb.db.engine.modification.Deletion;
import org.apache.iotdb.db.engine.modification.ModificationFile;
import org.apache.iotdb.db.engine.querycontext.QueryDataSource;
import org.apache.iotdb.db.engine.storagegroup.timeindex.DeviceTimeIndex;
import org.apache.iotdb.db.engine.version.SimpleFileVersionController;
import org.apache.iotdb.db.engine.version.VersionController;
import org.apache.iotdb.db.exception.BatchProcessException;
import org.apache.iotdb.db.exception.DiskSpaceInsufficientException;
import org.apache.iotdb.db.exception.LoadFileException;
import org.apache.iotdb.db.exception.StorageGroupProcessorException;
import org.apache.iotdb.db.exception.TsFileProcessorException;
import org.apache.iotdb.db.exception.WriteProcessException;
import org.apache.iotdb.db.exception.WriteProcessRejectException;
import org.apache.iotdb.db.exception.metadata.MetadataException;
import org.apache.iotdb.db.exception.query.OutOfTTLException;
import org.apache.iotdb.db.exception.query.QueryProcessException;
import org.apache.iotdb.db.metadata.PartialPath;
import org.apache.iotdb.db.metadata.mnode.MNode;
import org.apache.iotdb.db.metadata.mnode.MeasurementMNode;
import org.apache.iotdb.db.qp.physical.crud.DeletePlan;
import org.apache.iotdb.db.qp.physical.crud.InsertRowPlan;
import org.apache.iotdb.db.qp.physical.crud.InsertRowsOfOneDevicePlan;
import org.apache.iotdb.db.qp.physical.crud.InsertTabletPlan;
import org.apache.iotdb.db.query.context.QueryContext;
import org.apache.iotdb.db.query.control.QueryFileManager;
import org.apache.iotdb.db.service.IoTDB;
import org.apache.iotdb.db.service.UpgradeSevice;
import org.apache.iotdb.db.utils.CopyOnReadLinkedList;
import org.apache.iotdb.db.utils.TestOnly;
import org.apache.iotdb.db.writelog.recover.TsFileRecoverPerformer;
import org.apache.iotdb.rpc.RpcUtils;
import org.apache.iotdb.rpc.TSStatusCode;
import org.apache.iotdb.service.rpc.thrift.TSStatus;
import org.apache.iotdb.tsfile.file.metadata.ChunkMetadata;
import org.apache.iotdb.tsfile.fileSystem.FSFactoryProducer;
import org.apache.iotdb.tsfile.fileSystem.fsFactory.FSFactory;
import org.apache.iotdb.tsfile.read.TimeValuePair;
import org.apache.iotdb.tsfile.read.filter.basic.Filter;
import org.apache.iotdb.tsfile.utils.Pair;
import org.apache.iotdb.tsfile.write.schema.MeasurementSchema;
import org.apache.iotdb.tsfile.write.writer.RestorableTsFileIOWriter;
import org.slf4j.Logger;
import org.slf4j.LoggerFactory;

/**
 * For sequence data, a StorageGroupProcessor has some TsFileProcessors, in which there is only one
 * TsFileProcessor in the working status. <br/>
 * <p>
 * There are two situations to set the working TsFileProcessor to closing status:<br/>
 * <p>
 * (1) when inserting data into the TsFileProcessor, and the TsFileProcessor shouldFlush() (or
 * shouldClose())<br/>
 * <p>
 * (2) someone calls syncCloseAllWorkingTsFileProcessors(). (up to now, only flush command from cli
 * will call this method)<br/>
 * <p>
 * UnSequence data has the similar process as above.
 * <p>
 * When a sequence TsFileProcessor is submitted to be flushed, the updateLatestFlushTimeCallback()
 * method will be called as a callback.<br/>
 * <p>
 * When a TsFileProcessor is closed, the closeUnsealedTsFileProcessorCallBack() method will be
 * called as a callback.
 */
public class StorageGroupProcessor {

  public static final String MERGING_MODIFICATION_FILE_NAME = "merge.mods";
  private static final IoTDBConfig config = IoTDBDescriptor.getInstance().getConfig();
  private static final String FAIL_TO_UPGRADE_FOLDER = "Failed to move {} to upgrade folder";
  private static final Logger DEBUG_LOGGER = LoggerFactory.getLogger("QUERY_DEBUG");

  /**
   * All newly generated chunks after merge have version number 0, so we set merged Modification
   * file version to 1 to take effect
   */
  private static final int MERGE_MOD_START_VERSION_NUM = 1;

  private static final Logger logger = LoggerFactory.getLogger(StorageGroupProcessor.class);
  /**
   * indicating the file to be loaded already exists locally.
   */
  private static final int POS_ALREADY_EXIST = -2;
  /**
   * indicating the file to be loaded overlap with some files.
   */
  private static final int POS_OVERLAP = -3;
  private final boolean enableMemControl = config.isEnableMemControl();
  /**
   * a read write lock for guaranteeing concurrent safety when accessing all fields in this class
   * (i.e., schema, (un)sequenceFileList, work(un)SequenceTsFileProcessor,
   * closing(Un)SequenceTsFileProcessor, latestTimeForEachDevice, and
   * partitionLatestFlushedTimeForEachDevice)
   */
  private final ReadWriteLock insertLock = new ReentrantReadWriteLock();
  /**
   * closeStorageGroupCondition is used to wait for all currently closing TsFiles to be done.
   */
  private final Object closeStorageGroupCondition = new Object();
  /**
   * avoid some tsfileResource is changed (e.g., from unsealed to sealed) when a query is executed.
   */
  private final ReadWriteLock closeQueryLock = new ReentrantReadWriteLock();
  /**
   * time partition id in the storage group -> tsFileProcessor for this time partition
   */
  private final TreeMap<Long, TsFileProcessor> workSequenceTsFileProcessors = new TreeMap<>();
  /**
   * time partition id in the storage group -> tsFileProcessor for this time partition
   */
  private final TreeMap<Long, TsFileProcessor> workUnsequenceTsFileProcessors = new TreeMap<>();
  /**
   * compactionMergeWorking is used to wait for last compaction to be done.
   */
  private volatile boolean compactionMergeWorking = false;
  // upgrading sequence TsFile resource list
  private List<TsFileResource> upgradeSeqFileList = new LinkedList<>();

  private CopyOnReadLinkedList<TsFileProcessor> closingSequenceTsFileProcessor = new CopyOnReadLinkedList<>();

  // upgrading unsequence TsFile resource list
  private List<TsFileResource> upgradeUnseqFileList = new LinkedList<>();

  private CopyOnReadLinkedList<TsFileProcessor> closingUnSequenceTsFileProcessor = new CopyOnReadLinkedList<>();
  /*
   * time partition id -> map, which contains
   * device -> global latest timestamp of each device latestTimeForEachDevice caches non-flushed
   * changes upon timestamps of each device, and is used to update partitionLatestFlushedTimeForEachDevice
   * when a flush is issued.
   */
  private Map<Long, Map<String, Long>> latestTimeForEachDevice = new HashMap<>();
  /**
   * time partition id -> map, which contains device -> largest timestamp of the latest memtable to
   * be submitted to asyncTryToFlush partitionLatestFlushedTimeForEachDevice determines whether a
   * data point should be put into a sequential file or an unsequential file. Data of some device
   * with timestamp less than or equals to the device's latestFlushedTime should go into an
   * unsequential file.
   */
  private Map<Long, Map<String, Long>> partitionLatestFlushedTimeForEachDevice = new HashMap<>();

  /**
   * used to record the latest flush time while upgrading and inserting
   */
  private Map<Long, Map<String, Long>> newlyFlushedPartitionLatestFlushedTimeForEachDevice = new HashMap<>();
  /**
   * global mapping of device -> largest timestamp of the latest memtable to * be submitted to
   * asyncTryToFlush, globalLatestFlushedTimeForEachDevice is utilized to maintain global
   * latestFlushedTime of devices and will be updated along with partitionLatestFlushedTimeForEachDevice
   */
  private Map<String, Long> globalLatestFlushedTimeForEachDevice = new HashMap<>();
  private String virtualstorageGroupId;
  private String logicalStorageGroupName;
  private File storageGroupSysDir;
  // manage seqFileList and unSeqFileList
  private TsFileManagement tsFileManagement;
  /**
   * time partition id -> version controller which assigns a version for each MemTable and
   * deletion/update such that after they are persisted, the order of insertions, deletions and
   * updates can be re-determined.
   */
  private HashMap<Long, VersionController> timePartitionIdVersionControllerMap = new HashMap<>();
  /**
   * when the data in a storage group is older than dataTTL, it is considered invalid and will be
   * eventually removed.
   */
  private long dataTTL = Long.MAX_VALUE;
  private FSFactory fsFactory = FSFactoryProducer.getFSFactory();
  private TsFileFlushPolicy fileFlushPolicy;
  /**
   * The max file versions in each partition. By recording this, if several IoTDB instances have the
   * same policy of closing file and their ingestion is identical, then files of the same version in
   * different IoTDB instance will have identical data, providing convenience for data comparison
   * across different instances. partition number -> max version number
   */
  private Map<Long, Long> partitionMaxFileVersions = new HashMap<>();
  private StorageGroupInfo storageGroupInfo = new StorageGroupInfo(this);
  /**
   * Record the device number of the last TsFile in each storage group, which is applied to
   * initialize the array size of DeviceTimeIndex. It is reasonable to assume that the adjacent
   * files should have similar numbers of devices. Default value: INIT_ARRAY_SIZE = 64
   */
  private int deviceNumInLastClosedTsFile = DeviceTimeIndex.INIT_ARRAY_SIZE;
  private boolean isReady = false;
  private List<CloseFileListener> customCloseFileListeners = Collections.emptyList();
  private List<FlushListener> customFlushListeners = Collections.emptyList();

  /**
   * constrcut a storage group processor
   *
   * @param systemDir               system dir path
   * @param virtualStorageGroupId   virtual storage group id  e.g. 1
   * @param fileFlushPolicy         file flush policy
   * @param logicalStorageGroupName logical storage group name e.g.  root.sg1
   */
  public StorageGroupProcessor(String systemDir, String virtualStorageGroupId,
      TsFileFlushPolicy fileFlushPolicy, String logicalStorageGroupName)
      throws StorageGroupProcessorException {
    this.virtualstorageGroupId = virtualStorageGroupId;
    this.logicalStorageGroupName = logicalStorageGroupName;
    this.fileFlushPolicy = fileFlushPolicy;

    storageGroupSysDir = SystemFileFactory.INSTANCE.getFile(systemDir, virtualStorageGroupId);
    if (storageGroupSysDir.mkdirs()) {
      logger.info("Storage Group system Directory {} doesn't exist, create it",
          storageGroupSysDir.getPath());
    } else if (!storageGroupSysDir.exists()) {
      logger.error("create Storage Group system Directory {} failed",
          storageGroupSysDir.getPath());
    }
    this.tsFileManagement = IoTDBDescriptor.getInstance().getConfig().getCompactionStrategy()
        .getTsFileManagement(logicalStorageGroupName, storageGroupSysDir.getAbsolutePath());

    recover();

  }

  public String getLogicalStorageGroupName() {
    return logicalStorageGroupName;
  }

  public boolean isReady() {
    return isReady;
  }

  public void setReady(boolean ready) {
    isReady = ready;
  }

  private Map<Long, List<TsFileResource>> splitResourcesByPartition(
      List<TsFileResource> resources) {
    Map<Long, List<TsFileResource>> ret = new HashMap<>();
    for (TsFileResource resource : resources) {
      ret.computeIfAbsent(resource.getTimePartition(), l -> new ArrayList<>()).add(resource);
    }
    return ret;
  }

  private void recover() throws StorageGroupProcessorException {
    logger.info("recover Storage Group  {}", logicalStorageGroupName + "-" + virtualstorageGroupId);

    try {
      // collect candidate TsFiles from sequential and unsequential data directory
      Pair<List<TsFileResource>, List<TsFileResource>> seqTsFilesPair = getAllFiles(
          DirectoryManager.getInstance().getAllSequenceFileFolders());
      List<TsFileResource> tmpSeqTsFiles = seqTsFilesPair.left;
      List<TsFileResource> oldSeqTsFiles = seqTsFilesPair.right;
      upgradeSeqFileList.addAll(oldSeqTsFiles);
      Pair<List<TsFileResource>, List<TsFileResource>> unseqTsFilesPair = getAllFiles(
          DirectoryManager.getInstance().getAllUnSequenceFileFolders());
      List<TsFileResource> tmpUnseqTsFiles = unseqTsFilesPair.left;
      List<TsFileResource> oldUnseqTsFiles = unseqTsFilesPair.right;
      upgradeUnseqFileList.addAll(oldUnseqTsFiles);

      // split by partition so that we can find the last file of each partition and decide to
      // close it or not
      Map<Long, List<TsFileResource>> partitionTmpSeqTsFiles = splitResourcesByPartition(
          tmpSeqTsFiles);
      Map<Long, List<TsFileResource>> partitionTmpUnseqTsFiles = splitResourcesByPartition(
          tmpUnseqTsFiles);
      for (List<TsFileResource> value : partitionTmpSeqTsFiles.values()) {
        recoverTsFiles(value, true);
      }
      for (List<TsFileResource> value : partitionTmpUnseqTsFiles.values()) {
        recoverTsFiles(value, false);
      }

      String taskName = virtualstorageGroupId + "-" + System.currentTimeMillis();
      File mergingMods = SystemFileFactory.INSTANCE.getFile(storageGroupSysDir,
          MERGING_MODIFICATION_FILE_NAME);
      if (mergingMods.exists()) {
        this.tsFileManagement.mergingModification = new ModificationFile(mergingMods.getPath());
      }
      RecoverMergeTask recoverMergeTask = new RecoverMergeTask(
          new ArrayList<>(tsFileManagement.getTsFileList(true)),
          tsFileManagement.getTsFileList(false), storageGroupSysDir.getPath(),
          tsFileManagement::mergeEndAction,
          taskName,
          IoTDBDescriptor.getInstance().getConfig().isForceFullMerge(), logicalStorageGroupName);
      logger.info("{} a RecoverMergeTask {} starts...", virtualstorageGroupId, taskName);
      recoverMergeTask
          .recoverMerge(IoTDBDescriptor.getInstance().getConfig().isContinueMergeAfterReboot());
      if (!IoTDBDescriptor.getInstance().getConfig().isContinueMergeAfterReboot()) {
        mergingMods.delete();
      }
      recoverCompaction();
      updateLatestFlushedTime();
    } catch (IOException | MetadataException e) {
      throw new StorageGroupProcessorException(e);
    }

    for (TsFileResource resource : tsFileManagement.getTsFileList(true)) {
      long timePartitionId = resource.getTimePartition();
      Map<String, Long> endTimeMap = new HashMap<>();
      for (String deviceId : resource.getDevices()) {
        long endTime = resource.getEndTime(deviceId);
        endTimeMap.put(deviceId, endTime);
      }
      latestTimeForEachDevice.computeIfAbsent(timePartitionId, l -> new HashMap<>())
          .putAll(endTimeMap);
      partitionLatestFlushedTimeForEachDevice
          .computeIfAbsent(timePartitionId, id -> new HashMap<>())
          .putAll(endTimeMap);
      globalLatestFlushedTimeForEachDevice.putAll(endTimeMap);
    }

  }

  private void recoverCompaction() {
    if (!CompactionMergeTaskPoolManager.getInstance().isTerminated()) {
      compactionMergeWorking = true;
      logger.info("{} submit a compaction merge task", virtualstorageGroupId);
      try {
        CompactionMergeTaskPoolManager.getInstance()
            .submitTask(
                tsFileManagement.new CompactionRecoverTask(this::closeCompactionMergeCallBack));
      } catch (RejectedExecutionException e) {
        this.closeCompactionMergeCallBack();
        logger.error("{} compaction submit task failed", virtualstorageGroupId);
      }
    } else {
      logger.error("{} compaction pool not started ,recover failed",
          virtualstorageGroupId);
    }
  }

  /**
   * use old seq file to update latestTimeForEachDevice, globalLatestFlushedTimeForEachDevice,
   * partitionLatestFlushedTimeForEachDevice and timePartitionIdVersionControllerMap
   */
  @SuppressWarnings("squid:S3776") // Suppress high Cognitive Complexity warning
  private void updateLatestFlushedTime() throws IOException {

    VersionController versionController = new SimpleFileVersionController(
        storageGroupSysDir.getPath());
    long currentVersion = versionController.currVersion();
    for (TsFileResource resource : upgradeSeqFileList) {
      for (String deviceId : resource.getDevices()) {
        long endTime = resource.getEndTime(deviceId);
        long endTimePartitionId = StorageEngine.getTimePartition(endTime);
        latestTimeForEachDevice.computeIfAbsent(endTimePartitionId, l -> new HashMap<>())
            .put(deviceId, endTime);
        globalLatestFlushedTimeForEachDevice.put(deviceId, endTime);

        // set all the covered partition's LatestFlushedTime to Long.MAX_VALUE
        long partitionId = StorageEngine.getTimePartition(resource.getStartTime(deviceId));
        while (partitionId <= endTimePartitionId) {
          partitionLatestFlushedTimeForEachDevice.computeIfAbsent(partitionId, l -> new HashMap<>())
              .put(deviceId, Long.MAX_VALUE);
          if (!timePartitionIdVersionControllerMap.containsKey(partitionId)) {
            File directory = SystemFileFactory.INSTANCE
                .getFile(storageGroupSysDir, String.valueOf(partitionId));
            if (!directory.exists()) {
              directory.mkdirs();
            }
            File versionFile = SystemFileFactory.INSTANCE
                .getFile(directory, SimpleFileVersionController.FILE_PREFIX + currentVersion);
            if (!versionFile.createNewFile()) {
              logger.warn("Version file {} has already been created ", versionFile);
            }
            timePartitionIdVersionControllerMap.put(partitionId,
                new SimpleFileVersionController(storageGroupSysDir.getPath(), partitionId));
          }
          partitionId++;
        }
      }
    }
  }

  @SuppressWarnings("squid:S3776") // Suppress high Cognitive Complexity warning
  private Pair<List<TsFileResource>, List<TsFileResource>> getAllFiles(List<String> folders)
      throws IOException {
    List<File> tsFiles = new ArrayList<>();
    List<File> upgradeFiles = new ArrayList<>();
    for (String baseDir : folders) {
      File fileFolder = fsFactory
          .getFile(baseDir + File.separator + logicalStorageGroupName, virtualstorageGroupId);
      if (!fileFolder.exists()) {
        continue;
      }

      // old version
      // some TsFileResource may be being persisted when the system crashed, try recovering such
      // resources
      continueFailedRenames(fileFolder, TEMP_SUFFIX);

      // some TsFiles were going to be replaced by the merged files when the system crashed and
      // the process was interrupted before the merged files could be named
      continueFailedRenames(fileFolder, MERGE_SUFFIX);

      File[] oldTsfileArray = fsFactory
          .listFilesBySuffix(fileFolder.getAbsolutePath(), TSFILE_SUFFIX);
      File[] oldResourceFileArray = fsFactory
          .listFilesBySuffix(fileFolder.getAbsolutePath(), TsFileResource.RESOURCE_SUFFIX);
      File[] oldModificationFileArray = fsFactory
          .listFilesBySuffix(fileFolder.getAbsolutePath(), ModificationFile.FILE_SUFFIX);
      File upgradeFolder = fsFactory.getFile(fileFolder, IoTDBConstant.UPGRADE_FOLDER_NAME);
      // move the old files to upgrade folder if exists
      if (oldTsfileArray.length != 0 || oldResourceFileArray.length != 0) {
        // create upgrade directory if not exist
        if (upgradeFolder.mkdirs()) {
          logger.info("Upgrade Directory {} doesn't exist, create it",
              upgradeFolder.getPath());
        } else if (!upgradeFolder.exists()) {
          logger.error("Create upgrade Directory {} failed",
              upgradeFolder.getPath());
        }
        // move .tsfile to upgrade folder
        for (File file : oldTsfileArray) {
          if (!file.renameTo(fsFactory.getFile(upgradeFolder, file.getName()))) {
            logger.error(FAIL_TO_UPGRADE_FOLDER, file);
          }
        }
        // move .resource to upgrade folder
        for (File file : oldResourceFileArray) {
          if (!file.renameTo(fsFactory.getFile(upgradeFolder, file.getName()))) {
            logger.error(FAIL_TO_UPGRADE_FOLDER, file);
          }
        }
        // move .mods to upgrade folder
        for (File file : oldModificationFileArray) {
          if (!file.renameTo(fsFactory.getFile(upgradeFolder, file.getName()))) {
            logger.error(FAIL_TO_UPGRADE_FOLDER, file);
          }
        }

        Collections.addAll(upgradeFiles,
            fsFactory.listFilesBySuffix(upgradeFolder.getAbsolutePath(), TSFILE_SUFFIX));
      }
      // if already move old files to upgradeFolder 
      else if (upgradeFolder.exists()) {
        Collections.addAll(upgradeFiles,
            fsFactory.listFilesBySuffix(upgradeFolder.getAbsolutePath(), TSFILE_SUFFIX));
      }

      File[] subFiles = fileFolder.listFiles();
      if (subFiles != null) {
        for (File partitionFolder : subFiles) {
          if (!partitionFolder.isDirectory()) {
            logger.warn("{} is not a directory.", partitionFolder.getAbsolutePath());
          } else if (!partitionFolder.getName().equals(IoTDBConstant.UPGRADE_FOLDER_NAME)) {
            // some TsFileResource may be being persisted when the system crashed, try recovering such
            // resources
            continueFailedRenames(partitionFolder, TEMP_SUFFIX);

            // some TsFiles were going to be replaced by the merged files when the system crashed and
            // the process was interrupted before the merged files could be named
            continueFailedRenames(partitionFolder, MERGE_SUFFIX);

            Collections.addAll(tsFiles,
                fsFactory.listFilesBySuffix(partitionFolder.getAbsolutePath(), TSFILE_SUFFIX));
          }
        }
      }

    }
    tsFiles.sort(this::compareFileName);
    List<TsFileResource> ret = new ArrayList<>();
    tsFiles.forEach(f -> ret.add(new TsFileResource(f)));
    upgradeFiles.sort(this::compareFileName);
    List<TsFileResource> upgradeRet = new ArrayList<>();
    for (File f : upgradeFiles) {
      TsFileResource fileResource = new TsFileResource(f);
      fileResource.setClosed(true);
      // make sure the flush command is called before IoTDB is down.
      fileResource.deserialize();
      upgradeRet.add(fileResource);
    }
    return new Pair<>(ret, upgradeRet);
  }

  private void continueFailedRenames(File fileFolder, String suffix) {
    File[] files = fsFactory.listFilesBySuffix(fileFolder.getAbsolutePath(), suffix);
    if (files != null) {
      for (File tempResource : files) {
        File originResource = fsFactory.getFile(tempResource.getPath().replace(suffix, ""));
        if (originResource.exists()) {
          tempResource.delete();
        } else {
          tempResource.renameTo(originResource);
        }
      }
    }
  }

  private void recoverTsFiles(List<TsFileResource> tsFiles, boolean isSeq) {
    for (int i = 0; i < tsFiles.size(); i++) {
      TsFileResource tsFileResource = tsFiles.get(i);
      long timePartitionId = tsFileResource.getTimePartition();

      TsFileRecoverPerformer recoverPerformer = new TsFileRecoverPerformer(
<<<<<<< HEAD
          logicalStorageGroupName + File.separator + virtualstorageGroupId + FILE_NAME_SEPARATOR,
          getVersionControllerByTimePartitionId(timePartitionId), tsFileResource, isSeq,
=======
          storageGroupName + FILE_NAME_SEPARATOR, tsFileResource, isSeq,
>>>>>>> 711b3d82
          i == tsFiles.size() - 1);

      RestorableTsFileIOWriter writer;
      try {
        // this tsfile is not zero level, no need to perform redo wal
        if (LevelCompactionTsFileManagement.getMergeLevel(tsFileResource.getTsFile()) > 0) {
          writer = recoverPerformer.recover(false);
          if (writer.hasCrashed()) {
            tsFileManagement.addRecover(tsFileResource, isSeq);
          } else {
            tsFileResource.setClosed(true);
            tsFileManagement.add(tsFileResource, isSeq);
          }
          continue;
        } else {
          writer = recoverPerformer.recover(true);
        }
      } catch (StorageGroupProcessorException e) {
        logger.warn("Skip TsFile: {} because of error in recover: ", tsFileResource.getTsFilePath(),
            e);
        continue;
      }

      if (i != tsFiles.size() - 1 || !writer.canWrite()) {
        // not the last file or cannot write, just close it
        tsFileResource.setClosed(true);
      } else if (writer.canWrite()) {
        // the last file is not closed, continue writing to in
        TsFileProcessor tsFileProcessor;
        if (isSeq) {
<<<<<<< HEAD
          tsFileProcessor = new TsFileProcessor(virtualstorageGroupId, storageGroupInfo, tsFileResource,
              getVersionControllerByTimePartitionId(timePartitionId),
=======
          tsFileProcessor = new TsFileProcessor(storageGroupName, storageGroupInfo, tsFileResource,
>>>>>>> 711b3d82
              this::closeUnsealedTsFileProcessorCallBack, this::updateLatestFlushTimeCallback,
              true, writer);
          if (enableMemControl) {
            TsFileProcessorInfo tsFileProcessorInfo = new TsFileProcessorInfo(storageGroupInfo);
            tsFileProcessor.setTsFileProcessorInfo(tsFileProcessorInfo);
            this.storageGroupInfo.initTsFileProcessorInfo(tsFileProcessor);
            tsFileProcessorInfo.addTSPMemCost(tsFileProcessor
                .getTsFileResource().calculateRamSize());
          }
          workSequenceTsFileProcessors.put(timePartitionId, tsFileProcessor);
        } else {
<<<<<<< HEAD
          tsFileProcessor = new TsFileProcessor(virtualstorageGroupId, storageGroupInfo, tsFileResource,
              getVersionControllerByTimePartitionId(timePartitionId),
=======
          tsFileProcessor = new TsFileProcessor(storageGroupName, storageGroupInfo, tsFileResource,
>>>>>>> 711b3d82
              this::closeUnsealedTsFileProcessorCallBack, this::unsequenceFlushCallback, false,
              writer);
          if (enableMemControl) {
            TsFileProcessorInfo tsFileProcessorInfo = new TsFileProcessorInfo(storageGroupInfo);
            tsFileProcessor.setTsFileProcessorInfo(tsFileProcessorInfo);
            this.storageGroupInfo.initTsFileProcessorInfo(tsFileProcessor);
            tsFileProcessorInfo.addTSPMemCost(tsFileProcessor
                .getTsFileResource().calculateRamSize());
          }
          workUnsequenceTsFileProcessors.put(timePartitionId, tsFileProcessor);
        }
        tsFileResource.setProcessor(tsFileProcessor);
        tsFileResource.removeResourceFile();
        tsFileProcessor.setTimeRangeId(timePartitionId);
        writer.makeMetadataVisible();
        if (enableMemControl) {
          // get chunkMetadata size
          long chunkMetadataSize = 0;
          for (Map<String, List<ChunkMetadata>> metaMap : writer.getMetadatasForQuery().values()) {
            for (List<ChunkMetadata> metadatas : metaMap.values()) {
              for (ChunkMetadata chunkMetadata : metadatas) {
                chunkMetadataSize += chunkMetadata.calculateRamSize();
              }
            }
          }
          tsFileProcessor.getTsFileProcessorInfo().addTSPMemCost(chunkMetadataSize);
        }
      }
      tsFileManagement.add(tsFileResource, isSeq);
    }
  }

  // ({systemTime}-{versionNum}-{mergeNum}.tsfile)
  private int compareFileName(File o1, File o2) {
    String[] items1 = o1.getName().replace(TSFILE_SUFFIX, "")
        .split(FILE_NAME_SEPARATOR);
    String[] items2 = o2.getName().replace(TSFILE_SUFFIX, "")
        .split(FILE_NAME_SEPARATOR);
    long ver1 = Long.parseLong(items1[0]);
    long ver2 = Long.parseLong(items2[0]);
    int cmp = Long.compare(ver1, ver2);
    if (cmp == 0) {
      return Long.compare(Long.parseLong(items1[1]), Long.parseLong(items2[1]));
    } else {
      return cmp;
    }
  }

  public void insert(InsertRowPlan insertRowPlan) throws WriteProcessException {
    // reject insertions that are out of ttl
    if (!isAlive(insertRowPlan.getTime())) {
      throw new OutOfTTLException(insertRowPlan.getTime(), (System.currentTimeMillis() - dataTTL));
    }
    if (enableMemControl) {
      StorageEngine.blockInsertionIfReject();
    }
    writeLock();
    try {
      // init map
      long timePartitionId = StorageEngine.getTimePartition(insertRowPlan.getTime());

      partitionLatestFlushedTimeForEachDevice
          .computeIfAbsent(timePartitionId, id -> new HashMap<>());

      boolean isSequence =
          insertRowPlan.getTime() > partitionLatestFlushedTimeForEachDevice.get(timePartitionId)
              .getOrDefault(insertRowPlan.getDeviceId().getFullPath(), Long.MIN_VALUE);

      //is unsequence and user set config to discard out of order data
      if (!isSequence && IoTDBDescriptor.getInstance().getConfig()
          .isEnableDiscardOutOfOrderData()) {
        return;
      }

      latestTimeForEachDevice.computeIfAbsent(timePartitionId, l -> new HashMap<>());
      // insert to sequence or unSequence file
      insertToTsFileProcessor(insertRowPlan, isSequence, timePartitionId);

    } finally {
      writeUnlock();
    }
  }

  /**
   * Insert a tablet (rows belonging to the same devices) into this storage group.
   *
   * @throws BatchProcessException if some of the rows failed to be inserted
   */
  @SuppressWarnings("squid:S3776") // Suppress high Cognitive Complexity warning
  public void insertTablet(InsertTabletPlan insertTabletPlan) throws BatchProcessException {
    if (enableMemControl) {
      try {
        StorageEngine.blockInsertionIfReject();
      } catch (WriteProcessRejectException e) {
        TSStatus[] results = new TSStatus[insertTabletPlan.getRowCount()];
        Arrays.fill(results, RpcUtils.getStatus(TSStatusCode.WRITE_PROCESS_REJECT));
        throw new BatchProcessException(results);
      }
    }

    writeLock();
    try {
      TSStatus[] results = new TSStatus[insertTabletPlan.getRowCount()];
      Arrays.fill(results, RpcUtils.SUCCESS_STATUS);
      boolean noFailure = true;

      /*
       * assume that batch has been sorted by client
       */
      int loc = 0;
      while (loc < insertTabletPlan.getRowCount()) {
        long currTime = insertTabletPlan.getTimes()[loc];
        // skip points that do not satisfy TTL
        if (!isAlive(currTime)) {
          results[loc] = RpcUtils.getStatus(TSStatusCode.OUT_OF_TTL_ERROR,
              "time " + currTime + " in current line is out of TTL: " + dataTTL);
          loc++;
          noFailure = false;
        } else {
          break;
        }
      }
      // loc pointing at first legal position
      if (loc == insertTabletPlan.getRowCount()) {
        throw new BatchProcessException(results);
      }
      // before is first start point
      int before = loc;
      // before time partition
      long beforeTimePartition = StorageEngine
          .getTimePartition(insertTabletPlan.getTimes()[before]);
      // init map
      long lastFlushTime = partitionLatestFlushedTimeForEachDevice.
          computeIfAbsent(beforeTimePartition, id -> new HashMap<>()).
          computeIfAbsent(insertTabletPlan.getDeviceId().getFullPath(), id -> Long.MIN_VALUE);
      // if is sequence
      boolean isSequence = false;
      while (loc < insertTabletPlan.getRowCount()) {
        long time = insertTabletPlan.getTimes()[loc];
        long curTimePartition = StorageEngine.getTimePartition(time);
        // start next partition
        if (curTimePartition != beforeTimePartition) {
          // insert last time partition
          if (isSequence || !IoTDBDescriptor.getInstance().getConfig()
              .isEnableDiscardOutOfOrderData()) {
            noFailure = insertTabletToTsFileProcessor(insertTabletPlan, before, loc, isSequence,
                results,
                beforeTimePartition) && noFailure;
          }
          // re initialize
          before = loc;
          beforeTimePartition = curTimePartition;
          lastFlushTime = partitionLatestFlushedTimeForEachDevice.
              computeIfAbsent(beforeTimePartition, id -> new HashMap<>()).
              computeIfAbsent(insertTabletPlan.getDeviceId().getFullPath(), id -> Long.MIN_VALUE);
          isSequence = false;
        }
        // still in this partition
        else {
          // judge if we should insert sequence
          if (!isSequence && time > lastFlushTime) {
            // insert into unsequence and then start sequence
            if (!IoTDBDescriptor.getInstance().getConfig().isEnableDiscardOutOfOrderData()) {
              noFailure =
                  insertTabletToTsFileProcessor(insertTabletPlan, before, loc, false, results,
                      beforeTimePartition) && noFailure;
            }
            before = loc;
            isSequence = true;
          }
          loc++;
        }
      }

      // do not forget last part
      if (before < loc && (isSequence || !IoTDBDescriptor.getInstance().getConfig()
          .isEnableDiscardOutOfOrderData())) {
        noFailure = insertTabletToTsFileProcessor(insertTabletPlan, before, loc, isSequence,
            results, beforeTimePartition) && noFailure;
      }
      long globalLatestFlushedTime = globalLatestFlushedTimeForEachDevice.getOrDefault(
          insertTabletPlan.getDeviceId().getFullPath(), Long.MIN_VALUE);
      tryToUpdateBatchInsertLastCache(insertTabletPlan, globalLatestFlushedTime);

      if (!noFailure) {
        throw new BatchProcessException(results);
      }
    } finally {
      writeUnlock();
    }
  }

  /**
   * @return whether the given time falls in ttl
   */
  private boolean isAlive(long time) {
    return dataTTL == Long.MAX_VALUE || (System.currentTimeMillis() - time) <= dataTTL;
  }

  /**
   * insert batch to tsfile processor thread-safety that the caller need to guarantee The rows to be
   * inserted are in the range [start, end)
   *
   * @param insertTabletPlan insert a tablet of a device
   * @param sequence         whether is sequence
   * @param start            start index of rows to be inserted in insertTabletPlan
   * @param end              end index of rows to be inserted in insertTabletPlan
   * @param results          result array
   * @param timePartitionId  time partition id
   * @return false if any failure occurs when inserting the tablet, true otherwise
   */
  private boolean insertTabletToTsFileProcessor(InsertTabletPlan insertTabletPlan,
      int start, int end, boolean sequence, TSStatus[] results, long timePartitionId) {
    // return when start >= end
    if (start >= end) {
      return true;
    }

    TsFileProcessor tsFileProcessor = getOrCreateTsFileProcessor(timePartitionId, sequence);
    if (tsFileProcessor == null) {
      for (int i = start; i < end; i++) {
        results[i] = RpcUtils.getStatus(TSStatusCode.INTERNAL_SERVER_ERROR,
            "can not create TsFileProcessor, timePartitionId: " + timePartitionId);
      }
      return false;
    }

    try {
      tsFileProcessor.insertTablet(insertTabletPlan, start, end, results);
    } catch (WriteProcessRejectException e) {
      logger.warn("insert to TsFileProcessor rejected, {}", e.getMessage());
      return false;
    } catch (WriteProcessException e) {
      logger.error("insert to TsFileProcessor error ", e);
      return false;
    }

    latestTimeForEachDevice.computeIfAbsent(timePartitionId, t -> new HashMap<>());
    // try to update the latest time of the device of this tsRecord
    if (sequence && latestTimeForEachDevice.get(timePartitionId)
        .getOrDefault(insertTabletPlan.getDeviceId().getFullPath(), Long.MIN_VALUE)
        < insertTabletPlan.getTimes()[end - 1]) {
      latestTimeForEachDevice.get(timePartitionId)
          .put(insertTabletPlan.getDeviceId().getFullPath(), insertTabletPlan.getTimes()[end - 1]);
    }

    // check memtable size and may async try to flush the work memtable
    if (tsFileProcessor.shouldFlush()) {
      fileFlushPolicy.apply(this, tsFileProcessor, sequence);
    }
    return true;
  }

  private void tryToUpdateBatchInsertLastCache(InsertTabletPlan plan, Long latestFlushedTime) {
    if (!IoTDBDescriptor.getInstance().getConfig().isLastCacheEnabled()) {
      return;
    }
    MeasurementMNode[] mNodes = plan.getMeasurementMNodes();
    for (int i = 0; i < mNodes.length; i++) {
      if (plan.getColumns()[i] == null) {
        continue;
      }
      // Update cached last value with high priority
      if (mNodes[i] != null) {
        // in stand alone version, the seriesPath is not needed, just use measurementMNodes[i] to update last cache
        IoTDB.metaManager.updateLastCache(null,
            plan.composeLastTimeValuePair(i), true, latestFlushedTime, mNodes[i]);
      } else {
        // measurementMNodes[i] is null, use the path to update remote cache
        IoTDB.metaManager
            .updateLastCache(plan.getDeviceId().concatNode(plan.getMeasurements()[i]),
                plan.composeLastTimeValuePair(i), true, latestFlushedTime, null);
      }
    }
  }

  private void insertToTsFileProcessor(InsertRowPlan insertRowPlan, boolean sequence,
      long timePartitionId)
      throws WriteProcessException {
    TsFileProcessor tsFileProcessor = getOrCreateTsFileProcessor(timePartitionId, sequence);

    if (tsFileProcessor == null) {
      return;
    }

    tsFileProcessor.insert(insertRowPlan);

    // try to update the latest time of the device of this tsRecord
    if (latestTimeForEachDevice.get(timePartitionId)
        .getOrDefault(insertRowPlan.getDeviceId().getFullPath(), Long.MIN_VALUE) < insertRowPlan
        .getTime()) {
      latestTimeForEachDevice.get(timePartitionId)
          .put(insertRowPlan.getDeviceId().getFullPath(), insertRowPlan.getTime());
    }

    long globalLatestFlushTime = globalLatestFlushedTimeForEachDevice.getOrDefault(
        insertRowPlan.getDeviceId().getFullPath(), Long.MIN_VALUE);

    tryToUpdateInsertLastCache(insertRowPlan, globalLatestFlushTime);

    // check memtable size and may asyncTryToFlush the work memtable
    if (tsFileProcessor.shouldFlush()) {
      fileFlushPolicy.apply(this, tsFileProcessor, sequence);
    }
  }

  private void tryToUpdateInsertLastCache(InsertRowPlan plan, Long latestFlushedTime) {
    if (!IoTDBDescriptor.getInstance().getConfig().isLastCacheEnabled()) {
      return;
    }
    MeasurementMNode[] mNodes = plan.getMeasurementMNodes();
    for (int i = 0; i < mNodes.length; i++) {
      if (plan.getValues()[i] == null) {
        continue;
      }
      // Update cached last value with high priority
      if (mNodes[i] != null) {
        // in stand alone version, the seriesPath is not needed, just use measurementMNodes[i] to update last cache
        IoTDB.metaManager.updateLastCache(null,
            plan.composeTimeValuePair(i), true, latestFlushedTime, mNodes[i]);
      } else {
        IoTDB.metaManager
            .updateLastCache(plan.getDeviceId().concatNode(plan.getMeasurements()[i]),
                plan.composeTimeValuePair(i), true, latestFlushedTime, null);
      }
    }
  }

  public void asyncFlushMemTableInTsFileProcessor(TsFileProcessor tsFileProcessor) {
    writeLock();
    try {
      if (!closingSequenceTsFileProcessor.contains(tsFileProcessor) &&
          !closingUnSequenceTsFileProcessor.contains(tsFileProcessor)) {
        fileFlushPolicy.apply(this, tsFileProcessor, tsFileProcessor.isSequence());
      }
    } finally {
      writeUnlock();
    }
  }

  private TsFileProcessor getOrCreateTsFileProcessor(long timeRangeId, boolean sequence) {
    TsFileProcessor tsFileProcessor = null;
    try {
      if (sequence) {
        tsFileProcessor = getOrCreateTsFileProcessorIntern(timeRangeId,
            workSequenceTsFileProcessors, true);
      } else {
        tsFileProcessor = getOrCreateTsFileProcessorIntern(timeRangeId,
            workUnsequenceTsFileProcessors, false);
      }
    } catch (DiskSpaceInsufficientException e) {
      logger.error(
          "disk space is insufficient when creating TsFile processor, change system mode to read-only",
          e);
      IoTDBDescriptor.getInstance().getConfig().setReadOnly(true);
    } catch (IOException e) {
      logger
          .error("meet IOException when creating TsFileProcessor, change system mode to read-only",
              e);
      IoTDBDescriptor.getInstance().getConfig().setReadOnly(true);
    }
    return tsFileProcessor;
  }

  /**
   * get processor from hashmap, flush oldest processor if necessary
   *
   * @param timeRangeId            time partition range
   * @param tsFileProcessorTreeMap tsFileProcessorTreeMap
   * @param sequence               whether is sequence or not
   */
  private TsFileProcessor getOrCreateTsFileProcessorIntern(long timeRangeId,
      TreeMap<Long, TsFileProcessor> tsFileProcessorTreeMap,
      boolean sequence)
      throws IOException, DiskSpaceInsufficientException {

    TsFileProcessor res;
    // we have to ensure only one thread can change workSequenceTsFileProcessors
    writeLock();
    try {
      res = tsFileProcessorTreeMap.get(timeRangeId);
      if (res == null) {
        // we have to remove oldest processor to control the num of the memtables
        // TODO: use a method to control the number of memtables
        if (tsFileProcessorTreeMap.size()
            >= IoTDBDescriptor.getInstance().getConfig().getConcurrentWritingTimePartition()) {
          Map.Entry<Long, TsFileProcessor> processorEntry = tsFileProcessorTreeMap.firstEntry();
          logger.info(
              "will close a {} TsFile because too many active partitions ({} > {}) in the storage group {},",
              sequence, tsFileProcessorTreeMap.size(),
              IoTDBDescriptor.getInstance().getConfig().getConcurrentWritingTimePartition(),
              virtualstorageGroupId);
          asyncCloseOneTsFileProcessor(sequence, processorEntry.getValue());
        }

        // build new processor
        TsFileProcessor newProcessor = createTsFileProcessor(sequence, timeRangeId);
        tsFileProcessorTreeMap.put(timeRangeId, newProcessor);
        tsFileManagement.add(newProcessor.getTsFileResource(), sequence);
        res = newProcessor;
      }

    } finally {
      // unlock in finally
      writeUnlock();
    }

    return res;
  }


  private TsFileProcessor createTsFileProcessor(boolean sequence, long timePartitionId)
      throws IOException, DiskSpaceInsufficientException {
    String baseDir;
    if (sequence) {
      baseDir = DirectoryManager.getInstance().getNextFolderForSequenceFile();
    } else {
      baseDir = DirectoryManager.getInstance().getNextFolderForUnSequenceFile();
    }
    fsFactory.getFile(baseDir + File.separator + logicalStorageGroupName, virtualstorageGroupId)
        .mkdirs();

    String filePath =
        baseDir + File.separator + logicalStorageGroupName + File.separator + virtualstorageGroupId
            + File.separator + timePartitionId
            + File.separator
            + getNewTsFileName(timePartitionId);

    TsFileProcessor tsFileProcessor;
    if (sequence) {
      tsFileProcessor = new TsFileProcessor(
          logicalStorageGroupName + File.separator + virtualstorageGroupId,
          fsFactory.getFileWithParent(filePath), storageGroupInfo,
          this::closeUnsealedTsFileProcessorCallBack,
          this::updateLatestFlushTimeCallback, true, deviceNumInLastClosedTsFile);
      if (enableMemControl) {
        TsFileProcessorInfo tsFileProcessorInfo = new TsFileProcessorInfo(storageGroupInfo);
        tsFileProcessor.setTsFileProcessorInfo(tsFileProcessorInfo);
        this.storageGroupInfo.initTsFileProcessorInfo(tsFileProcessor);
        tsFileProcessorInfo.addTSPMemCost(tsFileProcessor
            .getTsFileResource().calculateRamSize());
      }
    } else {
      tsFileProcessor = new TsFileProcessor(
          logicalStorageGroupName + File.separator + virtualstorageGroupId,
          fsFactory.getFileWithParent(filePath), storageGroupInfo,
          this::closeUnsealedTsFileProcessorCallBack,
          this::unsequenceFlushCallback, false, deviceNumInLastClosedTsFile);
      if (enableMemControl) {
        TsFileProcessorInfo tsFileProcessorInfo = new TsFileProcessorInfo(storageGroupInfo);
        tsFileProcessor.setTsFileProcessorInfo(tsFileProcessorInfo);
        this.storageGroupInfo.initTsFileProcessorInfo(tsFileProcessor);
        tsFileProcessorInfo.addTSPMemCost(tsFileProcessor
            .getTsFileResource().calculateRamSize());
      }
    }
    tsFileProcessor.addCloseFileListeners(customCloseFileListeners);
    tsFileProcessor.addFlushListeners(customFlushListeners);

    tsFileProcessor.setTimeRangeId(timePartitionId);
    return tsFileProcessor;
  }

  /**
   * Create a new tsfile name
   *
   * @return file name
   */
  private String getNewTsFileName(long timePartitionId) {
    long version = partitionMaxFileVersions.getOrDefault(timePartitionId, 0L) + 1;
    partitionMaxFileVersions.put(timePartitionId, version);
    return getNewTsFileName(System.currentTimeMillis(), version, 0);
  }

  private String getNewTsFileName(long time, long version, int mergeCnt) {
    return time + FILE_NAME_SEPARATOR + version
        + FILE_NAME_SEPARATOR + mergeCnt + TSFILE_SUFFIX;
  }

  public void syncCloseOneTsFileProcessor(boolean sequence, TsFileProcessor tsFileProcessor) {
    synchronized (closeStorageGroupCondition) {
      try {
        asyncCloseOneTsFileProcessor(sequence, tsFileProcessor);
        long startTime = System.currentTimeMillis();
        while (closingSequenceTsFileProcessor.contains(tsFileProcessor)
            || closingUnSequenceTsFileProcessor.contains(tsFileProcessor)) {
          closeStorageGroupCondition.wait(60_000);
          if (System.currentTimeMillis() - startTime > 60_000) {
            logger
                .warn("{} has spent {}s to wait for closing one tsfile.", this.virtualstorageGroupId,
                    (System.currentTimeMillis() - startTime) / 1000);
          }
        }
      } catch (InterruptedException e) {
        Thread.currentThread().interrupt();
        logger
            .error("syncCloseOneTsFileProcessor error occurs while waiting for closing the storage "
                + "group {}", virtualstorageGroupId, e);
      }
    }
  }

  /**
   * thread-safety should be ensured by caller
   */
  public void asyncCloseOneTsFileProcessor(boolean sequence, TsFileProcessor tsFileProcessor) {
    //for sequence tsfile, we update the endTimeMap only when the file is prepared to be closed.
    //for unsequence tsfile, we have maintained the endTimeMap when an insertion comes.
    if (closingSequenceTsFileProcessor.contains(tsFileProcessor) ||
        closingUnSequenceTsFileProcessor.contains(tsFileProcessor)) {
      return;
    }
    logger.info("Async close tsfile: {}",
        tsFileProcessor.getTsFileResource().getTsFile().getAbsolutePath());
    if (sequence) {
      closingSequenceTsFileProcessor.add(tsFileProcessor);
      updateEndTimeMap(tsFileProcessor);
      tsFileProcessor.asyncClose();

      workSequenceTsFileProcessors.remove(tsFileProcessor.getTimeRangeId());
      // if unsequence files don't contain this time range id, we should remove it's version controller
      if (!workUnsequenceTsFileProcessors.containsKey(tsFileProcessor.getTimeRangeId())) {
        timePartitionIdVersionControllerMap.remove(tsFileProcessor.getTimeRangeId());
      }
      logger.info("close a sequence tsfile processor {}", virtualstorageGroupId);
    } else {
      closingUnSequenceTsFileProcessor.add(tsFileProcessor);
      tsFileProcessor.asyncClose();

      workUnsequenceTsFileProcessors.remove(tsFileProcessor.getTimeRangeId());
      // if sequence files don't contain this time range id, we should remove it's version controller
      if (!workSequenceTsFileProcessors.containsKey(tsFileProcessor.getTimeRangeId())) {
        timePartitionIdVersionControllerMap.remove(tsFileProcessor.getTimeRangeId());
      }
    }
  }

  /**
   * delete the storageGroup's own folder in folder data/system/storage_groups
   */
  public void deleteFolder(String systemDir) {
    logger.info("{} will close all files for deleting data folder {}", virtualstorageGroupId, systemDir);
    writeLock();
    syncCloseAllWorkingTsFileProcessors();
    try {
      File storageGroupFolder = SystemFileFactory.INSTANCE.getFile(systemDir,
          virtualstorageGroupId);
      if (storageGroupFolder.exists()) {
        org.apache.iotdb.db.utils.FileUtils.deleteDirectory(storageGroupFolder);
      }
    } catch (IOException e) {
      logger.error("Cannot delete the folder in storage group {}, because", virtualstorageGroupId, e);
    } finally {
      writeUnlock();
    }
  }

  public void closeAllResources() {
    for (TsFileResource tsFileResource : tsFileManagement.getTsFileList(false)) {
      try {
        tsFileResource.close();
      } catch (IOException e) {
        logger.error("Cannot close a TsFileResource {}", tsFileResource, e);
      }
    }
    for (TsFileResource tsFileResource : tsFileManagement.getTsFileList(true)) {
      try {
        tsFileResource.close();
      } catch (IOException e) {
        logger.error("Cannot close a TsFileResource {}", tsFileResource, e);
      }
    }
  }

  public void syncDeleteDataFiles() {
    logger.info("{} will close all files for deleting data files", virtualstorageGroupId);
    writeLock();
    syncCloseAllWorkingTsFileProcessors();
    //normally, mergingModification is just need to be closed by after a merge task is finished.
    //we close it here just for IT test.
    if (this.tsFileManagement.mergingModification != null) {
      try {
        this.tsFileManagement.mergingModification.close();
      } catch (IOException e) {
        logger.error("Cannot close the mergingMod file {}",
            this.tsFileManagement.mergingModification.getFilePath(), e);
      }

    }
    try {
      closeAllResources();
      List<String> folder = DirectoryManager.getInstance().getAllSequenceFileFolders();
      folder.addAll(DirectoryManager.getInstance().getAllUnSequenceFileFolders());
      deleteAllSGFolders(folder);

      this.workSequenceTsFileProcessors.clear();
      this.workUnsequenceTsFileProcessors.clear();
      this.tsFileManagement.clear();
      this.partitionLatestFlushedTimeForEachDevice.clear();
      this.globalLatestFlushedTimeForEachDevice.clear();
      this.latestTimeForEachDevice.clear();
    } finally {
      writeUnlock();
    }
  }

  private void deleteAllSGFolders(List<String> folder) {
    for (String tsfilePath : folder) {
      File storageGroupFolder = fsFactory
          .getFile(tsfilePath, logicalStorageGroupName + File.separator + virtualstorageGroupId);
      if (storageGroupFolder.exists()) {
        try {
          org.apache.iotdb.db.utils.FileUtils.deleteDirectory(storageGroupFolder);
        } catch (IOException e) {
          logger.error("Delete TsFiles failed", e);
        }
      }
    }
  }

  /**
   * Iterate each TsFile and try to lock and remove those out of TTL.
   */
  public synchronized void checkFilesTTL() {
    if (dataTTL == Long.MAX_VALUE) {
      logger.debug("{}: TTL not set, ignore the check", virtualstorageGroupId);
      return;
    }
    long timeLowerBound = System.currentTimeMillis() - dataTTL;
    if (logger.isDebugEnabled()) {
      logger.debug("{}: TTL removing files before {}", virtualstorageGroupId, new Date(timeLowerBound));
    }

    // copy to avoid concurrent modification of deletion
    List<TsFileResource> seqFiles = new ArrayList<>(tsFileManagement.getTsFileList(true));
    List<TsFileResource> unseqFiles = new ArrayList<>(tsFileManagement.getTsFileList(false));

    for (TsFileResource tsFileResource : seqFiles) {
      checkFileTTL(tsFileResource, timeLowerBound, true);
    }
    for (TsFileResource tsFileResource : unseqFiles) {
      checkFileTTL(tsFileResource, timeLowerBound, false);
    }
  }

  private void checkFileTTL(TsFileResource resource, long timeLowerBound, boolean isSeq) {
    if (resource.isMerging() || !resource.isClosed()
        || !resource.isDeleted() && resource.stillLives(timeLowerBound)) {
      return;
    }

    writeLock();
    try {
      // prevent new merges and queries from choosing this file
      resource.setDeleted(true);
      // the file may be chosen for merge after the last check and before writeLock()
      // double check to ensure the file is not used by a merge
      if (resource.isMerging()) {
        return;
      }

      // ensure that the file is not used by any queries
      if (resource.tryWriteLock()) {
        try {
          // physical removal
          resource.remove();
          if (logger.isInfoEnabled()) {
            logger.info("Removed a file {} before {} by ttl ({}ms)", resource.getTsFilePath(),
                new Date(timeLowerBound), dataTTL);
          }
          tsFileManagement.remove(resource, isSeq);
        } finally {
          resource.writeUnlock();
        }
      }
    } finally {
      writeUnlock();
    }
  }

  /**
   * This method will be blocked until all tsfile processors are closed.
   */
  public void syncCloseAllWorkingTsFileProcessors() {
    synchronized (closeStorageGroupCondition) {
      try {
        asyncCloseAllWorkingTsFileProcessors();
        long startTime = System.currentTimeMillis();
        while (!closingSequenceTsFileProcessor.isEmpty() || !closingUnSequenceTsFileProcessor
            .isEmpty()) {
          closeStorageGroupCondition.wait(60_000);
          if (System.currentTimeMillis() - startTime > 60_000) {
            logger.warn("{} has spent {}s to wait for closing all TsFiles.", this.virtualstorageGroupId,
                (System.currentTimeMillis() - startTime) / 1000);
          }
        }
      } catch (InterruptedException e) {
        logger.error("CloseFileNodeCondition error occurs while waiting for closing the storage "
            + "group {}", virtualstorageGroupId, e);
        Thread.currentThread().interrupt();
      }
    }
  }

  public void asyncCloseAllWorkingTsFileProcessors() {
    writeLock();
    try {
      logger.info("async force close all files in storage group: {}", virtualstorageGroupId);
      // to avoid concurrent modification problem, we need a new array list
      for (TsFileProcessor tsFileProcessor : new ArrayList<>(
          workSequenceTsFileProcessors.values())) {
        asyncCloseOneTsFileProcessor(true, tsFileProcessor);
      }
      // to avoid concurrent modification problem, we need a new array list
      for (TsFileProcessor tsFileProcessor : new ArrayList<>(
          workUnsequenceTsFileProcessors.values())) {
        asyncCloseOneTsFileProcessor(false, tsFileProcessor);
      }
    } finally {
      writeUnlock();
    }
  }

  public void forceCloseAllWorkingTsFileProcessors() throws TsFileProcessorException {
    writeLock();
    try {
      logger.info("force close all processors in storage group: {}", virtualstorageGroupId);
      // to avoid concurrent modification problem, we need a new array list
      for (TsFileProcessor tsFileProcessor : new ArrayList<>(
          workSequenceTsFileProcessors.values())) {
        tsFileProcessor.putMemTableBackAndClose();
      }
      // to avoid concurrent modification problem, we need a new array list
      for (TsFileProcessor tsFileProcessor : new ArrayList<>(
          workUnsequenceTsFileProcessors.values())) {
        tsFileProcessor.putMemTableBackAndClose();
      }
    } finally {
      writeUnlock();
    }
  }

  // TODO need a read lock, please consider the concurrency with flush manager threads.
  public QueryDataSource query(PartialPath deviceId, String measurementId, QueryContext context,
      QueryFileManager filePathsManager, Filter timeFilter) throws QueryProcessException {
    insertLock.readLock().lock();
    try {
      List<TsFileResource> seqResources = getFileResourceListForQuery(
          tsFileManagement.getTsFileList(true),
          upgradeSeqFileList, deviceId, measurementId, context, timeFilter, true);
      List<TsFileResource> unseqResources = getFileResourceListForQuery(
          tsFileManagement.getTsFileList(false),
          upgradeUnseqFileList, deviceId, measurementId, context, timeFilter, false);
      QueryDataSource dataSource = new QueryDataSource(deviceId,
          seqResources, unseqResources);
      // used files should be added before mergeLock is unlocked, or they may be deleted by
      // running merge
      // is null only in tests
      if (filePathsManager != null) {
        filePathsManager.addUsedFilesForQuery(context.getQueryId(), dataSource);
      }
      dataSource.setDataTTL(dataTTL);
      return dataSource;
    } catch (MetadataException e) {
      throw new QueryProcessException(e);
    } finally {
      insertLock.readLock().unlock();
    }
  }

  public void writeLock() {
    insertLock.writeLock().lock();
  }

  public void writeUnlock() {
    insertLock.writeLock().unlock();
  }


  /**
   * @param tsFileResources includes sealed and unsealed tsfile resources
   * @return fill unsealed tsfile resources with memory data and ChunkMetadataList of data in disk
   */
  private List<TsFileResource> getFileResourceListForQuery(
      Collection<TsFileResource> tsFileResources, List<TsFileResource> upgradeTsFileResources,
      PartialPath deviceId, String measurementId, QueryContext context, Filter timeFilter,
      boolean isSeq)
      throws MetadataException {

    if (config.isDebugOn()) {
      DEBUG_LOGGER
          .info("Path: {}.{}, get tsfile list: {} isSeq: {} timefilter: {}", deviceId.getFullPath(),
              measurementId, tsFileResources, isSeq, (timeFilter == null ? "null" : timeFilter));
    }

    MeasurementSchema schema = IoTDB.metaManager.getSeriesSchema(deviceId, measurementId);

    List<TsFileResource> tsfileResourcesForQuery = new ArrayList<>();
    long timeLowerBound = dataTTL != Long.MAX_VALUE ? System.currentTimeMillis() - dataTTL : Long
        .MIN_VALUE;
    context.setQueryTimeLowerBound(timeLowerBound);

    for (TsFileResource tsFileResource : tsFileResources) {
      if (!tsFileResource.isSatisfied(deviceId.getFullPath(), timeFilter, isSeq, dataTTL)) {
        continue;
      }
      closeQueryLock.readLock().lock();
      try {
        if (tsFileResource.isClosed()) {
          tsfileResourcesForQuery.add(tsFileResource);
        } else {
          tsFileResource.getUnsealedFileProcessor()
              .query(deviceId.getFullPath(), measurementId, schema.getType(),
                  schema.getEncodingType(),
                  schema.getProps(), context, tsfileResourcesForQuery);
        }
      } catch (IOException e) {
        throw new MetadataException(e);
      } finally {
        closeQueryLock.readLock().unlock();
      }
    }
    // for upgrade files and old files must be closed
    for (TsFileResource tsFileResource : upgradeTsFileResources) {
      if (!tsFileResource.isSatisfied(deviceId.getFullPath(), timeFilter, isSeq, dataTTL)) {
        continue;
      }
      closeQueryLock.readLock().lock();
      try {
        tsfileResourcesForQuery.add(tsFileResource);
      } finally {
        closeQueryLock.readLock().unlock();
      }
    }
    return tsfileResourcesForQuery;
  }

  /**
   * Delete data whose timestamp <= 'timestamp' and belongs to the time series
   * deviceId.measurementId.
   *
   * @param path      the timeseries path of the to be deleted.
   * @param startTime the startTime of delete range.
   * @param endTime   the endTime of delete range.
   */
  public void delete(PartialPath path, long startTime, long endTime, long planIndex)
      throws IOException {
    // TODO: how to avoid partial deletion?
    // FIXME: notice that if we may remove a SGProcessor out of memory, we need to close all opened
    //mod files in mergingModification, sequenceFileList, and unsequenceFileList
    writeLock();
    tsFileManagement.writeLock();

    // record files which are updated so that we can roll back them in case of exception
    List<ModificationFile> updatedModFiles = new ArrayList<>();

    try {
      Set<PartialPath> devicePaths = IoTDB.metaManager.getDevices(path.getDevicePath());
      for (PartialPath device : devicePaths) {
        Long lastUpdateTime = null;
        for (Map<String, Long> latestTimeMap : latestTimeForEachDevice.values()) {
          Long curTime = latestTimeMap.get(device.getFullPath());
          if (curTime != null && (lastUpdateTime == null || lastUpdateTime < curTime)) {
            lastUpdateTime = curTime;
          }
        }

        // delete Last cache record if necessary
        tryToDeleteLastCache(device, path, startTime, endTime);
      }

      // write log to impacted working TsFileProcessors
      logDeletion(startTime, endTime, path);

      Deletion deletion = new Deletion(path, MERGE_MOD_START_VERSION_NUM, startTime, endTime);
      if (tsFileManagement.mergingModification != null) {
        tsFileManagement.mergingModification.write(deletion);
        updatedModFiles.add(tsFileManagement.mergingModification);
      }

      deleteDataInFiles(tsFileManagement.getTsFileList(true), deletion, devicePaths,
          updatedModFiles, planIndex);
      deleteDataInFiles(tsFileManagement.getTsFileList(false), deletion, devicePaths,
          updatedModFiles, planIndex);

    } catch (Exception e) {
      // roll back
      for (ModificationFile modFile : updatedModFiles) {
        modFile.abort();
      }
      throw new IOException(e);
    } finally {
      tsFileManagement.writeUnlock();
      writeUnlock();
    }
  }

  private void logDeletion(long startTime, long endTime, PartialPath path)
      throws IOException {
    long timePartitionStartId = StorageEngine.getTimePartition(startTime);
    long timePartitionEndId = StorageEngine.getTimePartition(endTime);
    if (IoTDBDescriptor.getInstance().getConfig().isEnableWal()) {
      DeletePlan deletionPlan = new DeletePlan(startTime, endTime, path);
      for (Map.Entry<Long, TsFileProcessor> entry : workSequenceTsFileProcessors.entrySet()) {
        if (timePartitionStartId <= entry.getKey() && entry.getKey() <= timePartitionEndId) {
          entry.getValue().getLogNode().write(deletionPlan);
        }
      }

      for (Map.Entry<Long, TsFileProcessor> entry : workUnsequenceTsFileProcessors.entrySet()) {
        if (timePartitionStartId <= entry.getKey() && entry.getKey() <= timePartitionEndId) {
          entry.getValue().getLogNode().write(deletionPlan);
        }
      }
    }
  }

  private boolean canSkipDelete(TsFileResource tsFileResource, Set<PartialPath> devicePaths,
      long deleteStart, long deleteEnd) {
    for (PartialPath device : devicePaths) {
      String deviceId = device.getFullPath();
      long endTime = tsFileResource.getEndTime(deviceId);
      if (endTime == Long.MIN_VALUE) {
        return false;
      }

      if (tsFileResource.getDevices().contains(deviceId) &&
          (deleteEnd >= tsFileResource.getStartTime(deviceId) && deleteStart <= endTime)) {
        return false;
      }
    }
    return true;
  }

  private void deleteDataInFiles(Collection<TsFileResource> tsFileResourceList, Deletion deletion,
      Set<PartialPath> devicePaths, List<ModificationFile> updatedModFiles, long planIndex) throws IOException {
    for (TsFileResource tsFileResource : tsFileResourceList) {
      if (canSkipDelete(tsFileResource, devicePaths, deletion.getStartTime(),
          deletion.getEndTime())) {
        continue;
      }

      deletion.setFileOffset(tsFileResource.getTsFileSize());
      // write deletion into modification file
      tsFileResource.getModFile().write(deletion);
      // remember to close mod file
      tsFileResource.getModFile().close();

      tsFileResource.updatePlanIndexes(planIndex);

      // delete data in memory of unsealed file
      if (!tsFileResource.isClosed()) {
        TsFileProcessor tsfileProcessor = tsFileResource.getUnsealedFileProcessor();
        tsfileProcessor.deleteDataInMemory(deletion, devicePaths);
      }

      // add a record in case of rollback
      updatedModFiles.add(tsFileResource.getModFile());
    }
  }

  private void tryToDeleteLastCache(PartialPath deviceId, PartialPath originalPath,
      long startTime, long endTime) throws WriteProcessException {
    if (!IoTDBDescriptor.getInstance().getConfig().isLastCacheEnabled()) {
      return;
    }
    try {
      MNode node = IoTDB.metaManager.getDeviceNode(deviceId);

      for (MNode measurementNode : node.getChildren().values()) {
        if (measurementNode != null && originalPath
            .matchFullPath(measurementNode.getPartialPath())) {
          TimeValuePair lastPair = ((MeasurementMNode) measurementNode).getCachedLast();
          if (lastPair != null && startTime <= lastPair.getTimestamp()
              && lastPair.getTimestamp() <= endTime) {
            ((MeasurementMNode) measurementNode).resetCache();
          }
        }
      }
    } catch (MetadataException e) {
      throw new WriteProcessException(e);
    }
  }

  /**
   * when close an TsFileProcessor, update its EndTimeMap immediately
   *
   * @param tsFileProcessor processor to be closed
   */
  private void updateEndTimeMap(TsFileProcessor tsFileProcessor) {
    TsFileResource resource = tsFileProcessor.getTsFileResource();
    for (String deviceId : resource.getDevices()) {
      resource.updateEndTime(deviceId,
          latestTimeForEachDevice.get(tsFileProcessor.getTimeRangeId()).get(deviceId));
    }
  }

  private boolean unsequenceFlushCallback(TsFileProcessor processor) {
    return true;
  }

  private boolean updateLatestFlushTimeCallback(TsFileProcessor processor) {
    // update the largest timestamp in the last flushing memtable
    Map<String, Long> curPartitionDeviceLatestTime = latestTimeForEachDevice
        .get(processor.getTimeRangeId());

    if (curPartitionDeviceLatestTime == null) {
      logger.warn("Partition: {} does't have latest time for each device. "
              + "No valid record is written into memtable. Flushing tsfile is: {}",
          processor.getTimeRangeId(), processor.getTsFileResource().getTsFile());
      return false;
    }

    for (Entry<String, Long> entry : curPartitionDeviceLatestTime.entrySet()) {
      partitionLatestFlushedTimeForEachDevice
          .computeIfAbsent(processor.getTimeRangeId(), id -> new HashMap<>())
          .put(entry.getKey(), entry.getValue());
      updateNewlyFlushedPartitionLatestFlushedTimeForEachDevice(processor.getTimeRangeId(),
          entry.getKey(), entry.getValue());
      if (globalLatestFlushedTimeForEachDevice
          .getOrDefault(entry.getKey(), Long.MIN_VALUE) < entry.getValue()) {
        globalLatestFlushedTimeForEachDevice.put(entry.getKey(), entry.getValue());
      }
    }
    return true;
  }


  /**
   * used for upgrading
   */
  public void updateNewlyFlushedPartitionLatestFlushedTimeForEachDevice(long partitionId,
      String deviceId, long time) {
    newlyFlushedPartitionLatestFlushedTimeForEachDevice
        .computeIfAbsent(partitionId, id -> new HashMap<>())
        .compute(deviceId, (k, v) -> v == null ? time : Math.max(v, time));
  }

  /**
   * put the memtable back to the MemTablePool and make the metadata in writer visible
   */
  // TODO please consider concurrency with query and insert method.
  private void closeUnsealedTsFileProcessorCallBack(
      TsFileProcessor tsFileProcessor) throws TsFileProcessorException {
    closeQueryLock.writeLock().lock();
    try {
      tsFileProcessor.close();
      deviceNumInLastClosedTsFile = tsFileProcessor.getTsFileResource().getDevices().size();
    } finally {
      closeQueryLock.writeLock().unlock();
    }
    //closingSequenceTsFileProcessor is a thread safety class.
    if (closingSequenceTsFileProcessor.contains(tsFileProcessor)) {
      closingSequenceTsFileProcessor.remove(tsFileProcessor);
    } else {
      closingUnSequenceTsFileProcessor.remove(tsFileProcessor);
    }
    synchronized (closeStorageGroupCondition) {
      closeStorageGroupCondition.notifyAll();
    }
    logger.info("signal closing storage group condition in {}", virtualstorageGroupId);

    if (!compactionMergeWorking && !CompactionMergeTaskPoolManager.getInstance()
        .isTerminated()) {
      compactionMergeWorking = true;
      logger.info("{} submit a compaction merge task", virtualstorageGroupId);
      try {
        // fork and filter current tsfile, then commit then to compaction merge
        tsFileManagement.forkCurrentFileList(tsFileProcessor.getTimeRangeId());
        CompactionMergeTaskPoolManager.getInstance()
            .submitTask(
                tsFileManagement.new CompactionMergeTask(this::closeCompactionMergeCallBack,
                    tsFileProcessor.getTimeRangeId()));
      } catch (IOException | RejectedExecutionException e) {
        this.closeCompactionMergeCallBack();
        logger.error("{} compaction submit task failed", virtualstorageGroupId);
      }
    } else {
      logger.info("{} last compaction merge task is working, skip current merge",
          virtualstorageGroupId);
    }
  }

  /**
   * close compaction merge callback, to release some locks
   */
  private void closeCompactionMergeCallBack() {
    this.compactionMergeWorking = false;
  }

  /**
   * count all Tsfiles in the storage group which need to be upgraded
   *
   * @return total num of the tsfiles which need to be upgraded in the storage group
   */
  public int countUpgradeFiles() {
    return upgradeSeqFileList.size() + upgradeUnseqFileList.size();
  }

  public void upgrade() {
    for (TsFileResource seqTsFileResource : upgradeSeqFileList) {
      seqTsFileResource.setSeq(true);
      seqTsFileResource.setUpgradeTsFileResourceCallBack(this::upgradeTsFileResourceCallBack);
      seqTsFileResource.doUpgrade();
    }
    for (TsFileResource unseqTsFileResource : upgradeUnseqFileList) {
      unseqTsFileResource.setSeq(false);
      unseqTsFileResource.setUpgradeTsFileResourceCallBack(this::upgradeTsFileResourceCallBack);
      unseqTsFileResource.doUpgrade();
    }
  }

  private void upgradeTsFileResourceCallBack(TsFileResource tsFileResource) {
    List<TsFileResource> upgradedResources = tsFileResource.getUpgradedResources();
    for (TsFileResource resource : upgradedResources) {
      long partitionId = resource.getTimePartition();
      resource.getDevices().forEach(device ->
          updateNewlyFlushedPartitionLatestFlushedTimeForEachDevice(partitionId, device,
              resource.getEndTime(device))
      );
    }
    insertLock.writeLock().lock();
    tsFileManagement.writeLock();
    try {
      if (tsFileResource.isSeq()) {
        tsFileManagement.addAll(upgradedResources, true);
        upgradeSeqFileList.remove(tsFileResource);
      } else {
        tsFileManagement.addAll(upgradedResources, false);
        upgradeUnseqFileList.remove(tsFileResource);
      }
    } finally {
      tsFileManagement.writeUnlock();
      insertLock.writeLock().unlock();
    }

    // after upgrade complete, update partitionLatestFlushedTimeForEachDevice
    if (countUpgradeFiles() == 0) {
      for (Entry<Long, Map<String, Long>> entry : newlyFlushedPartitionLatestFlushedTimeForEachDevice
          .entrySet()) {
        long timePartitionId = entry.getKey();
        Map<String, Long> latestFlushTimeForPartition = partitionLatestFlushedTimeForEachDevice
            .getOrDefault(timePartitionId, new HashMap<>());
        for (Entry<String, Long> endTimeMap : entry.getValue().entrySet()) {
          String device = endTimeMap.getKey();
          long endTime = endTimeMap.getValue();
          if (latestFlushTimeForPartition.getOrDefault(device, Long.MIN_VALUE) < endTime) {
            partitionLatestFlushedTimeForEachDevice
                .computeIfAbsent(timePartitionId, id -> new HashMap<>()).put(device, endTime);
          }
        }
      }
      if (StorageEngine.getInstance().countUpgradeFiles() == 0) {
        UpgradeSevice.getINSTANCE().stop();
      }
    }
  }

  public void merge(boolean fullMerge) {
    writeLock();
    try {
      this.tsFileManagement.merge(fullMerge, tsFileManagement.getTsFileList(true),
          tsFileManagement.getTsFileList(false), dataTTL);
    } finally {
      writeUnlock();
    }
  }

  /**
   * Load a new tsfile to storage group processor. Tne file may have overlap with other files.
   * <p>
   * or unsequence list.
   * <p>
   * Secondly, execute the loading process by the type.
   * <p>
   * Finally, update the latestTimeForEachDevice and partitionLatestFlushedTimeForEachDevice.
   *
   * @param newTsFileResource tsfile resource
   * @UsedBy sync module.
   */
  public void loadNewTsFileForSync(TsFileResource newTsFileResource) throws LoadFileException {
    File tsfileToBeInserted = newTsFileResource.getTsFile();
    long newFilePartitionId = newTsFileResource.getTimePartitionWithCheck();
    writeLock();
    tsFileManagement.writeLock();
    try {
      if (loadTsFileByType(LoadTsFileType.LOAD_SEQUENCE, tsfileToBeInserted, newTsFileResource,
          newFilePartitionId)) {
        updateLatestTimeMap(newTsFileResource);
      }
    } catch (DiskSpaceInsufficientException e) {
      logger.error(
          "Failed to append the tsfile {} to storage group processor {} because the disk space is insufficient.",
          tsfileToBeInserted.getAbsolutePath(), tsfileToBeInserted.getParentFile().getName());
      IoTDBDescriptor.getInstance().getConfig().setReadOnly(true);
      throw new LoadFileException(e);
    } finally {
      tsFileManagement.writeUnlock();
      writeUnlock();
    }
  }

  /**
   * Load a new tsfile to storage group processor. Tne file may have overlap with other files. <p>
   * that there has no file which is overlapping with the new file.
   * <p>
   * Firstly, determine the loading type of the file, whether it needs to be loaded in sequence list
   * or unsequence list.
   * <p>
   * Secondly, execute the loading process by the type.
   * <p>
   * Finally, update the latestTimeForEachDevice and partitionLatestFlushedTimeForEachDevice.
   *
   * @param newTsFileResource tsfile resource
   * @UsedBy load external tsfile module
   */
  public void loadNewTsFile(TsFileResource newTsFileResource)
      throws LoadFileException {
    File tsfileToBeInserted = newTsFileResource.getTsFile();
    long newFilePartitionId = newTsFileResource.getTimePartitionWithCheck();
    writeLock();
    tsFileManagement.writeLock();
    try {
      List<TsFileResource> sequenceList = tsFileManagement.getTsFileList(true);

      int insertPos = findInsertionPosition(newTsFileResource, newFilePartitionId, sequenceList);
      if (insertPos == POS_ALREADY_EXIST) {
        return;
      }

      // loading tsfile by type
      if (insertPos == POS_OVERLAP) {
        loadTsFileByType(LoadTsFileType.LOAD_UNSEQUENCE, tsfileToBeInserted, newTsFileResource,
            newFilePartitionId);
      } else {

        // check whether the file name needs to be renamed.
        if (!tsFileManagement.isEmpty(true)) {
          String newFileName = getFileNameForLoadingFile(tsfileToBeInserted.getName(), insertPos,
              newTsFileResource.getTimePartition(), sequenceList);
          if (!newFileName.equals(tsfileToBeInserted.getName())) {
            logger.info("Tsfile {} must be renamed to {} for loading into the sequence list.",
                tsfileToBeInserted.getName(), newFileName);
            newTsFileResource
                .setFile(fsFactory.getFile(tsfileToBeInserted.getParentFile(), newFileName));
          }
        }
        loadTsFileByType(LoadTsFileType.LOAD_SEQUENCE, tsfileToBeInserted, newTsFileResource,
            newFilePartitionId);
      }

      // update latest time map
      updateLatestTimeMap(newTsFileResource);
    } catch (DiskSpaceInsufficientException e) {
      logger.error(
          "Failed to append the tsfile {} to storage group processor {} because the disk space is insufficient.",
          tsfileToBeInserted.getAbsolutePath(), tsfileToBeInserted.getParentFile().getName());
      IoTDBDescriptor.getInstance().getConfig().setReadOnly(true);
      throw new LoadFileException(e);
    } finally {
      tsFileManagement.writeUnlock();
      writeUnlock();
    }
  }

  /**
   * Set the version in "partition" to "version" if "version" is larger than the current version.
   */
  public void setPartitionFileVersionToMax(long partition, long version) {
    partitionMaxFileVersions
        .compute(partition, (prt, oldVer) -> computeMaxVersion(oldVer, version));
  }

  private long computeMaxVersion(Long oldVersion, Long newVersion) {
    if (oldVersion == null) {
      return newVersion;
    }
    return Math.max(oldVersion, newVersion);
  }

  /**
   * Find the position of "newTsFileResource" in the sequence files if it can be inserted into
   * them.
   *
   * @return POS_ALREADY_EXIST(- 2) if some file has the same name as the one to be inserted
   * POS_OVERLAP(-3) if some file overlaps the new file an insertion position i >= -1 if the new
   * file can be inserted between [i, i+1]
   */
  private int findInsertionPosition(TsFileResource newTsFileResource, long newFilePartitionId,
      List<TsFileResource> sequenceList) {
    File tsfileToBeInserted = newTsFileResource.getTsFile();

    int insertPos = -1;

    // find the position where the new file should be inserted
    for (int i = 0; i < sequenceList.size(); i++) {
      TsFileResource localFile = sequenceList.get(i);
      if (localFile.getTsFile().getName().equals(tsfileToBeInserted.getName())) {
        return POS_ALREADY_EXIST;
      }
      long localPartitionId = Long.parseLong(localFile.getTsFile().getParentFile().getName());
      if (i == sequenceList.size() - 1 && localFile.endTimeEmpty()
          || newFilePartitionId > localPartitionId) {
        // skip files that are in the previous partition and the last empty file, as the all data
        // in those files must be older than the new file
        continue;
      }

      if (!localFile.isClosed() && localFile.getProcessor() != null) {
        // we cannot compare two files by TsFileResource unless they are both closed
        syncCloseOneTsFileProcessor(true, localFile.getProcessor());
      }
      int fileComparison = compareTsFileDevices(newTsFileResource, localFile);
      switch (fileComparison) {
        case 0:
          // some devices are newer but some devices are older, the two files overlap in general
          return POS_OVERLAP;
        case -1:
          // all devices in localFile are newer than the new file, the new file can be
          // inserted before localFile
          return i - 1;
        default:
          // all devices in the local file are older than the new file, proceed to the next file
          insertPos = i;
      }
    }
    return insertPos;
  }

  /**
   * Compare each device in the two files to find the time relation of them.
   *
   * @return -1 if fileA is totally older than fileB (A < B) 0 if fileA is partially older than
   * fileB and partially newer than fileB (A X B) 1 if fileA is totally newer than fileB (B < A)
   */
  private int compareTsFileDevices(TsFileResource fileA, TsFileResource fileB) {
    boolean hasPre = false, hasSubsequence = false;
    for (String device : fileA.getDevices()) {
      if (!fileB.getDevices().contains(device)) {
        continue;
      }
      long startTimeA = fileA.getStartTime(device);
      long endTimeA = fileA.getEndTime(device);
      long startTimeB = fileB.getStartTime(device);
      long endTimeB = fileB.getEndTime(device);
      if (startTimeA > endTimeB) {
        // A's data of the device is later than to the B's data
        hasPre = true;
      } else if (startTimeB > endTimeA) {
        // A's data of the device is previous to the B's data
        hasSubsequence = true;
      } else {
        // the two files overlap in the device
        return 0;
      }
    }
    if (hasPre && hasSubsequence) {
      // some devices are newer but some devices are older, the two files overlap in general
      return 0;
    }
    if (!hasPre && hasSubsequence) {
      // all devices in B are newer than those in A
      return -1;
    }
    // all devices in B are older than those in A
    return 1;
  }

  /**
   * If the historical versions of a file is a sub-set of the given file's, (close and) remove it to
   * reduce unnecessary merge. Only used when the file sender and the receiver share the same file
   * close policy. Warning: DO NOT REMOVE
   */
  @SuppressWarnings("unused")
  public void removeFullyOverlapFiles(TsFileResource resource) {
    writeLock();
    try {
      Iterator<TsFileResource> iterator = tsFileManagement.getIterator(true);
      removeFullyOverlapFiles(resource, iterator, true);

      iterator = tsFileManagement.getIterator(false);
      removeFullyOverlapFiles(resource, iterator, false);
    } finally {
      writeUnlock();
    }
  }

  private void removeFullyOverlapFiles(TsFileResource newTsFile, Iterator<TsFileResource> iterator
      , boolean isSeq) {
    while (iterator.hasNext()) {
      TsFileResource existingTsFile = iterator.next();
      if (newTsFile.isPlanRangeCovers(existingTsFile)
          && !newTsFile.getTsFile().equals(existingTsFile.getTsFile())
          && existingTsFile.tryWriteLock()) {
        logger.info("{} is covered by {}: [{}, {}], [{}, {}], remove it", existingTsFile,
            newTsFile, existingTsFile.minPlanIndex, existingTsFile.maxPlanIndex,
            newTsFile.minPlanIndex, newTsFile.maxPlanIndex);
        // if we fail to lock the file, it means it is being queried or merged and we will not
        // wait until it is free, we will just leave it to the next merge
        try {
          removeFullyOverlapFile(existingTsFile, iterator, isSeq);
        } catch (Exception e) {
          logger.error("Something gets wrong while removing FullyOverlapFiles: {}",
              existingTsFile.getTsFile().getAbsolutePath(), e);
        } finally {
          existingTsFile.writeUnlock();
        }
      }
    }
  }

  /**
   * remove the given tsFileResource. If the corresponding tsFileProcessor is in the working status,
   * close it before remove the related resource files. maybe time-consuming for closing a tsfile.
   */
  private void removeFullyOverlapFile(TsFileResource tsFileResource,
      Iterator<TsFileResource> iterator
      , boolean isSeq) {
    logger
        .info("Removing a covered file {}, closed: {}", tsFileResource, tsFileResource.isClosed());
    if (!tsFileResource.isClosed()) {
      try {
        // also remove the TsFileProcessor if the overlapped file is not closed
        long timePartition = tsFileResource.getTimePartition();
        Map<Long, TsFileProcessor> fileProcessorMap = isSeq ? workSequenceTsFileProcessors :
            workUnsequenceTsFileProcessors;
        TsFileProcessor tsFileProcessor = fileProcessorMap.get(timePartition);
        if (tsFileProcessor != null && tsFileProcessor.getTsFileResource() == tsFileResource) {
          //have to take some time to close the tsFileProcessor
          tsFileProcessor.syncClose();
          fileProcessorMap.remove(timePartition);
        }
      } catch (Exception e) {
        logger.error("Cannot close {}", tsFileResource, e);
      }
    }
    tsFileManagement.remove(tsFileResource, isSeq);
    iterator.remove();
    tsFileResource.remove();
  }

  /**
   * Get an appropriate filename to ensure the order between files. The tsfile is named after
   * ({systemTime}-{versionNum}-{mergeNum}.tsfile).
   * <p>
   * The sorting rules for tsfile names @see {@link this#compareFileName}, we can restore the list
   * based on the file name and ensure the correctness of the order, so there are three cases.
   * <p>
   * 1. The tsfile is to be inserted in the first place of the list. If the timestamp in the file
   * name is less than the timestamp in the file name of the first tsfile in the list, then the file
   * name is legal and the file name is returned directly. Otherwise, its timestamp can be set to
   * half of the timestamp value in the file name of the first tsfile in the list , and the version
   * number is the version number in the file name of the first tsfile in the list.
   * <p>
   * 2. The tsfile is to be inserted in the last place of the list. If the timestamp in the file
   * name is lager than the timestamp in the file name of the last tsfile  in the list, then the
   * file name is legal and the file name is returned directly. Otherwise, the file name is
   * generated by the system according to the naming rules and returned.
   * <p>
   * 3. This file is inserted between two files. If the timestamp in the name of the file satisfies
   * the timestamp between the timestamps in the name of the two files, then it is a legal name and
   * returns directly; otherwise, the time stamp is the mean of the timestamps of the two files, the
   * version number is the version number in the tsfile with a larger timestamp.
   *
   * @param tsfileName  origin tsfile name
   * @param insertIndex the new file will be inserted between the files [insertIndex, insertIndex +
   *                    1]
   * @return appropriate filename
   */
  private String getFileNameForLoadingFile(String tsfileName, int insertIndex,
      long timePartitionId, List<TsFileResource> sequenceList) {
    long currentTsFileTime = Long
        .parseLong(tsfileName.split(FILE_NAME_SEPARATOR)[0]);
    long preTime;
    if (insertIndex == -1) {
      preTime = 0L;
    } else {
      String preName = sequenceList.get(insertIndex).getTsFile().getName();
      preTime = Long.parseLong(preName.split(FILE_NAME_SEPARATOR)[0]);
    }
    if (insertIndex == tsFileManagement.size(true) - 1) {
      if (preTime < currentTsFileTime) {
        return tsfileName;
      } else {
        return getNewTsFileName(timePartitionId);
      }
    }

    String subsequenceName = sequenceList.get(insertIndex + 1).getTsFile().getName();
    long subsequenceTime = Long
        .parseLong(subsequenceName.split(FILE_NAME_SEPARATOR)[0]);
    long subsequenceVersion = Long
        .parseLong(subsequenceName.split(FILE_NAME_SEPARATOR)[1]);
    if (preTime < currentTsFileTime && currentTsFileTime < subsequenceTime) {
      return tsfileName;
    }

    return getNewTsFileName(preTime + ((subsequenceTime - preTime) >> 1), subsequenceVersion,
        0);
  }

  /**
   * Update latest time in latestTimeForEachDevice and partitionLatestFlushedTimeForEachDevice.
   *
   * @UsedBy sync module, load external tsfile module.
   */
  private void updateLatestTimeMap(TsFileResource newTsFileResource) {
    for (String device : newTsFileResource.getDevices()) {
      long endTime = newTsFileResource.getEndTime(device);
      long timePartitionId = StorageEngine.getTimePartition(endTime);
      if (!latestTimeForEachDevice.computeIfAbsent(timePartitionId, id -> new HashMap<>())
          .containsKey(device)
          || latestTimeForEachDevice.get(timePartitionId).get(device) < endTime) {
        latestTimeForEachDevice.get(timePartitionId).put(device, endTime);
      }

      Map<String, Long> latestFlushTimeForPartition = partitionLatestFlushedTimeForEachDevice
          .getOrDefault(timePartitionId, new HashMap<>());

      if (latestFlushTimeForPartition.getOrDefault(device, Long.MIN_VALUE) < endTime) {
        partitionLatestFlushedTimeForEachDevice
            .computeIfAbsent(timePartitionId, id -> new HashMap<>()).put(device, endTime);
      }
      if (globalLatestFlushedTimeForEachDevice.getOrDefault(device, Long.MIN_VALUE) < endTime) {
        globalLatestFlushedTimeForEachDevice.put(device, endTime);
      }
    }
  }

  /**
   * Execute the loading process by the type.
   *
   * @param type            load type
   * @param tsFileResource  tsfile resource to be loaded
   * @param filePartitionId the partition id of the new file
   * @return load the file successfully
   * @UsedBy sync module, load external tsfile module.
   */
  private boolean loadTsFileByType(LoadTsFileType type, File syncedTsFile,
      TsFileResource tsFileResource, long filePartitionId)
      throws LoadFileException, DiskSpaceInsufficientException {
    File targetFile;
    switch (type) {
      case LOAD_UNSEQUENCE:
        targetFile = fsFactory
            .getFile(DirectoryManager.getInstance().getNextFolderForUnSequenceFile(),
                logicalStorageGroupName + File.separatorChar + virtualstorageGroupId + File.separatorChar
                    + filePartitionId + File.separator
                    + tsFileResource.getTsFile().getName());
        tsFileResource.setFile(targetFile);
        if (tsFileManagement.contains(tsFileResource, false)) {
          logger.error("The file {} has already been loaded in unsequence list", tsFileResource);
          return false;
        }
        tsFileManagement.add(tsFileResource, false);
        logger.info("Load tsfile in unsequence list, move file from {} to {}",
            syncedTsFile.getAbsolutePath(), targetFile.getAbsolutePath());
        break;
      case LOAD_SEQUENCE:
        targetFile =
            fsFactory.getFile(DirectoryManager.getInstance().getNextFolderForSequenceFile(),
                logicalStorageGroupName + File.separatorChar + virtualstorageGroupId + File.separatorChar
                    + filePartitionId + File.separator
                    + tsFileResource.getTsFile().getName());
        tsFileResource.setFile(targetFile);
        if (tsFileManagement.contains(tsFileResource, true)) {
          logger.error("The file {} has already been loaded in sequence list", tsFileResource);
          return false;
        }
        tsFileManagement.add(tsFileResource, true);
        logger.info("Load tsfile in sequence list, move file from {} to {}",
            syncedTsFile.getAbsolutePath(), targetFile.getAbsolutePath());
        break;
      default:
        throw new LoadFileException(
            String.format("Unsupported type of loading tsfile : %s", type));
    }

    // move file from sync dir to data dir
    if (!targetFile.getParentFile().exists()) {
      targetFile.getParentFile().mkdirs();
    }
    try {
      FileUtils.moveFile(syncedTsFile, targetFile);
    } catch (IOException e) {
      logger.error("File renaming failed when loading tsfile. Origin: {}, Target: {}",
          syncedTsFile.getAbsolutePath(), targetFile.getAbsolutePath(), e);
      throw new LoadFileException(String.format(
          "File renaming failed when loading tsfile. Origin: %s, Target: %s, because %s",
          syncedTsFile.getAbsolutePath(), targetFile.getAbsolutePath(), e.getMessage()));
    }

    File syncedResourceFile = fsFactory.getFile(
        syncedTsFile.getAbsolutePath() + TsFileResource.RESOURCE_SUFFIX);
    File targetResourceFile = fsFactory.getFile(
        targetFile.getAbsolutePath() + TsFileResource.RESOURCE_SUFFIX);
    try {
      FileUtils.moveFile(syncedResourceFile, targetResourceFile);
    } catch (IOException e) {
      logger.error("File renaming failed when loading .resource file. Origin: {}, Target: {}",
          syncedResourceFile.getAbsolutePath(), targetResourceFile.getAbsolutePath(), e);
      throw new LoadFileException(String.format(
          "File renaming failed when loading .resource file. Origin: %s, Target: %s, because %s",
          syncedResourceFile.getAbsolutePath(), targetResourceFile.getAbsolutePath(),
          e.getMessage()));
    }
    return true;
  }

  /**
   * Delete tsfile if it exists.
   * <p>
   * Firstly, remove the TsFileResource from sequenceFileList/unSequenceFileList.
   * <p>
   * Secondly, delete the tsfile and .resource file.
   *
   * @param tsfieToBeDeleted tsfile to be deleted
   * @return whether the file to be deleted exists.
   * @UsedBy sync module, load external tsfile module.
   */
  public boolean deleteTsfile(File tsfieToBeDeleted) {
    writeLock();
    tsFileManagement.writeLock();
    TsFileResource tsFileResourceToBeDeleted = null;
    try {
      Iterator<TsFileResource> sequenceIterator = tsFileManagement.getIterator(true);
      while (sequenceIterator.hasNext()) {
        TsFileResource sequenceResource = sequenceIterator.next();
        if (sequenceResource.getTsFile().getName().equals(tsfieToBeDeleted.getName())) {
          tsFileResourceToBeDeleted = sequenceResource;
          tsFileManagement.remove(tsFileResourceToBeDeleted, true);
          break;
        }
      }
      if (tsFileResourceToBeDeleted == null) {
        Iterator<TsFileResource> unsequenceIterator = tsFileManagement.getIterator(false);
        while (unsequenceIterator.hasNext()) {
          TsFileResource unsequenceResource = unsequenceIterator.next();
          if (unsequenceResource.getTsFile().getName().equals(tsfieToBeDeleted.getName())) {
            tsFileResourceToBeDeleted = unsequenceResource;
            tsFileManagement.remove(tsFileResourceToBeDeleted, false);
            break;
          }
        }
      }
    } finally {
      tsFileManagement.writeUnlock();
      writeUnlock();
    }
    if (tsFileResourceToBeDeleted == null) {
      return false;
    }
    tsFileResourceToBeDeleted.writeLock();
    try {
      tsFileResourceToBeDeleted.remove();
      logger.info("Delete tsfile {} successfully.", tsFileResourceToBeDeleted.getTsFile());
    } finally {
      tsFileResourceToBeDeleted.writeUnlock();
    }
    return true;
  }


  public Collection<TsFileProcessor> getWorkSequenceTsFileProcessors() {
    return workSequenceTsFileProcessors.values();
  }

  /**
   * Move tsfile to the target directory if it exists.
   * <p>
   * Firstly, remove the TsFileResource from sequenceFileList/unSequenceFileList.
   * <p>
   * Secondly, move the tsfile and .resource file to the target directory.
   *
   * @param fileToBeMoved tsfile to be moved
   * @return whether the file to be moved exists.
   * @UsedBy load external tsfile module.
   */
  public boolean moveTsfile(File fileToBeMoved, File targetDir) {
    writeLock();
    tsFileManagement.writeLock();
    TsFileResource tsFileResourceToBeMoved = null;
    try {
      Iterator<TsFileResource> sequenceIterator = tsFileManagement.getIterator(true);
      while (sequenceIterator.hasNext()) {
        TsFileResource sequenceResource = sequenceIterator.next();
        if (sequenceResource.getTsFile().getName().equals(fileToBeMoved.getName())) {
          tsFileResourceToBeMoved = sequenceResource;
          tsFileManagement.remove(tsFileResourceToBeMoved, true);
          break;
        }
      }
      if (tsFileResourceToBeMoved == null) {
        Iterator<TsFileResource> unsequenceIterator = tsFileManagement.getIterator(false);
        while (unsequenceIterator.hasNext()) {
          TsFileResource unsequenceResource = unsequenceIterator.next();
          if (unsequenceResource.getTsFile().getName().equals(fileToBeMoved.getName())) {
            tsFileResourceToBeMoved = unsequenceResource;
            tsFileManagement.remove(tsFileResourceToBeMoved, false);
            break;
          }
        }
      }
    } finally {
      tsFileManagement.writeUnlock();
      writeUnlock();
    }
    if (tsFileResourceToBeMoved == null) {
      return false;
    }
    tsFileResourceToBeMoved.writeLock();
    try {
      tsFileResourceToBeMoved.moveTo(targetDir);
      logger
          .info("Move tsfile {} to target dir {} successfully.",
              tsFileResourceToBeMoved.getTsFile(),
              targetDir.getPath());
    } finally {
      tsFileResourceToBeMoved.writeUnlock();
    }
    return true;
  }


  public Collection<TsFileProcessor> getWorkUnsequenceTsFileProcessors() {
    return workUnsequenceTsFileProcessors.values();
  }

  public void setDataTTL(long dataTTL) {
    this.dataTTL = dataTTL;
    checkFilesTTL();
  }

  public List<TsFileResource> getSequenceFileTreeSet() {
    return tsFileManagement.getTsFileList(true);
  }

  public List<TsFileResource> getUnSequenceFileList() {
    return tsFileManagement.getTsFileList(false);
  }

  public String getVirtualstorageGroupId() {
    return virtualstorageGroupId;
  }

  public StorageGroupInfo getStorageGroupInfo() {
    return storageGroupInfo;
  }

  /**
   * Check if the data of "tsFileResource" all exist locally by comparing planIndexes in the
   * partition of "partitionNumber". This is available only when the IoTDB instances which generated
   * "tsFileResource" have the same plan indexes as the local one.
   *
   * @return true if any file contains plans with indexes no less than the max plan index of
   * "tsFileResource", otherwise false.
   */
  public boolean isFileAlreadyExist(TsFileResource tsFileResource, long partitionNum) {
    // examine working processor first as they have the largest plan index
    return
        isFileAlreadyExistInWorking(tsFileResource, partitionNum, getWorkSequenceTsFileProcessors())
            ||
            isFileAlreadyExistInWorking(tsFileResource, partitionNum,
                getWorkUnsequenceTsFileProcessors()) ||
            isFileAlreadyExistInClosed(tsFileResource, partitionNum, getSequenceFileTreeSet()) ||
            isFileAlreadyExistInClosed(tsFileResource, partitionNum, getUnSequenceFileList());
  }

  private boolean isFileAlreadyExistInClosed(TsFileResource tsFileResource, long partitionNum,
      Collection<TsFileResource> existingFiles) {
    for (TsFileResource resource : existingFiles) {
      if (resource.getTimePartition() == partitionNum
          && resource.getMaxPlanIndex() >= tsFileResource.getMaxPlanIndex()) {
        logger.info("{} is covered by a closed file {}: [{}, {}] [{}, {}]", tsFileResource,
            resource, tsFileResource.minPlanIndex, tsFileResource.maxPlanIndex,
            resource.minPlanIndex, resource.maxPlanIndex);
        return true;
      }
    }
    return false;
  }

  private boolean isFileAlreadyExistInWorking(TsFileResource tsFileResource, long partitionNum,
      Collection<TsFileProcessor> workingProcessors) {
    for (TsFileProcessor workingProcesssor : workingProcessors) {
      if (workingProcesssor.getTimeRangeId() == partitionNum) {
        TsFileResource workResource = workingProcesssor.getTsFileResource();
        boolean isCovered =
            workResource.getMaxPlanIndex() >= tsFileResource
                .getMaxPlanIndex();
        if (isCovered) {
          logger.info("{} is covered by a working file {}: [{}, {}] [{}, {}]", tsFileResource,
              workResource, tsFileResource.minPlanIndex, tsFileResource.maxPlanIndex,
              workResource.minPlanIndex, workResource.maxPlanIndex);
        }
        return isCovered;
      }
    }
    return false;
  }

  /**
   * remove all partitions that satisfy a filter.
   */
  public void removePartitions(TimePartitionFilter filter) {
    // this requires blocking all other activities
    insertLock.writeLock().lock();
    tsFileManagement.writeLock();
    try {
      // abort ongoing merges
      MergeManager.getINSTANCE().abortMerge(virtualstorageGroupId);
      // close all working files that should be removed
      removePartitions(filter, workSequenceTsFileProcessors.entrySet());
      removePartitions(filter, workUnsequenceTsFileProcessors.entrySet());

      // remove data files
      removePartitions(filter, tsFileManagement.getIterator(true));
      removePartitions(filter, tsFileManagement.getIterator(false));

    } finally {
      tsFileManagement.writeUnlock();
      insertLock.writeLock().unlock();
    }
  }

  //may remove the processorEntrys
  private void removePartitions(TimePartitionFilter filter,
      Set<Entry<Long, TsFileProcessor>> processorEntrys) {
    for (Iterator<Entry<Long, TsFileProcessor>> iterator = processorEntrys.iterator();
        iterator.hasNext(); ) {
      Entry<Long, TsFileProcessor> longTsFileProcessorEntry = iterator.next();
      long partitionId = longTsFileProcessorEntry.getKey();
      TsFileProcessor processor = longTsFileProcessorEntry.getValue();
      if (filter.satisfy(logicalStorageGroupName, partitionId)) {
        processor.syncClose();
        iterator.remove();
        logger.debug("{} is removed during deleting partitions",
            processor.getTsFileResource().getTsFilePath());
      }
    }
  }

  //may remove the iterator's data
  private void removePartitions(TimePartitionFilter filter, Iterator<TsFileResource> iterator) {
    while (iterator.hasNext()) {
      TsFileResource tsFileResource = iterator.next();
      if (filter.satisfy(logicalStorageGroupName, tsFileResource.getTimePartition())) {
        tsFileResource.remove();
        iterator.remove();
        logger.debug("{} is removed during deleting partitions", tsFileResource.getTsFilePath());
      }
    }
  }

  public TsFileManagement getTsFileManagement() {
    return tsFileManagement;
  }


  public void insert(InsertRowsOfOneDevicePlan insertRowsOfOneDevicePlan)
      throws WriteProcessException {
    if (enableMemControl) {
      StorageEngine.blockInsertionIfReject();
    }
    writeLock();
    try {
      boolean isSequence = false;
      for (InsertRowPlan plan : insertRowsOfOneDevicePlan.getRowPlans()) {
        if (!isAlive(plan.getTime())) {
          //we do not need to write these part of data, as they can not be queried
          continue;
        }
        // init map
        long timePartitionId = StorageEngine.getTimePartition(plan.getTime());

        partitionLatestFlushedTimeForEachDevice
            .computeIfAbsent(timePartitionId, id -> new HashMap<>());
        //as the plans have been ordered, and we have get the write lock,
        //So, if a plan is sequenced, then all the rest plans are sequenced.
        //
        if (!isSequence) {
          isSequence =
              plan.getTime() > partitionLatestFlushedTimeForEachDevice.get(timePartitionId)
                  .getOrDefault(plan.getDeviceId().getFullPath(), Long.MIN_VALUE);
        }
        //is unsequence and user set config to discard out of order data
        if (!isSequence && IoTDBDescriptor.getInstance().getConfig()
            .isEnableDiscardOutOfOrderData()) {
          return;
        }
        latestTimeForEachDevice.computeIfAbsent(timePartitionId, l -> new HashMap<>());
        // insert to sequence or unSequence file
        insertToTsFileProcessor(plan, isSequence, timePartitionId);
      }
    } finally {
      writeUnlock();
    }

  }

  @TestOnly
  public long getPartitionMaxFileVersions(long partitionId) {
    return partitionMaxFileVersions.getOrDefault(partitionId, -1L);
  }

  public void setCustomCloseFileListeners(
      List<CloseFileListener> customCloseFileListeners) {
    this.customCloseFileListeners = customCloseFileListeners;
  }

  public void setCustomFlushListeners(
      List<FlushListener> customFlushListeners) {
    this.customFlushListeners = customFlushListeners;
  }

  private enum LoadTsFileType {
    LOAD_SEQUENCE, LOAD_UNSEQUENCE
  }

  @FunctionalInterface
  public interface CloseTsFileCallBack {

    void call(TsFileProcessor caller) throws TsFileProcessorException, IOException;
  }

  @FunctionalInterface
  public interface UpdateEndTimeCallBack {

    boolean call(TsFileProcessor caller);
  }

  @FunctionalInterface
  public interface UpgradeTsFileResourceCallBack {

    void call(TsFileResource caller);
  }

  @FunctionalInterface
  public interface CloseCompactionMergeCallBack {

    void call();
  }

  @FunctionalInterface
  public interface TimePartitionFilter {

    boolean satisfy(String storageGroupName, long timePartitionId);
  }
}<|MERGE_RESOLUTION|>--- conflicted
+++ resolved
@@ -545,13 +545,8 @@
       long timePartitionId = tsFileResource.getTimePartition();
 
       TsFileRecoverPerformer recoverPerformer = new TsFileRecoverPerformer(
-<<<<<<< HEAD
-          logicalStorageGroupName + File.separator + virtualstorageGroupId + FILE_NAME_SEPARATOR,
-          getVersionControllerByTimePartitionId(timePartitionId), tsFileResource, isSeq,
-=======
-          storageGroupName + FILE_NAME_SEPARATOR, tsFileResource, isSeq,
->>>>>>> 711b3d82
-          i == tsFiles.size() - 1);
+          logicalStorageGroupName + File.separator + virtualstorageGroupId
+              + FILE_NAME_SEPARATOR, tsFileResource, isSeq, i == tsFiles.size() - 1);
 
       RestorableTsFileIOWriter writer;
       try {
@@ -581,12 +576,7 @@
         // the last file is not closed, continue writing to in
         TsFileProcessor tsFileProcessor;
         if (isSeq) {
-<<<<<<< HEAD
           tsFileProcessor = new TsFileProcessor(virtualstorageGroupId, storageGroupInfo, tsFileResource,
-              getVersionControllerByTimePartitionId(timePartitionId),
-=======
-          tsFileProcessor = new TsFileProcessor(storageGroupName, storageGroupInfo, tsFileResource,
->>>>>>> 711b3d82
               this::closeUnsealedTsFileProcessorCallBack, this::updateLatestFlushTimeCallback,
               true, writer);
           if (enableMemControl) {
@@ -598,12 +588,7 @@
           }
           workSequenceTsFileProcessors.put(timePartitionId, tsFileProcessor);
         } else {
-<<<<<<< HEAD
           tsFileProcessor = new TsFileProcessor(virtualstorageGroupId, storageGroupInfo, tsFileResource,
-              getVersionControllerByTimePartitionId(timePartitionId),
-=======
-          tsFileProcessor = new TsFileProcessor(storageGroupName, storageGroupInfo, tsFileResource,
->>>>>>> 711b3d82
               this::closeUnsealedTsFileProcessorCallBack, this::unsequenceFlushCallback, false,
               writer);
           if (enableMemControl) {
