/*
 * Licensed to the Apache Software Foundation (ASF) under one
 * or more contributor license agreements.  See the NOTICE file
 * distributed with this work for additional information
 * regarding copyright ownership.  The ASF licenses this file
 * to you under the Apache License, Version 2.0 (the
 * "License"); you may not use this file except in compliance
 * with the License.  You may obtain a copy of the License at
 *
 *      http://www.apache.org/licenses/LICENSE-2.0
 *
 * Unless required by applicable law or agreed to in writing,
 * software distributed under the License is distributed on an
 * "AS IS" BASIS, WITHOUT WARRANTIES OR CONDITIONS OF ANY
 * KIND, either express or implied.  See the License for the
 * specific language governing permissions and limitations
 * under the License.
 */
package org.apache.iotdb.db.engine.storagegroup;

import static org.apache.iotdb.db.engine.merge.task.MergeTask.MERGE_SUFFIX;
import static org.apache.iotdb.db.engine.storagegroup.TsFileResource.TEMP_SUFFIX;
import static org.apache.iotdb.tsfile.common.constant.TsFileConstant.TSFILE_SUFFIX;

import java.io.File;
import java.io.IOException;
import java.util.ArrayList;
import java.util.Collection;
import java.util.Collections;
import java.util.Date;
import java.util.HashMap;
import java.util.HashSet;
import java.util.Iterator;
import java.util.LinkedList;
import java.util.List;
import java.util.Map;
import java.util.Map.Entry;
import java.util.Set;
import java.util.TreeMap;
import java.util.TreeSet;
import java.util.concurrent.locks.ReadWriteLock;
import java.util.concurrent.locks.ReentrantReadWriteLock;
import org.apache.commons.io.FileUtils;
import org.apache.iotdb.db.conf.IoTDBConstant;
import org.apache.iotdb.db.conf.IoTDBDescriptor;
import org.apache.iotdb.db.conf.directories.DirectoryManager;
import org.apache.iotdb.db.engine.fileSystem.SystemFileFactory;
import org.apache.iotdb.db.engine.flush.TsFileFlushPolicy;
import org.apache.iotdb.db.engine.merge.manage.MergeManager;
import org.apache.iotdb.db.engine.merge.manage.MergeResource;
import org.apache.iotdb.db.engine.merge.selector.IMergeFileSelector;
import org.apache.iotdb.db.engine.merge.selector.MaxFileMergeFileSelector;
import org.apache.iotdb.db.engine.merge.selector.MaxSeriesMergeFileSelector;
import org.apache.iotdb.db.engine.merge.selector.MergeFileStrategy;
import org.apache.iotdb.db.engine.merge.task.MergeTask;
import org.apache.iotdb.db.engine.merge.task.RecoverMergeTask;
import org.apache.iotdb.db.engine.modification.Deletion;
import org.apache.iotdb.db.engine.modification.Modification;
import org.apache.iotdb.db.engine.modification.ModificationFile;
import org.apache.iotdb.db.engine.querycontext.QueryDataSource;
import org.apache.iotdb.db.engine.querycontext.ReadOnlyMemChunk;
import org.apache.iotdb.db.engine.version.SimpleFileVersionController;
import org.apache.iotdb.db.engine.version.VersionController;
import org.apache.iotdb.db.exception.DiskSpaceInsufficientException;
import org.apache.iotdb.db.exception.MergeException;
import org.apache.iotdb.db.exception.TsFileProcessorException;
import org.apache.iotdb.db.exception.metadata.MetadataException;
import org.apache.iotdb.db.exception.query.OutOfTTLException;
import org.apache.iotdb.db.exception.query.QueryProcessException;
import org.apache.iotdb.db.exception.storageGroup.StorageGroupProcessorException;
import org.apache.iotdb.db.metadata.MManager;
import org.apache.iotdb.db.qp.physical.crud.BatchInsertPlan;
import org.apache.iotdb.db.qp.physical.crud.DeletePlan;
import org.apache.iotdb.db.qp.physical.crud.InsertPlan;
import org.apache.iotdb.db.query.context.QueryContext;
import org.apache.iotdb.db.query.control.QueryFileManager;
import org.apache.iotdb.db.utils.CopyOnReadLinkedList;
import org.apache.iotdb.db.utils.TestOnly;
import org.apache.iotdb.db.utils.UpgradeUtils;
import org.apache.iotdb.db.writelog.recover.TsFileRecoverPerformer;
import org.apache.iotdb.rpc.TSStatusCode;
import org.apache.iotdb.tsfile.file.metadata.ChunkMetaData;
import org.apache.iotdb.tsfile.file.metadata.enums.CompressionType;
import org.apache.iotdb.tsfile.file.metadata.enums.TSDataType;
import org.apache.iotdb.tsfile.file.metadata.enums.TSEncoding;
import org.apache.iotdb.tsfile.fileSystem.FSFactoryProducer;
import org.apache.iotdb.tsfile.fileSystem.fsFactory.FSFactory;
import org.apache.iotdb.tsfile.read.common.Path;
import org.apache.iotdb.tsfile.utils.Pair;
import org.apache.iotdb.tsfile.write.schema.MeasurementSchema;
import org.apache.iotdb.tsfile.write.schema.Schema;
import org.apache.iotdb.tsfile.write.writer.RestorableTsFileIOWriter;
import org.slf4j.Logger;
import org.slf4j.LoggerFactory;


/**
 * For sequence data, a StorageGroupProcessor has some TsFileProcessors, in which there is only one
 * TsFileProcessor in the working status. <br/>
 *
 * There are two situations to set the working TsFileProcessor to closing status:<br/>
 *
 * (1) when inserting data into the TsFileProcessor, and the TsFileProcessor shouldFlush() (or
 * shouldClose())<br/>
 *
 * (2) someone calls waitForAllCurrentTsFileProcessorsClosed(). (up to now, only flush command from
 * cli will call this method)<br/>
 *
 * UnSequence data has the similar process as above.
 *
 * When a sequence TsFileProcessor is submitted to be flushed, the updateLatestFlushTimeCallback()
 * method will be called as a callback.<br/>
 *
 * When a TsFileProcessor is closed, the closeUnsealedTsFileProcessor() method will be called as a
 * callback.
 */
public class StorageGroupProcessor {

  private static final String MERGING_MODIFICATION_FILE_NAME = "merge.mods";
  private static final Logger logger = LoggerFactory.getLogger(StorageGroupProcessor.class);
  private static final int MAX_CACHE_SENSORS = 5000;
  /**
   * a read write lock for guaranteeing concurrent safety when accessing all fields in this class
   * (i.e., schema, (un)sequenceFileList, work(un)SequenceTsFileProcessor,
   * closing(Un)SequenceTsFileProcessor, latestTimeForEachDevice, and
   * latestFlushedTimeForEachDevice)
   */
  private final ReadWriteLock insertLock = new ReentrantReadWriteLock();
  /**
   * closeStorageGroupCondition is used to wait for all currently closing TsFiles to be done.
   */
  private final Object closeStorageGroupCondition = new Object();
  /**
   * avoid some tsfileResource is changed (e.g., from unsealed to sealed) when a query is executed.
   */
  private final ReadWriteLock closeQueryLock = new ReentrantReadWriteLock();
  /**
   * time partition id in the storage group -> tsFileProcessor for this time partition
   */
  private final TreeMap<Long, TsFileProcessor> workSequenceTsFileProcessors = new TreeMap<>();
  /**
   * time partition id in the storage group -> tsFileProcessor for this time partition
   */
  private final TreeMap<Long, TsFileProcessor> workUnsequenceTsFileProcessors = new TreeMap<>();
  /**
   * Time range for dividing storage group, unit is second
   */
  private long partitionIntervalForStorageGroup;
  /**
   * the schema of time series that belong this storage group
   */
  private Schema schema;
  // includes sealed and unsealed sequence TsFiles
  private TreeSet<TsFileResource> sequenceFileList = new TreeSet<>(
      (o1, o2) -> {
        if (o1.getProcessor() == null || o2.getProcessor() == null) {
          return compareFileName(o1.getFile(), o2.getFile());
        }
        int rangeCompare = Long
            .compare(o1.getProcessor().getTimeRangeId(), o2.getProcessor().getTimeRangeId());
        return rangeCompare == 0 ? compareFileName(o1.getFile(), o2.getFile()) : rangeCompare;
      });
  private CopyOnReadLinkedList<TsFileProcessor> closingSequenceTsFileProcessor = new CopyOnReadLinkedList<>();
  // includes sealed and unsealed unSequence TsFiles
  private List<TsFileResource> unSequenceFileList = new ArrayList<>();
  private CopyOnReadLinkedList<TsFileProcessor> closingUnSequenceTsFileProcessor = new CopyOnReadLinkedList<>();
  /*
   * time partition id -> map, which contains
   * device -> global latest timestamp of each device latestTimeForEachDevice caches non-flushed
   * changes upon timestamps of each device, and is used to update latestFlushedTimeForEachDevice
   * when a flush is issued.
   */
  private Map<Long, Map<String, Long>> latestTimeForEachDevice = new HashMap<>();
  /**
   * device -> largest timestamp of the latest memtable to be submitted to asyncTryToFlush
   * latestFlushedTimeForEachDevice determines whether a data point should be put into a sequential
   * file or an unsequential file. Data of some device with timestamp less than or equals to the
   * device's latestFlushedTime should go into an unsequential file.
   */
  private Map<String, Long> latestFlushedTimeForEachDevice = new HashMap<>();
  private String storageGroupName;
  private File storageGroupSysDir;
  /**
   * time partition id -> version controller which assigns a version for each MemTable and
   * deletion/update such that after they are persisted, the order of insertions, deletions and
   * updates can be re-determined.
   */
  private HashMap<Long, VersionController> timePartitionIdVersionControllerMap = new HashMap<>();
  /**
   * mergeLock is to be used in the merge process. Concurrent queries, deletions and merges may
   * result in losing some deletion in the merged new file, so a lock is necessary.
   */
  private ReentrantReadWriteLock mergeLock = new ReentrantReadWriteLock();
  /**
   * This is the modification file of the result of the current merge. Because the merged file may
   * be invisible at this moment, without this, deletion/update during merge could be lost.
   */
  private ModificationFile mergingModification;
  private volatile boolean isMerging = false;
  private long mergeStartTime;
  /**
   * This linked list records the access order of measurements used by query.
   */
  private LinkedList<String> lruForSensorUsedInQuery = new LinkedList<>();
  /**
   * when the data in a storage group is older than dataTTL, it is considered invalid and will be
   * eventually removed.
   */
  private long dataTTL = Long.MAX_VALUE;
  private FSFactory fsFactory = FSFactoryProducer.getFSFactory();
  private TsFileFlushPolicy fileFlushPolicy;

  // allDirectFileVersions records the versions of the direct TsFiles (generated by flush), not
  // including the files generated by merge
  private Set<Long> allDirectFileVersions = new HashSet<>();

  public StorageGroupProcessor(String systemInfoDir, String storageGroupName,
      TsFileFlushPolicy fileFlushPolicy)
      throws StorageGroupProcessorException {
    this.storageGroupName = storageGroupName;
    this.fileFlushPolicy = fileFlushPolicy;

    // construct the file schema
    this.schema = constructSchema(storageGroupName);

    storageGroupSysDir = SystemFileFactory.INSTANCE.getFile(systemInfoDir, storageGroupName);
    if (storageGroupSysDir.mkdirs()) {
      logger.info("Storage Group system Directory {} doesn't exist, create it",
          storageGroupSysDir.getPath());
    } else if (!storageGroupSysDir.exists()) {
      logger.error("create Storage Group system Directory {} failed",
          storageGroupSysDir.getPath());
    }

    // build time Interval to divide time partition
    String timePrecision = IoTDBDescriptor.getInstance().getConfig().getTimestampPrecision();
    switch (timePrecision) {
      case "ns":
        partitionIntervalForStorageGroup = IoTDBDescriptor.getInstance().
            getConfig().getPartitionInterval() * 1000_000_000L;
        break;
      case "us":
        partitionIntervalForStorageGroup = IoTDBDescriptor.getInstance().
            getConfig().getPartitionInterval() * 1000_000L;
        break;
      default:
        partitionIntervalForStorageGroup = IoTDBDescriptor.getInstance().
            getConfig().getPartitionInterval() * 1000;
        break;
    }

    recover();
  }

  private void recover() throws StorageGroupProcessorException {
    logger.info("recover Storage Group  {}", storageGroupName);

    try {
      // collect TsFiles from sequential and unsequential data directory
      List<TsFileResource> seqTsFiles = getAllFiles(
          DirectoryManager.getInstance().getAllSequenceFileFolders());
      List<TsFileResource> unseqTsFiles =
          getAllFiles(DirectoryManager.getInstance().getAllUnSequenceFileFolders());

      recoverSeqFiles(seqTsFiles);
      recoverUnseqFiles(unseqTsFiles);

      for (TsFileResource resource : seqTsFiles) {
        allDirectFileVersions.addAll(resource.getHistoricalVersions());
      }
      for (TsFileResource resource : unseqTsFiles) {
        allDirectFileVersions.addAll(resource.getHistoricalVersions());
      }

      String taskName = storageGroupName + "-" + System.currentTimeMillis();
      File mergingMods = SystemFileFactory.INSTANCE.getFile(storageGroupSysDir,
          MERGING_MODIFICATION_FILE_NAME);
      if (mergingMods.exists()) {
        mergingModification = new ModificationFile(mergingMods.getPath());
      }
      RecoverMergeTask recoverMergeTask = new RecoverMergeTask(seqTsFiles, unseqTsFiles,
          storageGroupSysDir.getPath(), this::mergeEndAction, taskName,
          IoTDBDescriptor.getInstance().getConfig().isForceFullMerge(), storageGroupName);
      logger.info("{} a RecoverMergeTask {} starts...", storageGroupName, taskName);
      recoverMergeTask
          .recoverMerge(IoTDBDescriptor.getInstance().getConfig().isContinueMergeAfterReboot());
      if (!IoTDBDescriptor.getInstance().getConfig().isContinueMergeAfterReboot()) {
        mergingMods.delete();
      }
    } catch (IOException | MetadataException e) {
      throw new StorageGroupProcessorException(e);
    }

    for (TsFileResource resource : sequenceFileList) {
      long timePartitionId = getTimePartitionFromTsFileResource(resource);
      if (timePartitionId != -1) {
        latestTimeForEachDevice.computeIfAbsent(timePartitionId, l -> new HashMap<>())
            .putAll(resource.getEndTimeMap());
        latestFlushedTimeForEachDevice.putAll(resource.getEndTimeMap());
      }
    }
  }

  private long getTimePartitionFromTsFileResource(TsFileResource resource) {
    // device id -> start map
    // if start time map is empty, tsfile resource is empty, return -1;
    Map<String, Long> startTimeMap = resource.getStartTimeMap();
    // just find any time of device
    Iterator<Long> iterator = startTimeMap.values().iterator();
    if (iterator.hasNext()) {
      return fromTimeToTimePartition(iterator.next());
    }

    return -1;
  }

  /**
   * get version controller by time partition Id
   * Thread-safety should be ensure by caller
   *
   * @param timePartitionId time partition Id
   * @return version controller
   */
  private VersionController getVersionControllerByTimePartitionId(long timePartitionId) {
    VersionController res = timePartitionIdVersionControllerMap.get(timePartitionId);
    if (res == null) {
      try {
        res = new SimpleFileVersionController(storageGroupSysDir.getPath(), timePartitionId);
        timePartitionIdVersionControllerMap.put(timePartitionId, res);
      } catch (IOException e) {
        logger.error("can't build a version controller for time partition" + timePartitionId);
      }
    }

    return res;
  }

  private List<TsFileResource> getAllFiles(List<String> folders) {
    List<File> tsFiles = new ArrayList<>();
    for (String baseDir : folders) {
      File fileFolder = fsFactory.getFile(baseDir, storageGroupName);
      if (!fileFolder.exists()) {
        continue;
      }

      for (File timeRangeFileFolder : fileFolder.listFiles()) {
        // some TsFileResource may be being persisted when the system crashed, try recovering such
        // resources
        continueFailedRenames(timeRangeFileFolder, TEMP_SUFFIX);

        // some TsFiles were going to be replaced by the merged files when the system crashed and
        // the process was interrupted before the merged files could be named
        continueFailedRenames(timeRangeFileFolder, MERGE_SUFFIX);

        Collections.addAll(tsFiles,
            fsFactory.listFilesBySuffix(timeRangeFileFolder.getAbsolutePath(), TSFILE_SUFFIX));
      }

    }
    tsFiles.sort(this::compareFileName);
    List<TsFileResource> ret = new ArrayList<>();
    tsFiles.forEach(f -> ret.add(new TsFileResource(f)));
    return ret;
  }

  private void continueFailedRenames(File fileFolder, String suffix) {
    File[] files = fsFactory.listFilesBySuffix(fileFolder.getAbsolutePath(), suffix);
    if (files != null) {
      for (File tempResource : files) {
        File originResource = fsFactory.getFile(tempResource.getPath().replace(suffix, ""));
        if (originResource.exists()) {
          tempResource.delete();
        } else {
          tempResource.renameTo(originResource);
        }
      }
    }
  }

  private void recoverSeqFiles(List<TsFileResource> tsFiles) throws StorageGroupProcessorException {
    for (int i = 0; i < tsFiles.size(); i++) {
      TsFileResource tsFileResource = tsFiles.get(i);
      sequenceFileList.add(tsFileResource);
      long timePartitionId = getTimePartitionFromTsFileResource(tsFileResource);

      TsFileRecoverPerformer recoverPerformer = new TsFileRecoverPerformer(storageGroupName + "-",
          schema, getVersionControllerByTimePartitionId(timePartitionId), tsFileResource, false,
          i == tsFiles.size() - 1);
      RestorableTsFileIOWriter writer = recoverPerformer.recover();
<<<<<<< HEAD
      if (i != tsFiles.size() - 1 || writer == null) {
        // not the last file, just close it
        tsFileResource.setClosed(true);
      } else if (writer.canWrite()) {
        // the last file is not closed, continue writing to in
        workUnsequenceTsFileProcessors
            .put(timePartitionId, new TsFileProcessor(storageGroupName, tsFileResource,
                schema, getVersionControllerByTimePartitionId(timePartitionId),
                this::closeUnsealedTsFileProcessor,
                this::updateLatestFlushTimeCallback, true, writer));
=======
      if (i != tsFiles.size() - 1 || !writer.canWrite()) {
        // not the last file or cannot write, just close it
        tsFileResource.setClosed(true);
      } else if (writer.canWrite()) {
        // the last file is not closed, continue writing to in
        workSequenceTsFileProcessor = new TsFileProcessor(storageGroupName, tsFileResource,
            schema, versionController, this::closeUnsealedTsFileProcessor,
            this::updateLatestFlushTimeCallback, true, writer);
        tsFileResource.setProcessor(workSequenceTsFileProcessor);
        writer.makeMetadataVisible();
>>>>>>> e440b8b2
      }
    }
  }

  private void recoverUnseqFiles(List<TsFileResource> tsFiles)
      throws StorageGroupProcessorException {
    for (int i = 0; i < tsFiles.size(); i++) {
      TsFileResource tsFileResource = tsFiles.get(i);
      unSequenceFileList.add(tsFileResource);
      long timePartitionId = getTimePartitionFromTsFileResource(tsFileResource);

      TsFileRecoverPerformer recoverPerformer = new TsFileRecoverPerformer(storageGroupName + "-",
          schema, getVersionControllerByTimePartitionId(timePartitionId), tsFileResource, true,
          i == tsFiles.size() - 1);
      RestorableTsFileIOWriter writer = recoverPerformer.recover();
<<<<<<< HEAD
      if (i != tsFiles.size() - 1 || writer == null) {
        // not the last file, just close it
        tsFileResource.setClosed(true);
      } else if (writer.canWrite()) {
        // the last file is not closed, continue writing to in
        workUnsequenceTsFileProcessors
            .put(timePartitionId, new TsFileProcessor(storageGroupName, tsFileResource,
                schema, getVersionControllerByTimePartitionId(timePartitionId),
                this::closeUnsealedTsFileProcessor,
                this::unsequenceFlushCallback, false, writer));
=======
      if (i != tsFiles.size() - 1 || !writer.canWrite()) {
        // not the last file or cannot write, just close it
        tsFileResource.setClosed(true);
      } else if (writer.canWrite()) {
        // the last file is not closed, continue writing to in
        workUnSequenceTsFileProcessor = new TsFileProcessor(storageGroupName, tsFileResource,
            schema, versionController, this::closeUnsealedTsFileProcessor,
            () -> true, false, writer);
        tsFileResource.setProcessor(workUnSequenceTsFileProcessor);
        writer.makeMetadataVisible();
>>>>>>> e440b8b2
      }
    }
  }

  // ({systemTime}-{versionNum}-{mergeNum}.tsfile)
  private int compareFileName(File o1, File o2) {
    String[] items1 = o1.getName().replace(TSFILE_SUFFIX, "")
        .split(IoTDBConstant.TSFILE_NAME_SEPARATOR);
    String[] items2 = o2.getName().replace(TSFILE_SUFFIX, "")
        .split(IoTDBConstant.TSFILE_NAME_SEPARATOR);
    long ver1 = Long.parseLong(items1[0]);
    long ver2 = Long.parseLong(items2[0]);
    int cmp = Long.compare(ver1, ver2);
    if (cmp == 0) {
      return Long.compare(Long.parseLong(items1[1]), Long.parseLong(items2[1]));
    } else {
      return cmp;
    }
  }

  private Schema constructSchema(String storageGroupName) {
    List<MeasurementSchema> columnSchemaList;
    columnSchemaList = MManager.getInstance().getSchemaForStorageGroup(storageGroupName);

    Schema newSchema = new Schema();
    for (MeasurementSchema measurementSchema : columnSchemaList) {
      newSchema.registerMeasurement(measurementSchema);
    }
    return newSchema;
  }


  /**
   * add a measurement into the schema.
   */
  public void addMeasurement(String measurementId, TSDataType dataType, TSEncoding encoding,
      CompressionType compressor, Map<String, String> props) {
    writeLock();
    try {
      schema.registerMeasurement(new MeasurementSchema(measurementId, dataType, encoding,
          compressor, props));
    } finally {
      writeUnlock();
    }
  }

  public void insert(InsertPlan insertPlan) throws QueryProcessException {
    // reject insertions that are out of ttl
    if (!checkTTL(insertPlan.getTime())) {
      throw new OutOfTTLException(insertPlan.getTime(), (System.currentTimeMillis() - dataTTL));
    }
    writeLock();
    try {
      // init map
      long timePartitionId = fromTimeToTimePartition(insertPlan.getTime());
      latestTimeForEachDevice.computeIfAbsent(timePartitionId, l -> new HashMap<>())
          .putIfAbsent(insertPlan.getDeviceId(), Long.MIN_VALUE);
      latestFlushedTimeForEachDevice.putIfAbsent(insertPlan.getDeviceId(), Long.MIN_VALUE);

      // insert to sequence or unSequence file
      insertToTsFileProcessor(insertPlan,
          insertPlan.getTime() > latestFlushedTimeForEachDevice.get(insertPlan.getDeviceId()));
    } finally {
      writeUnlock();
    }
  }

  public Integer[] insertBatch(BatchInsertPlan batchInsertPlan) throws QueryProcessException {
    writeLock();
    try {
      // init map
      latestFlushedTimeForEachDevice.putIfAbsent(batchInsertPlan.getDeviceId(), Long.MIN_VALUE);

      Integer[] results = new Integer[batchInsertPlan.getRowCount()];
      long lastFlushTime = latestFlushedTimeForEachDevice.get(batchInsertPlan.getDeviceId());

      /*
       * sequence time partition id -> indexes indicating which rows in a batch should be inserted
       */
      TreeMap<Long, List<Integer>> sequenceTimeRangeIndexes = new TreeMap<>();
      /*
       * unsequence time partition id -> indexes indicating which rows in a batch should be inserted
       */
      TreeMap<Long, List<Integer>> unsequenceTimeRangeIndexes = new TreeMap<>();
      for (int i = 0; i < batchInsertPlan.getRowCount(); i++) {
        long currTime = batchInsertPlan.getTimes()[i];
        // skip points that do not satisfy TTL
        if (!checkTTL(currTime)) {
          results[i] = TSStatusCode.OUT_OF_TTL_ERROR.getStatusCode();
          continue;
        }
        results[i] = TSStatusCode.SUCCESS_STATUS.getStatusCode();
        long timePartitionId = fromTimeToTimePartition(currTime);
        if (currTime > lastFlushTime) {
          // for sequence
          sequenceTimeRangeIndexes.computeIfAbsent(timePartitionId, k -> new ArrayList<>()).add(i);
        } else {
          // for unsequence
          unsequenceTimeRangeIndexes.computeIfAbsent(timePartitionId, k -> new ArrayList<>())
              .add(i);
        }
      }

      for (Map.Entry<Long, List<Integer>> entry : sequenceTimeRangeIndexes.entrySet()) {
        long timePartitionId = entry.getKey();
        latestTimeForEachDevice.computeIfAbsent(timePartitionId, l -> new HashMap<>())
            .putIfAbsent(batchInsertPlan.getDeviceId(), Long.MIN_VALUE);
        insertBatchToTsFileProcessor(batchInsertPlan, entry.getValue(), true, results,
            timePartitionId);
      }

      for (Map.Entry<Long, List<Integer>> entry : unsequenceTimeRangeIndexes.entrySet()) {
        insertBatchToTsFileProcessor(batchInsertPlan, entry.getValue(), false, results,
            entry.getKey());
      }

      return results;
    } finally {
      writeUnlock();
    }
  }

  /**
   * @return whether the given time falls in ttl
   */
  private boolean checkTTL(long time) {
    return dataTTL == Long.MAX_VALUE || (System.currentTimeMillis() - time) <= dataTTL;
  }

  /**
   * insert batch to tsfile processor
   * thread-safety that the caller need to guarantee
   *
   * @param batchInsertPlan batch insert plan
   * @param indexes indexes of insert
   * @param sequence whether is sequence
   * @param results result array
   * @param timePartitionId time partition id
   */
  private void insertBatchToTsFileProcessor(BatchInsertPlan batchInsertPlan,
      List<Integer> indexes, boolean sequence, Integer[] results, long timePartitionId)
      throws QueryProcessException {

    TsFileProcessor tsFileProcessor = getOrCreateTsFileProcessor(timePartitionId,
        sequence);
    if (tsFileProcessor == null) {
      for (int index : indexes) {
        results[index] = TSStatusCode.INTERNAL_SERVER_ERROR.getStatusCode();
      }
      return;
    }

    boolean result = tsFileProcessor.insertBatch(batchInsertPlan, indexes, results);

    // try to update the latest time of the device of this tsRecord
    if (result && latestTimeForEachDevice.get(timePartitionId).get(batchInsertPlan.getDeviceId())
        < batchInsertPlan
        .getMaxTime()) {
      latestTimeForEachDevice.get(timePartitionId)
          .put(batchInsertPlan.getDeviceId(), batchInsertPlan.getMaxTime());
    }

    // check memtable size and may async try to flush the work memtable
    if (tsFileProcessor.shouldFlush()) {
      fileFlushPolicy.apply(this, tsFileProcessor, sequence);
    }
  }

  private void insertToTsFileProcessor(InsertPlan insertPlan, boolean sequence)
      throws QueryProcessException {
    TsFileProcessor tsFileProcessor;
    boolean result;
    long timePartitionId = fromTimeToTimePartition(insertPlan.getTime());

    tsFileProcessor = getOrCreateTsFileProcessor(timePartitionId, sequence);

    if (tsFileProcessor == null) {
      return;
    }

    // insert TsFileProcessor
    result = tsFileProcessor.insert(insertPlan);

    // try to update the latest time of the device of this tsRecord
    if (result
        && latestTimeForEachDevice.get(timePartitionId).get(insertPlan.getDeviceId()) < insertPlan
        .getTime()) {
      latestTimeForEachDevice.get(timePartitionId)
          .put(insertPlan.getDeviceId(), insertPlan.getTime());
    }

    // check memtable size and may asyncTryToFlush the work memtable
    if (tsFileProcessor.shouldFlush()) {
      fileFlushPolicy.apply(this, tsFileProcessor, sequence);
    }
  }

  private TsFileProcessor getOrCreateTsFileProcessor(long timeRangeId, boolean sequence) {
    TsFileProcessor tsFileProcessor = null;
    try {
      if (sequence) {
        tsFileProcessor = getOrCreateTsFileProcessorIntern(timeRangeId,
            workSequenceTsFileProcessors, sequenceFileList, true);
      } else {
        tsFileProcessor = getOrCreateTsFileProcessorIntern(timeRangeId,
            workUnsequenceTsFileProcessors, unSequenceFileList, false);
      }
    } catch (DiskSpaceInsufficientException e) {
      logger.error(
          "disk space is insufficient when creating TsFile processor, change system mode to read-only",
          e);
      IoTDBDescriptor.getInstance().getConfig().setReadOnly(true);
    } catch (IOException e) {
      logger
          .error("meet IOException when creating TsFileProcessor, change system mode to read-only",
              e);
      IoTDBDescriptor.getInstance().getConfig().setReadOnly(true);
    }
    return tsFileProcessor;
  }

  /**
   * get processor from hashmap, flush oldest processor is necessary
   *
   * @param timeRangeId time partition range
   * @param tsFileProcessorTreeMap tsFileProcessorTreeMap
   * @param fileList file list to add new processor
   * @param sequence whether is sequence or not
   */
  private TsFileProcessor getOrCreateTsFileProcessorIntern(long timeRangeId,
      TreeMap<Long, TsFileProcessor> tsFileProcessorTreeMap,
      Collection<TsFileResource> fileList,
      boolean sequence)
      throws IOException, DiskSpaceInsufficientException {

    TsFileProcessor res;
    // we have to ensure only one thread can change workSequenceTsFileProcessors
    writeLock();
    try {
      if (!tsFileProcessorTreeMap.containsKey(timeRangeId)) {
        // we have to remove oldest processor to control the num of the memtables
        // TODO: use a method to control the number of memtables
        if (tsFileProcessorTreeMap.size()
            >= IoTDBDescriptor.getInstance().getConfig().getMemtableNumInEachStorageGroup() / 2) {
          Map.Entry<Long, TsFileProcessor> processorEntry = tsFileProcessorTreeMap.firstEntry();

          moveOneWorkProcessorToClosingList(sequence, processorEntry.getValue());
        }

        // build new processor
        TsFileProcessor newProcessor = createTsFileProcessor(sequence, timeRangeId);
        tsFileProcessorTreeMap.put(timeRangeId, newProcessor);
        fileList.add(newProcessor.getTsFileResource());
        res = newProcessor;
      } else {
        res = tsFileProcessorTreeMap.get(timeRangeId);
      }

    } finally {
      // unlock in finally
      writeUnlock();
    }

    return res;
  }


  private long fromTimeToTimePartition(long time) {

    return time / partitionIntervalForStorageGroup;
  }

  private TsFileProcessor createTsFileProcessor(boolean sequence, long timePartitionId)
      throws IOException, DiskSpaceInsufficientException {
    String baseDir;
    if (sequence) {
      baseDir = DirectoryManager.getInstance().getNextFolderForSequenceFile();
    } else {
      baseDir = DirectoryManager.getInstance().getNextFolderForUnSequenceFile();
    }
    fsFactory.getFile(baseDir, storageGroupName).mkdirs();

    String filePath =
        baseDir + File.separator + storageGroupName + File.separator + timePartitionId
            + File.separator
            + getNewTsFileName(timePartitionId);

    TsFileProcessor tsFileProcessor;
    VersionController versionController = getVersionControllerByTimePartitionId(timePartitionId);
    if (sequence) {
      tsFileProcessor = new TsFileProcessor(storageGroupName,
          fsFactory.getFileWithParent(filePath),
          schema, versionController, this::closeUnsealedTsFileProcessor,
          this::updateLatestFlushTimeCallback, true);
    } else {
      tsFileProcessor = new TsFileProcessor(storageGroupName,
          fsFactory.getFileWithParent(filePath),
          schema, versionController, this::closeUnsealedTsFileProcessor,
          this::unsequenceFlushCallback, false);
    }

    tsFileProcessor.setTimeRangeId(timePartitionId);
    return tsFileProcessor;
  }

  /**
   * Create a new tsfile name
   *
   * @return file name
   */
  private String getNewTsFileName(long timePartitionId) {
    return getNewTsFileName(System.currentTimeMillis(),
        getVersionControllerByTimePartitionId(timePartitionId).nextVersion(), 0);
  }

  private String getNewTsFileName(long time, long version, int mergeCnt) {
    return time + IoTDBConstant.TSFILE_NAME_SEPARATOR + version
        + IoTDBConstant.TSFILE_NAME_SEPARATOR + mergeCnt + TSFILE_SUFFIX;
  }


  /**
   * thread-safety should be ensured by caller
   */
  public void moveOneWorkProcessorToClosingList(boolean sequence,
      TsFileProcessor tsFileProcessor) {
    //for sequence tsfile, we update the endTimeMap only when the file is prepared to be closed.
    //for unsequence tsfile, we have maintained the endTimeMap when an insertion comes.
    if (sequence) {
      closingSequenceTsFileProcessor.add(tsFileProcessor);
      updateEndTimeMap(tsFileProcessor);
      tsFileProcessor.asyncClose();

      workSequenceTsFileProcessors.remove(tsFileProcessor.getTimeRangeId());
      // if unsequence files don't contain this time range id, we should remove it's version controller
      if (!workUnsequenceTsFileProcessors.containsKey(tsFileProcessor.getTimeRangeId())) {
        timePartitionIdVersionControllerMap.remove(tsFileProcessor.getTimeRangeId());
      }
      logger.info("close a sequence tsfile processor {}", storageGroupName);
    } else {
      closingUnSequenceTsFileProcessor.add(tsFileProcessor);
      tsFileProcessor.asyncClose();

      workUnsequenceTsFileProcessors.remove(tsFileProcessor.getTimeRangeId());
      // if sequence files don't contain this time range id, we should remove it's version controller
      if (!workSequenceTsFileProcessors.containsKey(tsFileProcessor.getTimeRangeId())) {
        timePartitionIdVersionControllerMap.remove(tsFileProcessor.getTimeRangeId());
      }
    }
  }

  /**
   * delete the storageGroup's own folder in folder data/system/storage_groups
   */
  public void deleteFolder(String systemDir) {
    waitForAllCurrentTsFileProcessorsClosed();
    writeLock();
    try {
      File storageGroupFolder = SystemFileFactory.INSTANCE.getFile(systemDir, storageGroupName);
      if (storageGroupFolder.exists()) {
        FileUtils.deleteDirectory(storageGroupFolder);
      }
    } catch (IOException e) {
      logger.error("Cannot delete the folder in storage group {}, because", storageGroupName, e);
    } finally {
      writeUnlock();
    }
  }

  public void syncDeleteDataFiles() {
    waitForAllCurrentTsFileProcessorsClosed();
    writeLock();
    try {
      for (TsFileResource tsFileResource : unSequenceFileList) {
        tsFileResource.close();
      }
      for (TsFileResource tsFileResource : sequenceFileList) {
        tsFileResource.close();
      }
      List<String> folder = DirectoryManager.getInstance().getAllSequenceFileFolders();
      folder.addAll(DirectoryManager.getInstance().getAllUnSequenceFileFolders());
      deleteAllSGFolders(folder);

      this.workSequenceTsFileProcessors.clear();
      this.workUnsequenceTsFileProcessors.clear();
      this.sequenceFileList.clear();
      this.unSequenceFileList.clear();
      this.latestFlushedTimeForEachDevice.clear();
      this.latestTimeForEachDevice.clear();
    } catch (IOException e) {
      logger.error("Cannot delete files in storage group {}", storageGroupName, e);
    } finally {
      writeUnlock();
    }
  }

  private void deleteAllSGFolders(List<String> folder) {
    for (String tsfilePath : folder) {
      File storageGroupFolder = fsFactory.getFile(tsfilePath, storageGroupName);
      if (storageGroupFolder.exists()) {
        try {
          FileUtils.deleteDirectory(storageGroupFolder);
        } catch (IOException e) {
          logger.error("Delete TsFiles failed", e);
        }
      }
    }
  }

  /**
   * Iterate each TsFile and try to lock and remove those out of TTL.
   */
  public synchronized void checkFilesTTL() {
    if (dataTTL == Long.MAX_VALUE) {
      logger.debug("{}: TTL not set, ignore the check", storageGroupName);
      return;
    }
    long timeLowerBound = System.currentTimeMillis() - dataTTL;
    if (logger.isDebugEnabled()) {
      logger.debug("{}: TTL removing files before {}", storageGroupName, new Date(timeLowerBound));
    }

    // copy to avoid concurrent modification of deletion
    List<TsFileResource> seqFiles = new ArrayList<>(sequenceFileList);
    List<TsFileResource> unseqFiles = new ArrayList<>(unSequenceFileList);

    for (TsFileResource tsFileResource : seqFiles) {
      checkFileTTL(tsFileResource, timeLowerBound, true);
    }
    for (TsFileResource tsFileResource : unseqFiles) {
      checkFileTTL(tsFileResource, timeLowerBound, false);
    }
  }

  private void checkFileTTL(TsFileResource resource, long timeLowerBound, boolean isSeq) {
    if (resource.isMerging() || !resource.isClosed()
        || !resource.isDeleted() && resource.stillLives(timeLowerBound)) {
      return;
    }

    writeLock();
    try {
      // prevent new merges and queries from choosing this file
      resource.setDeleted(true);
      // the file may be chosen for merge after the last check and before writeLock()
      // double check to ensure the file is not used by a merge
      if (resource.isMerging()) {
        return;
      }

      // ensure that the file is not used by any queries
      if (resource.getWriteQueryLock().writeLock().tryLock()) {
        try {
          // physical removal
          resource.remove();
          if (logger.isInfoEnabled()) {
            logger.info("Removed a file {} before {} by ttl ({}ms)", resource.getFile().getPath(),
                new Date(timeLowerBound), dataTTL);
          }
          if (isSeq) {
            sequenceFileList.remove(resource);
          } else {
            unSequenceFileList.remove(resource);
          }
        } finally {
          resource.getWriteQueryLock().writeLock().unlock();
        }
      }
    } finally {
      writeUnlock();
    }
  }

  /**
   * This method will be blocked until all tsfile processors are closed.
   */
  public void waitForAllCurrentTsFileProcessorsClosed() {
    synchronized (closeStorageGroupCondition) {
      try {
        putAllWorkingTsFileProcessorIntoClosingList();
        while (!closingSequenceTsFileProcessor.isEmpty() || !closingUnSequenceTsFileProcessor
            .isEmpty()) {
          closeStorageGroupCondition.wait();
        }
      } catch (InterruptedException e) {
        logger.error("CloseFileNodeCondition error occurs while waiting for closing the storage "
            + "group {}", storageGroupName, e);
      }
    }
  }

  public void putAllWorkingTsFileProcessorIntoClosingList() {
    writeLock();
    try {
      logger.info("async force close all files in storage group: {}", storageGroupName);
      // to avoid concurrent modification problem, we need a new array list
      for (TsFileProcessor tsFileProcessor : new ArrayList<>(
          workSequenceTsFileProcessors.values())) {
        moveOneWorkProcessorToClosingList(true, tsFileProcessor);
      }
      // to avoid concurrent modification problem, we need a new array list
      for (TsFileProcessor tsFileProcessor : new ArrayList<>(
          workUnsequenceTsFileProcessors.values())) {
        moveOneWorkProcessorToClosingList(false, tsFileProcessor);
      }
    } finally {
      writeUnlock();
    }
  }

  // TODO need a read lock, please consider the concurrency with flush manager threads.
  public QueryDataSource query(String deviceId, String measurementId, QueryContext context,
      QueryFileManager filePathsManager) {
    insertLock.readLock().lock();
    mergeLock.readLock().lock();
    synchronized (lruForSensorUsedInQuery) {
      if (lruForSensorUsedInQuery.size() >= MAX_CACHE_SENSORS) {
        lruForSensorUsedInQuery.removeFirst();
      }
      lruForSensorUsedInQuery.add(measurementId);
    }
    try {
      List<TsFileResource> seqResources = getFileResourceListForQuery(sequenceFileList,
          deviceId, measurementId, context);
      List<TsFileResource> unseqResources = getFileResourceListForQuery(unSequenceFileList,
          deviceId, measurementId, context);
      QueryDataSource dataSource = new QueryDataSource(new Path(deviceId, measurementId),
          seqResources, unseqResources);
      // used files should be added before mergeLock is unlocked, or they may be deleted by
      // running merge
      // is null only in tests
      if (filePathsManager != null) {
        filePathsManager.addUsedFilesForQuery(context.getQueryId(), dataSource);
      }
      dataSource.setDataTTL(dataTTL);
      return dataSource;
    } finally {
      insertLock.readLock().unlock();
      mergeLock.readLock().unlock();
    }
  }

  /**
   * returns the top k% measurements which are recently used in queries.
   */
  public Set calTopKMeasurement(String sensorId, double k) {
    int num = (int) (lruForSensorUsedInQuery.size() * k);
    Set<String> sensorSet = new HashSet<>(num + 1);
    synchronized (lruForSensorUsedInQuery) {
      Iterator<String> iterator = lruForSensorUsedInQuery.descendingIterator();
      while (iterator.hasNext() && sensorSet.size() < num) {
        String sensor = iterator.next();
        if (sensorSet.contains(sensor)) {
          iterator.remove();
        } else {
          sensorSet.add(sensor);
        }
      }
    }
    sensorSet.add(sensorId);
    return sensorSet;
  }

  public void writeLock() {
    insertLock.writeLock().lock();
  }

  public void writeUnlock() {
    insertLock.writeLock().unlock();
  }


  /**
   * @param tsFileResources includes sealed and unsealed tsfile resources
   * @return fill unsealed tsfile resources with memory data and ChunkMetadataList of data in disk
   */
  private List<TsFileResource> getFileResourceListForQuery(
      Collection<TsFileResource> tsFileResources,
      String deviceId, String measurementId, QueryContext context) {

    MeasurementSchema mSchema = schema.getMeasurementSchema(measurementId);
    TSDataType dataType = mSchema.getType();

    List<TsFileResource> tsfileResourcesForQuery = new ArrayList<>();
    long timeLowerBound = dataTTL != Long.MAX_VALUE ? System.currentTimeMillis() - dataTTL : Long
        .MIN_VALUE;
    context.setQueryTimeLowerBound(timeLowerBound);

    for (TsFileResource tsFileResource : tsFileResources) {
      // TODO: try filtering files if the query contains time filter
      if (!testResourceDevice(tsFileResource, deviceId)) {
        continue;
      }
      closeQueryLock.readLock().lock();

      try {
        if (tsFileResource.isClosed()) {
          tsfileResourcesForQuery.add(tsFileResource);
        } else {
          // left: in-memory data, right: meta of disk data
          Pair<ReadOnlyMemChunk, List<ChunkMetaData>> pair = tsFileResource
              .getUnsealedFileProcessor()
              .query(deviceId, measurementId, dataType, mSchema.getProps(), context);

          tsfileResourcesForQuery.add(new TsFileResource(tsFileResource.getFile(),
              tsFileResource.getStartTimeMap(), tsFileResource.getEndTimeMap(), pair.left,
              pair.right));
        }
      } finally {
        closeQueryLock.readLock().unlock();
      }
    }
    return tsfileResourcesForQuery;
  }

  /**
   * @return true if the device is contained in the TsFile and it lives beyond TTL
   */
  private boolean testResourceDevice(TsFileResource tsFileResource, String deviceId) {
    if (!tsFileResource.containsDevice(deviceId)) {
      return false;
    }
    if (dataTTL != Long.MAX_VALUE) {
      Long deviceEndTime = tsFileResource.getEndTimeMap().get(deviceId);
      return deviceEndTime == null || checkTTL(deviceEndTime);
    }
    return true;
  }


  /**
   * Delete data whose timestamp <= 'timestamp' and belongs to the time series
   * deviceId.measurementId.
   *
   * @param deviceId the deviceId of the timeseries to be deleted.
   * @param measurementId the measurementId of the timeseries to be deleted.
   * @param timestamp the delete range is (0, timestamp].
   */
  public void delete(String deviceId, String measurementId, long timestamp) throws IOException {
    // TODO: how to avoid partial deletion?
    writeLock();
    mergeLock.writeLock().lock();

    // record files which are updated so that we can roll back them in case of exception
    List<ModificationFile> updatedModFiles = new ArrayList<>();

    try {
      Long lastUpdateTime = null;
      for (Map<String, Long> latestTimeMap : latestTimeForEachDevice.values()) {
        Long curTime = latestTimeMap.get(deviceId);
        if (curTime != null && (lastUpdateTime == null || lastUpdateTime < curTime)) {
          lastUpdateTime = curTime;
        }
      }

      // There is no tsfile data, the delete operation is invalid
      if (lastUpdateTime == null) {
        logger.debug("No device {} in SG {}, deletion invalid", deviceId, storageGroupName);
        return;
      }

      // time partition to divide storage group
      long timePartitionId = fromTimeToTimePartition(timestamp);
      // write log
      if (IoTDBDescriptor.getInstance().getConfig().isEnableWal()) {
        for (Map.Entry<Long, TsFileProcessor> entry : workSequenceTsFileProcessors.entrySet()) {
          if (entry.getKey() <= timePartitionId) {
            entry.getValue().getLogNode()
                .write(new DeletePlan(timestamp, new Path(deviceId, measurementId)));
          }
        }

        for (Map.Entry<Long, TsFileProcessor> entry : workUnsequenceTsFileProcessors.entrySet()) {
          if (entry.getKey() <= timePartitionId) {
            entry.getValue().getLogNode()
                .write(new DeletePlan(timestamp, new Path(deviceId, measurementId)));
          }
        }
      }

      Path fullPath = new Path(deviceId, measurementId);
      Deletion deletion = new Deletion(fullPath,
          getVersionControllerByTimePartitionId(timePartitionId).nextVersion(), timestamp);
      if (mergingModification != null) {
        mergingModification.write(deletion);
        updatedModFiles.add(mergingModification);
      }

      deleteDataInFiles(sequenceFileList, deletion, updatedModFiles);
      deleteDataInFiles(unSequenceFileList, deletion, updatedModFiles);

    } catch (Exception e) {
      // roll back
      for (ModificationFile modFile : updatedModFiles) {
        modFile.abort();
      }
      throw new IOException(e);
    } finally {
      writeUnlock();
      mergeLock.writeLock().unlock();
    }
  }


  private void deleteDataInFiles(Collection<TsFileResource> tsFileResourceList, Deletion deletion,
      List<ModificationFile> updatedModFiles)
      throws IOException {
    String deviceId = deletion.getDevice();
    for (TsFileResource tsFileResource : tsFileResourceList) {
      if (!tsFileResource.containsDevice(deviceId) ||
          deletion.getTimestamp() < tsFileResource.getStartTimeMap().get(deviceId)) {
        continue;
      }

      // write deletion into modification file
      tsFileResource.getModFile().write(deletion);
      // remember to close mod file
      tsFileResource.getModFile().close();

      // delete data in memory of unsealed file
      if (!tsFileResource.isClosed()) {
        TsFileProcessor tsfileProcessor = tsFileResource.getUnsealedFileProcessor();
        tsfileProcessor.deleteDataInMemory(deletion);
      }

      // add a record in case of rollback
      updatedModFiles.add(tsFileResource.getModFile());
    }
  }

  /**
   * when close an TsFileProcessor, update its EndTimeMap immediately
   *
   * @param tsFileProcessor processor to be closed
   */
  private void updateEndTimeMap(TsFileProcessor tsFileProcessor) {
    TsFileResource resource = tsFileProcessor.getTsFileResource();
    for (Entry<String, Long> startTime : resource.getStartTimeMap().entrySet()) {
      String deviceId = startTime.getKey();
      resource.forceUpdateEndTime(deviceId,
          latestTimeForEachDevice.get(tsFileProcessor.getTimeRangeId()).get(deviceId));
    }
  }

  private boolean unsequenceFlushCallback(TsFileProcessor processor) {
    return true;
  }

  private boolean updateLatestFlushTimeCallback(TsFileProcessor processor) {
    // update the largest timestamp in the last flushing memtable
    for (Entry<String, Long> entry : latestTimeForEachDevice.get(processor.getTimeRangeId())
        .entrySet()) {
      latestFlushedTimeForEachDevice.put(entry.getKey(), entry.getValue());
    }
    return true;
  }

  /**
   * put the memtable back to the MemTablePool and make the metadata in writer visible
   */
  // TODO please consider concurrency with query and insert method.
  private void closeUnsealedTsFileProcessor(
      TsFileProcessor tsFileProcessor) throws TsFileProcessorException {
    closeQueryLock.writeLock().lock();
    try {
      tsFileProcessor.close();
    } finally {
      closeQueryLock.writeLock().unlock();
    }
    //closingSequenceTsFileProcessor is a thread safety class.
    if (closingSequenceTsFileProcessor.contains(tsFileProcessor)) {
      closingSequenceTsFileProcessor.remove(tsFileProcessor);
    } else {
      closingUnSequenceTsFileProcessor.remove(tsFileProcessor);
    }
    logger.info("signal closing storage group condition in {}", storageGroupName);
    synchronized (closeStorageGroupCondition) {
      closeStorageGroupCondition.notifyAll();
    }
  }

  /**
   * count all Tsfiles in the storage group which need to be upgraded
   *
   * @return total num of the tsfiles which need to be upgraded in the storage group
   */
  public int countUpgradeFiles() {
    int cntUpgradeFileNum = 0;
    for (TsFileResource seqTsFileResource : sequenceFileList) {
      if (UpgradeUtils.isNeedUpgrade(seqTsFileResource)) {
        cntUpgradeFileNum += 1;
      }
    }
    for (TsFileResource unseqTsFileResource : unSequenceFileList) {
      if (UpgradeUtils.isNeedUpgrade(unseqTsFileResource)) {
        cntUpgradeFileNum += 1;
      }
    }
    return cntUpgradeFileNum;
  }

  public void upgrade() {
    for (TsFileResource seqTsFileResource : sequenceFileList) {
      seqTsFileResource.doUpgrade();
    }
    for (TsFileResource unseqTsFileResource : unSequenceFileList) {
      unseqTsFileResource.doUpgrade();
    }
  }

  public void merge(boolean fullMerge) {
    writeLock();
    try {
      if (isMerging) {
        if (logger.isInfoEnabled()) {
          logger.info("{} Last merge is ongoing, currently consumed time: {}ms", storageGroupName,
              (System.currentTimeMillis() - mergeStartTime));
        }
        return;
      }
      if (unSequenceFileList.isEmpty() || sequenceFileList.isEmpty()) {
        logger.info("{} no files to be merged", storageGroupName);
        return;
      }

      long budget = IoTDBDescriptor.getInstance().getConfig().getMergeMemoryBudget();
      long timeLowerBound = System.currentTimeMillis() - dataTTL;
      MergeResource mergeResource = new MergeResource(sequenceFileList, unSequenceFileList,
          timeLowerBound);

      IMergeFileSelector fileSelector = getMergeFileSelector(budget, mergeResource);
      try {
        List[] mergeFiles = fileSelector.select();
        if (mergeFiles.length == 0) {
          logger.info("{} cannot select merge candidates under the budget {}", storageGroupName,
              budget);
          return;
        }
        // avoid pending tasks holds the metadata and streams
        mergeResource.clear();
        String taskName = storageGroupName + "-" + System.currentTimeMillis();
        // do not cache metadata until true candidates are chosen, or too much metadata will be
        // cached during selection
        mergeResource.setCacheDeviceMeta(true);

        for (TsFileResource tsFileResource : mergeResource.getSeqFiles()) {
          tsFileResource.setMerging(true);
        }
        for (TsFileResource tsFileResource : mergeResource.getUnseqFiles()) {
          tsFileResource.setMerging(true);
        }

        MergeTask mergeTask = new MergeTask(mergeResource, storageGroupSysDir.getPath(),
            this::mergeEndAction, taskName, fullMerge, fileSelector.getConcurrentMergeNum(),
            storageGroupName);
        mergingModification = new ModificationFile(
            storageGroupSysDir + File.separator + MERGING_MODIFICATION_FILE_NAME);
        MergeManager.getINSTANCE().submitMainTask(mergeTask);
        if (logger.isInfoEnabled()) {
          logger.info("{} submits a merge task {}, merging {} seqFiles, {} unseqFiles",
              storageGroupName, taskName, mergeFiles[0].size(), mergeFiles[1].size());
        }
        isMerging = true;
        mergeStartTime = System.currentTimeMillis();

      } catch (MergeException | IOException e) {
        logger.error("{} cannot select file for merge", storageGroupName, e);
      }
    } finally {
      writeUnlock();
    }
  }

  private IMergeFileSelector getMergeFileSelector(long budget, MergeResource resource) {
    MergeFileStrategy strategy = IoTDBDescriptor.getInstance().getConfig().getMergeFileStrategy();
    switch (strategy) {
      case MAX_FILE_NUM:
        return new MaxFileMergeFileSelector(resource, budget);
      case MAX_SERIES_NUM:
        return new MaxSeriesMergeFileSelector(resource, budget);
      default:
        throw new UnsupportedOperationException("Unknown MergeFileStrategy " + strategy);
    }
  }

  private void removeUnseqFiles(List<TsFileResource> unseqFiles) {
    mergeLock.writeLock().lock();
    try {
      unSequenceFileList.removeAll(unseqFiles);
    } finally {
      mergeLock.writeLock().unlock();
    }

    for (TsFileResource unseqFile : unseqFiles) {
      unseqFile.getWriteQueryLock().writeLock().lock();
      try {
        unseqFile.remove();
      } finally {
        unseqFile.getWriteQueryLock().writeLock().unlock();
      }
    }
  }

  private void updateMergeModification(TsFileResource seqFile) {
    seqFile.getWriteQueryLock().writeLock().lock();
    try {
      // remove old modifications and write modifications generated during merge
      seqFile.removeModFile();
      if (mergingModification != null) {
        for (Modification modification : mergingModification.getModifications()) {
          seqFile.getModFile().write(modification);
        }
      }
    } catch (IOException e) {
      logger.error("{} cannot clean the ModificationFile of {} after merge", storageGroupName,
          seqFile.getFile(), e);
    } finally {
      seqFile.getWriteQueryLock().writeLock().unlock();
    }
  }

  private void removeMergingModification() {
    try {
      if (mergingModification != null) {
        mergingModification.remove();
        mergingModification = null;
      }
    } catch (IOException e) {
      logger.error("{} cannot remove merging modification ", storageGroupName, e);
    }
  }

  protected void mergeEndAction(List<TsFileResource> seqFiles, List<TsFileResource> unseqFiles,
      File mergeLog) {
    logger.info("{} a merge task is ending...", storageGroupName);

    if (unseqFiles.isEmpty()) {
      // merge runtime exception arose, just end this merge
      isMerging = false;
      logger.info("{} a merge task abnormally ends", storageGroupName);
      return;
    }

    removeUnseqFiles(unseqFiles);

    for (int i = 0; i < seqFiles.size(); i++) {
      TsFileResource seqFile = seqFiles.get(i);
      mergeLock.writeLock().lock();
      try {
        updateMergeModification(seqFile);
        if (i == seqFiles.size() - 1) {
          removeMergingModification();
          isMerging = false;
          mergeLog.delete();
        }
      } finally {
        mergeLock.writeLock().unlock();
      }
    }
    logger.info("{} a merge task ends", storageGroupName);
  }

  /**
   * Load a new tsfile to storage group processor. The mechanism of the sync module will make sure
   * that there has no file which is overlapping with the new file.
   *
   * Firstly, determine the loading type of the file, whether it needs to be loaded in sequence list
   * or unsequence list.
   *
   * Secondly, execute the loading process by the type.
   *
   * Finally, update the latestTimeForEachDevice and latestFlushedTimeForEachDevice.
   *
   * @param newTsFileResource tsfile resource
   * @UsedBy sync module.
   */
  public void loadNewTsFileForSync(TsFileResource newTsFileResource)
      throws TsFileProcessorException {
    File tsfileToBeInserted = newTsFileResource.getFile();
    writeLock();
    mergeLock.writeLock().lock();
    try {
      loadTsFileByType(LoadTsFileType.LOAD_SEQUENCE, tsfileToBeInserted, newTsFileResource);
      updateLatestTimeMap(newTsFileResource);
    } catch (DiskSpaceInsufficientException e) {
      logger.error(
          "Failed to append the tsfile {} to storage group processor {} because the disk space is insufficient.",
          tsfileToBeInserted.getAbsolutePath(), tsfileToBeInserted.getParentFile().getName());
      IoTDBDescriptor.getInstance().getConfig().setReadOnly(true);
      throw new TsFileProcessorException(e);
    } finally {
      mergeLock.writeLock().unlock();
      writeUnlock();
    }
  }

  /**
   * Load a new tsfile to storage group processor. Tne file may have overlap with other files.
   *
   * Firstly, determine the loading type of the file, whether it needs to be loaded in sequence list
   * or unsequence list.
   *
   * Secondly, execute the loading process by the type.
   *
   * Finally, update the latestTimeForEachDevice and latestFlushedTimeForEachDevice.
   *
   * @param newTsFileResource tsfile resource
   * @UsedBy load external tsfile module
   */
  public void loadNewTsFile(TsFileResource newTsFileResource)
      throws TsFileProcessorException {
    File tsfileToBeInserted = newTsFileResource.getFile();
    writeLock();
    mergeLock.writeLock().lock();
    try {
      boolean isOverlap = false;
      int preIndex = -1, subsequentIndex = sequenceFileList.size();

      List<TsFileResource> sequenceList = new ArrayList<>(sequenceFileList);
      // check new tsfile
      outer:
      for (int i = 0; i < sequenceList.size(); i++) {
        if (sequenceList.get(i).getFile().getName().equals(tsfileToBeInserted.getName())) {
          return;
        }
        if (i == sequenceList.size() - 1 && sequenceList.get(i).getEndTimeMap().isEmpty()) {
          continue;
        }
        boolean hasPre = false, hasSubsequence = false;
        for (String device : newTsFileResource.getStartTimeMap().keySet()) {
          if (sequenceList.get(i).getStartTimeMap().containsKey(device)) {
            long startTime1 = sequenceList.get(i).getStartTimeMap().get(device);
            long endTime1 = sequenceList.get(i).getEndTimeMap().get(device);
            long startTime2 = newTsFileResource.getStartTimeMap().get(device);
            long endTime2 = newTsFileResource.getEndTimeMap().get(device);
            if (startTime1 > endTime2) {
              hasSubsequence = true;
            } else if (startTime2 > endTime1) {
              hasPre = true;
            } else {
              isOverlap = true;
              break outer;
            }
          }
        }
        if (hasPre && hasSubsequence) {
          isOverlap = true;
          break;
        }
        if (!hasPre && hasSubsequence) {
          subsequentIndex = i;
          break;
        }
        if (hasPre) {
          preIndex = i;
        }
      }

      // loading tsfile by type
      if (isOverlap) {
        loadTsFileByType(LoadTsFileType.LOAD_UNSEQUENCE, tsfileToBeInserted, newTsFileResource);
      } else {

        // check whether the file name needs to be renamed.
        if (subsequentIndex != sequenceFileList.size() || preIndex != -1) {
          String newFileName = getFileNameForLoadingFile(tsfileToBeInserted.getName(), preIndex,
              subsequentIndex, getTimePartitionFromTsFileResource(newTsFileResource));
          if (!newFileName.equals(tsfileToBeInserted.getName())) {
            logger.info("Tsfile {} must be renamed to {} for loading into the sequence list.",
                tsfileToBeInserted.getName(), newFileName);
            newTsFileResource.setFile(new File(tsfileToBeInserted.getParentFile(), newFileName));
          }
        }
        loadTsFileByType(LoadTsFileType.LOAD_SEQUENCE, tsfileToBeInserted, newTsFileResource);
      }

      // update latest time map
      updateLatestTimeMap(newTsFileResource);
      allDirectFileVersions.addAll(newTsFileResource.getHistoricalVersions());
    } catch (DiskSpaceInsufficientException e) {
      logger.error(
          "Failed to append the tsfile {} to storage group processor {} because the disk space is insufficient.",
          tsfileToBeInserted.getAbsolutePath(), tsfileToBeInserted.getParentFile().getName());
      IoTDBDescriptor.getInstance().getConfig().setReadOnly(true);
      throw new TsFileProcessorException(e);
    } finally {
      mergeLock.writeLock().unlock();
      writeUnlock();
    }
  }

  /**
   * Get an appropriate filename to ensure the order between files. The tsfile is named after
   * ({systemTime}-{versionNum}-{mergeNum}.tsfile).
   *
   * The sorting rules for tsfile names @see {@link this#compareFileName}, we can restore the list
   * based on the file name and ensure the correctness of the order, so there are three cases.
   *
   * 1. The tsfile is to be inserted in the first place of the list. If the timestamp in the file
   * name is less than the timestamp in the file name of the first tsfile  in the list, then the
   * file name is legal and the file name is returned directly. Otherwise, its timestamp can be set
   * to half of the timestamp value in the file name of the first tsfile in the list , and the
   * version number is the version number in the file name of the first tsfile in the list.
   *
   * 2. The tsfile is to be inserted in the last place of the list. If the timestamp in the file
   * name is lager than the timestamp in the file name of the last tsfile  in the list, then the
   * file name is legal and the file name is returned directly. Otherwise, the file name is
   * generated by the system according to the naming rules and returned.
   *
   * 3. This file is inserted between two files. If the timestamp in the name of the file satisfies
   * the timestamp between the timestamps in the name of the two files, then it is a legal name and
   * returns directly; otherwise, the time stamp is the mean of the timestamps of the two files, the
   * version number is the version number in the tsfile with a larger timestamp.
   *
   * @param tsfileName origin tsfile name
   * @return appropriate filename
   */
  private String getFileNameForLoadingFile(String tsfileName, int preIndex, int subsequentIndex,
      long timePartitionId) {
    long currentTsFileTime = Long
        .parseLong(tsfileName.split(IoTDBConstant.TSFILE_NAME_SEPARATOR)[0]);
    long preTime;
    List<TsFileResource> sequenceList = new ArrayList<>(sequenceFileList);
    if (preIndex == -1) {
      preTime = 0L;
    } else {
      String preName = sequenceList.get(preIndex).getFile().getName();
      preTime = Long.parseLong(preName.split(IoTDBConstant.TSFILE_NAME_SEPARATOR)[0]);
    }
    if (subsequentIndex == sequenceFileList.size()) {
      return preTime < currentTsFileTime ? tsfileName : getNewTsFileName(timePartitionId);
    } else {
      String subsequenceName = sequenceList.get(subsequentIndex).getFile().getName();
      long subsequenceTime = Long
          .parseLong(subsequenceName.split(IoTDBConstant.TSFILE_NAME_SEPARATOR)[0]);
      long subsequenceVersion = Long
          .parseLong(subsequenceName.split(IoTDBConstant.TSFILE_NAME_SEPARATOR)[1]);
      if (preTime < currentTsFileTime && currentTsFileTime < subsequenceTime) {
        return tsfileName;
      } else {
        return getNewTsFileName(preTime + ((subsequenceTime - preTime) >> 1), subsequenceVersion,
            0);
      }
    }
  }

  /**
   * Update latest time in latestTimeForEachDevice and latestFlushedTimeForEachDevice.
   *
   * @UsedBy sync module, load external tsfile module.
   */
  private void updateLatestTimeMap(TsFileResource newTsFileResource) {
    for (Entry<String, Long> entry : newTsFileResource.getEndTimeMap().entrySet()) {
      String device = entry.getKey();
      long endTime = newTsFileResource.getEndTimeMap().get(device);
      long timePartitionId = fromTimeToTimePartition(endTime);
      if (!latestTimeForEachDevice.computeIfAbsent(timePartitionId, id -> new HashMap<>())
          .containsKey(device)
          || latestTimeForEachDevice.get(timePartitionId).get(device) < endTime) {
        latestTimeForEachDevice.get(timePartitionId).put(device, endTime);
      }
      if (!latestFlushedTimeForEachDevice.containsKey(device)
          || latestFlushedTimeForEachDevice.get(device) < endTime) {
        latestFlushedTimeForEachDevice.put(device, endTime);
      }
    }
  }

  /**
   * Execute the loading process by the type.
   *
   * @param type load type
   * @param tsFileResource tsfile resource to be loaded
   * @UsedBy sync module, load external tsfile module.
   */
  private void loadTsFileByType(LoadTsFileType type, File syncedTsFile,
      TsFileResource tsFileResource)
      throws TsFileProcessorException, DiskSpaceInsufficientException {
    File targetFile;
    long timeRangeId = fromTimeToTimePartition(
        tsFileResource.getStartTimeMap().entrySet().iterator().next().getValue());
    switch (type) {
      case LOAD_UNSEQUENCE:
        targetFile = new File(DirectoryManager.getInstance().getNextFolderForUnSequenceFile(),
            storageGroupName + File.separatorChar + timeRangeId + File.separator + tsFileResource
                .getFile().getName());
        tsFileResource.setFile(targetFile);
        unSequenceFileList.add(tsFileResource);
        logger.info("Load tsfile in unsequence list, move file from {} to {}",
            syncedTsFile.getAbsolutePath(), targetFile.getAbsolutePath());
        break;
      case LOAD_SEQUENCE:
        targetFile =
            new File(DirectoryManager.getInstance().getNextFolderForSequenceFile(),
                storageGroupName + File.separatorChar + timeRangeId + File.separator
                    + tsFileResource.getFile().getName());
        tsFileResource.setFile(targetFile);
        sequenceFileList.add(tsFileResource);
        logger.info("Load tsfile in sequence list, move file from {} to {}",
            syncedTsFile.getAbsolutePath(), targetFile.getAbsolutePath());
        break;
      default:
        throw new TsFileProcessorException(
            String.format("Unsupported type of loading tsfile : %s", type));
    }

    // move file from sync dir to data dir
    if (!targetFile.getParentFile().exists()) {
      targetFile.getParentFile().mkdirs();
    }
    try {
      FileUtils.moveFile(syncedTsFile, targetFile);
    } catch (IOException e) {
      logger.error("File renaming failed when loading tsfile. Origin: {}, Target: {}",
          syncedTsFile.getAbsolutePath(), targetFile.getAbsolutePath(), e);
      throw new TsFileProcessorException(String.format(
          "File renaming failed when loading tsfile. Origin: %s, Target: %s, because %s",
          syncedTsFile.getAbsolutePath(), targetFile.getAbsolutePath(), e.getMessage()));
    }

    File syncedResourceFile = new File(
        syncedTsFile.getAbsolutePath() + TsFileResource.RESOURCE_SUFFIX);
    File targetResourceFile = new File(
        targetFile.getAbsolutePath() + TsFileResource.RESOURCE_SUFFIX);
    try {
      FileUtils.moveFile(syncedResourceFile, targetResourceFile);
    } catch (IOException e) {
      logger.error("File renaming failed when loading .resource file. Origin: {}, Target: {}",
          syncedResourceFile.getAbsolutePath(), targetResourceFile.getAbsolutePath(), e);
      throw new TsFileProcessorException(String.format(
          "File renaming failed when loading .resource file. Origin: %s, Target: %s, because %s",
          syncedResourceFile.getAbsolutePath(), targetResourceFile.getAbsolutePath(),
          e.getMessage()));
    }
  }

  /**
   * Delete tsfile if it exists.
   *
   * Firstly, remove the TsFileResource from sequenceFileList/unSequenceFileList.
   *
   * Secondly, delete the tsfile and .resource file.
   *
   * @param tsfieToBeDeleted tsfile to be deleted
   * @return whether the file to be deleted exists.
   * @UsedBy sync module, load external tsfile module.
   */
  public boolean deleteTsfile(File tsfieToBeDeleted) {
    writeLock();
    mergeLock.writeLock().lock();
    TsFileResource tsFileResourceToBeDeleted = null;
    try {
      Iterator<TsFileResource> sequenceIterator = sequenceFileList.iterator();
      while (sequenceIterator.hasNext()) {
        TsFileResource sequenceResource = sequenceIterator.next();
        if (sequenceResource.getFile().getName().equals(tsfieToBeDeleted.getName())) {
          tsFileResourceToBeDeleted = sequenceResource;
          sequenceIterator.remove();
          break;
        }
      }
      if (tsFileResourceToBeDeleted == null) {
        Iterator<TsFileResource> unsequenceIterator = unSequenceFileList.iterator();
        while (unsequenceIterator.hasNext()) {
          TsFileResource unsequenceResource = unsequenceIterator.next();
          if (unsequenceResource.getFile().getName().equals(tsfieToBeDeleted.getName())) {
            tsFileResourceToBeDeleted = unsequenceResource;
            unsequenceIterator.remove();
            break;
          }
        }
      }
    } finally {
      mergeLock.writeLock().unlock();
      writeUnlock();
    }
    if (tsFileResourceToBeDeleted == null) {
      return false;
    }
    tsFileResourceToBeDeleted.getWriteQueryLock().writeLock().lock();
    try {
      tsFileResourceToBeDeleted.remove();
      logger.info("Delete tsfile {} successfully.", tsFileResourceToBeDeleted.getFile());
    } finally {
      tsFileResourceToBeDeleted.getWriteQueryLock().writeLock().unlock();
    }
    return true;
  }


  public Collection<TsFileProcessor> getWorkSequenceTsFileProcessors() {
    return workSequenceTsFileProcessors.values();
  }

  /**
   * Move tsfile to the target directory if it exists.
   *
   * Firstly, remove the TsFileResource from sequenceFileList/unSequenceFileList.
   *
   * Secondly, move the tsfile and .resource file to the target directory.
   *
   * @param fileToBeMoved tsfile to be moved
   * @return whether the file to be moved exists.
   * @UsedBy load external tsfile module.
   */
  public boolean moveTsfile(File fileToBeMoved, File targetDir) throws IOException {
    writeLock();
    mergeLock.writeLock().lock();
    TsFileResource tsFileResourceToBeMoved = null;
    try {
      Iterator<TsFileResource> sequenceIterator = sequenceFileList.iterator();
      while (sequenceIterator.hasNext()) {
        TsFileResource sequenceResource = sequenceIterator.next();
        if (sequenceResource.getFile().getName().equals(fileToBeMoved.getName())) {
          tsFileResourceToBeMoved = sequenceResource;
          sequenceIterator.remove();
          break;
        }
      }
      if (tsFileResourceToBeMoved == null) {
        Iterator<TsFileResource> unsequenceIterator = unSequenceFileList.iterator();
        while (unsequenceIterator.hasNext()) {
          TsFileResource unsequenceResource = unsequenceIterator.next();
          if (unsequenceResource.getFile().getName().equals(fileToBeMoved.getName())) {
            tsFileResourceToBeMoved = unsequenceResource;
            unsequenceIterator.remove();
            break;
          }
        }
      }
    } finally {
      mergeLock.writeLock().unlock();
      writeUnlock();
    }
    if (tsFileResourceToBeMoved == null) {
      return false;
    }
    tsFileResourceToBeMoved.getWriteQueryLock().writeLock().lock();
    try {
      tsFileResourceToBeMoved.moveTo(targetDir);
      logger
          .info("Move tsfile {} to target dir {} successfully.", tsFileResourceToBeMoved.getFile(),
              targetDir.getPath());
    } finally {
      tsFileResourceToBeMoved.getWriteQueryLock().writeLock().unlock();
    }
    return true;
  }


  public Collection<TsFileProcessor> getWorkUnsequenceTsFileProcessor() {
    return workUnsequenceTsFileProcessors.values();
  }

  public void setDataTTL(long dataTTL) {
    this.dataTTL = dataTTL;
    checkFilesTTL();
  }

  @TestOnly
  public List<TsFileResource> getSequenceFileList() {
    return new ArrayList<>(sequenceFileList);
  }

  @TestOnly
  public List<TsFileResource> getUnSequenceFileList() {
    return unSequenceFileList;
  }

  private enum LoadTsFileType {
    LOAD_SEQUENCE, LOAD_UNSEQUENCE
  }

  @FunctionalInterface
  public interface CloseTsFileCallBack {

    void call(TsFileProcessor caller) throws TsFileProcessorException, IOException;
  }

  @FunctionalInterface
  public interface UpdateEndTimeCallBack {

    boolean call(TsFileProcessor caller);
  }

}<|MERGE_RESOLUTION|>--- conflicted
+++ resolved
@@ -387,29 +387,19 @@
           schema, getVersionControllerByTimePartitionId(timePartitionId), tsFileResource, false,
           i == tsFiles.size() - 1);
       RestorableTsFileIOWriter writer = recoverPerformer.recover();
-<<<<<<< HEAD
-      if (i != tsFiles.size() - 1 || writer == null) {
-        // not the last file, just close it
-        tsFileResource.setClosed(true);
-      } else if (writer.canWrite()) {
-        // the last file is not closed, continue writing to in
-        workUnsequenceTsFileProcessors
-            .put(timePartitionId, new TsFileProcessor(storageGroupName, tsFileResource,
-                schema, getVersionControllerByTimePartitionId(timePartitionId),
-                this::closeUnsealedTsFileProcessor,
-                this::updateLatestFlushTimeCallback, true, writer));
-=======
       if (i != tsFiles.size() - 1 || !writer.canWrite()) {
         // not the last file or cannot write, just close it
         tsFileResource.setClosed(true);
       } else if (writer.canWrite()) {
         // the last file is not closed, continue writing to in
-        workSequenceTsFileProcessor = new TsFileProcessor(storageGroupName, tsFileResource,
-            schema, versionController, this::closeUnsealedTsFileProcessor,
+        TsFileProcessor tsFileProcessor = new TsFileProcessor(storageGroupName, tsFileResource,
+            schema, getVersionControllerByTimePartitionId(timePartitionId),
+            this::closeUnsealedTsFileProcessor,
             this::updateLatestFlushTimeCallback, true, writer);
-        tsFileResource.setProcessor(workSequenceTsFileProcessor);
+        workUnsequenceTsFileProcessors
+            .put(timePartitionId, tsFileProcessor);
+        tsFileResource.setProcessor(tsFileProcessor);
         writer.makeMetadataVisible();
->>>>>>> e440b8b2
       }
     }
   }
@@ -425,29 +415,16 @@
           schema, getVersionControllerByTimePartitionId(timePartitionId), tsFileResource, true,
           i == tsFiles.size() - 1);
       RestorableTsFileIOWriter writer = recoverPerformer.recover();
-<<<<<<< HEAD
-      if (i != tsFiles.size() - 1 || writer == null) {
-        // not the last file, just close it
-        tsFileResource.setClosed(true);
-      } else if (writer.canWrite()) {
-        // the last file is not closed, continue writing to in
-        workUnsequenceTsFileProcessors
-            .put(timePartitionId, new TsFileProcessor(storageGroupName, tsFileResource,
-                schema, getVersionControllerByTimePartitionId(timePartitionId),
-                this::closeUnsealedTsFileProcessor,
-                this::unsequenceFlushCallback, false, writer));
-=======
       if (i != tsFiles.size() - 1 || !writer.canWrite()) {
         // not the last file or cannot write, just close it
         tsFileResource.setClosed(true);
       } else if (writer.canWrite()) {
         // the last file is not closed, continue writing to in
-        workUnSequenceTsFileProcessor = new TsFileProcessor(storageGroupName, tsFileResource,
-            schema, versionController, this::closeUnsealedTsFileProcessor,
-            () -> true, false, writer);
-        tsFileResource.setProcessor(workUnSequenceTsFileProcessor);
+        TsFileProcessor tsFileProcessor = new TsFileProcessor(storageGroupName, tsFileResource,
+            schema, getVersionControllerByTimePartitionId(timePartitionId), this::closeUnsealedTsFileProcessor,
+            this::unsequenceFlushCallback, false, writer);
+        tsFileResource.setProcessor(tsFileProcessor);
         writer.makeMetadataVisible();
->>>>>>> e440b8b2
       }
     }
   }
