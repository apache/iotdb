/*
 * Licensed to the Apache Software Foundation (ASF) under one
 * or more contributor license agreements.  See the NOTICE file
 * distributed with this work for additional information
 * regarding copyright ownership.  The ASF licenses this file
 * to you under the Apache License, Version 2.0 (the
 * "License"); you may not use this file except in compliance
 * with the License.  You may obtain a copy of the License at
 *
 *      http://www.apache.org/licenses/LICENSE-2.0
 *
 * Unless required by applicable law or agreed to in writing,
 * software distributed under the License is distributed on an
 * "AS IS" BASIS, WITHOUT WARRANTIES OR CONDITIONS OF ANY
 * KIND, either express or implied.  See the License for the
 * specific language governing permissions and limitations
 * under the License.
 */
package org.apache.iotdb.db.engine.storagegroup;

import static org.apache.iotdb.db.engine.merge.task.MergeTask.MERGE_SUFFIX;
import static org.apache.iotdb.db.engine.storagegroup.TsFileResource.TEMP_SUFFIX;
import static org.apache.iotdb.tsfile.common.constant.TsFileConstant.TSFILE_SUFFIX;

import java.io.File;
import java.io.IOException;
import java.util.ArrayList;
import java.util.Collection;
import java.util.Collections;
import java.util.Date;
import java.util.HashMap;
import java.util.HashSet;
import java.util.Iterator;
import java.util.LinkedList;
import java.util.List;
import java.util.Map;
import java.util.Map.Entry;
import java.util.Set;
import java.util.TreeMap;
import java.util.TreeSet;
import java.util.concurrent.locks.ReadWriteLock;
import java.util.concurrent.locks.ReentrantReadWriteLock;
import org.apache.commons.io.FileUtils;
import org.apache.iotdb.db.conf.IoTDBConstant;
import org.apache.iotdb.db.conf.IoTDBDescriptor;
import org.apache.iotdb.db.conf.directories.DirectoryManager;
import org.apache.iotdb.db.engine.fileSystem.SystemFileFactory;
import org.apache.iotdb.db.engine.flush.TsFileFlushPolicy;
import org.apache.iotdb.db.engine.merge.manage.MergeManager;
import org.apache.iotdb.db.engine.merge.manage.MergeResource;
import org.apache.iotdb.db.engine.merge.selector.IMergeFileSelector;
import org.apache.iotdb.db.engine.merge.selector.MaxFileMergeFileSelector;
import org.apache.iotdb.db.engine.merge.selector.MaxSeriesMergeFileSelector;
import org.apache.iotdb.db.engine.merge.selector.MergeFileStrategy;
import org.apache.iotdb.db.engine.merge.task.MergeTask;
import org.apache.iotdb.db.engine.merge.task.RecoverMergeTask;
import org.apache.iotdb.db.engine.modification.Deletion;
import org.apache.iotdb.db.engine.modification.Modification;
import org.apache.iotdb.db.engine.modification.ModificationFile;
import org.apache.iotdb.db.engine.querycontext.QueryDataSource;
import org.apache.iotdb.db.engine.querycontext.ReadOnlyMemChunk;
import org.apache.iotdb.db.engine.version.SimpleFileVersionController;
import org.apache.iotdb.db.engine.version.VersionController;
import org.apache.iotdb.db.exception.DiskSpaceInsufficientException;
import org.apache.iotdb.db.exception.MergeException;
import org.apache.iotdb.db.exception.TsFileProcessorException;
import org.apache.iotdb.db.exception.metadata.MetadataException;
import org.apache.iotdb.db.exception.query.OutOfTTLException;
import org.apache.iotdb.db.exception.query.QueryProcessException;
import org.apache.iotdb.db.exception.storageGroup.StorageGroupProcessorException;
import org.apache.iotdb.db.metadata.MManager;
import org.apache.iotdb.db.qp.physical.crud.BatchInsertPlan;
import org.apache.iotdb.db.qp.physical.crud.DeletePlan;
import org.apache.iotdb.db.qp.physical.crud.InsertPlan;
import org.apache.iotdb.db.query.context.QueryContext;
import org.apache.iotdb.db.query.control.QueryFileManager;
import org.apache.iotdb.db.utils.CopyOnReadLinkedList;
import org.apache.iotdb.db.utils.TestOnly;
import org.apache.iotdb.db.utils.UpgradeUtils;
import org.apache.iotdb.db.writelog.recover.TsFileRecoverPerformer;
import org.apache.iotdb.rpc.TSStatusCode;
import org.apache.iotdb.tsfile.file.metadata.ChunkMetaData;
import org.apache.iotdb.tsfile.file.metadata.enums.CompressionType;
import org.apache.iotdb.tsfile.file.metadata.enums.TSDataType;
import org.apache.iotdb.tsfile.file.metadata.enums.TSEncoding;
import org.apache.iotdb.tsfile.fileSystem.FSFactoryProducer;
import org.apache.iotdb.tsfile.fileSystem.fsFactory.FSFactory;
import org.apache.iotdb.tsfile.read.common.Path;
import org.apache.iotdb.tsfile.utils.Pair;
import org.apache.iotdb.tsfile.write.schema.MeasurementSchema;
import org.apache.iotdb.tsfile.write.schema.Schema;
import org.apache.iotdb.tsfile.write.writer.RestorableTsFileIOWriter;
import org.slf4j.Logger;
import org.slf4j.LoggerFactory;


/**
 * For sequence data, a StorageGroupProcessor has some TsFileProcessors, in which there is only one
 * TsFileProcessor in the working status. <br/>
 * <p>
 * There are two situations to set the working TsFileProcessor to closing status:<br/>
 * <p>
 * (1) when inserting data into the TsFileProcessor, and the TsFileProcessor shouldFlush() (or
 * shouldClose())<br/>
 * <p>
 * (2) someone calls waitForAllCurrentTsFileProcessorsClosed(). (up to now, only flush command from
 * cli will call this method)<br/>
 * <p>
 * UnSequence data has the similar process as above.
 * <p>
 * When a sequence TsFileProcessor is submitted to be flushed, the updateLatestFlushTimeCallback()
 * method will be called as a callback.<br/>
 * <p>
 * When a TsFileProcessor is closed, the closeUnsealedTsFileProcessor() method will be called as a
 * callback.
 */
public class StorageGroupProcessor {

  private static final String MERGING_MODIFICATION_FILE_NAME = "merge.mods";
  private static final Logger logger = LoggerFactory.getLogger(StorageGroupProcessor.class);
  private static final int MAX_CACHE_SENSORS = 5000;
  /**
   * a read write lock for guaranteeing concurrent safety when accessing all fields in this class
   * (i.e., schema, (un)sequenceFileList, work(un)SequenceTsFileProcessor,
   * closing(Un)SequenceTsFileProcessor, latestTimeForEachDevice, and
   * latestFlushedTimeForEachDevice)
   */
  private final ReadWriteLock insertLock = new ReentrantReadWriteLock();
  /**
   * closeStorageGroupCondition is used to wait for all currently closing TsFiles to be done.
   */
  private final Object closeStorageGroupCondition = new Object();
  /**
   * avoid some tsfileResource is changed (e.g., from unsealed to sealed) when a query is executed.
   */
  private final ReadWriteLock closeQueryLock = new ReentrantReadWriteLock();
  /**
   * time partition id in the storage group -> tsFileProcessor for this time partition
   */
  private final TreeMap<Long, TsFileProcessor> workSequenceTsFileProcessors = new TreeMap<>();
  /**
   * time partition id in the storage group -> tsFileProcessor for this time partition
   */
  private final TreeMap<Long, TsFileProcessor> workUnsequenceTsFileProcessors = new TreeMap<>();
  /**
   * Time range for dividing storage group, unit is second
   */
  private long partitionIntervalForStorageGroup;
  /**
   * the schema of time series that belong this storage group
   */
  private Schema schema;
  // includes sealed and unsealed sequence TsFiles
  private TreeSet<TsFileResource> sequenceFileTreeSet = new TreeSet<>(
      (o1, o2) -> {
        int rangeCompare = o1.getFile().getParentFile().getName()
            .compareTo(o2.getFile().getParentFile().getName());
        return rangeCompare == 0 ? compareFileName(o1.getFile(), o2.getFile()) : rangeCompare;
      });

  private CopyOnReadLinkedList<TsFileProcessor> closingSequenceTsFileProcessor = new CopyOnReadLinkedList<>();
  // includes sealed and unsealed unSequence TsFiles
  private List<TsFileResource> unSequenceFileList = new ArrayList<>();
  private CopyOnReadLinkedList<TsFileProcessor> closingUnSequenceTsFileProcessor = new CopyOnReadLinkedList<>();
  /*
   * time partition id -> map, which contains
   * device -> global latest timestamp of each device latestTimeForEachDevice caches non-flushed
   * changes upon timestamps of each device, and is used to update latestFlushedTimeForEachDevice
   * when a flush is issued.
   */
  private Map<Long, Map<String, Long>> latestTimeForEachDevice = new HashMap<>();
  /**
   * time partition id -> map, which contains device -> largest timestamp of the latest memtable to
   * be submitted to asyncTryToFlush latestFlushedTimeForEachDevice determines whether a data point
   * should be put into a sequential file or an unsequential file. Data of some device with
   * timestamp less than or equals to the device's latestFlushedTime should go into an unsequential
   * file.
   */
  private Map<Long, Map<String, Long>> latestFlushedTimeForEachDevice = new HashMap<>();
  private String storageGroupName;
  private File storageGroupSysDir;
  /**
   * time partition id -> version controller which assigns a version for each MemTable and
   * deletion/update such that after they are persisted, the order of insertions, deletions and
   * updates can be re-determined.
   */
  private HashMap<Long, VersionController> timePartitionIdVersionControllerMap = new HashMap<>();
  /**
   * mergeLock is to be used in the merge process. Concurrent queries, deletions and merges may
   * result in losing some deletion in the merged new file, so a lock is necessary.
   */
  private ReentrantReadWriteLock mergeLock = new ReentrantReadWriteLock();
  /**
   * This is the modification file of the result of the current merge. Because the merged file may
   * be invisible at this moment, without this, deletion/update during merge could be lost.
   */
  private ModificationFile mergingModification;
  /**
   * how many merging task is processing
   */
  private volatile int mergeingCount = 0;
  private long mergeStartTime;
  /**
   * This linked list records the access order of measurements used by query.
   */
  private LinkedList<String> lruForSensorUsedInQuery = new LinkedList<>();
  /**
   * when the data in a storage group is older than dataTTL, it is considered invalid and will be
   * eventually removed.
   */
  private long dataTTL = Long.MAX_VALUE;
  private FSFactory fsFactory = FSFactoryProducer.getFSFactory();
  private TsFileFlushPolicy fileFlushPolicy;

  // allDirectFileVersions records the versions of the direct TsFiles (generated by flush), not
  // including the files generated by merge
  private Set<Long> allDirectFileVersions = new HashSet<>();

  public StorageGroupProcessor(String systemInfoDir, String storageGroupName,
      TsFileFlushPolicy fileFlushPolicy)
      throws StorageGroupProcessorException {
    this.storageGroupName = storageGroupName;
    this.fileFlushPolicy = fileFlushPolicy;

    // construct the file schema
    this.schema = constructSchema(storageGroupName);

    storageGroupSysDir = SystemFileFactory.INSTANCE.getFile(systemInfoDir, storageGroupName);
    if (storageGroupSysDir.mkdirs()) {
      logger.info("Storage Group system Directory {} doesn't exist, create it",
          storageGroupSysDir.getPath());
    } else if (!storageGroupSysDir.exists()) {
      logger.error("create Storage Group system Directory {} failed",
          storageGroupSysDir.getPath());
    }

    // build time Interval to divide time partition
    String timePrecision = IoTDBDescriptor.getInstance().getConfig().getTimestampPrecision();
    switch (timePrecision) {
      case "ns":
        partitionIntervalForStorageGroup = IoTDBDescriptor.getInstance().
            getConfig().getPartitionInterval() * 1000_000_000L;
        break;
      case "us":
        partitionIntervalForStorageGroup = IoTDBDescriptor.getInstance().
            getConfig().getPartitionInterval() * 1000_000L;
        break;
      default:
        partitionIntervalForStorageGroup = IoTDBDescriptor.getInstance().
            getConfig().getPartitionInterval() * 1000;
        break;
    }

    recover();
  }

  private void recover() throws StorageGroupProcessorException {
    logger.info("recover Storage Group  {}", storageGroupName);

    try {
      // collect TsFiles from sequential and unsequential data directory
      List<TsFileResource> seqTsFiles = getAllFiles(
          DirectoryManager.getInstance().getAllSequenceFileFolders());
      List<TsFileResource> unseqTsFiles =
          getAllFiles(DirectoryManager.getInstance().getAllUnSequenceFileFolders());

      recoverSeqFiles(seqTsFiles);
      recoverUnseqFiles(unseqTsFiles);

      for (TsFileResource resource : seqTsFiles) {
        allDirectFileVersions.addAll(resource.getHistoricalVersions());
      }
      for (TsFileResource resource : unseqTsFiles) {
        allDirectFileVersions.addAll(resource.getHistoricalVersions());
      }

      String taskName = storageGroupName + "-" + System.currentTimeMillis();
      File mergingMods = SystemFileFactory.INSTANCE.getFile(storageGroupSysDir,
          MERGING_MODIFICATION_FILE_NAME);
      if (mergingMods.exists()) {
        mergingModification = new ModificationFile(mergingMods.getPath());
      }
      RecoverMergeTask recoverMergeTask = new RecoverMergeTask(seqTsFiles, unseqTsFiles,
          storageGroupSysDir.getPath(), this::mergeEndAction, taskName,
          IoTDBDescriptor.getInstance().getConfig().isForceFullMerge(), storageGroupName);
      logger.info("{} a RecoverMergeTask {} starts...", storageGroupName, taskName);
      recoverMergeTask
          .recoverMerge(IoTDBDescriptor.getInstance().getConfig().isContinueMergeAfterReboot());
      if (!IoTDBDescriptor.getInstance().getConfig().isContinueMergeAfterReboot()) {
        mergingMods.delete();
      }
    } catch (IOException | MetadataException e) {
      throw new StorageGroupProcessorException(e);
    }

    for (TsFileResource resource : sequenceFileTreeSet) {
      long timePartitionId = getTimePartitionFromTsFileResource(resource);
      if (timePartitionId != -1) {
        latestTimeForEachDevice.computeIfAbsent(timePartitionId, l -> new HashMap<>())
            .putAll(resource.getEndTimeMap());
        latestFlushedTimeForEachDevice.computeIfAbsent(timePartitionId, id -> new HashMap<>())
            .putAll(resource.getEndTimeMap());
      }
    }
  }

  private long getTimePartitionFromTsFileResource(TsFileResource resource) {
    // device id -> start map
    // if start time map is empty, tsfile resource is empty, return -1;
    Map<String, Long> startTimeMap = resource.getStartTimeMap();
    // just find any time of device
    Iterator<Long> iterator = startTimeMap.values().iterator();
    if (iterator.hasNext()) {
      return fromTimeToTimePartition(iterator.next());
<<<<<<< HEAD
    }

    return -1;
  }

  /**
   * get version controller by time partition Id Thread-safety should be ensure by caller
   *
   * @param timePartitionId time partition Id
   * @return version controller
   */
  private VersionController getVersionControllerByTimePartitionId(long timePartitionId) {
    VersionController res = timePartitionIdVersionControllerMap.get(timePartitionId);
    if (res == null) {
      try {
        res = new SimpleFileVersionController(storageGroupSysDir.getPath(), timePartitionId);
        timePartitionIdVersionControllerMap.put(timePartitionId, res);
      } catch (IOException e) {
        logger.error("can't build a version controller for time partition" + timePartitionId);
      }
    }

=======
    }

    return -1;
  }

  /**
   * get version controller by time partition Id Thread-safety should be ensure by caller
   *
   * @param timePartitionId time partition Id
   * @return version controller
   */
  private VersionController getVersionControllerByTimePartitionId(long timePartitionId) {
    VersionController res = timePartitionIdVersionControllerMap.get(timePartitionId);
    if (res == null) {
      try {
        res = new SimpleFileVersionController(storageGroupSysDir.getPath(), timePartitionId);
        timePartitionIdVersionControllerMap.put(timePartitionId, res);
      } catch (IOException e) {
        logger.error("can't build a version controller for time partition" + timePartitionId);
      }
    }

>>>>>>> 44d6aca1
    return res;
  }

  private List<TsFileResource> getAllFiles(List<String> folders) {
    List<File> tsFiles = new ArrayList<>();
    for (String baseDir : folders) {
      File fileFolder = fsFactory.getFile(baseDir, storageGroupName);
      if (!fileFolder.exists()) {
        continue;
      }

      for (File timeRangeFileFolder : fileFolder.listFiles()) {
        // some TsFileResource may be being persisted when the system crashed, try recovering such
        // resources
        continueFailedRenames(timeRangeFileFolder, TEMP_SUFFIX);

        // some TsFiles were going to be replaced by the merged files when the system crashed and
        // the process was interrupted before the merged files could be named
        continueFailedRenames(timeRangeFileFolder, MERGE_SUFFIX);

        Collections.addAll(tsFiles,
            fsFactory.listFilesBySuffix(timeRangeFileFolder.getAbsolutePath(), TSFILE_SUFFIX));
      }

    }
    tsFiles.sort(this::compareFileName);
    List<TsFileResource> ret = new ArrayList<>();
    tsFiles.forEach(f -> ret.add(new TsFileResource(f)));
    return ret;
  }

  private void continueFailedRenames(File fileFolder, String suffix) {
    File[] files = fsFactory.listFilesBySuffix(fileFolder.getAbsolutePath(), suffix);
    if (files != null) {
      for (File tempResource : files) {
        File originResource = fsFactory.getFile(tempResource.getPath().replace(suffix, ""));
        if (originResource.exists()) {
          tempResource.delete();
        } else {
          tempResource.renameTo(originResource);
        }
      }
    }
  }

  private void recoverSeqFiles(List<TsFileResource> tsFiles) throws StorageGroupProcessorException {
    for (int i = 0; i < tsFiles.size(); i++) {
      TsFileResource tsFileResource = tsFiles.get(i);
      sequenceFileTreeSet.add(tsFileResource);
      long timePartitionId = getTimePartitionFromTsFileResource(tsFileResource);

      TsFileRecoverPerformer recoverPerformer = new TsFileRecoverPerformer(storageGroupName + "-",
          schema, getVersionControllerByTimePartitionId(timePartitionId), tsFileResource, false,
          i == tsFiles.size() - 1);
      RestorableTsFileIOWriter writer = recoverPerformer.recover();
      if (i != tsFiles.size() - 1 || !writer.canWrite()) {
        // not the last file or cannot write, just close it
        tsFileResource.setClosed(true);
      } else if (writer.canWrite()) {
        // the last file is not closed, continue writing to in
        TsFileProcessor tsFileProcessor = new TsFileProcessor(storageGroupName, tsFileResource,
            schema, getVersionControllerByTimePartitionId(timePartitionId),
            this::closeUnsealedTsFileProcessor,
            this::updateLatestFlushTimeCallback, true, writer);
        workUnsequenceTsFileProcessors
            .put(timePartitionId, tsFileProcessor);
        tsFileResource.setProcessor(tsFileProcessor);
        writer.makeMetadataVisible();
      }
    }
  }

  private void recoverUnseqFiles(List<TsFileResource> tsFiles)
      throws StorageGroupProcessorException {
    for (int i = 0; i < tsFiles.size(); i++) {
      TsFileResource tsFileResource = tsFiles.get(i);
      unSequenceFileList.add(tsFileResource);
      long timePartitionId = getTimePartitionFromTsFileResource(tsFileResource);

      TsFileRecoverPerformer recoverPerformer = new TsFileRecoverPerformer(storageGroupName + "-",
          schema, getVersionControllerByTimePartitionId(timePartitionId), tsFileResource, true,
          i == tsFiles.size() - 1);
      RestorableTsFileIOWriter writer = recoverPerformer.recover();
      if (i != tsFiles.size() - 1 || !writer.canWrite()) {
        // not the last file or cannot write, just close it
        tsFileResource.setClosed(true);
      } else if (writer.canWrite()) {
        // the last file is not closed, continue writing to in
        TsFileProcessor tsFileProcessor = new TsFileProcessor(storageGroupName, tsFileResource,
            schema, getVersionControllerByTimePartitionId(timePartitionId),
            this::closeUnsealedTsFileProcessor,
            this::unsequenceFlushCallback, false, writer);
        tsFileResource.setProcessor(tsFileProcessor);
        writer.makeMetadataVisible();
      }
    }
  }

  // ({systemTime}-{versionNum}-{mergeNum}.tsfile)
  private int compareFileName(File o1, File o2) {
    String[] items1 = o1.getName().replace(TSFILE_SUFFIX, "")
        .split(IoTDBConstant.TSFILE_NAME_SEPARATOR);
    String[] items2 = o2.getName().replace(TSFILE_SUFFIX, "")
        .split(IoTDBConstant.TSFILE_NAME_SEPARATOR);
    long ver1 = Long.parseLong(items1[0]);
    long ver2 = Long.parseLong(items2[0]);
    int cmp = Long.compare(ver1, ver2);
    if (cmp == 0) {
      return Long.compare(Long.parseLong(items1[1]), Long.parseLong(items2[1]));
    } else {
      return cmp;
    }
  }

  private Schema constructSchema(String storageGroupName) {
    List<MeasurementSchema> columnSchemaList;
    columnSchemaList = MManager.getInstance().getSchemaForStorageGroup(storageGroupName);

    Schema newSchema = new Schema();
    for (MeasurementSchema measurementSchema : columnSchemaList) {
      newSchema.registerMeasurement(measurementSchema);
    }
    return newSchema;
  }


  /**
   * add a measurement into the schema.
   */
  public void addMeasurement(String measurementId, TSDataType dataType, TSEncoding encoding,
      CompressionType compressor, Map<String, String> props) {
    writeLock();
    try {
      schema.registerMeasurement(new MeasurementSchema(measurementId, dataType, encoding,
          compressor, props));
    } finally {
      writeUnlock();
    }
  }

  public void insert(InsertPlan insertPlan) throws QueryProcessException {
    // reject insertions that are out of ttl
    if (!checkTTL(insertPlan.getTime())) {
      throw new OutOfTTLException(insertPlan.getTime(), (System.currentTimeMillis() - dataTTL));
    }
    writeLock();
    try {
      // init map
      long timePartitionId = fromTimeToTimePartition(insertPlan.getTime());
      latestTimeForEachDevice.computeIfAbsent(timePartitionId, l -> new HashMap<>())
          .putIfAbsent(insertPlan.getDeviceId(), Long.MIN_VALUE);
      latestFlushedTimeForEachDevice.computeIfAbsent(timePartitionId, id -> new HashMap<>())
          .putIfAbsent(insertPlan.getDeviceId(), Long.MIN_VALUE);

      // insert to sequence or unSequence file
      insertToTsFileProcessor(insertPlan,
          insertPlan.getTime() > latestFlushedTimeForEachDevice.get(timePartitionId)
              .get(insertPlan.getDeviceId()));
    } finally {
      writeUnlock();
    }
  }

  public Integer[] insertBatch(BatchInsertPlan batchInsertPlan) throws QueryProcessException {
    writeLock();
    try {
      Integer[] results = new Integer[batchInsertPlan.getRowCount()];

      /*
       * assume that batch has been sorted by client
       */
      int loc = 0;
      while (loc < batchInsertPlan.getRowCount()) {
        long currTime = batchInsertPlan.getTimes()[loc];
        // skip points that do not satisfy TTL
        if (!checkTTL(currTime)) {
          results[loc] = TSStatusCode.OUT_OF_TTL_ERROR.getStatusCode();
          loc++;
        } else {
          break;
        }
      }
      // loc pointing at first legal position
      if (loc == batchInsertPlan.getRowCount()) {
        return results;
      }
      // before is first start point
      int before = loc;
      // before time partition
      long beforeTimePartition = fromTimeToTimePartition(batchInsertPlan.getTimes()[before]);
      // init map
      long lastFlushTime = latestFlushedTimeForEachDevice.
          computeIfAbsent(beforeTimePartition, id -> new HashMap<>()).
          computeIfAbsent(batchInsertPlan.getDeviceId(), id -> Long.MIN_VALUE);
      // if is sequence
      boolean isSequence = false;
      while (loc < batchInsertPlan.getRowCount()) {
        long time = batchInsertPlan.getTimes()[loc];
        long curTimePartition = fromTimeToTimePartition(time);
        results[loc] = TSStatusCode.SUCCESS_STATUS.getStatusCode();
        // start next partition
        if (curTimePartition != beforeTimePartition) {
          // insert last time partition
          insertBatchToTsFileProcessor(batchInsertPlan, before, loc, isSequence, results,
              beforeTimePartition);
          // re initialize
          before = loc;
          beforeTimePartition = curTimePartition;
          lastFlushTime = latestFlushedTimeForEachDevice.
              computeIfAbsent(beforeTimePartition, id -> new HashMap<>()).
              computeIfAbsent(batchInsertPlan.getDeviceId(), id -> Long.MIN_VALUE);
          isSequence = false;
        }
        // still in this partition
        else {
          // judge if we should insert sequence
          if (!isSequence && time > lastFlushTime) {
            // insert into unsequence and then start sequence
            insertBatchToTsFileProcessor(batchInsertPlan, before, loc, false, results,
                beforeTimePartition);
            before = loc;
            isSequence = true;
          }
          loc++;
        }
      }

      // do not forget last part
      if (before < loc) {
        insertBatchToTsFileProcessor(batchInsertPlan, before, loc, isSequence, results,
            beforeTimePartition);
      }

      return results;
    } finally {
      writeUnlock();
    }
  }

  /**
   * @return whether the given time falls in ttl
   */
  private boolean checkTTL(long time) {
    return dataTTL == Long.MAX_VALUE || (System.currentTimeMillis() - time) <= dataTTL;
  }

  /**
   * insert batch to tsfile processor thread-safety that the caller need to guarantee
   *
   * @param batchInsertPlan batch insert plan
   * @param sequence        whether is sequence
   * @param results         result array
   * @param timePartitionId time partition id
   */
  private void insertBatchToTsFileProcessor(BatchInsertPlan batchInsertPlan,
      int start, int end, boolean sequence, Integer[] results, long timePartitionId)
      throws QueryProcessException {
    // return when start <= end
    if (start >= end) {
      return;
    }

    TsFileProcessor tsFileProcessor = getOrCreateTsFileProcessor(timePartitionId,
        sequence);
    if (tsFileProcessor == null) {
      for (int i = start; i < end; i++) {
        results[i] = TSStatusCode.INTERNAL_SERVER_ERROR.getStatusCode();
      }
      return;
    }

    boolean result = tsFileProcessor.insertBatch(batchInsertPlan, start, end, results);

    latestTimeForEachDevice.computeIfAbsent(timePartitionId, t -> new HashMap<>())
        .putIfAbsent(batchInsertPlan.getDeviceId(), Long.MIN_VALUE);
    // try to update the latest time of the device of this tsRecord
    if (sequence && result
        && latestTimeForEachDevice.get(timePartitionId).get(batchInsertPlan.getDeviceId())
        < batchInsertPlan.getTimes()[end - 1]) {
      latestTimeForEachDevice.get(timePartitionId)
          .put(batchInsertPlan.getDeviceId(), batchInsertPlan.getTimes()[end - 1]);
    }

    // check memtable size and may async try to flush the work memtable
    if (tsFileProcessor.shouldFlush()) {
      fileFlushPolicy.apply(this, tsFileProcessor, sequence);
    }
  }


  private void insertToTsFileProcessor(InsertPlan insertPlan, boolean sequence)
      throws QueryProcessException {
    TsFileProcessor tsFileProcessor;
    boolean result;
    long timePartitionId = fromTimeToTimePartition(insertPlan.getTime());

    tsFileProcessor = getOrCreateTsFileProcessor(timePartitionId, sequence);

    if (tsFileProcessor == null) {
      return;
    }

    // insert TsFileProcessor
    result = tsFileProcessor.insert(insertPlan);

    // try to update the latest time of the device of this tsRecord
    if (result
        && latestTimeForEachDevice.get(timePartitionId).get(insertPlan.getDeviceId()) < insertPlan
        .getTime()) {
      latestTimeForEachDevice.get(timePartitionId)
          .put(insertPlan.getDeviceId(), insertPlan.getTime());
    }

    // check memtable size and may asyncTryToFlush the work memtable
    if (tsFileProcessor.shouldFlush()) {
      fileFlushPolicy.apply(this, tsFileProcessor, sequence);
    }
  }

  private TsFileProcessor getOrCreateTsFileProcessor(long timeRangeId, boolean sequence) {
    TsFileProcessor tsFileProcessor = null;
    try {
      if (sequence) {
        tsFileProcessor = getOrCreateTsFileProcessorIntern(timeRangeId,
            workSequenceTsFileProcessors, sequenceFileTreeSet, true);
      } else {
        tsFileProcessor = getOrCreateTsFileProcessorIntern(timeRangeId,
            workUnsequenceTsFileProcessors, unSequenceFileList, false);
      }
    } catch (DiskSpaceInsufficientException e) {
      logger.error(
          "disk space is insufficient when creating TsFile processor, change system mode to read-only",
          e);
      IoTDBDescriptor.getInstance().getConfig().setReadOnly(true);
    } catch (IOException e) {
      logger
          .error("meet IOException when creating TsFileProcessor, change system mode to read-only",
              e);
      IoTDBDescriptor.getInstance().getConfig().setReadOnly(true);
    }
    return tsFileProcessor;
  }

  /**
   * get processor from hashmap, flush oldest processor if necessary
   *
   * @param timeRangeId            time partition range
   * @param tsFileProcessorTreeMap tsFileProcessorTreeMap
   * @param fileList               file list to add new processor
   * @param sequence               whether is sequence or not
   */
  private TsFileProcessor getOrCreateTsFileProcessorIntern(long timeRangeId,
      TreeMap<Long, TsFileProcessor> tsFileProcessorTreeMap,
      Collection<TsFileResource> fileList,
      boolean sequence)
      throws IOException, DiskSpaceInsufficientException {

    TsFileProcessor res;
    // we have to ensure only one thread can change workSequenceTsFileProcessors
    writeLock();
    try {
      if (!tsFileProcessorTreeMap.containsKey(timeRangeId)) {
        // we have to remove oldest processor to control the num of the memtables
        // TODO: use a method to control the number of memtables
        if (tsFileProcessorTreeMap.size()
            >= IoTDBDescriptor.getInstance().getConfig().getMemtableNumInEachStorageGroup() / 2) {
          Map.Entry<Long, TsFileProcessor> processorEntry = tsFileProcessorTreeMap.firstEntry();

          moveOneWorkProcessorToClosingList(sequence, processorEntry.getValue());
        }

        // build new processor
        TsFileProcessor newProcessor = createTsFileProcessor(sequence, timeRangeId);
        tsFileProcessorTreeMap.put(timeRangeId, newProcessor);
        fileList.add(newProcessor.getTsFileResource());
        res = newProcessor;
      } else {
        res = tsFileProcessorTreeMap.get(timeRangeId);
      }

    } finally {
      // unlock in finally
      writeUnlock();
    }

    return res;
  }


  private long fromTimeToTimePartition(long time) {

    return time / partitionIntervalForStorageGroup;
  }

  private TsFileProcessor createTsFileProcessor(boolean sequence, long timePartitionId)
      throws IOException, DiskSpaceInsufficientException {
    String baseDir;
    if (sequence) {
      baseDir = DirectoryManager.getInstance().getNextFolderForSequenceFile();
    } else {
      baseDir = DirectoryManager.getInstance().getNextFolderForUnSequenceFile();
    }
    fsFactory.getFile(baseDir, storageGroupName).mkdirs();

    String filePath =
        baseDir + File.separator + storageGroupName + File.separator + timePartitionId
            + File.separator
            + getNewTsFileName(timePartitionId);

    TsFileProcessor tsFileProcessor;
    VersionController versionController = getVersionControllerByTimePartitionId(timePartitionId);
    if (sequence) {
      tsFileProcessor = new TsFileProcessor(storageGroupName,
          fsFactory.getFileWithParent(filePath),
          schema, versionController, this::closeUnsealedTsFileProcessor,
          this::updateLatestFlushTimeCallback, true);
    } else {
      tsFileProcessor = new TsFileProcessor(storageGroupName,
          fsFactory.getFileWithParent(filePath),
          schema, versionController, this::closeUnsealedTsFileProcessor,
          this::unsequenceFlushCallback, false);
    }

    tsFileProcessor.setTimeRangeId(timePartitionId);
    return tsFileProcessor;
  }

  /**
   * Create a new tsfile name
   *
   * @return file name
   */
  private String getNewTsFileName(long timePartitionId) {
    return getNewTsFileName(System.currentTimeMillis(),
        getVersionControllerByTimePartitionId(timePartitionId).nextVersion(), 0);
  }

  private String getNewTsFileName(long time, long version, int mergeCnt) {
    return time + IoTDBConstant.TSFILE_NAME_SEPARATOR + version
        + IoTDBConstant.TSFILE_NAME_SEPARATOR + mergeCnt + TSFILE_SUFFIX;
  }


  /**
   * thread-safety should be ensured by caller
   */
  public void moveOneWorkProcessorToClosingList(boolean sequence,
      TsFileProcessor tsFileProcessor) {
    //for sequence tsfile, we update the endTimeMap only when the file is prepared to be closed.
    //for unsequence tsfile, we have maintained the endTimeMap when an insertion comes.
    if (sequence) {
      closingSequenceTsFileProcessor.add(tsFileProcessor);
      updateEndTimeMap(tsFileProcessor);
      tsFileProcessor.asyncClose();

      workSequenceTsFileProcessors.remove(tsFileProcessor.getTimeRangeId());
      // if unsequence files don't contain this time range id, we should remove it's version controller
      if (!workUnsequenceTsFileProcessors.containsKey(tsFileProcessor.getTimeRangeId())) {
        timePartitionIdVersionControllerMap.remove(tsFileProcessor.getTimeRangeId());
      }
      logger.info("close a sequence tsfile processor {}", storageGroupName);
    } else {
      closingUnSequenceTsFileProcessor.add(tsFileProcessor);
      tsFileProcessor.asyncClose();

      workUnsequenceTsFileProcessors.remove(tsFileProcessor.getTimeRangeId());
      // if sequence files don't contain this time range id, we should remove it's version controller
      if (!workSequenceTsFileProcessors.containsKey(tsFileProcessor.getTimeRangeId())) {
        timePartitionIdVersionControllerMap.remove(tsFileProcessor.getTimeRangeId());
      }
    }
  }

  /**
   * delete the storageGroup's own folder in folder data/system/storage_groups
   */
  public void deleteFolder(String systemDir) {
    waitForAllCurrentTsFileProcessorsClosed();
    writeLock();
    try {
      File storageGroupFolder = SystemFileFactory.INSTANCE.getFile(systemDir, storageGroupName);
      if (storageGroupFolder.exists()) {
        org.apache.iotdb.db.utils.FileUtils.deleteDirectory(storageGroupFolder);
      }
    } catch (IOException e) {
      logger.error("Cannot delete the folder in storage group {}, because", storageGroupName, e);
    } finally {
      writeUnlock();
    }
  }

  public void closeAllResources() {
    for (TsFileResource tsFileResource : unSequenceFileList) {
      try {
        tsFileResource.close();
      } catch (IOException e) {
        logger.error("Cannot close a TsFileResource {}", tsFileResource, e);
      }
    }
    for (TsFileResource tsFileResource : sequenceFileTreeSet) {
      try {
        tsFileResource.close();
      } catch (IOException e) {
        logger.error("Cannot close a TsFileResource {}", tsFileResource, e);
      }
    }
  }

  public void syncDeleteDataFiles() {
    waitForAllCurrentTsFileProcessorsClosed();
    //normally, mergingModification is just need to be closed by after a merge task is finished.
    //we close it here just for IT test.
    if (this.mergingModification != null) {
      try {
        mergingModification.close();
      } catch (IOException e) {
        logger.error("Cannot close the mergingMod file {}", mergingModification.getFilePath(), e);
      }

    }
    writeLock();
    try {
      closeAllResources();
      List<String> folder = DirectoryManager.getInstance().getAllSequenceFileFolders();
      folder.addAll(DirectoryManager.getInstance().getAllUnSequenceFileFolders());
      deleteAllSGFolders(folder);

      this.workSequenceTsFileProcessors.clear();
      this.workUnsequenceTsFileProcessors.clear();
      this.sequenceFileTreeSet.clear();
      this.unSequenceFileList.clear();
      this.latestFlushedTimeForEachDevice.clear();
      this.latestTimeForEachDevice.clear();
    } finally {
      writeUnlock();
    }
  }

  private void deleteAllSGFolders(List<String> folder) {
    for (String tsfilePath : folder) {
      File storageGroupFolder = fsFactory.getFile(tsfilePath, storageGroupName);
      if (storageGroupFolder.exists()) {
        try {
          org.apache.iotdb.db.utils.FileUtils.deleteDirectory(storageGroupFolder);
        } catch (IOException e) {
          logger.error("Delete TsFiles failed", e);
        }
      }
    }
  }

  /**
   * Iterate each TsFile and try to lock and remove those out of TTL.
   */
  public synchronized void checkFilesTTL() {
    if (dataTTL == Long.MAX_VALUE) {
      logger.debug("{}: TTL not set, ignore the check", storageGroupName);
      return;
    }
    long timeLowerBound = System.currentTimeMillis() - dataTTL;
    if (logger.isDebugEnabled()) {
      logger.debug("{}: TTL removing files before {}", storageGroupName, new Date(timeLowerBound));
    }

    // copy to avoid concurrent modification of deletion
    List<TsFileResource> seqFiles = new ArrayList<>(sequenceFileTreeSet);
    List<TsFileResource> unseqFiles = new ArrayList<>(unSequenceFileList);

    for (TsFileResource tsFileResource : seqFiles) {
      checkFileTTL(tsFileResource, timeLowerBound, true);
    }
    for (TsFileResource tsFileResource : unseqFiles) {
      checkFileTTL(tsFileResource, timeLowerBound, false);
    }
  }

  private void checkFileTTL(TsFileResource resource, long timeLowerBound, boolean isSeq) {
    if (resource.isMerging() || !resource.isClosed()
        || !resource.isDeleted() && resource.stillLives(timeLowerBound)) {
      return;
    }

    writeLock();
    try {
      // prevent new merges and queries from choosing this file
      resource.setDeleted(true);
      // the file may be chosen for merge after the last check and before writeLock()
      // double check to ensure the file is not used by a merge
      if (resource.isMerging()) {
        return;
      }

      // ensure that the file is not used by any queries
      if (resource.getWriteQueryLock().writeLock().tryLock()) {
        try {
          // physical removal
          resource.remove();
          if (logger.isInfoEnabled()) {
            logger.info("Removed a file {} before {} by ttl ({}ms)", resource.getFile().getPath(),
                new Date(timeLowerBound), dataTTL);
          }
          if (isSeq) {
            sequenceFileTreeSet.remove(resource);
          } else {
            unSequenceFileList.remove(resource);
          }
        } finally {
          resource.getWriteQueryLock().writeLock().unlock();
        }
      }
    } finally {
      writeUnlock();
    }
  }

  /**
   * This method will be blocked until all tsfile processors are closed.
   */
  public void waitForAllCurrentTsFileProcessorsClosed() {
    synchronized (closeStorageGroupCondition) {
      try {
        putAllWorkingTsFileProcessorIntoClosingList();
        while (!closingSequenceTsFileProcessor.isEmpty() || !closingUnSequenceTsFileProcessor
            .isEmpty()) {
          closeStorageGroupCondition.wait();
        }
      } catch (InterruptedException e) {
        logger.error("CloseFileNodeCondition error occurs while waiting for closing the storage "
            + "group {}", storageGroupName, e);
      }
    }
  }

  public void putAllWorkingTsFileProcessorIntoClosingList() {
    writeLock();
    try {
      logger.info("async force close all files in storage group: {}", storageGroupName);
      // to avoid concurrent modification problem, we need a new array list
      for (TsFileProcessor tsFileProcessor : new ArrayList<>(
          workSequenceTsFileProcessors.values())) {
        moveOneWorkProcessorToClosingList(true, tsFileProcessor);
      }
      // to avoid concurrent modification problem, we need a new array list
      for (TsFileProcessor tsFileProcessor : new ArrayList<>(
          workUnsequenceTsFileProcessors.values())) {
        moveOneWorkProcessorToClosingList(false, tsFileProcessor);
      }
    } finally {
      writeUnlock();
    }
  }

  // TODO need a read lock, please consider the concurrency with flush manager threads.
  public QueryDataSource query(String deviceId, String measurementId, QueryContext context,
      QueryFileManager filePathsManager) {
    insertLock.readLock().lock();
    mergeLock.readLock().lock();
    synchronized (lruForSensorUsedInQuery) {
      if (lruForSensorUsedInQuery.size() >= MAX_CACHE_SENSORS) {
        lruForSensorUsedInQuery.removeFirst();
      }
      lruForSensorUsedInQuery.add(measurementId);
    }
    try {
      List<TsFileResource> seqResources = getFileResourceListForQuery(sequenceFileTreeSet,
          deviceId, measurementId, context);
      List<TsFileResource> unseqResources = getFileResourceListForQuery(unSequenceFileList,
          deviceId, measurementId, context);
      System.out.println("!!!");
      for(TsFileResource resource : seqResources){
        System.out.println(resource);
      }
      System.out.println("!!!");
      QueryDataSource dataSource = new QueryDataSource(new Path(deviceId, measurementId),
          seqResources, unseqResources);
      // used files should be added before mergeLock is unlocked, or they may be deleted by
      // running merge
      // is null only in tests
      if (filePathsManager != null) {
        filePathsManager.addUsedFilesForQuery(context.getQueryId(), dataSource);
      }
      dataSource.setDataTTL(dataTTL);
      return dataSource;
    } finally {
      insertLock.readLock().unlock();
      mergeLock.readLock().unlock();
    }
  }

  /**
   * returns the top k% measurements which are recently used in queries.
   */
  public Set calTopKMeasurement(String sensorId, double k) {
    int num = (int) (lruForSensorUsedInQuery.size() * k);
    Set<String> sensorSet = new HashSet<>(num + 1);
    synchronized (lruForSensorUsedInQuery) {
      Iterator<String> iterator = lruForSensorUsedInQuery.descendingIterator();
      while (iterator.hasNext() && sensorSet.size() < num) {
        String sensor = iterator.next();
        if (sensorSet.contains(sensor)) {
          iterator.remove();
        } else {
          sensorSet.add(sensor);
        }
      }
    }
    sensorSet.add(sensorId);
    return sensorSet;
  }

  public void writeLock() {
    insertLock.writeLock().lock();
  }

  public void writeUnlock() {
    insertLock.writeLock().unlock();
  }


  /**
   * @param tsFileResources includes sealed and unsealed tsfile resources
   * @return fill unsealed tsfile resources with memory data and ChunkMetadataList of data in disk
   */
  private List<TsFileResource> getFileResourceListForQuery(
      Collection<TsFileResource> tsFileResources,
      String deviceId, String measurementId, QueryContext context) {

    MeasurementSchema mSchema = schema.getMeasurementSchema(measurementId);
    TSDataType dataType = mSchema.getType();

    List<TsFileResource> tsfileResourcesForQuery = new ArrayList<>();
    long timeLowerBound = dataTTL != Long.MAX_VALUE ? System.currentTimeMillis() - dataTTL : Long
        .MIN_VALUE;
    context.setQueryTimeLowerBound(timeLowerBound);

    for (TsFileResource tsFileResource : tsFileResources) {
      // TODO: try filtering files if the query contains time filter
      if (!testResourceDevice(tsFileResource, deviceId)) {
        continue;
      }
      closeQueryLock.readLock().lock();

      try {
        if (tsFileResource.isClosed()) {
          tsfileResourcesForQuery.add(tsFileResource);
        } else {
          // left: in-memory data, right: meta of disk data
          Pair<ReadOnlyMemChunk, List<ChunkMetaData>> pair = tsFileResource
              .getUnsealedFileProcessor()
              .query(deviceId, measurementId, dataType, mSchema.getProps(), context);

          tsfileResourcesForQuery.add(new TsFileResource(tsFileResource.getFile(),
              tsFileResource.getStartTimeMap(), tsFileResource.getEndTimeMap(), pair.left,
              pair.right));
        }
      } finally {
        closeQueryLock.readLock().unlock();
      }
    }
    return tsfileResourcesForQuery;
  }

  /**
   * @return true if the device is contained in the TsFile and it lives beyond TTL
   */
  private boolean testResourceDevice(TsFileResource tsFileResource, String deviceId) {
    if (!tsFileResource.containsDevice(deviceId)) {
      return false;
    }
    if (dataTTL != Long.MAX_VALUE) {
      Long deviceEndTime = tsFileResource.getEndTimeMap().get(deviceId);
      return deviceEndTime == null || checkTTL(deviceEndTime);
    }
    return true;
  }


  /**
   * Delete data whose timestamp <= 'timestamp' and belongs to the time series
   * deviceId.measurementId.
   *
   * @param deviceId      the deviceId of the timeseries to be deleted.
   * @param measurementId the measurementId of the timeseries to be deleted.
   * @param timestamp     the delete range is (0, timestamp].
   */
  public void delete(String deviceId, String measurementId, long timestamp) throws IOException {
    // TODO: how to avoid partial deletion?
    //FIXME: notice that if we may remove a SGProcessor out of memory, we need to close all opened
    //mod files in mergingModification, sequenceFileList, and unsequenceFileList
    writeLock();
    mergeLock.writeLock().lock();

    // record files which are updated so that we can roll back them in case of exception
    List<ModificationFile> updatedModFiles = new ArrayList<>();

    try {
      Long lastUpdateTime = null;
      for (Map<String, Long> latestTimeMap : latestTimeForEachDevice.values()) {
        Long curTime = latestTimeMap.get(deviceId);
        if (curTime != null && (lastUpdateTime == null || lastUpdateTime < curTime)) {
          lastUpdateTime = curTime;
        }
      }

      // There is no tsfile data, the delete operation is invalid
      if (lastUpdateTime == null) {
        logger.debug("No device {} in SG {}, deletion invalid", deviceId, storageGroupName);
        return;
      }

      // time partition to divide storage group
      long timePartitionId = fromTimeToTimePartition(timestamp);
      // write log
      if (IoTDBDescriptor.getInstance().getConfig().isEnableWal()) {
        DeletePlan deletionPlan = new DeletePlan(timestamp, new Path(deviceId, measurementId));
        for (Map.Entry<Long, TsFileProcessor> entry : workSequenceTsFileProcessors.entrySet()) {
          if (entry.getKey() <= timePartitionId) {
            entry.getValue().getLogNode()
                .write(deletionPlan);
          }
        }

        for (Map.Entry<Long, TsFileProcessor> entry : workUnsequenceTsFileProcessors.entrySet()) {
          if (entry.getKey() <= timePartitionId) {
            entry.getValue().getLogNode()
                .write(deletionPlan);
          }
        }
      }

      Path fullPath = new Path(deviceId, measurementId);
      Deletion deletion = new Deletion(fullPath,
          getVersionControllerByTimePartitionId(timePartitionId).nextVersion(), timestamp);
      if (mergingModification != null) {
        mergingModification.write(deletion);
        updatedModFiles.add(mergingModification);
      }

      deleteDataInFiles(sequenceFileTreeSet, deletion, updatedModFiles);
      deleteDataInFiles(unSequenceFileList, deletion, updatedModFiles);

    } catch (Exception e) {
      // roll back
      for (ModificationFile modFile : updatedModFiles) {
        modFile.abort();
      }
      throw new IOException(e);
    } finally {
      writeUnlock();
      mergeLock.writeLock().unlock();
    }
  }


  private void deleteDataInFiles(Collection<TsFileResource> tsFileResourceList, Deletion deletion,
      List<ModificationFile> updatedModFiles)
      throws IOException {
    String deviceId = deletion.getDevice();
    for (TsFileResource tsFileResource : tsFileResourceList) {
      if (!tsFileResource.containsDevice(deviceId) ||
          deletion.getTimestamp() < tsFileResource.getStartTimeMap().get(deviceId)) {
        continue;
      }

      // write deletion into modification file
      tsFileResource.getModFile().write(deletion);
      // remember to close mod file
      tsFileResource.getModFile().close();

      // delete data in memory of unsealed file
      if (!tsFileResource.isClosed()) {
        TsFileProcessor tsfileProcessor = tsFileResource.getUnsealedFileProcessor();
        tsfileProcessor.deleteDataInMemory(deletion);
      }

      // add a record in case of rollback
      updatedModFiles.add(tsFileResource.getModFile());
    }
  }

  /**
   * when close an TsFileProcessor, update its EndTimeMap immediately
   *
   * @param tsFileProcessor processor to be closed
   */
  private void updateEndTimeMap(TsFileProcessor tsFileProcessor) {
    TsFileResource resource = tsFileProcessor.getTsFileResource();
    for (Entry<String, Long> startTime : resource.getStartTimeMap().entrySet()) {
      String deviceId = startTime.getKey();
      resource.forceUpdateEndTime(deviceId,
          latestTimeForEachDevice.get(tsFileProcessor.getTimeRangeId()).get(deviceId));
    }
  }

  private boolean unsequenceFlushCallback(TsFileProcessor processor) {
    return true;
  }

  private boolean updateLatestFlushTimeCallback(TsFileProcessor processor) {
    // update the largest timestamp in the last flushing memtable
    for (Entry<String, Long> entry : latestTimeForEachDevice.get(processor.getTimeRangeId())
        .entrySet()) {
      latestFlushedTimeForEachDevice.get(processor.getTimeRangeId())
          .put(entry.getKey(), entry.getValue());
    }
    return true;
  }

  /**
   * put the memtable back to the MemTablePool and make the metadata in writer visible
   */
  // TODO please consider concurrency with query and insert method.
  private void closeUnsealedTsFileProcessor(
      TsFileProcessor tsFileProcessor) throws TsFileProcessorException {
    closeQueryLock.writeLock().lock();
    try {
      tsFileProcessor.close();
    } finally {
      closeQueryLock.writeLock().unlock();
    }
    //closingSequenceTsFileProcessor is a thread safety class.
    if (closingSequenceTsFileProcessor.contains(tsFileProcessor)) {
      closingSequenceTsFileProcessor.remove(tsFileProcessor);
    } else {
      closingUnSequenceTsFileProcessor.remove(tsFileProcessor);
    }
    logger.info("signal closing storage group condition in {}", storageGroupName);
    synchronized (closeStorageGroupCondition) {
      closeStorageGroupCondition.notifyAll();
    }
  }

  /**
   * count all Tsfiles in the storage group which need to be upgraded
   *
   * @return total num of the tsfiles which need to be upgraded in the storage group
   */
  public int countUpgradeFiles() {
    int cntUpgradeFileNum = 0;
    for (TsFileResource seqTsFileResource : sequenceFileTreeSet) {
      if (UpgradeUtils.isNeedUpgrade(seqTsFileResource)) {
        cntUpgradeFileNum += 1;
      }
    }
    for (TsFileResource unseqTsFileResource : unSequenceFileList) {
      if (UpgradeUtils.isNeedUpgrade(unseqTsFileResource)) {
        cntUpgradeFileNum += 1;
      }
    }
    return cntUpgradeFileNum;
  }

  public void upgrade() {
    for (TsFileResource seqTsFileResource : sequenceFileTreeSet) {
      seqTsFileResource.doUpgrade();
    }
    for (TsFileResource unseqTsFileResource : unSequenceFileList) {
      unseqTsFileResource.doUpgrade();
    }
  }

  public void merge(boolean fullMerge) {
    writeLock();
    try {
      if (mergeingCount > 0) {
        if (logger.isInfoEnabled()) {
          logger.info("{} Last merge is ongoing, currently consumed time: {}ms", storageGroupName,
              (System.currentTimeMillis() - mergeStartTime));
        }
        return;
      }
      if (unSequenceFileList.isEmpty() || sequenceFileTreeSet.isEmpty()) {
        logger.info("{} no files to be merged", storageGroupName);
        return;
      }

<<<<<<< HEAD
      long budget = IoTDBDescriptor.getInstance().getConfig().getMergeMemoryBudget();
      long timeLowerBound = System.currentTimeMillis() - dataTTL;
      MergeResource mergeResource = new MergeResource(sequenceFileTreeSet, unSequenceFileList,
          timeLowerBound);
=======
      for(Pair<List<TsFileResource>, List<TsFileResource>> pair : buildTimePartitionMergeResource()){
        long budget = IoTDBDescriptor.getInstance().getConfig().getMergeMemoryBudget();
        long timeLowerBound = System.currentTimeMillis() - dataTTL;
        MergeResource mergeResource = new MergeResource(pair.left, pair.right,
            timeLowerBound);
>>>>>>> 44d6aca1

        IMergeFileSelector fileSelector = getMergeFileSelector(budget, mergeResource);
        try {
          List[] mergeFiles = fileSelector.select();
          if (mergeFiles.length == 0) {
            logger.info("{} cannot select merge candidates under the budget {}", storageGroupName,
                budget);
            return;
          }
          // avoid pending tasks holds the metadata and streams
          mergeResource.clear();
          String taskName = storageGroupName + "-" + System.currentTimeMillis();
          // do not cache metadata until true candidates are chosen, or too much metadata will be
          // cached during selection
          mergeResource.setCacheDeviceMeta(true);

          for (TsFileResource tsFileResource : mergeResource.getSeqFiles()) {
            tsFileResource.setMerging(true);
          }
          for (TsFileResource tsFileResource : mergeResource.getUnseqFiles()) {
            tsFileResource.setMerging(true);
          }

          MergeTask mergeTask = new MergeTask(mergeResource, storageGroupSysDir.getPath(),
              this::mergeEndAction, taskName, fullMerge, fileSelector.getConcurrentMergeNum(),
              storageGroupName);
          mergingModification = new ModificationFile(
              storageGroupSysDir + File.separator + MERGING_MODIFICATION_FILE_NAME);
          MergeManager.getINSTANCE().submitMainTask(mergeTask);
          if (logger.isInfoEnabled()) {
            logger.info("{} submits a merge task {}, merging {} seqFiles, {} unseqFiles",
                storageGroupName, taskName, mergeFiles[0].size(), mergeFiles[1].size());
          }

          // there is a write lock to ensure thread safety, so just handle shared variables
          if(mergeingCount == 0){
            mergeStartTime = System.currentTimeMillis();
          }
          mergeingCount++;


        } catch (MergeException | IOException e) {
          logger.error("{} cannot select file for merge", storageGroupName, e);
        }
      }
    } finally {
      writeUnlock();
    }
  }

  /**
   * build time partition merge resource
   *
   * @return list of pairs which contains list of sequence tsfile resources and list of unsequence
   * tsfile resource in different time partition
   */
  private List<Pair<List<TsFileResource>, List<TsFileResource>>> buildTimePartitionMergeResource() {
    // pair left -> sequence list  right -> unsequence list
    HashMap<Long, Pair<List<TsFileResource>, List<TsFileResource>>> timePartitionMergeResourceMap = new HashMap<>();

    // sequence part
    for (TsFileResource tsFileResource : sequenceFileTreeSet) {
      long partition = getTimePartitionFromTsFileResource(tsFileResource);
      timePartitionMergeResourceMap
          .computeIfAbsent(partition, id -> new Pair<>(new ArrayList<>(), new ArrayList<>())).left
          .add(tsFileResource);
    }

    // unsequence part
    for (TsFileResource tsFileResource : unSequenceFileList) {
      long partition = getTimePartitionFromTsFileResource(tsFileResource);
      Pair<List<TsFileResource>, List<TsFileResource>> curPartitionPair = timePartitionMergeResourceMap
          .get(partition);
      if (curPartitionPair != null) {
        curPartitionPair.right.add(tsFileResource);
      }
    }

    // only return part of resource for avoiding submit too much merge task
    List<Pair<List<TsFileResource>, List<TsFileResource>>> result = new ArrayList<>(
        timePartitionMergeResourceMap.values());
    int maxResult =
        IoTDBDescriptor.getInstance().getConfig().getMemtableNumInEachStorageGroup() / 2;

    if (result.size() <= maxResult) {
      Collections.shuffle(result);
      result.subList(0, maxResult);
    }

    return result;
  }


  private IMergeFileSelector getMergeFileSelector(long budget, MergeResource resource) {
    MergeFileStrategy strategy = IoTDBDescriptor.getInstance().getConfig().getMergeFileStrategy();
    switch (strategy) {
      case MAX_FILE_NUM:
        return new MaxFileMergeFileSelector(resource, budget);
      case MAX_SERIES_NUM:
        return new MaxSeriesMergeFileSelector(resource, budget);
      default:
        throw new UnsupportedOperationException("Unknown MergeFileStrategy " + strategy);
    }
  }

  private void removeUnseqFiles(List<TsFileResource> unseqFiles) {
    mergeLock.writeLock().lock();
    try {
      unSequenceFileList.removeAll(unseqFiles);
    } finally {
      mergeLock.writeLock().unlock();
    }

    for (TsFileResource unseqFile : unseqFiles) {
      unseqFile.getWriteQueryLock().writeLock().lock();
      try {
        unseqFile.remove();
      } finally {
        unseqFile.getWriteQueryLock().writeLock().unlock();
      }
    }
  }

  @SuppressWarnings("squid:S1141")
  private void updateMergeModification(TsFileResource seqFile) {
    seqFile.getWriteQueryLock().writeLock().lock();
    try {
      // remove old modifications and write modifications generated during merge
      seqFile.removeModFile();
      if (mergingModification != null) {
        for (Modification modification : mergingModification.getModifications()) {
          seqFile.getModFile().write(modification);
        }
        try {
          seqFile.getModFile().close();
        } catch (IOException e) {
          logger
              .error("Cannot close the ModificationFile {}", seqFile.getModFile().getFilePath(), e);
        }
      }
    } catch (IOException e) {
      logger.error("{} cannot clean the ModificationFile of {} after merge", storageGroupName,
          seqFile.getFile(), e);
    } finally {
      seqFile.getWriteQueryLock().writeLock().unlock();
    }
  }

  private void removeMergingModification() {
    try {
      if (mergingModification != null) {
        mergingModification.remove();
        mergingModification = null;
      }
    } catch (IOException e) {
      logger.error("{} cannot remove merging modification ", storageGroupName, e);
    }
  }

  protected void mergeEndAction(List<TsFileResource> seqFiles, List<TsFileResource> unseqFiles,
      File mergeLog) {
    logger.info("{} a merge task is ending...", storageGroupName);

    if (unseqFiles.isEmpty()) {
      // merge runtime exception arose, just end this merge
      mergeLock.writeLock().lock();
      mergeingCount--;
      mergeLock.writeLock().unlock();

      logger.info("{} a merge task abnormally ends", storageGroupName);
      return;
    }

    removeUnseqFiles(unseqFiles);

    for (int i = 0; i < seqFiles.size(); i++) {
      TsFileResource seqFile = seqFiles.get(i);
      mergeLock.writeLock().lock();
      try {
        updateMergeModification(seqFile);
        if (i == seqFiles.size() - 1) {
          //FIXME if there is an exception, the the modification file will be not closed.
          removeMergingModification();
          mergeingCount--;
          mergeLog.delete();
        }
      } finally {
        mergeLock.writeLock().unlock();
      }
    }
    logger.info("{} a merge task ends", storageGroupName);
  }

  /**
   * Load a new tsfile to storage group processor. The mechanism of the sync module will make sure
   * that there has no file which is overlapping with the new file.
   * <p>
   * Firstly, determine the loading type of the file, whether it needs to be loaded in sequence list
   * or unsequence list.
   * <p>
   * Secondly, execute the loading process by the type.
   * <p>
   * Finally, update the latestTimeForEachDevice and latestFlushedTimeForEachDevice.
   *
   * @param newTsFileResource tsfile resource
   * @UsedBy sync module.
   */
  public void loadNewTsFileForSync(TsFileResource newTsFileResource)
      throws TsFileProcessorException {
    File tsfileToBeInserted = newTsFileResource.getFile();
    writeLock();
    mergeLock.writeLock().lock();
    try {
      loadTsFileByType(LoadTsFileType.LOAD_SEQUENCE, tsfileToBeInserted, newTsFileResource);
      updateLatestTimeMap(newTsFileResource);
    } catch (DiskSpaceInsufficientException e) {
      logger.error(
          "Failed to append the tsfile {} to storage group processor {} because the disk space is insufficient.",
          tsfileToBeInserted.getAbsolutePath(), tsfileToBeInserted.getParentFile().getName());
      IoTDBDescriptor.getInstance().getConfig().setReadOnly(true);
      throw new TsFileProcessorException(e);
    } finally {
      mergeLock.writeLock().unlock();
      writeUnlock();
    }
  }

  /**
   * Load a new tsfile to storage group processor. Tne file may have overlap with other files.
   * <p>
   * Firstly, determine the loading type of the file, whether it needs to be loaded in sequence list
   * or unsequence list.
   * <p>
   * Secondly, execute the loading process by the type.
   * <p>
   * Finally, update the latestTimeForEachDevice and latestFlushedTimeForEachDevice.
   *
   * @param newTsFileResource tsfile resource
   * @UsedBy load external tsfile module
   */
  public void loadNewTsFile(TsFileResource newTsFileResource)
      throws TsFileProcessorException {
    File tsfileToBeInserted = newTsFileResource.getFile();
    writeLock();
    mergeLock.writeLock().lock();
    try {
      boolean isOverlap = false;
      int preIndex = -1, subsequentIndex = sequenceFileTreeSet.size();

      List<TsFileResource> sequenceList = new ArrayList<>(sequenceFileTreeSet);
      // check new tsfile
      outer:
      for (int i = 0; i < sequenceList.size(); i++) {
        if (sequenceList.get(i).getFile().getName().equals(tsfileToBeInserted.getName())) {
          return;
        }
        if (i == sequenceList.size() - 1 && sequenceList.get(i).getEndTimeMap().isEmpty()) {
          continue;
        }
        boolean hasPre = false, hasSubsequence = false;
        for (String device : newTsFileResource.getStartTimeMap().keySet()) {
          if (sequenceList.get(i).getStartTimeMap().containsKey(device)) {
            long startTime1 = sequenceList.get(i).getStartTimeMap().get(device);
            long endTime1 = sequenceList.get(i).getEndTimeMap().get(device);
            long startTime2 = newTsFileResource.getStartTimeMap().get(device);
            long endTime2 = newTsFileResource.getEndTimeMap().get(device);
            if (startTime1 > endTime2) {
              hasSubsequence = true;
            } else if (startTime2 > endTime1) {
              hasPre = true;
            } else {
              isOverlap = true;
              break outer;
            }
          }
        }
        if (hasPre && hasSubsequence) {
          isOverlap = true;
          break;
        }
        if (!hasPre && hasSubsequence) {
          subsequentIndex = i;
          break;
        }
        if (hasPre) {
          preIndex = i;
        }
      }

      // loading tsfile by type
      if (isOverlap) {
        loadTsFileByType(LoadTsFileType.LOAD_UNSEQUENCE, tsfileToBeInserted, newTsFileResource);
      } else {

        // check whether the file name needs to be renamed.
        if (subsequentIndex != sequenceFileTreeSet.size() || preIndex != -1) {
          String newFileName = getFileNameForLoadingFile(tsfileToBeInserted.getName(), preIndex,
              subsequentIndex, getTimePartitionFromTsFileResource(newTsFileResource));
          if (!newFileName.equals(tsfileToBeInserted.getName())) {
            logger.info("Tsfile {} must be renamed to {} for loading into the sequence list.",
                tsfileToBeInserted.getName(), newFileName);
            newTsFileResource.setFile(new File(tsfileToBeInserted.getParentFile(), newFileName));
          }
        }
        loadTsFileByType(LoadTsFileType.LOAD_SEQUENCE, tsfileToBeInserted, newTsFileResource);
      }

      // update latest time map
      updateLatestTimeMap(newTsFileResource);
      allDirectFileVersions.addAll(newTsFileResource.getHistoricalVersions());
    } catch (DiskSpaceInsufficientException e) {
      logger.error(
          "Failed to append the tsfile {} to storage group processor {} because the disk space is insufficient.",
          tsfileToBeInserted.getAbsolutePath(), tsfileToBeInserted.getParentFile().getName());
      IoTDBDescriptor.getInstance().getConfig().setReadOnly(true);
      throw new TsFileProcessorException(e);
    } finally {
      mergeLock.writeLock().unlock();
      writeUnlock();
    }
  }

  /**
   * Get an appropriate filename to ensure the order between files. The tsfile is named after
   * ({systemTime}-{versionNum}-{mergeNum}.tsfile).
   * <p>
   * The sorting rules for tsfile names @see {@link this#compareFileName}, we can restore the list
   * based on the file name and ensure the correctness of the order, so there are three cases.
   * <p>
   * 1. The tsfile is to be inserted in the first place of the list. If the timestamp in the file
   * name is less than the timestamp in the file name of the first tsfile  in the list, then the
   * file name is legal and the file name is returned directly. Otherwise, its timestamp can be set
   * to half of the timestamp value in the file name of the first tsfile in the list , and the
   * version number is the version number in the file name of the first tsfile in the list.
   * <p>
   * 2. The tsfile is to be inserted in the last place of the list. If the timestamp in the file
   * name is lager than the timestamp in the file name of the last tsfile  in the list, then the
   * file name is legal and the file name is returned directly. Otherwise, the file name is
   * generated by the system according to the naming rules and returned.
   * <p>
   * 3. This file is inserted between two files. If the timestamp in the name of the file satisfies
   * the timestamp between the timestamps in the name of the two files, then it is a legal name and
   * returns directly; otherwise, the time stamp is the mean of the timestamps of the two files, the
   * version number is the version number in the tsfile with a larger timestamp.
   *
   * @param tsfileName origin tsfile name
   * @return appropriate filename
   */
  private String getFileNameForLoadingFile(String tsfileName, int preIndex, int subsequentIndex,
      long timePartitionId) {
    long currentTsFileTime = Long
        .parseLong(tsfileName.split(IoTDBConstant.TSFILE_NAME_SEPARATOR)[0]);
    long preTime;
    List<TsFileResource> sequenceList = new ArrayList<>(sequenceFileTreeSet);
    if (preIndex == -1) {
      preTime = 0L;
    } else {
      String preName = sequenceList.get(preIndex).getFile().getName();
      preTime = Long.parseLong(preName.split(IoTDBConstant.TSFILE_NAME_SEPARATOR)[0]);
    }
    if (subsequentIndex == sequenceFileTreeSet.size()) {
      return preTime < currentTsFileTime ? tsfileName : getNewTsFileName(timePartitionId);
    } else {
      String subsequenceName = sequenceList.get(subsequentIndex).getFile().getName();
      long subsequenceTime = Long
          .parseLong(subsequenceName.split(IoTDBConstant.TSFILE_NAME_SEPARATOR)[0]);
      long subsequenceVersion = Long
          .parseLong(subsequenceName.split(IoTDBConstant.TSFILE_NAME_SEPARATOR)[1]);
      if (preTime < currentTsFileTime && currentTsFileTime < subsequenceTime) {
        return tsfileName;
      } else {
        return getNewTsFileName(preTime + ((subsequenceTime - preTime) >> 1), subsequenceVersion,
            0);
      }
    }
  }

  /**
   * Update latest time in latestTimeForEachDevice and latestFlushedTimeForEachDevice.
   *
   * @UsedBy sync module, load external tsfile module.
   */
  private void updateLatestTimeMap(TsFileResource newTsFileResource) {
    for (Entry<String, Long> entry : newTsFileResource.getEndTimeMap().entrySet()) {
      String device = entry.getKey();
      long endTime = newTsFileResource.getEndTimeMap().get(device);
      long timePartitionId = fromTimeToTimePartition(endTime);
      if (!latestTimeForEachDevice.computeIfAbsent(timePartitionId, id -> new HashMap<>())
          .containsKey(device)
          || latestTimeForEachDevice.get(timePartitionId).get(device) < endTime) {
        latestTimeForEachDevice.get(timePartitionId).put(device, endTime);
      }

      Map<String, Long> latestFlushTimeForPartition = latestFlushedTimeForEachDevice
          .getOrDefault(timePartitionId, new HashMap<>());

      if (!latestFlushTimeForPartition.containsKey(device)
          || latestFlushTimeForPartition.get(device) < endTime) {
        latestFlushedTimeForEachDevice
            .computeIfAbsent(timePartitionId, id -> new HashMap<String, Long>())
            .put(device, endTime);
      }
    }
  }

  /**
   * Execute the loading process by the type.
   *
   * @param type           load type
   * @param tsFileResource tsfile resource to be loaded
   * @UsedBy sync module, load external tsfile module.
   */
  private void loadTsFileByType(LoadTsFileType type, File syncedTsFile,
      TsFileResource tsFileResource)
      throws TsFileProcessorException, DiskSpaceInsufficientException {
    File targetFile;
    long timeRangeId = fromTimeToTimePartition(
        tsFileResource.getStartTimeMap().entrySet().iterator().next().getValue());
    switch (type) {
      case LOAD_UNSEQUENCE:
        targetFile = new File(DirectoryManager.getInstance().getNextFolderForUnSequenceFile(),
            storageGroupName + File.separatorChar + timeRangeId + File.separator + tsFileResource
                .getFile().getName());
        tsFileResource.setFile(targetFile);
        unSequenceFileList.add(tsFileResource);
        logger.info("Load tsfile in unsequence list, move file from {} to {}",
            syncedTsFile.getAbsolutePath(), targetFile.getAbsolutePath());
        break;
      case LOAD_SEQUENCE:
        targetFile =
            new File(DirectoryManager.getInstance().getNextFolderForSequenceFile(),
                storageGroupName + File.separatorChar + timeRangeId + File.separator
                    + tsFileResource.getFile().getName());
        tsFileResource.setFile(targetFile);
        sequenceFileTreeSet.add(tsFileResource);
        logger.info("Load tsfile in sequence list, move file from {} to {}",
            syncedTsFile.getAbsolutePath(), targetFile.getAbsolutePath());
        break;
      default:
        throw new TsFileProcessorException(
            String.format("Unsupported type of loading tsfile : %s", type));
    }

    // move file from sync dir to data dir
    if (!targetFile.getParentFile().exists()) {
      targetFile.getParentFile().mkdirs();
    }
    try {
      FileUtils.moveFile(syncedTsFile, targetFile);
    } catch (IOException e) {
      logger.error("File renaming failed when loading tsfile. Origin: {}, Target: {}",
          syncedTsFile.getAbsolutePath(), targetFile.getAbsolutePath(), e);
      throw new TsFileProcessorException(String.format(
          "File renaming failed when loading tsfile. Origin: %s, Target: %s, because %s",
          syncedTsFile.getAbsolutePath(), targetFile.getAbsolutePath(), e.getMessage()));
    }

    File syncedResourceFile = new File(
        syncedTsFile.getAbsolutePath() + TsFileResource.RESOURCE_SUFFIX);
    File targetResourceFile = new File(
        targetFile.getAbsolutePath() + TsFileResource.RESOURCE_SUFFIX);
    try {
      FileUtils.moveFile(syncedResourceFile, targetResourceFile);
    } catch (IOException e) {
      logger.error("File renaming failed when loading .resource file. Origin: {}, Target: {}",
          syncedResourceFile.getAbsolutePath(), targetResourceFile.getAbsolutePath(), e);
      throw new TsFileProcessorException(String.format(
          "File renaming failed when loading .resource file. Origin: %s, Target: %s, because %s",
          syncedResourceFile.getAbsolutePath(), targetResourceFile.getAbsolutePath(),
          e.getMessage()));
    }
  }

  /**
   * Delete tsfile if it exists.
   * <p>
   * Firstly, remove the TsFileResource from sequenceFileList/unSequenceFileList.
   * <p>
   * Secondly, delete the tsfile and .resource file.
   *
   * @param tsfieToBeDeleted tsfile to be deleted
   * @return whether the file to be deleted exists.
   * @UsedBy sync module, load external tsfile module.
   */
  public boolean deleteTsfile(File tsfieToBeDeleted) {
    writeLock();
    mergeLock.writeLock().lock();
    TsFileResource tsFileResourceToBeDeleted = null;
    try {
      Iterator<TsFileResource> sequenceIterator = sequenceFileTreeSet.iterator();
      while (sequenceIterator.hasNext()) {
        TsFileResource sequenceResource = sequenceIterator.next();
        if (sequenceResource.getFile().getName().equals(tsfieToBeDeleted.getName())) {
          tsFileResourceToBeDeleted = sequenceResource;
          sequenceIterator.remove();
          break;
        }
      }
      if (tsFileResourceToBeDeleted == null) {
        Iterator<TsFileResource> unsequenceIterator = unSequenceFileList.iterator();
        while (unsequenceIterator.hasNext()) {
          TsFileResource unsequenceResource = unsequenceIterator.next();
          if (unsequenceResource.getFile().getName().equals(tsfieToBeDeleted.getName())) {
            tsFileResourceToBeDeleted = unsequenceResource;
            unsequenceIterator.remove();
            break;
          }
        }
      }
    } finally {
      mergeLock.writeLock().unlock();
      writeUnlock();
    }
    if (tsFileResourceToBeDeleted == null) {
      return false;
    }
    tsFileResourceToBeDeleted.getWriteQueryLock().writeLock().lock();
    try {
      tsFileResourceToBeDeleted.remove();
      logger.info("Delete tsfile {} successfully.", tsFileResourceToBeDeleted.getFile());
    } finally {
      tsFileResourceToBeDeleted.getWriteQueryLock().writeLock().unlock();
    }
    return true;
  }


  public Collection<TsFileProcessor> getWorkSequenceTsFileProcessors() {
    return workSequenceTsFileProcessors.values();
  }

  /**
   * Move tsfile to the target directory if it exists.
   * <p>
   * Firstly, remove the TsFileResource from sequenceFileList/unSequenceFileList.
   * <p>
   * Secondly, move the tsfile and .resource file to the target directory.
   *
   * @param fileToBeMoved tsfile to be moved
   * @return whether the file to be moved exists.
   * @UsedBy load external tsfile module.
   */
  public boolean moveTsfile(File fileToBeMoved, File targetDir) throws IOException {
    writeLock();
    mergeLock.writeLock().lock();
    TsFileResource tsFileResourceToBeMoved = null;
    try {
      Iterator<TsFileResource> sequenceIterator = sequenceFileTreeSet.iterator();
      while (sequenceIterator.hasNext()) {
        TsFileResource sequenceResource = sequenceIterator.next();
        if (sequenceResource.getFile().getName().equals(fileToBeMoved.getName())) {
          tsFileResourceToBeMoved = sequenceResource;
          sequenceIterator.remove();
          break;
        }
      }
      if (tsFileResourceToBeMoved == null) {
        Iterator<TsFileResource> unsequenceIterator = unSequenceFileList.iterator();
        while (unsequenceIterator.hasNext()) {
          TsFileResource unsequenceResource = unsequenceIterator.next();
          if (unsequenceResource.getFile().getName().equals(fileToBeMoved.getName())) {
            tsFileResourceToBeMoved = unsequenceResource;
            unsequenceIterator.remove();
            break;
          }
        }
      }
    } finally {
      mergeLock.writeLock().unlock();
      writeUnlock();
    }
    if (tsFileResourceToBeMoved == null) {
      return false;
    }
    tsFileResourceToBeMoved.getWriteQueryLock().writeLock().lock();
    try {
      tsFileResourceToBeMoved.moveTo(targetDir);
      logger
          .info("Move tsfile {} to target dir {} successfully.", tsFileResourceToBeMoved.getFile(),
              targetDir.getPath());
    } finally {
      tsFileResourceToBeMoved.getWriteQueryLock().writeLock().unlock();
    }
    return true;
  }


  public Collection<TsFileProcessor> getWorkUnsequenceTsFileProcessor() {
    return workUnsequenceTsFileProcessors.values();
  }

  public void setDataTTL(long dataTTL) {
    this.dataTTL = dataTTL;
    checkFilesTTL();
  }

  @TestOnly
  public List<TsFileResource> getSequenceFileTreeSet() {
    return new ArrayList<>(sequenceFileTreeSet);
  }

  @TestOnly
  public List<TsFileResource> getUnSequenceFileList() {
    return unSequenceFileList;
  }

  private enum LoadTsFileType {
    LOAD_SEQUENCE, LOAD_UNSEQUENCE
  }

  @FunctionalInterface
  public interface CloseTsFileCallBack {

    void call(TsFileProcessor caller) throws TsFileProcessorException, IOException;
  }

  @FunctionalInterface
  public interface UpdateEndTimeCallBack {

    boolean call(TsFileProcessor caller);
  }

}<|MERGE_RESOLUTION|>--- conflicted
+++ resolved
@@ -312,7 +312,6 @@
     Iterator<Long> iterator = startTimeMap.values().iterator();
     if (iterator.hasNext()) {
       return fromTimeToTimePartition(iterator.next());
-<<<<<<< HEAD
     }
 
     return -1;
@@ -335,30 +334,6 @@
       }
     }
 
-=======
-    }
-
-    return -1;
-  }
-
-  /**
-   * get version controller by time partition Id Thread-safety should be ensure by caller
-   *
-   * @param timePartitionId time partition Id
-   * @return version controller
-   */
-  private VersionController getVersionControllerByTimePartitionId(long timePartitionId) {
-    VersionController res = timePartitionIdVersionControllerMap.get(timePartitionId);
-    if (res == null) {
-      try {
-        res = new SimpleFileVersionController(storageGroupSysDir.getPath(), timePartitionId);
-        timePartitionIdVersionControllerMap.put(timePartitionId, res);
-      } catch (IOException e) {
-        logger.error("can't build a version controller for time partition" + timePartitionId);
-      }
-    }
-
->>>>>>> 44d6aca1
     return res;
   }
 
@@ -1027,11 +1002,6 @@
           deviceId, measurementId, context);
       List<TsFileResource> unseqResources = getFileResourceListForQuery(unSequenceFileList,
           deviceId, measurementId, context);
-      System.out.println("!!!");
-      for(TsFileResource resource : seqResources){
-        System.out.println(resource);
-      }
-      System.out.println("!!!");
       QueryDataSource dataSource = new QueryDataSource(new Path(deviceId, measurementId),
           seqResources, unseqResources);
       // used files should be added before mergeLock is unlocked, or they may be deleted by
@@ -1335,18 +1305,11 @@
         return;
       }
 
-<<<<<<< HEAD
-      long budget = IoTDBDescriptor.getInstance().getConfig().getMergeMemoryBudget();
-      long timeLowerBound = System.currentTimeMillis() - dataTTL;
-      MergeResource mergeResource = new MergeResource(sequenceFileTreeSet, unSequenceFileList,
-          timeLowerBound);
-=======
       for(Pair<List<TsFileResource>, List<TsFileResource>> pair : buildTimePartitionMergeResource()){
         long budget = IoTDBDescriptor.getInstance().getConfig().getMergeMemoryBudget();
         long timeLowerBound = System.currentTimeMillis() - dataTTL;
         MergeResource mergeResource = new MergeResource(pair.left, pair.right,
             timeLowerBound);
->>>>>>> 44d6aca1
 
         IMergeFileSelector fileSelector = getMergeFileSelector(budget, mergeResource);
         try {
