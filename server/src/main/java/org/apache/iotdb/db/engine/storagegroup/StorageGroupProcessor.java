/**
 * Licensed to the Apache Software Foundation (ASF) under one
 * or more contributor license agreements.  See the NOTICE file
 * distributed with this work for additional information
 * regarding copyright ownership.  The ASF licenses this file
 * to you under the Apache License, Version 2.0 (the
 * "License"); you may not use this file except in compliance
 * with the License.  You may obtain a copy of the License at
 *
 *      http://www.apache.org/licenses/LICENSE-2.0
 *
 * Unless required by applicable law or agreed to in writing,
 * software distributed under the License is distributed on an
 * "AS IS" BASIS, WITHOUT WARRANTIES OR CONDITIONS OF ANY
 * KIND, either express or implied.  See the License for the
 * specific language governing permissions and limitations
 * under the License.
 */
package org.apache.iotdb.db.engine.storagegroup;

import static org.apache.iotdb.db.engine.merge.task.MergeTask.MERGE_SUFFIX;
import static org.apache.iotdb.db.engine.storagegroup.TsFileResource.TEMP_SUFFIX;
import static org.apache.iotdb.tsfile.common.constant.TsFileConstant.TSFILE_SUFFIX;

import java.io.File;
import java.io.IOException;
import java.util.ArrayList;
import java.util.Collections;
import java.util.ConcurrentModificationException;
import java.util.Date;
import java.util.HashMap;
import java.util.HashSet;
import java.util.Iterator;
import java.util.LinkedList;
import java.util.List;
import java.util.Map;
import java.util.Map.Entry;
import java.util.Set;
import java.util.concurrent.locks.ReadWriteLock;
import java.util.concurrent.locks.ReentrantReadWriteLock;
import org.apache.commons.io.FileUtils;
import org.apache.iotdb.db.conf.IoTDBDescriptor;
import org.apache.iotdb.db.conf.directories.DirectoryManager;
import org.apache.iotdb.db.engine.fileSystem.FileFactory;
import org.apache.iotdb.db.engine.merge.manage.MergeManager;
import org.apache.iotdb.db.engine.merge.manage.MergeResource;
import org.apache.iotdb.db.engine.merge.selector.IMergeFileSelector;
import org.apache.iotdb.db.engine.merge.selector.MaxFileMergeFileSelector;
import org.apache.iotdb.db.engine.merge.selector.MaxSeriesMergeFileSelector;
import org.apache.iotdb.db.engine.merge.selector.MergeFileStrategy;
import org.apache.iotdb.db.engine.merge.task.MergeTask;
import org.apache.iotdb.db.engine.merge.task.RecoverMergeTask;
import org.apache.iotdb.db.engine.modification.Deletion;
import org.apache.iotdb.db.engine.modification.Modification;
import org.apache.iotdb.db.engine.modification.ModificationFile;
import org.apache.iotdb.db.engine.querycontext.QueryDataSource;
import org.apache.iotdb.db.engine.querycontext.ReadOnlyMemChunk;
import org.apache.iotdb.db.engine.version.SimpleFileVersionController;
import org.apache.iotdb.db.engine.version.VersionController;
import org.apache.iotdb.db.exception.DiskSpaceInsufficientException;
import org.apache.iotdb.db.exception.MergeException;
import org.apache.iotdb.db.exception.MetadataErrorException;
import org.apache.iotdb.db.exception.OutOfTTLException;
import org.apache.iotdb.db.exception.ProcessorException;
import org.apache.iotdb.db.exception.StorageEngineException;
import org.apache.iotdb.db.exception.StorageGroupProcessorException;
import org.apache.iotdb.db.exception.TsFileProcessorException;
import org.apache.iotdb.db.metadata.MManager;
import org.apache.iotdb.db.qp.physical.crud.BatchInsertPlan;
import org.apache.iotdb.db.qp.physical.crud.DeletePlan;
import org.apache.iotdb.db.qp.physical.crud.InsertPlan;
import org.apache.iotdb.db.query.context.QueryContext;
import org.apache.iotdb.db.query.control.JobFileManager;
import org.apache.iotdb.db.utils.CopyOnReadLinkedList;
import org.apache.iotdb.db.writelog.recover.TsFileRecoverPerformer;
import org.apache.iotdb.rpc.TSStatusType;
import org.apache.iotdb.tsfile.file.metadata.ChunkMetaData;
import org.apache.iotdb.tsfile.file.metadata.enums.CompressionType;
import org.apache.iotdb.tsfile.file.metadata.enums.TSDataType;
import org.apache.iotdb.tsfile.file.metadata.enums.TSEncoding;
<<<<<<< HEAD
=======
import org.apache.iotdb.db.engine.fileSystem.SystemFileFactory;
import org.apache.iotdb.tsfile.fileSystem.TSFileFactory;
>>>>>>> 18da903d
import org.apache.iotdb.tsfile.read.common.Path;
import org.apache.iotdb.tsfile.utils.Pair;
import org.apache.iotdb.tsfile.write.schema.MeasurementSchema;
import org.apache.iotdb.tsfile.write.schema.Schema;
import org.slf4j.Logger;
import org.slf4j.LoggerFactory;

/**
 * For sequence data, a StorageGroupProcessor has some TsFileProcessors, in which there is only one
 * TsFileProcessor in the working status. <br/>
 *
 * There are two situations to set the working TsFileProcessor to closing status:<br/>
 *
 * (1) when inserting data into the TsFileProcessor, and the TsFileProcessor shouldFlush() (or
 * shouldClose())<br/>
 *
 * (2) someone calls waitForAllCurrentTsFileProcessorsClosed(). (up to now, only flush command from
 * cli will call this method)<br/>
 *
 * UnSequence data has the similar process as above.
 *
 * When a sequence TsFileProcessor is submitted to be flushed, the updateLatestFlushTimeCallback()
 * method will be called as a callback.<br/>
 *
 * When a TsFileProcessor is closed, the closeUnsealedTsFileProcessor() method will be called as a
 * callback.
 */
public class StorageGroupProcessor {

  private static final String MERGING_MODIFICATION_FILE_NAME = "merge.mods";
  private static final Logger logger = LoggerFactory.getLogger(StorageGroupProcessor.class);
  /**
   * a read write lock for guaranteeing concurrent safety when accessing all fields in this class
   * (i.e., schema, (un)sequenceFileList, work(un)SequenceTsFileProcessor,
   * closing(Un)SequenceTsFileProcessor, latestTimeForEachDevice, and
   * latestFlushedTimeForEachDevice)
   */
  private final ReadWriteLock insertLock = new ReentrantReadWriteLock();
  /**
   * closeStorageGroupCondition is used to wait for all currently closing TsFiles to be done.
   */
  private final Object closeStorageGroupCondition = new Object();
  /**
   * avoid some tsfileResource is changed (e.g., from unsealed to sealed) when a query is executed.
   */
  private final ReadWriteLock closeQueryLock = new ReentrantReadWriteLock();
  /**
   * the schema of time series that belong this storage group
   */
  private Schema schema;
  // includes sealed and unsealed sequence TsFiles
  private List<TsFileResource> sequenceFileList = new ArrayList<>();
  private TsFileProcessor workSequenceTsFileProcessor = null;
  private CopyOnReadLinkedList<TsFileProcessor> closingSequenceTsFileProcessor = new CopyOnReadLinkedList<>();
  // includes sealed and unsealed unSequence TsFiles
  private List<TsFileResource> unSequenceFileList = new ArrayList<>();
  private TsFileProcessor workUnSequenceTsFileProcessor = null;
  private CopyOnReadLinkedList<TsFileProcessor> closingUnSequenceTsFileProcessor = new CopyOnReadLinkedList<>();
  /**
   * device -> global latest timestamp of each device latestTimeForEachDevice caches non-flushed
   * changes upon timestamps of each device, and is used to update latestFlushedTimeForEachDevice
   * when a flush is issued.
   */
  private Map<String, Long> latestTimeForEachDevice = new HashMap<>();
  /**
   * device -> largest timestamp of the latest memtable to be submitted to asyncTryToFlush
   * latestFlushedTimeForEachDevice determines whether a data point should be put into a sequential
   * file or an unsequential file. Data of some device with timestamp less than or equals to the
   * device's latestFlushedTime should go into an unsequential file.
   */
  private Map<String, Long> latestFlushedTimeForEachDevice = new HashMap<>();
  private String storageGroupName;
  private File storageGroupSysDir;

  /**
   * versionController assigns a version for each MemTable and deletion/update such that after they
   * are persisted, the order of insertions, deletions and updates can be re-determined.
   */
  private VersionController versionController;

  /**
   * mergeLock is to be used in the merge process. Concurrent queries, deletions and merges may
   * result in losing some deletion in the merged new file, so a lock is necessary.
   */
  private ReentrantReadWriteLock mergeLock = new ReentrantReadWriteLock();

  /**
   * This is the modification file of the result of the current merge. Because the merged file may
   * be invisible at this moment, without this, deletion/update during merge could be lost.
   */
  private ModificationFile mergingModification;

  private volatile boolean isMerging = false;
  private long mergeStartTime;

  /**
   * This linked list records the access order of measurements used by query.
   */
  private LinkedList<String> lruForSensorUsedInQuery = new LinkedList<>();
  private static final int MAX_CACHE_SENSORS = 5000;

  /**
   * when the data in a storage group are older than dataTTL, it is considered invalid and will
   * be eventually removed.
   */
  private long dataTTL = Long.MAX_VALUE;

  public StorageGroupProcessor(String systemInfoDir, String storageGroupName)
      throws ProcessorException {
    this.storageGroupName = storageGroupName;

    // construct the file schema
    this.schema = constructSchema(storageGroupName);

    try {
      storageGroupSysDir = SystemFileFactory.INSTANCE.getFile(systemInfoDir, storageGroupName);
      if (storageGroupSysDir.mkdirs()) {
        logger.info("Storage Group system Directory {} doesn't exist, create it",
            storageGroupSysDir.getPath());
      } else if (!storageGroupSysDir.exists()) {
        logger.error("create Storage Group system Directory {} failed",
            storageGroupSysDir.getPath());
      }

      versionController = new SimpleFileVersionController(storageGroupSysDir.getPath());
    } catch (IOException e) {
      throw new StorageGroupProcessorException(e);
    }

    recover();
  }

  private void recover() throws ProcessorException {
    logger.info("recover Storage Group  {}", storageGroupName);

    try {
      // collect TsFiles from sequential and unsequential data directory
      List<TsFileResource> seqTsFiles = getAllFiles(DirectoryManager.getInstance().getAllSequenceFileFolders());
      List<TsFileResource> unseqTsFiles =
          getAllFiles(DirectoryManager.getInstance().getAllUnSequenceFileFolders());

      recoverSeqFiles(seqTsFiles);
      recoverUnseqFiles(unseqTsFiles);

      String taskName = storageGroupName + "-" + System.currentTimeMillis();
<<<<<<< HEAD
      File mergingMods = new File(storageGroupSysDir, MERGING_MODIFICATION_FILE_NAME);
=======
      File mergingMods = SystemFileFactory.INSTANCE.getFile(storageGroupSysDir, MERGING_MODIFICAITON_FILE_NAME);
>>>>>>> 18da903d
      if (mergingMods.exists()) {
        mergingModification = new ModificationFile(mergingMods.getPath());
      }
      RecoverMergeTask recoverMergeTask = new RecoverMergeTask(seqTsFiles, unseqTsFiles,
          storageGroupSysDir.getPath(), this::mergeEndAction, taskName,
          IoTDBDescriptor.getInstance().getConfig().isForceFullMerge(), storageGroupName);
      logger.info("{} a RecoverMergeTask {} starts...", storageGroupName, taskName);
      recoverMergeTask.recoverMerge(IoTDBDescriptor.getInstance().getConfig().isContinueMergeAfterReboot());
      if (!IoTDBDescriptor.getInstance().getConfig().isContinueMergeAfterReboot()) {
        mergingMods.delete();
      }
    } catch (IOException | MetadataErrorException e) {
      throw new ProcessorException(e);
    }

    for (TsFileResource resource : sequenceFileList) {
      latestTimeForEachDevice.putAll(resource.getEndTimeMap());
      latestFlushedTimeForEachDevice.putAll(resource.getEndTimeMap());
    }
  }

  private List<TsFileResource> getAllFiles(List<String> folders) {
    List<File> tsFiles = new ArrayList<>();
    for (String baseDir : folders) {
      File fileFolder = TSFileFactory.INSTANCE.getFile(baseDir, storageGroupName);
      if (!fileFolder.exists()) {
        continue;
      }
      // some TsFileResource may be being persisted when the system crashed, try recovering such
      // resources
      continueFailedRenames(fileFolder, TEMP_SUFFIX);

      // some TsFiles were going to be replaced by the merged files when the system crashed and
      // the process was interrupted before the merged files could be named
      continueFailedRenames(fileFolder, MERGE_SUFFIX);

      Collections
          .addAll(tsFiles, fileFolder.listFiles(file -> file.getName().endsWith(TSFILE_SUFFIX)));
    }
    tsFiles.sort(this::compareFileName);
    List<TsFileResource> ret = new ArrayList<>();
    tsFiles.forEach(f -> ret.add(new TsFileResource(f)));
    return ret;
  }

  private void continueFailedRenames(File fileFolder, String suffix) {
    File[] files = fileFolder.listFiles(file -> file.getName().endsWith(suffix));
    if (files != null) {
      for (File tempResource : files) {
        File originResource = TSFileFactory.INSTANCE.getFile(tempResource.getPath().replace(suffix, ""));
        if (originResource.exists()) {
          tempResource.delete();
        } else {
          tempResource.renameTo(originResource);
        }
      }
    }
  }

  private void recoverSeqFiles(List<TsFileResource> tsFiles) throws ProcessorException {

    for (TsFileResource tsFileResource : tsFiles) {
      sequenceFileList.add(tsFileResource);
      TsFileRecoverPerformer recoverPerformer = new TsFileRecoverPerformer(storageGroupName + "-"
          , schema, versionController, tsFileResource, false);
      recoverPerformer.recover();
      tsFileResource.setClosed(true);
    }
  }

  private void recoverUnseqFiles(List<TsFileResource> tsFiles) throws ProcessorException {
    for (TsFileResource tsFileResource : tsFiles) {
      unSequenceFileList.add(tsFileResource);
      TsFileRecoverPerformer recoverPerformer = new TsFileRecoverPerformer(storageGroupName + "-",
          schema,
          versionController, tsFileResource, true);
      recoverPerformer.recover();
      tsFileResource.setClosed(true);
    }
  }

  // TsFileNameComparator compares TsFiles by the version number in its name
  // ({systemTime}-{versionNum}.tsfile)
  private int compareFileName(File o1, File o2) {
    String[] items1 = o1.getName().replace(TSFILE_SUFFIX, "").split("-");
    String[] items2 = o2.getName().replace(TSFILE_SUFFIX, "").split("-");
    if (Long.valueOf(items1[0]) - Long.valueOf(items2[0]) == 0) {
      return Long.compare(Long.valueOf(items1[1]), Long.valueOf(items2[1]));
    } else {
      return Long.compare(Long.valueOf(items1[0]), Long.valueOf(items2[0]));
    }
  }

  private Schema constructSchema(String storageGroupName) {
    List<MeasurementSchema> columnSchemaList;
    columnSchemaList = MManager.getInstance().getSchemaForStorageGroup(storageGroupName);

    Schema schema = new Schema();
    for (MeasurementSchema measurementSchema : columnSchemaList) {
      schema.registerMeasurement(measurementSchema);
    }
    return schema;
  }


  /**
   * add a measurement into the schema.
   */
  public void addMeasurement(String measurementId, TSDataType dataType, TSEncoding encoding,
      CompressionType compressor, Map<String, String> props) {
    writeLock();
    try {
      schema.registerMeasurement(new MeasurementSchema(measurementId, dataType, encoding,
          compressor, props));
    } finally {
      writeUnlock();
    }
  }

  public boolean insert(InsertPlan insertPlan) throws StorageEngineException {
    // reject insertions that are out of ttl
    if (!checkTTL(insertPlan.getTime())) {
      throw new OutOfTTLException(insertPlan.getTime(), System.currentTimeMillis() - dataTTL);
    }
    writeLock();
    try {
      // init map
      latestTimeForEachDevice.putIfAbsent(insertPlan.getDeviceId(), Long.MIN_VALUE);
      latestFlushedTimeForEachDevice.putIfAbsent(insertPlan.getDeviceId(), Long.MIN_VALUE);

      // insert to sequence or unSequence file
      return insertToTsFileProcessor(insertPlan,
          insertPlan.getTime() > latestFlushedTimeForEachDevice.get(insertPlan.getDeviceId()));
    } finally {
      writeUnlock();
    }
  }

  public Integer[] insertBatch(BatchInsertPlan batchInsertPlan) {
    writeLock();
    try {
      // init map
      latestTimeForEachDevice.putIfAbsent(batchInsertPlan.getDeviceId(), Long.MIN_VALUE);
      latestFlushedTimeForEachDevice.putIfAbsent(batchInsertPlan.getDeviceId(), Long.MIN_VALUE);

      Integer[] results = new Integer[batchInsertPlan.getRowCount()];
      List<Integer> sequenceIndexes = new ArrayList<>();
      List<Integer> unsequenceIndexes = new ArrayList<>();

      for (int i = 0; i < batchInsertPlan.getRowCount(); i++) {
        results[i] = TSStatusType.SUCCESS_STATUS.getStatusCode();
        long currTime = batchInsertPlan.getTimes()[i];
        // skip points that do not satisfy TTL
        if (!checkTTL(currTime)) {
          results[i] = TSStatusType.OUT_OF_TTL_ERROR.getStatusCode();
          continue;
        }
        if (currTime > latestFlushedTimeForEachDevice.get(batchInsertPlan.getDeviceId())) {
          sequenceIndexes.add(i);
        } else {
          unsequenceIndexes.add(i);
        }
      }

      if (!sequenceIndexes.isEmpty()) {
        insertBatchToTsFileProcessor(batchInsertPlan, sequenceIndexes, true, results);
      }

      if (!unsequenceIndexes.isEmpty()) {
        insertBatchToTsFileProcessor(batchInsertPlan, unsequenceIndexes, false, results);
      }
      return results;
    } finally {
      writeUnlock();
    }
  }

  /**
   *
   * @param time
   * @return whether the given time falls in ttl
   */
  private boolean checkTTL(long time) {
    return dataTTL == Long.MAX_VALUE || (System.currentTimeMillis() - time) <= dataTTL;
  }

  private void insertBatchToTsFileProcessor(BatchInsertPlan batchInsertPlan,
      List<Integer> indexes, boolean sequence, Integer[] results) {

    TsFileProcessor tsFileProcessor = getOrCreateTsFileProcessor(sequence);
    if (tsFileProcessor == null) {
      for (int index : indexes) {
        results[index] = TSStatusType.INTERNAL_SERVER_ERROR.getStatusCode();
      }
      return;
    }

    boolean result = tsFileProcessor.insertBatch(batchInsertPlan, indexes, results);

    // try to update the latest time of the device of this tsRecord
    if (result && latestTimeForEachDevice.get(batchInsertPlan.getDeviceId()) < batchInsertPlan.getMaxTime()) {
      latestTimeForEachDevice.put(batchInsertPlan.getDeviceId(), batchInsertPlan.getMaxTime());
    }

    // check memtable size and may asyncTryToFlush the work memtable
    if (tsFileProcessor.shouldFlush()) {
      logger.info("The memtable size {} reaches the threshold, async flush it to tsfile: {}",
          tsFileProcessor.getWorkMemTableMemory(),
          tsFileProcessor.getTsFileResource().getFile().getAbsolutePath());

      if (tsFileProcessor.shouldClose()) {
        moveOneWorkProcessorToClosingList(sequence);
      } else {
        tsFileProcessor.asyncFlush();
      }
    }
  }

  private boolean insertToTsFileProcessor(InsertPlan insertPlan, boolean sequence) {
    TsFileProcessor tsFileProcessor;
    boolean result;

    tsFileProcessor = getOrCreateTsFileProcessor(sequence);

    if (tsFileProcessor == null) {
      return false;
    }

    // insert TsFileProcessor
    result = tsFileProcessor.insert(insertPlan);

    // try to update the latest time of the device of this tsRecord
    if (result && latestTimeForEachDevice.get(insertPlan.getDeviceId()) < insertPlan.getTime()) {
      latestTimeForEachDevice.put(insertPlan.getDeviceId(), insertPlan.getTime());
    }

    // check memtable size and may asyncTryToFlush the work memtable
    if (tsFileProcessor.shouldFlush()) {
      logger.info("The memtable size {} reaches the threshold, async flush it to tsfile: {}",
          tsFileProcessor.getWorkMemTableMemory(),
          tsFileProcessor.getTsFileResource().getFile().getAbsolutePath());

      if (tsFileProcessor.shouldClose()) {
        moveOneWorkProcessorToClosingList(sequence);
      } else {
        tsFileProcessor.asyncFlush();
      }
    }
    return result;
  }

  private TsFileProcessor getOrCreateTsFileProcessor(boolean sequence) {
    TsFileProcessor tsFileProcessor = null;
    try {
      if (sequence) {
        if (workSequenceTsFileProcessor == null) {
          // create a new TsfileProcessor
          workSequenceTsFileProcessor = createTsFileProcessor(true);
          sequenceFileList.add(workSequenceTsFileProcessor.getTsFileResource());
        }
        tsFileProcessor = workSequenceTsFileProcessor;
      } else {
        if (workUnSequenceTsFileProcessor == null) {
          // create a new TsfileProcessor
          workUnSequenceTsFileProcessor = createTsFileProcessor(false);
          unSequenceFileList.add(workUnSequenceTsFileProcessor.getTsFileResource());
        }
        tsFileProcessor = workUnSequenceTsFileProcessor;
      }
    } catch (DiskSpaceInsufficientException e) {
      logger.error(
          "disk space is insufficient when creating TsFile processor, change system mode to read-only",
          e);
      IoTDBDescriptor.getInstance().getConfig().setReadOnly(true);
    } catch (IOException e) {
      logger.error("meet IOException when creating TsFileProcessor, change system mode to read-only",
          e);
      IoTDBDescriptor.getInstance().getConfig().setReadOnly(true);
    }
    return tsFileProcessor;
  }

  private TsFileProcessor createTsFileProcessor(boolean sequence)
      throws IOException, DiskSpaceInsufficientException {
    String baseDir;
    if (sequence) {
      baseDir = DirectoryManager.getInstance().getNextFolderForSequenceFile();
    } else {
      baseDir = DirectoryManager.getInstance().getNextFolderForUnSequenceFile();
    }
<<<<<<< HEAD
    logger.info("Got a base dir for new TsFileProcessor {}, sequence {}", baseDir, sequence);
    new File(baseDir, storageGroupName).mkdirs();
=======
    TSFileFactory.INSTANCE.getFile(baseDir, storageGroupName).mkdirs();
>>>>>>> 18da903d

    String filePath = baseDir + File.separator + storageGroupName + File.separator +
        System.currentTimeMillis() + "-" + versionController.nextVersion() + TSFILE_SUFFIX;

    if (sequence) {
      return new TsFileProcessor(storageGroupName, TSFileFactory.INSTANCE.getFile(filePath),
          schema, versionController, this::closeUnsealedTsFileProcessor,
          this::updateLatestFlushTimeCallback, sequence);
    } else {
      return new TsFileProcessor(storageGroupName, TSFileFactory.INSTANCE.getFile(filePath),
          schema, versionController, this::closeUnsealedTsFileProcessor,
          () -> true, sequence);
    }
  }


  /**
   * only called by insert(), thread-safety should be ensured by caller
   */
  private void moveOneWorkProcessorToClosingList(boolean sequence) {
    //for sequence tsfile, we update the endTimeMap only when the file is prepared to be closed.
    //for unsequence tsfile, we have maintained the endTimeMap when an insertion comes.
    if (sequence) {
      closingSequenceTsFileProcessor.add(workSequenceTsFileProcessor);
      updateEndTimeMap(workSequenceTsFileProcessor);
      workSequenceTsFileProcessor.asyncClose();
      workSequenceTsFileProcessor = null;
    } else {
      closingUnSequenceTsFileProcessor.add(workUnSequenceTsFileProcessor);
      workUnSequenceTsFileProcessor.asyncClose();
      workUnSequenceTsFileProcessor = null;
    }
  }

  public void syncDeleteDataFiles() {
    waitForAllCurrentTsFileProcessorsClosed();
    writeLock();
    try {
      for (TsFileResource tsFileResource : unSequenceFileList) {
        tsFileResource.close();
      }
      for (TsFileResource tsFileResource : sequenceFileList) {
        tsFileResource.close();
      }
      List<String> folder = DirectoryManager.getInstance().getAllSequenceFileFolders();
      folder.addAll(DirectoryManager.getInstance().getAllUnSequenceFileFolders());
      for (String tsfilePath : folder) {
        File storageGroupFolder = TSFileFactory.INSTANCE.getFile(tsfilePath, storageGroupName);
        if (storageGroupFolder.exists()) {
          try {
            FileUtils.deleteDirectory(storageGroupFolder);
          } catch (IOException e) {
            logger.error("Delete TsFiles failed", e);
          }
        }
      }
      this.workSequenceTsFileProcessor = null;
      this.workUnSequenceTsFileProcessor = null;
      this.sequenceFileList.clear();
      this.unSequenceFileList.clear();
      this.latestFlushedTimeForEachDevice.clear();
      this.latestTimeForEachDevice.clear();
    } catch (IOException e) {
      logger.error("Cannot delete files in storage group {}, because", storageGroupName, e);
    } finally {
      writeUnlock();
    }
  }

  public synchronized void checkFilesTTL() {
    long timeBound = System.currentTimeMillis() - dataTTL;
    logger.info("TTL removing files before {}", new Date(timeBound));
    try {
      for (TsFileResource tsFileResource : unSequenceFileList) {
        checkFileTTL(tsFileResource, timeBound, true);
      }
      for (TsFileResource tsFileResource : sequenceFileList) {
        checkFileTTL(tsFileResource, timeBound, false);
      }
    } catch (ConcurrentModificationException e) {
      // ignore
    }
  }

  private void checkFileTTL(TsFileResource resource, long timeBound, boolean isSeq) {
    if (resource.isMerging() || !resource.isClosed()
        || !resource.isDeleted() && resource.stillLives(timeBound)) {
      return;
    }

    writeLock();
    try {
      // prevent new merges and queries from choosing this file
      resource.setDeleted(true);
      // the file may be chosen for merge after the last check and before writeLock()
      // double check to ensure the file is not used by a merge
      if (resource.isMerging()) {
        return;
      }
      // ensure that the file is not used by any queries
      if (resource.getMergeQueryLock().writeLock().tryLock()) {
        try {
          // physical removal
          resource.remove();
          logger.info("Removed a file {} by ttl ({}ms)", resource.getFile().getPath(), dataTTL);
          if (isSeq) {
            sequenceFileList.remove(resource);
          } else {
            unSequenceFileList.remove(resource);
          }
        } finally {
          resource.getMergeQueryLock().writeLock().unlock();
        }
      }
    } finally {
      writeUnlock();
    }
  }

  /**
   * This method will be blocked until all tsfile processors are closed.
   */
  public void waitForAllCurrentTsFileProcessorsClosed() {
    synchronized (closeStorageGroupCondition) {
      try {
        putAllWorkingTsFileProcessorIntoClosingList();
        while (!closingSequenceTsFileProcessor.isEmpty() || !closingUnSequenceTsFileProcessor
            .isEmpty()) {
          closeStorageGroupCondition.wait();
        }
      } catch (InterruptedException e) {
        logger.error("CloseFileNodeCondition error occurs while waiting for closing the storage "
            + "group {}", storageGroupName, e);
        Thread.currentThread().interrupt();
      }
    }
  }

  public void putAllWorkingTsFileProcessorIntoClosingList() {
    writeLock();
    try {
      logger.info("async force close all files in storage group: {}", storageGroupName);
      if (workSequenceTsFileProcessor != null) {
        moveOneWorkProcessorToClosingList(true);
      }
      if (workUnSequenceTsFileProcessor != null) {
        moveOneWorkProcessorToClosingList(false);
      }
    } finally {
      writeUnlock();
    }
  }

  // TODO need a read lock, please consider the concurrency with flush manager threads.
  public QueryDataSource query(String deviceId, String measurementId, QueryContext context,
      JobFileManager filePathsManager) {
    insertLock.readLock().lock();
    mergeLock.readLock().lock();
    synchronized (lruForSensorUsedInQuery) {
      if (lruForSensorUsedInQuery.size() >= MAX_CACHE_SENSORS) {
        lruForSensorUsedInQuery.removeFirst();
      }
      lruForSensorUsedInQuery.add(measurementId);
    }
    try {
      List<TsFileResource> seqResources = getFileReSourceListForQuery(sequenceFileList,
          deviceId, measurementId, context);
      List<TsFileResource> unseqResources = getFileReSourceListForQuery(unSequenceFileList,
          deviceId, measurementId, context);
      QueryDataSource dataSource =  new QueryDataSource(new Path(deviceId, measurementId), seqResources, unseqResources);
      // used files should be added before mergeLock is unlocked, or they may be deleted by
      // running merge
      // is null only in tests
      if (filePathsManager != null) {
        filePathsManager.addUsedFilesForGivenJob(context.getJobId(), dataSource);
      }
      dataSource.setDataTTL(dataTTL);
      return dataSource;
    } finally {
      insertLock.readLock().unlock();
      mergeLock.readLock().unlock();
    }
  }

  /**
   * returns the top k% measurements which are recently used in queries.
   */
  public Set calTopKMeasurement(String sensorId, double k) {
    int num = (int) (lruForSensorUsedInQuery.size() * k);
    Set<String> sensorSet = new HashSet<>(num + 1);
    synchronized (lruForSensorUsedInQuery) {
      Iterator<String> iterator = lruForSensorUsedInQuery.descendingIterator();
      while (iterator.hasNext() && sensorSet.size() < num) {
        String sensor = iterator.next();
        if (sensorSet.contains(sensor)) {
          iterator.remove();
        } else {
          sensorSet.add(sensor);
        }
      }
    }
    sensorSet.add(sensorId);
    return sensorSet;
  }

  private void writeLock() {
    insertLock.writeLock().lock();
  }

  private void writeUnlock() {
    insertLock.writeLock().unlock();
  }


  /**
   * @param tsFileResources includes sealed and unsealed tsfile resources
   * @return fill unsealed tsfile resources with memory data and ChunkMetadataList of data in disk
   */
  private List<TsFileResource> getFileReSourceListForQuery(List<TsFileResource> tsFileResources,
      String deviceId, String measurementId, QueryContext context) {

    MeasurementSchema mSchema = schema.getMeasurementSchema(measurementId);
    TSDataType dataType = mSchema.getType();

    List<TsFileResource> tsfileResourcesForQuery = new ArrayList<>();
    long timeLowerBound = dataTTL != Long.MAX_VALUE ? System.currentTimeMillis() - dataTTL : Long
        .MIN_VALUE;
    for (TsFileResource tsFileResource : tsFileResources) {
      // TODO: try filtering files if the query contains time filter
      if (!tsFileResource.containsDevice(deviceId)) {
        continue;
      }
      closeQueryLock.readLock().lock();

      try {
        if (dataTTL != Long.MAX_VALUE) {
          Long deviceEndTime = tsFileResource.getEndTimeMap().get(deviceId);
          if (deviceEndTime != null && !checkTTL(deviceEndTime)) {
            continue;
          }
        }

        if (tsFileResource.isClosed()) {
          tsfileResourcesForQuery.add(tsFileResource);
        } else {
          // left: in-memory data, right: meta of disk data
          Pair<ReadOnlyMemChunk, List<ChunkMetaData>> pair;
          pair = tsFileResource
              .getUnsealedFileProcessor()
              .query(deviceId, measurementId, dataType, mSchema.getProps(), context, timeLowerBound);
          tsfileResourcesForQuery
              .add(new TsFileResource(tsFileResource.getFile(),
                  tsFileResource.getStartTimeMap(),
                  tsFileResource.getEndTimeMap(), pair.left, pair.right));
        }
      } finally {
        closeQueryLock.readLock().unlock();
      }
    }
    return tsfileResourcesForQuery;
  }


  /**
   * Delete data whose timestamp <= 'timestamp' and belongs to the timeseries
   * deviceId.measurementId.
   *
   * @param deviceId the deviceId of the timeseries to be deleted.
   * @param measurementId the measurementId of the timeseries to be deleted.
   * @param timestamp the delete range is (0, timestamp].
   */
  public void delete(String deviceId, String measurementId, long timestamp) throws IOException {
    // TODO: how to avoid partial deletion?
    writeLock();
    mergeLock.writeLock().lock();

    // record files which are updated so that we can roll back them in case of exception
    List<ModificationFile> updatedModFiles = new ArrayList<>();

    try {
      Long lastUpdateTime = latestTimeForEachDevice.get(deviceId);
      // no tsfile data, the delete operation is invalid
      if (lastUpdateTime == null) {
        logger.debug("No device {} in SG {}, deletion invalid", deviceId, storageGroupName);
        return;
      }

      // write log
      if (IoTDBDescriptor.getInstance().getConfig().isEnableWal()) {
        if (workSequenceTsFileProcessor != null) {
          workSequenceTsFileProcessor.getLogNode()
              .write(new DeletePlan(timestamp, new Path(deviceId, measurementId)));
        }
        if (workUnSequenceTsFileProcessor != null) {
          workUnSequenceTsFileProcessor.getLogNode()
              .write(new DeletePlan(timestamp, new Path(deviceId, measurementId)));
        }
      }

      Path fullPath = new Path(deviceId, measurementId);
      Deletion deletion = new Deletion(fullPath, versionController.nextVersion(), timestamp);
      if (mergingModification != null) {
        mergingModification.write(deletion);
        updatedModFiles.add(mergingModification);
      }

      deleteDataInFiles(sequenceFileList, deletion, updatedModFiles);
      deleteDataInFiles(unSequenceFileList, deletion, updatedModFiles);

    } catch (Exception e) {
      // roll back
      for (ModificationFile modFile : updatedModFiles) {
        modFile.abort();
      }
      throw new IOException(e);
    } finally {
      writeUnlock();
      mergeLock.writeLock().unlock();
    }
  }


  private void deleteDataInFiles(List<TsFileResource> tsFileResourceList, Deletion deletion,
      List<ModificationFile> updatedModFiles)
      throws IOException {
    String deviceId = deletion.getDevice();
    for (TsFileResource tsFileResource : tsFileResourceList) {
      if (!tsFileResource.containsDevice(deviceId) ||
          deletion.getTimestamp() < tsFileResource.getStartTimeMap().get(deviceId)) {
        continue;
      }

      // write deletion into modification file
      tsFileResource.getModFile().write(deletion);

      // delete data in memory of unsealed file
      if (!tsFileResource.isClosed()) {
        TsFileProcessor tsfileProcessor = tsFileResource.getUnsealedFileProcessor();
        tsfileProcessor.deleteDataInMemory(deletion);
      }

      // add a record in case of rollback
      updatedModFiles.add(tsFileResource.getModFile());
    }
  }

  /**
   * when close an TsFileProcessor, update its EndTimeMap immediately
   *
   * @param tsFileProcessor processor to be closed
   */
  private void updateEndTimeMap(TsFileProcessor tsFileProcessor) {
    TsFileResource resource = tsFileProcessor.getTsFileResource();
    for (Entry<String, Long> startTime : resource.getStartTimeMap().entrySet()) {
      String deviceId = startTime.getKey();
      resource.forceUpdateEndTime(deviceId, latestTimeForEachDevice.get(deviceId));
    }
  }


  private boolean updateLatestFlushTimeCallback() {
    // update the largest timestamp in the last flushing memtable
    for (Entry<String, Long> entry : latestTimeForEachDevice.entrySet()) {
      latestFlushedTimeForEachDevice.put(entry.getKey(), entry.getValue());
    }
    return true;
  }

  /**
   * put the memtable back to the MemTablePool and make the metadata in writer visible
   */
  // TODO please consider concurrency with query and insert method.
  private void closeUnsealedTsFileProcessor(
      TsFileProcessor tsFileProcessor) throws TsFileProcessorException {
    closeQueryLock.writeLock().lock();
    try {
      tsFileProcessor.close();
    } finally {
      closeQueryLock.writeLock().unlock();
    }
    //closingSequenceTsFileProcessor is a thread safety class.
    if (closingSequenceTsFileProcessor.contains(tsFileProcessor)) {
      closingSequenceTsFileProcessor.remove(tsFileProcessor);
    } else {
      closingUnSequenceTsFileProcessor.remove(tsFileProcessor);
    }
    logger.info("signal closing storage group condition in {}", storageGroupName);
    synchronized (closeStorageGroupCondition) {
      closeStorageGroupCondition.notifyAll();
    }
  }

  public void merge(boolean fullMerge) {
    writeLock();
    try {
      if (isMerging) {
        if (logger.isInfoEnabled()) {
          logger.info("{} Last merge is ongoing, currently consumed time: {}ms", storageGroupName,
              (System.currentTimeMillis() - mergeStartTime));
        }
        return;
      }
      if (unSequenceFileList.isEmpty() || sequenceFileList.isEmpty()) {
        logger.info("{} no files to be merged", storageGroupName);
        return;
      }

      long budget = IoTDBDescriptor.getInstance().getConfig().getMergeMemoryBudget();
      long timeBound = System.currentTimeMillis() - dataTTL;
      MergeResource mergeResource = new MergeResource(sequenceFileList, unSequenceFileList, timeBound);

      IMergeFileSelector fileSelector = getMergeFileSelector(budget, mergeResource);
      try {
        List[] mergeFiles = fileSelector.select();
        if (mergeFiles.length == 0) {
          logger.info("{} cannot select merge candidates under the budget {}", storageGroupName,
              budget);
          return;
        }
        // avoid pending tasks holds the metadata and streams
        mergeResource.clear();
        String taskName = storageGroupName + "-" + System.currentTimeMillis();
        // do not cache metadata until true candidates are chosen, or too much metadata will be
        // cached during selection
        mergeResource.setCacheDeviceMeta(true);

        for (TsFileResource tsFileResource : mergeResource.getSeqFiles()) {
          tsFileResource.setMerging(true);
        }
        for (TsFileResource tsFileResource : mergeResource.getUnseqFiles()) {
          tsFileResource.setMerging(true);
        }

        MergeTask mergeTask = new MergeTask(mergeResource, storageGroupSysDir.getPath(),
            this::mergeEndAction, taskName, fullMerge, fileSelector.getConcurrentMergeNum(), storageGroupName);
        mergingModification = new ModificationFile(storageGroupSysDir + File.separator + MERGING_MODIFICATION_FILE_NAME);
        MergeManager.getINSTANCE().submitMainTask(mergeTask);
        if (logger.isInfoEnabled()) {
          logger.info("{} submits a merge task {}, merging {} seqFiles, {} unseqFiles",
              storageGroupName, taskName, mergeFiles[0].size(), mergeFiles[1].size());
        }
        isMerging = true;
        mergeStartTime = System.currentTimeMillis();

      } catch (MergeException | IOException e) {
        logger.error("{} cannot select file for merge", storageGroupName, e);
      }
    } finally {
      writeUnlock();
    }
  }

  private IMergeFileSelector getMergeFileSelector(long budget, MergeResource resource) {
    MergeFileStrategy strategy = IoTDBDescriptor.getInstance().getConfig().getMergeFileStrategy();
    switch (strategy) {
      case MAX_FILE_NUM:
        return new MaxFileMergeFileSelector(resource, budget);
      case MAX_SERIES_NUM:
        return new MaxSeriesMergeFileSelector(resource, budget);
      default:
        throw new UnsupportedOperationException("Unknown MergeFileStrategy " + strategy);
    }
  }

  private void removeUnseqFiles(List<TsFileResource> unseqFiles) {
    mergeLock.writeLock().lock();
    try {
      unSequenceFileList.removeAll(unseqFiles);
    } finally {
      mergeLock.writeLock().unlock();
    }

    for (TsFileResource unseqFile : unseqFiles) {
      unseqFile.getMergeQueryLock().writeLock().lock();
      try {
        unseqFile.remove();
      } finally {
        unseqFile.getMergeQueryLock().writeLock().unlock();
      }
    }
  }

  private void updateMergeModification(TsFileResource seqFile) {
    seqFile.getMergeQueryLock().writeLock().lock();
    try {
      // remove old modifications and write modifications generated during merge
      seqFile.removeModFile();
      if (mergingModification != null) {
        for (Modification modification : mergingModification.getModifications()) {
          seqFile.getModFile().write(modification);
        }
      }
    } catch (IOException e) {
      logger.error("{} cannot clean the ModificationFile of {} after merge", storageGroupName,
          seqFile.getFile(), e);
    } finally {
      seqFile.getMergeQueryLock().writeLock().unlock();
    }
  }

  private void removeMergingModification() {
    try {
      if (mergingModification != null) {
        mergingModification.remove();
        mergingModification = null;
      }
    } catch (IOException e) {
      logger.error("{} cannot remove merging modification ", storageGroupName, e);
    }
  }

  protected void mergeEndAction(List<TsFileResource> seqFiles, List<TsFileResource> unseqFiles,
      File mergeLog) {
    logger.info("{} a merge task is ending...", storageGroupName);

    if (unseqFiles.isEmpty()) {
      // merge runtime exception arose, just end this merge
      isMerging = false;
      logger.info("{} a merge task abnormally ends", storageGroupName);
      return;
    }

    removeUnseqFiles(unseqFiles);

    for (int i = 0; i < seqFiles.size(); i++) {
      TsFileResource seqFile = seqFiles.get(i);
      mergeLock.writeLock().lock();
      try {
        updateMergeModification(seqFile);
        if (i == seqFiles.size() - 1) {
          removeMergingModification();
          isMerging = false;
          mergeLog.delete();
        }
      } finally {
        mergeLock.writeLock().unlock();
      }
    }
    logger.info("{} a merge task ends", storageGroupName);
  }



  public TsFileProcessor getWorkSequenceTsFileProcessor() {
    return workSequenceTsFileProcessor;
  }

  @FunctionalInterface
  public interface CloseTsFileCallBack {

    void call(TsFileProcessor caller) throws TsFileProcessorException, IOException;
  }

  public void setDataTTL(long dataTTL) {
    this.dataTTL = dataTTL;
    checkFilesTTL();
  }
}<|MERGE_RESOLUTION|>--- conflicted
+++ resolved
@@ -41,7 +41,6 @@
 import org.apache.commons.io.FileUtils;
 import org.apache.iotdb.db.conf.IoTDBDescriptor;
 import org.apache.iotdb.db.conf.directories.DirectoryManager;
-import org.apache.iotdb.db.engine.fileSystem.FileFactory;
 import org.apache.iotdb.db.engine.merge.manage.MergeManager;
 import org.apache.iotdb.db.engine.merge.manage.MergeResource;
 import org.apache.iotdb.db.engine.merge.selector.IMergeFileSelector;
@@ -78,11 +77,8 @@
 import org.apache.iotdb.tsfile.file.metadata.enums.CompressionType;
 import org.apache.iotdb.tsfile.file.metadata.enums.TSDataType;
 import org.apache.iotdb.tsfile.file.metadata.enums.TSEncoding;
-<<<<<<< HEAD
-=======
 import org.apache.iotdb.db.engine.fileSystem.SystemFileFactory;
 import org.apache.iotdb.tsfile.fileSystem.TSFileFactory;
->>>>>>> 18da903d
 import org.apache.iotdb.tsfile.read.common.Path;
 import org.apache.iotdb.tsfile.utils.Pair;
 import org.apache.iotdb.tsfile.write.schema.MeasurementSchema;
@@ -228,11 +224,8 @@
       recoverUnseqFiles(unseqTsFiles);
 
       String taskName = storageGroupName + "-" + System.currentTimeMillis();
-<<<<<<< HEAD
-      File mergingMods = new File(storageGroupSysDir, MERGING_MODIFICATION_FILE_NAME);
-=======
-      File mergingMods = SystemFileFactory.INSTANCE.getFile(storageGroupSysDir, MERGING_MODIFICAITON_FILE_NAME);
->>>>>>> 18da903d
+      File mergingMods = SystemFileFactory.INSTANCE.getFile(storageGroupSysDir,
+          MERGING_MODIFICATION_FILE_NAME);
       if (mergingMods.exists()) {
         mergingModification = new ModificationFile(mergingMods.getPath());
       }
@@ -523,12 +516,7 @@
     } else {
       baseDir = DirectoryManager.getInstance().getNextFolderForUnSequenceFile();
     }
-<<<<<<< HEAD
-    logger.info("Got a base dir for new TsFileProcessor {}, sequence {}", baseDir, sequence);
-    new File(baseDir, storageGroupName).mkdirs();
-=======
     TSFileFactory.INSTANCE.getFile(baseDir, storageGroupName).mkdirs();
->>>>>>> 18da903d
 
     String filePath = baseDir + File.separator + storageGroupName + File.separator +
         System.currentTimeMillis() + "-" + versionController.nextVersion() + TSFILE_SUFFIX;
