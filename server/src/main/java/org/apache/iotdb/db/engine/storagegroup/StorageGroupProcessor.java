--- conflicted
+++ resolved
@@ -2893,10 +2893,6 @@
       TsFileResource tsFileResource = iterator.next();
       if (filter.satisfy(logicalStorageGroupName, tsFileResource.getTimePartition())) {
         tsFileResource.remove();
-<<<<<<< HEAD
-        iterator.remove();
-=======
->>>>>>> db717011
         tsFileManagement.remove(tsFileResource, sequence);
         updateLatestFlushTimeToPartition(tsFileResource.getTimePartition(), Long.MIN_VALUE);
         logger.debug("{} is removed during deleting partitions", tsFileResource.getTsFilePath());
