--- conflicted
+++ resolved
@@ -111,7 +111,6 @@
     return schemaRegion.getSchemaRegionStatistics().getSeriesNumber();
   }
 
-<<<<<<< HEAD
   private List<String> analyzeDataTypeOfDelayedViews() {
     if (this.delayedLogicalViewList == null || this.delayedLogicalViewList.size() <= 0) {
       return new ArrayList<>();
@@ -185,8 +184,6 @@
     this.delayedLogicalViewList.clear();
   }
 
-=======
->>>>>>> 92459238
   private String mapToString(Map<String, String> map) {
     if (map == null || map.isEmpty()) {
       return null;
