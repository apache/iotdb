--- conflicted
+++ resolved
@@ -48,20 +48,8 @@
   private final long offset;
 
   private final SchemaFilter schemaFilter;
-
-<<<<<<< HEAD
-=======
-  /**
-   * The task of processing logical views will be delayed. Those infos will be stored here in
-   * function transformToTsBlockColumns(). <b>If there is no delayed infos of logical views, this
-   * variable may be null.</b>
-   */
-  private List<ITimeSeriesSchemaInfo> delayedLogicalViewList;
-
-  private static final String unknownDataTypeString = "UNKNOWN";
   private static final String viewTypeOfLogicalView = "logical";
 
->>>>>>> c69ff946
   LogicalViewSchemaSource(
       PartialPath pathPattern, long limit, long offset, SchemaFilter schemaFilter) {
     this.pathPattern = pathPattern;
@@ -104,7 +92,7 @@
     builder.writeNullableText(3, mapToString(series.getTags()));
     builder.writeNullableText(4, mapToString(series.getAttributes()));
 
-    builder.writeNullableText(5, "logical");
+    builder.writeNullableText(5, viewTypeOfLogicalView);
     builder.writeNullableText(
         6, ((LogicalViewSchema) series.getSchema()).getExpression().toString());
     builder.declarePosition();
@@ -112,7 +100,7 @@
 
   @Override
   public boolean hasSchemaStatistic(ISchemaRegion schemaRegion) {
-    return pathPattern.equals(ALL_MATCH_PATTERN) && (schemaFilter == null);
+    return pathPattern.equals(ALL_MATCH_PATTERN);
   }
 
   @Override
@@ -120,81 +108,6 @@
     return schemaRegion.getSchemaRegionStatistics().getSeriesNumber();
   }
 
-<<<<<<< HEAD
-=======
-  private List<String> analyzeDataTypeOfDelayedViews() {
-    if (this.delayedLogicalViewList == null || this.delayedLogicalViewList.size() <= 0) {
-      return new ArrayList<>();
-    }
-    // fetch schema of source paths of views
-    List<ViewExpression> viewExpressionList = new ArrayList<>();
-    for (ITimeSeriesSchemaInfo series : this.delayedLogicalViewList) {
-      viewExpressionList.add(((LogicalViewSchema) series.getSchema()).getExpression());
-    }
-    GetSourcePathsVisitor getSourcePathsVisitor = new GetSourcePathsVisitor();
-    List<PartialPath> sourcePathsNeedFetch;
-    PathPatternTree patternTree = new PathPatternTree();
-    for (ViewExpression viewExpression : viewExpressionList) {
-      sourcePathsNeedFetch = getSourcePathsVisitor.process(viewExpression, null);
-      for (PartialPath path : sourcePathsNeedFetch) {
-        patternTree.appendFullPath(path);
-      }
-    }
-    ISchemaTree schemaTree = ClusterSchemaFetcher.getInstance().fetchSchema(patternTree, null);
-    // process each view expression and get data type
-    TransformToExpressionVisitor transformToExpressionVisitor = new TransformToExpressionVisitor();
-    CompleteMeasurementSchemaVisitor completeMeasurementSchemaVisitor =
-        new CompleteMeasurementSchemaVisitor();
-    Map<NodeRef<Expression>, TSDataType> expressionTypes = new HashMap<>();
-    List<String> dataTypeStringList = new ArrayList<>();
-    for (ViewExpression viewExpression : viewExpressionList) {
-      Expression expression = null;
-      boolean viewIsBroken = false;
-      try {
-        expression = transformToExpressionVisitor.process(viewExpression, null);
-        expression = completeMeasurementSchemaVisitor.process(expression, schemaTree);
-        ExpressionTypeAnalyzer.analyzeExpression(expressionTypes, expression);
-      } catch (Exception e) {
-        viewIsBroken = true;
-      }
-      if (viewIsBroken) {
-        dataTypeStringList.add(unknownDataTypeString);
-      } else {
-        dataTypeStringList.add(expressionTypes.get(NodeRef.of(expression)).toString());
-      }
-    }
-    return dataTypeStringList;
-  }
-
-  @Override
-  public void processDelayedTask(TsBlockBuilder builder, String database) {
-    // There is no delayed tasks. So, do nothing.
-    if (this.delayedLogicalViewList == null || this.delayedLogicalViewList.size() <= 0) {
-      return;
-    }
-    List<String> dataTypeStringList = this.analyzeDataTypeOfDelayedViews();
-    // process delayed tasks
-    for (int index = 0; index < this.delayedLogicalViewList.size(); index++) {
-      ITimeSeriesSchemaInfo series = this.delayedLogicalViewList.get(index);
-      String expressionTypeOfThisView = dataTypeStringList.get(index);
-
-      builder.getTimeColumnBuilder().writeLong(0);
-      builder.writeNullableText(0, series.getFullPath());
-      builder.writeNullableText(1, database);
-
-      builder.writeNullableText(2, expressionTypeOfThisView);
-
-      builder.writeNullableText(3, mapToString(series.getTags()));
-      builder.writeNullableText(4, mapToString(series.getAttributes()));
-
-      builder.writeNullableText(5, viewTypeOfLogicalView);
-      builder.writeNullableText(
-          6, ((LogicalViewSchema) series.getSchema()).getExpression().toString());
-      builder.declarePosition();
-    }
-  }
-
->>>>>>> c69ff946
   private String mapToString(Map<String, String> map) {
     if (map == null || map.isEmpty()) {
       return null;
