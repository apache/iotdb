--- conflicted
+++ resolved
@@ -48,9 +48,6 @@
   private final long offset;
 
   private final SchemaFilter schemaFilter;
-  private static final String viewTypeOfLogicalView = "logical";
-
-  private static final String unknownDataTypeString = "UNKNOWN";
   private static final String viewTypeOfLogicalView = "logical";
 
   LogicalViewSchemaSource(
@@ -111,82 +108,6 @@
     return schemaRegion.getSchemaRegionStatistics().getSeriesNumber();
   }
 
-<<<<<<< HEAD
-  private List<String> analyzeDataTypeOfDelayedViews() {
-    if (this.delayedLogicalViewList == null || this.delayedLogicalViewList.size() <= 0) {
-      return new ArrayList<>();
-    }
-    // fetch schema of source paths of views
-    List<ViewExpression> viewExpressionList = new ArrayList<>();
-    for (ITimeSeriesSchemaInfo series : this.delayedLogicalViewList) {
-      viewExpressionList.add(((LogicalViewSchema) series.getSchema()).getExpression());
-    }
-    GetSourcePathsVisitor getSourcePathsVisitor = new GetSourcePathsVisitor();
-    List<PartialPath> sourcePathsNeedFetch;
-    PathPatternTree patternTree = new PathPatternTree();
-    for (ViewExpression viewExpression : viewExpressionList) {
-      sourcePathsNeedFetch = getSourcePathsVisitor.process(viewExpression, null);
-      for (PartialPath path : sourcePathsNeedFetch) {
-        patternTree.appendFullPath(path);
-      }
-    }
-    ISchemaTree schemaTree = ClusterSchemaFetcher.getInstance().fetchSchema(patternTree, null);
-    // process each view expression and get data type
-    TransformToExpressionVisitor transformToExpressionVisitor = new TransformToExpressionVisitor();
-    CompleteMeasurementSchemaVisitor completeMeasurementSchemaVisitor =
-        new CompleteMeasurementSchemaVisitor();
-    Map<NodeRef<Expression>, TSDataType> expressionTypes = new HashMap<>();
-    List<String> dataTypeStringList = new ArrayList<>();
-    for (ViewExpression viewExpression : viewExpressionList) {
-      Expression expression = null;
-      boolean viewIsBroken = false;
-      try {
-        expression = transformToExpressionVisitor.process(viewExpression, null);
-        expression = completeMeasurementSchemaVisitor.process(expression, schemaTree);
-        ExpressionTypeAnalyzer.analyzeExpression(expressionTypes, expression);
-      } catch (Exception e) {
-        viewIsBroken = true;
-      }
-      if (viewIsBroken) {
-        dataTypeStringList.add(unknownDataTypeString);
-      } else {
-        dataTypeStringList.add(expressionTypes.get(NodeRef.of(expression)).toString());
-      }
-    }
-    return dataTypeStringList;
-  }
-
-  @Override
-  public void processDelayedTask(TsBlockBuilder builder, String database) {
-    // There is no delayed tasks. So, do nothing.
-    if (this.delayedLogicalViewList == null || this.delayedLogicalViewList.size() <= 0) {
-      return;
-    }
-    List<String> dataTypeStringList = this.analyzeDataTypeOfDelayedViews();
-    // process delayed tasks
-    for (int index = 0; index < this.delayedLogicalViewList.size(); index++) {
-      ITimeSeriesSchemaInfo series = this.delayedLogicalViewList.get(index);
-      String expressionTypeOfThisView = dataTypeStringList.get(index);
-
-      builder.getTimeColumnBuilder().writeLong(0);
-      builder.writeNullableText(0, series.getFullPath());
-      builder.writeNullableText(1, database);
-
-      builder.writeNullableText(2, expressionTypeOfThisView);
-
-      builder.writeNullableText(3, mapToString(series.getTags()));
-      builder.writeNullableText(4, mapToString(series.getAttributes()));
-
-      builder.writeNullableText(5, viewTypeOfLogicalView);
-      builder.writeNullableText(
-          6, ((LogicalViewSchema) series.getSchema()).getExpression().toString());
-      builder.declarePosition();
-    }
-    this.delayedLogicalViewList.clear();
-  }
-
-=======
->>>>>>> 92459238
   private String mapToString(Map<String, String> map) {
     if (map == null || map.isEmpty()) {
       return null;
