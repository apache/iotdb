/*
 * Licensed to the Apache Software Foundation (ASF) under one
 * or more contributor license agreements.  See the NOTICE file
 * distributed with this work for additional information
 * regarding copyright ownership.  The ASF licenses this file
 * to you under the Apache License, Version 2.0 (the
 * "License"); you may not use this file except in compliance
 * with the License.  You may obtain a copy of the License at
 *
 *     http://www.apache.org/licenses/LICENSE-2.0
 *
 * Unless required by applicable law or agreed to in writing,
 * software distributed under the License is distributed on an
 * "AS IS" BASIS, WITHOUT WARRANTIES OR CONDITIONS OF ANY
 * KIND, either express or implied.  See the License for the
 * specific language governing permissions and limitations
 * under the License.
 *
 */

package org.apache.iotdb.db.sync.datasource;

import org.apache.iotdb.commons.exception.IllegalPathException;
import org.apache.iotdb.commons.path.PartialPath;
import org.apache.iotdb.db.engine.modification.Deletion;
import org.apache.iotdb.db.sync.externalpipe.operation.Operation;
import org.apache.iotdb.db.sync.sender.pipe.TsFilePipe;

import org.slf4j.Logger;
import org.slf4j.LoggerFactory;

import java.io.File;
import java.io.IOException;
import java.util.List;
import java.util.Map;
import java.util.Set;
import java.util.TreeSet;
import java.util.concurrent.ConcurrentHashMap;

/**
 * This class' function: 1) manage the all Data from Tsfile/DeleteFile etc. 2) It will simulate 1
 * operation queue to let consumers get. *
 */
public class PipeOpManager {
  private static final Logger logger = LoggerFactory.getLogger(PipeOpManager.class);

  TsFilePipe filePipe;

  /** ConcurrentHashMap: SG => PipeSGManager (DataIndex => OperatorBlock) */
  private Map<String, PipeOpSgManager> pipeSgManagerMap = new ConcurrentHashMap<>();

  // save current in-use and not-committed filePipeSerialNumber
  private TreeSet<Long> filePipeSerialNumberSet = new TreeSet<>();
  // == record the maximum filePipeSerialNumber ever existing in filePipeSerialNumberSet.
  private Long maxFilePipeSerialNumber = Long.MIN_VALUE;

  @FunctionalInterface
  public interface NewDataEventHandler {
    void handle(String sgName, long newDataBeginIndex, long newDataCount);
  }
  // Used to notify consumers that new data arrived.
  private NewDataEventHandler newDataEventHandler = null;

  public PipeOpManager(TsFilePipe filePipe) {
    this.filePipe = filePipe;
  }

  public Set<String> getSgSet() {
    return pipeSgManagerMap.keySet();
  }

  /**
   * Append 1 data BlockEntry to pipeOpManager
   *
   * @param sgName
   * @param opBlockEntry
   */
  public void appendOpBlock(String sgName, AbstractOpBlock opBlockEntry) {
    // == record pipeDataSerialNumber for future commit
    appendPipeDataSerialNumber(opBlockEntry.getPipeDataSerialNumber());

    PipeOpSgManager pipeOpSgManager = pipeSgManagerMap.get(sgName);

    if (pipeOpSgManager == null) {
      pipeOpSgManager = new PipeOpSgManager(sgName);
      pipeSgManagerMap.put(sgName, pipeOpSgManager);
    }

    long newDataBeginIndex = pipeOpSgManager.getNextIndex();
    long newDataCount = opBlockEntry.getDataCount();
    pipeOpSgManager.addPipeOpBlock(opBlockEntry);

    notifyNewDataArrive(sgName, newDataBeginIndex, newDataCount);
  }

  private void appendPipeDataSerialNumber(long pipeDataSerialNumber) {
    filePipeSerialNumberSet.add(pipeDataSerialNumber);

    if (pipeDataSerialNumber > maxFilePipeSerialNumber) {
      maxFilePipeSerialNumber = pipeDataSerialNumber;
    }
  }

  /**
   * Add 1 TsFileOpBlock to PipeOpManager. *
   *
   * @param sgName
   * @param tsFilename
   * @param modsFileFullName
   * @param pipeDataSerialNumber
   * @throws IOException
   */
  public void appendTsFileOpBlock(
      String sgName, String tsFilename, String modsFileFullName, long pipeDataSerialNumber)
      throws IOException {
    File file = new File(tsFilename);
    if (!file.exists()) {
      logger.error("appendTsFileOpBlock(), can not find TsFile: {}", tsFilename);
      throw new IOException("No TsFile: " + tsFilename);
    }

    TsFileOpBlock tsFileOpBlock =
        new TsFileOpBlock(sgName, tsFilename, modsFileFullName, pipeDataSerialNumber);
    appendOpBlock(sgName, tsFileOpBlock);
  }

  /**
   * Add 1 DeletionBlock to pipeOpSgManager.
   *
   * @param sgName - StorageGroup Name
   * @param deletion
   * @param pipeDataSerialNumber
   */
  public void appendDeletionOpBlock(String sgName, Deletion deletion, long pipeDataSerialNumber) {
    // == check whether deletion path is valid
    try {
      if (!deletion.getPath().matchPrefixPath(new PartialPath(sgName))) {
        return;
      }
    } catch (IllegalPathException e) {
      logger.error("appendDeletionOpBlock(), error sgName {}", sgName, e);
      return;
    }

<<<<<<< HEAD
    TsFileOpBlock tsfileDataSrcEntry = new TsFileOpBlock(sgName, tsFilename, pipeDataSerialNumber);
    logger.info(String.format("OpManager add %s", tsFilename));
    appendDataSrc(sgName, tsfileDataSrcEntry);
=======
    DeletionOpBlock deletionOpBlock =
        new DeletionOpBlock(
            sgName,
            deletion.getPath(),
            deletion.getStartTime(),
            deletion.getEndTime(),
            pipeDataSerialNumber);

    appendOpBlock(sgName, deletionOpBlock);
>>>>>>> be3a9318
  }

  /**
   * Use SG and index to get Operation from all data files (Tsfile/.modes etc.). 1 Operation may
   * contain multiple data points.
   *
   * @param sgName
   * @param index
   * @return
   */
  public Operation getOperation(String sgName, long index, long length) throws IOException {
    logger.debug("getOperation(), sgName={}, index={}, length={}.", sgName, index, length);

    PipeOpSgManager pipeOpSgManager = pipeSgManagerMap.get(sgName);
    if (pipeOpSgManager == null) {
      logger.error("getOperation(), invalid sgName={}. continue.", sgName);
      return null;
    }

    return pipeOpSgManager.getOperation(index, length);
  }

  /**
   * check whether this data commitIndex will cause committing 1 or more complete opBlock
   *
   * @param sgName
   * @param commitIndex
   * @return
   * @throws IOException
   */
  public boolean opBlockNeedCommit(String sgName, long commitIndex) throws IOException {
    logger.debug("opBlockNeedCommit(), sgName={}, commitIndex={}.", sgName, commitIndex);

    PipeOpSgManager pipeOpSgManager = pipeSgManagerMap.get(sgName);
    if (pipeOpSgManager == null) {
      logger.error("opBlockNeedCommit(), invalid sgName={}. continue.", sgName);
      return false;
    }

    return pipeOpSgManager.opBlockNeedCommit(commitIndex);
  }

  /**
   * Get the committed Index . Note: The return result may be not same to the value set by last
   * commitData()
   *
   * @param sgName
   * @return
   */
  public long getCommittedIndex(String sgName) {
    return (getFirstAvailableIndex(sgName) - 1);
  }

  /**
   * Get the first available data in dedicated StorageGroup. Note: Even if those committed data may
   * still be available as long as it is not deleted.
   *
   * @param sgName
   * @return
   */
  public long getFirstAvailableIndex(String sgName) {
    try {
      return pipeSgManagerMap.get(sgName).getFirstAvailableIndex();
    } catch (NullPointerException e) {
      logger.error("getFirstAvailableIndex(), Can not find sgName: {}.", sgName);
      throw new IllegalArgumentException(
          "getFirstAvailableIndex(), Can not find sgName: " + sgName);
    }
  }

  /**
   * Calculate and commit the filePipeSerialNumber
   *
   * @param filePipeSerialNumberList, committed filePipeSerialNumber List. Pay attention: the data
   *     in list can be discrete
   */
  private void commitFilePipe(List<Long> filePipeSerialNumberList) {
    if (filePipeSerialNumberList.size() <= 0) {
      return;
    }

    if (filePipeSerialNumberSet.size() <= 0) {
      logger.error("commitFilePipe(), filePipeSerialNumberSet should not be empty.");
      return;
    }

    long minNum = filePipeSerialNumberSet.first();
    for (long filePipeSerialNumber : filePipeSerialNumberList) {
      if (!filePipeSerialNumberSet.remove(filePipeSerialNumber)) {
        logger.error("commitFilePipe(), invalid filePipeSerialNumber={}.", filePipeSerialNumber);
      }
    }

    // In real product, filePipe will not be null.
    // Only in test cases, filePipe can be null.
    if (filePipe == null) { // only for test
      return;
    }

    if (filePipeSerialNumberSet.size() > 0) {
      if (filePipeSerialNumberSet.first() > minNum) {
        filePipe.commit(filePipeSerialNumberSet.first() - 1);
      }
      return;
    }

    filePipe.commit(maxFilePipeSerialNumber);
  }

  /**
   * Get the number of in-using opBlocks in PipeOpManager. If return 0, means all FilePipes in
   * PipeOpManager have been consumed.
   *
   * @return
   */
  public int getInUseOpBlockNum() {
    return filePipeSerialNumberSet.size();
  }

  /**
   * Check whether PipeOpManager has no data(OpBlocks)
   *
   * @return True - PipeOpManager has no Pipe data
   */
  public boolean isEmpty() {
    return (filePipeSerialNumberSet.size() <= 0);
  }

  /**
   * Notify that the data (whose index <= committedIndex) has been committed. May remove the data
   * entry whose whole data's index <= committedIndex.
   *
   * @param sgName, StorageGroup Name
   * @param committedIndex, the data (whose index <= committedIndex) may be removed.
   */
  public void commitData(String sgName, long committedIndex) {
    logger.debug(
        "PipeOpManager commitData(), sgName={}, committedIndex={}.", sgName, committedIndex);

    PipeOpSgManager pipeOpSgManager = pipeSgManagerMap.get(sgName);
    if (pipeOpSgManager == null) {
      logger.error("commitData(), invalid sgName = {}, continue.", sgName);
      return;
    }

    // == Calculate the filePipeSerialNumber that need to be committed.
    List<Long> filePipeSerialNumberList = pipeOpSgManager.commitData(committedIndex);
    commitFilePipe(filePipeSerialNumberList);
  }

  /**
   * Get the data index next to the last available data of StorageGroup
   *
   * @param sgName
   * @return
   */
  public long getNextIndex(String sgName) {
    PipeOpSgManager pipeOpSgManager = pipeSgManagerMap.get(sgName);
    if (pipeOpSgManager == null) {
      logger.error("getNextIndex(), can not find Storage Group: {}.", sgName);
      return Long.MIN_VALUE;
    }

    return pipeOpSgManager.getNextIndex();
  }

  /**
   * Set NewDataEventHandler to get notification when new data arrive. This function is optionally
   * used.
   *
   * @param newDataEventHandler
   */
  public void setNewDataEventHandler(NewDataEventHandler newDataEventHandler) {
    this.newDataEventHandler = newDataEventHandler;
  }

  private void notifyNewDataArrive(String sgName, long newDataBeginIndex, long newDataCount) {
    if (newDataEventHandler == null) {
      return;
    }

    newDataEventHandler.handle(sgName, newDataBeginIndex, newDataCount);
  }

  /** release the resource of PipeSrcManager */
  public void close() {
    // == use commitData to release all PipeSrcEntry's resource
    for (String sgName : pipeSgManagerMap.keySet()) {
      commitData(sgName, Long.MAX_VALUE);
    }
  }
}<|MERGE_RESOLUTION|>--- conflicted
+++ resolved
@@ -142,11 +142,6 @@
       return;
     }
 
-<<<<<<< HEAD
-    TsFileOpBlock tsfileDataSrcEntry = new TsFileOpBlock(sgName, tsFilename, pipeDataSerialNumber);
-    logger.info(String.format("OpManager add %s", tsFilename));
-    appendDataSrc(sgName, tsfileDataSrcEntry);
-=======
     DeletionOpBlock deletionOpBlock =
         new DeletionOpBlock(
             sgName,
@@ -156,7 +151,6 @@
             pipeDataSerialNumber);
 
     appendOpBlock(sgName, deletionOpBlock);
->>>>>>> be3a9318
   }
 
   /**
