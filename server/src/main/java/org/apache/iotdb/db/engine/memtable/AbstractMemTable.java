/*
 * Licensed to the Apache Software Foundation (ASF) under one
 * or more contributor license agreements.  See the NOTICE file
 * distributed with this work for additional information
 * regarding copyright ownership.  The ASF licenses this file
 * to you under the Apache License, Version 2.0 (the
 * "License"); you may not use this file except in compliance
 * with the License.  You may obtain a copy of the License at
 *
 *     http://www.apache.org/licenses/LICENSE-2.0
 *
 * Unless required by applicable law or agreed to in writing,
 * software distributed under the License is distributed on an
 * "AS IS" BASIS, WITHOUT WARRANTIES OR CONDITIONS OF ANY
 * KIND, either express or implied.  See the License for the
 * specific language governing permissions and limitations
 * under the License.
 */
package org.apache.iotdb.db.engine.memtable;

import org.apache.iotdb.commons.path.PartialPath;
import org.apache.iotdb.db.conf.IoTDBDescriptor;
import org.apache.iotdb.db.engine.flush.FlushStatus;
import org.apache.iotdb.db.engine.flush.NotifyFlushMemTable;
import org.apache.iotdb.db.engine.modification.Modification;
import org.apache.iotdb.db.engine.querycontext.ReadOnlyMemChunk;
import org.apache.iotdb.db.exception.WriteProcessException;
import org.apache.iotdb.db.exception.query.QueryProcessException;
import org.apache.iotdb.db.metadata.idtable.entry.DeviceIDFactory;
import org.apache.iotdb.db.metadata.idtable.entry.IDeviceID;
import org.apache.iotdb.db.metadata.utils.ResourceByPathUtils;
import org.apache.iotdb.db.mpp.plan.planner.plan.node.write.InsertRowNode;
import org.apache.iotdb.db.mpp.plan.planner.plan.node.write.InsertTabletNode;
import org.apache.iotdb.db.qp.physical.crud.InsertRowPlan;
import org.apache.iotdb.db.qp.physical.crud.InsertTabletPlan;
<<<<<<< HEAD
import org.apache.iotdb.db.service.metrics.MetricService;
=======
import org.apache.iotdb.db.service.metrics.MetricsService;
>>>>>>> 9ab9a717
import org.apache.iotdb.db.service.metrics.enums.Metric;
import org.apache.iotdb.db.service.metrics.enums.Tag;
import org.apache.iotdb.db.utils.MemUtils;
import org.apache.iotdb.db.wal.buffer.IWALByteBufferView;
import org.apache.iotdb.db.wal.utils.WALWriteUtils;
import org.apache.iotdb.metrics.utils.MetricLevel;
import org.apache.iotdb.tsfile.file.metadata.enums.TSDataType;
import org.apache.iotdb.tsfile.utils.Pair;
import org.apache.iotdb.tsfile.utils.ReadWriteIOUtils;
import org.apache.iotdb.tsfile.write.schema.IMeasurementSchema;

import org.slf4j.Logger;
import org.slf4j.LoggerFactory;

import java.io.DataInputStream;
import java.io.IOException;
import java.util.ArrayList;
import java.util.HashMap;
import java.util.List;
import java.util.Map;
import java.util.Map.Entry;
import java.util.Objects;
import java.util.concurrent.atomic.AtomicLong;
import java.util.stream.Collectors;

public abstract class AbstractMemTable implements IMemTable {
  /** each memTable node has a unique int value identifier, init when recovering wal */
  public static final AtomicLong memTableIdCounter = new AtomicLong(-1);

  private static final Logger logger = LoggerFactory.getLogger(AbstractMemTable.class);
  private static final int FIXED_SERIALIZED_SIZE = Byte.BYTES + 2 * Integer.BYTES + 6 * Long.BYTES;

  private static final DeviceIDFactory deviceIDFactory = DeviceIDFactory.getInstance();

  /** DeviceId -> chunkGroup(MeasurementId -> chunk) */
  private final Map<IDeviceID, IWritableMemChunkGroup> memTableMap;

  /**
   * The initial value is true because we want calculate the text data size when recover memTable!!
   */
  protected boolean disableMemControl = true;

  private boolean shouldFlush = false;
  private volatile FlushStatus flushStatus = FlushStatus.WORKING;
  private final int avgSeriesPointNumThreshold =
      IoTDBDescriptor.getInstance().getConfig().getAvgSeriesPointNumberThreshold();
  /** memory size of data points, including TEXT values */
  private long memSize = 0;
  /**
   * memory usage of all TVLists memory usage regardless of whether these TVLists are full,
   * including TEXT values
   */
  private long tvListRamCost = 0;

  private int seriesNumber = 0;

  private long totalPointsNum = 0;

  private long totalPointsNumThreshold = 0;

  private long maxPlanIndex = Long.MIN_VALUE;

  private long minPlanIndex = Long.MAX_VALUE;

  private final long memTableId = memTableIdCounter.incrementAndGet();

  private final long createdTime = System.currentTimeMillis();

  private static final String METRIC_POINT_IN = "pointsIn";

  public AbstractMemTable() {
    this.memTableMap = new HashMap<>();
  }

  public AbstractMemTable(Map<IDeviceID, IWritableMemChunkGroup> memTableMap) {
    this.memTableMap = memTableMap;
  }

  @Override
  public Map<IDeviceID, IWritableMemChunkGroup> getMemTableMap() {
    return memTableMap;
  }

  /**
   * create this MemChunk if it's not exist
   *
   * @param deviceId device id
   * @param schemaList measurement schemaList
   * @return this MemChunkGroup
   */
  private IWritableMemChunkGroup createMemChunkGroupIfNotExistAndGet(
      IDeviceID deviceId, List<IMeasurementSchema> schemaList) {
    IWritableMemChunkGroup memChunkGroup =
        memTableMap.computeIfAbsent(deviceId, k -> new WritableMemChunkGroup());
    for (IMeasurementSchema schema : schemaList) {
      if (schema != null && !memChunkGroup.contains(schema.getMeasurementId())) {
        seriesNumber++;
        totalPointsNumThreshold += avgSeriesPointNumThreshold;
      }
    }
    return memChunkGroup;
  }

  private IWritableMemChunkGroup createAlignedMemChunkGroupIfNotExistAndGet(
      IDeviceID deviceId, List<IMeasurementSchema> schemaList) {
    IWritableMemChunkGroup memChunkGroup =
        memTableMap.computeIfAbsent(
            deviceId,
            k -> {
              seriesNumber += schemaList.size();
              totalPointsNumThreshold += ((long) avgSeriesPointNumThreshold) * schemaList.size();
              return new AlignedWritableMemChunkGroup(
                  schemaList.stream().filter(Objects::nonNull).collect(Collectors.toList()));
            });
    for (IMeasurementSchema schema : schemaList) {
      if (schema != null && !memChunkGroup.contains(schema.getMeasurementId())) {
        seriesNumber++;
        totalPointsNumThreshold += avgSeriesPointNumThreshold;
      }
    }
    return memChunkGroup;
  }

  @Override
  public void insert(InsertRowPlan insertRowPlan) {
    // if this insert plan isn't from storage engine (mainly from test), we should set a temp device
    // id for it
    if (insertRowPlan.getDeviceID() == null) {
      insertRowPlan.setDeviceID(deviceIDFactory.getDeviceID(insertRowPlan.getDevicePath()));
    }

    updatePlanIndexes(insertRowPlan.getIndex());
    String[] measurements = insertRowPlan.getMeasurements();
    Object[] values = insertRowPlan.getValues();

    List<IMeasurementSchema> schemaList = new ArrayList<>();
    List<TSDataType> dataTypes = new ArrayList<>();
    int nullPointsNumber = 0;
    for (int i = 0; i < insertRowPlan.getMeasurements().length; i++) {
      // use measurements[i] to ignore failed partial insert
      if (measurements[i] == null) {
        continue;
      }
      // use values[i] to ignore null value
      if (values[i] == null) {
        nullPointsNumber++;
        continue;
      }
      IMeasurementSchema schema = insertRowPlan.getMeasurementMNodes()[i].getSchema();
      schemaList.add(schema);
      dataTypes.add(schema.getType());
    }
    memSize += MemUtils.getRecordsSize(dataTypes, values, disableMemControl);
    write(
        insertRowPlan.getDeviceID(),
        insertRowPlan.getFailedIndices(),
        schemaList,
        insertRowPlan.getTime(),
        values);

    int pointsInserted =
        insertRowPlan.getMeasurements().length
            - insertRowPlan.getFailedMeasurementNumber()
            - nullPointsNumber;

    totalPointsNum += pointsInserted;

<<<<<<< HEAD
    MetricService.getInstance()
        .count(
            pointsInserted,
            Metric.QUANTITY.toString(),
            MetricLevel.IMPORTANT,
            Tag.NAME.toString(),
            METRIC_POINT_IN);
  }

  @Override
  public void insert(InsertRowNode insertRowNode) {
    // if this insert plan isn't from storage engine (mainly from test), we should set a temp device
    // id for it
    if (insertRowNode.getDeviceID() == null) {
      insertRowNode.setDeviceID(
          DeviceIDFactory.getInstance().getDeviceID(insertRowNode.getDevicePath()));
=======
    if (MetricConfigDescriptor.getInstance().getMetricConfig().getEnableMetric()) {
      MetricsService.getInstance()
          .getMetricManager()
          .count(
              pointsInserted,
              Metric.QUANTITY.toString(),
              MetricLevel.IMPORTANT,
              Tag.NAME.toString(),
              METRIC_POINT_IN,
              Tag.TYPE.toString(),
              "insertRow");
>>>>>>> 9ab9a717
    }

    // updatePlanIndexes(insertRowNode.getIndex());
    updatePlanIndexes(0);
    String[] measurements = insertRowNode.getMeasurements();
    Object[] values = insertRowNode.getValues();

    List<IMeasurementSchema> schemaList = new ArrayList<>();
    List<TSDataType> dataTypes = new ArrayList<>();
    int nullPointsNumber = 0;
    for (int i = 0; i < insertRowNode.getMeasurements().length; i++) {
      // use measurements[i] to ignore failed partial insert
      if (measurements[i] == null) {
        continue;
      }
      // use values[i] to ignore null value
      if (values[i] == null) {
        nullPointsNumber++;
        continue;
      }
      IMeasurementSchema schema = insertRowNode.getMeasurementSchemas()[i];
      schemaList.add(schema);
      dataTypes.add(schema.getType());
    }
    memSize += MemUtils.getRecordsSize(dataTypes, values, disableMemControl);
    write(insertRowNode.getDeviceID(), schemaList, insertRowNode.getTime(), values);

    int pointsInserted =
        insertRowNode.getMeasurements().length
            - insertRowNode.getFailedMeasurementNumber()
            - nullPointsNumber;

    totalPointsNum += pointsInserted;

    MetricService.getInstance()
        .count(
            pointsInserted,
            Metric.QUANTITY.toString(),
            MetricLevel.IMPORTANT,
            Tag.NAME.toString(),
            METRIC_POINT_IN);
  }

  @Override
  public void insertAlignedRow(InsertRowPlan insertRowPlan) {
    // if this insert plan isn't from storage engine, we should set a temp device id for it
    if (insertRowPlan.getDeviceID() == null) {
      insertRowPlan.setDeviceID(deviceIDFactory.getDeviceID(insertRowPlan.getDevicePath()));
    }

    updatePlanIndexes(insertRowPlan.getIndex());
    String[] measurements = insertRowPlan.getMeasurements();
    Object[] values = insertRowPlan.getValues();

    List<IMeasurementSchema> schemaList = new ArrayList<>();
    List<TSDataType> dataTypes = new ArrayList<>();
    for (int i = 0; i < insertRowPlan.getMeasurements().length; i++) {
      // use measurements[i] to ignore failed partial insert
      if (measurements[i] == null) {
        schemaList.add(null);
        continue;
      }
      IMeasurementSchema schema = insertRowPlan.getMeasurementMNodes()[i].getSchema();
      schemaList.add(schema);
      dataTypes.add(schema.getType());
    }
    if (schemaList.isEmpty()) {
      return;
    }
    memSize += MemUtils.getAlignedRecordsSize(dataTypes, values, disableMemControl);
<<<<<<< HEAD
    writeAlignedRow(insertRowPlan.getDeviceID(), schemaList, insertRowPlan.getTime(), values);
=======
    writeAlignedRow(
        insertRowPlan.getDeviceID(),
        insertRowPlan.getFailedIndices(),
        schemaList,
        insertRowPlan.getTime(),
        values);
>>>>>>> 9ab9a717
    int pointsInserted =
        insertRowPlan.getMeasurements().length - insertRowPlan.getFailedMeasurementNumber();
    totalPointsNum += pointsInserted;

<<<<<<< HEAD
    MetricService.getInstance()
        .count(
            pointsInserted,
            Metric.QUANTITY.toString(),
            MetricLevel.IMPORTANT,
            Tag.NAME.toString(),
            METRIC_POINT_IN);
  }

  @Override
  public void insertAlignedRow(InsertRowNode insertRowNode) {
    // if this insert node isn't from storage engine, we should set a temp device id for it
    if (insertRowNode.getDeviceID() == null) {
      insertRowNode.setDeviceID(deviceIDFactory.getDeviceID(insertRowNode.getDevicePath()));
=======
    if (MetricConfigDescriptor.getInstance().getMetricConfig().getEnableMetric()) {
      MetricsService.getInstance()
          .getMetricManager()
          .count(
              pointsInserted,
              Metric.QUANTITY.toString(),
              MetricLevel.IMPORTANT,
              Tag.NAME.toString(),
              METRIC_POINT_IN,
              Tag.TYPE.toString(),
              "insertAlignedRow");
>>>>>>> 9ab9a717
    }

    // TODO updatePlanIndexes(insertRowNode.getIndex());
    updatePlanIndexes(0);
    String[] measurements = insertRowNode.getMeasurements();
    Object[] values = insertRowNode.getValues();
    List<IMeasurementSchema> schemaList = new ArrayList<>();
    List<TSDataType> dataTypes = new ArrayList<>();
    for (int i = 0; i < insertRowNode.getMeasurements().length; i++) {
      // use measurements[i] to ignore failed partial insert
      if (measurements[i] == null) {
        schemaList.add(null);
        continue;
      }
      IMeasurementSchema schema = insertRowNode.getMeasurementSchemas()[i];
      schemaList.add(schema);
      dataTypes.add(schema.getType());
    }
    if (schemaList.isEmpty()) {
      return;
    }
    memSize += MemUtils.getAlignedRecordsSize(dataTypes, values, disableMemControl);
    writeAlignedRow(insertRowNode.getDeviceID(), schemaList, insertRowNode.getTime(), values);
    int pointsInserted = insertRowNode.getMeasurements().length;
    totalPointsNum += pointsInserted;

    MetricService.getInstance()
        .count(
            pointsInserted,
            Metric.QUANTITY.toString(),
            MetricLevel.IMPORTANT,
            Tag.NAME.toString(),
            METRIC_POINT_IN);
  }

  @Override
  public void insertTablet(InsertTabletPlan insertTabletPlan, int start, int end)
      throws WriteProcessException {
    updatePlanIndexes(insertTabletPlan.getIndex());
    try {
      write(insertTabletPlan, start, end);
      memSize += MemUtils.getTabletSize(insertTabletPlan, start, end, disableMemControl);
      int pointsInserted =
          (insertTabletPlan.getDataTypes().length - insertTabletPlan.getFailedMeasurementNumber())
              * (end - start);
      totalPointsNum += pointsInserted;
<<<<<<< HEAD
      MetricService.getInstance()
          .count(
              pointsInserted,
              Metric.QUANTITY.toString(),
              MetricLevel.IMPORTANT,
              Tag.NAME.toString(),
              METRIC_POINT_IN);
=======
      if (MetricConfigDescriptor.getInstance().getMetricConfig().getEnableMetric()) {
        MetricsService.getInstance()
            .getMetricManager()
            .count(
                pointsInserted,
                Metric.QUANTITY.toString(),
                MetricLevel.IMPORTANT,
                Tag.NAME.toString(),
                METRIC_POINT_IN,
                Tag.TYPE.toString(),
                "insertTablet");
      }
>>>>>>> 9ab9a717
    } catch (RuntimeException e) {
      throw new WriteProcessException(e);
    }
  }

  @Override
  public void insertAlignedTablet(InsertTabletPlan insertTabletPlan, int start, int end)
      throws WriteProcessException {
    updatePlanIndexes(insertTabletPlan.getIndex());
    try {
      writeAlignedTablet(insertTabletPlan, start, end);
      memSize += MemUtils.getAlignedTabletSize(insertTabletPlan, start, end, disableMemControl);
      int pointsInserted =
          (insertTabletPlan.getDataTypes().length - insertTabletPlan.getFailedMeasurementNumber())
              * (end - start);
      totalPointsNum += pointsInserted;
<<<<<<< HEAD
      MetricService.getInstance()
          .count(
              pointsInserted,
              Metric.QUANTITY.toString(),
              MetricLevel.IMPORTANT,
              Tag.NAME.toString(),
              METRIC_POINT_IN);
    } catch (RuntimeException e) {
      throw new WriteProcessException(e);
    }
  }

  @Override
  public void insertTablet(InsertTabletNode insertTabletNode, int start, int end)
      throws WriteProcessException {
    // TODO: PlanIndex
    // updatePlanIndexes(insertTabletPlan.getIndex());
    updatePlanIndexes(0);
    try {
      write(insertTabletNode, start, end);
      memSize += MemUtils.getTabletSize(insertTabletNode, start, end, disableMemControl);
      int pointsInserted = insertTabletNode.getDataTypes().length * (end - start);
      totalPointsNum += pointsInserted;
      MetricService.getInstance()
          .count(
              pointsInserted,
              Metric.QUANTITY.toString(),
              MetricLevel.IMPORTANT,
              Tag.NAME.toString(),
              METRIC_POINT_IN);
    } catch (RuntimeException e) {
      throw new WriteProcessException(e);
    }
  }

  @Override
  public void insertAlignedTablet(InsertTabletNode insertTabletNode, int start, int end)
      throws WriteProcessException {
    // TODO: PlanIndex
    // updatePlanIndexes(insertTabletPlan.getIndex());
    updatePlanIndexes(0);
    try {
      writeAlignedTablet(insertTabletNode, start, end);
      memSize += MemUtils.getAlignedTabletSize(insertTabletNode, start, end, disableMemControl);
      int pointsInserted = insertTabletNode.getDataTypes().length * (end - start);
      totalPointsNum += pointsInserted;
      MetricService.getInstance()
          .count(
              pointsInserted,
              Metric.QUANTITY.toString(),
              MetricLevel.IMPORTANT,
              Tag.NAME.toString(),
              METRIC_POINT_IN);
=======
      if (MetricConfigDescriptor.getInstance().getMetricConfig().getEnableMetric()) {
        MetricsService.getInstance()
            .getMetricManager()
            .count(
                pointsInserted,
                Metric.QUANTITY.toString(),
                MetricLevel.IMPORTANT,
                Tag.NAME.toString(),
                METRIC_POINT_IN,
                Tag.TYPE.toString(),
                "insertAlignedTablet");
      }
>>>>>>> 9ab9a717
    } catch (RuntimeException e) {
      throw new WriteProcessException(e);
    }
  }

  @Override
  public void write(
      IDeviceID deviceId,
      List<Integer> failedIndices,
      List<IMeasurementSchema> schemaList,
      long insertTime,
      Object[] objectValue) {
    IWritableMemChunkGroup memChunkGroup =
        createMemChunkGroupIfNotExistAndGet(deviceId, schemaList);
    memChunkGroup.write(insertTime, objectValue, failedIndices, schemaList);
  }

  @Override
  public void writeAlignedRow(
      IDeviceID deviceId,
      List<Integer> failedIndices,
      List<IMeasurementSchema> schemaList,
      long insertTime,
      Object[] objectValue) {
    IWritableMemChunkGroup memChunkGroup =
        createAlignedMemChunkGroupIfNotExistAndGet(deviceId, schemaList);
    memChunkGroup.write(insertTime, objectValue, failedIndices, schemaList);
  }

  @SuppressWarnings("squid:S3776") // high Cognitive Complexity
  @Override
  public void write(InsertTabletPlan insertTabletPlan, int start, int end) {
    // if this insert plan isn't from storage engine, we should set a temp device id for it
    if (insertTabletPlan.getDeviceID() == null) {
      insertTabletPlan.setDeviceID(deviceIDFactory.getDeviceID(insertTabletPlan.getDevicePath()));
    }

    List<IMeasurementSchema> schemaList = new ArrayList<>();
    for (int i = 0; i < insertTabletPlan.getMeasurements().length; i++) {
      if (insertTabletPlan.getColumns()[i] == null) {
        schemaList.add(null);
      } else {
        schemaList.add(insertTabletPlan.getMeasurementMNodes()[i].getSchema());
      }
    }
    IWritableMemChunkGroup memChunkGroup =
        createMemChunkGroupIfNotExistAndGet(insertTabletPlan.getDeviceID(), schemaList);
    memChunkGroup.writeValues(
        insertTabletPlan.getTimes(),
        insertTabletPlan.getColumns(),
        insertTabletPlan.getBitMaps(),
        insertTabletPlan.getFailedIndices(),
        schemaList,
        start,
        end);
  }

  public void write(InsertTabletNode insertTabletNode, int start, int end) {
    // if this insert plan isn't from storage engine, we should set a temp device id for it
    if (insertTabletNode.getDeviceID() == null) {
      insertTabletNode.setDeviceID(
          DeviceIDFactory.getInstance().getDeviceID(insertTabletNode.getDevicePath()));
    }

    List<IMeasurementSchema> schemaList = new ArrayList<>();
    for (int i = 0; i < insertTabletNode.getMeasurementSchemas().length; i++) {
      if (insertTabletNode.getColumns()[i] == null) {
        schemaList.add(null);
      } else {
        schemaList.add(insertTabletNode.getMeasurementSchemas()[i]);
      }
    }
    IWritableMemChunkGroup memChunkGroup =
        createMemChunkGroupIfNotExistAndGet(insertTabletNode.getDeviceID(), schemaList);
    memChunkGroup.writeValues(
        insertTabletNode.getTimes(),
        insertTabletNode.getColumns(),
        insertTabletNode.getBitMaps(),
        schemaList,
        start,
        end);
  }

  @Override
  public void writeAlignedTablet(InsertTabletPlan insertTabletPlan, int start, int end) {
    // if this insert plan isn't from storage engine, we should set a temp device id for it
    if (insertTabletPlan.getDeviceID() == null) {
      insertTabletPlan.setDeviceID(deviceIDFactory.getDeviceID(insertTabletPlan.getDevicePath()));
    }

    List<IMeasurementSchema> schemaList = new ArrayList<>();
    for (int i = 0; i < insertTabletPlan.getMeasurements().length; i++) {
      if (insertTabletPlan.getColumns()[i] == null) {
        schemaList.add(null);
      } else {
        schemaList.add(insertTabletPlan.getMeasurementMNodes()[i].getSchema());
      }
    }
    if (schemaList.isEmpty()) {
      return;
    }
    IWritableMemChunkGroup memChunkGroup =
        createAlignedMemChunkGroupIfNotExistAndGet(insertTabletPlan.getDeviceID(), schemaList);
    memChunkGroup.writeValues(
        insertTabletPlan.getTimes(),
        insertTabletPlan.getColumns(),
        insertTabletPlan.getBitMaps(),
        insertTabletPlan.getFailedIndices(),
        schemaList,
        start,
        end);
  }

  public void writeAlignedTablet(InsertTabletNode insertTabletNode, int start, int end) {
    // if this insert plan isn't from storage engine, we should set a temp device id for it
    if (insertTabletNode.getDeviceID() == null) {
      insertTabletNode.setDeviceID(
          DeviceIDFactory.getInstance().getDeviceID(insertTabletNode.getDevicePath()));
    }

    List<IMeasurementSchema> schemaList = new ArrayList<>();
    for (int i = 0; i < insertTabletNode.getMeasurementSchemas().length; i++) {
      if (insertTabletNode.getColumns()[i] == null) {
        schemaList.add(null);
      } else {
        schemaList.add(insertTabletNode.getMeasurementSchemas()[i]);
      }
    }
    if (schemaList.isEmpty()) {
      return;
    }
    IWritableMemChunkGroup memChunkGroup =
        createAlignedMemChunkGroupIfNotExistAndGet(insertTabletNode.getDeviceID(), schemaList);
    memChunkGroup.writeValues(
        insertTabletNode.getTimes(),
        insertTabletNode.getColumns(),
        insertTabletNode.getBitMaps(),
        schemaList,
        start,
        end);
  }

  @Override
  public boolean checkIfChunkDoesNotExist(IDeviceID deviceId, String measurement) {
    IWritableMemChunkGroup memChunkGroup = memTableMap.get(deviceId);
    if (null == memChunkGroup) {
      return true;
    }
    return !memChunkGroup.contains(measurement);
  }

  @Override
  public long getCurrentTVListSize(IDeviceID deviceId, String measurement) {
    IWritableMemChunkGroup memChunkGroup = memTableMap.get(deviceId);
    return memChunkGroup.getCurrentTVListSize(measurement);
  }

  @Override
  public int getSeriesNumber() {
    return seriesNumber;
  }

  @Override
  public long getTotalPointsNum() {
    return totalPointsNum;
  }

  @Override
  public long size() {
    long sum = 0;
    for (IWritableMemChunkGroup writableMemChunkGroup : memTableMap.values()) {
      sum += writableMemChunkGroup.count();
    }
    return sum;
  }

  @Override
  public long memSize() {
    return memSize;
  }

  @Override
  public boolean reachTotalPointNumThreshold() {
    if (totalPointsNum == 0) {
      return false;
    }
    return totalPointsNum >= totalPointsNumThreshold;
  }

  @Override
  public void clear() {
    memTableMap.clear();
    memSize = 0;
    seriesNumber = 0;
    totalPointsNum = 0;
    totalPointsNumThreshold = 0;
    tvListRamCost = 0;
    maxPlanIndex = 0;
    minPlanIndex = 0;
  }

  @Override
  public boolean isEmpty() {
    return memTableMap.isEmpty();
  }

  @Override
  public ReadOnlyMemChunk query(
      PartialPath fullPath, long ttlLowerBound, List<Pair<Modification, IMemTable>> modsToMemtable)
      throws IOException, QueryProcessException {
    return ResourceByPathUtils.getResourceInstance(fullPath)
        .getReadOnlyMemChunkFromMemTable(this, modsToMemtable, ttlLowerBound);
  }

  @SuppressWarnings("squid:S3776") // high Cognitive Complexity
  @Override
  public void delete(
      PartialPath originalPath, PartialPath devicePath, long startTimestamp, long endTimestamp) {
    IWritableMemChunkGroup memChunkGroup = memTableMap.get(getDeviceID(devicePath));
    if (memChunkGroup == null) {
      return;
    }
    totalPointsNum -= memChunkGroup.delete(originalPath, devicePath, startTimestamp, endTimestamp);
    if (memChunkGroup.getMemChunkMap().isEmpty()) {
      memTableMap.remove(getDeviceID(devicePath));
    }
  }

  @Override
  public void addTVListRamCost(long cost) {
    this.tvListRamCost += cost;
  }

  @Override
  public void releaseTVListRamCost(long cost) {
    this.tvListRamCost -= cost;
  }

  @Override
  public long getTVListsRamCost() {
    return tvListRamCost;
  }

  @Override
  public void addTextDataSize(long textDataSize) {
    this.memSize += textDataSize;
  }

  @Override
  public void releaseTextDataSize(long textDataSize) {
    this.memSize -= textDataSize;
  }

  @Override
  public void setShouldFlush() {
    shouldFlush = true;
  }

  @Override
  public boolean shouldFlush() {
    return shouldFlush;
  }

  @Override
  public void release() {
    for (Entry<IDeviceID, IWritableMemChunkGroup> entry : memTableMap.entrySet()) {
      entry.getValue().release();
    }
  }

  @Override
  public long getMaxPlanIndex() {
    return maxPlanIndex;
  }

  @Override
  public long getMinPlanIndex() {
    return minPlanIndex;
  }

  void updatePlanIndexes(long index) {
    maxPlanIndex = Math.max(index, maxPlanIndex);
    minPlanIndex = Math.min(index, minPlanIndex);
  }

  @Override
  public long getMemTableId() {
    return memTableId;
  }

  @Override
  public long getCreatedTime() {
    return createdTime;
  }

  @Override
  public FlushStatus getFlushStatus() {
    return flushStatus;
  }

  @Override
  public void setFlushStatus(FlushStatus flushStatus) {
    this.flushStatus = flushStatus;
  }

  private IDeviceID getDeviceID(PartialPath deviceId) {
    return deviceIDFactory.getDeviceID(deviceId);
  }

  /** Notice: this method is concurrent unsafe */
  @Override
  public int serializedSize() {
    if (isSignalMemTable()) {
      return Byte.BYTES;
    }
    int size = FIXED_SERIALIZED_SIZE;
    for (Map.Entry<IDeviceID, IWritableMemChunkGroup> entry : memTableMap.entrySet()) {
      size += ReadWriteIOUtils.sizeToWrite(entry.getKey().toStringID());
      size += Byte.BYTES;
      size += entry.getValue().serializedSize();
    }
    return size;
  }

  /** Notice: this method is concurrent unsafe */
  @Override
  public void serializeToWAL(IWALByteBufferView buffer) {
    WALWriteUtils.write(isSignalMemTable(), buffer);
    if (isSignalMemTable()) {
      return;
    }
    buffer.putInt(seriesNumber);
    buffer.putLong(memSize);
    buffer.putLong(tvListRamCost);
    buffer.putLong(totalPointsNum);
    buffer.putLong(totalPointsNumThreshold);
    buffer.putLong(maxPlanIndex);
    buffer.putLong(minPlanIndex);

    buffer.putInt(memTableMap.size());
    for (Map.Entry<IDeviceID, IWritableMemChunkGroup> entry : memTableMap.entrySet()) {
      WALWriteUtils.write(entry.getKey().toStringID(), buffer);

      IWritableMemChunkGroup memChunkGroup = entry.getValue();
      WALWriteUtils.write(memChunkGroup instanceof AlignedWritableMemChunkGroup, buffer);
      memChunkGroup.serializeToWAL(buffer);
    }
  }

  public void deserialize(DataInputStream stream) throws IOException {
    seriesNumber = stream.readInt();
    memSize = stream.readLong();
    tvListRamCost = stream.readLong();
    totalPointsNum = stream.readLong();
    totalPointsNumThreshold = stream.readLong();
    maxPlanIndex = stream.readLong();
    minPlanIndex = stream.readLong();

    int memTableMapSize = stream.readInt();
    for (int i = 0; i < memTableMapSize; ++i) {
      IDeviceID deviceID = deviceIDFactory.getDeviceID(ReadWriteIOUtils.readString(stream));

      boolean isAligned = ReadWriteIOUtils.readBool(stream);
      IWritableMemChunkGroup memChunkGroup;
      if (isAligned) {
        memChunkGroup = AlignedWritableMemChunkGroup.deserialize(stream);
      } else {
        memChunkGroup = WritableMemChunkGroup.deserialize(stream);
      }
      memTableMap.put(deviceID, memChunkGroup);
    }
  }

  public static class Factory {
    private Factory() {}

    public static IMemTable create(DataInputStream stream) throws IOException {
      boolean isSignal = ReadWriteIOUtils.readBool(stream);
      IMemTable memTable;
      if (isSignal) {
        memTable = new NotifyFlushMemTable();
      } else {
        PrimitiveMemTable primitiveMemTable = new PrimitiveMemTable();
        primitiveMemTable.deserialize(stream);
        memTable = primitiveMemTable;
      }
      return memTable;
    }
  }
}<|MERGE_RESOLUTION|>--- conflicted
+++ resolved
@@ -18,59 +18,37 @@
  */
 package org.apache.iotdb.db.engine.memtable;
 
-import org.apache.iotdb.commons.path.PartialPath;
 import org.apache.iotdb.db.conf.IoTDBDescriptor;
-import org.apache.iotdb.db.engine.flush.FlushStatus;
-import org.apache.iotdb.db.engine.flush.NotifyFlushMemTable;
 import org.apache.iotdb.db.engine.modification.Modification;
 import org.apache.iotdb.db.engine.querycontext.ReadOnlyMemChunk;
 import org.apache.iotdb.db.exception.WriteProcessException;
 import org.apache.iotdb.db.exception.query.QueryProcessException;
 import org.apache.iotdb.db.metadata.idtable.entry.DeviceIDFactory;
 import org.apache.iotdb.db.metadata.idtable.entry.IDeviceID;
-import org.apache.iotdb.db.metadata.utils.ResourceByPathUtils;
-import org.apache.iotdb.db.mpp.plan.planner.plan.node.write.InsertRowNode;
-import org.apache.iotdb.db.mpp.plan.planner.plan.node.write.InsertTabletNode;
+import org.apache.iotdb.db.metadata.path.PartialPath;
 import org.apache.iotdb.db.qp.physical.crud.InsertRowPlan;
 import org.apache.iotdb.db.qp.physical.crud.InsertTabletPlan;
-<<<<<<< HEAD
-import org.apache.iotdb.db.service.metrics.MetricService;
-=======
 import org.apache.iotdb.db.service.metrics.MetricsService;
->>>>>>> 9ab9a717
 import org.apache.iotdb.db.service.metrics.enums.Metric;
 import org.apache.iotdb.db.service.metrics.enums.Tag;
 import org.apache.iotdb.db.utils.MemUtils;
-import org.apache.iotdb.db.wal.buffer.IWALByteBufferView;
-import org.apache.iotdb.db.wal.utils.WALWriteUtils;
+import org.apache.iotdb.metrics.config.MetricConfigDescriptor;
 import org.apache.iotdb.metrics.utils.MetricLevel;
 import org.apache.iotdb.tsfile.file.metadata.enums.TSDataType;
 import org.apache.iotdb.tsfile.utils.Pair;
-import org.apache.iotdb.tsfile.utils.ReadWriteIOUtils;
 import org.apache.iotdb.tsfile.write.schema.IMeasurementSchema;
 
 import org.slf4j.Logger;
 import org.slf4j.LoggerFactory;
 
-import java.io.DataInputStream;
 import java.io.IOException;
 import java.util.ArrayList;
 import java.util.HashMap;
 import java.util.List;
 import java.util.Map;
 import java.util.Map.Entry;
-import java.util.Objects;
-import java.util.concurrent.atomic.AtomicLong;
-import java.util.stream.Collectors;
 
 public abstract class AbstractMemTable implements IMemTable {
-  /** each memTable node has a unique int value identifier, init when recovering wal */
-  public static final AtomicLong memTableIdCounter = new AtomicLong(-1);
-
-  private static final Logger logger = LoggerFactory.getLogger(AbstractMemTable.class);
-  private static final int FIXED_SERIALIZED_SIZE = Byte.BYTES + 2 * Integer.BYTES + 6 * Long.BYTES;
-
-  private static final DeviceIDFactory deviceIDFactory = DeviceIDFactory.getInstance();
 
   /** DeviceId -> chunkGroup(MeasurementId -> chunk) */
   private final Map<IDeviceID, IWritableMemChunkGroup> memTableMap;
@@ -80,8 +58,9 @@
    */
   protected boolean disableMemControl = true;
 
+  private static final Logger logger = LoggerFactory.getLogger(AbstractMemTable.class);
+
   private boolean shouldFlush = false;
-  private volatile FlushStatus flushStatus = FlushStatus.WORKING;
   private final int avgSeriesPointNumThreshold =
       IoTDBDescriptor.getInstance().getConfig().getAvgSeriesPointNumberThreshold();
   /** memory size of data points, including TEXT values */
@@ -102,9 +81,7 @@
 
   private long minPlanIndex = Long.MAX_VALUE;
 
-  private final long memTableId = memTableIdCounter.incrementAndGet();
-
-  private final long createdTime = System.currentTimeMillis();
+  private long createdTime = System.currentTimeMillis();
 
   private static final String METRIC_POINT_IN = "pointsIn";
 
@@ -133,7 +110,7 @@
     IWritableMemChunkGroup memChunkGroup =
         memTableMap.computeIfAbsent(deviceId, k -> new WritableMemChunkGroup());
     for (IMeasurementSchema schema : schemaList) {
-      if (schema != null && !memChunkGroup.contains(schema.getMeasurementId())) {
+      if (!memChunkGroup.contains(schema.getMeasurementId())) {
         seriesNumber++;
         totalPointsNumThreshold += avgSeriesPointNumThreshold;
       }
@@ -149,11 +126,10 @@
             k -> {
               seriesNumber += schemaList.size();
               totalPointsNumThreshold += ((long) avgSeriesPointNumThreshold) * schemaList.size();
-              return new AlignedWritableMemChunkGroup(
-                  schemaList.stream().filter(Objects::nonNull).collect(Collectors.toList()));
+              return new AlignedWritableMemChunkGroup(schemaList);
             });
     for (IMeasurementSchema schema : schemaList) {
-      if (schema != null && !memChunkGroup.contains(schema.getMeasurementId())) {
+      if (!memChunkGroup.contains(schema.getMeasurementId())) {
         seriesNumber++;
         totalPointsNumThreshold += avgSeriesPointNumThreshold;
       }
@@ -166,7 +142,8 @@
     // if this insert plan isn't from storage engine (mainly from test), we should set a temp device
     // id for it
     if (insertRowPlan.getDeviceID() == null) {
-      insertRowPlan.setDeviceID(deviceIDFactory.getDeviceID(insertRowPlan.getDevicePath()));
+      insertRowPlan.setDeviceID(
+          DeviceIDFactory.getInstance().getDeviceID(insertRowPlan.getDevicePath()));
     }
 
     updatePlanIndexes(insertRowPlan.getIndex());
@@ -205,24 +182,6 @@
 
     totalPointsNum += pointsInserted;
 
-<<<<<<< HEAD
-    MetricService.getInstance()
-        .count(
-            pointsInserted,
-            Metric.QUANTITY.toString(),
-            MetricLevel.IMPORTANT,
-            Tag.NAME.toString(),
-            METRIC_POINT_IN);
-  }
-
-  @Override
-  public void insert(InsertRowNode insertRowNode) {
-    // if this insert plan isn't from storage engine (mainly from test), we should set a temp device
-    // id for it
-    if (insertRowNode.getDeviceID() == null) {
-      insertRowNode.setDeviceID(
-          DeviceIDFactory.getInstance().getDeviceID(insertRowNode.getDevicePath()));
-=======
     if (MetricConfigDescriptor.getInstance().getMetricConfig().getEnableMetric()) {
       MetricsService.getInstance()
           .getMetricManager()
@@ -234,55 +193,15 @@
               METRIC_POINT_IN,
               Tag.TYPE.toString(),
               "insertRow");
->>>>>>> 9ab9a717
-    }
-
-    // updatePlanIndexes(insertRowNode.getIndex());
-    updatePlanIndexes(0);
-    String[] measurements = insertRowNode.getMeasurements();
-    Object[] values = insertRowNode.getValues();
-
-    List<IMeasurementSchema> schemaList = new ArrayList<>();
-    List<TSDataType> dataTypes = new ArrayList<>();
-    int nullPointsNumber = 0;
-    for (int i = 0; i < insertRowNode.getMeasurements().length; i++) {
-      // use measurements[i] to ignore failed partial insert
-      if (measurements[i] == null) {
-        continue;
-      }
-      // use values[i] to ignore null value
-      if (values[i] == null) {
-        nullPointsNumber++;
-        continue;
-      }
-      IMeasurementSchema schema = insertRowNode.getMeasurementSchemas()[i];
-      schemaList.add(schema);
-      dataTypes.add(schema.getType());
-    }
-    memSize += MemUtils.getRecordsSize(dataTypes, values, disableMemControl);
-    write(insertRowNode.getDeviceID(), schemaList, insertRowNode.getTime(), values);
-
-    int pointsInserted =
-        insertRowNode.getMeasurements().length
-            - insertRowNode.getFailedMeasurementNumber()
-            - nullPointsNumber;
-
-    totalPointsNum += pointsInserted;
-
-    MetricService.getInstance()
-        .count(
-            pointsInserted,
-            Metric.QUANTITY.toString(),
-            MetricLevel.IMPORTANT,
-            Tag.NAME.toString(),
-            METRIC_POINT_IN);
+    }
   }
 
   @Override
   public void insertAlignedRow(InsertRowPlan insertRowPlan) {
     // if this insert plan isn't from storage engine, we should set a temp device id for it
     if (insertRowPlan.getDeviceID() == null) {
-      insertRowPlan.setDeviceID(deviceIDFactory.getDeviceID(insertRowPlan.getDevicePath()));
+      insertRowPlan.setDeviceID(
+          DeviceIDFactory.getInstance().getDeviceID(insertRowPlan.getDevicePath()));
     }
 
     updatePlanIndexes(insertRowPlan.getIndex());
@@ -294,7 +213,6 @@
     for (int i = 0; i < insertRowPlan.getMeasurements().length; i++) {
       // use measurements[i] to ignore failed partial insert
       if (measurements[i] == null) {
-        schemaList.add(null);
         continue;
       }
       IMeasurementSchema schema = insertRowPlan.getMeasurementMNodes()[i].getSchema();
@@ -305,36 +223,16 @@
       return;
     }
     memSize += MemUtils.getAlignedRecordsSize(dataTypes, values, disableMemControl);
-<<<<<<< HEAD
-    writeAlignedRow(insertRowPlan.getDeviceID(), schemaList, insertRowPlan.getTime(), values);
-=======
     writeAlignedRow(
         insertRowPlan.getDeviceID(),
         insertRowPlan.getFailedIndices(),
         schemaList,
         insertRowPlan.getTime(),
         values);
->>>>>>> 9ab9a717
     int pointsInserted =
         insertRowPlan.getMeasurements().length - insertRowPlan.getFailedMeasurementNumber();
     totalPointsNum += pointsInserted;
 
-<<<<<<< HEAD
-    MetricService.getInstance()
-        .count(
-            pointsInserted,
-            Metric.QUANTITY.toString(),
-            MetricLevel.IMPORTANT,
-            Tag.NAME.toString(),
-            METRIC_POINT_IN);
-  }
-
-  @Override
-  public void insertAlignedRow(InsertRowNode insertRowNode) {
-    // if this insert node isn't from storage engine, we should set a temp device id for it
-    if (insertRowNode.getDeviceID() == null) {
-      insertRowNode.setDeviceID(deviceIDFactory.getDeviceID(insertRowNode.getDevicePath()));
-=======
     if (MetricConfigDescriptor.getInstance().getMetricConfig().getEnableMetric()) {
       MetricsService.getInstance()
           .getMetricManager()
@@ -346,40 +244,7 @@
               METRIC_POINT_IN,
               Tag.TYPE.toString(),
               "insertAlignedRow");
->>>>>>> 9ab9a717
-    }
-
-    // TODO updatePlanIndexes(insertRowNode.getIndex());
-    updatePlanIndexes(0);
-    String[] measurements = insertRowNode.getMeasurements();
-    Object[] values = insertRowNode.getValues();
-    List<IMeasurementSchema> schemaList = new ArrayList<>();
-    List<TSDataType> dataTypes = new ArrayList<>();
-    for (int i = 0; i < insertRowNode.getMeasurements().length; i++) {
-      // use measurements[i] to ignore failed partial insert
-      if (measurements[i] == null) {
-        schemaList.add(null);
-        continue;
-      }
-      IMeasurementSchema schema = insertRowNode.getMeasurementSchemas()[i];
-      schemaList.add(schema);
-      dataTypes.add(schema.getType());
-    }
-    if (schemaList.isEmpty()) {
-      return;
-    }
-    memSize += MemUtils.getAlignedRecordsSize(dataTypes, values, disableMemControl);
-    writeAlignedRow(insertRowNode.getDeviceID(), schemaList, insertRowNode.getTime(), values);
-    int pointsInserted = insertRowNode.getMeasurements().length;
-    totalPointsNum += pointsInserted;
-
-    MetricService.getInstance()
-        .count(
-            pointsInserted,
-            Metric.QUANTITY.toString(),
-            MetricLevel.IMPORTANT,
-            Tag.NAME.toString(),
-            METRIC_POINT_IN);
+    }
   }
 
   @Override
@@ -393,15 +258,6 @@
           (insertTabletPlan.getDataTypes().length - insertTabletPlan.getFailedMeasurementNumber())
               * (end - start);
       totalPointsNum += pointsInserted;
-<<<<<<< HEAD
-      MetricService.getInstance()
-          .count(
-              pointsInserted,
-              Metric.QUANTITY.toString(),
-              MetricLevel.IMPORTANT,
-              Tag.NAME.toString(),
-              METRIC_POINT_IN);
-=======
       if (MetricConfigDescriptor.getInstance().getMetricConfig().getEnableMetric()) {
         MetricsService.getInstance()
             .getMetricManager()
@@ -414,7 +270,6 @@
                 Tag.TYPE.toString(),
                 "insertTablet");
       }
->>>>>>> 9ab9a717
     } catch (RuntimeException e) {
       throw new WriteProcessException(e);
     }
@@ -431,61 +286,6 @@
           (insertTabletPlan.getDataTypes().length - insertTabletPlan.getFailedMeasurementNumber())
               * (end - start);
       totalPointsNum += pointsInserted;
-<<<<<<< HEAD
-      MetricService.getInstance()
-          .count(
-              pointsInserted,
-              Metric.QUANTITY.toString(),
-              MetricLevel.IMPORTANT,
-              Tag.NAME.toString(),
-              METRIC_POINT_IN);
-    } catch (RuntimeException e) {
-      throw new WriteProcessException(e);
-    }
-  }
-
-  @Override
-  public void insertTablet(InsertTabletNode insertTabletNode, int start, int end)
-      throws WriteProcessException {
-    // TODO: PlanIndex
-    // updatePlanIndexes(insertTabletPlan.getIndex());
-    updatePlanIndexes(0);
-    try {
-      write(insertTabletNode, start, end);
-      memSize += MemUtils.getTabletSize(insertTabletNode, start, end, disableMemControl);
-      int pointsInserted = insertTabletNode.getDataTypes().length * (end - start);
-      totalPointsNum += pointsInserted;
-      MetricService.getInstance()
-          .count(
-              pointsInserted,
-              Metric.QUANTITY.toString(),
-              MetricLevel.IMPORTANT,
-              Tag.NAME.toString(),
-              METRIC_POINT_IN);
-    } catch (RuntimeException e) {
-      throw new WriteProcessException(e);
-    }
-  }
-
-  @Override
-  public void insertAlignedTablet(InsertTabletNode insertTabletNode, int start, int end)
-      throws WriteProcessException {
-    // TODO: PlanIndex
-    // updatePlanIndexes(insertTabletPlan.getIndex());
-    updatePlanIndexes(0);
-    try {
-      writeAlignedTablet(insertTabletNode, start, end);
-      memSize += MemUtils.getAlignedTabletSize(insertTabletNode, start, end, disableMemControl);
-      int pointsInserted = insertTabletNode.getDataTypes().length * (end - start);
-      totalPointsNum += pointsInserted;
-      MetricService.getInstance()
-          .count(
-              pointsInserted,
-              Metric.QUANTITY.toString(),
-              MetricLevel.IMPORTANT,
-              Tag.NAME.toString(),
-              METRIC_POINT_IN);
-=======
       if (MetricConfigDescriptor.getInstance().getMetricConfig().getEnableMetric()) {
         MetricsService.getInstance()
             .getMetricManager()
@@ -498,7 +298,6 @@
                 Tag.TYPE.toString(),
                 "insertAlignedTablet");
       }
->>>>>>> 9ab9a717
     } catch (RuntimeException e) {
       throw new WriteProcessException(e);
     }
@@ -533,16 +332,17 @@
   public void write(InsertTabletPlan insertTabletPlan, int start, int end) {
     // if this insert plan isn't from storage engine, we should set a temp device id for it
     if (insertTabletPlan.getDeviceID() == null) {
-      insertTabletPlan.setDeviceID(deviceIDFactory.getDeviceID(insertTabletPlan.getDevicePath()));
+      insertTabletPlan.setDeviceID(
+          DeviceIDFactory.getInstance().getDeviceID(insertTabletPlan.getDevicePath()));
     }
 
     List<IMeasurementSchema> schemaList = new ArrayList<>();
     for (int i = 0; i < insertTabletPlan.getMeasurements().length; i++) {
       if (insertTabletPlan.getColumns()[i] == null) {
-        schemaList.add(null);
-      } else {
-        schemaList.add(insertTabletPlan.getMeasurementMNodes()[i].getSchema());
-      }
+        continue;
+      }
+      IMeasurementSchema schema = insertTabletPlan.getMeasurementMNodes()[i].getSchema();
+      schemaList.add(schema);
     }
     IWritableMemChunkGroup memChunkGroup =
         createMemChunkGroupIfNotExistAndGet(insertTabletPlan.getDeviceID(), schemaList);
@@ -556,46 +356,21 @@
         end);
   }
 
-  public void write(InsertTabletNode insertTabletNode, int start, int end) {
-    // if this insert plan isn't from storage engine, we should set a temp device id for it
-    if (insertTabletNode.getDeviceID() == null) {
-      insertTabletNode.setDeviceID(
-          DeviceIDFactory.getInstance().getDeviceID(insertTabletNode.getDevicePath()));
-    }
-
-    List<IMeasurementSchema> schemaList = new ArrayList<>();
-    for (int i = 0; i < insertTabletNode.getMeasurementSchemas().length; i++) {
-      if (insertTabletNode.getColumns()[i] == null) {
-        schemaList.add(null);
-      } else {
-        schemaList.add(insertTabletNode.getMeasurementSchemas()[i]);
-      }
-    }
-    IWritableMemChunkGroup memChunkGroup =
-        createMemChunkGroupIfNotExistAndGet(insertTabletNode.getDeviceID(), schemaList);
-    memChunkGroup.writeValues(
-        insertTabletNode.getTimes(),
-        insertTabletNode.getColumns(),
-        insertTabletNode.getBitMaps(),
-        schemaList,
-        start,
-        end);
-  }
-
   @Override
   public void writeAlignedTablet(InsertTabletPlan insertTabletPlan, int start, int end) {
     // if this insert plan isn't from storage engine, we should set a temp device id for it
     if (insertTabletPlan.getDeviceID() == null) {
-      insertTabletPlan.setDeviceID(deviceIDFactory.getDeviceID(insertTabletPlan.getDevicePath()));
+      insertTabletPlan.setDeviceID(
+          DeviceIDFactory.getInstance().getDeviceID(insertTabletPlan.getDevicePath()));
     }
 
     List<IMeasurementSchema> schemaList = new ArrayList<>();
     for (int i = 0; i < insertTabletPlan.getMeasurements().length; i++) {
       if (insertTabletPlan.getColumns()[i] == null) {
-        schemaList.add(null);
-      } else {
-        schemaList.add(insertTabletPlan.getMeasurementMNodes()[i].getSchema());
-      }
+        continue;
+      }
+      IMeasurementSchema schema = insertTabletPlan.getMeasurementMNodes()[i].getSchema();
+      schemaList.add(schema);
     }
     if (schemaList.isEmpty()) {
       return;
@@ -612,35 +387,6 @@
         end);
   }
 
-  public void writeAlignedTablet(InsertTabletNode insertTabletNode, int start, int end) {
-    // if this insert plan isn't from storage engine, we should set a temp device id for it
-    if (insertTabletNode.getDeviceID() == null) {
-      insertTabletNode.setDeviceID(
-          DeviceIDFactory.getInstance().getDeviceID(insertTabletNode.getDevicePath()));
-    }
-
-    List<IMeasurementSchema> schemaList = new ArrayList<>();
-    for (int i = 0; i < insertTabletNode.getMeasurementSchemas().length; i++) {
-      if (insertTabletNode.getColumns()[i] == null) {
-        schemaList.add(null);
-      } else {
-        schemaList.add(insertTabletNode.getMeasurementSchemas()[i]);
-      }
-    }
-    if (schemaList.isEmpty()) {
-      return;
-    }
-    IWritableMemChunkGroup memChunkGroup =
-        createAlignedMemChunkGroupIfNotExistAndGet(insertTabletNode.getDeviceID(), schemaList);
-    memChunkGroup.writeValues(
-        insertTabletNode.getTimes(),
-        insertTabletNode.getColumns(),
-        insertTabletNode.getBitMaps(),
-        schemaList,
-        start,
-        end);
-  }
-
   @Override
   public boolean checkIfChunkDoesNotExist(IDeviceID deviceId, String measurement) {
     IWritableMemChunkGroup memChunkGroup = memTableMap.get(deviceId);
@@ -697,7 +443,6 @@
     totalPointsNumThreshold = 0;
     tvListRamCost = 0;
     maxPlanIndex = 0;
-    minPlanIndex = 0;
   }
 
   @Override
@@ -709,8 +454,7 @@
   public ReadOnlyMemChunk query(
       PartialPath fullPath, long ttlLowerBound, List<Pair<Modification, IMemTable>> modsToMemtable)
       throws IOException, QueryProcessException {
-    return ResourceByPathUtils.getResourceInstance(fullPath)
-        .getReadOnlyMemChunkFromMemTable(this, modsToMemtable, ttlLowerBound);
+    return fullPath.getReadOnlyMemChunkFromMemTable(this, modsToMemtable, ttlLowerBound);
   }
 
   @SuppressWarnings("squid:S3776") // high Cognitive Complexity
@@ -785,107 +529,11 @@
   }
 
   @Override
-  public long getMemTableId() {
-    return memTableId;
-  }
-
-  @Override
   public long getCreatedTime() {
     return createdTime;
   }
 
-  @Override
-  public FlushStatus getFlushStatus() {
-    return flushStatus;
-  }
-
-  @Override
-  public void setFlushStatus(FlushStatus flushStatus) {
-    this.flushStatus = flushStatus;
-  }
-
   private IDeviceID getDeviceID(PartialPath deviceId) {
-    return deviceIDFactory.getDeviceID(deviceId);
-  }
-
-  /** Notice: this method is concurrent unsafe */
-  @Override
-  public int serializedSize() {
-    if (isSignalMemTable()) {
-      return Byte.BYTES;
-    }
-    int size = FIXED_SERIALIZED_SIZE;
-    for (Map.Entry<IDeviceID, IWritableMemChunkGroup> entry : memTableMap.entrySet()) {
-      size += ReadWriteIOUtils.sizeToWrite(entry.getKey().toStringID());
-      size += Byte.BYTES;
-      size += entry.getValue().serializedSize();
-    }
-    return size;
-  }
-
-  /** Notice: this method is concurrent unsafe */
-  @Override
-  public void serializeToWAL(IWALByteBufferView buffer) {
-    WALWriteUtils.write(isSignalMemTable(), buffer);
-    if (isSignalMemTable()) {
-      return;
-    }
-    buffer.putInt(seriesNumber);
-    buffer.putLong(memSize);
-    buffer.putLong(tvListRamCost);
-    buffer.putLong(totalPointsNum);
-    buffer.putLong(totalPointsNumThreshold);
-    buffer.putLong(maxPlanIndex);
-    buffer.putLong(minPlanIndex);
-
-    buffer.putInt(memTableMap.size());
-    for (Map.Entry<IDeviceID, IWritableMemChunkGroup> entry : memTableMap.entrySet()) {
-      WALWriteUtils.write(entry.getKey().toStringID(), buffer);
-
-      IWritableMemChunkGroup memChunkGroup = entry.getValue();
-      WALWriteUtils.write(memChunkGroup instanceof AlignedWritableMemChunkGroup, buffer);
-      memChunkGroup.serializeToWAL(buffer);
-    }
-  }
-
-  public void deserialize(DataInputStream stream) throws IOException {
-    seriesNumber = stream.readInt();
-    memSize = stream.readLong();
-    tvListRamCost = stream.readLong();
-    totalPointsNum = stream.readLong();
-    totalPointsNumThreshold = stream.readLong();
-    maxPlanIndex = stream.readLong();
-    minPlanIndex = stream.readLong();
-
-    int memTableMapSize = stream.readInt();
-    for (int i = 0; i < memTableMapSize; ++i) {
-      IDeviceID deviceID = deviceIDFactory.getDeviceID(ReadWriteIOUtils.readString(stream));
-
-      boolean isAligned = ReadWriteIOUtils.readBool(stream);
-      IWritableMemChunkGroup memChunkGroup;
-      if (isAligned) {
-        memChunkGroup = AlignedWritableMemChunkGroup.deserialize(stream);
-      } else {
-        memChunkGroup = WritableMemChunkGroup.deserialize(stream);
-      }
-      memTableMap.put(deviceID, memChunkGroup);
-    }
-  }
-
-  public static class Factory {
-    private Factory() {}
-
-    public static IMemTable create(DataInputStream stream) throws IOException {
-      boolean isSignal = ReadWriteIOUtils.readBool(stream);
-      IMemTable memTable;
-      if (isSignal) {
-        memTable = new NotifyFlushMemTable();
-      } else {
-        PrimitiveMemTable primitiveMemTable = new PrimitiveMemTable();
-        primitiveMemTable.deserialize(stream);
-        memTable = primitiveMemTable;
-      }
-      return memTable;
-    }
+    return DeviceIDFactory.getInstance().getDeviceID(deviceId);
   }
 }