--- conflicted
+++ resolved
@@ -42,17 +42,14 @@
 public abstract class AbstractMemTable implements IMemTable {
 
   private final Map<String, Map<String, IWritableMemChunk>> memTableMap;
+
   private long version = Long.MAX_VALUE;
+
   private List<Modification> modifications = new ArrayList<>();
-<<<<<<< HEAD
 
   private int avgSeriesPointNumThreshold = IoTDBDescriptor.getInstance().getConfig()
       .getAvgSeriesPointNumberThreshold();
 
-  private final Map<String, Map<String, IWritableMemChunk>> memTableMap;
-
-=======
->>>>>>> 4e7be1c2
   private long memSize = 0;
 
   private int seriesNumber = 0;
@@ -106,20 +103,11 @@
       Object value = insertPlan.getValues()[i];
       memSize += MemUtils.getRecordSize(insertPlan.getSchemas()[i].getType(), value);
 
-<<<<<<< HEAD
-        write(insertPlan.getDeviceId(), insertPlan.getMeasurements()[i],
-            insertPlan.getSchemas()[i], insertPlan.getTime(), value);
-      }
-
-      totalPointsNum += insertPlan.getValues().length;
-
-    } catch (QueryProcessException e) {
-      throw new WriteProcessException(e.getMessage());
-=======
       write(insertPlan.getDeviceId(), insertPlan.getMeasurements()[i],
           insertPlan.getSchemas()[i], insertPlan.getTime(), value);
->>>>>>> 4e7be1c2
-    }
+    }
+
+    totalPointsNum += insertPlan.getValues().length;
   }
 
   @Override
@@ -127,8 +115,7 @@
       throws WriteProcessException {
     try {
       write(insertTabletPlan, start, end);
-      long recordSizeInByte = MemUtils.getRecordSize(insertTabletPlan, start, end);
-      memSize += recordSizeInByte;
+      memSize += MemUtils.getRecordSize(insertTabletPlan, start, end);
       totalPointsNum += insertTabletPlan.getMeasurements().length * (end - start);
     } catch (RuntimeException e) {
       throw new WriteProcessException(e.getMessage());
