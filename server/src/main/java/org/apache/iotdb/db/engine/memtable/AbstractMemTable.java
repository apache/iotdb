--- conflicted
+++ resolved
@@ -34,10 +34,6 @@
 import org.apache.iotdb.tsfile.file.metadata.enums.TSEncoding;
 import org.apache.iotdb.tsfile.read.common.TimeRange;
 import org.apache.iotdb.tsfile.write.schema.IMeasurementSchema;
-<<<<<<< HEAD
-import org.apache.iotdb.tsfile.write.schema.MeasurementSchema;
-=======
->>>>>>> 20ecbc76
 
 import java.io.IOException;
 import java.util.HashMap;
@@ -97,11 +93,7 @@
   }
 
   private IWritableMemChunk createIfNotExistAndGet(
-<<<<<<< HEAD
       String deviceId, IMeasurementSchema schema) {
-=======
-      String deviceId, String measurement, IMeasurementSchema schema) {
->>>>>>> 20ecbc76
     Map<String, IWritableMemChunk> memSeries =
         memTableMap.computeIfAbsent(deviceId, k -> new HashMap<>());
 
