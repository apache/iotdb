--- conflicted
+++ resolved
@@ -162,22 +162,11 @@
       schemaList.add(schema);
       dataTypes.add(schema.getType());
     }
-<<<<<<< HEAD
+    if (schemaList.isEmpty()) {
+      return;
+    }
     memSize +=
         MemUtils.getAlignedRecordsSize(dataTypes, insertRowPlan.getValues(), disableMemControl);
-=======
-    if (measurements.isEmpty()) {
-      return;
-    }
-    VectorMeasurementSchema vectorSchema =
-        new VectorMeasurementSchema(
-            AlignedPath.VECTOR_PLACEHOLDER,
-            measurements.toArray(new String[measurements.size()]),
-            types.toArray(new TSDataType[measurements.size()]),
-            encodings.toArray(new TSEncoding[measurements.size()]),
-            compressionType);
-    memSize += MemUtils.getAlignedRecordSize(types, insertRowPlan.getValues(), disableMemControl);
->>>>>>> 04648385
     writeAlignedRow(
         insertRowPlan.getDeviceId().getFullPath(),
         schemaList,
@@ -266,27 +255,13 @@
       IMeasurementSchema schema = insertTabletPlan.getMeasurementMNodes()[i].getSchema();
       schemaList.add(schema);
     }
-<<<<<<< HEAD
+    if (schemaList.isEmpty()) {
+      return;
+    }
     IWritableMemChunkGroup memChunkGroup =
         createAlignedMemChunkGroupIfNotExistAndGet(
             insertTabletPlan.getDeviceId().getFullPath(), schemaList);
     memChunkGroup.writeValues(
-=======
-    if (measurements.isEmpty()) {
-      return;
-    }
-    VectorMeasurementSchema vectorSchema =
-        new VectorMeasurementSchema(
-            AlignedPath.VECTOR_PLACEHOLDER,
-            measurements.toArray(new String[measurements.size()]),
-            types.toArray(new TSDataType[measurements.size()]),
-            encodings.toArray(new TSEncoding[measurements.size()]),
-            compressionType);
-    IWritableMemChunk memSeries =
-        createAlignedMemChunkIfNotExistAndGet(
-            insertTabletPlan.getDeviceId().getFullPath(), vectorSchema);
-    memSeries.writeAlignedValues(
->>>>>>> 04648385
         insertTabletPlan.getTimes(),
         insertTabletPlan.getColumns(),
         insertTabletPlan.getBitMaps(),
