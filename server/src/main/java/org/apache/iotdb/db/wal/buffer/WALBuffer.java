/*
 * Licensed to the Apache Software Foundation (ASF) under one
 * or more contributor license agreements.  See the NOTICE file
 * distributed with this work for additional information
 * regarding copyright ownership.  The ASF licenses this file
 * to you under the Apache License, Version 2.0 (the
 * "License"); you may not use this file except in compliance
 * with the License.  You may obtain a copy of the License at
 *
 *     http://www.apache.org/licenses/LICENSE-2.0
 *
 * Unless required by applicable law or agreed to in writing,
 * software distributed under the License is distributed on an
 * "AS IS" BASIS, WITHOUT WARRANTIES OR CONDITIONS OF ANY
 * KIND, either express or implied.  See the License for the
 * specific language governing permissions and limitations
 * under the License.
 */
package org.apache.iotdb.db.wal.buffer;

import org.apache.iotdb.commons.cluster.NodeStatus;
import org.apache.iotdb.commons.concurrent.IoTDBThreadPoolFactory;
import org.apache.iotdb.commons.concurrent.ThreadName;
import org.apache.iotdb.db.conf.IoTDBConfig;
import org.apache.iotdb.db.conf.IoTDBDescriptor;
import org.apache.iotdb.db.mpp.plan.planner.plan.node.write.InsertNode;
import org.apache.iotdb.db.utils.MmapUtil;
import org.apache.iotdb.db.wal.exception.WALNodeClosedException;
import org.apache.iotdb.db.wal.io.WALMetaData;
import org.apache.iotdb.db.wal.utils.WALFileStatus;
import org.apache.iotdb.db.wal.utils.listener.WALFlushListener;

import org.slf4j.Logger;
import org.slf4j.LoggerFactory;

import java.io.FileNotFoundException;
import java.io.IOException;
import java.nio.ByteBuffer;
import java.nio.MappedByteBuffer;
import java.util.LinkedList;
import java.util.List;
import java.util.concurrent.ArrayBlockingQueue;
import java.util.concurrent.BlockingQueue;
import java.util.concurrent.ExecutorService;
import java.util.concurrent.TimeUnit;
import java.util.concurrent.locks.Condition;
import java.util.concurrent.locks.Lock;
import java.util.concurrent.locks.ReentrantLock;

import static org.apache.iotdb.db.wal.node.WALNode.DEFAULT_SEARCH_INDEX;

/**
 * This buffer guarantees the concurrent safety and uses double buffers mechanism to accelerate
 * writes and avoid waiting for buffer syncing to disk.
 */
public class WALBuffer extends AbstractWALBuffer {
  private static final Logger logger = LoggerFactory.getLogger(WALBuffer.class);
  private static final IoTDBConfig config = IoTDBDescriptor.getInstance().getConfig();
  private static final int HALF_WAL_BUFFER_SIZE = config.getWalBufferSize() / 2;
  private static final int QUEUE_CAPACITY = config.getWalBufferQueueCapacity();

  /** whether close method is called */
  private volatile boolean isClosed = false;
  /** WALEntries */
  private final BlockingQueue<WALEntry> walEntries = new ArrayBlockingQueue<>(QUEUE_CAPACITY);
  /** lock to provide synchronization for double buffers mechanism, protecting buffers status */
  private final Lock buffersLock = new ReentrantLock();
  /** condition to guarantee correctness of switching buffers */
  private final Condition idleBufferReadyCondition = buffersLock.newCondition();
  // region these variables should be protected by buffersLock
  /** two buffers switch between three statuses (there is always 1 buffer working) */
  // buffer in working status, only updated by serializeThread
  private volatile ByteBuffer workingBuffer;
  // buffer in idle status
  private volatile ByteBuffer idleBuffer;
  // buffer in syncing status, serializeThread makes sure no more writes to syncingBuffer
  private volatile ByteBuffer syncingBuffer;
  // endregion
  /** file status of working buffer, updating file writer's status when syncing */
  protected volatile WALFileStatus currentFileStatus;
  /** single thread to serialize WALEntry to workingBuffer */
  private final ExecutorService serializeThread;
  /** single thread to sync syncingBuffer to disk */
  private final ExecutorService syncBufferThread;

  public WALBuffer(String identifier, String logDirectory) throws FileNotFoundException {
    this(identifier, logDirectory, 0, 0L);
  }

  public WALBuffer(
      String identifier, String logDirectory, long startFileVersion, long startSearchIndex)
      throws FileNotFoundException {
    super(identifier, logDirectory, startFileVersion, startSearchIndex);
    currentFileStatus = WALFileStatus.CONTAINS_NONE_SEARCH_INDEX;
    allocateBuffers();
    serializeThread =
        IoTDBThreadPoolFactory.newSingleThreadExecutor(
            ThreadName.WAL_SERIALIZE.getName() + "(node-" + identifier + ")");
    syncBufferThread =
        IoTDBThreadPoolFactory.newSingleThreadExecutor(
            ThreadName.WAL_SYNC.getName() + "(node-" + identifier + ")");
    // start receiving serialize tasks
    serializeThread.submit(new SerializeTask());
  }

  private void allocateBuffers() {
    try {
      workingBuffer = ByteBuffer.allocateDirect(HALF_WAL_BUFFER_SIZE);
      idleBuffer = ByteBuffer.allocateDirect(HALF_WAL_BUFFER_SIZE);
    } catch (OutOfMemoryError e) {
      logger.error("Fail to allocate wal node-{}'s buffer because out of memory.", identifier, e);
      close();
      throw e;
    }
  }

  @Override
  public void write(WALEntry walEntry) {
    if (isClosed) {
      logger.error(
          "Fail to write WALEntry into wal node-{} because this node is closed.", identifier);
      walEntry.getWalFlushListener().fail(new WALNodeClosedException(identifier));
      return;
    }
    // just add this WALEntry to queue
    try {
      walEntries.put(walEntry);
    } catch (InterruptedException e) {
      logger.warn("Interrupted when waiting for adding WALEntry to buffer.");
      Thread.currentThread().interrupt();
    }
  }

  // region Task of serializeThread
  /** This info class traverses some extra info from serializeThread to syncBufferThread */
  private static class SerializeInfo {
    final WALMetaData metaData = new WALMetaData();
    final List<WALFlushListener> fsyncListeners = new LinkedList<>();
    WALFlushListener rollWALFileWriterListener = null;
  }

  /** This task serializes WALEntry to workingBuffer and will call fsync at last. */
  private class SerializeTask implements Runnable {
    private final ByteBufferView byteBufferVew = new ByteBufferView();
    private final SerializeInfo info = new SerializeInfo();
    private int batchSize = 0;

    @Override
    public void run() {
      try {
        serialize();
      } finally {
        serializeThread.submit(new SerializeTask());
      }
    }

    /** In order to control memory usage of blocking queue, get 1 and then serialize 1 */
    private void serialize() {
      // try to get first WALEntry with blocking interface
      try {
        WALEntry firstWALEntry = walEntries.take();
        boolean returnFlag = handleWALEntry(firstWALEntry);
        if (returnFlag) {
          return;
        }
      } catch (InterruptedException e) {
        logger.warn(
            "Interrupted when waiting for taking WALEntry from blocking queue to serialize.");
        Thread.currentThread().interrupt();
      }

      // for better fsync performance, sleep a while to enlarge write batch
      long fsyncDelay = config.getFsyncWalDelayInMs();
      if (fsyncDelay > 0) {
        try {
          Thread.sleep(fsyncDelay);
        } catch (InterruptedException e) {
          logger.warn("Interrupted when sleeping a while to enlarge wal write batch.");
          Thread.currentThread().interrupt();
        }
      }

      // try to get more WALEntries with non-blocking interface to enlarge write batch
      while (walEntries.peek() != null && batchSize < QUEUE_CAPACITY) {
        WALEntry walEntry = walEntries.poll();
        boolean returnFlag = handleWALEntry(walEntry);
        if (returnFlag) {
          return;
        }
      }

      // call fsync at last and set fsyncListeners
      if (batchSize > 0) {
        fsyncWorkingBuffer(currentSearchIndex, currentFileStatus, info);
      }
    }

    /**
     * @return true if fsyncWorkingBuffer has been called, which means this serialization task
     *     should be ended.
     */
    private boolean handleWALEntry(WALEntry walEntry) {
      if (walEntry.isSignal()) {
        return handleSignalEntry((WALSignalEntry) walEntry);
      }

      boolean success = handleInfoEntry(walEntry);
      if (success) {
        ++batchSize;
        info.fsyncListeners.add(walEntry.getWalFlushListener());
      }
      return false;
    }

    /**
     * Handle a normal WALEntry.
     *
     * @return true if serialization is successful.
     */
    private boolean handleInfoEntry(WALEntry walEntry) {
      int size = byteBufferVew.position();
      try {
        walEntry.serialize(byteBufferVew);
        size = byteBufferVew.position() - size;
        logger.debug("wal entry size is: {}", size);
      } catch (Exception e) {
        logger.error(
            "Fail to serialize WALEntry to wal node-{}'s buffer, discard it.", identifier, e);
        walEntry.getWalFlushListener().fail(e);
        return false;
      }
      // update search index
      long searchIndex = DEFAULT_SEARCH_INDEX;
      if (walEntry.getType() == WALEntryType.INSERT_TABLET_NODE
          || walEntry.getType() == WALEntryType.INSERT_ROW_NODE) {
        InsertNode insertNode = (InsertNode) walEntry.getValue();
        if (insertNode.getSearchIndex() != InsertNode.NO_CONSENSUS_INDEX) {
          searchIndex = insertNode.getSearchIndex();
          currentSearchIndex = insertNode.getSearchIndex();
          currentFileStatus = WALFileStatus.CONTAINS_SEARCH_INDEX;
        }
      }
      info.metaData.add(size, searchIndex);
      return true;
    }

    /**
     * @return true if fsyncWorkingBuffer has been called, which means this serialization task
     *     should be ended.
     */
    private boolean handleSignalEntry(WALSignalEntry walSignalEntry) {
      switch (walSignalEntry.getType()) {
        case ROLL_WAL_LOG_WRITER_SIGNAL:
          logger.debug("Handle roll log writer signal for wal node-{}.", identifier);
          info.rollWALFileWriterListener = walSignalEntry.getWalFlushListener();
          fsyncWorkingBuffer(currentSearchIndex, currentFileStatus, info);
          return true;
        case CLOSE_SIGNAL:
          logger.debug(
              "Handle close signal for wal node-{}, there are {} entries left.",
              identifier,
              walEntries.size());
          boolean dataExists = batchSize > 0;
          if (dataExists) {
            fsyncWorkingBuffer(currentSearchIndex, currentFileStatus, info);
          }
          return dataExists;
        default:
          return false;
      }
    }
  }

  /**
   * This view uses workingBuffer lock-freely because workingBuffer is only updated by
   * serializeThread and this class is only used by serializeThread.
   */
  private class ByteBufferView implements IWALByteBufferView {
    private int flushedBytesNum = 0;

    private void ensureEnoughSpace(int bytesNum) {
      if (workingBuffer.remaining() < bytesNum) {
        rollBuffer();
      }
    }

    private void rollBuffer() {
      flushedBytesNum += workingBuffer.position();
      syncWorkingBuffer(currentSearchIndex, currentFileStatus);
    }

    @Override
    public void put(byte b) {
      ensureEnoughSpace(Byte.BYTES);
      workingBuffer.put(b);
    }

    @Override
    public void put(byte[] src) {
      int offset = 0;
      while (true) {
        int leftCapacity = workingBuffer.remaining();
        int needCapacity = src.length - offset;
        if (leftCapacity >= needCapacity) {
          workingBuffer.put(src, offset, needCapacity);
          break;
        } else {
          workingBuffer.put(src, offset, leftCapacity);
          offset += leftCapacity;
          rollBuffer();
        }
      }
    }

    @Override
    public void putChar(char value) {
      ensureEnoughSpace(Character.BYTES);
      workingBuffer.putChar(value);
    }

    @Override
    public void putShort(short value) {
      ensureEnoughSpace(Short.BYTES);
      workingBuffer.putShort(value);
    }

    @Override
    public void putInt(int value) {
      ensureEnoughSpace(Integer.BYTES);
      workingBuffer.putInt(value);
    }

    @Override
    public void putLong(long value) {
      ensureEnoughSpace(Long.BYTES);
      workingBuffer.putLong(value);
    }

    @Override
    public void putFloat(float value) {
      ensureEnoughSpace(Float.BYTES);
      workingBuffer.putFloat(value);
    }

    @Override
    public void putDouble(double value) {
      ensureEnoughSpace(Double.BYTES);
      workingBuffer.putDouble(value);
    }

    @Override
    public int position() {
      return flushedBytesNum + workingBuffer.position();
    }
  }

  /** Notice: this method only called when buffer is exhausted by SerializeTask. */
  private void syncWorkingBuffer(long searchIndex, WALFileStatus fileStatus) {
    switchWorkingBufferToFlushing();
    syncBufferThread.submit(new SyncBufferTask(searchIndex, fileStatus, false));
    currentFileStatus = WALFileStatus.CONTAINS_NONE_SEARCH_INDEX;
  }

  /** Notice: this method only called at the last of SerializeTask. */
  private void fsyncWorkingBuffer(long searchIndex, WALFileStatus fileStatus, SerializeInfo info) {
    switchWorkingBufferToFlushing();
    syncBufferThread.submit(new SyncBufferTask(searchIndex, fileStatus, true, info));
    currentFileStatus = WALFileStatus.CONTAINS_NONE_SEARCH_INDEX;
  }

  // only called by serializeThread
  private void switchWorkingBufferToFlushing() {
    buffersLock.lock();
    try {
      while (idleBuffer == null) {
        idleBufferReadyCondition.await();
      }
      syncingBuffer = workingBuffer;
      workingBuffer = idleBuffer;
      workingBuffer.clear();
      idleBuffer = null;
    } catch (InterruptedException e) {
      logger.warn("Interrupted When waiting for available working buffer.");
      Thread.currentThread().interrupt();
    } finally {
      buffersLock.unlock();
    }
  }
  // endregion

  // region Task of syncBufferThread
  /**
   * This task syncs syncingBuffer to disk. The precondition is that syncingBuffer cannot be null.
   */
  private class SyncBufferTask implements Runnable {
    private final long searchIndex;
    private final WALFileStatus fileStatus;
    private final boolean forceFlag;
    private final SerializeInfo info;

    public SyncBufferTask(long searchIndex, WALFileStatus fileStatus, boolean forceFlag) {
      this(searchIndex, fileStatus, forceFlag, null);
    }

    public SyncBufferTask(
        long searchIndex, WALFileStatus fileStatus, boolean forceFlag, SerializeInfo info) {
      this.searchIndex = searchIndex;
      this.fileStatus = fileStatus;
      this.forceFlag = forceFlag;
      this.info = info == null ? new SerializeInfo() : info;
    }

    @Override
    public void run() {
      currentWALFileWriter.updateFileStatus(fileStatus);

      // flush buffer to os
      try {
        currentWALFileWriter.write(syncingBuffer, info.metaData);
      } catch (Throwable e) {
        logger.error(
            "Fail to sync wal node-{}'s buffer, change system mode to error.", identifier, e);
<<<<<<< HEAD
        config.setSystemStatus(NodeStatus.Error);
=======
        config.setNodeStatus(NodeStatus.Error);
>>>>>>> 37d6cfed
      } finally {
        switchSyncingBufferToIdle();
      }

      boolean forceSuccess = false;
      // try to roll log writer
      if (info.rollWALFileWriterListener != null
          || (forceFlag && currentWALFileWriter.size() >= config.getWalFileSizeThresholdInByte())) {
        try {
          rollLogWriter(searchIndex, currentWALFileWriter.getWalFileStatus());
          forceSuccess = true;
          if (info.rollWALFileWriterListener != null) {
            info.rollWALFileWriterListener.succeed();
          }
        } catch (IOException e) {
          logger.error(
              "Fail to roll wal node-{}'s log writer, change system mode to error.", identifier, e);
          if (info.rollWALFileWriterListener != null) {
            info.rollWALFileWriterListener.fail(e);
          }
<<<<<<< HEAD
          config.setSystemStatus(NodeStatus.Error);
=======
          config.setNodeStatus(NodeStatus.Error);
>>>>>>> 37d6cfed
        }
      } else if (forceFlag) { // force os cache to the storage device, avoid force twice by judging
        // after rolling file
        try {
          currentWALFileWriter.force();
          forceSuccess = true;
        } catch (IOException e) {
          logger.error(
              "Fail to fsync wal node-{}'s log writer, change system mode to error.",
              identifier,
              e);
          for (WALFlushListener fsyncListener : info.fsyncListeners) {
            fsyncListener.fail(e);
          }
<<<<<<< HEAD
          config.setSystemStatus(NodeStatus.Error);
=======
          config.setNodeStatus(NodeStatus.Error);
>>>>>>> 37d6cfed
        }
      }

      // notify all waiting listeners
      if (forceSuccess) {
        for (WALFlushListener fsyncListener : info.fsyncListeners) {
          fsyncListener.succeed();
        }
      }
    }
  }

  // only called by syncBufferThread
  private void switchSyncingBufferToIdle() {
    buffersLock.lock();
    try {
      // No need to judge whether idleBuffer is null because syncingBuffer is not null
      // and there is only one buffer can be null between syncingBuffer and idleBuffer
      idleBuffer = syncingBuffer;
      syncingBuffer = null;
      idleBufferReadyCondition.signalAll();
    } finally {
      buffersLock.unlock();
    }
  }

  @Override
  public void waitForFlush() throws InterruptedException {
    buffersLock.lock();
    try {
      idleBufferReadyCondition.await();
    } finally {
      buffersLock.unlock();
    }
  }

  @Override
  public boolean waitForFlush(long time, TimeUnit unit) throws InterruptedException {
    buffersLock.lock();
    try {
      return idleBufferReadyCondition.await(time, unit);
    } finally {
      buffersLock.unlock();
    }
  }
  // endregion

  @Override
  public void close() {
    isClosed = true;
    // first waiting serialize and sync tasks finished, then release all resources
    if (serializeThread != null) {
      // add close signal WALEntry to notify serializeThread
      try {
        walEntries.put(new WALSignalEntry(WALEntryType.CLOSE_SIGNAL));
      } catch (InterruptedException e) {
        logger.error("Fail to put CLOSE_SIGNAL to walEntries.", e);
      }
      shutdownThread(serializeThread, ThreadName.WAL_SERIALIZE);
    }
    if (syncBufferThread != null) {
      shutdownThread(syncBufferThread, ThreadName.WAL_SYNC);
    }

    if (currentWALFileWriter != null) {
      try {
        currentWALFileWriter.close();
      } catch (IOException e) {
        logger.error("Fail to close wal node-{}'s log writer.", identifier, e);
      }
    }

    if (workingBuffer != null) {
      MmapUtil.clean((MappedByteBuffer) workingBuffer);
    }
    if (idleBuffer != null) {
      MmapUtil.clean((MappedByteBuffer) workingBuffer);
    }
    if (syncingBuffer != null) {
      MmapUtil.clean((MappedByteBuffer) syncingBuffer);
    }
  }

  private void shutdownThread(ExecutorService thread, ThreadName threadName) {
    thread.shutdown();
    try {
      if (!thread.awaitTermination(30, TimeUnit.SECONDS)) {
        logger.warn("Waiting thread {} to be terminated is timeout", threadName.getName());
      }
    } catch (InterruptedException e) {
      logger.warn("Thread {} still doesn't exit after 30s", threadName.getName());
      Thread.currentThread().interrupt();
    }
  }

  @Override
  public boolean isAllWALEntriesConsumed() {
    return walEntries.isEmpty();
  }
}<|MERGE_RESOLUTION|>--- conflicted
+++ resolved
@@ -420,11 +420,7 @@
       } catch (Throwable e) {
         logger.error(
             "Fail to sync wal node-{}'s buffer, change system mode to error.", identifier, e);
-<<<<<<< HEAD
-        config.setSystemStatus(NodeStatus.Error);
-=======
         config.setNodeStatus(NodeStatus.Error);
->>>>>>> 37d6cfed
       } finally {
         switchSyncingBufferToIdle();
       }
@@ -445,11 +441,7 @@
           if (info.rollWALFileWriterListener != null) {
             info.rollWALFileWriterListener.fail(e);
           }
-<<<<<<< HEAD
-          config.setSystemStatus(NodeStatus.Error);
-=======
           config.setNodeStatus(NodeStatus.Error);
->>>>>>> 37d6cfed
         }
       } else if (forceFlag) { // force os cache to the storage device, avoid force twice by judging
         // after rolling file
@@ -464,11 +456,7 @@
           for (WALFlushListener fsyncListener : info.fsyncListeners) {
             fsyncListener.fail(e);
           }
-<<<<<<< HEAD
-          config.setSystemStatus(NodeStatus.Error);
-=======
           config.setNodeStatus(NodeStatus.Error);
->>>>>>> 37d6cfed
         }
       }
 
