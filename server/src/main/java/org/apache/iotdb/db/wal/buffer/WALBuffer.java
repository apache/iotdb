/*
 * Licensed to the Apache Software Foundation (ASF) under one
 * or more contributor license agreements.  See the NOTICE file
 * distributed with this work for additional information
 * regarding copyright ownership.  The ASF licenses this file
 * to you under the Apache License, Version 2.0 (the
 * "License"); you may not use this file except in compliance
 * with the License.  You may obtain a copy of the License at
 *
 *     http://www.apache.org/licenses/LICENSE-2.0
 *
 * Unless required by applicable law or agreed to in writing,
 * software distributed under the License is distributed on an
 * "AS IS" BASIS, WITHOUT WARRANTIES OR CONDITIONS OF ANY
 * KIND, either express or implied.  See the License for the
 * specific language governing permissions and limitations
 * under the License.
 */
package org.apache.iotdb.db.wal.buffer;

import org.apache.iotdb.commons.concurrent.IoTDBThreadPoolFactory;
import org.apache.iotdb.commons.concurrent.ThreadName;
import org.apache.iotdb.db.conf.IoTDBConfig;
import org.apache.iotdb.db.conf.IoTDBDescriptor;
import org.apache.iotdb.db.utils.MmapUtil;
import org.apache.iotdb.db.wal.exception.WALNodeClosedException;
import org.apache.iotdb.db.wal.utils.listener.WALFlushListener;

import org.slf4j.Logger;
import org.slf4j.LoggerFactory;

import java.io.FileNotFoundException;
import java.io.IOException;
import java.nio.ByteBuffer;
import java.nio.MappedByteBuffer;
import java.util.Collections;
import java.util.LinkedList;
import java.util.List;
import java.util.concurrent.ArrayBlockingQueue;
import java.util.concurrent.BlockingQueue;
import java.util.concurrent.ExecutorService;
import java.util.concurrent.TimeUnit;
import java.util.concurrent.locks.Condition;
import java.util.concurrent.locks.Lock;
import java.util.concurrent.locks.ReentrantLock;

/**
 * This buffer guarantees the concurrent safety and uses double buffers mechanism to accelerate
 * writes and avoid waiting for buffer syncing to disk.
 */
public class WALBuffer extends AbstractWALBuffer {
  private static final Logger logger = LoggerFactory.getLogger(WALBuffer.class);
  private static final IoTDBConfig config = IoTDBDescriptor.getInstance().getConfig();
  private static final int WAL_BUFFER_SIZE = config.getWalBufferSize();
  private static final int QUEUE_CAPACITY = config.getWalBufferQueueCapacity();

  /** whether close method is called */
  private volatile boolean isClosed = false;
  /** WALEntries */
  private final BlockingQueue<WALEntry> walEntries = new ArrayBlockingQueue<>(QUEUE_CAPACITY);
  /** lock to provide synchronization for double buffers mechanism, protecting buffers status */
  private final Lock buffersLock = new ReentrantLock();
  /** condition to guarantee correctness of switching buffers */
  private final Condition idleBufferReadyCondition = buffersLock.newCondition();
  // region these variables should be protected by buffersLock
  /** two buffers switch between three statuses (there is always 1 buffer working) */
  // buffer in working status, only updated by serializeThread
  private volatile ByteBuffer workingBuffer;
  // buffer in idle status
  private volatile ByteBuffer idleBuffer;
  // buffer in syncing status, serializeThread makes sure no more writes to syncingBuffer
  private volatile ByteBuffer syncingBuffer;
  // endregion
  /** single thread to serialize WALEntry to workingBuffer */
  private final ExecutorService serializeThread;
  /** single thread to sync syncingBuffer to disk */
  private final ExecutorService syncBufferThread;

  public WALBuffer(String identifier, String logDirectory) throws FileNotFoundException {
    super(identifier, logDirectory);
    allocateBuffers();
    serializeThread =
        IoTDBThreadPoolFactory.newSingleThreadExecutor(
            ThreadName.WAL_SERIALIZE.getName() + "(node-" + identifier + ")");
    syncBufferThread =
        IoTDBThreadPoolFactory.newSingleThreadExecutor(
            ThreadName.WAL_SYNC.getName() + "(node-" + identifier + ")");
    // start receiving serialize tasks
    serializeThread.submit(new SerializeTask());
  }

  private void allocateBuffers() {
    try {
      workingBuffer = ByteBuffer.allocateDirect(WAL_BUFFER_SIZE / 2);
      idleBuffer = ByteBuffer.allocateDirect(WAL_BUFFER_SIZE / 2);
    } catch (OutOfMemoryError e) {
      logger.error("Fail to allocate wal node-{}'s buffer because out of memory.", identifier, e);
      close();
      throw e;
    }
  }

  @Override
  public void write(WALEntry walEntry) {
    if (isClosed) {
      logger.error(
          "Fail to write WALEntry into wal node-{} because this node is closed.", identifier);
      walEntry.getWalFlushListener().fail(new WALNodeClosedException(identifier));
      return;
    }
    // just add this WALEntry to queue
    try {
      walEntries.put(walEntry);
    } catch (InterruptedException e) {
      logger.warn("Interrupted when waiting for adding WALEntry to buffer.");
      Thread.currentThread().interrupt();
    }
  }

  // region Task of serializeThread
  /** This task serializes WALEntry to workingBuffer and will call fsync at last. */
  private class SerializeTask implements Runnable {
    private final IWALByteBufferView byteBufferVew = new ByteBufferView();
    private final List<WALFlushListener> fsyncListeners = new LinkedList<>();

    @Override
    public void run() {
      try {
        serialize();
      } finally {
        serializeThread.submit(new SerializeTask());
      }
    }

    /** In order to control memory usage of blocking queue, get 1 and then serialize 1 */
    private void serialize() {
      WALFlushListener rollWAlFileWriterListener = null;
      int batchSize = 0;

      // try to get first WALEntry with blocking interface
      try {
        WALEntry firstWALEntry = walEntries.take();
        if (!firstWALEntry.isSignal()) {
          try {
            firstWALEntry.serialize(byteBufferVew);
            ++batchSize;
            fsyncListeners.add(firstWALEntry.getWalFlushListener());
          } catch (Exception e) {
            logger.error(
                "Fail to serialize WALEntry to wal node-{}'s buffer, discard it.", identifier, e);
            firstWALEntry.getWalFlushListener().fail(e);
          }
        } else {
          switch (((SignalWALEntry) firstWALEntry).getSignalType()) {
            case ROLL_WAL_LOG_WRITER_SIGNAL:
              rollWAlFileWriterListener = firstWALEntry.getWalFlushListener();
              fsyncWorkingBuffer(fsyncListeners, rollWAlFileWriterListener);
              return;
            case CLOSE_SIGNAL:
            default:
              break;
          }
        }
      } catch (InterruptedException e) {
        logger.warn(
            "Interrupted when waiting for taking WALEntry from blocking queue to serialize.");
        Thread.currentThread().interrupt();
      }

      // for better fsync performance, sleep a while to enlarge write batch
      long fsyncDelay = config.getFsyncWalDelayInMs();
      if (fsyncDelay > 0) {
        try {
          Thread.sleep(fsyncDelay);
        } catch (InterruptedException e) {
          logger.warn("Interrupted when sleeping a while to enlarge wal write batch.");
          Thread.currentThread().interrupt();
        }
      }

      // try to get more WALEntries with non-blocking interface to enlarge write batch
      while (walEntries.peek() != null && batchSize < QUEUE_CAPACITY) {
        WALEntry walEntry = walEntries.poll();
        if (!walEntry.isSignal()) {
          try {
            walEntry.serialize(byteBufferVew);
          } catch (Exception e) {
            logger.error(
                "Fail to serialize WALEntry to wal node-{}'s buffer, discard it.", identifier, e);
            walEntry.getWalFlushListener().fail(e);
            continue;
          }
          ++batchSize;
          fsyncListeners.add(walEntry.getWalFlushListener());
        } else {
          switch (((SignalWALEntry) walEntry).getSignalType()) {
            case ROLL_WAL_LOG_WRITER_SIGNAL:
              rollWAlFileWriterListener = walEntry.getWalFlushListener();
              break;
            case CLOSE_SIGNAL:
            default:
              break;
          }
          break;
        }
      }

      // call fsync at last and set fsyncListeners
      if (batchSize > 0 || rollWAlFileWriterListener != null) {
        fsyncWorkingBuffer(fsyncListeners, rollWAlFileWriterListener);
      }
    }
  }

  /**
   * This view uses workingBuffer lock-freely because workingBuffer is only updated by
   * serializeThread and this class is only used by serializeThread.
   */
  private class ByteBufferView implements IWALByteBufferView {
    private void ensureEnoughSpace(int bytesNum) {
      if (workingBuffer.remaining() < bytesNum) {
        rollBuffer();
      }
    }

    private void rollBuffer() {
      syncWorkingBuffer();
    }

    @Override
    public void put(byte b) {
      ensureEnoughSpace(Byte.BYTES);
      workingBuffer.put(b);
    }

    @Override
    public void put(byte[] src) {
      int offset = 0;
      while (true) {
        int leftCapacity = workingBuffer.remaining();
        int needCapacity = src.length - offset;
        if (leftCapacity >= needCapacity) {
          workingBuffer.put(src, offset, needCapacity);
          break;
        } else {
          workingBuffer.put(src, offset, leftCapacity);
          offset += leftCapacity;
          rollBuffer();
        }
      }
    }

    @Override
    public void putChar(char value) {
      ensureEnoughSpace(Character.BYTES);
      workingBuffer.putChar(value);
    }

    @Override
    public void putShort(short value) {
      ensureEnoughSpace(Short.BYTES);
      workingBuffer.putShort(value);
    }

    @Override
    public void putInt(int value) {
      ensureEnoughSpace(Integer.BYTES);
      workingBuffer.putInt(value);
    }

    @Override
    public void putLong(long value) {
      ensureEnoughSpace(Long.BYTES);
      workingBuffer.putLong(value);
    }

    @Override
    public void putFloat(float value) {
      ensureEnoughSpace(Float.BYTES);
      workingBuffer.putFloat(value);
    }

    @Override
    public void putDouble(double value) {
      ensureEnoughSpace(Double.BYTES);
      workingBuffer.putDouble(value);
    }
  }

  /** Notice: this method only called when buffer is exhausted by SerializeTask. */
  private void syncWorkingBuffer() {
    switchWorkingBufferToFlushing();
    syncBufferThread.submit(new SyncBufferTask(false));
  }

  /** Notice: this method only called at the last of SerializeTask. */
  private void fsyncWorkingBuffer(
      List<WALFlushListener> fsyncListeners, WALFlushListener rollWAlFileWriterListener) {
    switchWorkingBufferToFlushing();
    syncBufferThread.submit(new SyncBufferTask(true, fsyncListeners, rollWAlFileWriterListener));
  }

  // only called by serializeThread
  private void switchWorkingBufferToFlushing() {
    buffersLock.lock();
    try {
      while (idleBuffer == null) {
        idleBufferReadyCondition.await();
      }
      syncingBuffer = workingBuffer;
      workingBuffer = idleBuffer;
      workingBuffer.clear();
      idleBuffer = null;
    } catch (InterruptedException e) {
      logger.warn("Interrupted When waiting for available working buffer.");
      Thread.currentThread().interrupt();
    } finally {
      buffersLock.unlock();
    }
  }
  // endregion

  // region Task of syncBufferThread
  /**
   * This task syncs syncingBuffer to disk. The precondition is that syncingBuffer cannot be null.
   */
  private class SyncBufferTask implements Runnable {
    private final boolean forceFlag;
    private final List<WALFlushListener> fsyncListeners;
    private final WALFlushListener rollWAlFileWriterListener;

    public SyncBufferTask(boolean forceFlag) {
      this(forceFlag, null, null);
    }

    public SyncBufferTask(
        boolean forceFlag,
        List<WALFlushListener> fsyncListeners,
        WALFlushListener rollWAlFileWriterListener) {
      this.forceFlag = forceFlag;
      this.fsyncListeners = fsyncListeners == null ? Collections.emptyList() : fsyncListeners;
      this.rollWAlFileWriterListener = rollWAlFileWriterListener;
    }

    @Override
    public void run() {
      // flush buffer to os
      try {
        currentWALFileWriter.write(syncingBuffer);
      } catch (Throwable e) {
        logger.error(
            "Fail to sync wal node-{}'s buffer, change system mode to read-only.", identifier, e);
        config.setReadOnly(true);
      } finally {
        switchSyncingBufferToIdle();
      }

      // force os cache to the storage device
      if (forceFlag) {
        try {
          currentWALFileWriter.force();
        } catch (IOException e) {
          logger.error(
              "Fail to fsync wal node-{}'s log writer, change system mode to read-only.",
              identifier,
              e);
          for (WALFlushListener fsyncListener : fsyncListeners) {
            fsyncListener.fail(e);
          }
          config.setReadOnly(true);
        }
        // notify all waiting listeners
        for (WALFlushListener fsyncListener : fsyncListeners) {
          fsyncListener.succeed();
        }
      }

      // try to roll log writer
      try {
<<<<<<< HEAD
        if (rollWAlFileWriterListener != null
            || (forceFlag && currentWALFileWriter.size() >= FILE_SIZE_THRESHOLD)) {
=======
        if (rollWAlFileWriter
            || (force && currentWALFileWriter.size() >= config.getWalFileSizeThresholdInByte())) {
>>>>>>> 0b61882a
          rollLogWriter();
          if (rollWAlFileWriterListener != null) {
            rollWAlFileWriterListener.succeed();
          }
        }
      } catch (IOException e) {
        logger.error(
            "Fail to roll wal node-{}'s log writer, change system mode to read-only.",
            identifier,
            e);
        if (rollWAlFileWriterListener != null) {
          rollWAlFileWriterListener.fail(e);
        }
        config.setReadOnly(true);
      }
    }
  }

  // only called by syncBufferThread
  private void switchSyncingBufferToIdle() {
    buffersLock.lock();
    try {
      // No need to judge whether idleBuffer is null because syncingBuffer is not null
      // and there is only one buffer can be null between syncingBuffer and idleBuffer
      idleBuffer = syncingBuffer;
      syncingBuffer = null;
      idleBufferReadyCondition.signal();
    } finally {
      buffersLock.unlock();
    }
  }
  // endregion

  @Override
  public void close() {
    isClosed = true;
    // first waiting serialize and sync tasks finished, then release all resources
    if (serializeThread != null) {
      // add close signal WALEntry to notify serializeThread
      walEntries.add(new SignalWALEntry(SignalWALEntry.SignalType.CLOSE_SIGNAL));
      shutdownThread(serializeThread, ThreadName.WAL_SERIALIZE);
    }
    if (syncBufferThread != null) {
      shutdownThread(syncBufferThread, ThreadName.WAL_SYNC);
    }

    if (currentWALFileWriter != null) {
      try {
        currentWALFileWriter.close();
      } catch (IOException e) {
        logger.error("Fail to close wal node-{}'s log writer.", identifier, e);
      }
    }

    if (workingBuffer != null) {
      MmapUtil.clean((MappedByteBuffer) workingBuffer);
    }
    if (idleBuffer != null) {
      MmapUtil.clean((MappedByteBuffer) workingBuffer);
    }
    if (syncingBuffer != null) {
      MmapUtil.clean((MappedByteBuffer) syncingBuffer);
    }
  }

  private void shutdownThread(ExecutorService thread, ThreadName threadName) {
    thread.shutdown();
    try {
      if (!thread.awaitTermination(30, TimeUnit.SECONDS)) {
        logger.warn("Waiting thread {} to be terminated is timeout", threadName.getName());
      }
    } catch (InterruptedException e) {
      logger.warn("Thread {} still doesn't exit after 30s", threadName.getName());
      Thread.currentThread().interrupt();
    }
  }

  @Override
  public boolean isAllWALEntriesConsumed() {
    return walEntries.isEmpty();
  }
}<|MERGE_RESOLUTION|>--- conflicted
+++ resolved
@@ -158,7 +158,7 @@
               return;
             case CLOSE_SIGNAL:
             default:
-              break;
+              return;
           }
         }
       } catch (InterruptedException e) {
@@ -377,13 +377,8 @@
 
       // try to roll log writer
       try {
-<<<<<<< HEAD
         if (rollWAlFileWriterListener != null
-            || (forceFlag && currentWALFileWriter.size() >= FILE_SIZE_THRESHOLD)) {
-=======
-        if (rollWAlFileWriter
-            || (force && currentWALFileWriter.size() >= config.getWalFileSizeThresholdInByte())) {
->>>>>>> 0b61882a
+            || (forceFlag && currentWALFileWriter.size() >= config.getWalFileSizeThresholdInByte())) {
           rollLogWriter();
           if (rollWAlFileWriterListener != null) {
             rollWAlFileWriterListener.succeed();
