--- conflicted
+++ resolved
@@ -75,14 +75,6 @@
   }
 
   @Override
-<<<<<<< HEAD
-  public void bindInputLayerColumnIndexWithExpression(UDTFPlan udtfPlan) {
-    // Do nothing
-  }
-
-  @Override
-=======
->>>>>>> 5da80643
   public void bindInputLayerColumnIndexWithExpression(
       Map<String, List<InputLocation>> inputLocations) {
     // Do nothing
