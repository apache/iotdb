/*
 * Licensed to the Apache Software Foundation (ASF) under one
 * or more contributor license agreements.  See the NOTICE file
 * distributed with this work for additional information
 * regarding copyright ownership.  The ASF licenses this file
 * to you under the Apache License, Version 2.0 (the
 * "License"); you may not use this file except in compliance
 * with the License.  You may obtain a copy of the License at
 *
 *     http://www.apache.org/licenses/LICENSE-2.0
 *
 * Unless required by applicable law or agreed to in writing,
 * software distributed under the License is distributed on an
 * "AS IS" BASIS, WITHOUT WARRANTIES OR CONDITIONS OF ANY
 * KIND, either express or implied.  See the License for the
 * specific language governing permissions and limitations
 * under the License.
 */

package org.apache.iotdb.db.mpp.sql.planner.plan.node.metedata.read;

import org.apache.iotdb.db.mpp.common.schematree.PathPatternTree;
import org.apache.iotdb.db.mpp.sql.planner.plan.node.PlanNode;
import org.apache.iotdb.db.mpp.sql.planner.plan.node.PlanNodeId;
import org.apache.iotdb.db.mpp.sql.planner.plan.node.PlanNodeType;
import org.apache.iotdb.db.mpp.sql.planner.plan.node.PlanVisitor;

import java.nio.ByteBuffer;
import java.util.List;

public class SchemaFetchNode extends SchemaScanNode {

  private final PathPatternTree patternTree;

  public SchemaFetchNode(PlanNodeId id, PathPatternTree patternTree) {
    super(id);
    this.patternTree = patternTree;
  }

  public PathPatternTree getPatternTree() {
    return patternTree;
  }

  @Override
  public PlanNode clone() {
    return new SchemaFetchNode(getPlanNodeId(), patternTree);
  }

  @Override
<<<<<<< HEAD
  public int allowedChildCount() {
    return 0;
=======
  public List<ColumnHeader> getOutputColumnHeaders() {
    return null;
>>>>>>> a0c3f077
  }

  @Override
  public List<String> getOutputColumnNames() {
    return null;
  }

  @Override
  protected void serializeAttributes(ByteBuffer byteBuffer) {
    PlanNodeType.SCHEMA_FETCH.serialize(byteBuffer);
    patternTree.serialize(byteBuffer);
  }

  public static SchemaFetchNode deserialize(ByteBuffer byteBuffer) {
    PathPatternTree patternTree = PathPatternTree.deserialize(byteBuffer);
    PlanNodeId id = PlanNodeId.deserialize(byteBuffer);
    return new SchemaFetchNode(id, patternTree);
  }

  @Override
  public void open() throws Exception {}

  @Override
  public void close() throws Exception {}

  @Override
  public <R, C> R accept(PlanVisitor<R, C> visitor, C context) {
    return visitor.visitSchemaFetch(this, context);
  }
}<|MERGE_RESOLUTION|>--- conflicted
+++ resolved
@@ -47,13 +47,8 @@
   }
 
   @Override
-<<<<<<< HEAD
   public int allowedChildCount() {
     return 0;
-=======
-  public List<ColumnHeader> getOutputColumnHeaders() {
-    return null;
->>>>>>> a0c3f077
   }
 
   @Override
