/*
 * Licensed to the Apache Software Foundation (ASF) under one
 * or more contributor license agreements.  See the NOTICE file
 * distributed with this work for additional information
 * regarding copyright ownership.  The ASF licenses this file
 * to you under the Apache License, Version 2.0 (the
 * "License"); you may not use this file except in compliance
 * with the License.  You may obtain a copy of the License at
 *
 *     http://www.apache.org/licenses/LICENSE-2.0
 *
 * Unless required by applicable law or agreed to in writing,
 * software distributed under the License is distributed on an
 * "AS IS" BASIS, WITHOUT WARRANTIES OR CONDITIONS OF ANY
 * KIND, either express or implied.  See the License for the
 * specific language governing permissions and limitations
 * under the License.
 */
package org.apache.iotdb.db.mpp.execution.operator.process;

import org.apache.iotdb.db.mpp.execution.operator.Operator;
import org.apache.iotdb.db.mpp.execution.operator.OperatorContext;
import org.apache.iotdb.db.utils.datastructure.MergeSortHeap;
import org.apache.iotdb.db.utils.datastructure.MergeSortKey;
import org.apache.iotdb.tsfile.common.conf.TSFileDescriptor;
import org.apache.iotdb.tsfile.file.metadata.enums.TSDataType;
import org.apache.iotdb.tsfile.read.common.block.TsBlock;
import org.apache.iotdb.tsfile.read.common.block.TsBlockBuilder;
import org.apache.iotdb.tsfile.read.common.block.column.ColumnBuilder;
import org.apache.iotdb.tsfile.read.common.block.column.TimeColumnBuilder;

import com.google.common.util.concurrent.ListenableFuture;

import java.util.ArrayList;
import java.util.Comparator;
import java.util.List;
import java.util.concurrent.TimeUnit;

import static com.google.common.util.concurrent.Futures.successfulAsList;

public class MergeSortOperator extends AbstractConsumeAllOperator {

  private final List<TSDataType> dataTypes;
  private final TsBlockBuilder tsBlockBuilder;
  private final boolean[] noMoreTsBlocks;
  private final MergeSortHeap mergeSortHeap;
  private final Comparator<MergeSortKey> comparator;

  private boolean finished;

  public MergeSortOperator(
      OperatorContext operatorContext,
      List<Operator> inputOperators,
      List<TSDataType> dataTypes,
      Comparator<MergeSortKey> comparator) {
    super(operatorContext, inputOperators);
    this.dataTypes = dataTypes;
    this.mergeSortHeap = new MergeSortHeap(inputOperatorsCount, comparator);
    this.comparator = comparator;
    this.noMoreTsBlocks = new boolean[inputOperatorsCount];
    this.tsBlockBuilder = new TsBlockBuilder(dataTypes);
  }

  @Override
  public ListenableFuture<?> isBlocked() {
    boolean hasReadyChild = false;
    List<ListenableFuture<?>> listenableFutures = new ArrayList<>();
    for (int i = 0; i < inputOperatorsCount; i++) {
      if (noMoreTsBlocks[i] || !isEmpty(i)) {
        continue;
      }
      ListenableFuture<?> blocked = children.get(i).isBlocked();
      if (blocked.isDone()) {
        hasReadyChild = true;
        canCallNext[i] = true;
      } else {
        listenableFutures.add(blocked);
      }
    }
    return (hasReadyChild || listenableFutures.isEmpty())
        ? NOT_BLOCKED
        : successfulAsList(listenableFutures);
  }

  @Override
<<<<<<< HEAD
  public TsBlock next() {
    // start stopwatch
    long startTime = System.nanoTime();
    long maxRuntime = operatorContext.getMaxRunTime().roundTo(TimeUnit.NANOSECONDS);

=======
  public TsBlock next() throws Exception {
>>>>>>> 93682ec1
    // 1. fill consumed up TsBlock
    if (!prepareInput()) {
      return null;
    }

    // 2. check if we can directly return the original TsBlock instead of merging way
    MergeSortKey minMergeSortKey = mergeSortHeap.poll();
    if (mergeSortHeap.isEmpty()
        || comparator.compare(
                new MergeSortKey(
                    minMergeSortKey.tsBlock, minMergeSortKey.tsBlock.getPositionCount() - 1),
                mergeSortHeap.peek())
            < 0) {
      inputTsBlocks[minMergeSortKey.columnIndex] = null;
      return minMergeSortKey.rowIndex == 0
          ? minMergeSortKey.tsBlock
          : minMergeSortKey.tsBlock.subTsBlock(minMergeSortKey.rowIndex);
    }
    mergeSortHeap.push(minMergeSortKey);

    // 3. do merge sort until one TsBlock is consumed up
    tsBlockBuilder.reset();
    TimeColumnBuilder timeBuilder = tsBlockBuilder.getTimeColumnBuilder();
    ColumnBuilder[] valueColumnBuilders = tsBlockBuilder.getValueColumnBuilders();
    while (!mergeSortHeap.isEmpty()) {
      MergeSortKey mergeSortKey = mergeSortHeap.poll();
      TsBlock targetBlock = mergeSortKey.tsBlock;
      int rowIndex = mergeSortKey.rowIndex;
      timeBuilder.writeLong(targetBlock.getTimeByIndex(rowIndex));
      for (int i = 0; i < valueColumnBuilders.length; i++) {
        if (targetBlock.getColumn(i).isNull(rowIndex)) {
          valueColumnBuilders[i].appendNull();
          continue;
        }
        valueColumnBuilders[i].write(targetBlock.getColumn(i), rowIndex);
      }
      tsBlockBuilder.declarePosition();
      if (mergeSortKey.rowIndex == mergeSortKey.tsBlock.getPositionCount() - 1) {
        inputTsBlocks[mergeSortKey.columnIndex] = null;
        if (!mergeSortHeap.isEmpty()
            && comparator.compare(mergeSortHeap.peek(), mergeSortKey) > 0) {
          break;
        }
      } else {
        mergeSortKey.rowIndex++;
        mergeSortHeap.push(mergeSortKey);
      }
      // break if time is out or tsBlockBuilder is full
      if (System.nanoTime() - startTime > maxRuntime || tsBlockBuilder.isFull()) {
        break;
      }
    }
    return tsBlockBuilder.build();
  }

  @Override
  public boolean hasNext() throws Exception {
    if (finished) {
      return false;
    }
    for (int i = 0; i < inputOperatorsCount; i++) {
      if (!isEmpty(i)) {
        return true;
      } else if (!noMoreTsBlocks[i]) {
        if (!canCallNext[i] || children.get(i).hasNextWithTimer()) {
          return true;
        } else {
          noMoreTsBlocks[i] = true;
          inputTsBlocks[i] = null;
        }
      }
    }
    return false;
  }

  @Override
  public boolean isFinished() throws Exception {
    if (finished) {
      return true;
    }
    finished = true;

    for (int i = 0; i < inputOperatorsCount; i++) {
      if (!noMoreTsBlocks[i] || !isEmpty(i)) {
        finished = false;
        break;
      }
    }
    return finished;
  }

  @Override
  public long calculateMaxPeekMemory() {
    // MergeToolKit will cache startKey and endKey
    long maxPeekMemory = TSFileDescriptor.getInstance().getConfig().getPageSizeInByte();
    // inputTsBlocks will cache all the tsBlocks returned by inputOperators
    for (Operator operator : children) {
      maxPeekMemory += operator.calculateMaxReturnSize();
      maxPeekMemory += operator.calculateRetainedSizeAfterCallingNext();
    }
    for (Operator operator : children) {
      maxPeekMemory = Math.max(maxPeekMemory, operator.calculateMaxPeekMemory());
    }
    return Math.max(maxPeekMemory, calculateMaxReturnSize());
  }

  @Override
  public long calculateMaxReturnSize() {
    return (1L + dataTypes.size()) * TSFileDescriptor.getInstance().getConfig().getPageSizeInByte();
  }

  @Override
  public long calculateRetainedSizeAfterCallingNext() {
    long currentRetainedSize = 0, minChildReturnSize = Long.MAX_VALUE;
    for (Operator child : children) {
      long maxReturnSize = child.calculateMaxReturnSize();
      minChildReturnSize = Math.min(minChildReturnSize, maxReturnSize);
      currentRetainedSize += (maxReturnSize + child.calculateRetainedSizeAfterCallingNext());
    }
    return currentRetainedSize - minChildReturnSize;
  }

  /**
   * Try to cache one result of each child.
   *
   * @return true if results of all children are ready or have no more TsBlocks. Return false if
   *     some children is blocked or return null.
   */
  @Override
  protected boolean prepareInput() throws Exception {
    boolean allReady = true;
    for (int i = 0; i < inputOperatorsCount; i++) {
      if (noMoreTsBlocks[i] || !isEmpty(i)) {
        continue;
      }
      if (canCallNext[i]) {
        if (children.get(i).hasNextWithTimer()) {
          inputTsBlocks[i] = getNextTsBlock(i);
          canCallNext[i] = false;
          if (isEmpty(i)) {
            allReady = false;
          } else {
            mergeSortHeap.push(new MergeSortKey(inputTsBlocks[i], 0, i));
          }
        } else {
          noMoreTsBlocks[i] = true;
          inputTsBlocks[i] = null;
        }
      } else {
        allReady = false;
      }
    }
    return allReady;
  }
}<|MERGE_RESOLUTION|>--- conflicted
+++ resolved
@@ -83,15 +83,11 @@
   }
 
   @Override
-<<<<<<< HEAD
-  public TsBlock next() {
+  public TsBlock next() throws Exception {
     // start stopwatch
     long startTime = System.nanoTime();
     long maxRuntime = operatorContext.getMaxRunTime().roundTo(TimeUnit.NANOSECONDS);
-
-=======
-  public TsBlock next() throws Exception {
->>>>>>> 93682ec1
+    
     // 1. fill consumed up TsBlock
     if (!prepareInput()) {
       return null;
