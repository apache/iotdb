/*
 * Licensed to the Apache Software Foundation (ASF) under one
 * or more contributor license agreements.  See the NOTICE file
 * distributed with this work for additional information
 * regarding copyright ownership.  The ASF licenses this file
 * to you under the Apache License, Version 2.0 (the
 * "License"); you may not use this file except in compliance
 * with the License.  You may obtain a copy of the License at
 *
 *     http://www.apache.org/licenses/LICENSE-2.0
 *
 * Unless required by applicable law or agreed to in writing,
 * software distributed under the License is distributed on an
 * "AS IS" BASIS, WITHOUT WARRANTIES OR CONDITIONS OF ANY
 * KIND, either express or implied.  See the License for the
 * specific language governing permissions and limitations
 * under the License.
 */

package org.apache.iotdb.db.client;

import org.apache.iotdb.common.rpc.thrift.TConfigNodeLocation;
import org.apache.iotdb.common.rpc.thrift.TEndPoint;
import org.apache.iotdb.common.rpc.thrift.TFlushReq;
import org.apache.iotdb.common.rpc.thrift.TSStatus;
import org.apache.iotdb.common.rpc.thrift.TSetTTLReq;
import org.apache.iotdb.commons.client.BaseClientFactory;
import org.apache.iotdb.commons.client.ClientFactoryProperty;
import org.apache.iotdb.commons.client.ClientManager;
import org.apache.iotdb.commons.client.ClientPoolProperty;
import org.apache.iotdb.commons.client.sync.SyncThriftClient;
import org.apache.iotdb.commons.client.sync.SyncThriftClientWithErrorHandler;
import org.apache.iotdb.commons.conf.CommonDescriptor;
import org.apache.iotdb.commons.consensus.PartitionRegionId;
import org.apache.iotdb.commons.utils.TestOnly;
import org.apache.iotdb.confignode.rpc.thrift.IConfigNodeRPCService;
import org.apache.iotdb.confignode.rpc.thrift.TAddConsensusGroupReq;
import org.apache.iotdb.confignode.rpc.thrift.TAuthorizerReq;
import org.apache.iotdb.confignode.rpc.thrift.TAuthorizerResp;
import org.apache.iotdb.confignode.rpc.thrift.TCheckUserPrivilegesReq;
import org.apache.iotdb.confignode.rpc.thrift.TConfigNodeRegisterReq;
import org.apache.iotdb.confignode.rpc.thrift.TCountStorageGroupResp;
import org.apache.iotdb.confignode.rpc.thrift.TCreateFunctionReq;
import org.apache.iotdb.confignode.rpc.thrift.TCreateSchemaTemplateReq;
import org.apache.iotdb.confignode.rpc.thrift.TCreateTriggerReq;
import org.apache.iotdb.confignode.rpc.thrift.TDataNodeConfigurationResp;
import org.apache.iotdb.confignode.rpc.thrift.TDataNodeRegisterReq;
import org.apache.iotdb.confignode.rpc.thrift.TDataNodeRegisterResp;
import org.apache.iotdb.confignode.rpc.thrift.TDataNodeRemoveReq;
import org.apache.iotdb.confignode.rpc.thrift.TDataNodeRemoveResp;
import org.apache.iotdb.confignode.rpc.thrift.TDataPartitionReq;
import org.apache.iotdb.confignode.rpc.thrift.TDataPartitionTableResp;
import org.apache.iotdb.confignode.rpc.thrift.TDeleteStorageGroupReq;
import org.apache.iotdb.confignode.rpc.thrift.TDeleteStorageGroupsReq;
import org.apache.iotdb.confignode.rpc.thrift.TDeleteTimeSeriesReq;
import org.apache.iotdb.confignode.rpc.thrift.TDropFunctionReq;
import org.apache.iotdb.confignode.rpc.thrift.TDropPipeSinkReq;
import org.apache.iotdb.confignode.rpc.thrift.TDropTriggerReq;
import org.apache.iotdb.confignode.rpc.thrift.TGetAllTemplatesResp;
import org.apache.iotdb.confignode.rpc.thrift.TGetPathsSetTemplatesResp;
import org.apache.iotdb.confignode.rpc.thrift.TGetPipeSinkReq;
import org.apache.iotdb.confignode.rpc.thrift.TGetPipeSinkResp;
import org.apache.iotdb.confignode.rpc.thrift.TGetRoutingReq;
import org.apache.iotdb.confignode.rpc.thrift.TGetRoutingResp;
import org.apache.iotdb.confignode.rpc.thrift.TGetSeriesSlotListReq;
import org.apache.iotdb.confignode.rpc.thrift.TGetSeriesSlotListResp;
import org.apache.iotdb.confignode.rpc.thrift.TGetTemplateResp;
import org.apache.iotdb.confignode.rpc.thrift.TGetTimeSlotListReq;
import org.apache.iotdb.confignode.rpc.thrift.TGetTimeSlotListResp;
import org.apache.iotdb.confignode.rpc.thrift.TGetTriggerTableResp;
import org.apache.iotdb.confignode.rpc.thrift.TLoginReq;
import org.apache.iotdb.confignode.rpc.thrift.TPermissionInfoResp;
import org.apache.iotdb.confignode.rpc.thrift.TPipeInfo;
import org.apache.iotdb.confignode.rpc.thrift.TPipeSinkInfo;
import org.apache.iotdb.confignode.rpc.thrift.TRegionMigrateResultReportReq;
import org.apache.iotdb.confignode.rpc.thrift.TRegionRouteMapResp;
import org.apache.iotdb.confignode.rpc.thrift.TSchemaNodeManagementReq;
import org.apache.iotdb.confignode.rpc.thrift.TSchemaNodeManagementResp;
import org.apache.iotdb.confignode.rpc.thrift.TSchemaPartitionReq;
import org.apache.iotdb.confignode.rpc.thrift.TSchemaPartitionTableResp;
import org.apache.iotdb.confignode.rpc.thrift.TSetDataReplicationFactorReq;
import org.apache.iotdb.confignode.rpc.thrift.TSetSchemaReplicationFactorReq;
import org.apache.iotdb.confignode.rpc.thrift.TSetSchemaTemplateReq;
import org.apache.iotdb.confignode.rpc.thrift.TSetStorageGroupReq;
import org.apache.iotdb.confignode.rpc.thrift.TSetTimePartitionIntervalReq;
import org.apache.iotdb.confignode.rpc.thrift.TShowClusterResp;
import org.apache.iotdb.confignode.rpc.thrift.TShowConfigNodesResp;
import org.apache.iotdb.confignode.rpc.thrift.TShowDataNodesResp;
import org.apache.iotdb.confignode.rpc.thrift.TShowPipeReq;
import org.apache.iotdb.confignode.rpc.thrift.TShowPipeResp;
import org.apache.iotdb.confignode.rpc.thrift.TShowRegionReq;
import org.apache.iotdb.confignode.rpc.thrift.TShowRegionResp;
import org.apache.iotdb.confignode.rpc.thrift.TShowStorageGroupResp;
import org.apache.iotdb.confignode.rpc.thrift.TStorageGroupSchemaResp;
import org.apache.iotdb.db.conf.IoTDBConfig;
import org.apache.iotdb.db.conf.IoTDBDescriptor;
import org.apache.iotdb.rpc.RpcTransportFactory;
import org.apache.iotdb.rpc.TSStatusCode;

import org.apache.commons.pool2.PooledObject;
import org.apache.commons.pool2.impl.DefaultPooledObject;
import org.apache.thrift.TException;
import org.apache.thrift.protocol.TBinaryProtocol;
import org.apache.thrift.protocol.TCompactProtocol;
import org.apache.thrift.protocol.TProtocolFactory;
import org.apache.thrift.transport.TTransport;
import org.apache.thrift.transport.TTransportException;
import org.slf4j.Logger;
import org.slf4j.LoggerFactory;

import java.lang.reflect.Constructor;
import java.util.ArrayList;
import java.util.List;

public class ConfigNodeClient
    implements IConfigNodeRPCService.Iface, SyncThriftClient, AutoCloseable {
  private static final Logger logger = LoggerFactory.getLogger(ConfigNodeClient.class);

  private static final int RETRY_NUM = 5;

  public static final String MSG_RECONNECTION_FAIL =
      "Fail to connect to any config node. Please check server status";

  private long connectionTimeout = ClientPoolProperty.DefaultProperty.WAIT_CLIENT_TIMEOUT_MS;

  private IConfigNodeRPCService.Iface client;

  private TTransport transport;

  private TEndPoint configLeader;

  private List<TEndPoint> configNodes;

  private TEndPoint configNode;

  private int cursor = 0;

  private IoTDBConfig config = IoTDBDescriptor.getInstance().getConfig();

  ClientManager<PartitionRegionId, ConfigNodeClient> clientManager;

  PartitionRegionId partitionRegionId = ConfigNodeInfo.partitionRegionId;

  TProtocolFactory protocolFactory;

  public ConfigNodeClient() throws TException {
    // Read config nodes from configuration
    configNodes = ConfigNodeInfo.getInstance().getLatestConfigNodes();
    protocolFactory =
        CommonDescriptor.getInstance().getConfig().isRpcThriftCompressionEnabled()
            ? new TCompactProtocol.Factory()
            : new TBinaryProtocol.Factory();

    init();
  }

  public ConfigNodeClient(
      TProtocolFactory protocolFactory,
      long connectionTimeout,
      ClientManager<PartitionRegionId, ConfigNodeClient> clientManager)
      throws TException {
    configNodes = ConfigNodeInfo.getInstance().getLatestConfigNodes();
    this.protocolFactory = protocolFactory;
    this.connectionTimeout = connectionTimeout;
    this.clientManager = clientManager;

    init();
  }

  public void init() throws TException {
    reconnect();
  }

  public void connect(TEndPoint endpoint) throws TException {
    try {
      transport =
          RpcTransportFactory.INSTANCE.getTransport(
              // as there is a try-catch already, we do not need to use TSocket.wrap
              endpoint.getIp(), endpoint.getPort(), (int) connectionTimeout);
      if (!transport.isOpen()) {
        transport.open();
      }
      configNode = endpoint;
    } catch (TTransportException e) {
      throw new TException(e);
    }

    client = new IConfigNodeRPCService.Client(protocolFactory.getProtocol(transport));
  }

  private void reconnect() throws TException {
    try {
      tryToConnect();
    } catch (TException e) {
      // can not connect to each config node
      syncLatestConfigNodeList();
      tryToConnect();
    }
  }

  private void tryToConnect() throws TException {
    if (configLeader != null) {
      try {
        connect(configLeader);
        return;
      } catch (TException e) {
        logger.warn("The current node may have been down {},try next node", configLeader);
        configLeader = null;
      }
    }

    if (transport != null) {
      transport.close();
    }

    for (int tryHostNum = 0; tryHostNum < configNodes.size(); tryHostNum++) {
      cursor = (cursor + 1) % configNodes.size();
      TEndPoint tryEndpoint = configNodes.get(cursor);

      try {
        connect(tryEndpoint);
        return;
      } catch (TException e) {
        logger.warn("The current node may have been down {},try next node", tryEndpoint);
      }
    }

    throw new TException(MSG_RECONNECTION_FAIL);
  }

  public TTransport getTransport() {
    return transport;
  }

  public void syncLatestConfigNodeList() {
    configNodes = ConfigNodeInfo.getInstance().getLatestConfigNodes();
    cursor = 0;
  }

  @Override
  public void close() {
    if (clientManager != null) {
      clientManager.returnClient(partitionRegionId, this);
    } else {
      invalidate();
    }
  }

  @Override
  public void invalidate() {
    transport.close();
  }

  @Override
  public void invalidateAll() {
    clientManager.clear(ConfigNodeInfo.partitionRegionId);
  }

  private boolean updateConfigNodeLeader(TSStatus status) {
    if (status.getCode() == TSStatusCode.NEED_REDIRECTION.getStatusCode()) {
      if (status.isSetRedirectNode()) {
        configLeader =
            new TEndPoint(status.getRedirectNode().getIp(), status.getRedirectNode().getPort());
      } else {
        configLeader = null;
      }
      logger.warn(
          "Failed to connect to ConfigNode {} from DataNode {},because the current node is not leader,try next node",
          configNode,
          config.getAddressAndPort());
      return true;
    }
    return false;
  }

  @Override
  public TDataNodeRegisterResp registerDataNode(TDataNodeRegisterReq req) throws TException {
    for (int i = 0; i < RETRY_NUM; i++) {
      try {
        TDataNodeRegisterResp resp = client.registerDataNode(req);

        if (!updateConfigNodeLeader(resp.status)) {
          return resp;
        }

        // set latest config node list
        List<TEndPoint> newConfigNodes = new ArrayList<>();
        for (TConfigNodeLocation configNodeLocation : resp.getConfigNodeList()) {
          newConfigNodes.add(configNodeLocation.getInternalEndPoint());
        }
        configNodes = newConfigNodes;
      } catch (TException e) {
        configLeader = null;
      }
      reconnect();
    }
    throw new TException(MSG_RECONNECTION_FAIL);
  }

  @Override
  public TDataNodeRemoveResp removeDataNode(TDataNodeRemoveReq req) throws TException {
    for (int i = 0; i < RETRY_NUM; i++) {
      try {
        TDataNodeRemoveResp resp = client.removeDataNode(req);
        if (!updateConfigNodeLeader(resp.status)) {
          return resp;
        }
      } catch (TException e) {
        configLeader = null;
      }
      reconnect();
    }
    throw new TException(MSG_RECONNECTION_FAIL);
  }

  @Override
  public TDataNodeConfigurationResp getDataNodeConfiguration(int dataNodeId) throws TException {
    for (int i = 0; i < RETRY_NUM; i++) {
      try {
        TDataNodeConfigurationResp resp = client.getDataNodeConfiguration(dataNodeId);
        if (!updateConfigNodeLeader(resp.status)) {
          return resp;
        }
      } catch (TException e) {
        configLeader = null;
      }
      reconnect();
    }
    throw new TException(MSG_RECONNECTION_FAIL);
  }

  @Override
  public TSStatus reportRegionMigrateResult(TRegionMigrateResultReportReq req) throws TException {
    for (int i = 0; i < RETRY_NUM; i++) {
      try {
        TSStatus status = client.reportRegionMigrateResult(req);
        if (!updateConfigNodeLeader(status)) {
          return status;
        }
      } catch (TException e) {
        configLeader = null;
      }
      reconnect();
    }
    throw new TException(MSG_RECONNECTION_FAIL);
  }

  @Override
  public TShowClusterResp showCluster() throws TException {
    for (int i = 0; i < RETRY_NUM; i++) {
      try {
        TShowClusterResp resp = client.showCluster();
        if (!updateConfigNodeLeader(resp.status)) {
          return resp;
        }
      } catch (TException e) {
        configLeader = null;
      }
      reconnect();
    }
    throw new TException(MSG_RECONNECTION_FAIL);
  }

  @Override
  public TSStatus setStorageGroup(TSetStorageGroupReq req) throws TException {
    for (int i = 0; i < RETRY_NUM; i++) {
      try {
        TSStatus status = client.setStorageGroup(req);
        if (!updateConfigNodeLeader(status)) {
          return status;
        }
      } catch (TException e) {
        configLeader = null;
      }
      reconnect();
    }
    throw new TException(MSG_RECONNECTION_FAIL);
  }

  @Override
  public TSStatus deleteStorageGroup(TDeleteStorageGroupReq req) throws TException {
    for (int i = 0; i < RETRY_NUM; i++) {
      try {
        TSStatus status = client.deleteStorageGroup(req);
        if (!updateConfigNodeLeader(status)) {
          return status;
        }
      } catch (TException e) {
        configLeader = null;
      }
      reconnect();
    }
    throw new TException(MSG_RECONNECTION_FAIL);
  }

  @Override
  public TSStatus deleteStorageGroups(TDeleteStorageGroupsReq req) throws TException {
    for (int i = 0; i < RETRY_NUM; i++) {
      try {
        TSStatus status = client.deleteStorageGroups(req);
        if (!updateConfigNodeLeader(status)) {
          return status;
        }
      } catch (TException e) {
        configLeader = null;
      }
      reconnect();
    }
    throw new TException(MSG_RECONNECTION_FAIL);
  }

  @Override
  public TCountStorageGroupResp countMatchedStorageGroups(List<String> storageGroupPathPattern)
      throws TException {
    for (int i = 0; i < RETRY_NUM; i++) {
      try {
        TCountStorageGroupResp resp = client.countMatchedStorageGroups(storageGroupPathPattern);
        if (!updateConfigNodeLeader(resp.status)) {
          return resp;
        }
      } catch (TException e) {
        configLeader = null;
      }
      reconnect();
    }
    throw new TException(MSG_RECONNECTION_FAIL);
  }

  @Override
  public TStorageGroupSchemaResp getMatchedStorageGroupSchemas(List<String> storageGroupPathPattern)
      throws TException {
    for (int i = 0; i < RETRY_NUM; i++) {
      try {
        TStorageGroupSchemaResp resp =
            client.getMatchedStorageGroupSchemas(storageGroupPathPattern);
        if (!updateConfigNodeLeader(resp.status)) {
          return resp;
        }
      } catch (TException e) {
        configLeader = null;
      }
      reconnect();
    }
    throw new TException(MSG_RECONNECTION_FAIL);
  }

  @Override
  public TSStatus setTTL(TSetTTLReq setTTLReq) throws TException {
    for (int i = 0; i < RETRY_NUM; i++) {
      try {
        TSStatus status = client.setTTL(setTTLReq);
        if (!updateConfigNodeLeader(status)) {
          return status;
        }
      } catch (TException e) {
        configLeader = null;
      }
      reconnect();
    }
    throw new TException(MSG_RECONNECTION_FAIL);
  }

  @Override
  public TSStatus setSchemaReplicationFactor(TSetSchemaReplicationFactorReq req) throws TException {
    for (int i = 0; i < RETRY_NUM; i++) {
      try {
        TSStatus status = client.setSchemaReplicationFactor(req);
        if (!updateConfigNodeLeader(status)) {
          return status;
        }
      } catch (TException e) {
        configLeader = null;
      }
      reconnect();
    }
    throw new TException(MSG_RECONNECTION_FAIL);
  }

  @Override
  public TSStatus setDataReplicationFactor(TSetDataReplicationFactorReq req) throws TException {
    for (int i = 0; i < RETRY_NUM; i++) {
      try {
        TSStatus status = client.setDataReplicationFactor(req);
        if (!updateConfigNodeLeader(status)) {
          return status;
        }
      } catch (TException e) {
        configLeader = null;
      }
      reconnect();
    }
    throw new TException(MSG_RECONNECTION_FAIL);
  }

  @Override
  public TSStatus setTimePartitionInterval(TSetTimePartitionIntervalReq req) throws TException {
    for (int i = 0; i < RETRY_NUM; i++) {
      try {
        TSStatus status = client.setTimePartitionInterval(req);
        if (!updateConfigNodeLeader(status)) {
          return status;
        }
      } catch (TException e) {
        configLeader = null;
      }
      reconnect();
    }
    throw new TException(MSG_RECONNECTION_FAIL);
  }

  @Override
  public TSchemaPartitionTableResp getSchemaPartitionTable(TSchemaPartitionReq req)
      throws TException {
    for (int i = 0; i < RETRY_NUM; i++) {
      try {
        TSchemaPartitionTableResp resp = client.getSchemaPartitionTable(req);
        if (!updateConfigNodeLeader(resp.status)) {
          return resp;
        }
      } catch (TException e) {
        configLeader = null;
      }
      reconnect();
    }
    throw new TException(MSG_RECONNECTION_FAIL);
  }

  @Override
  public TSchemaPartitionTableResp getOrCreateSchemaPartitionTable(TSchemaPartitionReq req)
      throws TException {
    for (int i = 0; i < RETRY_NUM; i++) {
      try {
        TSchemaPartitionTableResp resp = client.getOrCreateSchemaPartitionTable(req);
        if (!updateConfigNodeLeader(resp.status)) {
          return resp;
        }
      } catch (TException e) {
        configLeader = null;
      }
      reconnect();
    }
    throw new TException(MSG_RECONNECTION_FAIL);
  }

  @Override
  public TSchemaNodeManagementResp getSchemaNodeManagementPartition(TSchemaNodeManagementReq req)
      throws TException {
    for (int i = 0; i < RETRY_NUM; i++) {
      try {
        TSchemaNodeManagementResp resp = client.getSchemaNodeManagementPartition(req);
        if (!updateConfigNodeLeader(resp.status)) {
          return resp;
        }
      } catch (TException e) {
        configLeader = null;
      }
      reconnect();
    }
    throw new TException(MSG_RECONNECTION_FAIL);
  }

  @Override
  public TDataPartitionTableResp getDataPartitionTable(TDataPartitionReq req) throws TException {
    for (int i = 0; i < RETRY_NUM; i++) {
      try {
        TDataPartitionTableResp resp = client.getDataPartitionTable(req);
        if (!updateConfigNodeLeader(resp.status)) {
          return resp;
        }
      } catch (TException e) {
        configLeader = null;
      }
      reconnect();
    }
    throw new TException(MSG_RECONNECTION_FAIL);
  }

  @Override
  public TDataPartitionTableResp getOrCreateDataPartitionTable(TDataPartitionReq req)
      throws TException {
    for (int i = 0; i < RETRY_NUM; i++) {
      try {
        TDataPartitionTableResp resp = client.getOrCreateDataPartitionTable(req);
        if (!updateConfigNodeLeader(resp.status)) {
          return resp;
        }
      } catch (TException e) {
        configLeader = null;
      }
      reconnect();
    }
    throw new TException(MSG_RECONNECTION_FAIL);
  }

  @Override
  public TSStatus operatePermission(TAuthorizerReq req) throws TException {
    for (int i = 0; i < RETRY_NUM; i++) {
      try {
        TSStatus status = client.operatePermission(req);
        if (!updateConfigNodeLeader(status)) {
          return status;
        }
      } catch (TException e) {
        configLeader = null;
      }
      reconnect();
    }
    throw new TException(MSG_RECONNECTION_FAIL);
  }

  @Override
  public TAuthorizerResp queryPermission(TAuthorizerReq req) throws TException {
    for (int i = 0; i < RETRY_NUM; i++) {
      try {
        TAuthorizerResp resp = client.queryPermission(req);
        if (!updateConfigNodeLeader(resp.status)) {
          return resp;
        }
      } catch (TException e) {
        configLeader = null;
      }
      reconnect();
    }
    throw new TException(MSG_RECONNECTION_FAIL);
  }

  @Override
  public TPermissionInfoResp login(TLoginReq req) throws TException {
    for (int i = 0; i < RETRY_NUM; i++) {
      try {
        TPermissionInfoResp status = client.login(req);
        if (!updateConfigNodeLeader(status.getStatus())) {
          return status;
        }
      } catch (TException e) {
        configLeader = null;
      }
      reconnect();
    }
    throw new TException(MSG_RECONNECTION_FAIL);
  }

  @Override
  public TPermissionInfoResp checkUserPrivileges(TCheckUserPrivilegesReq req) throws TException {
    for (int i = 0; i < RETRY_NUM; i++) {
      try {
        TPermissionInfoResp status = client.checkUserPrivileges(req);
        if (!updateConfigNodeLeader(status.getStatus())) {
          return status;
        }
      } catch (TException e) {
        configLeader = null;
      }
      reconnect();
    }
    throw new TException(MSG_RECONNECTION_FAIL);
  }

  @Override
  public TSStatus registerConfigNode(TConfigNodeRegisterReq req) throws TException {
    throw new TException("DataNode to ConfigNode client doesn't support registerConfigNode.");
  }

  @Override
  public TSStatus addConsensusGroup(TAddConsensusGroupReq registerResp) throws TException {
    throw new TException("DataNode to ConfigNode client doesn't support addConsensusGroup.");
  }

  @Override
  public TSStatus notifyRegisterSuccess() throws TException {
    throw new TException("DataNode to ConfigNode client doesn't support notifyRegisterSuccess.");
  }

  @Override
  public TSStatus removeConfigNode(TConfigNodeLocation configNodeLocation) throws TException {
    throw new TException("DataNode to ConfigNode client doesn't support removeConfigNode.");
  }

  @Override
  public TSStatus removeConsensusGroup(TConfigNodeLocation configNodeLocation) throws TException {
    throw new TException("DataNode to ConfigNode client doesn't support removeConsensusGroup.");
  }

  @Override
  public TSStatus stopConfigNode(TConfigNodeLocation configNodeLocation) throws TException {
    throw new TException("DataNode to ConfigNode client doesn't support stopConfigNode.");
  }

  @Override
  public TSStatus merge() throws TException {
    for (int i = 0; i < RETRY_NUM; i++) {
      try {
        TSStatus status = client.merge();
        if (!updateConfigNodeLeader(status)) {
          return status;
        }
      } catch (TException e) {
        configLeader = null;
      }
      reconnect();
    }
    throw new TException(MSG_RECONNECTION_FAIL);
  }

  @Override
  public TSStatus flush(TFlushReq req) throws TException {
    for (int i = 0; i < RETRY_NUM; i++) {
      try {
        TSStatus status = client.flush(req);
        if (!updateConfigNodeLeader(status)) {
          return status;
        }
      } catch (TException e) {
        configLeader = null;
      }
      reconnect();
    }
    throw new TException(MSG_RECONNECTION_FAIL);
  }

  @Override
  public TSStatus clearCache() throws TException {
    for (int i = 0; i < RETRY_NUM; i++) {
      try {
        TSStatus status = client.clearCache();
        if (!updateConfigNodeLeader(status)) {
          return status;
        }
      } catch (TException e) {
        configLeader = null;
      }
      reconnect();
    }
    throw new TException(MSG_RECONNECTION_FAIL);
  }

  @Override
  public TSStatus loadConfiguration() throws TException {
    for (int i = 0; i < RETRY_NUM; i++) {
      try {
        TSStatus status = client.loadConfiguration();
        if (!updateConfigNodeLeader(status)) {
          return status;
        }
      } catch (TException e) {
        configLeader = null;
      }
      reconnect();
    }
    throw new TException(MSG_RECONNECTION_FAIL);
  }

  @Override
  public TSStatus setSystemStatus(String systemStatus) throws TException {
    for (int i = 0; i < RETRY_NUM; i++) {
      try {
        TSStatus status = client.setSystemStatus(systemStatus);
        if (!updateConfigNodeLeader(status)) {
          return status;
        }
      } catch (TException e) {
        configLeader = null;
      }
      reconnect();
    }
    throw new TException(MSG_RECONNECTION_FAIL);
  }

  @Override
  public TShowRegionResp showRegion(TShowRegionReq req) throws TException {
    for (int i = 0; i < RETRY_NUM; i++) {
      try {
        TShowRegionResp showRegionResp = client.showRegion(req);
        if (!updateConfigNodeLeader(showRegionResp.getStatus())) {
          return showRegionResp;
        }
      } catch (TException e) {
        configLeader = null;
      }
      reconnect();
    }
    throw new TException(MSG_RECONNECTION_FAIL);
  }

  @Override
  public TShowDataNodesResp showDataNodes() throws TException {
    for (int i = 0; i < RETRY_NUM; i++) {
      try {
        TShowDataNodesResp showDataNodesResp = client.showDataNodes();
        showDataNodesResp.setStatus(showDataNodesResp.getStatus());
        if (!updateConfigNodeLeader(showDataNodesResp.getStatus())) {
          return showDataNodesResp;
        }
      } catch (TException e) {
        configLeader = null;
      }
      reconnect();
    }
    throw new TException(MSG_RECONNECTION_FAIL);
  }

  @Override
  public TShowConfigNodesResp showConfigNodes() throws TException {
    for (int i = 0; i < RETRY_NUM; i++) {
      try {
        TShowConfigNodesResp showConfigNodesResp = client.showConfigNodes();
        if (!updateConfigNodeLeader(showConfigNodesResp.getStatus())) {
          return showConfigNodesResp;
        }
      } catch (TException e) {
        configLeader = null;
      }
      reconnect();
    }
    throw new TException(MSG_RECONNECTION_FAIL);
  }

  @Override
  public TShowStorageGroupResp showStorageGroup(List<String> storageGroupPathPattern)
      throws TException {
    for (int i = 0; i < RETRY_NUM; i++) {
      try {
        TShowStorageGroupResp showStorageGroupResp =
            client.showStorageGroup(storageGroupPathPattern);
        if (!updateConfigNodeLeader(showStorageGroupResp.getStatus())) {
          return showStorageGroupResp;
        }
      } catch (TException e) {
        configLeader = null;
      }
      reconnect();
    }
    throw new TException(MSG_RECONNECTION_FAIL);
  }

  @Override
  public TRegionRouteMapResp getLatestRegionRouteMap() throws TException {
    for (int i = 0; i < RETRY_NUM; i++) {
      try {
        TRegionRouteMapResp regionRouteMapResp = client.getLatestRegionRouteMap();
        if (!updateConfigNodeLeader(regionRouteMapResp.getStatus())) {
          return regionRouteMapResp;
        }
      } catch (TException e) {
        configLeader = null;
      }
      reconnect();
    }
    throw new TException(MSG_RECONNECTION_FAIL);
  }

  @Override
  public long getConfigNodeHeartBeat(long timestamp) throws TException {
    throw new TException("DataNode to ConfigNode client doesn't support getConfigNodeHeartBeat.");
  }

  @Override
  public TSStatus createFunction(TCreateFunctionReq req) throws TException {
    for (int i = 0; i < RETRY_NUM; i++) {
      try {
        TSStatus status = client.createFunction(req);
        if (!updateConfigNodeLeader(status)) {
          return status;
        }
      } catch (TException e) {
        configLeader = null;
      }
      reconnect();
    }
    throw new TException(MSG_RECONNECTION_FAIL);
  }

  @Override
  public TSStatus dropFunction(TDropFunctionReq req) throws TException {
    for (int i = 0; i < RETRY_NUM; i++) {
      try {
        TSStatus status = client.dropFunction(req);
        if (!updateConfigNodeLeader(status)) {
          return status;
        }
      } catch (TException e) {
        configLeader = null;
      }
      reconnect();
    }
    throw new TException(MSG_RECONNECTION_FAIL);
  }

  @Override
  public TSStatus createTrigger(TCreateTriggerReq req) throws TException {
    for (int i = 0; i < 5; i++) {
      try {
        TSStatus status = client.createTrigger(req);
        if (!updateConfigNodeLeader(status)) {
          return status;
        }
      } catch (TException e) {
        configLeader = null;
      }
      reconnect();
    }
    throw new TException(MSG_RECONNECTION_FAIL);
  }

  @Override
  public TSStatus dropTrigger(TDropTriggerReq req) throws TException {
    for (int i = 0; i < RETRY_NUM; i++) {
      try {
        TSStatus status = client.dropTrigger(req);
        if (!updateConfigNodeLeader(status)) {
          return status;
        }
      } catch (TException e) {
        configLeader = null;
      }
      reconnect();
    }
    throw new TException(MSG_RECONNECTION_FAIL);
  }

  @Override
  public TGetTriggerTableResp getTriggerTable() throws TException {
    for (int i = 0; i < RETRY_NUM; i++) {
      try {
        TGetTriggerTableResp resp = client.getTriggerTable();
        if (!updateConfigNodeLeader(resp.getStatus())) {
          return resp;
        }
      } catch (TException e) {
        configLeader = null;
      }
      reconnect();
    }
    throw new TException(MSG_RECONNECTION_FAIL);
  }

  @Override
  public TSStatus createSchemaTemplate(TCreateSchemaTemplateReq req) throws TException {
    for (int i = 0; i < RETRY_NUM; i++) {
      try {
        TSStatus tsStatus = client.createSchemaTemplate(req);
        if (!updateConfigNodeLeader(tsStatus)) {
          return tsStatus;
        }
      } catch (TException e) {
        configLeader = null;
      }
      reconnect();
    }
    throw new TException(MSG_RECONNECTION_FAIL);
  }

  @Override
  public TGetAllTemplatesResp getAllTemplates() throws TException {
    for (int i = 0; i < RETRY_NUM; i++) {
      try {
        TGetAllTemplatesResp resp = client.getAllTemplates();
        if (!updateConfigNodeLeader(resp.getStatus())) {
          return resp;
        }
      } catch (TException e) {
        configLeader = null;
      }
      reconnect();
    }
    throw new TException(MSG_RECONNECTION_FAIL);
  }

  @Override
  public TGetTemplateResp getTemplate(String req) throws TException {
    for (int i = 0; i < RETRY_NUM; i++) {
      try {
        TGetTemplateResp resp = client.getTemplate(req);
        if (!updateConfigNodeLeader(resp.getStatus())) {
          return resp;
        }
      } catch (TException e) {
        configLeader = null;
      }
      reconnect();
    }
    throw new TException(MSG_RECONNECTION_FAIL);
  }

  @Override
  public TSStatus setSchemaTemplate(TSetSchemaTemplateReq req) throws TException {
    for (int i = 0; i < RETRY_NUM; i++) {
      try {
        TSStatus tsStatus = client.setSchemaTemplate(req);
        if (!updateConfigNodeLeader(tsStatus)) {
          return tsStatus;
        }
      } catch (TException e) {
        configLeader = null;
      }
      reconnect();
    }
    throw new TException(MSG_RECONNECTION_FAIL);
  }

  @Override
  public TGetPathsSetTemplatesResp getPathsSetTemplate(String req) throws TException {
    for (int i = 0; i < RETRY_NUM; i++) {
      try {
        TGetPathsSetTemplatesResp tGetPathsSetTemplatesResp = client.getPathsSetTemplate(req);
        if (!updateConfigNodeLeader(tGetPathsSetTemplatesResp.getStatus())) {
          return tGetPathsSetTemplatesResp;
        }
      } catch (TException e) {
        configLeader = null;
      }
      reconnect();
    }
    throw new TException(MSG_RECONNECTION_FAIL);
  }

  @Override
  public TSStatus deleteTimeSeries(TDeleteTimeSeriesReq req) throws TException {
    for (int i = 0; i < RETRY_NUM; i++) {
      try {
        TSStatus status = client.deleteTimeSeries(req);
        if (!updateConfigNodeLeader(status)) {
          return status;
        }
      } catch (TException e) {
        configLeader = null;
      }
      reconnect();
    }
    throw new TException(MSG_RECONNECTION_FAIL);
  }

  @Override
  public TSStatus createPipeSink(TPipeSinkInfo req) throws TException {
    for (int i = 0; i < RETRY_NUM; i++) {
      try {
        TSStatus status = client.createPipeSink(req);
        if (!updateConfigNodeLeader(status)) {
          return status;
        }
      } catch (TException e) {
        configLeader = null;
      }
      reconnect();
    }
    throw new TException(MSG_RECONNECTION_FAIL);
  }

  @Override
  public TSStatus dropPipeSink(TDropPipeSinkReq req) throws TException {
    for (int i = 0; i < RETRY_NUM; i++) {
      try {
        TSStatus status = client.dropPipeSink(req);
        if (!updateConfigNodeLeader(status)) {
          return status;
        }
      } catch (TException e) {
        configLeader = null;
      }
      reconnect();
    }
    throw new TException(MSG_RECONNECTION_FAIL);
  }

  @Override
  public TGetPipeSinkResp getPipeSink(TGetPipeSinkReq req) throws TException {
    for (int i = 0; i < RETRY_NUM; i++) {
      try {
        TGetPipeSinkResp resp = client.getPipeSink(req);
        if (!updateConfigNodeLeader(resp.getStatus())) {
          return resp;
        }
      } catch (TException e) {
        configLeader = null;
      }
      reconnect();
    }
    throw new TException(MSG_RECONNECTION_FAIL);
  }

  @Override
<<<<<<< HEAD
  public TSStatus createPipe(TPipeInfo req) throws TException {
    for (int i = 0; i < RETRY_NUM; i++) {
      try {
        TSStatus status = client.createPipe(req);
        if (!updateConfigNodeLeader(status)) {
          return status;
        }
      } catch (TException e) {
        configLeader = null;
      }
      reconnect();
    }
    throw new TException(MSG_RECONNECTION_FAIL);
  }

  @Override
  public TSStatus startPipe(String pipeName) throws TException {
    for (int i = 0; i < RETRY_NUM; i++) {
      try {
        TSStatus status = client.startPipe(pipeName);
        if (!updateConfigNodeLeader(status)) {
          return status;
        }
      } catch (TException e) {
        configLeader = null;
      }
      reconnect();
    }
    throw new TException(MSG_RECONNECTION_FAIL);
  }

  @Override
  public TSStatus stopPipe(String pipeName) throws TException {
    for (int i = 0; i < RETRY_NUM; i++) {
      try {
        TSStatus status = client.stopPipe(pipeName);
        if (!updateConfigNodeLeader(status)) {
          return status;
=======
  @TestOnly
  public TGetRoutingResp getRouting(TGetRoutingReq req) throws TException {
    for (int i = 0; i < RETRY_NUM; i++) {
      try {
        TGetRoutingResp resp = client.getRouting(req);
        if (!updateConfigNodeLeader(resp.getStatus())) {
          return resp;
>>>>>>> 9554c45c
        }
      } catch (TException e) {
        configLeader = null;
      }
      reconnect();
    }
    throw new TException(MSG_RECONNECTION_FAIL);
  }

  @Override
<<<<<<< HEAD
  public TSStatus dropPipe(String pipeName) throws TException {
    for (int i = 0; i < RETRY_NUM; i++) {
      try {
        TSStatus status = client.dropPipe(pipeName);
        if (!updateConfigNodeLeader(status)) {
          return status;
=======
  @TestOnly
  public TGetTimeSlotListResp getTimeSlotList(TGetTimeSlotListReq req) throws TException {
    for (int i = 0; i < RETRY_NUM; i++) {
      try {
        TGetTimeSlotListResp resp = client.getTimeSlotList(req);
        if (!updateConfigNodeLeader(resp.getStatus())) {
          return resp;
>>>>>>> 9554c45c
        }
      } catch (TException e) {
        configLeader = null;
      }
      reconnect();
    }
    throw new TException(MSG_RECONNECTION_FAIL);
  }

  @Override
<<<<<<< HEAD
  public TShowPipeResp showPipe(TShowPipeReq req) throws TException {
    for (int i = 0; i < RETRY_NUM; i++) {
      try {
        TShowPipeResp resp = client.showPipe(req);
=======
  @TestOnly
  public TGetSeriesSlotListResp getSeriesSlotList(TGetSeriesSlotListReq req) throws TException {
    for (int i = 0; i < RETRY_NUM; i++) {
      try {
        TGetSeriesSlotListResp resp = client.getSeriesSlotList(req);
>>>>>>> 9554c45c
        if (!updateConfigNodeLeader(resp.getStatus())) {
          return resp;
        }
      } catch (TException e) {
        configLeader = null;
      }
      reconnect();
    }
    throw new TException(MSG_RECONNECTION_FAIL);
  }

  public static class Factory extends BaseClientFactory<PartitionRegionId, ConfigNodeClient> {

    public Factory(
        ClientManager<PartitionRegionId, ConfigNodeClient> clientManager,
        ClientFactoryProperty clientFactoryProperty) {
      super(clientManager, clientFactoryProperty);
    }

    @Override
    public void destroyObject(
        PartitionRegionId partitionRegionId, PooledObject<ConfigNodeClient> pooledObject) {
      pooledObject.getObject().invalidate();
    }

    @Override
    public PooledObject<ConfigNodeClient> makeObject(PartitionRegionId partitionRegionId)
        throws Exception {
      Constructor<ConfigNodeClient> constructor =
          ConfigNodeClient.class.getConstructor(
              TProtocolFactory.class, long.class, clientManager.getClass());
      return new DefaultPooledObject<>(
          SyncThriftClientWithErrorHandler.newErrorHandler(
              ConfigNodeClient.class,
              constructor,
              clientFactoryProperty.getProtocolFactory(),
              clientFactoryProperty.getConnectionTimeoutMs(),
              clientManager));
    }

    @Override
    public boolean validateObject(
        PartitionRegionId partitionRegionId, PooledObject<ConfigNodeClient> pooledObject) {
      return pooledObject.getObject() != null && pooledObject.getObject().getTransport().isOpen();
    }
  }
}<|MERGE_RESOLUTION|>--- conflicted
+++ resolved
@@ -1079,7 +1079,6 @@
   }
 
   @Override
-<<<<<<< HEAD
   public TSStatus createPipe(TPipeInfo req) throws TException {
     for (int i = 0; i < RETRY_NUM; i++) {
       try {
@@ -1118,7 +1117,48 @@
         TSStatus status = client.stopPipe(pipeName);
         if (!updateConfigNodeLeader(status)) {
           return status;
-=======
+        }
+      } catch (TException e) {
+        configLeader = null;
+      }
+      reconnect();
+    }
+    throw new TException(MSG_RECONNECTION_FAIL);
+  }
+
+  @Override
+  public TSStatus dropPipe(String pipeName) throws TException {
+    for (int i = 0; i < RETRY_NUM; i++) {
+      try {
+        TSStatus status = client.dropPipe(pipeName);
+        if (!updateConfigNodeLeader(status)) {
+          return status;
+        }
+      } catch (TException e) {
+        configLeader = null;
+      }
+      reconnect();
+    }
+    throw new TException(MSG_RECONNECTION_FAIL);
+  }
+
+  @Override
+  public TShowPipeResp showPipe(TShowPipeReq req) throws TException {
+    for (int i = 0; i < RETRY_NUM; i++) {
+      try {
+        TShowPipeResp resp = client.showPipe(req);
+        if (!updateConfigNodeLeader(resp.getStatus())) {
+          return resp;
+        }
+      } catch (TException e) {
+        configLeader = null;
+      }
+      reconnect();
+    }
+    throw new TException(MSG_RECONNECTION_FAIL);
+  }
+
+  @Override
   @TestOnly
   public TGetRoutingResp getRouting(TGetRoutingReq req) throws TException {
     for (int i = 0; i < RETRY_NUM; i++) {
@@ -1126,25 +1166,16 @@
         TGetRoutingResp resp = client.getRouting(req);
         if (!updateConfigNodeLeader(resp.getStatus())) {
           return resp;
->>>>>>> 9554c45c
-        }
-      } catch (TException e) {
-        configLeader = null;
-      }
-      reconnect();
-    }
-    throw new TException(MSG_RECONNECTION_FAIL);
-  }
-
-  @Override
-<<<<<<< HEAD
-  public TSStatus dropPipe(String pipeName) throws TException {
-    for (int i = 0; i < RETRY_NUM; i++) {
-      try {
-        TSStatus status = client.dropPipe(pipeName);
-        if (!updateConfigNodeLeader(status)) {
-          return status;
-=======
+        }
+      } catch (TException e) {
+        configLeader = null;
+      }
+      reconnect();
+    }
+    throw new TException(MSG_RECONNECTION_FAIL);
+  }
+
+  @Override
   @TestOnly
   public TGetTimeSlotListResp getTimeSlotList(TGetTimeSlotListReq req) throws TException {
     for (int i = 0; i < RETRY_NUM; i++) {
@@ -1152,29 +1183,21 @@
         TGetTimeSlotListResp resp = client.getTimeSlotList(req);
         if (!updateConfigNodeLeader(resp.getStatus())) {
           return resp;
->>>>>>> 9554c45c
-        }
-      } catch (TException e) {
-        configLeader = null;
-      }
-      reconnect();
-    }
-    throw new TException(MSG_RECONNECTION_FAIL);
-  }
-
-  @Override
-<<<<<<< HEAD
-  public TShowPipeResp showPipe(TShowPipeReq req) throws TException {
-    for (int i = 0; i < RETRY_NUM; i++) {
-      try {
-        TShowPipeResp resp = client.showPipe(req);
-=======
+        }
+      } catch (TException e) {
+        configLeader = null;
+      }
+      reconnect();
+    }
+    throw new TException(MSG_RECONNECTION_FAIL);
+  }
+
+  @Override
   @TestOnly
   public TGetSeriesSlotListResp getSeriesSlotList(TGetSeriesSlotListReq req) throws TException {
     for (int i = 0; i < RETRY_NUM; i++) {
       try {
         TGetSeriesSlotListResp resp = client.getSeriesSlotList(req);
->>>>>>> 9554c45c
         if (!updateConfigNodeLeader(resp.getStatus())) {
           return resp;
         }
