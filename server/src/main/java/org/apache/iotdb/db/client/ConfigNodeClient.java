--- conflicted
+++ resolved
@@ -44,24 +44,18 @@
 import org.apache.iotdb.confignode.rpc.thrift.TDeleteStorageGroupReq;
 import org.apache.iotdb.confignode.rpc.thrift.TDeleteStorageGroupsReq;
 import org.apache.iotdb.confignode.rpc.thrift.TLoginReq;
-<<<<<<< HEAD
 import org.apache.iotdb.confignode.rpc.thrift.TOperatePipeReq;
-=======
 import org.apache.iotdb.confignode.rpc.thrift.TSchemaNodeManagementReq;
 import org.apache.iotdb.confignode.rpc.thrift.TSchemaNodeManagementResp;
->>>>>>> 4c13c078
 import org.apache.iotdb.confignode.rpc.thrift.TSchemaPartitionReq;
 import org.apache.iotdb.confignode.rpc.thrift.TSchemaPartitionResp;
 import org.apache.iotdb.confignode.rpc.thrift.TSetDataReplicationFactorReq;
 import org.apache.iotdb.confignode.rpc.thrift.TSetSchemaReplicationFactorReq;
 import org.apache.iotdb.confignode.rpc.thrift.TSetStorageGroupReq;
 import org.apache.iotdb.confignode.rpc.thrift.TSetTTLReq;
-<<<<<<< HEAD
+import org.apache.iotdb.confignode.rpc.thrift.TSetTimePartitionIntervalReq;
 import org.apache.iotdb.confignode.rpc.thrift.TShowPipeReq;
 import org.apache.iotdb.confignode.rpc.thrift.TShowPipeResp;
-=======
-import org.apache.iotdb.confignode.rpc.thrift.TSetTimePartitionIntervalReq;
->>>>>>> 4c13c078
 import org.apache.iotdb.confignode.rpc.thrift.TStorageGroupSchemaResp;
 import org.apache.iotdb.db.conf.IoTDBDescriptor;
 import org.apache.iotdb.rpc.RpcTransportFactory;
@@ -587,6 +581,38 @@
         TSStatus status = client.applyConfigNode(configNodeLocation);
         if (!updateConfigNodeLeader(status)) {
           return status;
+        }
+      } catch (TException e) {
+        configLeader = null;
+      }
+      reconnect();
+    }
+    throw new TException(MSG_RECONNECTION_FAIL);
+  }
+
+  @Override
+  public TSStatus operatePipe(TOperatePipeReq req) throws TException {
+    for (int i = 0; i < RETRY_NUM; i++) {
+      try {
+        TSStatus resp = client.operatePipe(req);
+        if (!updateConfigNodeLeader(resp)) {
+          return resp;
+        }
+      } catch (TException e) {
+        configLeader = null;
+      }
+      reconnect();
+    }
+    throw new TException(MSG_RECONNECTION_FAIL);
+  }
+
+  @Override
+  public TShowPipeResp showPipe(TShowPipeReq req) throws TException {
+    for (int i = 0; i < RETRY_NUM; i++) {
+      try {
+        TShowPipeResp resp = client.showPipe(req);
+        if (!updateConfigNodeLeader(resp.status)) {
+          return resp;
         }
       } catch (TException e) {
         configLeader = null;
@@ -631,34 +657,4 @@
       return pooledObject.getObject() != null && pooledObject.getObject().getTransport().isOpen();
     }
   }
-
-  public TSStatus operatePipe(TOperatePipeReq req) throws IoTDBConnectionException {
-    for (int i = 0; i < RETRY_NUM; i++) {
-      try {
-        TSStatus resp = client.operatePipe(req);
-        if (!updateConfigNodeLeader(resp)) {
-          return resp;
-        }
-      } catch (TException e) {
-        configLeader = null;
-      }
-      reconnect();
-    }
-    throw new IoTDBConnectionException(MSG_RECONNECTION_FAIL);
-  }
-
-  public TShowPipeResp showPipe(TShowPipeReq req) throws IoTDBConnectionException {
-    for (int i = 0; i < RETRY_NUM; i++) {
-      try {
-        TShowPipeResp resp = client.showPipe(req);
-        if (!updateConfigNodeLeader(resp.status)) {
-          return resp;
-        }
-      } catch (TException e) {
-        configLeader = null;
-      }
-      reconnect();
-    }
-    throw new IoTDBConnectionException(MSG_RECONNECTION_FAIL);
-  }
 }