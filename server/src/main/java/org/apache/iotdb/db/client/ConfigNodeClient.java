--- conflicted
+++ resolved
@@ -1373,29 +1373,35 @@
   }
 
   @Override
-<<<<<<< HEAD
+  public TSStatus unsetSchemaTemplate(TUnsetSchemaTemplateReq req) throws TException {
+    for (int i = 0; i < RETRY_NUM; i++) {
+      try {
+        TSStatus status = client.unsetSchemaTemplate(req);
+        if (!updateConfigNodeLeader(status)) {
+          return status;
+        }
+      } catch (TException e) {
+        configLeader = null;
+      }
+      reconnect();
+    }
+    throw new TException(MSG_RECONNECTION_FAIL);
+  }
+
+  @Override
   public TSStatus dropSchemaTemplate(String req) throws TException {
     for (int i = 0; i < RETRY_NUM; i++) {
       try {
         TSStatus status = client.dropSchemaTemplate(req);
-=======
-  public TSStatus unsetSchemaTemplate(TUnsetSchemaTemplateReq req) throws TException {
-    for (int i = 0; i < RETRY_NUM; i++) {
-      try {
-        TSStatus status = client.unsetSchemaTemplate(req);
->>>>>>> c2ba3ae3
-        if (!updateConfigNodeLeader(status)) {
-          return status;
-        }
-      } catch (TException e) {
-<<<<<<< HEAD
-        logger.warn(
-            "Failed to connect to ConfigNode {} from DataNode {} when executing {}",
-            configNode,
-            config.getAddressAndPort(),
-            Thread.currentThread().getStackTrace()[1].getMethodName());
-=======
->>>>>>> c2ba3ae3
+        if (!updateConfigNodeLeader(status)) {
+          return status;
+        }
+      } catch (TException e) {
+        logger.warn(
+            "Failed to connect to ConfigNode {} from DataNode {} when executing {}",
+            configNode,
+            config.getAddressAndPort(),
+            Thread.currentThread().getStackTrace()[1].getMethodName());
         configLeader = null;
       }
       reconnect();
