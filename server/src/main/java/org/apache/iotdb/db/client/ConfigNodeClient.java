--- conflicted
+++ resolved
@@ -1754,7 +1754,6 @@
     throw new TException(MSG_RECONNECTION_FAIL);
   }
 
-<<<<<<< HEAD
   @Override
   public TShowSpaceQuotaResp showSpaceQuota(List<String> storageGroups) throws TException {
     for (int i = 0; i < RETRY_NUM; i++) {
@@ -1771,11 +1770,7 @@
     throw new TException(MSG_RECONNECTION_FAIL);
   }
 
-  public static class Factory extends BaseClientFactory<PartitionRegionId, ConfigNodeClient> {
-
-=======
   public static class Factory extends BaseClientFactory<ConfigNodeRegionId, ConfigNodeClient> {
->>>>>>> 9a9bcda3
     public Factory(
         ClientManager<ConfigNodeRegionId, ConfigNodeClient> clientManager,
         ClientFactoryProperty clientFactoryProperty) {
