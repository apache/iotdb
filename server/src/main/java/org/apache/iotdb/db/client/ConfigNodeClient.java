/*
 * Licensed to the Apache Software Foundation (ASF) under one
 * or more contributor license agreements.  See the NOTICE file
 * distributed with this work for additional information
 * regarding copyright ownership.  The ASF licenses this file
 * to you under the Apache License, Version 2.0 (the
 * "License"); you may not use this file except in compliance
 * with the License.  You may obtain a copy of the License at
 *
 *     http://www.apache.org/licenses/LICENSE-2.0
 *
 * Unless required by applicable law or agreed to in writing,
 * software distributed under the License is distributed on an
 * "AS IS" BASIS, WITHOUT WARRANTIES OR CONDITIONS OF ANY
 * KIND, either express or implied.  See the License for the
 * specific language governing permissions and limitations
 * under the License.
 */

package org.apache.iotdb.db.client;

import org.apache.iotdb.common.rpc.thrift.TConfigNodeLocation;
import org.apache.iotdb.common.rpc.thrift.TEndPoint;
import org.apache.iotdb.common.rpc.thrift.TFlushReq;
import org.apache.iotdb.common.rpc.thrift.TSStatus;
import org.apache.iotdb.common.rpc.thrift.TSetTTLReq;
import org.apache.iotdb.commons.client.BaseClientFactory;
import org.apache.iotdb.commons.client.ClientFactoryProperty;
import org.apache.iotdb.commons.client.ClientManager;
import org.apache.iotdb.commons.client.ClientPoolProperty;
import org.apache.iotdb.commons.client.sync.SyncThriftClient;
import org.apache.iotdb.commons.client.sync.SyncThriftClientWithErrorHandler;
import org.apache.iotdb.commons.conf.CommonDescriptor;
import org.apache.iotdb.commons.consensus.ConfigNodeRegionId;
import org.apache.iotdb.confignode.rpc.thrift.IConfigNodeRPCService;
import org.apache.iotdb.confignode.rpc.thrift.TAddConsensusGroupReq;
import org.apache.iotdb.confignode.rpc.thrift.TAuthorizerReq;
import org.apache.iotdb.confignode.rpc.thrift.TAuthorizerResp;
import org.apache.iotdb.confignode.rpc.thrift.TCheckUserPrivilegesReq;
import org.apache.iotdb.confignode.rpc.thrift.TConfigNodeRegisterReq;
import org.apache.iotdb.confignode.rpc.thrift.TConfigNodeRegisterResp;
<<<<<<< HEAD
import org.apache.iotdb.confignode.rpc.thrift.TConfigNodeRestartReq;
=======
import org.apache.iotdb.confignode.rpc.thrift.TConfigurationResp;
>>>>>>> 8e612b53
import org.apache.iotdb.confignode.rpc.thrift.TCountStorageGroupResp;
import org.apache.iotdb.confignode.rpc.thrift.TCreateCQReq;
import org.apache.iotdb.confignode.rpc.thrift.TCreateFunctionReq;
import org.apache.iotdb.confignode.rpc.thrift.TCreatePipeReq;
import org.apache.iotdb.confignode.rpc.thrift.TCreateSchemaTemplateReq;
import org.apache.iotdb.confignode.rpc.thrift.TCreateTriggerReq;
import org.apache.iotdb.confignode.rpc.thrift.TDataNodeConfigurationResp;
import org.apache.iotdb.confignode.rpc.thrift.TDataNodeRegisterReq;
import org.apache.iotdb.confignode.rpc.thrift.TDataNodeRegisterResp;
import org.apache.iotdb.confignode.rpc.thrift.TDataNodeRemoveReq;
import org.apache.iotdb.confignode.rpc.thrift.TDataNodeRemoveResp;
import org.apache.iotdb.confignode.rpc.thrift.TDataNodeRestartReq;
import org.apache.iotdb.confignode.rpc.thrift.TDataNodeUpdateReq;
import org.apache.iotdb.confignode.rpc.thrift.TDataPartitionReq;
import org.apache.iotdb.confignode.rpc.thrift.TDataPartitionTableResp;
import org.apache.iotdb.confignode.rpc.thrift.TDeactivateSchemaTemplateReq;
import org.apache.iotdb.confignode.rpc.thrift.TDeleteStorageGroupReq;
import org.apache.iotdb.confignode.rpc.thrift.TDeleteStorageGroupsReq;
import org.apache.iotdb.confignode.rpc.thrift.TDeleteTimeSeriesReq;
import org.apache.iotdb.confignode.rpc.thrift.TDropCQReq;
import org.apache.iotdb.confignode.rpc.thrift.TDropFunctionReq;
import org.apache.iotdb.confignode.rpc.thrift.TDropPipeSinkReq;
import org.apache.iotdb.confignode.rpc.thrift.TDropTriggerReq;
import org.apache.iotdb.confignode.rpc.thrift.TGetAllPipeInfoResp;
import org.apache.iotdb.confignode.rpc.thrift.TGetAllTemplatesResp;
import org.apache.iotdb.confignode.rpc.thrift.TGetJarInListReq;
import org.apache.iotdb.confignode.rpc.thrift.TGetJarInListResp;
import org.apache.iotdb.confignode.rpc.thrift.TGetLocationForTriggerResp;
import org.apache.iotdb.confignode.rpc.thrift.TGetPathsSetTemplatesResp;
import org.apache.iotdb.confignode.rpc.thrift.TGetPipeSinkReq;
import org.apache.iotdb.confignode.rpc.thrift.TGetPipeSinkResp;
import org.apache.iotdb.confignode.rpc.thrift.TGetRegionIdReq;
import org.apache.iotdb.confignode.rpc.thrift.TGetRegionIdResp;
import org.apache.iotdb.confignode.rpc.thrift.TGetSeriesSlotListReq;
import org.apache.iotdb.confignode.rpc.thrift.TGetSeriesSlotListResp;
import org.apache.iotdb.confignode.rpc.thrift.TGetTemplateResp;
import org.apache.iotdb.confignode.rpc.thrift.TGetTimeSlotListReq;
import org.apache.iotdb.confignode.rpc.thrift.TGetTimeSlotListResp;
import org.apache.iotdb.confignode.rpc.thrift.TGetTriggerTableResp;
import org.apache.iotdb.confignode.rpc.thrift.TGetUDFTableResp;
import org.apache.iotdb.confignode.rpc.thrift.TLoginReq;
import org.apache.iotdb.confignode.rpc.thrift.TMigrateRegionReq;
import org.apache.iotdb.confignode.rpc.thrift.TPermissionInfoResp;
import org.apache.iotdb.confignode.rpc.thrift.TPipeSinkInfo;
import org.apache.iotdb.confignode.rpc.thrift.TRecordPipeMessageReq;
import org.apache.iotdb.confignode.rpc.thrift.TRegionMigrateResultReportReq;
import org.apache.iotdb.confignode.rpc.thrift.TRegionRouteMapResp;
import org.apache.iotdb.confignode.rpc.thrift.TSchemaNodeManagementReq;
import org.apache.iotdb.confignode.rpc.thrift.TSchemaNodeManagementResp;
import org.apache.iotdb.confignode.rpc.thrift.TSchemaPartitionReq;
import org.apache.iotdb.confignode.rpc.thrift.TSchemaPartitionTableResp;
import org.apache.iotdb.confignode.rpc.thrift.TSetDataNodeStatusReq;
import org.apache.iotdb.confignode.rpc.thrift.TSetDataReplicationFactorReq;
import org.apache.iotdb.confignode.rpc.thrift.TSetSchemaReplicationFactorReq;
import org.apache.iotdb.confignode.rpc.thrift.TSetSchemaTemplateReq;
import org.apache.iotdb.confignode.rpc.thrift.TSetStorageGroupReq;
import org.apache.iotdb.confignode.rpc.thrift.TSetTimePartitionIntervalReq;
import org.apache.iotdb.confignode.rpc.thrift.TShowCQResp;
import org.apache.iotdb.confignode.rpc.thrift.TShowClusterResp;
import org.apache.iotdb.confignode.rpc.thrift.TShowConfigNodesResp;
import org.apache.iotdb.confignode.rpc.thrift.TShowDataNodesResp;
import org.apache.iotdb.confignode.rpc.thrift.TShowPipeReq;
import org.apache.iotdb.confignode.rpc.thrift.TShowPipeResp;
import org.apache.iotdb.confignode.rpc.thrift.TShowRegionReq;
import org.apache.iotdb.confignode.rpc.thrift.TShowRegionResp;
import org.apache.iotdb.confignode.rpc.thrift.TShowStorageGroupResp;
import org.apache.iotdb.confignode.rpc.thrift.TStorageGroupSchemaResp;
import org.apache.iotdb.confignode.rpc.thrift.TUnsetSchemaTemplateReq;
import org.apache.iotdb.db.conf.IoTDBConfig;
import org.apache.iotdb.db.conf.IoTDBDescriptor;
import org.apache.iotdb.rpc.RpcTransportFactory;
import org.apache.iotdb.rpc.TSStatusCode;

import org.apache.commons.pool2.PooledObject;
import org.apache.commons.pool2.impl.DefaultPooledObject;
import org.apache.thrift.TException;
import org.apache.thrift.protocol.TBinaryProtocol;
import org.apache.thrift.protocol.TCompactProtocol;
import org.apache.thrift.protocol.TProtocolFactory;
import org.apache.thrift.transport.TTransport;
import org.apache.thrift.transport.TTransportException;
import org.slf4j.Logger;
import org.slf4j.LoggerFactory;

import java.lang.reflect.Constructor;
import java.util.ArrayList;
import java.util.List;

public class ConfigNodeClient
    implements IConfigNodeRPCService.Iface, SyncThriftClient, AutoCloseable {
  private static final Logger logger = LoggerFactory.getLogger(ConfigNodeClient.class);

  private static final int RETRY_NUM = 5;

  public static final String MSG_RECONNECTION_FAIL =
      "Fail to connect to any config node. Please check server status";

  private static final int retryIntervalMs = 1000;

  private long connectionTimeout = ClientPoolProperty.DefaultProperty.WAIT_CLIENT_TIMEOUT_MS;

  private IConfigNodeRPCService.Iface client;

  private TTransport transport;

  private TEndPoint configLeader;

  private List<TEndPoint> configNodes;

  private TEndPoint configNode;

  private int cursor = 0;

  private final IoTDBConfig config = IoTDBDescriptor.getInstance().getConfig();

  ClientManager<ConfigNodeRegionId, ConfigNodeClient> clientManager;

  ConfigNodeRegionId configNodeRegionId = ConfigNodeInfo.configNodeRegionId;

  TProtocolFactory protocolFactory;

  public ConfigNodeClient() throws TException {
    // Read config nodes from configuration
    configNodes = ConfigNodeInfo.getInstance().getLatestConfigNodes();
    protocolFactory =
        CommonDescriptor.getInstance().getConfig().isCnRpcThriftCompressionEnabled()
            ? new TCompactProtocol.Factory()
            : new TBinaryProtocol.Factory();

    init();
  }

  public ConfigNodeClient(
      TProtocolFactory protocolFactory,
      long connectionTimeout,
      ClientManager<ConfigNodeRegionId, ConfigNodeClient> clientManager)
      throws TException {
    configNodes = ConfigNodeInfo.getInstance().getLatestConfigNodes();
    this.protocolFactory = protocolFactory;
    this.connectionTimeout = connectionTimeout;
    this.clientManager = clientManager;

    init();
  }

  public void init() throws TException {
    try {
      tryToConnect();
    } catch (TException e) {
      // Can not connect to each config node
      syncLatestConfigNodeList();
      tryToConnect();
    }
  }

  public void connect(TEndPoint endpoint) throws TException {
    try {
      transport =
          RpcTransportFactory.INSTANCE.getTransport(
              // As there is a try-catch already, we do not need to use TSocket.wrap
              endpoint.getIp(), endpoint.getPort(), (int) connectionTimeout);
      if (!transport.isOpen()) {
        transport.open();
      }
      configNode = endpoint;
    } catch (TTransportException e) {
      throw new TException(e);
    }

    client = new IConfigNodeRPCService.Client(protocolFactory.getProtocol(transport));
  }

  private void waitAndReconnect() throws TException {
    try {
      // wait to start the next try
      Thread.sleep(retryIntervalMs);
    } catch (InterruptedException e) {
      Thread.currentThread().interrupt();
      throw new TException(
          "Unexpected interruption when waiting to retry to connect to ConfigNode");
    }

    try {
      tryToConnect();
    } catch (TException e) {
      // can not connect to each config node
      syncLatestConfigNodeList();
      tryToConnect();
    }
  }

  private void tryToConnect() throws TException {
    if (configLeader != null) {
      try {
        connect(configLeader);
        return;
      } catch (TException e) {
        logger.warn("The current node may have been down {},try next node", configLeader);
        configLeader = null;
      }
    }

    if (transport != null) {
      transport.close();
    }

    for (int tryHostNum = 0; tryHostNum < configNodes.size(); tryHostNum++) {
      cursor = (cursor + 1) % configNodes.size();
      TEndPoint tryEndpoint = configNodes.get(cursor);

      try {
        connect(tryEndpoint);
        return;
      } catch (TException e) {
        logger.warn("The current node may have been down {},try next node", tryEndpoint);
      }
    }

    throw new TException(MSG_RECONNECTION_FAIL);
  }

  public TTransport getTransport() {
    return transport;
  }

  public void syncLatestConfigNodeList() {
    configNodes = ConfigNodeInfo.getInstance().getLatestConfigNodes();
    cursor = 0;
  }

  @Override
  public void close() {
    if (clientManager != null) {
      clientManager.returnClient(configNodeRegionId, this);
    } else {
      invalidate();
    }
  }

  @Override
  public void invalidate() {
    transport.close();
  }

  @Override
  public void invalidateAll() {
    clientManager.clear(ConfigNodeInfo.configNodeRegionId);
  }

  private boolean updateConfigNodeLeader(TSStatus status) {
    if (status.getCode() == TSStatusCode.REDIRECTION_RECOMMEND.getStatusCode()) {
      if (status.isSetRedirectNode()) {
        configLeader =
            new TEndPoint(status.getRedirectNode().getIp(), status.getRedirectNode().getPort());
      } else {
        configLeader = null;
      }
      logger.warn(
          "Failed to connect to ConfigNode {} from DataNode {}, because the current node is not leader, try next node",
          configNode,
          config.getAddressAndPort());
      return true;
    }
    return false;
  }

  @Override
  public TDataNodeRegisterResp registerDataNode(TDataNodeRegisterReq req) throws TException {
    for (int i = 0; i < RETRY_NUM; i++) {
      try {
        TDataNodeRegisterResp resp = client.registerDataNode(req);

        if (!updateConfigNodeLeader(resp.status)) {
          return resp;
        }

        // set latest config node list
        List<TEndPoint> newConfigNodes = new ArrayList<>();
        for (TConfigNodeLocation configNodeLocation : resp.getConfigNodeList()) {
          newConfigNodes.add(configNodeLocation.getInternalEndPoint());
        }
        configNodes = newConfigNodes;
      } catch (TException e) {
        logger.warn(
            "Failed to connect to ConfigNode {} from DataNode {} when executing {}",
            configNode,
            config.getAddressAndPort(),
            Thread.currentThread().getStackTrace()[1].getMethodName());
        configLeader = null;
      }
      waitAndReconnect();
    }
    throw new TException(MSG_RECONNECTION_FAIL);
  }

  @Override
<<<<<<< HEAD
  public TSStatus restartDataNode(TDataNodeRestartReq req) throws TException {
    return null;
=======
  public TConfigurationResp getConfiguration() throws TException {
    for (int i = 0; i < RETRY_NUM; i++) {
      try {
        TConfigurationResp resp = client.getConfiguration();
        if (!updateConfigNodeLeader(resp.status)) {
          return resp;
        }
      } catch (TException e) {
        logger.warn(
            "Failed to connect to ConfigNode {} from DataNode {} when executing {}",
            configNode,
            config.getAddressAndPort(),
            Thread.currentThread().getStackTrace()[1].getMethodName());
        configLeader = null;
      }
      waitAndReconnect();
    }
    throw new TException(MSG_RECONNECTION_FAIL);
>>>>>>> 8e612b53
  }

  @Override
  public TDataNodeRemoveResp removeDataNode(TDataNodeRemoveReq req) throws TException {
    for (int i = 0; i < RETRY_NUM; i++) {
      try {
        TDataNodeRemoveResp resp = client.removeDataNode(req);
        if (!updateConfigNodeLeader(resp.status)) {
          return resp;
        }
      } catch (TException e) {
        logger.warn(
            "Failed to connect to ConfigNode {} from DataNode {} when executing {}",
            configNode,
            config.getAddressAndPort(),
            Thread.currentThread().getStackTrace()[1].getMethodName());
        configLeader = null;
      }
      waitAndReconnect();
    }
    throw new TException(MSG_RECONNECTION_FAIL);
  }

  @Override
  public TDataNodeRegisterResp updateDataNode(TDataNodeUpdateReq req) throws TException {
    for (int i = 0; i < RETRY_NUM; i++) {
      try {
        TDataNodeRegisterResp resp = client.updateDataNode(req);
        if (!updateConfigNodeLeader(resp.status)) {
          return resp;
        }
      } catch (TException e) {
        configLeader = null;
      }
      waitAndReconnect();
    }
    throw new TException(MSG_RECONNECTION_FAIL);
  }

  @Override
  public TDataNodeConfigurationResp getDataNodeConfiguration(int dataNodeId) throws TException {
    for (int i = 0; i < RETRY_NUM; i++) {
      try {
        TDataNodeConfigurationResp resp = client.getDataNodeConfiguration(dataNodeId);
        if (!updateConfigNodeLeader(resp.status)) {
          return resp;
        }
      } catch (TException e) {
        logger.warn(
            "Failed to connect to ConfigNode {} from DataNode {} when executing {}",
            configNode,
            config.getAddressAndPort(),
            Thread.currentThread().getStackTrace()[1].getMethodName());
        configLeader = null;
      }
      waitAndReconnect();
    }
    throw new TException(MSG_RECONNECTION_FAIL);
  }

  @Override
  public TSStatus reportRegionMigrateResult(TRegionMigrateResultReportReq req) throws TException {
    for (int i = 0; i < RETRY_NUM; i++) {
      try {
        TSStatus status = client.reportRegionMigrateResult(req);
        if (!updateConfigNodeLeader(status)) {
          return status;
        }
      } catch (TException e) {
        logger.warn(
            "Failed to connect to ConfigNode {} from DataNode {} when executing {}",
            configNode,
            config.getAddressAndPort(),
            Thread.currentThread().getStackTrace()[1].getMethodName());
        configLeader = null;
      }
      waitAndReconnect();
    }
    throw new TException(MSG_RECONNECTION_FAIL);
  }

  @Override
  public TShowClusterResp showCluster() throws TException {
    for (int i = 0; i < RETRY_NUM; i++) {
      try {
        TShowClusterResp resp = client.showCluster();
        if (!updateConfigNodeLeader(resp.status)) {
          return resp;
        }
      } catch (TException e) {
        logger.warn(
            "Failed to connect to ConfigNode {} from DataNode {} when executing {}",
            configNode,
            config.getAddressAndPort(),
            Thread.currentThread().getStackTrace()[1].getMethodName());
        configLeader = null;
      }
      waitAndReconnect();
    }
    throw new TException(MSG_RECONNECTION_FAIL);
  }

  @Override
  public TSStatus setStorageGroup(TSetStorageGroupReq req) throws TException {
    for (int i = 0; i < RETRY_NUM; i++) {
      try {
        TSStatus status = client.setStorageGroup(req);
        if (!updateConfigNodeLeader(status)) {
          return status;
        }
      } catch (TException e) {
        logger.warn(
            "Failed to connect to ConfigNode {} from DataNode {} when executing {}",
            configNode,
            config.getAddressAndPort(),
            Thread.currentThread().getStackTrace()[1].getMethodName());
        configLeader = null;
      }
      waitAndReconnect();
    }
    throw new TException(MSG_RECONNECTION_FAIL);
  }

  @Override
  public TSStatus deleteStorageGroup(TDeleteStorageGroupReq req) throws TException {
    for (int i = 0; i < RETRY_NUM; i++) {
      try {
        TSStatus status = client.deleteStorageGroup(req);
        if (!updateConfigNodeLeader(status)) {
          return status;
        }
      } catch (TException e) {
        logger.warn(
            "Failed to connect to ConfigNode {} from DataNode {} when executing {}",
            configNode,
            config.getAddressAndPort(),
            Thread.currentThread().getStackTrace()[1].getMethodName());
        configLeader = null;
      }
      waitAndReconnect();
    }
    throw new TException(MSG_RECONNECTION_FAIL);
  }

  @Override
  public TSStatus deleteStorageGroups(TDeleteStorageGroupsReq req) throws TException {
    for (int i = 0; i < RETRY_NUM; i++) {
      try {
        TSStatus status = client.deleteStorageGroups(req);
        if (!updateConfigNodeLeader(status)) {
          return status;
        }
      } catch (TException e) {
        logger.warn(
            "Failed to connect to ConfigNode {} from DataNode {} when executing {}",
            configNode,
            config.getAddressAndPort(),
            Thread.currentThread().getStackTrace()[1].getMethodName());
        configLeader = null;
      }
      waitAndReconnect();
    }
    throw new TException(MSG_RECONNECTION_FAIL);
  }

  @Override
  public TCountStorageGroupResp countMatchedStorageGroups(List<String> storageGroupPathPattern)
      throws TException {
    for (int i = 0; i < RETRY_NUM; i++) {
      try {
        TCountStorageGroupResp resp = client.countMatchedStorageGroups(storageGroupPathPattern);
        if (!updateConfigNodeLeader(resp.status)) {
          return resp;
        }
      } catch (TException e) {
        logger.warn(
            "Failed to connect to ConfigNode {} from DataNode {} when executing {}",
            configNode,
            config.getAddressAndPort(),
            Thread.currentThread().getStackTrace()[1].getMethodName());
        configLeader = null;
      }
      waitAndReconnect();
    }
    throw new TException(MSG_RECONNECTION_FAIL);
  }

  @Override
  public TStorageGroupSchemaResp getMatchedStorageGroupSchemas(List<String> storageGroupPathPattern)
      throws TException {
    for (int i = 0; i < RETRY_NUM; i++) {
      try {
        TStorageGroupSchemaResp resp =
            client.getMatchedStorageGroupSchemas(storageGroupPathPattern);
        if (!updateConfigNodeLeader(resp.status)) {
          return resp;
        }
      } catch (TException e) {
        logger.warn(
            "Failed to connect to ConfigNode {} from DataNode {} when executing {}",
            configNode,
            config.getAddressAndPort(),
            Thread.currentThread().getStackTrace()[1].getMethodName());
        configLeader = null;
      }
      waitAndReconnect();
    }
    throw new TException(MSG_RECONNECTION_FAIL);
  }

  @Override
  public TSStatus setTTL(TSetTTLReq setTTLReq) throws TException {
    for (int i = 0; i < RETRY_NUM; i++) {
      try {
        TSStatus status = client.setTTL(setTTLReq);
        if (!updateConfigNodeLeader(status)) {
          return status;
        }
      } catch (TException e) {
        logger.warn(
            "Failed to connect to ConfigNode {} from DataNode {} when executing {}",
            configNode,
            config.getAddressAndPort(),
            Thread.currentThread().getStackTrace()[1].getMethodName());
        configLeader = null;
      }
      waitAndReconnect();
    }
    throw new TException(MSG_RECONNECTION_FAIL);
  }

  @Override
  public TSStatus setSchemaReplicationFactor(TSetSchemaReplicationFactorReq req) throws TException {
    for (int i = 0; i < RETRY_NUM; i++) {
      try {
        TSStatus status = client.setSchemaReplicationFactor(req);
        if (!updateConfigNodeLeader(status)) {
          return status;
        }
      } catch (TException e) {
        logger.warn(
            "Failed to connect to ConfigNode {} from DataNode {} when executing {}",
            configNode,
            config.getAddressAndPort(),
            Thread.currentThread().getStackTrace()[1].getMethodName());
        configLeader = null;
      }
      waitAndReconnect();
    }
    throw new TException(MSG_RECONNECTION_FAIL);
  }

  @Override
  public TSStatus setDataReplicationFactor(TSetDataReplicationFactorReq req) throws TException {
    for (int i = 0; i < RETRY_NUM; i++) {
      try {
        TSStatus status = client.setDataReplicationFactor(req);
        if (!updateConfigNodeLeader(status)) {
          return status;
        }
      } catch (TException e) {
        logger.warn(
            "Failed to connect to ConfigNode {} from DataNode {} when executing {}",
            configNode,
            config.getAddressAndPort(),
            Thread.currentThread().getStackTrace()[1].getMethodName());
        configLeader = null;
      }
      waitAndReconnect();
    }
    throw new TException(MSG_RECONNECTION_FAIL);
  }

  @Override
  public TSStatus setTimePartitionInterval(TSetTimePartitionIntervalReq req) throws TException {
    for (int i = 0; i < RETRY_NUM; i++) {
      try {
        TSStatus status = client.setTimePartitionInterval(req);
        if (!updateConfigNodeLeader(status)) {
          return status;
        }
      } catch (TException e) {
        logger.warn(
            "Failed to connect to ConfigNode {} from DataNode {} when executing {}",
            configNode,
            config.getAddressAndPort(),
            Thread.currentThread().getStackTrace()[1].getMethodName());
        configLeader = null;
      }
      waitAndReconnect();
    }
    throw new TException(MSG_RECONNECTION_FAIL);
  }

  @Override
  public TSchemaPartitionTableResp getSchemaPartitionTable(TSchemaPartitionReq req)
      throws TException {
    for (int i = 0; i < RETRY_NUM; i++) {
      try {
        TSchemaPartitionTableResp resp = client.getSchemaPartitionTable(req);
        if (!updateConfigNodeLeader(resp.status)) {
          return resp;
        }
      } catch (TException e) {
        logger.warn(
            "Failed to connect to ConfigNode {} from DataNode {} when executing {}",
            configNode,
            config.getAddressAndPort(),
            Thread.currentThread().getStackTrace()[1].getMethodName());
        configLeader = null;
      }
      waitAndReconnect();
    }
    throw new TException(MSG_RECONNECTION_FAIL);
  }

  @Override
  public TSchemaPartitionTableResp getOrCreateSchemaPartitionTable(TSchemaPartitionReq req)
      throws TException {
    for (int i = 0; i < RETRY_NUM; i++) {
      try {
        TSchemaPartitionTableResp resp = client.getOrCreateSchemaPartitionTable(req);
        if (!updateConfigNodeLeader(resp.status)) {
          return resp;
        }
      } catch (TException e) {
        logger.warn(
            "Failed to connect to ConfigNode {} from DataNode {} when executing {}",
            configNode,
            config.getAddressAndPort(),
            Thread.currentThread().getStackTrace()[1].getMethodName());
        configLeader = null;
      }
      waitAndReconnect();
    }
    throw new TException(MSG_RECONNECTION_FAIL);
  }

  @Override
  public TSchemaNodeManagementResp getSchemaNodeManagementPartition(TSchemaNodeManagementReq req)
      throws TException {
    for (int i = 0; i < RETRY_NUM; i++) {
      try {
        TSchemaNodeManagementResp resp = client.getSchemaNodeManagementPartition(req);
        if (!updateConfigNodeLeader(resp.status)) {
          return resp;
        }
      } catch (TException e) {
        logger.warn(
            "Failed to connect to ConfigNode {} from DataNode {} when executing {}",
            configNode,
            config.getAddressAndPort(),
            Thread.currentThread().getStackTrace()[1].getMethodName());
        configLeader = null;
      }
      waitAndReconnect();
    }
    throw new TException(MSG_RECONNECTION_FAIL);
  }

  @Override
  public TDataPartitionTableResp getDataPartitionTable(TDataPartitionReq req) throws TException {
    for (int i = 0; i < RETRY_NUM; i++) {
      try {
        TDataPartitionTableResp resp = client.getDataPartitionTable(req);
        if (!updateConfigNodeLeader(resp.status)) {
          return resp;
        }
      } catch (TException e) {
        logger.warn(
            "Failed to connect to ConfigNode {} from DataNode {} when executing {}",
            configNode,
            config.getAddressAndPort(),
            Thread.currentThread().getStackTrace()[1].getMethodName());
        configLeader = null;
      }
      waitAndReconnect();
    }
    throw new TException(MSG_RECONNECTION_FAIL);
  }

  @Override
  public TDataPartitionTableResp getOrCreateDataPartitionTable(TDataPartitionReq req)
      throws TException {
    for (int i = 0; i < RETRY_NUM; i++) {
      try {
        TDataPartitionTableResp resp = client.getOrCreateDataPartitionTable(req);
        if (!updateConfigNodeLeader(resp.status)) {
          return resp;
        }
      } catch (TException e) {
        logger.warn(
            "Failed to connect to ConfigNode {} from DataNode {} when executing {}",
            configNode,
            config.getAddressAndPort(),
            Thread.currentThread().getStackTrace()[1].getMethodName());
        configLeader = null;
      }
      waitAndReconnect();
    }
    throw new TException(MSG_RECONNECTION_FAIL);
  }

  @Override
  public TSStatus operatePermission(TAuthorizerReq req) throws TException {
    for (int i = 0; i < RETRY_NUM; i++) {
      try {
        TSStatus status = client.operatePermission(req);
        if (!updateConfigNodeLeader(status)) {
          return status;
        }
      } catch (TException e) {
        logger.warn(
            "Failed to connect to ConfigNode {} from DataNode {} when executing {}",
            configNode,
            config.getAddressAndPort(),
            Thread.currentThread().getStackTrace()[1].getMethodName());
        configLeader = null;
      }
      waitAndReconnect();
    }
    throw new TException(MSG_RECONNECTION_FAIL);
  }

  @Override
  public TAuthorizerResp queryPermission(TAuthorizerReq req) throws TException {
    for (int i = 0; i < RETRY_NUM; i++) {
      try {
        TAuthorizerResp resp = client.queryPermission(req);
        if (!updateConfigNodeLeader(resp.status)) {
          return resp;
        }
      } catch (TException e) {
        logger.warn(
            "Failed to connect to ConfigNode {} from DataNode {} when executing {}",
            configNode,
            config.getAddressAndPort(),
            Thread.currentThread().getStackTrace()[1].getMethodName());
        configLeader = null;
      }
      waitAndReconnect();
    }
    throw new TException(MSG_RECONNECTION_FAIL);
  }

  @Override
  public TPermissionInfoResp login(TLoginReq req) throws TException {
    for (int i = 0; i < RETRY_NUM; i++) {
      try {
        TPermissionInfoResp status = client.login(req);
        if (!updateConfigNodeLeader(status.getStatus())) {
          return status;
        }
      } catch (TException e) {
        logger.warn(
            "Failed to connect to ConfigNode {} from DataNode {} when executing {}",
            configNode,
            config.getAddressAndPort(),
            Thread.currentThread().getStackTrace()[1].getMethodName());
        configLeader = null;
      }
      waitAndReconnect();
    }
    throw new TException(MSG_RECONNECTION_FAIL);
  }

  @Override
  public TPermissionInfoResp checkUserPrivileges(TCheckUserPrivilegesReq req) throws TException {
    for (int i = 0; i < RETRY_NUM; i++) {
      try {
        TPermissionInfoResp status = client.checkUserPrivileges(req);
        if (!updateConfigNodeLeader(status.getStatus())) {
          return status;
        }
      } catch (TException e) {
        logger.warn(
            "Failed to connect to ConfigNode {} from DataNode {} when executing {}",
            configNode,
            config.getAddressAndPort(),
            Thread.currentThread().getStackTrace()[1].getMethodName());
        configLeader = null;
      }
      waitAndReconnect();
    }
    throw new TException(MSG_RECONNECTION_FAIL);
  }

  @Override
  public TConfigNodeRegisterResp registerConfigNode(TConfigNodeRegisterReq req) throws TException {
    throw new TException("DataNode to ConfigNode client doesn't support registerConfigNode.");
  }

  @Override
  public TSStatus restartConfigNode(TConfigNodeRestartReq req) throws TException {
    throw new TException("DataNode to ConfigNode client doesn't support restartConfigNode.");
  }

  @Override
  public TSStatus addConsensusGroup(TAddConsensusGroupReq registerResp) throws TException {
    throw new TException("DataNode to ConfigNode client doesn't support addConsensusGroup.");
  }

  @Override
  public TSStatus notifyRegisterSuccess() throws TException {
    throw new TException("DataNode to ConfigNode client doesn't support notifyRegisterSuccess.");
  }

  @Override
  public TSStatus removeConfigNode(TConfigNodeLocation configNodeLocation) throws TException {
    throw new TException("DataNode to ConfigNode client doesn't support removeConfigNode.");
  }

  @Override
  public TSStatus deleteConfigNodePeer(TConfigNodeLocation configNodeLocation) throws TException {
    throw new TException("DataNode to ConfigNode client doesn't support removeConsensusGroup.");
  }

  @Override
  public TSStatus stopConfigNode(TConfigNodeLocation configNodeLocation) throws TException {
    throw new TException("DataNode to ConfigNode client doesn't support stopConfigNode.");
  }

  @Override
  public TSStatus merge() throws TException {
    for (int i = 0; i < RETRY_NUM; i++) {
      try {
        TSStatus status = client.merge();
        if (!updateConfigNodeLeader(status)) {
          return status;
        }
      } catch (TException e) {
        logger.warn(
            "Failed to connect to ConfigNode {} from DataNode {} when executing {}",
            configNode,
            config.getAddressAndPort(),
            Thread.currentThread().getStackTrace()[1].getMethodName());
        configLeader = null;
      }
      waitAndReconnect();
    }
    throw new TException(MSG_RECONNECTION_FAIL);
  }

  @Override
  public TSStatus flush(TFlushReq req) throws TException {
    for (int i = 0; i < RETRY_NUM; i++) {
      try {
        TSStatus status = client.flush(req);
        if (!updateConfigNodeLeader(status)) {
          return status;
        }
      } catch (TException e) {
        logger.warn(
            "Failed to connect to ConfigNode {} from DataNode {} when executing {}",
            configNode,
            config.getAddressAndPort(),
            Thread.currentThread().getStackTrace()[1].getMethodName());
        configLeader = null;
      }
      waitAndReconnect();
    }
    throw new TException(MSG_RECONNECTION_FAIL);
  }

  @Override
  public TSStatus clearCache() throws TException {
    for (int i = 0; i < RETRY_NUM; i++) {
      try {
        TSStatus status = client.clearCache();
        if (!updateConfigNodeLeader(status)) {
          return status;
        }
      } catch (TException e) {
        logger.warn(
            "Failed to connect to ConfigNode {} from DataNode {} when executing {}",
            configNode,
            config.getAddressAndPort(),
            Thread.currentThread().getStackTrace()[1].getMethodName());
        configLeader = null;
      }
      waitAndReconnect();
    }
    throw new TException(MSG_RECONNECTION_FAIL);
  }

  @Override
  public TSStatus loadConfiguration() throws TException {
    for (int i = 0; i < RETRY_NUM; i++) {
      try {
        TSStatus status = client.loadConfiguration();
        if (!updateConfigNodeLeader(status)) {
          return status;
        }
      } catch (TException e) {
        logger.warn(
            "Failed to connect to ConfigNode {} from DataNode {} when executing {}",
            configNode,
            config.getAddressAndPort(),
            Thread.currentThread().getStackTrace()[1].getMethodName());
        configLeader = null;
      }
      waitAndReconnect();
    }
    throw new TException(MSG_RECONNECTION_FAIL);
  }

  @Override
  public TSStatus setSystemStatus(String systemStatus) throws TException {
    for (int i = 0; i < RETRY_NUM; i++) {
      try {
        TSStatus status = client.setSystemStatus(systemStatus);
        if (!updateConfigNodeLeader(status)) {
          return status;
        }
      } catch (TException e) {
        logger.warn(
            "Failed to connect to ConfigNode {} from DataNode {} when executing {}",
            configNode,
            config.getAddressAndPort(),
            Thread.currentThread().getStackTrace()[1].getMethodName());
        configLeader = null;
      }
      waitAndReconnect();
    }
    throw new TException(MSG_RECONNECTION_FAIL);
  }

  @Override
  public TSStatus setDataNodeStatus(TSetDataNodeStatusReq req) throws TException {
    throw new TException("DataNode to ConfigNode client doesn't support setDataNodeStatus.");
  }

  @Override
  public TShowRegionResp showRegion(TShowRegionReq req) throws TException {
    for (int i = 0; i < RETRY_NUM; i++) {
      try {
        TShowRegionResp showRegionResp = client.showRegion(req);
        if (!updateConfigNodeLeader(showRegionResp.getStatus())) {
          return showRegionResp;
        }
      } catch (TException e) {
        logger.warn(
            "Failed to connect to ConfigNode {} from DataNode {} when executing {}",
            configNode,
            config.getAddressAndPort(),
            Thread.currentThread().getStackTrace()[1].getMethodName());
        configLeader = null;
      }
      waitAndReconnect();
    }
    throw new TException(MSG_RECONNECTION_FAIL);
  }

  @Override
  public TShowDataNodesResp showDataNodes() throws TException {
    for (int i = 0; i < RETRY_NUM; i++) {
      try {
        TShowDataNodesResp showDataNodesResp = client.showDataNodes();
        showDataNodesResp.setStatus(showDataNodesResp.getStatus());
        if (!updateConfigNodeLeader(showDataNodesResp.getStatus())) {
          return showDataNodesResp;
        }
      } catch (TException e) {
        logger.warn(
            "Failed to connect to ConfigNode {} from DataNode {} when executing {}",
            configNode,
            config.getAddressAndPort(),
            Thread.currentThread().getStackTrace()[1].getMethodName());
        configLeader = null;
      }
      waitAndReconnect();
    }
    throw new TException(MSG_RECONNECTION_FAIL);
  }

  @Override
  public TShowConfigNodesResp showConfigNodes() throws TException {
    for (int i = 0; i < RETRY_NUM; i++) {
      try {
        TShowConfigNodesResp showConfigNodesResp = client.showConfigNodes();
        if (!updateConfigNodeLeader(showConfigNodesResp.getStatus())) {
          return showConfigNodesResp;
        }
      } catch (TException e) {
        logger.warn(
            "Failed to connect to ConfigNode {} from DataNode {} when executing {}",
            configNode,
            config.getAddressAndPort(),
            Thread.currentThread().getStackTrace()[1].getMethodName());
        configLeader = null;
      }
      waitAndReconnect();
    }
    throw new TException(MSG_RECONNECTION_FAIL);
  }

  @Override
  public TShowStorageGroupResp showStorageGroup(List<String> storageGroupPathPattern)
      throws TException {
    for (int i = 0; i < RETRY_NUM; i++) {
      try {
        TShowStorageGroupResp showStorageGroupResp =
            client.showStorageGroup(storageGroupPathPattern);
        if (!updateConfigNodeLeader(showStorageGroupResp.getStatus())) {
          return showStorageGroupResp;
        }
      } catch (TException e) {
        logger.warn(
            "Failed to connect to ConfigNode {} from DataNode {} when executing {}",
            configNode,
            config.getAddressAndPort(),
            Thread.currentThread().getStackTrace()[1].getMethodName());
        configLeader = null;
      }
      waitAndReconnect();
    }
    throw new TException(MSG_RECONNECTION_FAIL);
  }

  @Override
  public TRegionRouteMapResp getLatestRegionRouteMap() throws TException {
    for (int i = 0; i < RETRY_NUM; i++) {
      try {
        TRegionRouteMapResp regionRouteMapResp = client.getLatestRegionRouteMap();
        if (!updateConfigNodeLeader(regionRouteMapResp.getStatus())) {
          return regionRouteMapResp;
        }
      } catch (TException e) {
        logger.warn(
            "Failed to connect to ConfigNode {} from DataNode {} when executing {}",
            configNode,
            config.getAddressAndPort(),
            Thread.currentThread().getStackTrace()[1].getMethodName());
        configLeader = null;
      }
      waitAndReconnect();
    }
    throw new TException(MSG_RECONNECTION_FAIL);
  }

  @Override
  public long getConfigNodeHeartBeat(long timestamp) throws TException {
    throw new TException("DataNode to ConfigNode client doesn't support getConfigNodeHeartBeat.");
  }

  @Override
  public TSStatus createFunction(TCreateFunctionReq req) throws TException {
    for (int i = 0; i < RETRY_NUM; i++) {
      try {
        TSStatus status = client.createFunction(req);
        if (!updateConfigNodeLeader(status)) {
          return status;
        }
      } catch (TException e) {
        logger.warn(
            "Failed to connect to ConfigNode {} from DataNode {} when executing {}",
            configNode,
            config.getAddressAndPort(),
            Thread.currentThread().getStackTrace()[1].getMethodName());
        configLeader = null;
      }
      waitAndReconnect();
    }
    throw new TException(MSG_RECONNECTION_FAIL);
  }

  @Override
  public TSStatus dropFunction(TDropFunctionReq req) throws TException {
    for (int i = 0; i < RETRY_NUM; i++) {
      try {
        TSStatus status = client.dropFunction(req);
        if (!updateConfigNodeLeader(status)) {
          return status;
        }
      } catch (TException e) {
        logger.warn(
            "Failed to connect to ConfigNode {} from DataNode {} when executing {}",
            configNode,
            config.getAddressAndPort(),
            Thread.currentThread().getStackTrace()[1].getMethodName());
        configLeader = null;
      }
      waitAndReconnect();
    }
    throw new TException(MSG_RECONNECTION_FAIL);
  }

  @Override
  public TGetUDFTableResp getUDFTable() throws TException {
    for (int i = 0; i < RETRY_NUM; i++) {
      try {
        TGetUDFTableResp resp = client.getUDFTable();
        if (!updateConfigNodeLeader(resp.getStatus())) {
          return resp;
        }
      } catch (TException e) {
        configLeader = null;
      }
      waitAndReconnect();
    }
    throw new TException(MSG_RECONNECTION_FAIL);
  }

  @Override
  public TGetJarInListResp getUDFJar(TGetJarInListReq req) throws TException {
    for (int i = 0; i < RETRY_NUM; i++) {
      try {
        TGetJarInListResp resp = client.getUDFJar(req);
        if (!updateConfigNodeLeader(resp.getStatus())) {
          return resp;
        }
      } catch (TException e) {
        configLeader = null;
      }
      waitAndReconnect();
    }
    throw new TException(MSG_RECONNECTION_FAIL);
  }

  @Override
  public TSStatus createTrigger(TCreateTriggerReq req) throws TException {
    for (int i = 0; i < 5; i++) {
      try {
        TSStatus status = client.createTrigger(req);
        if (!updateConfigNodeLeader(status)) {
          return status;
        }
      } catch (TException e) {
        logger.warn(
            "Failed to connect to ConfigNode {} from DataNode {} when executing {}",
            configNode,
            config.getAddressAndPort(),
            Thread.currentThread().getStackTrace()[1].getMethodName());
        configLeader = null;
      }
      waitAndReconnect();
    }
    throw new TException(MSG_RECONNECTION_FAIL);
  }

  @Override
  public TSStatus dropTrigger(TDropTriggerReq req) throws TException {
    for (int i = 0; i < RETRY_NUM; i++) {
      try {
        TSStatus status = client.dropTrigger(req);
        if (!updateConfigNodeLeader(status)) {
          return status;
        }
      } catch (TException e) {
        logger.warn(
            "Failed to connect to ConfigNode {} from DataNode {} when executing {}",
            configNode,
            config.getAddressAndPort(),
            Thread.currentThread().getStackTrace()[1].getMethodName());
        configLeader = null;
      }
      waitAndReconnect();
    }
    throw new TException(MSG_RECONNECTION_FAIL);
  }

  @Override
  public TGetLocationForTriggerResp getLocationOfStatefulTrigger(String triggerName)
      throws TException {
    for (int i = 0; i < RETRY_NUM; i++) {
      try {
        TGetLocationForTriggerResp resp = client.getLocationOfStatefulTrigger(triggerName);
        if (!updateConfigNodeLeader(resp.getStatus())) {
          return resp;
        }
      } catch (TException e) {
        logger.warn(
            "Failed to connect to ConfigNode {} from DataNode {} when executing {}",
            configNode,
            config.getAddressAndPort(),
            Thread.currentThread().getStackTrace()[1].getMethodName());
        configLeader = null;
      }
      waitAndReconnect();
    }
    throw new TException(MSG_RECONNECTION_FAIL);
  }

  public TGetTriggerTableResp getTriggerTable() throws TException {
    for (int i = 0; i < RETRY_NUM; i++) {
      try {
        TGetTriggerTableResp resp = client.getTriggerTable();
        if (!updateConfigNodeLeader(resp.getStatus())) {
          return resp;
        }
      } catch (TException e) {
        logger.warn(
            "Failed to connect to ConfigNode {} from DataNode {} when executing {}",
            configNode,
            config.getAddressAndPort(),
            Thread.currentThread().getStackTrace()[1].getMethodName());
        configLeader = null;
      }
      waitAndReconnect();
    }
    throw new TException(MSG_RECONNECTION_FAIL);
  }

  @Override
  public TGetTriggerTableResp getStatefulTriggerTable() throws TException {
    for (int i = 0; i < RETRY_NUM; i++) {
      try {
        TGetTriggerTableResp resp = client.getStatefulTriggerTable();
        if (!updateConfigNodeLeader(resp.getStatus())) {
          return resp;
        }
      } catch (TException e) {
        logger.warn(
            "Failed to connect to ConfigNode {} from DataNode {} when executing {}",
            configNode,
            config.getAddressAndPort(),
            Thread.currentThread().getStackTrace()[1].getMethodName());
        configLeader = null;
      }
      waitAndReconnect();
    }
    throw new TException(MSG_RECONNECTION_FAIL);
  }

  @Override
  public TGetJarInListResp getTriggerJar(TGetJarInListReq req) throws TException {
    for (int i = 0; i < RETRY_NUM; i++) {
      try {
        TGetJarInListResp resp = client.getTriggerJar(req);
        if (!updateConfigNodeLeader(resp.getStatus())) {
          return resp;
        }
      } catch (TException e) {
        logger.warn(
            "Failed to connect to ConfigNode {} from DataNode {} when executing {}",
            configNode,
            config.getAddressAndPort(),
            Thread.currentThread().getStackTrace()[1].getMethodName());
        configLeader = null;
      }
      waitAndReconnect();
    }
    throw new TException(MSG_RECONNECTION_FAIL);
  }

  @Override
  public TSStatus createSchemaTemplate(TCreateSchemaTemplateReq req) throws TException {
    for (int i = 0; i < RETRY_NUM; i++) {
      try {
        TSStatus tsStatus = client.createSchemaTemplate(req);
        if (!updateConfigNodeLeader(tsStatus)) {
          return tsStatus;
        }
      } catch (TException e) {
        logger.warn(
            "Failed to connect to ConfigNode {} from DataNode {} when executing {}",
            configNode,
            config.getAddressAndPort(),
            Thread.currentThread().getStackTrace()[1].getMethodName());
        configLeader = null;
      }
      waitAndReconnect();
    }
    throw new TException(MSG_RECONNECTION_FAIL);
  }

  @Override
  public TGetAllTemplatesResp getAllTemplates() throws TException {
    for (int i = 0; i < RETRY_NUM; i++) {
      try {
        TGetAllTemplatesResp resp = client.getAllTemplates();
        if (!updateConfigNodeLeader(resp.getStatus())) {
          return resp;
        }
      } catch (TException e) {
        logger.warn(
            "Failed to connect to ConfigNode {} from DataNode {} when executing {}",
            configNode,
            config.getAddressAndPort(),
            Thread.currentThread().getStackTrace()[1].getMethodName());
        configLeader = null;
      }
      waitAndReconnect();
    }
    throw new TException(MSG_RECONNECTION_FAIL);
  }

  @Override
  public TGetTemplateResp getTemplate(String req) throws TException {
    for (int i = 0; i < RETRY_NUM; i++) {
      try {
        TGetTemplateResp resp = client.getTemplate(req);
        if (!updateConfigNodeLeader(resp.getStatus())) {
          return resp;
        }
      } catch (TException e) {
        logger.warn(
            "Failed to connect to ConfigNode {} from DataNode {} when executing {}",
            configNode,
            config.getAddressAndPort(),
            Thread.currentThread().getStackTrace()[1].getMethodName());
        configLeader = null;
      }
      waitAndReconnect();
    }
    throw new TException(MSG_RECONNECTION_FAIL);
  }

  @Override
  public TSStatus setSchemaTemplate(TSetSchemaTemplateReq req) throws TException {
    for (int i = 0; i < RETRY_NUM; i++) {
      try {
        TSStatus tsStatus = client.setSchemaTemplate(req);
        if (!updateConfigNodeLeader(tsStatus)) {
          return tsStatus;
        }
      } catch (TException e) {
        logger.warn(
            "Failed to connect to ConfigNode {} from DataNode {} when executing {}",
            configNode,
            config.getAddressAndPort(),
            Thread.currentThread().getStackTrace()[1].getMethodName());
        configLeader = null;
      }
      waitAndReconnect();
    }
    throw new TException(MSG_RECONNECTION_FAIL);
  }

  @Override
  public TGetPathsSetTemplatesResp getPathsSetTemplate(String req) throws TException {
    for (int i = 0; i < RETRY_NUM; i++) {
      try {
        TGetPathsSetTemplatesResp tGetPathsSetTemplatesResp = client.getPathsSetTemplate(req);
        if (!updateConfigNodeLeader(tGetPathsSetTemplatesResp.getStatus())) {
          return tGetPathsSetTemplatesResp;
        }
      } catch (TException e) {
        logger.warn(
            "Failed to connect to ConfigNode {} from DataNode {} when executing {}",
            configNode,
            config.getAddressAndPort(),
            Thread.currentThread().getStackTrace()[1].getMethodName());
        configLeader = null;
      }
      waitAndReconnect();
    }
    throw new TException(MSG_RECONNECTION_FAIL);
  }

  @Override
  public TSStatus deactivateSchemaTemplate(TDeactivateSchemaTemplateReq req) throws TException {
    for (int i = 0; i < RETRY_NUM; i++) {
      try {
        TSStatus status = client.deactivateSchemaTemplate(req);
        if (!updateConfigNodeLeader(status)) {
          return status;
        }
      } catch (TException e) {
        logger.warn(
            "Failed to connect to ConfigNode {} from DataNode {} when executing {}",
            configNode,
            config.getAddressAndPort(),
            Thread.currentThread().getStackTrace()[1].getMethodName());
        configLeader = null;
      }
      waitAndReconnect();
    }
    throw new TException(MSG_RECONNECTION_FAIL);
  }

  @Override
  public TSStatus unsetSchemaTemplate(TUnsetSchemaTemplateReq req) throws TException {
    for (int i = 0; i < RETRY_NUM; i++) {
      try {
        TSStatus status = client.unsetSchemaTemplate(req);
        if (!updateConfigNodeLeader(status)) {
          return status;
        }
      } catch (TException e) {
        configLeader = null;
      }
      waitAndReconnect();
    }
    throw new TException(MSG_RECONNECTION_FAIL);
  }

  @Override
  public TSStatus dropSchemaTemplate(String req) throws TException {
    for (int i = 0; i < RETRY_NUM; i++) {
      try {
        TSStatus status = client.dropSchemaTemplate(req);
        if (!updateConfigNodeLeader(status)) {
          return status;
        }
      } catch (TException e) {
        logger.warn(
            "Failed to connect to ConfigNode {} from DataNode {} when executing {}",
            configNode,
            config.getAddressAndPort(),
            Thread.currentThread().getStackTrace()[1].getMethodName());
        configLeader = null;
      }
      waitAndReconnect();
    }
    throw new TException(MSG_RECONNECTION_FAIL);
  }

  @Override
  public TSStatus deleteTimeSeries(TDeleteTimeSeriesReq req) throws TException {
    for (int i = 0; i < RETRY_NUM; i++) {
      try {
        TSStatus status = client.deleteTimeSeries(req);
        if (!updateConfigNodeLeader(status)) {
          return status;
        }
      } catch (TException e) {
        logger.warn(
            "Failed to connect to ConfigNode {} from DataNode {} when executing {}",
            configNode,
            config.getAddressAndPort(),
            Thread.currentThread().getStackTrace()[1].getMethodName());
        configLeader = null;
      }
      waitAndReconnect();
    }
    throw new TException(MSG_RECONNECTION_FAIL);
  }

  @Override
  public TSStatus createPipeSink(TPipeSinkInfo req) throws TException {
    for (int i = 0; i < RETRY_NUM; i++) {
      try {
        TSStatus status = client.createPipeSink(req);
        if (!updateConfigNodeLeader(status)) {
          return status;
        }
      } catch (TException e) {
        logger.warn(
            "Failed to connect to ConfigNode {} from DataNode {} when executing {}",
            configNode,
            config.getAddressAndPort(),
            Thread.currentThread().getStackTrace()[1].getMethodName());
        configLeader = null;
      }
      waitAndReconnect();
    }
    throw new TException(MSG_RECONNECTION_FAIL);
  }

  @Override
  public TSStatus dropPipeSink(TDropPipeSinkReq req) throws TException {
    for (int i = 0; i < RETRY_NUM; i++) {
      try {
        TSStatus status = client.dropPipeSink(req);
        if (!updateConfigNodeLeader(status)) {
          return status;
        }
      } catch (TException e) {
        logger.warn(
            "Failed to connect to ConfigNode {} from DataNode {} when executing {}",
            configNode,
            config.getAddressAndPort(),
            Thread.currentThread().getStackTrace()[1].getMethodName());
        configLeader = null;
      }
      waitAndReconnect();
    }
    throw new TException(MSG_RECONNECTION_FAIL);
  }

  @Override
  public TGetPipeSinkResp getPipeSink(TGetPipeSinkReq req) throws TException {
    for (int i = 0; i < RETRY_NUM; i++) {
      try {
        TGetPipeSinkResp resp = client.getPipeSink(req);
        if (!updateConfigNodeLeader(resp.getStatus())) {
          return resp;
        }
      } catch (TException e) {
        logger.warn(
            "Failed to connect to ConfigNode {} from DataNode {} when executing {}",
            configNode,
            config.getAddressAndPort(),
            Thread.currentThread().getStackTrace()[1].getMethodName());
        configLeader = null;
      }
      waitAndReconnect();
    }
    throw new TException(MSG_RECONNECTION_FAIL);
  }

  @Override
  public TSStatus createPipe(TCreatePipeReq req) throws TException {
    for (int i = 0; i < RETRY_NUM; i++) {
      try {
        TSStatus status = client.createPipe(req);
        if (!updateConfigNodeLeader(status)) {
          return status;
        }
      } catch (TException e) {
        logger.warn(
            "Failed to connect to ConfigNode {} from DataNode {} when executing {}",
            configNode,
            config.getAddressAndPort(),
            Thread.currentThread().getStackTrace()[1].getMethodName());
        configLeader = null;
      }
      waitAndReconnect();
    }
    throw new TException(MSG_RECONNECTION_FAIL);
  }

  @Override
  public TSStatus startPipe(String pipeName) throws TException {
    for (int i = 0; i < RETRY_NUM; i++) {
      try {
        TSStatus status = client.startPipe(pipeName);
        if (!updateConfigNodeLeader(status)) {
          return status;
        }
      } catch (TException e) {
        logger.warn(
            "Failed to connect to ConfigNode {} from DataNode {} when executing {}",
            configNode,
            config.getAddressAndPort(),
            Thread.currentThread().getStackTrace()[1].getMethodName());
        configLeader = null;
      }
      waitAndReconnect();
    }
    throw new TException(MSG_RECONNECTION_FAIL);
  }

  @Override
  public TSStatus stopPipe(String pipeName) throws TException {
    for (int i = 0; i < RETRY_NUM; i++) {
      try {
        TSStatus status = client.stopPipe(pipeName);
        if (!updateConfigNodeLeader(status)) {
          return status;
        }
      } catch (TException e) {
        logger.warn(
            "Failed to connect to ConfigNode {} from DataNode {} when executing {}",
            configNode,
            config.getAddressAndPort(),
            Thread.currentThread().getStackTrace()[1].getMethodName());
        configLeader = null;
      }
      waitAndReconnect();
    }
    throw new TException(MSG_RECONNECTION_FAIL);
  }

  @Override
  public TSStatus dropPipe(String pipeName) throws TException {
    for (int i = 0; i < RETRY_NUM; i++) {
      try {
        TSStatus status = client.dropPipe(pipeName);
        if (!updateConfigNodeLeader(status)) {
          return status;
        }
      } catch (TException e) {
        logger.warn(
            "Failed to connect to ConfigNode {} from DataNode {} when executing {}",
            configNode,
            config.getAddressAndPort(),
            Thread.currentThread().getStackTrace()[1].getMethodName());
        configLeader = null;
      }
      waitAndReconnect();
    }
    throw new TException(MSG_RECONNECTION_FAIL);
  }

  @Override
  public TShowPipeResp showPipe(TShowPipeReq req) throws TException {
    for (int i = 0; i < RETRY_NUM; i++) {
      try {
        TShowPipeResp resp = client.showPipe(req);
        if (!updateConfigNodeLeader(resp.getStatus())) {
          return resp;
        }
      } catch (TException e) {
        logger.warn(
            "Failed to connect to ConfigNode {} from DataNode {} when executing {}",
            configNode,
            config.getAddressAndPort(),
            Thread.currentThread().getStackTrace()[1].getMethodName());
        configLeader = null;
      }
      waitAndReconnect();
    }
    throw new TException(MSG_RECONNECTION_FAIL);
  }

  @Override
  public TGetAllPipeInfoResp getAllPipeInfo() throws TException {
    for (int i = 0; i < RETRY_NUM; i++) {
      try {
        TGetAllPipeInfoResp resp = client.getAllPipeInfo();
        if (!updateConfigNodeLeader(resp.getStatus())) {
          return resp;
        }
      } catch (TException e) {
        configLeader = null;
      }
      waitAndReconnect();
    }
    throw new TException(MSG_RECONNECTION_FAIL);
  }

  @Override
  public TSStatus recordPipeMessage(TRecordPipeMessageReq req) throws TException {
    for (int i = 0; i < RETRY_NUM; i++) {
      try {
        TSStatus status = client.recordPipeMessage(req);
        if (!updateConfigNodeLeader(status)) {
          return status;
        }
      } catch (TException e) {
        configLeader = null;
      }
      waitAndReconnect();
    }
    throw new TException(MSG_RECONNECTION_FAIL);
  }

  @Override
  public TGetRegionIdResp getRegionId(TGetRegionIdReq req) throws TException {
    for (int i = 0; i < RETRY_NUM; i++) {
      try {
        TGetRegionIdResp resp = client.getRegionId(req);
        if (!updateConfigNodeLeader(resp.getStatus())) {
          return resp;
        }
      } catch (TException e) {
        logger.warn(
            "Failed to connect to ConfigNode {} from DataNode {} when executing {}",
            configNode,
            config.getAddressAndPort(),
            Thread.currentThread().getStackTrace()[1].getMethodName());
        configLeader = null;
      }
      waitAndReconnect();
    }
    throw new TException(MSG_RECONNECTION_FAIL);
  }

  @Override
  public TGetTimeSlotListResp getTimeSlotList(TGetTimeSlotListReq req) throws TException {
    for (int i = 0; i < RETRY_NUM; i++) {
      try {
        TGetTimeSlotListResp resp = client.getTimeSlotList(req);
        if (!updateConfigNodeLeader(resp.getStatus())) {
          return resp;
        }
      } catch (TException e) {
        logger.warn(
            "Failed to connect to ConfigNode {} from DataNode {} when executing {}",
            configNode,
            config.getAddressAndPort(),
            Thread.currentThread().getStackTrace()[1].getMethodName());
        configLeader = null;
      }
      waitAndReconnect();
    }
    throw new TException(MSG_RECONNECTION_FAIL);
  }

  @Override
  public TGetSeriesSlotListResp getSeriesSlotList(TGetSeriesSlotListReq req) throws TException {
    for (int i = 0; i < RETRY_NUM; i++) {
      try {
        TGetSeriesSlotListResp resp = client.getSeriesSlotList(req);
        if (!updateConfigNodeLeader(resp.getStatus())) {
          return resp;
        }
      } catch (TException e) {
        logger.warn(
            "Failed to connect to ConfigNode {} from DataNode {} when executing {}",
            configNode,
            config.getAddressAndPort(),
            Thread.currentThread().getStackTrace()[1].getMethodName());
        configLeader = null;
      }
      waitAndReconnect();
    }
    throw new TException(MSG_RECONNECTION_FAIL);
  }

  @Override
  public TSStatus migrateRegion(TMigrateRegionReq req) throws TException {
    for (int i = 0; i < RETRY_NUM; i++) {
      try {
        TSStatus status = client.migrateRegion(req);
        if (!updateConfigNodeLeader(status)) {
          return status;
        }
      } catch (TException e) {
        logger.warn(
            "Failed to connect to ConfigNode {} from DataNode {} when executing {}",
            configNode,
            config.getAddressAndPort(),
            Thread.currentThread().getStackTrace()[1].getMethodName());
        configLeader = null;
      }
      waitAndReconnect();
    }
    throw new TException(MSG_RECONNECTION_FAIL);
  }

  @Override
  public TSStatus createCQ(TCreateCQReq req) throws TException {
    for (int i = 0; i < RETRY_NUM; i++) {
      try {
        TSStatus status = client.createCQ(req);
        if (!updateConfigNodeLeader(status)) {
          return status;
        }
      } catch (TException e) {
        configLeader = null;
      }
      waitAndReconnect();
    }
    throw new TException(MSG_RECONNECTION_FAIL);
  }

  @Override
  public TSStatus dropCQ(TDropCQReq req) throws TException {
    for (int i = 0; i < RETRY_NUM; i++) {
      try {
        TSStatus status = client.dropCQ(req);
        if (!updateConfigNodeLeader(status)) {
          return status;
        }
      } catch (TException e) {
        configLeader = null;
      }
      waitAndReconnect();
    }
    throw new TException(MSG_RECONNECTION_FAIL);
  }

  @Override
  public TShowCQResp showCQ() throws TException {
    for (int i = 0; i < RETRY_NUM; i++) {
      try {
        TShowCQResp resp = client.showCQ();
        if (!updateConfigNodeLeader(resp.getStatus())) {
          return resp;
        }
      } catch (TException e) {
        configLeader = null;
      }
      waitAndReconnect();
    }
    throw new TException(MSG_RECONNECTION_FAIL);
  }

  public static class Factory extends BaseClientFactory<ConfigNodeRegionId, ConfigNodeClient> {

    public Factory(
        ClientManager<ConfigNodeRegionId, ConfigNodeClient> clientManager,
        ClientFactoryProperty clientFactoryProperty) {
      super(clientManager, clientFactoryProperty);
    }

    @Override
    public void destroyObject(
        ConfigNodeRegionId configNodeRegionId, PooledObject<ConfigNodeClient> pooledObject) {
      pooledObject.getObject().invalidate();
    }

    @Override
    public PooledObject<ConfigNodeClient> makeObject(ConfigNodeRegionId configNodeRegionId)
        throws Exception {
      Constructor<ConfigNodeClient> constructor =
          ConfigNodeClient.class.getConstructor(
              TProtocolFactory.class, long.class, clientManager.getClass());
      return new DefaultPooledObject<>(
          SyncThriftClientWithErrorHandler.newErrorHandler(
              ConfigNodeClient.class,
              constructor,
              clientFactoryProperty.getProtocolFactory(),
              clientFactoryProperty.getConnectionTimeoutMs(),
              clientManager));
    }

    @Override
    public boolean validateObject(
        ConfigNodeRegionId configNodeRegionId, PooledObject<ConfigNodeClient> pooledObject) {
      return pooledObject.getObject() != null && pooledObject.getObject().getTransport().isOpen();
    }
  }
}<|MERGE_RESOLUTION|>--- conflicted
+++ resolved
@@ -39,11 +39,8 @@
 import org.apache.iotdb.confignode.rpc.thrift.TCheckUserPrivilegesReq;
 import org.apache.iotdb.confignode.rpc.thrift.TConfigNodeRegisterReq;
 import org.apache.iotdb.confignode.rpc.thrift.TConfigNodeRegisterResp;
-<<<<<<< HEAD
 import org.apache.iotdb.confignode.rpc.thrift.TConfigNodeRestartReq;
-=======
 import org.apache.iotdb.confignode.rpc.thrift.TConfigurationResp;
->>>>>>> 8e612b53
 import org.apache.iotdb.confignode.rpc.thrift.TCountStorageGroupResp;
 import org.apache.iotdb.confignode.rpc.thrift.TCreateCQReq;
 import org.apache.iotdb.confignode.rpc.thrift.TCreateFunctionReq;
@@ -340,10 +337,11 @@
   }
 
   @Override
-<<<<<<< HEAD
   public TSStatus restartDataNode(TDataNodeRestartReq req) throws TException {
     return null;
-=======
+  }
+
+  @Override
   public TConfigurationResp getConfiguration() throws TException {
     for (int i = 0; i < RETRY_NUM; i++) {
       try {
@@ -362,7 +360,6 @@
       waitAndReconnect();
     }
     throw new TException(MSG_RECONNECTION_FAIL);
->>>>>>> 8e612b53
   }
 
   @Override
