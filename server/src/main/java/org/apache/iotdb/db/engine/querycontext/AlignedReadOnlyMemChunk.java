/*
 * Licensed to the Apache Software Foundation (ASF) under one
 * or more contributor license agreements.  See the NOTICE file
 * distributed with this work for additional information
 * regarding copyright ownership.  The ASF licenses this file
 * to you under the Apache License, Version 2.0 (the
 * "License"); you may not use this file except in compliance
 * with the License.  You may obtain a copy of the License at
 *
 *     http://www.apache.org/licenses/LICENSE-2.0
 *
 * Unless required by applicable law or agreed to in writing,
 * software distributed under the License is distributed on an
 * "AS IS" BASIS, WITHOUT WARRANTIES OR CONDITIONS OF ANY
 * KIND, either express or implied.  See the License for the
 * specific language governing permissions and limitations
 * under the License.
 */

package org.apache.iotdb.db.engine.querycontext;

import org.apache.iotdb.db.exception.query.QueryProcessException;
import org.apache.iotdb.db.query.reader.chunk.MemAlignedChunkLoader;
import org.apache.iotdb.db.utils.datastructure.AlignedTVList;
import org.apache.iotdb.db.utils.datastructure.TVList;
import org.apache.iotdb.tsfile.common.conf.TSFileDescriptor;
import org.apache.iotdb.tsfile.file.metadata.AlignedChunkMetadata;
import org.apache.iotdb.tsfile.file.metadata.ChunkMetadata;
import org.apache.iotdb.tsfile.file.metadata.IChunkMetadata;
import org.apache.iotdb.tsfile.file.metadata.enums.TSDataType;
import org.apache.iotdb.tsfile.file.metadata.enums.TSEncoding;
import org.apache.iotdb.tsfile.file.metadata.statistics.Statistics;
import org.apache.iotdb.tsfile.read.common.TimeRange;
import org.apache.iotdb.tsfile.read.reader.IPointReader;
import org.apache.iotdb.tsfile.utils.Pair;
import org.apache.iotdb.tsfile.write.schema.IMeasurementSchema;

import java.io.IOException;
import java.util.ArrayList;
import java.util.List;

public class AlignedReadOnlyMemChunk extends ReadOnlyMemChunk {

  private final String timeChunkName;

  private final List<String> valueChunkNames;

  private final List<TSDataType> dataTypes;

  /**
   * The constructor for Aligned type.
   *
   * @param schema VectorMeasurementSchema
   * @param tvList VectorTvList
   * @param deletionList The timeRange of deletionList
   */
  public AlignedReadOnlyMemChunk(
      IMeasurementSchema schema, TVList tvList, List<List<TimeRange>> deletionList)
      throws QueryProcessException {
    super();
    this.timeChunkName = schema.getMeasurementId();
    this.valueChunkNames = schema.getSubMeasurementsList();
    this.dataTypes = schema.getSubMeasurementsTSDataTypeList();
    int floatPrecision = TSFileDescriptor.getInstance().getConfig().getFloatPrecision();
    List<TSEncoding> encodingList = schema.getSubMeasurementsTSEncodingList();
    this.tsBlock =
        ((AlignedTVList) tvList).buildTsBlock(floatPrecision, encodingList, deletionList);
    initAlignedChunkMetaFromTsBlock();
  }

  private void initAlignedChunkMetaFromTsBlock() throws QueryProcessException {
    // time chunk
    Statistics timeStatistics = Statistics.getStatsByType(TSDataType.VECTOR);
    IChunkMetadata timeChunkMetadata =
        new ChunkMetadata(timeChunkName, TSDataType.VECTOR, 0, timeStatistics);
    List<IChunkMetadata> valueChunkMetadataList = new ArrayList<>();
    // update time chunk
<<<<<<< HEAD
    for (int row = 0; row < tsBlock.getPositionCount(); row++) {
      timeStatistics.update(tsBlock.getTimeColumn().getLong(row));
    }
    timeStatistics.setEmpty(false);
    // update value chunk
    for (int column = 0; column < tsBlock.getValueColumnCount(); column++) {
      Statistics valueStatistics = Statistics.getStatsByType(dataTypes.get(column));
      valueStatistics.setEmpty(true);
      switch (dataTypes.get(column)) {
        case BOOLEAN:
          for (int row = 0; row < tsBlock.getPositionCount(); row++) {
            if (!tsBlock.getColumn(column).isNull(row)) {
              long time = tsBlock.getTimeColumn().getLong(row);
              valueStatistics.update(time, tsBlock.getColumn(column).getBoolean(row));
            }
          }
          break;
        case TEXT:
          for (int row = 0; row < tsBlock.getPositionCount(); row++) {
            if (!tsBlock.getColumn(column).isNull(row)) {
              long time = tsBlock.getTimeColumn().getLong(row);
              valueStatistics.update(time, tsBlock.getColumn(column).getBinary(row));
            }
          }
          break;
        case FLOAT:
          for (int row = 0; row < tsBlock.getPositionCount(); row++) {
            if (!tsBlock.getColumn(column).isNull(row)) {
              long time = tsBlock.getTimeColumn().getLong(row);
              valueStatistics.update(time, tsBlock.getColumn(column).getFloat(row));
            }
          }
          break;
        case INT32:
          for (int row = 0; row < tsBlock.getPositionCount(); row++) {
            if (!tsBlock.getColumn(column).isNull(row)) {
              long time = tsBlock.getTimeColumn().getLong(row);
              valueStatistics.update(time, tsBlock.getColumn(column).getInt(row));
            }
          }
          break;
        case INT64:
          for (int row = 0; row < tsBlock.getPositionCount(); row++) {
            if (!tsBlock.getColumn(column).isNull(row)) {
              long time = tsBlock.getTimeColumn().getLong(row);
              valueStatistics.update(time, tsBlock.getColumn(column).getLong(row));
            }
          }
          break;
        case DOUBLE:
          for (int row = 0; row < tsBlock.getPositionCount(); row++) {
            if (!tsBlock.getColumn(column).isNull(row)) {
              long time = tsBlock.getTimeColumn().getLong(row);
              valueStatistics.update(time, tsBlock.getColumn(column).getDouble(row));
            }
          }
          break;
        default:
          throw new QueryProcessException("Unsupported data type:" + dataTypes.get(column));
      }
      if (valueStatistics.getCount() > 0) {
        IChunkMetadata valueChunkMetadata =
            new ChunkMetadata(
                valueChunkNames.get(column), dataTypes.get(column), 0, valueStatistics);
        valueChunkMetadataList.add(valueChunkMetadata);
        valueStatistics.setEmpty(false);
      } else {
        valueChunkMetadataList.add(null);
      }
=======
    boolean[] timeDuplicateInfo = null;
    for (int row = 0; row < alignedChunkData.rowCount(); row++) {
      if (row == alignedChunkData.rowCount() - 1
          || alignedChunkData.getTime(row) != alignedChunkData.getTime(row + 1)) {
        timeStatistics.update(alignedChunkData.getTime(row));
      } else {
        if (timeDuplicateInfo == null) {
          timeDuplicateInfo = new boolean[alignedChunkData.rowCount()];
        }
        timeDuplicateInfo[row] = true;
      }
    }
    timeStatistics.setEmpty(false);
    // update value chunk
    for (int column = 0; column < measurementList.size(); column++) {
      // Pair of Time and Index
      Pair<Long, Integer> lastValidPointIndexForTimeDupCheck = null;
      if (timeDuplicateInfo != null) {
        lastValidPointIndexForTimeDupCheck = new Pair<>(Long.MIN_VALUE, null);
      }
      Statistics valueStatistics = Statistics.getStatsByType(dataTypeList.get(column));
      if (alignedChunkData.getValues().get(column) == null) {
        valueChunkMetadataList.add(null);
        continue;
      }
      for (int row = 0; row < alignedChunkData.rowCount(); row++) {
        long time = alignedChunkData.getTime(row);
        // skip time duplicated rows
        if (timeDuplicateInfo != null) {
          if (!alignedChunkData.isValueMarked(alignedChunkData.getValueIndex(row), column)) {
            lastValidPointIndexForTimeDupCheck.left = time;
            lastValidPointIndexForTimeDupCheck.right = alignedChunkData.getValueIndex(row);
          }
          if (timeDuplicateInfo[row]) {
            continue;
          }
        }
        // The part of code solves the following problem:
        // Time: 1,2,2,3
        // Value: 1,2,null,null
        // When rowIndex:1, pair(min,null), timeDuplicateInfo:false, write(T:1,V:1)
        // When rowIndex:2, pair(2,2), timeDuplicateInfo:true, skip writing value
        // When rowIndex:3, pair(2,2), timeDuplicateInfo:false, T:2!=air.left:2, write(T:2,V:2)
        // When rowIndex:4, pair(2,2), timeDuplicateInfo:false, T:3!=pair.left:2, write(T:3,V:null)
        int originRowIndex;
        if (lastValidPointIndexForTimeDupCheck != null
            && (alignedChunkData.getTime(row) == lastValidPointIndexForTimeDupCheck.left)) {
          originRowIndex = lastValidPointIndexForTimeDupCheck.right;
        } else {
          originRowIndex = alignedChunkData.getValueIndex(row);
        }
        boolean isNull = alignedChunkData.isValueMarked(originRowIndex, column);
        if (isNull) {
          continue;
        }
        switch (dataTypeList.get(column)) {
          case BOOLEAN:
            valueStatistics.update(
                time, alignedChunkData.getBooleanByValueIndex(originRowIndex, column));
            break;
          case TEXT:
            valueStatistics.update(
                time, alignedChunkData.getBinaryByValueIndex(originRowIndex, column));
            break;
          case FLOAT:
            valueStatistics.update(
                time, alignedChunkData.getFloatByValueIndex(originRowIndex, column));
            break;
          case INT32:
            valueStatistics.update(
                time, alignedChunkData.getIntByValueIndex(originRowIndex, column));
            break;
          case INT64:
            valueStatistics.update(
                time, alignedChunkData.getLongByValueIndex(originRowIndex, column));
            break;
          case DOUBLE:
            valueStatistics.update(
                time, alignedChunkData.getDoubleByValueIndex(originRowIndex, column));
            break;
          default:
            throw new QueryProcessException("Unsupported data type:" + dataType);
        }
      }
      if (valueStatistics.getCount() > 0) {
        IChunkMetadata valueChunkMetadata =
            new ChunkMetadata(
                measurementList.get(column), dataTypeList.get(column), 0, valueStatistics);
        valueChunkMetadataList.add(valueChunkMetadata);
        valueStatistics.setEmpty(false);
      } else {
        valueChunkMetadataList.add(null);
      }
      valueStatistics.setEmpty(false);
>>>>>>> 9ab9a717
    }
    IChunkMetadata alignedChunkMetadata =
        new AlignedChunkMetadata(timeChunkMetadata, valueChunkMetadataList);
    alignedChunkMetadata.setChunkLoader(new MemAlignedChunkLoader(this));
    alignedChunkMetadata.setVersion(Long.MAX_VALUE);
    cachedMetaData = alignedChunkMetadata;
  }

  @Override
  public boolean isEmpty() throws IOException {
    return tsBlock.isEmpty();
  }

  @Override
  public IPointReader getPointReader() {
    return tsBlock.getTsBlockAlignedRowIterator();
  }
}<|MERGE_RESOLUTION|>--- conflicted
+++ resolved
@@ -34,6 +34,10 @@
 import org.apache.iotdb.tsfile.read.reader.IPointReader;
 import org.apache.iotdb.tsfile.utils.Pair;
 import org.apache.iotdb.tsfile.write.schema.IMeasurementSchema;
+import org.apache.iotdb.tsfile.write.schema.VectorMeasurementSchema;
+
+import org.slf4j.Logger;
+import org.slf4j.LoggerFactory;
 
 import java.io.IOException;
 import java.util.ArrayList;
@@ -41,111 +45,57 @@
 
 public class AlignedReadOnlyMemChunk extends ReadOnlyMemChunk {
 
-  private final String timeChunkName;
-
-  private final List<String> valueChunkNames;
-
-  private final List<TSDataType> dataTypes;
+  // deletion list for this chunk
+  private final List<List<TimeRange>> deletionList;
+
+  private String measurementUid;
+  private TSDataType dataType;
+  private List<TSEncoding> encodingList;
+
+  private static final Logger logger = LoggerFactory.getLogger(AlignedReadOnlyMemChunk.class);
+
+  private int floatPrecision = TSFileDescriptor.getInstance().getConfig().getFloatPrecision();
+
+  private AlignedTVList chunkData;
+
+  private int chunkDataSize;
 
   /**
    * The constructor for Aligned type.
    *
    * @param schema VectorMeasurementSchema
    * @param tvList VectorTvList
+   * @param size The Number of Chunk data points
    * @param deletionList The timeRange of deletionList
    */
   public AlignedReadOnlyMemChunk(
-      IMeasurementSchema schema, TVList tvList, List<List<TimeRange>> deletionList)
-      throws QueryProcessException {
+      IMeasurementSchema schema, TVList tvList, int size, List<List<TimeRange>> deletionList)
+      throws IOException, QueryProcessException {
     super();
-    this.timeChunkName = schema.getMeasurementId();
-    this.valueChunkNames = schema.getSubMeasurementsList();
-    this.dataTypes = schema.getSubMeasurementsTSDataTypeList();
-    int floatPrecision = TSFileDescriptor.getInstance().getConfig().getFloatPrecision();
-    List<TSEncoding> encodingList = schema.getSubMeasurementsTSEncodingList();
-    this.tsBlock =
-        ((AlignedTVList) tvList).buildTsBlock(floatPrecision, encodingList, deletionList);
-    initAlignedChunkMetaFromTsBlock();
+    this.measurementUid = schema.getMeasurementId();
+    this.dataType = schema.getType();
+
+    this.encodingList = ((VectorMeasurementSchema) schema).getSubMeasurementsTSEncodingList();
+    this.chunkData = (AlignedTVList) tvList;
+    this.chunkDataSize = size;
+    this.deletionList = deletionList;
+
+    this.chunkPointReader =
+        (chunkData).getAlignedIterator(floatPrecision, encodingList, chunkDataSize, deletionList);
+    initAlignedChunkMeta((VectorMeasurementSchema) schema);
   }
 
-  private void initAlignedChunkMetaFromTsBlock() throws QueryProcessException {
+  private void initAlignedChunkMeta(VectorMeasurementSchema schema)
+      throws IOException, QueryProcessException {
+    AlignedTVList alignedChunkData = (AlignedTVList) chunkData;
+    List<String> measurementList = schema.getSubMeasurementsList();
+    List<TSDataType> dataTypeList = schema.getSubMeasurementsTSDataTypeList();
     // time chunk
     Statistics timeStatistics = Statistics.getStatsByType(TSDataType.VECTOR);
     IChunkMetadata timeChunkMetadata =
-        new ChunkMetadata(timeChunkName, TSDataType.VECTOR, 0, timeStatistics);
+        new ChunkMetadata(measurementUid, TSDataType.VECTOR, 0, timeStatistics);
     List<IChunkMetadata> valueChunkMetadataList = new ArrayList<>();
     // update time chunk
-<<<<<<< HEAD
-    for (int row = 0; row < tsBlock.getPositionCount(); row++) {
-      timeStatistics.update(tsBlock.getTimeColumn().getLong(row));
-    }
-    timeStatistics.setEmpty(false);
-    // update value chunk
-    for (int column = 0; column < tsBlock.getValueColumnCount(); column++) {
-      Statistics valueStatistics = Statistics.getStatsByType(dataTypes.get(column));
-      valueStatistics.setEmpty(true);
-      switch (dataTypes.get(column)) {
-        case BOOLEAN:
-          for (int row = 0; row < tsBlock.getPositionCount(); row++) {
-            if (!tsBlock.getColumn(column).isNull(row)) {
-              long time = tsBlock.getTimeColumn().getLong(row);
-              valueStatistics.update(time, tsBlock.getColumn(column).getBoolean(row));
-            }
-          }
-          break;
-        case TEXT:
-          for (int row = 0; row < tsBlock.getPositionCount(); row++) {
-            if (!tsBlock.getColumn(column).isNull(row)) {
-              long time = tsBlock.getTimeColumn().getLong(row);
-              valueStatistics.update(time, tsBlock.getColumn(column).getBinary(row));
-            }
-          }
-          break;
-        case FLOAT:
-          for (int row = 0; row < tsBlock.getPositionCount(); row++) {
-            if (!tsBlock.getColumn(column).isNull(row)) {
-              long time = tsBlock.getTimeColumn().getLong(row);
-              valueStatistics.update(time, tsBlock.getColumn(column).getFloat(row));
-            }
-          }
-          break;
-        case INT32:
-          for (int row = 0; row < tsBlock.getPositionCount(); row++) {
-            if (!tsBlock.getColumn(column).isNull(row)) {
-              long time = tsBlock.getTimeColumn().getLong(row);
-              valueStatistics.update(time, tsBlock.getColumn(column).getInt(row));
-            }
-          }
-          break;
-        case INT64:
-          for (int row = 0; row < tsBlock.getPositionCount(); row++) {
-            if (!tsBlock.getColumn(column).isNull(row)) {
-              long time = tsBlock.getTimeColumn().getLong(row);
-              valueStatistics.update(time, tsBlock.getColumn(column).getLong(row));
-            }
-          }
-          break;
-        case DOUBLE:
-          for (int row = 0; row < tsBlock.getPositionCount(); row++) {
-            if (!tsBlock.getColumn(column).isNull(row)) {
-              long time = tsBlock.getTimeColumn().getLong(row);
-              valueStatistics.update(time, tsBlock.getColumn(column).getDouble(row));
-            }
-          }
-          break;
-        default:
-          throw new QueryProcessException("Unsupported data type:" + dataTypes.get(column));
-      }
-      if (valueStatistics.getCount() > 0) {
-        IChunkMetadata valueChunkMetadata =
-            new ChunkMetadata(
-                valueChunkNames.get(column), dataTypes.get(column), 0, valueStatistics);
-        valueChunkMetadataList.add(valueChunkMetadata);
-        valueStatistics.setEmpty(false);
-      } else {
-        valueChunkMetadataList.add(null);
-      }
-=======
     boolean[] timeDuplicateInfo = null;
     for (int row = 0; row < alignedChunkData.rowCount(); row++) {
       if (row == alignedChunkData.rowCount() - 1
@@ -240,22 +190,18 @@
         valueChunkMetadataList.add(null);
       }
       valueStatistics.setEmpty(false);
->>>>>>> 9ab9a717
     }
-    IChunkMetadata alignedChunkMetadata =
+    IChunkMetadata vectorChunkMetadata =
         new AlignedChunkMetadata(timeChunkMetadata, valueChunkMetadataList);
-    alignedChunkMetadata.setChunkLoader(new MemAlignedChunkLoader(this));
-    alignedChunkMetadata.setVersion(Long.MAX_VALUE);
-    cachedMetaData = alignedChunkMetadata;
-  }
-
-  @Override
-  public boolean isEmpty() throws IOException {
-    return tsBlock.isEmpty();
+    vectorChunkMetadata.setChunkLoader(new MemAlignedChunkLoader(this));
+    vectorChunkMetadata.setVersion(Long.MAX_VALUE);
+    cachedMetaData = vectorChunkMetadata;
   }
 
   @Override
   public IPointReader getPointReader() {
-    return tsBlock.getTsBlockAlignedRowIterator();
+    chunkPointReader =
+        chunkData.getAlignedIterator(floatPrecision, encodingList, chunkDataSize, deletionList);
+    return chunkPointReader;
   }
 }