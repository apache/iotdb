--- conflicted
+++ resolved
@@ -36,13 +36,10 @@
 import org.apache.iotdb.db.conf.directories.DirectoryManager;
 import org.apache.iotdb.db.engine.StorageEngine;
 import org.apache.iotdb.db.engine.StorageEngineV2;
-<<<<<<< HEAD
 import org.apache.iotdb.db.engine.alter.log.AlteringLogAnalyzer;
 import org.apache.iotdb.db.engine.alter.log.AlteringLogger;
 import org.apache.iotdb.db.engine.cache.AlteringRecordsCache;
-=======
 import org.apache.iotdb.db.engine.TsFileMetricManager;
->>>>>>> b90962c2
 import org.apache.iotdb.db.engine.compaction.CompactionRecoverManager;
 import org.apache.iotdb.db.engine.compaction.CompactionScheduler;
 import org.apache.iotdb.db.engine.compaction.CompactionTaskManager;
@@ -553,7 +550,6 @@
       throw new DataRegionException(e);
     }
 
-<<<<<<< HEAD
     List<TsFileResource> seqTsFileResources = tsFileManager.getTsFileList(true);
     for (TsFileResource resource : seqTsFileResources) {
       long timePartitionId = resource.getTimePartition();
@@ -573,8 +569,6 @@
     } catch (IOException e) {
       throw new DataRegionException(e);
     }
-=======
->>>>>>> b90962c2
     // recover and start timed compaction thread
     initCompaction();
 
@@ -587,8 +581,7 @@
           "The data region {}[{}] is recovered successfully", storageGroupName, dataRegionId);
     }
   }
-
-<<<<<<< HEAD
+  
   private void recoverAlter() throws DataRegionException, IOException {
 
     final String logKey = this.getStorageGroupPath();
@@ -622,7 +615,7 @@
       }
     }
     logger.info("recoverAlter-{}: record count is {}", logKey, alterList.size());
-=======
+}
   private void updateLastFlushTime(TsFileResource resource, boolean isSeq) {
     //  only update flush time when it is a seq file
     if (isSeq) {
@@ -636,7 +629,6 @@
       lastFlushTimeManager.setMultiDeviceFlushedTime(timePartitionId, endTimeMap);
       lastFlushTimeManager.setMultiDeviceGlobalFlushedTime(endTimeMap);
     }
->>>>>>> b90962c2
   }
 
   private void initCompaction() {
