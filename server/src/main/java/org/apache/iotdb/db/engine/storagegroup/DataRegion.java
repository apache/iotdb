/*
 * Licensed to the Apache Software Foundation (ASF) under one
 * or more contributor license agreements.  See the NOTICE file
 * distributed with this work for additional information
 * regarding copyright ownership.  The ASF licenses this file
 * to you under the Apache License, Version 2.0 (the
 * "License"); you may not use this file except in compliance
 * with the License.  You may obtain a copy of the License at
 *
 *      http://www.apache.org/licenses/LICENSE-2.0
 *
 * Unless required by applicable law or agreed to in writing,
 * software distributed under the License is distributed on an
 * "AS IS" BASIS, WITHOUT WARRANTIES OR CONDITIONS OF ANY
 * KIND, either express or implied.  See the License for the
 * specific language governing permissions and limitations
 * under the License.
 */
package org.apache.iotdb.db.engine.storagegroup;

import org.apache.iotdb.common.rpc.thrift.TSStatus;
import org.apache.iotdb.commons.cluster.NodeStatus;
import org.apache.iotdb.commons.concurrent.IoTDBThreadPoolFactory;
import org.apache.iotdb.commons.concurrent.ThreadName;
import org.apache.iotdb.commons.concurrent.threadpool.ScheduledExecutorUtil;
import org.apache.iotdb.commons.conf.CommonDescriptor;
import org.apache.iotdb.commons.conf.IoTDBConstant;
import org.apache.iotdb.commons.consensus.DataRegionId;
import org.apache.iotdb.commons.exception.IllegalPathException;
import org.apache.iotdb.commons.exception.MetadataException;
import org.apache.iotdb.commons.file.SystemFileFactory;
import org.apache.iotdb.commons.path.PartialPath;
import org.apache.iotdb.commons.service.metric.MetricService;
import org.apache.iotdb.commons.utils.TestOnly;
import org.apache.iotdb.consensus.ConsensusFactory;
import org.apache.iotdb.db.conf.IoTDBConfig;
import org.apache.iotdb.db.conf.IoTDBDescriptor;
import org.apache.iotdb.db.conf.directories.DirectoryManager;
import org.apache.iotdb.db.engine.StorageEngineV2;
import org.apache.iotdb.db.engine.TsFileMetricManager;
import org.apache.iotdb.db.engine.compaction.CompactionRecoverManager;
import org.apache.iotdb.db.engine.compaction.CompactionScheduler;
import org.apache.iotdb.db.engine.compaction.CompactionTaskManager;
import org.apache.iotdb.db.engine.compaction.task.AbstractCompactionTask;
import org.apache.iotdb.db.engine.flush.CloseFileListener;
import org.apache.iotdb.db.engine.flush.FlushListener;
import org.apache.iotdb.db.engine.flush.FlushStatus;
import org.apache.iotdb.db.engine.flush.TsFileFlushPolicy;
import org.apache.iotdb.db.engine.memtable.IMemTable;
import org.apache.iotdb.db.engine.modification.Deletion;
import org.apache.iotdb.db.engine.modification.ModificationFile;
import org.apache.iotdb.db.engine.querycontext.QueryDataSource;
import org.apache.iotdb.db.engine.upgrade.UpgradeCheckStatus;
import org.apache.iotdb.db.engine.upgrade.UpgradeLog;
import org.apache.iotdb.db.engine.version.SimpleFileVersionController;
import org.apache.iotdb.db.engine.version.VersionController;
import org.apache.iotdb.db.exception.BatchProcessException;
import org.apache.iotdb.db.exception.DataRegionException;
import org.apache.iotdb.db.exception.DiskSpaceInsufficientException;
import org.apache.iotdb.db.exception.LoadFileException;
import org.apache.iotdb.db.exception.TriggerExecutionException;
import org.apache.iotdb.db.exception.TsFileProcessorException;
import org.apache.iotdb.db.exception.WriteProcessException;
import org.apache.iotdb.db.exception.WriteProcessRejectException;
import org.apache.iotdb.db.exception.query.OutOfTTLException;
import org.apache.iotdb.db.exception.query.QueryProcessException;
import org.apache.iotdb.db.metadata.cache.DataNodeSchemaCache;
import org.apache.iotdb.db.metadata.idtable.IDTable;
import org.apache.iotdb.db.metadata.idtable.IDTableManager;
import org.apache.iotdb.db.mpp.plan.planner.plan.node.PlanNodeId;
import org.apache.iotdb.db.mpp.plan.planner.plan.node.write.DeleteDataNode;
import org.apache.iotdb.db.mpp.plan.planner.plan.node.write.InsertMultiTabletsNode;
import org.apache.iotdb.db.mpp.plan.planner.plan.node.write.InsertRowNode;
import org.apache.iotdb.db.mpp.plan.planner.plan.node.write.InsertRowsNode;
import org.apache.iotdb.db.mpp.plan.planner.plan.node.write.InsertRowsOfOneDeviceNode;
import org.apache.iotdb.db.mpp.plan.planner.plan.node.write.InsertTabletNode;
import org.apache.iotdb.db.qp.utils.DateTimeUtils;
import org.apache.iotdb.db.query.context.QueryContext;
import org.apache.iotdb.db.query.control.FileReaderManager;
import org.apache.iotdb.db.query.control.QueryFileManager;
import org.apache.iotdb.db.rescon.TsFileResourceManager;
import org.apache.iotdb.db.service.SettleService;
import org.apache.iotdb.db.sync.SyncService;
import org.apache.iotdb.db.sync.sender.manager.ISyncManager;
import org.apache.iotdb.db.tools.settle.TsFileAndModSettleTool;
import org.apache.iotdb.db.utils.CopyOnReadLinkedList;
import org.apache.iotdb.db.utils.UpgradeUtils;
import org.apache.iotdb.db.wal.WALManager;
import org.apache.iotdb.db.wal.node.IWALNode;
import org.apache.iotdb.db.wal.recover.WALRecoverManager;
import org.apache.iotdb.db.wal.recover.file.SealedTsFileRecoverPerformer;
import org.apache.iotdb.db.wal.recover.file.UnsealedTsFileRecoverPerformer;
import org.apache.iotdb.db.wal.utils.WALMode;
import org.apache.iotdb.db.wal.utils.listener.WALFlushListener;
import org.apache.iotdb.db.wal.utils.listener.WALRecoverListener;
import org.apache.iotdb.rpc.RpcUtils;
import org.apache.iotdb.rpc.TSStatusCode;
import org.apache.iotdb.tsfile.file.metadata.ChunkMetadata;
import org.apache.iotdb.tsfile.fileSystem.FSFactoryProducer;
import org.apache.iotdb.tsfile.fileSystem.fsFactory.FSFactory;
import org.apache.iotdb.tsfile.read.filter.basic.Filter;
import org.apache.iotdb.tsfile.utils.Pair;
import org.apache.iotdb.tsfile.write.writer.RestorableTsFileIOWriter;

import org.apache.commons.io.FileUtils;
import org.slf4j.Logger;
import org.slf4j.LoggerFactory;

import java.io.File;
import java.io.IOException;
import java.nio.file.Files;
import java.util.ArrayList;
import java.util.Arrays;
import java.util.Collection;
import java.util.Collections;
import java.util.Date;
import java.util.HashMap;
import java.util.HashSet;
import java.util.Iterator;
import java.util.LinkedList;
import java.util.List;
import java.util.Map;
import java.util.Map.Entry;
import java.util.Set;
import java.util.TreeMap;
import java.util.concurrent.ScheduledExecutorService;
import java.util.concurrent.TimeUnit;
import java.util.concurrent.atomic.AtomicBoolean;
import java.util.concurrent.atomic.AtomicInteger;
import java.util.concurrent.locks.Condition;
import java.util.concurrent.locks.ReadWriteLock;
import java.util.concurrent.locks.ReentrantReadWriteLock;

import static org.apache.iotdb.commons.conf.IoTDBConstant.FILE_NAME_SEPARATOR;
import static org.apache.iotdb.db.engine.storagegroup.TsFileResource.TEMP_SUFFIX;
import static org.apache.iotdb.db.qp.executor.PlanExecutor.operateClearCache;
import static org.apache.iotdb.tsfile.common.constant.TsFileConstant.TSFILE_SUFFIX;

/**
 * For sequence data, a DataRegion has some TsFileProcessors, in which there is only one
 * TsFileProcessor in the working status. <br>
 *
 * <p>There are two situations to set the working TsFileProcessor to closing status:<br>
 *
 * <p>(1) when inserting data into the TsFileProcessor, and the TsFileProcessor shouldFlush() (or
 * shouldClose())<br>
 *
 * <p>(2) someone calls syncCloseAllWorkingTsFileProcessors(). (up to now, only flush command from
 * cli will call this method)<br>
 *
 * <p>UnSequence data has the similar process as above.
 *
 * <p>When a sequence TsFileProcessor is submitted to be flushed, the
 * updateLatestFlushTimeCallback() method will be called as a callback.<br>
 *
 * <p>When a TsFileProcessor is closed, the closeUnsealedTsFileProcessorCallBack() method will be
 * called as a callback.
 */
public class DataRegion {

  private static final IoTDBConfig config = IoTDBDescriptor.getInstance().getConfig();
  private static final Logger DEBUG_LOGGER = LoggerFactory.getLogger("QUERY_DEBUG");

  /**
   * All newly generated chunks after merge have version number 0, so we set merged Modification
   * file version to 1 to take effect
   */
  private static final int MERGE_MOD_START_VERSION_NUM = 1;

  private static final Logger logger = LoggerFactory.getLogger(DataRegion.class);

  /** indicating the file to be loaded overlap with some files. */
  private static final int POS_OVERLAP = -3;

  private final boolean enableMemControl = config.isEnableMemControl();
  /**
   * a read write lock for guaranteeing concurrent safety when accessing all fields in this class
   * (i.e., schema, (un)sequenceFileList, work(un)SequenceTsFileProcessor,
   * closing(Un)SequenceTsFileProcessor, latestTimeForEachDevice, and
   * partitionLatestFlushedTimeForEachDevice)
   */
  private final ReadWriteLock insertLock = new ReentrantReadWriteLock();
  /** condition to safely delete data region */
  private final Condition deletedCondition = insertLock.writeLock().newCondition();
  /** data region has been deleted or not */
  private volatile boolean deleted = false;
  /** closeStorageGroupCondition is used to wait for all currently closing TsFiles to be done. */
  private final Object closeStorageGroupCondition = new Object();
  /**
   * avoid some tsfileResource is changed (e.g., from unsealed to sealed) when a query is executed.
   */
  private final ReadWriteLock closeQueryLock = new ReentrantReadWriteLock();
  /** time partition id in the storage group -> tsFileProcessor for this time partition */
  private final TreeMap<Long, TsFileProcessor> workSequenceTsFileProcessors = new TreeMap<>();
  /** time partition id in the storage group -> tsFileProcessor for this time partition */
  private final TreeMap<Long, TsFileProcessor> workUnsequenceTsFileProcessors = new TreeMap<>();

  // upgrading sequence TsFile resource list
  private List<TsFileResource> upgradeSeqFileList = new LinkedList<>();
  /** sequence tsfile processors which are closing */
  private CopyOnReadLinkedList<TsFileProcessor> closingSequenceTsFileProcessor =
      new CopyOnReadLinkedList<>();
  // upgrading unsequence TsFile resource list
  private List<TsFileResource> upgradeUnseqFileList = new LinkedList<>();

  /** unsequence tsfile processors which are closing */
  private CopyOnReadLinkedList<TsFileProcessor> closingUnSequenceTsFileProcessor =
      new CopyOnReadLinkedList<>();

  private AtomicInteger upgradeFileCount = new AtomicInteger();

  private AtomicBoolean isSettling = new AtomicBoolean();

  /** data region id */
  private String dataRegionId;
  /** logical storage group name */
  private String storageGroupName;
  /** storage group system directory */
  private File storageGroupSysDir;
  /** manage seqFileList and unSeqFileList */
  private TsFileManager tsFileManager;

  /** manage tsFileResource degrade */
  private TsFileResourceManager tsFileResourceManager = TsFileResourceManager.getInstance();

  /**
   * time partition id -> version controller which assigns a version for each MemTable and
   * deletion/update such that after they are persisted, the order of insertions, deletions and
   * updates can be re-determined. Will be empty if there are not MemTables in memory.
   */
  private HashMap<Long, VersionController> timePartitionIdVersionControllerMap = new HashMap<>();
  /**
   * when the data in a storage group is older than dataTTL, it is considered invalid and will be
   * eventually removed.
   */
  private long dataTTL = Long.MAX_VALUE;
  /** file system factory (local or hdfs) */
  private FSFactory fsFactory = FSFactoryProducer.getFSFactory();
  /** file flush policy */
  private TsFileFlushPolicy fileFlushPolicy;
  /**
   * The max file versions in each partition. By recording this, if several IoTDB instances have the
   * same policy of closing file and their ingestion is identical, then files of the same version in
   * different IoTDB instance will have identical data, providing convenience for data comparison
   * across different instances. partition number -> max version number
   */
  private Map<Long, Long> partitionMaxFileVersions = new HashMap<>();
  /** storage group info for mem control */
  private DataRegionInfo dataRegionInfo = new DataRegionInfo(this);
  /** whether it's ready from recovery */
  private boolean isReady = false;
  /** close file listeners */
  private List<CloseFileListener> customCloseFileListeners = Collections.emptyList();
  /** flush listeners */
  private List<FlushListener> customFlushListeners = Collections.emptyList();

  private ILastFlushTimeMap lastFlushTimeMap;

  /**
   * record the insertWriteLock in SG is being hold by which method, it will be empty string if on
   * one holds the insertWriteLock
   */
  private String insertWriteLockHolder = "";

  private ScheduledExecutorService timedCompactionScheduleTask;

  public static final long COMPACTION_TASK_SUBMIT_DELAY = 20L * 1000L;

  private IDTable idTable;

  /**
   * constrcut a storage group processor
   *
   * @param systemDir system dir path
   * @param dataRegionId data region id e.g. 1
   * @param fileFlushPolicy file flush policy
   * @param storageGroupName logical storage group name e.g. root.sg1
   */
  public DataRegion(
      String systemDir,
      String dataRegionId,
      TsFileFlushPolicy fileFlushPolicy,
      String storageGroupName)
      throws DataRegionException {
    this.dataRegionId = dataRegionId;
    this.storageGroupName = storageGroupName;
    this.fileFlushPolicy = fileFlushPolicy;

    storageGroupSysDir = SystemFileFactory.INSTANCE.getFile(systemDir, dataRegionId);
    this.tsFileManager =
        new TsFileManager(storageGroupName, dataRegionId, storageGroupSysDir.getPath());
    if (storageGroupSysDir.mkdirs()) {
      logger.info(
          "Storage Group system Directory {} doesn't exist, create it",
          storageGroupSysDir.getPath());
    } else if (!storageGroupSysDir.exists()) {
      logger.error("create Storage Group system Directory {} failed", storageGroupSysDir.getPath());
    }

    // if use id table, we use id table flush time manager
    if (config.isEnableIDTable()) {
      idTable = IDTableManager.getInstance().getIDTableDirectly(storageGroupName);
      lastFlushTimeMap = new IDTableLastFlushTimeMap(idTable, tsFileManager);
    } else {
      lastFlushTimeMap = new HashLastFlushTimeMap(tsFileManager);
    }

    // recover tsfiles unless consensus protocol is ratis and storage engine is not ready
    if (config.isClusterMode()
        && config.getDataRegionConsensusProtocolClass().equals(ConsensusFactory.RATIS_CONSENSUS)
        && !StorageEngineV2.getInstance().isAllSgReady()) {
      logger.debug(
          "Skip recovering data region {}[{}] when consensus protocol is ratis and storage engine is not ready.",
          storageGroupName,
          dataRegionId);
      for (String fileFolder : DirectoryManager.getInstance().getAllFilesFolders()) {
        File dataRegionFolder =
            fsFactory.getFile(fileFolder, storageGroupName + File.separator + dataRegionId);
        if (dataRegionFolder.exists()) {
          File[] timePartitions = dataRegionFolder.listFiles();
          if (timePartitions != null) {
            for (File timePartition : timePartitions) {
              try {
                FileUtils.forceDelete(timePartition);
              } catch (IOException e) {
                logger.error(
                    "Exception occurs when deleting time partition directory {} for {}-{}",
                    timePartitions,
                    storageGroupName,
                    dataRegionId,
                    e);
              }
            }
          }
        }
      }
    } else {
      recover();
    }

    MetricService.getInstance().addMetricSet(new DataRegionMetrics(this));
  }

  @TestOnly
  public DataRegion(String storageGroupName, String id) {
    this.storageGroupName = storageGroupName;
    this.dataRegionId = id;
    this.tsFileManager = new TsFileManager(storageGroupName, id, "");
    this.partitionMaxFileVersions = new HashMap<>();
    partitionMaxFileVersions.put(0L, 0L);
  }

  public String getStorageGroupName() {
    return storageGroupName;
  }

  public boolean isReady() {
    return isReady;
  }

  public void setReady(boolean ready) {
    isReady = ready;
  }

  private Map<Long, List<TsFileResource>> splitResourcesByPartition(
      List<TsFileResource> resources) {
    Map<Long, List<TsFileResource>> ret = new TreeMap<>();
    for (TsFileResource resource : resources) {
      ret.computeIfAbsent(resource.getTimePartition(), l -> new ArrayList<>()).add(resource);
    }
    return ret;
  }

  public AtomicBoolean getIsSettling() {
    return isSettling;
  }

  public void setSettling(boolean isSettling) {
    this.isSettling.set(isSettling);
  }

  /** this class is used to store recovering context */
  private class DataRegionRecoveryContext {
    /** number of files to be recovered */
    private final long numOfFilesToRecover;
    /** when the change of recoveredFilesNum exceeds this, log check will be triggered */
    private final long filesNumLogCheckTrigger;
    /** number of already recovered files */
    private long recoveredFilesNum;
    /** last recovery log time */
    private long lastLogTime;
    /** last recovery log files num */
    private long lastLogCheckFilesNum;

    public DataRegionRecoveryContext(long numOfFilesToRecover) {
      this.numOfFilesToRecover = numOfFilesToRecover;
      this.recoveredFilesNum = 0;
      this.filesNumLogCheckTrigger = this.numOfFilesToRecover / 100;
      this.lastLogTime = System.currentTimeMillis();
      this.lastLogCheckFilesNum = 0;
    }

    public void incrementRecoveredFilesNum() {
      recoveredFilesNum++;
      // check log only when 1% more files have been recovered
      if (lastLogCheckFilesNum + filesNumLogCheckTrigger < recoveredFilesNum) {
        lastLogCheckFilesNum = recoveredFilesNum;
        // log only when log interval exceeds recovery log interval
        if (lastLogTime + config.getRecoveryLogIntervalInMs() < System.currentTimeMillis()) {
          logger.info(
              "The data region {}[{}] has recovered {}%, please wait a moment.",
              storageGroupName, dataRegionId, recoveredFilesNum * 1.0 / numOfFilesToRecover);
          lastLogTime = System.currentTimeMillis();
        }
      }
    }
  }

  /** recover from file */
  private void recover() throws DataRegionException {
    try {
      recoverCompaction();
    } catch (Exception e) {
      throw new DataRegionException(e);
    }

    try {
      // collect candidate TsFiles from sequential and unsequential data directory
      Pair<List<TsFileResource>, List<TsFileResource>> seqTsFilesPair =
          getAllFiles(DirectoryManager.getInstance().getAllSequenceFileFolders());
      List<TsFileResource> tmpSeqTsFiles = seqTsFilesPair.left;
      List<TsFileResource> oldSeqTsFiles = seqTsFilesPair.right;
      upgradeSeqFileList.addAll(oldSeqTsFiles);
      Pair<List<TsFileResource>, List<TsFileResource>> unseqTsFilesPair =
          getAllFiles(DirectoryManager.getInstance().getAllUnSequenceFileFolders());
      List<TsFileResource> tmpUnseqTsFiles = unseqTsFilesPair.left;
      List<TsFileResource> oldUnseqTsFiles = unseqTsFilesPair.right;
      upgradeUnseqFileList.addAll(oldUnseqTsFiles);

      if (upgradeSeqFileList.size() + upgradeUnseqFileList.size() != 0) {
        upgradeFileCount.set(upgradeSeqFileList.size() + upgradeUnseqFileList.size());
      }

      // split by partition so that we can find the last file of each partition and decide to
      // close it or not
      DataRegionRecoveryContext DataRegionRecoveryContext =
          new DataRegionRecoveryContext(tmpSeqTsFiles.size() + tmpUnseqTsFiles.size());
      Map<Long, List<TsFileResource>> partitionTmpSeqTsFiles =
          splitResourcesByPartition(tmpSeqTsFiles);
      Map<Long, List<TsFileResource>> partitionTmpUnseqTsFiles =
          splitResourcesByPartition(tmpUnseqTsFiles);
      // recover unsealed TsFiles
      List<WALRecoverListener> recoverListeners = new ArrayList<>();
      for (List<TsFileResource> value : partitionTmpSeqTsFiles.values()) {
        // tsFiles without resource file are unsealed
        while (!value.isEmpty()) {
          TsFileResource tsFileResource = value.get(value.size() - 1);
          if (tsFileResource.resourceFileExists()) {
            TsFileMetricManager.getInstance().addFile(tsFileResource.getTsFile().length(), true);
            break;
          } else {
            value.remove(value.size() - 1);
            WALRecoverListener recoverListener =
                recoverUnsealedTsFile(tsFileResource, DataRegionRecoveryContext, true);
            if (recoverListener != null) {
              recoverListeners.add(recoverListener);
            }
          }
        }
      }
      for (List<TsFileResource> value : partitionTmpUnseqTsFiles.values()) {
        // tsFiles without resource file are unsealed
        while (!value.isEmpty()) {
          TsFileResource tsFileResource = value.get(value.size() - 1);
          if (tsFileResource.resourceFileExists()) {
            TsFileMetricManager.getInstance().addFile(tsFileResource.getTsFile().length(), false);
            break;
          } else {
            value.remove(value.size() - 1);
            WALRecoverListener recoverListener =
                recoverUnsealedTsFile(tsFileResource, DataRegionRecoveryContext, false);
            if (recoverListener != null) {
              recoverListeners.add(recoverListener);
            }
          }
        }
      }
      WALRecoverManager.getInstance().getAllDataRegionScannedLatch().countDown();
      // recover sealed TsFiles
      if (!partitionTmpSeqTsFiles.isEmpty()) {
        long latestPartitionId =
            ((TreeMap<Long, List<TsFileResource>>) partitionTmpSeqTsFiles).lastKey();
        for (Entry<Long, List<TsFileResource>> partitionFiles : partitionTmpSeqTsFiles.entrySet()) {
          recoverFilesInPartition(
              partitionFiles.getKey(),
              DataRegionRecoveryContext,
              partitionFiles.getValue(),
              true,
              partitionFiles.getKey() == latestPartitionId);
        }
      }
      for (Entry<Long, List<TsFileResource>> partitionFiles : partitionTmpUnseqTsFiles.entrySet()) {
        recoverFilesInPartition(
            partitionFiles.getKey(),
            DataRegionRecoveryContext,
            partitionFiles.getValue(),
            false,
            false);
      }
      // wait until all unsealed TsFiles have been recovered
      for (WALRecoverListener recoverListener : recoverListeners) {
        if (recoverListener.waitForResult() == WALRecoverListener.Status.FAILURE) {
          logger.error(
              "Fail to recover unsealed TsFile {}, skip it.",
              recoverListener.getFilePath(),
              recoverListener.getCause());
        }
        // update VSGRecoveryContext
        DataRegionRecoveryContext.incrementRecoveredFilesNum();
      }
      for (TsFileResource resource : tsFileManager.getTsFileList(true)) {
        long partitionNum = resource.getTimePartition();
        updatePartitionFileVersion(partitionNum, resource.getVersion());
      }
      for (TsFileResource resource : tsFileManager.getTsFileList(false)) {
        long partitionNum = resource.getTimePartition();
        updatePartitionFileVersion(partitionNum, resource.getVersion());
      }
      for (TsFileResource resource : upgradeSeqFileList) {
        long partitionNum = resource.getTimePartition();
        updatePartitionFileVersion(partitionNum, resource.getVersion());
      }
      for (TsFileResource resource : upgradeUnseqFileList) {
        long partitionNum = resource.getTimePartition();
        updatePartitionFileVersion(partitionNum, resource.getVersion());
      }
      updateLatestFlushedTime();
    } catch (IOException e) {
      throw new DataRegionException(e);
    }

    // recover and start timed compaction thread
    initCompaction();

    if (StorageEngineV2.getInstance().isAllSgReady()) {
      logger.info("The data region {}[{}] is created successfully", storageGroupName, dataRegionId);
    } else {
      logger.info(
          "The data region {}[{}] is recovered successfully", storageGroupName, dataRegionId);
    }
  }

  private void updateLastFlushTime(TsFileResource resource, boolean isSeq) {
    //  only update flush time when it is a seq file
    if (isSeq) {
      long timePartitionId = resource.getTimePartition();
      Map<String, Long> endTimeMap = new HashMap<>();
      for (String deviceId : resource.getDevices()) {
        long endTime = resource.getEndTime(deviceId);
        endTimeMap.put(deviceId.intern(), endTime);
      }
      lastFlushTimeMap.setMultiDeviceFlushedTime(timePartitionId, endTimeMap);
      lastFlushTimeMap.setMultiDeviceGlobalFlushedTime(endTimeMap);
    }
  }

  private void initCompaction() {
    if (!config.isEnableSeqSpaceCompaction()
        && !config.isEnableUnseqSpaceCompaction()
        && !config.isEnableCrossSpaceCompaction()) {
      return;
    }
    timedCompactionScheduleTask =
        IoTDBThreadPoolFactory.newSingleThreadScheduledExecutor(
            ThreadName.COMPACTION_SCHEDULE.getName() + "-" + storageGroupName + "-" + dataRegionId);
    ScheduledExecutorUtil.safelyScheduleWithFixedDelay(
        timedCompactionScheduleTask,
        this::executeCompaction,
        COMPACTION_TASK_SUBMIT_DELAY,
        IoTDBDescriptor.getInstance().getConfig().getCompactionScheduleIntervalInMs(),
        TimeUnit.MILLISECONDS);
  }

  private void recoverCompaction() {
    CompactionRecoverManager compactionRecoverManager =
        new CompactionRecoverManager(tsFileManager, storageGroupName, dataRegionId);
    compactionRecoverManager.recoverInnerSpaceCompaction(true);
    compactionRecoverManager.recoverInnerSpaceCompaction(false);
    compactionRecoverManager.recoverCrossSpaceCompaction();
  }

  private void updatePartitionFileVersion(long partitionNum, long fileVersion) {
    long oldVersion = partitionMaxFileVersions.getOrDefault(partitionNum, 0L);
    if (fileVersion > oldVersion) {
      partitionMaxFileVersions.put(partitionNum, fileVersion);
    }
  }

  /**
   * use old seq file to update latestTimeForEachDevice, globalLatestFlushedTimeForEachDevice,
   * partitionLatestFlushedTimeForEachDevice and timePartitionIdVersionControllerMap
   */
  @SuppressWarnings("squid:S3776") // Suppress high Cognitive Complexity warning
  private void updateLatestFlushedTime() throws IOException {

    VersionController versionController =
        new SimpleFileVersionController(storageGroupSysDir.getPath());
    long currentVersion = versionController.currVersion();
    for (TsFileResource resource : upgradeSeqFileList) {
      for (String deviceId : resource.getDevices()) {
        long endTime = resource.getEndTime(deviceId);
        long endTimePartitionId = StorageEngineV2.getTimePartition(endTime);
        lastFlushTimeMap.setOneDeviceGlobalFlushedTime(deviceId, endTime);

        // set all the covered partition's LatestFlushedTime
        long partitionId = StorageEngineV2.getTimePartition(resource.getStartTime(deviceId));
        while (partitionId <= endTimePartitionId) {
          lastFlushTimeMap.setOneDeviceFlushedTime(partitionId, deviceId, endTime);
          if (!timePartitionIdVersionControllerMap.containsKey(partitionId)) {
            File directory =
                SystemFileFactory.INSTANCE.getFile(storageGroupSysDir, String.valueOf(partitionId));
            if (!directory.exists()) {
              directory.mkdirs();
            }
            File versionFile =
                SystemFileFactory.INSTANCE.getFile(
                    directory, SimpleFileVersionController.FILE_PREFIX + currentVersion);
            if (!versionFile.createNewFile()) {
              logger.warn("Version file {} has already been created ", versionFile);
            }
            timePartitionIdVersionControllerMap.put(
                partitionId,
                new SimpleFileVersionController(storageGroupSysDir.getPath(), partitionId));
          }
          partitionId++;
        }
      }
    }
  }

  @SuppressWarnings("squid:S3776") // Suppress high Cognitive Complexity warning
  private Pair<List<TsFileResource>, List<TsFileResource>> getAllFiles(List<String> folders)
      throws IOException, DataRegionException {
    List<File> tsFiles = new ArrayList<>();
    List<File> upgradeFiles = new ArrayList<>();
    for (String baseDir : folders) {
      File fileFolder =
          fsFactory.getFile(baseDir + File.separator + storageGroupName, dataRegionId);
      if (!fileFolder.exists()) {
        continue;
      }

      // old version
      // some TsFileResource may be being persisted when the system crashed, try recovering such
      // resources
      continueFailedRenames(fileFolder, TEMP_SUFFIX);

      File[] subFiles = fileFolder.listFiles();
      if (subFiles != null) {
        for (File partitionFolder : subFiles) {
          if (!partitionFolder.isDirectory()) {
            logger.warn("{} is not a directory.", partitionFolder.getAbsolutePath());
          } else if (!partitionFolder.getName().equals(IoTDBConstant.UPGRADE_FOLDER_NAME)) {
            // some TsFileResource may be being persisted when the system crashed, try recovering
            // such
            // resources
            continueFailedRenames(partitionFolder, TEMP_SUFFIX);

            Collections.addAll(
                tsFiles,
                fsFactory.listFilesBySuffix(partitionFolder.getAbsolutePath(), TSFILE_SUFFIX));
          } else {
            // collect old TsFiles for upgrading
            Collections.addAll(
                upgradeFiles,
                fsFactory.listFilesBySuffix(partitionFolder.getAbsolutePath(), TSFILE_SUFFIX));
          }
        }
      }
    }

    tsFiles.sort(this::compareFileName);
    if (!tsFiles.isEmpty()) {
      checkTsFileTime(tsFiles.get(tsFiles.size() - 1));
    }
    List<TsFileResource> ret = new ArrayList<>();
    tsFiles.forEach(f -> ret.add(new TsFileResource(f)));

    upgradeFiles.sort(this::compareFileName);
    if (!upgradeFiles.isEmpty()) {
      checkTsFileTime(upgradeFiles.get(upgradeFiles.size() - 1));
    }
    List<TsFileResource> upgradeRet = new ArrayList<>();
    for (File f : upgradeFiles) {
      TsFileResource fileResource = new TsFileResource(f);
      fileResource.setStatus(TsFileResourceStatus.CLOSED);
      // make sure the flush command is called before IoTDB is down.
      fileResource.deserializeFromOldFile();
      upgradeRet.add(fileResource);
    }
    return new Pair<>(ret, upgradeRet);
  }

  private void continueFailedRenames(File fileFolder, String suffix) {
    File[] files = fsFactory.listFilesBySuffix(fileFolder.getAbsolutePath(), suffix);
    if (files != null) {
      for (File tempResource : files) {
        File originResource = fsFactory.getFile(tempResource.getPath().replace(suffix, ""));
        if (originResource.exists()) {
          tempResource.delete();
        } else {
          tempResource.renameTo(originResource);
        }
      }
    }
  }

  /** check if the tsfile's time is smaller than system current time */
  private void checkTsFileTime(File tsFile) throws DataRegionException {
    String[] items = tsFile.getName().replace(TSFILE_SUFFIX, "").split(FILE_NAME_SEPARATOR);
    long fileTime = Long.parseLong(items[0]);
    long currentTime = System.currentTimeMillis();
    if (fileTime > currentTime) {
      throw new DataRegionException(
          String.format(
              "data region %s[%s] is down, because the time of tsfile %s is larger than system current time, "
                  + "file time is %d while system current time is %d, please check it.",
              storageGroupName, dataRegionId, tsFile.getAbsolutePath(), fileTime, currentTime));
    }
  }

  /** submit unsealed TsFile to WALRecoverManager */
  private WALRecoverListener recoverUnsealedTsFile(
      TsFileResource unsealedTsFile, DataRegionRecoveryContext context, boolean isSeq) {
    UnsealedTsFileRecoverPerformer recoverPerformer =
        new UnsealedTsFileRecoverPerformer(
            unsealedTsFile, isSeq, idTable, this::callbackAfterUnsealedTsFileRecovered);
    // remember to close UnsealedTsFileRecoverPerformer
    return WALRecoverManager.getInstance().addRecoverPerformer(recoverPerformer);
  }

  private void callbackAfterUnsealedTsFileRecovered(
      UnsealedTsFileRecoverPerformer recoverPerformer) {
    TsFileResource tsFileResource = recoverPerformer.getTsFileResource();
    boolean isSeq = recoverPerformer.isSequence();
    if (!recoverPerformer.canWrite()) {
      // cannot write, just close it
      for (ISyncManager syncManager :
          SyncService.getInstance().getOrCreateSyncManager(dataRegionId)) {
        syncManager.syncRealTimeTsFile(tsFileResource.getTsFile());
      }
      try {
        tsFileResource.close();
      } catch (IOException e) {
        logger.error("Fail to close TsFile {} when recovering", tsFileResource.getTsFile(), e);
      }
      updateLastFlushTime(tsFileResource, isSeq);
      tsFileResourceManager.registerSealedTsFileResource(tsFileResource);
      TsFileMetricManager.getInstance()
          .addFile(tsFileResource.getTsFile().length(), recoverPerformer.isSequence());
    } else {
      // the last file is not closed, continue writing to it
      RestorableTsFileIOWriter writer = recoverPerformer.getWriter();
      long timePartitionId = tsFileResource.getTimePartition();
      TimePartitionManager.getInstance()
          .updateAfterOpeningTsFileProcessor(
              new DataRegionId(Integer.parseInt(dataRegionId)), timePartitionId);
      TsFileProcessor tsFileProcessor =
          new TsFileProcessor(
              dataRegionId,
              dataRegionInfo,
              tsFileResource,
              this::closeUnsealedTsFileProcessorCallBack,
              isSeq ? this::sequenceFlushCallback : this::unsequenceFlushCallback,
              isSeq,
              writer);
      if (isSeq) {
        workSequenceTsFileProcessors.put(timePartitionId, tsFileProcessor);
      } else {
        workUnsequenceTsFileProcessors.put(timePartitionId, tsFileProcessor);
      }
      tsFileResource.setProcessor(tsFileProcessor);
      tsFileResource.removeResourceFile();
      tsFileProcessor.setTimeRangeId(timePartitionId);
      writer.makeMetadataVisible();
      if (enableMemControl) {
        TsFileProcessorInfo tsFileProcessorInfo = new TsFileProcessorInfo(dataRegionInfo);
        tsFileProcessor.setTsFileProcessorInfo(tsFileProcessorInfo);
        this.dataRegionInfo.initTsFileProcessorInfo(tsFileProcessor);
        // get chunkMetadata size
        long chunkMetadataSize = 0;
        for (Map<String, List<ChunkMetadata>> metaMap : writer.getMetadatasForQuery().values()) {
          for (List<ChunkMetadata> metadatas : metaMap.values()) {
            for (ChunkMetadata chunkMetadata : metadatas) {
              chunkMetadataSize += chunkMetadata.calculateRamSize();
            }
          }
        }
        tsFileProcessorInfo.addTSPMemCost(chunkMetadataSize);
      }
    }
    tsFileManager.add(tsFileResource, recoverPerformer.isSequence());
  }

  /** recover sealed TsFile */
  private void recoverSealedTsFiles(
      TsFileResource sealedTsFile, DataRegionRecoveryContext context, boolean isSeq) {
    try (SealedTsFileRecoverPerformer recoverPerformer =
        new SealedTsFileRecoverPerformer(sealedTsFile)) {
      recoverPerformer.recover();
      // pick up crashed compaction target files
      if (recoverPerformer.hasCrashed()) {
        if (TsFileResource.getInnerCompactionCount(sealedTsFile.getTsFile().getName()) > 0) {
          tsFileManager.addForRecover(sealedTsFile, isSeq);
          return;
        } else {
          logger.warn(
              "Sealed TsFile {} has crashed at zero level, truncate and recover it.",
              sealedTsFile.getTsFilePath());
        }
      }
      sealedTsFile.close();
      tsFileManager.add(sealedTsFile, isSeq);
      tsFileResourceManager.registerSealedTsFileResource(sealedTsFile);
    } catch (DataRegionException | IOException e) {
      logger.error("Fail to recover sealed TsFile {}, skip it.", sealedTsFile.getTsFilePath(), e);
    } finally {
      // update recovery context
      context.incrementRecoveredFilesNum();
    }
  }

  private void recoverFilesInPartition(
      long partitionId,
      DataRegionRecoveryContext context,
      List<TsFileResource> resourceList,
      boolean isSeq,
      boolean isLatestPartition) {
    for (TsFileResource tsFileResource : resourceList) {
      recoverSealedTsFiles(tsFileResource, context, isSeq);
    }
    if (isLatestPartition && isSeq) {
      lastFlushTimeMap.checkAndCreateFlushedTimePartition(partitionId);
      for (TsFileResource tsFileResource : resourceList) {
        updateLastFlushTime(tsFileResource, true);
      }
      TimePartitionManager.getInstance()
          .registerTimePartitionInfo(
              new TimePartitionInfo(
                  new DataRegionId(Integer.valueOf(dataRegionId)),
                  partitionId,
                  false,
                  Long.MAX_VALUE,
                  lastFlushTimeMap.getMemSize(partitionId),
                  true));
    }
  }

  // ({systemTime}-{versionNum}-{mergeNum}.tsfile)
  private int compareFileName(File o1, File o2) {
    String[] items1 = o1.getName().replace(TSFILE_SUFFIX, "").split(FILE_NAME_SEPARATOR);
    String[] items2 = o2.getName().replace(TSFILE_SUFFIX, "").split(FILE_NAME_SEPARATOR);
    long ver1 = Long.parseLong(items1[0]);
    long ver2 = Long.parseLong(items2[0]);
    int cmp = Long.compare(ver1, ver2);
    if (cmp == 0) {
      return Long.compare(Long.parseLong(items1[1]), Long.parseLong(items2[1]));
    } else {
      return cmp;
    }
  }

  /**
   * insert one row of data
   *
   * @param insertRowNode one row of data
   */
  public void insert(InsertRowNode insertRowNode)
      throws WriteProcessException, TriggerExecutionException {
    // reject insertions that are out of ttl
    if (!isAlive(insertRowNode.getTime())) {
      throw new OutOfTTLException(insertRowNode.getTime(), (DateTimeUtils.currentTime() - dataTTL));
    }
    if (enableMemControl) {
      StorageEngineV2.blockInsertionIfReject(null);
    }
    writeLock("InsertRow");
    try {
      // init map
      long timePartitionId = StorageEngineV2.getTimePartition(insertRowNode.getTime());

      if (!lastFlushTimeMap.checkAndCreateFlushedTimePartition(timePartitionId)) {
        TimePartitionManager.getInstance()
            .registerTimePartitionInfo(
                new TimePartitionInfo(
                    new DataRegionId(Integer.valueOf(dataRegionId)),
                    timePartitionId,
                    true,
                    Long.MAX_VALUE,
                    0,
                    tsFileManager.isLatestTimePartition(timePartitionId)));
      }

      boolean isSequence =
          insertRowNode.getTime()
              > lastFlushTimeMap.getFlushedTime(
                  timePartitionId, insertRowNode.getDevicePath().getFullPath());

      // is unsequence and user set config to discard out of order data
      if (!isSequence
          && IoTDBDescriptor.getInstance().getConfig().isEnableDiscardOutOfOrderData()) {
        return;
      }

      // fire trigger before insertion
      // TriggerEngine.fire(TriggerEvent.BEFORE_INSERT, insertRowNode);
      // insert to sequence or unSequence file
      insertToTsFileProcessor(insertRowNode, isSequence, timePartitionId);
      // fire trigger after insertion
      // TriggerEngine.fire(TriggerEvent.AFTER_INSERT, insertRowNode);
    } finally {
      writeUnlock();
    }
  }

  /**
   * Insert a tablet (rows belonging to the same devices) into this storage group.
   *
   * @throws BatchProcessException if some of the rows failed to be inserted
   */
  @SuppressWarnings("squid:S3776") // Suppress high Cognitive Complexity warning
  public void insertTablet(InsertTabletNode insertTabletNode)
      throws TriggerExecutionException, BatchProcessException, WriteProcessException {
    if (enableMemControl) {
      StorageEngineV2.blockInsertionIfReject(null);
    }
    writeLock("insertTablet");
    try {
      TSStatus[] results = new TSStatus[insertTabletNode.getRowCount()];
      Arrays.fill(results, RpcUtils.SUCCESS_STATUS);
      boolean noFailure = true;

      /*
       * assume that batch has been sorted by client
       */
      int loc = 0;
      while (loc < insertTabletNode.getRowCount()) {
        long currTime = insertTabletNode.getTimes()[loc];
        // skip points that do not satisfy TTL
        if (!isAlive(currTime)) {
          results[loc] =
              RpcUtils.getStatus(
                  TSStatusCode.OUT_OF_TTL_ERROR,
                  "time " + currTime + " in current line is out of TTL: " + dataTTL);
          loc++;
          noFailure = false;
        } else {
          break;
        }
      }
      // loc pointing at first legal position
      if (loc == insertTabletNode.getRowCount()) {
        throw new OutOfTTLException(
            insertTabletNode.getTimes()[insertTabletNode.getTimes().length - 1],
            (DateTimeUtils.currentTime() - dataTTL));
      }

      //      TODO(Trigger)// fire trigger before insertion
      //      final int firePosition = loc;
      //      TriggerEngine.fire(TriggerEvent.BEFORE_INSERT, insertTabletPlan, firePosition);

      // before is first start point
      int before = loc;
      // before time partition
      long beforeTimePartition =
          StorageEngineV2.getTimePartition(insertTabletNode.getTimes()[before]);
      // init map

      if (!lastFlushTimeMap.checkAndCreateFlushedTimePartition(beforeTimePartition)) {
        TimePartitionManager.getInstance()
            .registerTimePartitionInfo(
                new TimePartitionInfo(
                    new DataRegionId(Integer.valueOf(dataRegionId)),
                    beforeTimePartition,
                    true,
                    Long.MAX_VALUE,
                    0,
                    tsFileManager.isLatestTimePartition(beforeTimePartition)));
      }

      long lastFlushTime =
          lastFlushTimeMap.getFlushedTime(
              beforeTimePartition, insertTabletNode.getDevicePath().getFullPath());

      // if is sequence
      boolean isSequence = false;
      while (loc < insertTabletNode.getRowCount()) {
        long time = insertTabletNode.getTimes()[loc];
        // always in some time partition
        // judge if we should insert sequence
        if (!isSequence && time > lastFlushTime) {
          // insert into unsequence and then start sequence
          if (!IoTDBDescriptor.getInstance().getConfig().isEnableDiscardOutOfOrderData()) {
            noFailure =
                insertTabletToTsFileProcessor(
                        insertTabletNode, before, loc, false, results, beforeTimePartition)
                    && noFailure;
          }
          before = loc;
          isSequence = true;
        }
        loc++;
      }

      // do not forget last part
      if (before < loc
          && (isSequence
              || !IoTDBDescriptor.getInstance().getConfig().isEnableDiscardOutOfOrderData())) {
        noFailure =
            insertTabletToTsFileProcessor(
                    insertTabletNode, before, loc, isSequence, results, beforeTimePartition)
                && noFailure;
      }
      long globalLatestFlushedTime =
          lastFlushTimeMap.getGlobalFlushedTime(insertTabletNode.getDevicePath().getFullPath());
      tryToUpdateBatchInsertLastCache(insertTabletNode, globalLatestFlushedTime);

      if (!noFailure) {
        throw new BatchProcessException(results);
      }

      //      TODO: trigger // fire trigger after insertion
      //      TriggerEngine.fire(TriggerEvent.AFTER_INSERT, insertTabletPlan, firePosition);
    } finally {
      writeUnlock();
    }
  }

  /**
   * Check whether the time falls in TTL.
   *
   * @return whether the given time falls in ttl
   */
  private boolean isAlive(long time) {
    return dataTTL == Long.MAX_VALUE || (DateTimeUtils.currentTime() - time) <= dataTTL;
  }

  /**
   * insert batch to tsfile processor thread-safety that the caller need to guarantee The rows to be
   * inserted are in the range [start, end) Null value in each column values will be replaced by the
   * subsequent non-null value, e.g., {1, null, 3, null, 5} will be {1, 3, 5, null, 5}
   *
   * @param insertTabletNode insert a tablet of a device
   * @param sequence whether is sequence
   * @param start start index of rows to be inserted in insertTabletPlan
   * @param end end index of rows to be inserted in insertTabletPlan
   * @param results result array
   * @param timePartitionId time partition id
   * @return false if any failure occurs when inserting the tablet, true otherwise
   */
  private boolean insertTabletToTsFileProcessor(
      InsertTabletNode insertTabletNode,
      int start,
      int end,
      boolean sequence,
      TSStatus[] results,
      long timePartitionId) {
    // return when start >= end
    if (start >= end) {
      return true;
    }

    TsFileProcessor tsFileProcessor = getOrCreateTsFileProcessor(timePartitionId, sequence);
    if (tsFileProcessor == null) {
      for (int i = start; i < end; i++) {
        results[i] =
            RpcUtils.getStatus(
                TSStatusCode.INTERNAL_SERVER_ERROR,
                "can not create TsFileProcessor, timePartitionId: " + timePartitionId);
      }
      return false;
    }

    try {
      tsFileProcessor.insertTablet(insertTabletNode, start, end, results);
    } catch (WriteProcessRejectException e) {
      logger.warn("insert to TsFileProcessor rejected, {}", e.getMessage());
      return false;
    } catch (WriteProcessException e) {
      logger.error("insert to TsFileProcessor error ", e);
      return false;
    }

    // check memtable size and may async try to flush the work memtable
    if (tsFileProcessor.shouldFlush()) {
      fileFlushPolicy.apply(this, tsFileProcessor, sequence);
    }
    return true;
  }

  private void tryToUpdateBatchInsertLastCache(InsertTabletNode node, long latestFlushedTime) {
    if (!IoTDBDescriptor.getInstance().getConfig().isLastCacheEnabled()) {
      return;
    }
    for (int i = 0; i < node.getColumns().length; i++) {
      if (node.getColumns()[i] == null) {
        continue;
      }
      // Update cached last value with high priority
      DataNodeSchemaCache.getInstance()
          .updateLastCache(
              node.getDevicePath().concatNode(node.getMeasurements()[i]),
              node.composeLastTimeValuePair(i),
              true,
              latestFlushedTime);
    }
  }

  private void insertToTsFileProcessor(
      InsertRowNode insertRowNode, boolean sequence, long timePartitionId)
      throws WriteProcessException {
    TsFileProcessor tsFileProcessor = getOrCreateTsFileProcessor(timePartitionId, sequence);
    if (tsFileProcessor == null) {
      return;
    }

    tsFileProcessor.insert(insertRowNode);

    long globalLatestFlushTime =
        lastFlushTimeMap.getGlobalFlushedTime(insertRowNode.getDevicePath().getFullPath());

    tryToUpdateInsertLastCache(insertRowNode, globalLatestFlushTime);

    // check memtable size and may asyncTryToFlush the work memtable
    if (tsFileProcessor.shouldFlush()) {
      fileFlushPolicy.apply(this, tsFileProcessor, sequence);
    }
  }

  private void tryToUpdateInsertLastCache(InsertRowNode node, long latestFlushedTime) {
    if (!IoTDBDescriptor.getInstance().getConfig().isLastCacheEnabled()) {
      return;
    }
    for (int i = 0; i < node.getValues().length; i++) {
      if (node.getValues()[i] == null) {
        continue;
      }
      // Update cached last value with high priority
      DataNodeSchemaCache.getInstance()
          .updateLastCache(
              node.getDevicePath().concatNode(node.getMeasurements()[i]),
              node.composeTimeValuePair(i),
              true,
              latestFlushedTime);
    }
  }

  /**
   * WAL module uses this method to flush memTable
   *
   * @return True if flush task is submitted successfully
   */
  public boolean submitAFlushTask(long timeRangeId, boolean sequence, IMemTable memTable) {
    writeLock("submitAFlushTask");
    try {
      if (memTable.getFlushStatus() != FlushStatus.WORKING) {
        return false;
      }

      TsFileProcessor tsFileProcessor;
      if (sequence) {
        tsFileProcessor = workSequenceTsFileProcessors.get(timeRangeId);
      } else {
        tsFileProcessor = workUnsequenceTsFileProcessors.get(timeRangeId);
      }
      // only submit when tsFileProcessor exists and memTables are same
      boolean shouldSubmit =
          tsFileProcessor != null && tsFileProcessor.getWorkMemTable() == memTable;
      if (shouldSubmit) {
        fileFlushPolicy.apply(this, tsFileProcessor, tsFileProcessor.isSequence());
      }
      return shouldSubmit;
    } finally {
      writeUnlock();
    }
  }

  /**
   * mem control module uses this method to flush memTable
   *
   * @param tsFileProcessor tsfile processor in which memTable to be flushed
   */
  public void submitAFlushTaskWhenShouldFlush(TsFileProcessor tsFileProcessor) {
    writeLock("submitAFlushTaskWhenShouldFlush");
    try {
      // check memtable size and may asyncTryToFlush the work memtable
      if (tsFileProcessor.shouldFlush()) {
        fileFlushPolicy.apply(this, tsFileProcessor, tsFileProcessor.isSequence());
      }
    } finally {
      writeUnlock();
    }
  }

  private TsFileProcessor getOrCreateTsFileProcessor(long timeRangeId, boolean sequence) {
    TsFileProcessor tsFileProcessor = null;
    int retryCnt = 0;
    do {
      try {
        if (sequence) {
          tsFileProcessor =
              getOrCreateTsFileProcessorIntern(timeRangeId, workSequenceTsFileProcessors, true);
        } else {
          tsFileProcessor =
              getOrCreateTsFileProcessorIntern(timeRangeId, workUnsequenceTsFileProcessors, false);
        }
      } catch (DiskSpaceInsufficientException e) {
        logger.error(
            "disk space is insufficient when creating TsFile processor, change system mode to read-only",
            e);
        CommonDescriptor.getInstance().getConfig().setNodeStatus(NodeStatus.ReadOnly);
        break;
      } catch (IOException e) {
        if (retryCnt < 3) {
          logger.warn("meet IOException when creating TsFileProcessor, retry it again", e);
          retryCnt++;
        } else {
          logger.error(
              "meet IOException when creating TsFileProcessor, change system mode to error", e);
          CommonDescriptor.getInstance().getConfig().handleUnrecoverableError();
          break;
        }
      }
    } while (tsFileProcessor == null);
    return tsFileProcessor;
  }

  /**
   * get processor from hashmap, flush oldest processor if necessary
   *
   * @param timeRangeId time partition range
   * @param tsFileProcessorTreeMap tsFileProcessorTreeMap
   * @param sequence whether is sequence or not
   */
  private TsFileProcessor getOrCreateTsFileProcessorIntern(
      long timeRangeId, TreeMap<Long, TsFileProcessor> tsFileProcessorTreeMap, boolean sequence)
      throws IOException, DiskSpaceInsufficientException {

    TsFileProcessor res = tsFileProcessorTreeMap.get(timeRangeId);

    if (null == res) {
      // build new processor, memory control module will control the number of memtables
      TimePartitionManager.getInstance()
          .updateAfterOpeningTsFileProcessor(
              new DataRegionId(Integer.valueOf(dataRegionId)), timeRangeId);
      res = newTsFileProcessor(sequence, timeRangeId);
      tsFileProcessorTreeMap.put(timeRangeId, res);
      tsFileManager.add(res.getTsFileResource(), sequence);
    }

    return res;
  }

  private TsFileProcessor newTsFileProcessor(boolean sequence, long timePartitionId)
      throws IOException, DiskSpaceInsufficientException {

    long version = partitionMaxFileVersions.getOrDefault(timePartitionId, 0L) + 1;
    partitionMaxFileVersions.put(timePartitionId, version);
    String filePath =
        TsFileNameGenerator.generateNewTsFilePathWithMkdir(
            sequence,
            storageGroupName,
            dataRegionId,
            timePartitionId,
            System.currentTimeMillis(),
            version,
            0,
            0);

    return getTsFileProcessor(sequence, filePath, timePartitionId);
  }

  private TsFileProcessor getTsFileProcessor(
      boolean sequence, String filePath, long timePartitionId) throws IOException {
    TsFileProcessor tsFileProcessor;
    if (sequence) {
      tsFileProcessor =
          new TsFileProcessor(
              storageGroupName + FILE_NAME_SEPARATOR + dataRegionId,
              fsFactory.getFileWithParent(filePath),
              dataRegionInfo,
              this::closeUnsealedTsFileProcessorCallBack,
              this::sequenceFlushCallback,
              true);
    } else {
      tsFileProcessor =
          new TsFileProcessor(
              storageGroupName + FILE_NAME_SEPARATOR + dataRegionId,
              fsFactory.getFileWithParent(filePath),
              dataRegionInfo,
              this::closeUnsealedTsFileProcessorCallBack,
              this::unsequenceFlushCallback,
              false);
    }

    if (enableMemControl) {
      TsFileProcessorInfo tsFileProcessorInfo = new TsFileProcessorInfo(dataRegionInfo);
      tsFileProcessor.setTsFileProcessorInfo(tsFileProcessorInfo);
      this.dataRegionInfo.initTsFileProcessorInfo(tsFileProcessor);
    }

    tsFileProcessor.addCloseFileListeners(customCloseFileListeners);
    tsFileProcessor.addFlushListeners(customFlushListeners);
    tsFileProcessor.setTimeRangeId(timePartitionId);

    return tsFileProcessor;
  }

  /**
   * Create a new tsfile name
   *
   * @return file name
   */
  private String getNewTsFileName(long timePartitionId) {
    long version = partitionMaxFileVersions.getOrDefault(timePartitionId, 0L) + 1;
    partitionMaxFileVersions.put(timePartitionId, version);
    return getNewTsFileName(System.currentTimeMillis(), version, 0, 0);
  }

  private String getNewTsFileName(long time, long version, int mergeCnt, int unseqCompactionCnt) {
    return TsFileNameGenerator.generateNewTsFileName(time, version, mergeCnt, unseqCompactionCnt);
  }

  /**
   * close one tsfile processor
   *
   * @param sequence whether this tsfile processor is sequence or not
   * @param tsFileProcessor tsfile processor
   */
  public void syncCloseOneTsFileProcessor(boolean sequence, TsFileProcessor tsFileProcessor) {
    synchronized (closeStorageGroupCondition) {
      try {
        asyncCloseOneTsFileProcessor(sequence, tsFileProcessor);
        long startTime = System.currentTimeMillis();
        while (closingSequenceTsFileProcessor.contains(tsFileProcessor)
            || closingUnSequenceTsFileProcessor.contains(tsFileProcessor)) {
          closeStorageGroupCondition.wait(60_000);
          if (System.currentTimeMillis() - startTime > 60_000) {
            logger.warn(
                "{} has spent {}s to wait for closing one tsfile.",
                storageGroupName + "-" + this.dataRegionId,
                (System.currentTimeMillis() - startTime) / 1000);
          }
        }
      } catch (InterruptedException e) {
        Thread.currentThread().interrupt();
        logger.error(
            "syncCloseOneTsFileProcessor error occurs while waiting for closing the storage "
                + "group {}",
            storageGroupName + "-" + dataRegionId,
            e);
      }
    }
  }

  /**
   * close one tsfile processor, thread-safety should be ensured by caller
   *
   * @param sequence whether this tsfile processor is sequence or not
   * @param tsFileProcessor tsfile processor
   */
  public void asyncCloseOneTsFileProcessor(boolean sequence, TsFileProcessor tsFileProcessor) {
    // for sequence tsfile, we update the endTimeMap only when the file is prepared to be closed.
    // for unsequence tsfile, we have maintained the endTimeMap when an insertion comes.
    if (closingSequenceTsFileProcessor.contains(tsFileProcessor)
        || closingUnSequenceTsFileProcessor.contains(tsFileProcessor)
        || tsFileProcessor.alreadyMarkedClosing()) {
      return;
    }
    logger.info(
        "Async close tsfile: {}",
        tsFileProcessor.getTsFileResource().getTsFile().getAbsolutePath());
    if (sequence) {
      closingSequenceTsFileProcessor.add(tsFileProcessor);
      tsFileProcessor.asyncClose();

      workSequenceTsFileProcessors.remove(tsFileProcessor.getTimeRangeId());
      // if unsequence files don't contain this time range id, we should remove it's version
      // controller
      if (!workUnsequenceTsFileProcessors.containsKey(tsFileProcessor.getTimeRangeId())) {
        timePartitionIdVersionControllerMap.remove(tsFileProcessor.getTimeRangeId());
      }
      logger.info("close a sequence tsfile processor {}", storageGroupName + "-" + dataRegionId);
    } else {
      closingUnSequenceTsFileProcessor.add(tsFileProcessor);
      tsFileProcessor.asyncClose();

      workUnsequenceTsFileProcessors.remove(tsFileProcessor.getTimeRangeId());
      // if sequence files don't contain this time range id, we should remove it's version
      // controller
      if (!workSequenceTsFileProcessors.containsKey(tsFileProcessor.getTimeRangeId())) {
        timePartitionIdVersionControllerMap.remove(tsFileProcessor.getTimeRangeId());
      }
    }
  }

  /**
   * delete the storageGroup's own folder in folder data/system/storage_groups
   *
   * @param systemDir system dir
   */
  public void deleteFolder(String systemDir) {
    logger.info(
        "{} will close all files for deleting data folder {}",
        storageGroupName + "-" + dataRegionId,
        systemDir);
    writeLock("deleteFolder");
    try {
      File dataRegionSystemFolder =
          SystemFileFactory.INSTANCE.getFile(
              systemDir + File.separator + storageGroupName, dataRegionId);
      org.apache.iotdb.commons.utils.FileUtils.deleteDirectoryAndEmptyParent(
          dataRegionSystemFolder);
    } finally {
      writeUnlock();
    }
  }

  /** close all tsfile resource */
  public void closeAllResources() {
    for (TsFileResource tsFileResource : tsFileManager.getTsFileList(false)) {
      try {
        tsFileResource.close();
      } catch (IOException e) {
        logger.error("Cannot close a TsFileResource {}", tsFileResource, e);
      }
    }
    for (TsFileResource tsFileResource : tsFileManager.getTsFileList(true)) {
      try {
        tsFileResource.close();
      } catch (IOException e) {
        logger.error("Cannot close a TsFileResource {}", tsFileResource, e);
      }
    }
  }

  /** delete tsfile */
  public void syncDeleteDataFiles() {
    logger.info(
        "{} will close all files for deleting data files", storageGroupName + "-" + dataRegionId);
    writeLock("syncDeleteDataFiles");
    try {

      syncCloseAllWorkingTsFileProcessors();
      // normally, mergingModification is just need to be closed by after a merge task is finished.
      // we close it here just for IT test.
      closeAllResources();
      deleteAllSGFolders(DirectoryManager.getInstance().getAllFilesFolders());

      this.workSequenceTsFileProcessors.clear();
      this.workUnsequenceTsFileProcessors.clear();
      this.tsFileManager.clear();
      lastFlushTimeMap.clearFlushedTime();
      lastFlushTimeMap.clearGlobalFlushedTime();
    } finally {
      writeUnlock();
    }
  }

  private void deleteAllSGFolders(List<String> folder) {
    for (String tsfilePath : folder) {
      File dataRegionDataFolder =
          fsFactory.getFile(tsfilePath, storageGroupName + File.separator + dataRegionId);
      if (dataRegionDataFolder.exists()) {
        org.apache.iotdb.commons.utils.FileUtils.deleteDirectoryAndEmptyParent(
            dataRegionDataFolder);
      }
    }
  }

  /** Iterate each TsFile and try to lock and remove those out of TTL. */
  public synchronized void checkFilesTTL() {
    if (dataTTL == Long.MAX_VALUE) {
      logger.debug("{}: TTL not set, ignore the check", storageGroupName + "-" + dataRegionId);
      return;
    }
    long ttlLowerBound = DateTimeUtils.currentTime() - dataTTL;
    logger.debug(
        "{}: TTL removing files before {}",
        storageGroupName + "-" + dataRegionId,
        new Date(ttlLowerBound));

    // copy to avoid concurrent modification of deletion
    List<TsFileResource> seqFiles = new ArrayList<>(tsFileManager.getTsFileList(true));
    List<TsFileResource> unseqFiles = new ArrayList<>(tsFileManager.getTsFileList(false));

    for (TsFileResource tsFileResource : seqFiles) {
      checkFileTTL(tsFileResource, ttlLowerBound, true);
    }
    for (TsFileResource tsFileResource : unseqFiles) {
      checkFileTTL(tsFileResource, ttlLowerBound, false);
    }
  }

  private void checkFileTTL(TsFileResource resource, long ttlLowerBound, boolean isSeq) {
    if (!resource.isClosed() || !resource.isDeleted() && resource.stillLives(ttlLowerBound)) {
      return;
    }

    // ensure that the file is not used by any queries
    if (resource.tryWriteLock()) {
      try {
        // try to delete physical data file
        resource.remove();
        tsFileManager.remove(resource, isSeq);
        logger.info(
            "Removed a file {} before {} by ttl ({} {})",
            resource.getTsFilePath(),
            new Date(ttlLowerBound),
            dataTTL,
            config.getTimestampPrecision());
      } finally {
        resource.writeUnlock();
      }
    }
  }

  public void timedFlushSeqMemTable() {
    writeLock("timedFlushSeqMemTable");
    try {
      // only check sequence tsfiles' memtables
      List<TsFileProcessor> tsFileProcessors =
          new ArrayList<>(workSequenceTsFileProcessors.values());
      long timeLowerBound = System.currentTimeMillis() - config.getSeqMemtableFlushInterval();

      for (TsFileProcessor tsFileProcessor : tsFileProcessors) {
        if (tsFileProcessor.getWorkMemTableCreatedTime() < timeLowerBound) {
          logger.info(
              "Exceed sequence memtable flush interval, so flush working memtable of time partition {} in storage group {}[{}]",
              tsFileProcessor.getTimeRangeId(),
              storageGroupName,
              dataRegionId);
          fileFlushPolicy.apply(this, tsFileProcessor, tsFileProcessor.isSequence());
        }
      }
    } finally {
      writeUnlock();
    }
  }

  public void timedFlushUnseqMemTable() {
    writeLock("timedFlushUnseqMemTable");
    try {
      // only check unsequence tsfiles' memtables
      List<TsFileProcessor> tsFileProcessors =
          new ArrayList<>(workUnsequenceTsFileProcessors.values());
      long timeLowerBound = System.currentTimeMillis() - config.getUnseqMemtableFlushInterval();

      for (TsFileProcessor tsFileProcessor : tsFileProcessors) {
        if (tsFileProcessor.getWorkMemTableCreatedTime() < timeLowerBound) {
          logger.info(
              "Exceed unsequence memtable flush interval, so flush working memtable of time partition {} in storage group {}[{}]",
              tsFileProcessor.getTimeRangeId(),
              storageGroupName,
              dataRegionId);
          fileFlushPolicy.apply(this, tsFileProcessor, tsFileProcessor.isSequence());
        }
      }
    } finally {
      writeUnlock();
    }
  }

  /** This method will be blocked until all tsfile processors are closed. */
  public void syncCloseAllWorkingTsFileProcessors() {
    synchronized (closeStorageGroupCondition) {
      try {
        asyncCloseAllWorkingTsFileProcessors();
        long startTime = System.currentTimeMillis();
        while (!closingSequenceTsFileProcessor.isEmpty()
            || !closingUnSequenceTsFileProcessor.isEmpty()) {
          closeStorageGroupCondition.wait(60_000);
          if (System.currentTimeMillis() - startTime > 60_000) {
            logger.warn(
                "{} has spent {}s to wait for closing all TsFiles.",
                storageGroupName + "-" + this.dataRegionId,
                (System.currentTimeMillis() - startTime) / 1000);
          }
        }
      } catch (InterruptedException e) {
        logger.error(
            "CloseFileNodeCondition error occurs while waiting for closing the storage "
                + "group {}",
            storageGroupName + "-" + dataRegionId,
            e);
        Thread.currentThread().interrupt();
      }
    }
  }

  /** close all working tsfile processors */
  public void asyncCloseAllWorkingTsFileProcessors() {
    writeLock("asyncCloseAllWorkingTsFileProcessors");
    try {
      logger.info(
          "async force close all files in storage group: {}",
          storageGroupName + "-" + dataRegionId);
      // to avoid concurrent modification problem, we need a new array list
      for (TsFileProcessor tsFileProcessor :
          new ArrayList<>(workSequenceTsFileProcessors.values())) {
        asyncCloseOneTsFileProcessor(true, tsFileProcessor);
      }
      // to avoid concurrent modification problem, we need a new array list
      for (TsFileProcessor tsFileProcessor :
          new ArrayList<>(workUnsequenceTsFileProcessors.values())) {
        asyncCloseOneTsFileProcessor(false, tsFileProcessor);
      }
    } finally {
      writeUnlock();
    }
  }

  /** force close all working tsfile processors */
  public void forceCloseAllWorkingTsFileProcessors() throws TsFileProcessorException {
    writeLock("forceCloseAllWorkingTsFileProcessors");
    try {
      logger.info(
          "force close all processors in storage group: {}", storageGroupName + "-" + dataRegionId);
      // to avoid concurrent modification problem, we need a new array list
      for (TsFileProcessor tsFileProcessor :
          new ArrayList<>(workSequenceTsFileProcessors.values())) {
        tsFileProcessor.putMemTableBackAndClose();
      }
      // to avoid concurrent modification problem, we need a new array list
      for (TsFileProcessor tsFileProcessor :
          new ArrayList<>(workUnsequenceTsFileProcessors.values())) {
        tsFileProcessor.putMemTableBackAndClose();
      }
    } finally {
      writeUnlock();
    }
  }

  /**
   * build query data source by searching all tsfile which fit in query filter
   *
   * @param pathList data paths
   * @param context query context
   * @param timeFilter time filter
   * @param singleDeviceId selected deviceId (not null only when all the selected series are under
   *     the same device)
   * @return query data source
   */
  public QueryDataSource query(
      List<PartialPath> pathList,
      String singleDeviceId,
      QueryContext context,
      QueryFileManager filePathsManager,
      Filter timeFilter)
      throws QueryProcessException {
    readLock();
    try {
      List<TsFileResource> seqResources =
          getFileResourceListForQuery(
              tsFileManager.getTsFileList(true),
              upgradeSeqFileList,
              pathList,
              singleDeviceId,
              context,
              timeFilter,
              true);
      List<TsFileResource> unseqResources =
          getFileResourceListForQuery(
              tsFileManager.getTsFileList(false),
              upgradeUnseqFileList,
              pathList,
              singleDeviceId,
              context,
              timeFilter,
              false);
      QueryDataSource dataSource = new QueryDataSource(seqResources, unseqResources);
      // used files should be added before mergeLock is unlocked, or they may be deleted by
      // running merge
      // is null only in tests
      if (filePathsManager != null) {
        filePathsManager.addUsedFilesForQuery(context.getQueryId(), dataSource);
      }
      dataSource.setDataTTL(dataTTL);
      return dataSource;
    } catch (MetadataException e) {
      throw new QueryProcessException(e);
    } finally {
      readUnlock();
    }
  }

  /** used for mpp */
  public QueryDataSource query(
      List<PartialPath> pathList, String singleDeviceId, QueryContext context, Filter timeFilter)
      throws QueryProcessException {
    try {
      List<TsFileResource> seqResources =
          getFileResourceListForQuery(
              tsFileManager.getTsFileList(true),
              upgradeSeqFileList,
              pathList,
              singleDeviceId,
              context,
              timeFilter,
              true);
      List<TsFileResource> unseqResources =
          getFileResourceListForQuery(
              tsFileManager.getTsFileList(false),
              upgradeUnseqFileList,
              pathList,
              singleDeviceId,
              context,
              timeFilter,
              false);
      QueryDataSource dataSource = new QueryDataSource(seqResources, unseqResources);
      dataSource.setDataTTL(dataTTL);
      return dataSource;
    } catch (MetadataException e) {
      throw new QueryProcessException(e);
    }
  }

  /** lock the read lock of the insert lock */
  public void readLock() {
    // apply read lock for SG insert lock to prevent inconsistent with concurrently writing memtable
    insertLock.readLock().lock();
    // apply read lock for TsFileResource list
    tsFileManager.readLock();
  }

  /** unlock the read lock of insert lock */
  public void readUnlock() {
    tsFileManager.readUnlock();
    insertLock.readLock().unlock();
  }

  /** lock the write lock of the insert lock */
  public void writeLock(String holder) {
    insertLock.writeLock().lock();
    insertWriteLockHolder = holder;
  }

  /** unlock the write lock of the insert lock */
  public void writeUnlock() {
    insertWriteLockHolder = "";
    insertLock.writeLock().unlock();
  }

  /**
   * @param tsFileResources includes sealed and unsealed tsfile resources
   * @return fill unsealed tsfile resources with memory data and ChunkMetadataList of data in disk
   */
  private List<TsFileResource> getFileResourceListForQuery(
      Collection<TsFileResource> tsFileResources,
      List<TsFileResource> upgradeTsFileResources,
      List<PartialPath> pathList,
      String singleDeviceId,
      QueryContext context,
      Filter timeFilter,
      boolean isSeq)
      throws MetadataException {

    if (context.isDebug()) {
      DEBUG_LOGGER.info(
          "Path: {}, get tsfile list: {} isSeq: {} timefilter: {}",
          pathList,
          tsFileResources,
          isSeq,
          (timeFilter == null ? "null" : timeFilter));
    }

    List<TsFileResource> tsfileResourcesForQuery = new ArrayList<>();

    long timeLowerBound =
        dataTTL != Long.MAX_VALUE ? DateTimeUtils.currentTime() - dataTTL : Long.MIN_VALUE;
    context.setQueryTimeLowerBound(timeLowerBound);

    // for upgrade files and old files must be closed
    for (TsFileResource tsFileResource : upgradeTsFileResources) {
      if (!tsFileResource.isSatisfied(
          singleDeviceId, timeFilter, isSeq, dataTTL, context.isDebug())) {
        continue;
      }
      closeQueryLock.readLock().lock();
      try {
        tsfileResourcesForQuery.add(tsFileResource);
      } finally {
        closeQueryLock.readLock().unlock();
      }
    }

    for (TsFileResource tsFileResource : tsFileResources) {
      if (!tsFileResource.isSatisfied(
          singleDeviceId, timeFilter, isSeq, dataTTL, context.isDebug())) {
        continue;
      }
      closeQueryLock.readLock().lock();
      try {
        if (tsFileResource.isClosed()) {
          tsfileResourcesForQuery.add(tsFileResource);
        } else {
          tsFileResource.getProcessor().query(pathList, context, tsfileResourcesForQuery);
        }
      } catch (IOException e) {
        throw new MetadataException(e);
      } finally {
        closeQueryLock.readLock().unlock();
      }
    }
    return tsfileResourcesForQuery;
  }

  /** Seperate tsfiles in TsFileManager to sealedList and unsealedList. */
  private void separateTsFile(
      List<TsFileResource> sealedResource, List<TsFileResource> unsealedResource) {
    tsFileManager
        .getTsFileList(true)
        .forEach(
            tsFileResource -> {
              if (tsFileResource.isClosed()) {
                sealedResource.add(tsFileResource);
              } else {
                unsealedResource.add(tsFileResource);
              }
            });
    tsFileManager
        .getTsFileList(false)
        .forEach(
            tsFileResource -> {
              if (tsFileResource.isClosed()) {
                sealedResource.add(tsFileResource);
              } else {
                unsealedResource.add(tsFileResource);
              }
            });
  }

  /**
   * @param pattern Must be a pattern start with a precise device path
   * @param startTime
   * @param endTime
   * @param searchIndex
   * @param timePartitionFilter
   * @throws IOException
   */
  public void deleteByDevice(
      PartialPath pattern,
      long startTime,
      long endTime,
      long searchIndex,
      TimePartitionFilter timePartitionFilter)
      throws IOException {
    // If there are still some old version tsfiles, the delete won't succeeded.
    if (upgradeFileCount.get() != 0) {
      throw new IOException(
          "Delete failed. " + "Please do not delete until the old files upgraded.");
    }
    if (SettleService.getINSTANCE().getFilesToBeSettledCount().get() != 0) {
      throw new IOException(
          "Delete failed. " + "Please do not delete until the old files settled.");
    }
    // TODO: how to avoid partial deletion?
    // FIXME: notice that if we may remove a SGProcessor out of memory, we need to close all opened
    // mod files in mergingModification, sequenceFileList, and unsequenceFileList
    writeLock("delete");

    // record files which are updated so that we can roll back them in case of exception
    List<ModificationFile> updatedModFiles = new ArrayList<>();
    boolean hasReleasedLock = false;

    try {

      Set<PartialPath> devicePaths = new HashSet<>(pattern.getDevicePathPattern());

      // delete Last cache record if necessary
      // todo implement more precise process
      DataNodeSchemaCache.getInstance().cleanUp();

      // write log to impacted working TsFileProcessors
      List<WALFlushListener> walListeners =
          logDeletionInWAL(startTime, endTime, searchIndex, pattern, timePartitionFilter);

      for (WALFlushListener walFlushListener : walListeners) {
        if (walFlushListener.waitForResult() == WALFlushListener.Status.FAILURE) {
          logger.error("Fail to log delete to wal.", walFlushListener.getCause());
          throw walFlushListener.getCause();
        }
      }

      Deletion deletion = new Deletion(pattern, MERGE_MOD_START_VERSION_NUM, startTime, endTime);

      List<TsFileResource> sealedTsFileResource = new ArrayList<>();
      List<TsFileResource> unsealedTsFileResource = new ArrayList<>();
      separateTsFile(sealedTsFileResource, unsealedTsFileResource);

      deleteDataInFiles(
          unsealedTsFileResource, deletion, devicePaths, updatedModFiles, timePartitionFilter);
      writeUnlock();
      hasReleasedLock = true;

      deleteDataInFiles(
          sealedTsFileResource, deletion, devicePaths, updatedModFiles, timePartitionFilter);

    } catch (Exception e) {
      // roll back
      for (ModificationFile modFile : updatedModFiles) {
        modFile.abort();
        // remember to close mod file
        modFile.close();
      }
      throw new IOException(e);
    } finally {
      if (!hasReleasedLock) {
        writeUnlock();
      }
    }
  }

  private List<WALFlushListener> logDeletionInWAL(
      long startTime,
      long endTime,
      long searchIndex,
      PartialPath path,
      TimePartitionFilter timePartitionFilter) {
    long timePartitionStartId = StorageEngineV2.getTimePartition(startTime);
    long timePartitionEndId = StorageEngineV2.getTimePartition(endTime);
    List<WALFlushListener> walFlushListeners = new ArrayList<>();
    if (config.getWalMode() == WALMode.DISABLE) {
      return walFlushListeners;
    }
    DeleteDataNode deleteDataNode =
        new DeleteDataNode(new PlanNodeId(""), Collections.singletonList(path), startTime, endTime);
    deleteDataNode.setSearchIndex(searchIndex);
    for (Map.Entry<Long, TsFileProcessor> entry : workSequenceTsFileProcessors.entrySet()) {
      if (timePartitionStartId <= entry.getKey()
          && entry.getKey() <= timePartitionEndId
          && (timePartitionFilter == null
              || timePartitionFilter.satisfy(storageGroupName, entry.getKey()))) {
        WALFlushListener walFlushListener = entry.getValue().logDeleteDataNodeInWAL(deleteDataNode);
        walFlushListeners.add(walFlushListener);
      }
    }
    for (Map.Entry<Long, TsFileProcessor> entry : workUnsequenceTsFileProcessors.entrySet()) {
      if (timePartitionStartId <= entry.getKey()
          && entry.getKey() <= timePartitionEndId
          && (timePartitionFilter == null
              || timePartitionFilter.satisfy(storageGroupName, entry.getKey()))) {
        WALFlushListener walFlushListener = entry.getValue().logDeleteDataNodeInWAL(deleteDataNode);
        walFlushListeners.add(walFlushListener);
      }
    }
    return walFlushListeners;
  }

  private boolean canSkipDelete(
      TsFileResource tsFileResource,
      Set<PartialPath> devicePaths,
      long deleteStart,
      long deleteEnd,
      TimePartitionFilter timePartitionFilter) {
    if (timePartitionFilter != null
        && !timePartitionFilter.satisfy(storageGroupName, tsFileResource.getTimePartition())) {
      return true;
    }

    for (PartialPath device : devicePaths) {
      long deviceStartTime, deviceEndTime;
      if (device.hasWildcard()) {
        Pair<Long, Long> startAndEndTime = tsFileResource.getPossibleStartTimeAndEndTime(device);
        if (startAndEndTime == null) {
          continue;
        }
        deviceStartTime = startAndEndTime.getLeft();
        deviceEndTime = startAndEndTime.getRight();
      } else {
        String deviceId = device.getFullPath();
        if (!tsFileResource.mayContainsDevice(deviceId)) {
          // resource does not contain this device
          continue;
        }
        deviceStartTime = tsFileResource.getStartTime(deviceId);
        deviceEndTime = tsFileResource.getEndTime(deviceId);
      }

      if (!tsFileResource.isClosed() && deviceEndTime == Long.MIN_VALUE) {
        // unsealed seq file
        if (deleteEnd >= deviceStartTime) {
          return false;
        }
      } else {
        // sealed file or unsealed unseq file
        if (deleteEnd >= deviceStartTime && deleteStart <= deviceEndTime) {
          // time range of device has overlap with the deletion
          return false;
        }
      }
    }
    return true;
  }

  private void deleteDataInFiles(
      Collection<TsFileResource> tsFileResourceList,
      Deletion deletion,
      Set<PartialPath> devicePaths,
      List<ModificationFile> updatedModFiles,
      TimePartitionFilter timePartitionFilter)
      throws IOException {
    for (TsFileResource tsFileResource : tsFileResourceList) {
      if (canSkipDelete(
          tsFileResource,
          devicePaths,
          deletion.getStartTime(),
          deletion.getEndTime(),
          timePartitionFilter)) {
        continue;
      }

      if (tsFileResource.isClosed()) {
        // delete data in sealed file
        if (tsFileResource.isCompacting()) {
          // we have to set modification offset to MAX_VALUE, as the offset of source chunk may
          // change after compaction
          deletion.setFileOffset(Long.MAX_VALUE);
          // write deletion into compaction modification file
          tsFileResource.getCompactionModFile().write(deletion);
          // write deletion into modification file to enable query during compaction
          tsFileResource.getModFile().write(deletion);
          // remember to close mod file
          tsFileResource.getCompactionModFile().close();
          tsFileResource.getModFile().close();
        } else {
          deletion.setFileOffset(tsFileResource.getTsFileSize());
          // write deletion into modification file
          tsFileResource.getModFile().write(deletion);
          // remember to close mod file
          tsFileResource.getModFile().close();
        }
        logger.info(
            "[Deletion] Deletion with path:{}, time:{}-{} written into mods file:{}.",
            deletion.getPath(),
            deletion.getStartTime(),
            deletion.getEndTime(),
            tsFileResource.getModFile().getFilePath());
      } else {
        // delete data in memory of unsealed file
        tsFileResource.getProcessor().deleteDataInMemory(deletion, devicePaths);
      }

      for (ISyncManager syncManager :
          SyncService.getInstance().getOrCreateSyncManager(dataRegionId)) {
        syncManager.syncRealTimeDeletion(deletion);
      }

      // add a record in case of rollback
      updatedModFiles.add(tsFileResource.getModFile());
    }
  }

<<<<<<< HEAD
  /**
   * when close an TsFileProcessor, update its EndTimeMap immediately
   *
   * @param tsFileProcessor processor to be closed
   */
  private void updateEndTimeMap(TsFileProcessor tsFileProcessor) {
    TsFileResource resource = tsFileProcessor.getTsFileResource();
    for (String deviceId : resource.getDevices()) {
      resource.updateEndTime(
          deviceId, lastFlushTimeManager.getLastTime(tsFileProcessor.getTimeRangeId(), deviceId));
    }
  }

  private boolean unsequenceFlushCallback(TsFileProcessor processor) {
=======
  private void tryToDeleteLastCache(
      PartialPath deviceId, PartialPath originalPath, long startTime, long endTime)
      throws WriteProcessException {
    if (!IoTDBDescriptor.getInstance().getConfig().isLastCacheEnabled()) {
      return;
    }
    try {
      IoTDB.schemaProcessor.deleteLastCacheByDevice(deviceId, originalPath, startTime, endTime);
    } catch (MetadataException e) {
      throw new WriteProcessException(e);
    }
  }

  private boolean unsequenceFlushCallback(
      TsFileProcessor processor, Map<String, Long> updateMap, long systemFlushTime) {
    TimePartitionManager.getInstance()
        .updateAfterFlushing(
            new DataRegionId(Integer.valueOf(dataRegionId)),
            processor.getTimeRangeId(),
            systemFlushTime,
            lastFlushTimeMap.getMemSize(processor.getTimeRangeId()),
            workSequenceTsFileProcessors.get(processor.getTimeRangeId()) != null);
>>>>>>> 487b3edc
    return true;
  }

  private boolean sequenceFlushCallback(
      TsFileProcessor processor, Map<String, Long> updateMap, long systemFlushTime) {
    boolean res = lastFlushTimeMap.updateLatestFlushTime(processor.getTimeRangeId(), updateMap);
    if (!res) {
      logger.warn(
          "Partition: {} does't have latest time for each device. "
              + "No valid record is written into memtable. Flushing tsfile is: {}",
          processor.getTimeRangeId(),
          processor.getTsFileResource().getTsFile());
      return res;
    }

    TimePartitionManager.getInstance()
        .updateAfterFlushing(
            new DataRegionId(Integer.valueOf(dataRegionId)),
            processor.getTimeRangeId(),
            systemFlushTime,
            lastFlushTimeMap.getMemSize(processor.getTimeRangeId()),
            workUnsequenceTsFileProcessors.get(processor.getTimeRangeId()) != null);
    return res;
  }

  /** used for upgrading */
  public void updateNewlyFlushedPartitionLatestFlushedTimeForEachDevice(
      long partitionId, String deviceId, long time) {
    lastFlushTimeMap.updateNewlyFlushedPartitionLatestFlushedTimeForEachDevice(
        partitionId, deviceId, time);
  }

  /** put the memtable back to the MemTablePool and make the metadata in writer visible */
  // TODO please consider concurrency with query and insert method.
  private void closeUnsealedTsFileProcessorCallBack(TsFileProcessor tsFileProcessor)
      throws TsFileProcessorException {
    closeQueryLock.writeLock().lock();
    try {
      tsFileProcessor.close();
      tsFileResourceManager.registerSealedTsFileResource(tsFileProcessor.getTsFileResource());
    } finally {
      closeQueryLock.writeLock().unlock();
    }
    // closingSequenceTsFileProcessor is a thread safety class.
    if (closingSequenceTsFileProcessor.contains(tsFileProcessor)) {
      closingSequenceTsFileProcessor.remove(tsFileProcessor);
    } else {
      closingUnSequenceTsFileProcessor.remove(tsFileProcessor);
    }
    synchronized (closeStorageGroupCondition) {
      closeStorageGroupCondition.notifyAll();
    }
    logger.info(
        "signal closing storage group condition in {}", storageGroupName + "-" + dataRegionId);
  }

  private void executeCompaction() {
    List<Long> timePartitions = new ArrayList<>(tsFileManager.getTimePartitions());
    // sort the time partition from largest to smallest
    timePartitions.sort((o1, o2) -> (int) (o2 - o1));
    for (long timePartition : timePartitions) {
      CompactionScheduler.scheduleCompaction(tsFileManager, timePartition);
    }
  }

  /**
   * count all Tsfiles in the storage group which need to be upgraded
   *
   * @return total num of the tsfiles which need to be upgraded in the storage group
   */
  public int countUpgradeFiles() {
    return upgradeFileCount.get();
  }

  /** upgrade all files belongs to this storage group */
  public void upgrade() {
    for (TsFileResource seqTsFileResource : upgradeSeqFileList) {
      seqTsFileResource.setUpgradeTsFileResourceCallBack(this::upgradeTsFileResourceCallBack);
      seqTsFileResource.doUpgrade();
    }
    for (TsFileResource unseqTsFileResource : upgradeUnseqFileList) {
      unseqTsFileResource.setUpgradeTsFileResourceCallBack(this::upgradeTsFileResourceCallBack);
      unseqTsFileResource.doUpgrade();
    }
  }

  private void upgradeTsFileResourceCallBack(TsFileResource tsFileResource) {
    List<TsFileResource> upgradedResources = tsFileResource.getUpgradedResources();
    for (TsFileResource resource : upgradedResources) {
      long partitionId = resource.getTimePartition();
      resource
          .getDevices()
          .forEach(
              device ->
                  updateNewlyFlushedPartitionLatestFlushedTimeForEachDevice(
                      partitionId, device, resource.getEndTime(device)));
    }
    upgradeFileCount.getAndAdd(-1);
    // load all upgraded resources in this sg to tsFileResourceManager
    if (upgradeFileCount.get() == 0) {
      writeLock("upgradeTsFileResourceCallBack");
      try {
        loadUpgradedResources(upgradeSeqFileList, true);
        loadUpgradedResources(upgradeUnseqFileList, false);
      } finally {
        writeUnlock();
      }
      // after upgrade complete, update partitionLatestFlushedTimeForEachDevice
      lastFlushTimeMap.applyNewlyFlushedTimeToFlushedTime();
    }
  }

  /**
   * After finishing settling tsfile, we need to do 2 things : (1) move the new tsfile to the
   * correct folder, including deleting its old mods file (2) update the relevant data of this old
   * tsFile in memory ,eg: FileSequenceReader, tsFileManager, cache, etc.
   */
  private void settleTsFileCallBack(
      TsFileResource oldTsFileResource, List<TsFileResource> newTsFileResources)
      throws WriteProcessException {
    oldTsFileResource.readUnlock();
    oldTsFileResource.writeLock();
    try {
      TsFileAndModSettleTool.moveNewTsFile(oldTsFileResource, newTsFileResources);
      if (TsFileAndModSettleTool.getInstance().recoverSettleFileMap.size() != 0) {
        TsFileAndModSettleTool.getInstance()
            .recoverSettleFileMap
            .remove(oldTsFileResource.getTsFile().getAbsolutePath());
      }
      // clear Cache , including chunk cache, timeseriesMetadata cache and bloom filter cache
      operateClearCache();

      // if old tsfile is being deleted in the process due to its all data's being deleted.
      if (!oldTsFileResource.getTsFile().exists()) {
        tsFileManager.remove(oldTsFileResource, oldTsFileResource.isSeq());
      }
      FileReaderManager.getInstance().closeFileAndRemoveReader(oldTsFileResource.getTsFilePath());
      oldTsFileResource.setSettleTsFileCallBack(null);
      SettleService.getINSTANCE().getFilesToBeSettledCount().addAndGet(-1);
    } catch (IOException e) {
      logger.error("Exception to move new tsfile in settling", e);
      throw new WriteProcessException(
          "Meet error when settling file: " + oldTsFileResource.getTsFile().getAbsolutePath(), e);
    } finally {
      oldTsFileResource.writeUnlock();
    }
  }

  private void loadUpgradedResources(List<TsFileResource> resources, boolean isseq) {
    if (resources.isEmpty()) {
      return;
    }
    for (TsFileResource resource : resources) {
      resource.writeLock();
      try {
        UpgradeUtils.moveUpgradedFiles(resource);
        tsFileManager.addAll(resource.getUpgradedResources(), isseq);
        // delete old TsFile and resource
        resource.delete();
        Files.deleteIfExists(
            fsFactory
                .getFile(resource.getTsFile().toPath() + ModificationFile.FILE_SUFFIX)
                .toPath());
        UpgradeLog.writeUpgradeLogFile(
            resource.getTsFile().getAbsolutePath() + "," + UpgradeCheckStatus.UPGRADE_SUCCESS);
      } catch (IOException e) {
        logger.error("Unable to load {}, caused by ", resource, e);
      } finally {
        resource.writeUnlock();
      }
    }
    // delete upgrade folder when it is empty
    if (resources.get(0).getTsFile().getParentFile().isDirectory()
        && resources.get(0).getTsFile().getParentFile().listFiles().length == 0) {
      try {
        Files.delete(resources.get(0).getTsFile().getParentFile().toPath());
      } catch (IOException e) {
        logger.error(
            "Delete upgrade folder {} failed, caused by ",
            resources.get(0).getTsFile().getParentFile(),
            e);
      }
    }
    resources.clear();
  }

  /** merge file under this storage group processor */
  public void compact() {
    writeLock("merge");
    try {
      executeCompaction();
    } finally {
      writeUnlock();
    }
  }

  private void resetLastCacheWhenLoadingTsFile() throws IllegalPathException {
    if (!IoTDBDescriptor.getInstance().getConfig().isLastCacheEnabled()) {
      return;
    }
    DataNodeSchemaCache.getInstance().cleanUp();
  }

  /**
   * Load a new tsfile to storage group processor. Tne file may have overlap with other files.
   *
   * <p>that there has no file which is overlapping with the new file.
   *
   * <p>Firstly, determine the loading type of the file, whether it needs to be loaded in sequence
   * list or unsequence list.
   *
   * <p>Secondly, execute the loading process by the type.
   *
   * <p>Finally, update the latestTimeForEachDevice and partitionLatestFlushedTimeForEachDevice.
   *
   * @param newTsFileResource tsfile resource @UsedBy load external tsfile module
   * @param deleteOriginFile whether to delete origin tsfile
   */
  public void loadNewTsFile(TsFileResource newTsFileResource, boolean deleteOriginFile)
      throws LoadFileException {
    File tsfileToBeInserted = newTsFileResource.getTsFile();
    long newFilePartitionId = newTsFileResource.getTimePartitionWithCheck();
    writeLock("loadNewTsFile");
    try {
      List<TsFileResource> sequenceList =
          tsFileManager.getSequenceListByTimePartition(newFilePartitionId);

      int insertPos = findInsertionPosition(newTsFileResource, sequenceList);
      LoadTsFileType tsFileType = getLoadingTsFileType(insertPos, sequenceList);
      String renameInfo =
          (tsFileType == LoadTsFileType.LOAD_SEQUENCE)
              ? IoTDBConstant.SEQUENCE_FLODER_NAME
              : IoTDBConstant.UNSEQUENCE_FLODER_NAME;
      newTsFileResource.setSeq(tsFileType == LoadTsFileType.LOAD_SEQUENCE);
      String newFileName =
          getLoadingTsFileName(tsFileType, insertPos, newTsFileResource, sequenceList);

      if (!newFileName.equals(tsfileToBeInserted.getName())) {
        logger.info(
            "TsFile {} must be renamed to {} for loading into the " + renameInfo + " list.",
            tsfileToBeInserted.getName(),
            newFileName);
        newTsFileResource.setFile(
            fsFactory.getFile(tsfileToBeInserted.getParentFile(), newFileName));
      }
      loadTsFileByType(
          tsFileType,
          tsfileToBeInserted,
          newTsFileResource,
          newFilePartitionId,
          insertPos,
          deleteOriginFile);

      resetLastCacheWhenLoadingTsFile(); // update last cache
      updateLastFlushTime(newTsFileResource); // update last flush time
      long partitionNum = newTsFileResource.getTimePartition();
      updatePartitionFileVersion(partitionNum, newTsFileResource.getVersion());
      logger.info("TsFile {} is successfully loaded in {} list.", newFileName, renameInfo);
    } catch (DiskSpaceInsufficientException e) {
      logger.error(
          "Failed to append the tsfile {} to storage group processor {} because the disk space is insufficient.",
          tsfileToBeInserted.getAbsolutePath(),
          tsfileToBeInserted.getParentFile().getName());
      throw new LoadFileException(e);
    } catch (IllegalPathException e) {
      logger.error(
          "Failed to reset last cache when loading file {}", newTsFileResource.getTsFilePath());
      throw new LoadFileException(e);
    } finally {
      writeUnlock();
    }
  }

  /**
   * Set the version in "partition" to "version" if "version" is larger than the current version.
   */
  public void setPartitionFileVersionToMax(long partition, long version) {
    partitionMaxFileVersions.compute(
        partition, (prt, oldVer) -> computeMaxVersion(oldVer, version));
  }

  private long computeMaxVersion(Long oldVersion, Long newVersion) {
    if (oldVersion == null) {
      return newVersion;
    }
    return Math.max(oldVersion, newVersion);
  }

  private Long getTsFileResourceEstablishTime(TsFileResource tsFileResource) {
    String tsFileName = tsFileResource.getTsFile().getName();
    return Long.parseLong(tsFileName.split(FILE_NAME_SEPARATOR)[0]);
  }

  private LoadTsFileType getLoadingTsFileType(int insertPos, List<TsFileResource> sequenceList) {
    if (insertPos == POS_OVERLAP) {
      return LoadTsFileType.LOAD_UNSEQUENCE;
    }
    if (insertPos == sequenceList.size() - 1) {
      return LoadTsFileType.LOAD_SEQUENCE;
    }
    long preTime =
        (insertPos == -1) ? 0 : getTsFileResourceEstablishTime(sequenceList.get(insertPos));
    long subsequenceTime = getTsFileResourceEstablishTime(sequenceList.get(insertPos + 1));
    return preTime == subsequenceTime
        ? LoadTsFileType.LOAD_UNSEQUENCE
        : LoadTsFileType.LOAD_SEQUENCE;
  }

  /**
   * Find the position of "newTsFileResource" in the sequence files if it can be inserted into them.
   *
   * @return POS_ALREADY_EXIST(- 2) if some file has the same name as the one to be inserted
   *     POS_OVERLAP(-3) if some file overlaps the new file an insertion position i >= -1 if the new
   *     file can be inserted between [i, i+1]
   */
  private int findInsertionPosition(
      TsFileResource newTsFileResource, List<TsFileResource> sequenceList) {

    int insertPos = -1;

    // find the position where the new file should be inserted
    for (int i = 0; i < sequenceList.size(); i++) {
      TsFileResource localFile = sequenceList.get(i);

      if (!localFile.isClosed() && localFile.getProcessor() != null) {
        // we cannot compare two files by TsFileResource unless they are both closed
        syncCloseOneTsFileProcessor(true, localFile.getProcessor());
      }
      int fileComparison = compareTsFileDevices(newTsFileResource, localFile);
      switch (fileComparison) {
        case 0:
          // some devices are newer but some devices are older, the two files overlap in general
          return POS_OVERLAP;
        case -1:
          // all devices in localFile are newer than the new file, the new file can be
          // inserted before localFile
          return i - 1;
        default:
          // all devices in the local file are older than the new file, proceed to the next file
          insertPos = i;
      }
    }
    return insertPos;
  }

  /**
   * Compare each device in the two files to find the time relation of them.
   *
   * @return -1 if fileA is totally older than fileB (A < B) 0 if fileA is partially older than
   *     fileB and partially newer than fileB (A X B) 1 if fileA is totally newer than fileB (B < A)
   */
  private int compareTsFileDevices(TsFileResource fileA, TsFileResource fileB) {
    boolean hasPre = false, hasSubsequence = false;
    Set<String> fileADevices = fileA.getDevices();
    Set<String> fileBDevices = fileB.getDevices();
    for (String device : fileADevices) {
      if (!fileBDevices.contains(device)) {
        continue;
      }
      long startTimeA = fileA.getStartTime(device);
      long endTimeA = fileA.getEndTime(device);
      long startTimeB = fileB.getStartTime(device);
      long endTimeB = fileB.getEndTime(device);
      if (startTimeA > endTimeB) {
        // A's data of the device is later than to the B's data
        hasPre = true;
      } else if (startTimeB > endTimeA) {
        // A's data of the device is previous to the B's data
        hasSubsequence = true;
      } else {
        // the two files overlap in the device
        return 0;
      }
    }
    if (hasPre && hasSubsequence) {
      // some devices are newer but some devices are older, the two files overlap in general
      return 0;
    }
    if (!hasPre && hasSubsequence) {
      // all devices in B are newer than those in A
      return -1;
    }
    // all devices in B are older than those in A
    return 1;
  }

  /**
   * If the historical versions of a file is a sub-set of the given file's, (close and) remove it to
   * reduce unnecessary merge. Only used when the file sender and the receiver share the same file
   * close policy. Warning: DO NOT REMOVE
   */
  @SuppressWarnings("unused")
  public void removeFullyOverlapFiles(TsFileResource resource) {
    writeLock("removeFullyOverlapFiles");
    try {
      Iterator<TsFileResource> iterator = tsFileManager.getIterator(true);
      removeFullyOverlapFiles(resource, iterator, true);

      iterator = tsFileManager.getIterator(false);
      removeFullyOverlapFiles(resource, iterator, false);
    } finally {
      writeUnlock();
    }
  }

  private void removeFullyOverlapFiles(
      TsFileResource newTsFile, Iterator<TsFileResource> iterator, boolean isSeq) {
    while (iterator.hasNext()) {
      TsFileResource existingTsFile = iterator.next();
      if (newTsFile.isPlanRangeCovers(existingTsFile)
          && !newTsFile.getTsFile().equals(existingTsFile.getTsFile())
          && existingTsFile.tryWriteLock()) {
        logger.info(
            "{} is covered by {}: [{}, {}], [{}, {}], remove it",
            existingTsFile,
            newTsFile,
            existingTsFile.minPlanIndex,
            existingTsFile.maxPlanIndex,
            newTsFile.minPlanIndex,
            newTsFile.maxPlanIndex);
        // if we fail to lock the file, it means it is being queried or merged and we will not
        // wait until it is free, we will just leave it to the next merge
        try {
          removeFullyOverlapFile(existingTsFile, iterator, isSeq);
        } catch (Exception e) {
          logger.error(
              "Something gets wrong while removing FullyOverlapFiles: {}",
              existingTsFile.getTsFile().getAbsolutePath(),
              e);
        } finally {
          existingTsFile.writeUnlock();
        }
      }
    }
  }

  /**
   * remove the given tsFileResource. If the corresponding tsFileProcessor is in the working status,
   * close it before remove the related resource files. maybe time-consuming for closing a tsfile.
   */
  private void removeFullyOverlapFile(
      TsFileResource tsFileResource, Iterator<TsFileResource> iterator, boolean isSeq) {
    logger.info(
        "Removing a covered file {}, closed: {}", tsFileResource, tsFileResource.isClosed());
    if (!tsFileResource.isClosed()) {
      try {
        // also remove the TsFileProcessor if the overlapped file is not closed
        long timePartition = tsFileResource.getTimePartition();
        Map<Long, TsFileProcessor> fileProcessorMap =
            isSeq ? workSequenceTsFileProcessors : workUnsequenceTsFileProcessors;
        TsFileProcessor tsFileProcessor = fileProcessorMap.get(timePartition);
        if (tsFileProcessor != null && tsFileProcessor.getTsFileResource() == tsFileResource) {
          // have to take some time to close the tsFileProcessor
          tsFileProcessor.syncClose();
          fileProcessorMap.remove(timePartition);
        }
      } catch (Exception e) {
        logger.error("Cannot close {}", tsFileResource, e);
      }
    }
    tsFileManager.remove(tsFileResource, isSeq);
    iterator.remove();
    tsFileResource.remove();
  }

  /**
   * Get an appropriate filename to ensure the order between files. The tsfile is named after
   * ({systemTime}-{versionNum}-{in_space_compaction_num}-{cross_space_compaction_num}.tsfile).
   *
   * <p>The sorting rules for tsfile names @see {@link this#compareFileName}, we can restore the
   * list based on the file name and ensure the correctness of the order, so there are three cases.
   *
   * <p>1. The tsfile is to be inserted in the first place of the list. Timestamp can be set to half
   * of the timestamp value in the file name of the first tsfile in the list , and the version
   * number will be updated to the largest number in this time partition.
   *
   * <p>2. The tsfile is to be inserted in the last place of the list. The file name is generated by
   * the system according to the naming rules and returned.
   *
   * <p>3. This file is inserted between two files. The time stamp is the mean of the timestamps of
   * the two files, the version number will be updated to the largest number in this time partition.
   *
   * @param insertIndex the new file will be inserted between the files [insertIndex, insertIndex +
   *     1]
   * @return appropriate filename
   */
  private String getLoadingTsFileName(
      LoadTsFileType tsFileType,
      int insertIndex,
      TsFileResource newTsFileResource,
      List<TsFileResource> sequenceList) {
    long timePartitionId = newTsFileResource.getTimePartition();
    if (tsFileType == LoadTsFileType.LOAD_UNSEQUENCE || insertIndex == sequenceList.size() - 1) {
      return getNewTsFileName(
          System.currentTimeMillis(),
          getAndSetNewVersion(timePartitionId, newTsFileResource),
          0,
          0);
    }

    long preTime =
        (insertIndex == -1) ? 0 : getTsFileResourceEstablishTime(sequenceList.get(insertIndex));
    long subsequenceTime = getTsFileResourceEstablishTime(sequenceList.get(insertIndex + 1));
    long meanTime = preTime + ((subsequenceTime - preTime) >> 1);

    return getNewTsFileName(
        meanTime, getAndSetNewVersion(timePartitionId, newTsFileResource), 0, 0);
  }

  private long getAndSetNewVersion(long timePartitionId, TsFileResource tsFileResource) {
    long version = partitionMaxFileVersions.getOrDefault(timePartitionId, 0L) + 1;
    partitionMaxFileVersions.put(timePartitionId, version);
    tsFileResource.setVersion(version);
    return version;
  }

  /**
   * Update latest time in latestTimeForEachDevice and
   * partitionLatestFlushedTimeForEachDevice. @UsedBy sync module, load external tsfile module.
   */
  private void updateLastFlushTime(TsFileResource newTsFileResource) {
    for (String device : newTsFileResource.getDevices()) {
      long endTime = newTsFileResource.getEndTime(device);
      long timePartitionId = StorageEngineV2.getTimePartition(endTime);
      lastFlushTimeMap.updateFlushedTime(timePartitionId, device, endTime);
      lastFlushTimeMap.updateGlobalFlushedTime(device, endTime);
    }
  }

  /**
   * Execute the loading process by the type.
   *
   * @param type load type
   * @param tsFileResource tsfile resource to be loaded
   * @param filePartitionId the partition id of the new file
   * @param deleteOriginFile whether to delete the original file
   * @return load the file successfully @UsedBy sync module, load external tsfile module.
   */
  private boolean loadTsFileByType(
      LoadTsFileType type,
      File tsFileToLoad,
      TsFileResource tsFileResource,
      long filePartitionId,
      int insertPos,
      boolean deleteOriginFile)
      throws LoadFileException, DiskSpaceInsufficientException {
    File targetFile;
    switch (type) {
      case LOAD_UNSEQUENCE:
        targetFile =
            fsFactory.getFile(
                DirectoryManager.getInstance().getNextFolderForUnSequenceFile(),
                storageGroupName
                    + File.separatorChar
                    + dataRegionId
                    + File.separatorChar
                    + filePartitionId
                    + File.separator
                    + tsFileResource.getTsFile().getName());
        tsFileResource.setFile(targetFile);
        if (tsFileManager.contains(tsFileResource, false)) {
          logger.error("The file {} has already been loaded in unsequence list", tsFileResource);
          return false;
        }
        tsFileManager.add(tsFileResource, false);
        logger.info(
            "Load tsfile in unsequence list, move file from {} to {}",
            tsFileToLoad.getAbsolutePath(),
            targetFile.getAbsolutePath());
        break;
      case LOAD_SEQUENCE:
        targetFile =
            fsFactory.getFile(
                DirectoryManager.getInstance().getNextFolderForSequenceFile(),
                storageGroupName
                    + File.separatorChar
                    + dataRegionId
                    + File.separatorChar
                    + filePartitionId
                    + File.separator
                    + tsFileResource.getTsFile().getName());
        tsFileResource.setFile(targetFile);
        if (tsFileManager.contains(tsFileResource, true)) {
          logger.error("The file {} has already been loaded in sequence list", tsFileResource);
          return false;
        }
        if (insertPos == -1) {
          tsFileManager.insertToPartitionFileList(tsFileResource, filePartitionId, true, 0);
        } else {
          tsFileManager.insertToPartitionFileList(
              tsFileResource, filePartitionId, true, insertPos + 1);
        }
        logger.info(
            "Load tsfile in sequence list, move file from {} to {}",
            tsFileToLoad.getAbsolutePath(),
            targetFile.getAbsolutePath());
        break;
      default:
        throw new LoadFileException(String.format("Unsupported type of loading tsfile : %s", type));
    }

    // move file from sync dir to data dir
    if (!targetFile.getParentFile().exists()) {
      targetFile.getParentFile().mkdirs();
    }
    try {
      if (deleteOriginFile) {
        FileUtils.moveFile(tsFileToLoad, targetFile);
      } else {
        Files.copy(tsFileToLoad.toPath(), targetFile.toPath());
      }
    } catch (IOException e) {
      logger.error(
          "File renaming failed when loading tsfile. Origin: {}, Target: {}",
          tsFileToLoad.getAbsolutePath(),
          targetFile.getAbsolutePath(),
          e);
      throw new LoadFileException(
          String.format(
              "File renaming failed when loading tsfile. Origin: %s, Target: %s, because %s",
              tsFileToLoad.getAbsolutePath(), targetFile.getAbsolutePath(), e.getMessage()));
    }

    File resourceFileToLoad =
        fsFactory.getFile(tsFileToLoad.getAbsolutePath() + TsFileResource.RESOURCE_SUFFIX);
    File targetResourceFile =
        fsFactory.getFile(targetFile.getAbsolutePath() + TsFileResource.RESOURCE_SUFFIX);
    try {
      if (deleteOriginFile) {
        FileUtils.moveFile(resourceFileToLoad, targetResourceFile);
      } else {
        Files.copy(resourceFileToLoad.toPath(), targetResourceFile.toPath());
      }
    } catch (IOException e) {
      logger.error(
          "File renaming failed when loading .resource file. Origin: {}, Target: {}",
          resourceFileToLoad.getAbsolutePath(),
          targetResourceFile.getAbsolutePath(),
          e);
      throw new LoadFileException(
          String.format(
              "File renaming failed when loading .resource file. Origin: %s, Target: %s, because %s",
              resourceFileToLoad.getAbsolutePath(),
              targetResourceFile.getAbsolutePath(),
              e.getMessage()));
    }

    File modFileToLoad =
        fsFactory.getFile(tsFileToLoad.getAbsolutePath() + ModificationFile.FILE_SUFFIX);
    if (modFileToLoad.exists()) {
      // when successfully loaded, the filepath of the resource will be changed to the IoTDB data
      // dir, so we can add a suffix to find the old modification file.
      File targetModFile =
          fsFactory.getFile(targetFile.getAbsolutePath() + ModificationFile.FILE_SUFFIX);
      try {
        Files.deleteIfExists(targetModFile.toPath());
      } catch (IOException e) {
        logger.warn("Cannot delete localModFile {}", targetModFile, e);
      }
      try {
        if (deleteOriginFile) {
          FileUtils.moveFile(modFileToLoad, targetModFile);
        } else {
          Files.copy(modFileToLoad.toPath(), targetModFile.toPath());
        }
      } catch (IOException e) {
        logger.error(
            "File renaming failed when loading .mod file. Origin: {}, Target: {}",
            modFileToLoad.getAbsolutePath(),
            targetModFile.getAbsolutePath(),
            e);
        throw new LoadFileException(
            String.format(
                "File renaming failed when loading .mod file. Origin: %s, Target: %s, because %s",
                modFileToLoad.getAbsolutePath(), targetModFile.getAbsolutePath(), e.getMessage()));
      } finally {
        // ModFile will be updated during the next call to `getModFile`
        tsFileResource.setModFile(null);
      }
    }

    updatePartitionFileVersion(filePartitionId, tsFileResource.getVersion());
    return true;
  }

  /**
   * Delete tsfile if it exists.
   *
   * <p>Firstly, remove the TsFileResource from sequenceFileList/unSequenceFileList.
   *
   * <p>Secondly, delete the tsfile and .resource file.
   *
   * @param tsfieToBeDeleted tsfile to be deleted
   * @return whether the file to be deleted exists. @UsedBy sync module, load external tsfile
   *     module.
   */
  public boolean deleteTsfile(File tsfieToBeDeleted) {
    writeLock("deleteTsfile");
    TsFileResource tsFileResourceToBeDeleted = null;
    try {
      Iterator<TsFileResource> sequenceIterator = tsFileManager.getIterator(true);
      while (sequenceIterator.hasNext()) {
        TsFileResource sequenceResource = sequenceIterator.next();
        if (sequenceResource.getTsFile().getName().equals(tsfieToBeDeleted.getName())) {
          tsFileResourceToBeDeleted = sequenceResource;
          tsFileManager.remove(tsFileResourceToBeDeleted, true);
          break;
        }
      }
      if (tsFileResourceToBeDeleted == null) {
        Iterator<TsFileResource> unsequenceIterator = tsFileManager.getIterator(false);
        while (unsequenceIterator.hasNext()) {
          TsFileResource unsequenceResource = unsequenceIterator.next();
          if (unsequenceResource.getTsFile().getName().equals(tsfieToBeDeleted.getName())) {
            tsFileResourceToBeDeleted = unsequenceResource;
            tsFileManager.remove(tsFileResourceToBeDeleted, false);
            break;
          }
        }
      }
    } finally {
      writeUnlock();
    }
    if (tsFileResourceToBeDeleted == null) {
      return false;
    }
    tsFileResourceToBeDeleted.writeLock();
    try {
      tsFileResourceToBeDeleted.remove();
      logger.info("Delete tsfile {} successfully.", tsFileResourceToBeDeleted.getTsFile());
    } finally {
      tsFileResourceToBeDeleted.writeUnlock();
    }
    return true;
  }

  /**
   * get all working sequence tsfile processors
   *
   * @return all working sequence tsfile processors
   */
  public Collection<TsFileProcessor> getWorkSequenceTsFileProcessors() {
    return workSequenceTsFileProcessors.values();
  }

  /**
   * Unload tsfile and move it to the target directory if it exists.
   *
   * <p>Firstly, unload the TsFileResource from sequenceFileList/unSequenceFileList.
   *
   * <p>Secondly, move the tsfile and .resource file to the target directory.
   *
   * @param fileToBeUnloaded tsfile to be unloaded
   * @return whether the file to be unloaded exists. @UsedBy load external tsfile module.
   */
  public boolean unloadTsfile(File fileToBeUnloaded, File targetDir) {
    writeLock("unloadTsfile");
    TsFileResource tsFileResourceToBeMoved = null;
    try {
      Iterator<TsFileResource> sequenceIterator = tsFileManager.getIterator(true);
      while (sequenceIterator.hasNext()) {
        TsFileResource sequenceResource = sequenceIterator.next();
        if (sequenceResource.getTsFile().getName().equals(fileToBeUnloaded.getName())) {
          tsFileResourceToBeMoved = sequenceResource;
          tsFileManager.remove(tsFileResourceToBeMoved, true);
          break;
        }
      }
      if (tsFileResourceToBeMoved == null) {
        Iterator<TsFileResource> unsequenceIterator = tsFileManager.getIterator(false);
        while (unsequenceIterator.hasNext()) {
          TsFileResource unsequenceResource = unsequenceIterator.next();
          if (unsequenceResource.getTsFile().getName().equals(fileToBeUnloaded.getName())) {
            tsFileResourceToBeMoved = unsequenceResource;
            tsFileManager.remove(tsFileResourceToBeMoved, false);
            break;
          }
        }
      }
    } finally {
      writeUnlock();
    }
    if (tsFileResourceToBeMoved == null) {
      return false;
    }
    tsFileResourceToBeMoved.writeLock();
    try {
      tsFileResourceToBeMoved.moveTo(targetDir);
      logger.info(
          "Move tsfile {} to target dir {} successfully.",
          tsFileResourceToBeMoved.getTsFile(),
          targetDir.getPath());
    } finally {
      tsFileResourceToBeMoved.writeUnlock();
    }
    return true;
  }

  /**
   * get all working unsequence tsfile processors
   *
   * @return all working unsequence tsfile processors
   */
  public Collection<TsFileProcessor> getWorkUnsequenceTsFileProcessors() {
    return workUnsequenceTsFileProcessors.values();
  }

  public void setDataTTLWithTimePrecisionCheck(long dataTTL) {
    if (dataTTL != Long.MAX_VALUE) {
      dataTTL =
          DateTimeUtils.convertMilliTimeWithPrecision(
              dataTTL, IoTDBDescriptor.getInstance().getConfig().getTimestampPrecision());
    }
    this.dataTTL = dataTTL;
  }

  public void setDataTTL(long dataTTL) {
    this.dataTTL = dataTTL;
  }

  public List<TsFileResource> getSequenceFileList() {
    return tsFileManager.getTsFileList(true);
  }

  public List<TsFileResource> getUnSequenceFileList() {
    return tsFileManager.getTsFileList(false);
  }

  public String getDataRegionId() {
    return dataRegionId;
  }

  /**
   * Get the storageGroupPath with dataRegionId.
   *
   * @return data region path, like root.sg1/0
   */
  public String getStorageGroupPath() {
    return storageGroupName + File.separator + dataRegionId;
  }

  /**
   * Check if the data of "tsFileResource" all exist locally by comparing planIndexes in the
   * partition of "partitionNumber". This is available only when the IoTDB instances which generated
   * "tsFileResource" have the same plan indexes as the local one.
   *
   * @return true if any file contains plans with indexes no less than the max plan index of
   *     "tsFileResource", otherwise false.
   */
  public boolean isFileAlreadyExist(TsFileResource tsFileResource, long partitionNum) {
    // examine working processor first as they have the largest plan index
    return isFileAlreadyExistInWorking(
            tsFileResource, partitionNum, getWorkSequenceTsFileProcessors())
        || isFileAlreadyExistInWorking(
            tsFileResource, partitionNum, getWorkUnsequenceTsFileProcessors())
        || isFileAlreadyExistInClosed(tsFileResource, partitionNum, getSequenceFileList())
        || isFileAlreadyExistInClosed(tsFileResource, partitionNum, getUnSequenceFileList());
  }

  private boolean isFileAlreadyExistInClosed(
      TsFileResource tsFileResource, long partitionNum, Collection<TsFileResource> existingFiles) {
    for (TsFileResource resource : existingFiles) {
      if (resource.getTimePartition() == partitionNum
          && resource.getMaxPlanIndex() > tsFileResource.getMaxPlanIndex()) {
        logger.info(
            "{} is covered by a closed file {}: [{}, {}] [{}, {}]",
            tsFileResource,
            resource,
            tsFileResource.minPlanIndex,
            tsFileResource.maxPlanIndex,
            resource.minPlanIndex,
            resource.maxPlanIndex);
        return true;
      }
    }
    return false;
  }

  private boolean isFileAlreadyExistInWorking(
      TsFileResource tsFileResource,
      long partitionNum,
      Collection<TsFileProcessor> workingProcessors) {
    for (TsFileProcessor workingProcesssor : workingProcessors) {
      if (workingProcesssor.getTimeRangeId() == partitionNum) {
        TsFileResource workResource = workingProcesssor.getTsFileResource();
        boolean isCovered = workResource.getMaxPlanIndex() > tsFileResource.getMaxPlanIndex();
        if (isCovered) {
          logger.info(
              "{} is covered by a working file {}: [{}, {}] [{}, {}]",
              tsFileResource,
              workResource,
              tsFileResource.minPlanIndex,
              tsFileResource.maxPlanIndex,
              workResource.minPlanIndex,
              workResource.maxPlanIndex);
        }
        return isCovered;
      }
    }
    return false;
  }

  /** remove all partitions that satisfy a filter. */
  public void removePartitions(TimePartitionFilter filter) {
    // this requires blocking all other activities
    writeLock("removePartitions");
    try {
      // abort ongoing compaction
      abortCompaction();
      try {
        Thread.sleep(2000);
      } catch (InterruptedException e) {
        // Wait two seconds for the compaction thread to terminate
      }
      // close all working files that should be removed
      removePartitions(filter, workSequenceTsFileProcessors.entrySet(), true);
      removePartitions(filter, workUnsequenceTsFileProcessors.entrySet(), false);

      // remove data files
      removePartitions(filter, tsFileManager.getIterator(true), true);
      removePartitions(filter, tsFileManager.getIterator(false), false);

    } finally {
      writeUnlock();
    }
  }

  public void abortCompaction() {
    tsFileManager.setAllowCompaction(false);
    List<AbstractCompactionTask> runningTasks =
        CompactionTaskManager.getInstance().abortCompaction(storageGroupName + "-" + dataRegionId);
    while (CompactionTaskManager.getInstance().isAnyTaskInListStillRunning(runningTasks)) {
      try {
        TimeUnit.MILLISECONDS.sleep(10);
      } catch (InterruptedException e) {
        logger.error("Thread get interrupted when waiting compaction to finish", e);
        break;
      }
    }
  }

  // may remove the processorEntrys
  private void removePartitions(
      TimePartitionFilter filter,
      Set<Entry<Long, TsFileProcessor>> processorEntrys,
      boolean sequence) {
    for (Iterator<Entry<Long, TsFileProcessor>> iterator = processorEntrys.iterator();
        iterator.hasNext(); ) {
      Entry<Long, TsFileProcessor> longTsFileProcessorEntry = iterator.next();
      long partitionId = longTsFileProcessorEntry.getKey();
      lastFlushTimeMap.removePartition(partitionId);
      TimePartitionManager.getInstance()
          .removePartition(new DataRegionId(Integer.valueOf(dataRegionId)), partitionId);
      TsFileProcessor processor = longTsFileProcessorEntry.getValue();
      if (filter.satisfy(storageGroupName, partitionId)) {
        processor.syncClose();
        iterator.remove();
        processor.getTsFileResource().remove();
        tsFileManager.remove(processor.getTsFileResource(), sequence);
        logger.debug(
            "{} is removed during deleting partitions",
            processor.getTsFileResource().getTsFilePath());
      }
    }
  }

  // may remove the iterator's data
  private void removePartitions(
      TimePartitionFilter filter, Iterator<TsFileResource> iterator, boolean sequence) {
    while (iterator.hasNext()) {
      TsFileResource tsFileResource = iterator.next();
      if (filter.satisfy(storageGroupName, tsFileResource.getTimePartition())) {
        tsFileResource.remove();
        tsFileManager.remove(tsFileResource, sequence);
        lastFlushTimeMap.removePartition(tsFileResource.getTimePartition());
        TimePartitionManager.getInstance()
            .removePartition(
                new DataRegionId(Integer.valueOf(dataRegionId)), tsFileResource.getTimePartition());
        logger.debug("{} is removed during deleting partitions", tsFileResource.getTsFilePath());
      }
    }
  }

  public TsFileManager getTsFileResourceManager() {
    return tsFileManager;
  }

  /**
   * insert batch of rows belongs to one device
   *
   * @param insertRowsOfOneDeviceNode batch of rows belongs to one device
   */
  public void insert(InsertRowsOfOneDeviceNode insertRowsOfOneDeviceNode)
      throws WriteProcessException, TriggerExecutionException, BatchProcessException {
    if (enableMemControl) {
      StorageEngineV2.blockInsertionIfReject(null);
    }
    writeLock("InsertRowsOfOneDevice");
    try {
      boolean isSequence = false;
      for (int i = 0; i < insertRowsOfOneDeviceNode.getInsertRowNodeList().size(); i++) {
        InsertRowNode insertRowNode = insertRowsOfOneDeviceNode.getInsertRowNodeList().get(i);
        if (!isAlive(insertRowNode.getTime())) {
          // we do not need to write these part of data, as they can not be queried
          // or the sub-plan has already been executed, we are retrying other sub-plans
          insertRowsOfOneDeviceNode
              .getResults()
              .put(
                  i,
                  RpcUtils.getStatus(
                      TSStatusCode.OUT_OF_TTL_ERROR.getStatusCode(),
                      String.format(
                          "Insertion time [%s] is less than ttl time bound [%s]",
                          DateTimeUtils.convertMillsecondToZonedDateTime(insertRowNode.getTime()),
                          DateTimeUtils.convertMillsecondToZonedDateTime(
                              DateTimeUtils.currentTime() - dataTTL))));
          continue;
        }
        // init map
        long timePartitionId = StorageEngineV2.getTimePartition(insertRowNode.getTime());

        if (!lastFlushTimeMap.checkAndCreateFlushedTimePartition(timePartitionId)) {
          TimePartitionManager.getInstance()
              .registerTimePartitionInfo(
                  new TimePartitionInfo(
                      new DataRegionId(Integer.valueOf(dataRegionId)),
                      timePartitionId,
                      true,
                      Long.MAX_VALUE,
                      0,
                      tsFileManager.isLatestTimePartition(timePartitionId)));
        }

        // as the plans have been ordered, and we have get the write lock,
        // So, if a plan is sequenced, then all the rest plans are sequenced.
        //
        if (!isSequence) {
          isSequence =
              insertRowNode.getTime()
                  > lastFlushTimeMap.getFlushedTime(
                      timePartitionId, insertRowNode.getDevicePath().getFullPath());
        }
        // is unsequence and user set config to discard out of order data
        if (!isSequence
            && IoTDBDescriptor.getInstance().getConfig().isEnableDiscardOutOfOrderData()) {
          return;
        }

        // fire trigger before insertion
        // TriggerEngine.fire(TriggerEvent.BEFORE_INSERT, plan);
        // insert to sequence or unSequence file
        try {
          insertToTsFileProcessor(insertRowNode, isSequence, timePartitionId);
        } catch (WriteProcessException e) {
          insertRowsOfOneDeviceNode
              .getResults()
              .put(i, RpcUtils.getStatus(e.getErrorCode(), e.getMessage()));
        }
        // fire trigger before insertion
        // TriggerEngine.fire(TriggerEvent.AFTER_INSERT, plan);
      }
    } finally {
      writeUnlock();
    }
    if (!insertRowsOfOneDeviceNode.getResults().isEmpty()) {
      throw new BatchProcessException("Partial failed inserting rows of one device");
    }
  }

  /**
   * insert batch of rows belongs to multiple devices
   *
   * @param insertRowsNode batch of rows belongs to multiple devices
   */
  public void insert(InsertRowsNode insertRowsNode) throws BatchProcessException {
    for (int i = 0; i < insertRowsNode.getInsertRowNodeList().size(); i++) {
      InsertRowNode insertRowNode = insertRowsNode.getInsertRowNodeList().get(i);
      try {
        insert(insertRowNode);
      } catch (WriteProcessException | TriggerExecutionException e) {
        insertRowsNode.getResults().put(i, RpcUtils.getStatus(e.getErrorCode(), e.getMessage()));
      }
    }

    if (!insertRowsNode.getResults().isEmpty()) {
      throw new BatchProcessException("Partial failed inserting rows");
    }
  }

  /**
   * insert batch of tablets belongs to multiple devices
   *
   * @param insertMultiTabletsNode batch of tablets belongs to multiple devices
   */
  public void insertTablets(InsertMultiTabletsNode insertMultiTabletsNode)
      throws BatchProcessException {
    for (int i = 0; i < insertMultiTabletsNode.getInsertTabletNodeList().size(); i++) {
      InsertTabletNode insertTabletNode = insertMultiTabletsNode.getInsertTabletNodeList().get(i);
      try {
        insertTablet(insertTabletNode);
      } catch (TriggerExecutionException | WriteProcessException | BatchProcessException e) {
        insertMultiTabletsNode
            .getResults()
            .put(i, RpcUtils.getStatus(e.getErrorCode(), e.getMessage()));
      }
    }

    if (!insertMultiTabletsNode.getResults().isEmpty()) {
      throw new BatchProcessException("Partial failed inserting multi tablets");
    }
  }

  @TestOnly
  public long getPartitionMaxFileVersions(long partitionId) {
    return partitionMaxFileVersions.getOrDefault(partitionId, 0L);
  }

  public void addSettleFilesToList(
      List<TsFileResource> seqResourcesToBeSettled,
      List<TsFileResource> unseqResourcesToBeSettled,
      List<String> tsFilePaths) {
    if (tsFilePaths.size() == 0) {
      for (TsFileResource resource : tsFileManager.getTsFileList(true)) {
        if (!resource.isClosed()) {
          continue;
        }
        resource.setSettleTsFileCallBack(this::settleTsFileCallBack);
        seqResourcesToBeSettled.add(resource);
      }
      for (TsFileResource resource : tsFileManager.getTsFileList(false)) {
        if (!resource.isClosed()) {
          continue;
        }
        resource.setSettleTsFileCallBack(this::settleTsFileCallBack);
        unseqResourcesToBeSettled.add(resource);
      }
    } else {
      for (String tsFilePath : tsFilePaths) {
        File fileToBeSettled = new File(tsFilePath);
        if ("sequence"
            .equals(
                fileToBeSettled
                    .getParentFile()
                    .getParentFile()
                    .getParentFile()
                    .getParentFile()
                    .getName())) {
          for (TsFileResource resource : tsFileManager.getTsFileList(true)) {
            if (resource.getTsFile().getAbsolutePath().equals(tsFilePath)) {
              resource.setSettleTsFileCallBack(this::settleTsFileCallBack);
              seqResourcesToBeSettled.add(resource);
              break;
            }
          }
        } else {
          for (TsFileResource resource : tsFileManager.getTsFileList(false)) {
            if (resource.getTsFile().getAbsolutePath().equals(tsFilePath)) {
              unseqResourcesToBeSettled.add(resource);
              break;
            }
          }
        }
      }
    }
  }

  /**
   * Used to collect history TsFiles(i.e. the tsfile whose memtable == null).
   *
   * @param syncManager ISyncManager which invokes to collect history TsFile
   * @param dataStartTime only collect history TsFiles which contains the data after the
   *     dataStartTime
   * @return A list, which contains TsFile path
   */
  public List<File> collectHistoryTsFileForSync(ISyncManager syncManager, long dataStartTime) {
    writeLock("Collect data for sync");
    try {
      return tsFileManager.collectHistoryTsFileForSync(syncManager, dataStartTime);
    } finally {
      writeUnlock();
    }
  }

  public void setCustomCloseFileListeners(List<CloseFileListener> customCloseFileListeners) {
    this.customCloseFileListeners = customCloseFileListeners;
  }

  public void setCustomFlushListeners(List<FlushListener> customFlushListeners) {
    this.customFlushListeners = customFlushListeners;
  }

  public void setAllowCompaction(boolean allowCompaction) {
    this.tsFileManager.setAllowCompaction(allowCompaction);
  }

  private enum LoadTsFileType {
    LOAD_SEQUENCE,
    LOAD_UNSEQUENCE
  }

  @FunctionalInterface
  public interface CloseTsFileCallBack {

    void call(TsFileProcessor caller) throws TsFileProcessorException, IOException;
  }

  @FunctionalInterface
  public interface UpdateEndTimeCallBack {

    boolean call(TsFileProcessor caller, Map<String, Long> updateMap, long systemFlushTime);
  }

  @FunctionalInterface
  public interface UpgradeTsFileResourceCallBack {

    void call(TsFileResource caller);
  }

  @FunctionalInterface
  public interface CompactionRecoverCallBack {
    void call();
  }

  @FunctionalInterface
  public interface TimePartitionFilter {

    boolean satisfy(String storageGroupName, long timePartitionId);
  }

  @FunctionalInterface
  public interface SettleTsFileCallBack {

    void call(TsFileResource oldTsFileResource, List<TsFileResource> newTsFileResources)
        throws WriteProcessException;
  }

  public List<Long> getTimePartitions() {
    return new ArrayList<>(partitionMaxFileVersions.keySet());
  }

  public Long getLatestTimePartition() {
    return partitionMaxFileVersions.keySet().stream().max(Long::compareTo).orElse(0L);
  }

  public String getInsertWriteLockHolder() {
    return insertWriteLockHolder;
  }

  public ScheduledExecutorService getTimedCompactionScheduleTask() {
    return timedCompactionScheduleTask;
  }

  public IDTable getIdTable() {
    return idTable;
  }

  /** This method could only be used in multi-leader consensus */
  public IWALNode getWALNode() {
    if (!config
        .getDataRegionConsensusProtocolClass()
        .equals(ConsensusFactory.MULTI_LEADER_CONSENSUS)) {
      throw new UnsupportedOperationException();
    }
    // identifier should be same with getTsFileProcessor method
    return WALManager.getInstance()
        .applyForWALNode(storageGroupName + FILE_NAME_SEPARATOR + dataRegionId);
  }

  /** Wait for this data region successfully deleted */
  public void waitForDeleted() {
    writeLock("waitForDeleted");
    try {
      if (!deleted) {
        deletedCondition.await();
      }
    } catch (InterruptedException e) {
      logger.error("Interrupted When waiting for data region deleted.");
      Thread.currentThread().interrupt();
    } finally {
      writeUnlock();
    }
  }

  /** Release all threads waiting for this data region successfully deleted */
  public void markDeleted() {
    deleted = true;
    writeLock("markDeleted");
    try {
      deletedCondition.signalAll();
    } finally {
      writeUnlock();
    }
  }

  public void releaseFlushTimeMap(long timePartitionId) {
    lastFlushTimeMap.removePartition(timePartitionId);
  }

  public long getMemCost() {
    return dataRegionInfo.getMemCost();
  }

  @TestOnly
  public ILastFlushTimeMap getLastFlushTimeMap() {
    return lastFlushTimeMap;
  }

  @TestOnly
  public TsFileManager getTsFileManager() {
    return tsFileManager;
  }
}<|MERGE_RESOLUTION|>--- conflicted
+++ resolved
@@ -2061,35 +2061,6 @@
     }
   }
 
-<<<<<<< HEAD
-  /**
-   * when close an TsFileProcessor, update its EndTimeMap immediately
-   *
-   * @param tsFileProcessor processor to be closed
-   */
-  private void updateEndTimeMap(TsFileProcessor tsFileProcessor) {
-    TsFileResource resource = tsFileProcessor.getTsFileResource();
-    for (String deviceId : resource.getDevices()) {
-      resource.updateEndTime(
-          deviceId, lastFlushTimeManager.getLastTime(tsFileProcessor.getTimeRangeId(), deviceId));
-    }
-  }
-
-  private boolean unsequenceFlushCallback(TsFileProcessor processor) {
-=======
-  private void tryToDeleteLastCache(
-      PartialPath deviceId, PartialPath originalPath, long startTime, long endTime)
-      throws WriteProcessException {
-    if (!IoTDBDescriptor.getInstance().getConfig().isLastCacheEnabled()) {
-      return;
-    }
-    try {
-      IoTDB.schemaProcessor.deleteLastCacheByDevice(deviceId, originalPath, startTime, endTime);
-    } catch (MetadataException e) {
-      throw new WriteProcessException(e);
-    }
-  }
-
   private boolean unsequenceFlushCallback(
       TsFileProcessor processor, Map<String, Long> updateMap, long systemFlushTime) {
     TimePartitionManager.getInstance()
@@ -2099,7 +2070,6 @@
             systemFlushTime,
             lastFlushTimeMap.getMemSize(processor.getTimeRangeId()),
             workSequenceTsFileProcessors.get(processor.getTimeRangeId()) != null);
->>>>>>> 487b3edc
     return true;
   }
 
