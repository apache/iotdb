--- conflicted
+++ resolved
@@ -2376,16 +2376,11 @@
         tsFileResource.getProcessor().deleteDataInMemory(deletion, devicePaths);
       }
 
-<<<<<<< HEAD
       for (ISyncManager tsFileSyncManager :
           SyncService.getInstance().getOrCreateSyncManager(dataRegionId)) {
         if (tsFileSyncManager.isEnabledSync()) {
           tsFileSyncManager.syncRealTimeDeletion(deletion);
         }
-=======
-      if (tsFileSyncManager.isEnableSync()) {
-        tsFileSyncManager.collectRealTimeDeletion(deletion, storageGroupName);
->>>>>>> 37d6cfed
       }
 
       // add a record in case of rollback
@@ -3738,7 +3733,8 @@
       throw new UnsupportedOperationException();
     }
     // identifier should be same with getTsFileProcessor method
-    return WALManager.getInstance().applyForWALNode(getDataRegionName());
+    return WALManager.getInstance()
+        .applyForWALNode(storageGroupName + FILE_NAME_SEPARATOR + dataRegionId);
   }
 
   /** Wait for this data region successfully deleted */
@@ -3767,10 +3763,6 @@
     }
   }
 
-  public String getDataRegionName() {
-    return storageGroupName + FILE_NAME_SEPARATOR + dataRegionId;
-  }
-
   @TestOnly
   public ILastFlushTimeManager getLastFlushTimeManager() {
     return lastFlushTimeManager;
