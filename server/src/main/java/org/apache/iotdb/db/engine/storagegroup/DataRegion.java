--- conflicted
+++ resolved
@@ -1616,33 +1616,16 @@
     }
     tsFileManager.remove(resource, isSeq);
     // ensure that the file is not used by any queries
-<<<<<<< HEAD
-    if (resource.tryWriteLock()) {
-      try {
-        // try to delete physical data file
-        TsFileMetricManager.getInstance()
-            .deleteFile(
-                Collections.singletonList(resource.getTsFileSize()),
-                isSeq,
-                1,
-                Collections.singletonList(resource.getTsFile().getName()));
-        resource.remove();
-        tsFileManager.remove(resource, isSeq);
-        logger.info(
-            "Removed a file {} before {} by ttl ({} {})",
-            resource.getTsFilePath(),
-            new Date(ttlLowerBound),
-            dataTTL,
-            config.getTimestampPrecision());
-      } finally {
-        resource.writeUnlock();
-      }
-=======
-
     resource.writeLock();
     try {
       // try to delete physical data file
       resource.remove();
+      TsFileMetricManager.getInstance()
+          .deleteFile(
+              Collections.singletonList(resource.getTsFileSize()),
+              isSeq,
+              1,
+              Collections.singletonList(resource.getTsFile().getName()));
       logger.info(
           "Removed a file {} before {} by ttl ({} {})",
           resource.getTsFilePath(),
@@ -1651,7 +1634,6 @@
           config.getTimestampPrecision());
     } finally {
       resource.writeUnlock();
->>>>>>> 5467cfca
     }
   }
 
