/*
 * Licensed to the Apache Software Foundation (ASF) under one
 * or more contributor license agreements.  See the NOTICE file
 * distributed with this work for additional information
 * regarding copyright ownership.  The ASF licenses this file
 * to you under the Apache License, Version 2.0 (the
 * "License"); you may not use this file except in compliance
 * with the License.  You may obtain a copy of the License at
 *
 *      http://www.apache.org/licenses/LICENSE-2.0
 *
 * Unless required by applicable law or agreed to in writing,
 * software distributed under the License is distributed on an
 * "AS IS" BASIS, WITHOUT WARRANTIES OR CONDITIONS OF ANY
 * KIND, either express or implied.  See the License for the
 * specific language governing permissions and limitations
 * under the License.
 */
package org.apache.iotdb.db.engine.storagegroup;

import org.apache.iotdb.common.rpc.thrift.TSStatus;
import org.apache.iotdb.commons.cluster.NodeStatus;
import org.apache.iotdb.commons.concurrent.IoTDBThreadPoolFactory;
import org.apache.iotdb.commons.concurrent.ThreadName;
import org.apache.iotdb.commons.concurrent.threadpool.ScheduledExecutorUtil;
import org.apache.iotdb.commons.conf.CommonDescriptor;
import org.apache.iotdb.commons.conf.IoTDBConstant;
import org.apache.iotdb.commons.consensus.DataRegionId;
import org.apache.iotdb.commons.exception.IllegalPathException;
import org.apache.iotdb.commons.exception.MetadataException;
import org.apache.iotdb.commons.file.SystemFileFactory;
import org.apache.iotdb.commons.path.PartialPath;
import org.apache.iotdb.commons.service.metric.MetricService;
import org.apache.iotdb.commons.utils.TestOnly;
import org.apache.iotdb.consensus.ConsensusFactory;
import org.apache.iotdb.db.conf.IoTDBConfig;
import org.apache.iotdb.db.conf.IoTDBDescriptor;
import org.apache.iotdb.db.conf.directories.DirectoryManager;
import org.apache.iotdb.db.engine.StorageEngineV2;
import org.apache.iotdb.db.engine.TsFileMetricManager;
import org.apache.iotdb.db.engine.compaction.CompactionRecoverManager;
import org.apache.iotdb.db.engine.compaction.CompactionScheduler;
import org.apache.iotdb.db.engine.compaction.CompactionTaskManager;
import org.apache.iotdb.db.engine.compaction.task.AbstractCompactionTask;
import org.apache.iotdb.db.engine.flush.CloseFileListener;
import org.apache.iotdb.db.engine.flush.FlushListener;
import org.apache.iotdb.db.engine.flush.FlushStatus;
import org.apache.iotdb.db.engine.flush.TsFileFlushPolicy;
import org.apache.iotdb.db.engine.memtable.IMemTable;
import org.apache.iotdb.db.engine.modification.Deletion;
import org.apache.iotdb.db.engine.modification.ModificationFile;
import org.apache.iotdb.db.engine.querycontext.QueryDataSource;
import org.apache.iotdb.db.engine.upgrade.UpgradeCheckStatus;
import org.apache.iotdb.db.engine.upgrade.UpgradeLog;
import org.apache.iotdb.db.engine.version.SimpleFileVersionController;
import org.apache.iotdb.db.engine.version.VersionController;
import org.apache.iotdb.db.exception.BatchProcessException;
import org.apache.iotdb.db.exception.DataRegionException;
import org.apache.iotdb.db.exception.DiskSpaceInsufficientException;
import org.apache.iotdb.db.exception.LoadFileException;
import org.apache.iotdb.db.exception.TriggerExecutionException;
import org.apache.iotdb.db.exception.TsFileProcessorException;
import org.apache.iotdb.db.exception.WriteProcessException;
import org.apache.iotdb.db.exception.WriteProcessRejectException;
import org.apache.iotdb.db.exception.query.OutOfTTLException;
import org.apache.iotdb.db.exception.query.QueryProcessException;
import org.apache.iotdb.db.metadata.cache.DataNodeSchemaCache;
import org.apache.iotdb.db.metadata.idtable.IDTable;
import org.apache.iotdb.db.metadata.idtable.IDTableManager;
import org.apache.iotdb.db.mpp.plan.planner.plan.node.PlanNodeId;
import org.apache.iotdb.db.mpp.plan.planner.plan.node.write.DeleteDataNode;
import org.apache.iotdb.db.mpp.plan.planner.plan.node.write.InsertMultiTabletsNode;
import org.apache.iotdb.db.mpp.plan.planner.plan.node.write.InsertRowNode;
import org.apache.iotdb.db.mpp.plan.planner.plan.node.write.InsertRowsNode;
import org.apache.iotdb.db.mpp.plan.planner.plan.node.write.InsertRowsOfOneDeviceNode;
import org.apache.iotdb.db.mpp.plan.planner.plan.node.write.InsertTabletNode;
import org.apache.iotdb.db.qp.utils.DateTimeUtils;
import org.apache.iotdb.db.query.context.QueryContext;
import org.apache.iotdb.db.query.control.FileReaderManager;
import org.apache.iotdb.db.query.control.QueryFileManager;
import org.apache.iotdb.db.rescon.TsFileResourceManager;
import org.apache.iotdb.db.service.SettleService;
import org.apache.iotdb.db.sync.SyncService;
import org.apache.iotdb.db.sync.sender.manager.ISyncManager;
import org.apache.iotdb.db.tools.settle.TsFileAndModSettleTool;
import org.apache.iotdb.db.utils.CopyOnReadLinkedList;
import org.apache.iotdb.db.utils.UpgradeUtils;
import org.apache.iotdb.db.wal.WALManager;
import org.apache.iotdb.db.wal.node.IWALNode;
import org.apache.iotdb.db.wal.recover.WALRecoverManager;
import org.apache.iotdb.db.wal.recover.file.SealedTsFileRecoverPerformer;
import org.apache.iotdb.db.wal.recover.file.UnsealedTsFileRecoverPerformer;
import org.apache.iotdb.db.wal.utils.WALMode;
import org.apache.iotdb.db.wal.utils.listener.WALFlushListener;
import org.apache.iotdb.db.wal.utils.listener.WALRecoverListener;
import org.apache.iotdb.rpc.RpcUtils;
import org.apache.iotdb.rpc.TSStatusCode;
import org.apache.iotdb.tsfile.file.metadata.ChunkMetadata;
import org.apache.iotdb.tsfile.fileSystem.FSFactoryProducer;
import org.apache.iotdb.tsfile.fileSystem.fsFactory.FSFactory;
import org.apache.iotdb.tsfile.read.filter.basic.Filter;
import org.apache.iotdb.tsfile.utils.Pair;
import org.apache.iotdb.tsfile.write.writer.RestorableTsFileIOWriter;

import org.apache.commons.io.FileUtils;
import org.slf4j.Logger;
import org.slf4j.LoggerFactory;

import java.io.File;
import java.io.IOException;
import java.nio.file.Files;
import java.util.ArrayList;
import java.util.Arrays;
import java.util.Collection;
import java.util.Collections;
import java.util.Date;
import java.util.HashMap;
import java.util.HashSet;
import java.util.Iterator;
import java.util.LinkedList;
import java.util.List;
import java.util.Map;
import java.util.Map.Entry;
import java.util.Set;
import java.util.TreeMap;
import java.util.concurrent.ScheduledExecutorService;
import java.util.concurrent.TimeUnit;
import java.util.concurrent.atomic.AtomicBoolean;
import java.util.concurrent.atomic.AtomicInteger;
import java.util.concurrent.locks.Condition;
import java.util.concurrent.locks.ReadWriteLock;
import java.util.concurrent.locks.ReentrantReadWriteLock;

import static org.apache.iotdb.commons.conf.IoTDBConstant.FILE_NAME_SEPARATOR;
import static org.apache.iotdb.db.engine.storagegroup.TsFileResource.TEMP_SUFFIX;
import static org.apache.iotdb.db.qp.executor.PlanExecutor.operateClearCache;
import static org.apache.iotdb.tsfile.common.constant.TsFileConstant.TSFILE_SUFFIX;

/**
 * For sequence data, a DataRegion has some TsFileProcessors, in which there is only one
 * TsFileProcessor in the working status. <br>
 *
 * <p>There are two situations to set the working TsFileProcessor to closing status:<br>
 *
 * <p>(1) when inserting data into the TsFileProcessor, and the TsFileProcessor shouldFlush() (or
 * shouldClose())<br>
 *
 * <p>(2) someone calls syncCloseAllWorkingTsFileProcessors(). (up to now, only flush command from
 * cli will call this method)<br>
 *
 * <p>UnSequence data has the similar process as above.
 *
 * <p>When a sequence TsFileProcessor is submitted to be flushed, the
 * updateLatestFlushTimeCallback() method will be called as a callback.<br>
 *
 * <p>When a TsFileProcessor is closed, the closeUnsealedTsFileProcessorCallBack() method will be
 * called as a callback.
 */
public class DataRegion {

  private static final IoTDBConfig config = IoTDBDescriptor.getInstance().getConfig();
  private static final Logger DEBUG_LOGGER = LoggerFactory.getLogger("QUERY_DEBUG");

  /**
   * All newly generated chunks after merge have version number 0, so we set merged Modification
   * file version to 1 to take effect
   */
  private static final int MERGE_MOD_START_VERSION_NUM = 1;

  private static final Logger logger = LoggerFactory.getLogger(DataRegion.class);

  /** indicating the file to be loaded overlap with some files. */
  private static final int POS_OVERLAP = -3;

  private final boolean enableMemControl = config.isEnableMemControl();
  /**
   * a read write lock for guaranteeing concurrent safety when accessing all fields in this class
   * (i.e., schema, (un)sequenceFileList, work(un)SequenceTsFileProcessor,
   * closing(Un)SequenceTsFileProcessor, latestTimeForEachDevice, and
   * partitionLatestFlushedTimeForEachDevice)
   */
  private final ReadWriteLock insertLock = new ReentrantReadWriteLock();
  /** condition to safely delete data region */
  private final Condition deletedCondition = insertLock.writeLock().newCondition();
  /** data region has been deleted or not */
  private volatile boolean deleted = false;
  /** closeStorageGroupCondition is used to wait for all currently closing TsFiles to be done. */
  private final Object closeStorageGroupCondition = new Object();
  /**
   * avoid some tsfileResource is changed (e.g., from unsealed to sealed) when a query is executed.
   */
  private final ReadWriteLock closeQueryLock = new ReentrantReadWriteLock();
  /** time partition id in the database -> tsFileProcessor for this time partition */
  private final TreeMap<Long, TsFileProcessor> workSequenceTsFileProcessors = new TreeMap<>();
  /** time partition id in the database -> tsFileProcessor for this time partition */
  private final TreeMap<Long, TsFileProcessor> workUnsequenceTsFileProcessors = new TreeMap<>();

  // upgrading sequence TsFile resource list
  private List<TsFileResource> upgradeSeqFileList = new LinkedList<>();
  /** sequence tsfile processors which are closing */
  private CopyOnReadLinkedList<TsFileProcessor> closingSequenceTsFileProcessor =
      new CopyOnReadLinkedList<>();
  // upgrading unsequence TsFile resource list
  private List<TsFileResource> upgradeUnseqFileList = new LinkedList<>();

  /** unsequence tsfile processors which are closing */
  private CopyOnReadLinkedList<TsFileProcessor> closingUnSequenceTsFileProcessor =
      new CopyOnReadLinkedList<>();

  private AtomicInteger upgradeFileCount = new AtomicInteger();

  private AtomicBoolean isSettling = new AtomicBoolean();

  /** data region id */
  private String dataRegionId;
  /** database name */
  private String storageGroupName;
  /** database system directory */
  private File storageGroupSysDir;
  /** manage seqFileList and unSeqFileList */
  private TsFileManager tsFileManager;

  /** manage tsFileResource degrade */
  private TsFileResourceManager tsFileResourceManager = TsFileResourceManager.getInstance();

  /**
   * time partition id -> version controller which assigns a version for each MemTable and
   * deletion/update such that after they are persisted, the order of insertions, deletions and
   * updates can be re-determined. Will be empty if there are not MemTables in memory.
   */
  private HashMap<Long, VersionController> timePartitionIdVersionControllerMap = new HashMap<>();
  /**
   * when the data in a database is older than dataTTL, it is considered invalid and will be
   * eventually removed.
   */
  private long dataTTL = Long.MAX_VALUE;
  /** file system factory (local or hdfs) */
  private FSFactory fsFactory = FSFactoryProducer.getFSFactory();
  /** file flush policy */
  private TsFileFlushPolicy fileFlushPolicy;
  /**
   * The max file versions in each partition. By recording this, if several IoTDB instances have the
   * same policy of closing file and their ingestion is identical, then files of the same version in
   * different IoTDB instance will have identical data, providing convenience for data comparison
   * across different instances. partition number -> max version number
   */
  private Map<Long, Long> partitionMaxFileVersions = new HashMap<>();
  /** database info for mem control */
  private DataRegionInfo dataRegionInfo = new DataRegionInfo(this);
  /** whether it's ready from recovery */
  private boolean isReady = false;
  /** close file listeners */
  private List<CloseFileListener> customCloseFileListeners = Collections.emptyList();
  /** flush listeners */
  private List<FlushListener> customFlushListeners = Collections.emptyList();

  private ILastFlushTimeMap lastFlushTimeMap;

  /**
   * record the insertWriteLock in SG is being hold by which method, it will be empty string if on
   * one holds the insertWriteLock
   */
  private String insertWriteLockHolder = "";

  private ScheduledExecutorService timedCompactionScheduleTask;

  public static final long COMPACTION_TASK_SUBMIT_DELAY = 20L * 1000L;

  private IDTable idTable;

  /**
   * constrcut a database processor
   *
   * @param systemDir system dir path
   * @param dataRegionId data region id e.g. 1
   * @param fileFlushPolicy file flush policy
   * @param storageGroupName database name e.g. root.sg1
   */
  public DataRegion(
      String systemDir,
      String dataRegionId,
      TsFileFlushPolicy fileFlushPolicy,
      String storageGroupName)
      throws DataRegionException {
    this.dataRegionId = dataRegionId;
    this.storageGroupName = storageGroupName;
    this.fileFlushPolicy = fileFlushPolicy;

    storageGroupSysDir = SystemFileFactory.INSTANCE.getFile(systemDir, dataRegionId);
    this.tsFileManager =
        new TsFileManager(storageGroupName, dataRegionId, storageGroupSysDir.getPath());
    if (storageGroupSysDir.mkdirs()) {
      logger.info(
          "Database system Directory {} doesn't exist, create it", storageGroupSysDir.getPath());
    } else if (!storageGroupSysDir.exists()) {
      logger.error("create database system Directory {} failed", storageGroupSysDir.getPath());
    }

    // if use id table, we use id table flush time manager
    if (config.isEnableIDTable()) {
      idTable = IDTableManager.getInstance().getIDTableDirectly(storageGroupName);
      lastFlushTimeMap = new IDTableLastFlushTimeMap(idTable, tsFileManager);
    } else {
      lastFlushTimeMap = new HashLastFlushTimeMap(tsFileManager);
    }

    // recover tsfiles unless consensus protocol is ratis and storage engine is not ready
    if (config.isClusterMode()
        && config.getDataRegionConsensusProtocolClass().equals(ConsensusFactory.RATIS_CONSENSUS)
        && !StorageEngineV2.getInstance().isAllSgReady()) {
      logger.debug(
          "Skip recovering data region {}[{}] when consensus protocol is ratis and storage engine is not ready.",
          storageGroupName,
          dataRegionId);
      for (String fileFolder : DirectoryManager.getInstance().getAllFilesFolders()) {
        File dataRegionFolder =
            fsFactory.getFile(fileFolder, storageGroupName + File.separator + dataRegionId);
        if (dataRegionFolder.exists()) {
          File[] timePartitions = dataRegionFolder.listFiles();
          if (timePartitions != null) {
            for (File timePartition : timePartitions) {
              try {
                FileUtils.forceDelete(timePartition);
              } catch (IOException e) {
                logger.error(
                    "Exception occurs when deleting time partition directory {} for {}-{}",
                    timePartitions,
                    storageGroupName,
                    dataRegionId,
                    e);
              }
            }
          }
        }
      }
    } else {
      recover();
    }

    MetricService.getInstance().addMetricSet(new DataRegionMetrics(this));
  }

  @TestOnly
  public DataRegion(String storageGroupName, String id) {
    this.storageGroupName = storageGroupName;
    this.dataRegionId = id;
    this.tsFileManager = new TsFileManager(storageGroupName, id, "");
    this.partitionMaxFileVersions = new HashMap<>();
    partitionMaxFileVersions.put(0L, 0L);
  }

  public String getStorageGroupName() {
    return storageGroupName;
  }

  public boolean isReady() {
    return isReady;
  }

  public void setReady(boolean ready) {
    isReady = ready;
  }

  private Map<Long, List<TsFileResource>> splitResourcesByPartition(
      List<TsFileResource> resources) {
    Map<Long, List<TsFileResource>> ret = new TreeMap<>();
    for (TsFileResource resource : resources) {
      ret.computeIfAbsent(resource.getTimePartition(), l -> new ArrayList<>()).add(resource);
    }
    return ret;
  }

  public AtomicBoolean getIsSettling() {
    return isSettling;
  }

  public void setSettling(boolean isSettling) {
    this.isSettling.set(isSettling);
  }

  /** this class is used to store recovering context */
  private class DataRegionRecoveryContext {
    /** number of files to be recovered */
    private final long numOfFilesToRecover;
    /** when the change of recoveredFilesNum exceeds this, log check will be triggered */
    private final long filesNumLogCheckTrigger;
    /** number of already recovered files */
    private long recoveredFilesNum;
    /** last recovery log time */
    private long lastLogTime;
    /** last recovery log files num */
    private long lastLogCheckFilesNum;

    public DataRegionRecoveryContext(long numOfFilesToRecover) {
      this.numOfFilesToRecover = numOfFilesToRecover;
      this.recoveredFilesNum = 0;
      this.filesNumLogCheckTrigger = this.numOfFilesToRecover / 100;
      this.lastLogTime = System.currentTimeMillis();
      this.lastLogCheckFilesNum = 0;
    }

    public void incrementRecoveredFilesNum() {
      recoveredFilesNum++;
      // check log only when 1% more files have been recovered
      if (lastLogCheckFilesNum + filesNumLogCheckTrigger < recoveredFilesNum) {
        lastLogCheckFilesNum = recoveredFilesNum;
        // log only when log interval exceeds recovery log interval
        if (lastLogTime + config.getRecoveryLogIntervalInMs() < System.currentTimeMillis()) {
          logger.info(
              "The data region {}[{}] has recovered {}%, please wait a moment.",
              storageGroupName, dataRegionId, recoveredFilesNum * 1.0 / numOfFilesToRecover);
          lastLogTime = System.currentTimeMillis();
        }
      }
    }
  }

  /** recover from file */
  private void recover() throws DataRegionException {
    try {
      recoverCompaction();
    } catch (Exception e) {
      throw new DataRegionException(e);
    }

    try {
      // collect candidate TsFiles from sequential and unsequential data directory
      Pair<List<TsFileResource>, List<TsFileResource>> seqTsFilesPair =
          getAllFiles(DirectoryManager.getInstance().getAllSequenceFileFolders());
      List<TsFileResource> tmpSeqTsFiles = seqTsFilesPair.left;
      List<TsFileResource> oldSeqTsFiles = seqTsFilesPair.right;
      upgradeSeqFileList.addAll(oldSeqTsFiles);
      Pair<List<TsFileResource>, List<TsFileResource>> unseqTsFilesPair =
          getAllFiles(DirectoryManager.getInstance().getAllUnSequenceFileFolders());
      List<TsFileResource> tmpUnseqTsFiles = unseqTsFilesPair.left;
      List<TsFileResource> oldUnseqTsFiles = unseqTsFilesPair.right;
      upgradeUnseqFileList.addAll(oldUnseqTsFiles);

      if (upgradeSeqFileList.size() + upgradeUnseqFileList.size() != 0) {
        upgradeFileCount.set(upgradeSeqFileList.size() + upgradeUnseqFileList.size());
      }

      // split by partition so that we can find the last file of each partition and decide to
      // close it or not
      DataRegionRecoveryContext DataRegionRecoveryContext =
          new DataRegionRecoveryContext(tmpSeqTsFiles.size() + tmpUnseqTsFiles.size());
      Map<Long, List<TsFileResource>> partitionTmpSeqTsFiles =
          splitResourcesByPartition(tmpSeqTsFiles);
      Map<Long, List<TsFileResource>> partitionTmpUnseqTsFiles =
          splitResourcesByPartition(tmpUnseqTsFiles);
      // recover unsealed TsFiles
      List<WALRecoverListener> recoverListeners = new ArrayList<>();
      for (List<TsFileResource> value : partitionTmpSeqTsFiles.values()) {
        // tsFiles without resource file are unsealed
        while (!value.isEmpty()) {
          TsFileResource tsFileResource = value.get(value.size() - 1);
          if (tsFileResource.resourceFileExists()) {
            TsFileMetricManager.getInstance().addFile(tsFileResource.getTsFile().length(), true);
            break;
          } else {
            value.remove(value.size() - 1);
            WALRecoverListener recoverListener =
                recoverUnsealedTsFile(tsFileResource, DataRegionRecoveryContext, true);
            if (recoverListener != null) {
              recoverListeners.add(recoverListener);
            }
          }
        }
      }
      for (List<TsFileResource> value : partitionTmpUnseqTsFiles.values()) {
        // tsFiles without resource file are unsealed
        while (!value.isEmpty()) {
          TsFileResource tsFileResource = value.get(value.size() - 1);
          if (tsFileResource.resourceFileExists()) {
            TsFileMetricManager.getInstance().addFile(tsFileResource.getTsFile().length(), false);
            break;
          } else {
            value.remove(value.size() - 1);
            WALRecoverListener recoverListener =
                recoverUnsealedTsFile(tsFileResource, DataRegionRecoveryContext, false);
            if (recoverListener != null) {
              recoverListeners.add(recoverListener);
            }
          }
        }
      }
      WALRecoverManager.getInstance().getAllDataRegionScannedLatch().countDown();
      // recover sealed TsFiles
      if (!partitionTmpSeqTsFiles.isEmpty()) {
        long latestPartitionId =
            ((TreeMap<Long, List<TsFileResource>>) partitionTmpSeqTsFiles).lastKey();
        for (Entry<Long, List<TsFileResource>> partitionFiles : partitionTmpSeqTsFiles.entrySet()) {
          recoverFilesInPartition(
              partitionFiles.getKey(),
              DataRegionRecoveryContext,
              partitionFiles.getValue(),
              true,
              partitionFiles.getKey() == latestPartitionId);
        }
      }
      for (Entry<Long, List<TsFileResource>> partitionFiles : partitionTmpUnseqTsFiles.entrySet()) {
        recoverFilesInPartition(
            partitionFiles.getKey(),
            DataRegionRecoveryContext,
            partitionFiles.getValue(),
            false,
            false);
      }
      // wait until all unsealed TsFiles have been recovered
      for (WALRecoverListener recoverListener : recoverListeners) {
        if (recoverListener.waitForResult() == WALRecoverListener.Status.FAILURE) {
          logger.error(
              "Fail to recover unsealed TsFile {}, skip it.",
              recoverListener.getFilePath(),
              recoverListener.getCause());
        }
        // update VSGRecoveryContext
        DataRegionRecoveryContext.incrementRecoveredFilesNum();
      }
      for (TsFileResource resource : tsFileManager.getTsFileList(true)) {
        long partitionNum = resource.getTimePartition();
        updatePartitionFileVersion(partitionNum, resource.getVersion());
      }
      for (TsFileResource resource : tsFileManager.getTsFileList(false)) {
        long partitionNum = resource.getTimePartition();
        updatePartitionFileVersion(partitionNum, resource.getVersion());
      }
      for (TsFileResource resource : upgradeSeqFileList) {
        long partitionNum = resource.getTimePartition();
        updatePartitionFileVersion(partitionNum, resource.getVersion());
      }
      for (TsFileResource resource : upgradeUnseqFileList) {
        long partitionNum = resource.getTimePartition();
        updatePartitionFileVersion(partitionNum, resource.getVersion());
      }
      updateLatestFlushedTime();
    } catch (IOException e) {
      throw new DataRegionException(e);
    }

    // recover and start timed compaction thread
    initCompaction();

    if (StorageEngineV2.getInstance().isAllSgReady()) {
      logger.info("The data region {}[{}] is created successfully", storageGroupName, dataRegionId);
    } else {
      logger.info(
          "The data region {}[{}] is recovered successfully", storageGroupName, dataRegionId);
    }
  }

  private void updateLastFlushTime(TsFileResource resource, boolean isSeq) {
    //  only update flush time when it is a seq file
    if (isSeq) {
      long timePartitionId = resource.getTimePartition();
      Map<String, Long> endTimeMap = new HashMap<>();
      for (String deviceId : resource.getDevices()) {
        long endTime = resource.getEndTime(deviceId);
        endTimeMap.put(deviceId.intern(), endTime);
      }
      lastFlushTimeMap.setMultiDeviceFlushedTime(timePartitionId, endTimeMap);
      lastFlushTimeMap.setMultiDeviceGlobalFlushedTime(endTimeMap);
    }
  }

  private void initCompaction() {
    if (!config.isEnableSeqSpaceCompaction()
        && !config.isEnableUnseqSpaceCompaction()
        && !config.isEnableCrossSpaceCompaction()) {
      return;
    }
    timedCompactionScheduleTask =
        IoTDBThreadPoolFactory.newSingleThreadScheduledExecutor(
            ThreadName.COMPACTION_SCHEDULE.getName() + "-" + storageGroupName + "-" + dataRegionId);
    ScheduledExecutorUtil.safelyScheduleWithFixedDelay(
        timedCompactionScheduleTask,
        this::executeCompaction,
        COMPACTION_TASK_SUBMIT_DELAY,
        IoTDBDescriptor.getInstance().getConfig().getCompactionScheduleIntervalInMs(),
        TimeUnit.MILLISECONDS);
  }

  private void recoverCompaction() {
    CompactionRecoverManager compactionRecoverManager =
        new CompactionRecoverManager(tsFileManager, storageGroupName, dataRegionId);
    compactionRecoverManager.recoverInnerSpaceCompaction(true);
    compactionRecoverManager.recoverInnerSpaceCompaction(false);
    compactionRecoverManager.recoverCrossSpaceCompaction();
  }

  private void updatePartitionFileVersion(long partitionNum, long fileVersion) {
    long oldVersion = partitionMaxFileVersions.getOrDefault(partitionNum, 0L);
    if (fileVersion > oldVersion) {
      partitionMaxFileVersions.put(partitionNum, fileVersion);
    }
  }

  /**
   * use old seq file to update latestTimeForEachDevice, globalLatestFlushedTimeForEachDevice,
   * partitionLatestFlushedTimeForEachDevice and timePartitionIdVersionControllerMap
   */
  @SuppressWarnings("squid:S3776") // Suppress high Cognitive Complexity warning
  private void updateLatestFlushedTime() throws IOException {

    VersionController versionController =
        new SimpleFileVersionController(storageGroupSysDir.getPath());
    long currentVersion = versionController.currVersion();
    for (TsFileResource resource : upgradeSeqFileList) {
      for (String deviceId : resource.getDevices()) {
        long endTime = resource.getEndTime(deviceId);
        long endTimePartitionId = StorageEngineV2.getTimePartition(endTime);
        lastFlushTimeMap.setOneDeviceGlobalFlushedTime(deviceId, endTime);

        // set all the covered partition's LatestFlushedTime
        long partitionId = StorageEngineV2.getTimePartition(resource.getStartTime(deviceId));
        while (partitionId <= endTimePartitionId) {
          lastFlushTimeMap.setOneDeviceFlushedTime(partitionId, deviceId, endTime);
          if (!timePartitionIdVersionControllerMap.containsKey(partitionId)) {
            File directory =
                SystemFileFactory.INSTANCE.getFile(storageGroupSysDir, String.valueOf(partitionId));
            if (!directory.exists()) {
              directory.mkdirs();
            }
            File versionFile =
                SystemFileFactory.INSTANCE.getFile(
                    directory, SimpleFileVersionController.FILE_PREFIX + currentVersion);
            if (!versionFile.createNewFile()) {
              logger.warn("Version file {} has already been created ", versionFile);
            }
            timePartitionIdVersionControllerMap.put(
                partitionId,
                new SimpleFileVersionController(storageGroupSysDir.getPath(), partitionId));
          }
          partitionId++;
        }
      }
    }
  }

  @SuppressWarnings("squid:S3776") // Suppress high Cognitive Complexity warning
  private Pair<List<TsFileResource>, List<TsFileResource>> getAllFiles(List<String> folders)
      throws IOException, DataRegionException {
    List<File> tsFiles = new ArrayList<>();
    List<File> upgradeFiles = new ArrayList<>();
    for (String baseDir : folders) {
      File fileFolder =
          fsFactory.getFile(baseDir + File.separator + storageGroupName, dataRegionId);
      if (!fileFolder.exists()) {
        continue;
      }

      // old version
      // some TsFileResource may be being persisted when the system crashed, try recovering such
      // resources
      continueFailedRenames(fileFolder, TEMP_SUFFIX);

      File[] subFiles = fileFolder.listFiles();
      if (subFiles != null) {
        for (File partitionFolder : subFiles) {
          if (!partitionFolder.isDirectory()) {
            logger.warn("{} is not a directory.", partitionFolder.getAbsolutePath());
          } else if (!partitionFolder.getName().equals(IoTDBConstant.UPGRADE_FOLDER_NAME)) {
            // some TsFileResource may be being persisted when the system crashed, try recovering
            // such
            // resources
            continueFailedRenames(partitionFolder, TEMP_SUFFIX);

            Collections.addAll(
                tsFiles,
                fsFactory.listFilesBySuffix(partitionFolder.getAbsolutePath(), TSFILE_SUFFIX));
          } else {
            // collect old TsFiles for upgrading
            Collections.addAll(
                upgradeFiles,
                fsFactory.listFilesBySuffix(partitionFolder.getAbsolutePath(), TSFILE_SUFFIX));
          }
        }
      }
    }

    tsFiles.sort(this::compareFileName);
    if (!tsFiles.isEmpty()) {
      checkTsFileTime(tsFiles.get(tsFiles.size() - 1));
    }
    List<TsFileResource> ret = new ArrayList<>();
    tsFiles.forEach(f -> ret.add(new TsFileResource(f)));

    upgradeFiles.sort(this::compareFileName);
    if (!upgradeFiles.isEmpty()) {
      checkTsFileTime(upgradeFiles.get(upgradeFiles.size() - 1));
    }
    List<TsFileResource> upgradeRet = new ArrayList<>();
    for (File f : upgradeFiles) {
      TsFileResource fileResource = new TsFileResource(f);
      fileResource.setStatus(TsFileResourceStatus.CLOSED);
      // make sure the flush command is called before IoTDB is down.
      fileResource.deserializeFromOldFile();
      upgradeRet.add(fileResource);
    }
    return new Pair<>(ret, upgradeRet);
  }

  private void continueFailedRenames(File fileFolder, String suffix) {
    File[] files = fsFactory.listFilesBySuffix(fileFolder.getAbsolutePath(), suffix);
    if (files != null) {
      for (File tempResource : files) {
        File originResource = fsFactory.getFile(tempResource.getPath().replace(suffix, ""));
        if (originResource.exists()) {
          tempResource.delete();
        } else {
          tempResource.renameTo(originResource);
        }
      }
    }
  }

  /** check if the tsfile's time is smaller than system current time */
  private void checkTsFileTime(File tsFile) throws DataRegionException {
    String[] items = tsFile.getName().replace(TSFILE_SUFFIX, "").split(FILE_NAME_SEPARATOR);
    long fileTime = Long.parseLong(items[0]);
    long currentTime = System.currentTimeMillis();
    if (fileTime > currentTime) {
      throw new DataRegionException(
          String.format(
              "data region %s[%s] is down, because the time of tsfile %s is larger than system current time, "
                  + "file time is %d while system current time is %d, please check it.",
              storageGroupName, dataRegionId, tsFile.getAbsolutePath(), fileTime, currentTime));
    }
  }

  /** submit unsealed TsFile to WALRecoverManager */
  private WALRecoverListener recoverUnsealedTsFile(
      TsFileResource unsealedTsFile, DataRegionRecoveryContext context, boolean isSeq) {
    UnsealedTsFileRecoverPerformer recoverPerformer =
        new UnsealedTsFileRecoverPerformer(
            unsealedTsFile, isSeq, idTable, this::callbackAfterUnsealedTsFileRecovered);
    // remember to close UnsealedTsFileRecoverPerformer
    return WALRecoverManager.getInstance().addRecoverPerformer(recoverPerformer);
  }

  private void callbackAfterUnsealedTsFileRecovered(
      UnsealedTsFileRecoverPerformer recoverPerformer) {
    TsFileResource tsFileResource = recoverPerformer.getTsFileResource();
    boolean isSeq = recoverPerformer.isSequence();
    if (!recoverPerformer.canWrite()) {
      // cannot write, just close it
      for (ISyncManager syncManager :
          SyncService.getInstance().getOrCreateSyncManager(dataRegionId)) {
        syncManager.syncRealTimeTsFile(tsFileResource.getTsFile());
      }
      try {
        tsFileResource.close();
      } catch (IOException e) {
        logger.error("Fail to close TsFile {} when recovering", tsFileResource.getTsFile(), e);
      }
      updateLastFlushTime(tsFileResource, isSeq);
      tsFileResourceManager.registerSealedTsFileResource(tsFileResource);
      TsFileMetricManager.getInstance()
          .addFile(tsFileResource.getTsFile().length(), recoverPerformer.isSequence());
    } else {
      // the last file is not closed, continue writing to it
      RestorableTsFileIOWriter writer = recoverPerformer.getWriter();
      long timePartitionId = tsFileResource.getTimePartition();
      TimePartitionManager.getInstance()
          .updateAfterOpeningTsFileProcessor(
              new DataRegionId(Integer.parseInt(dataRegionId)), timePartitionId);
      TsFileProcessor tsFileProcessor =
          new TsFileProcessor(
              dataRegionId,
              dataRegionInfo,
              tsFileResource,
              this::closeUnsealedTsFileProcessorCallBack,
              isSeq ? this::sequenceFlushCallback : this::unsequenceFlushCallback,
              isSeq,
              writer);
      if (isSeq) {
        workSequenceTsFileProcessors.put(timePartitionId, tsFileProcessor);
      } else {
        workUnsequenceTsFileProcessors.put(timePartitionId, tsFileProcessor);
      }
      tsFileResource.setProcessor(tsFileProcessor);
      tsFileResource.removeResourceFile();
      tsFileProcessor.setTimeRangeId(timePartitionId);
      writer.makeMetadataVisible();
      if (enableMemControl) {
        TsFileProcessorInfo tsFileProcessorInfo = new TsFileProcessorInfo(dataRegionInfo);
        tsFileProcessor.setTsFileProcessorInfo(tsFileProcessorInfo);
        this.dataRegionInfo.initTsFileProcessorInfo(tsFileProcessor);
        // get chunkMetadata size
        long chunkMetadataSize = 0;
        for (Map<String, List<ChunkMetadata>> metaMap : writer.getMetadatasForQuery().values()) {
          for (List<ChunkMetadata> metadatas : metaMap.values()) {
            for (ChunkMetadata chunkMetadata : metadatas) {
              chunkMetadataSize += chunkMetadata.calculateRamSize();
            }
          }
        }
        tsFileProcessorInfo.addTSPMemCost(chunkMetadataSize);
      }
    }
    tsFileManager.add(tsFileResource, recoverPerformer.isSequence());
  }

  /** recover sealed TsFile */
  private void recoverSealedTsFiles(
      TsFileResource sealedTsFile, DataRegionRecoveryContext context, boolean isSeq) {
    try (SealedTsFileRecoverPerformer recoverPerformer =
        new SealedTsFileRecoverPerformer(sealedTsFile)) {
      recoverPerformer.recover();
      // pick up crashed compaction target files
      if (recoverPerformer.hasCrashed()) {
        if (TsFileResource.getInnerCompactionCount(sealedTsFile.getTsFile().getName()) > 0) {
          tsFileManager.addForRecover(sealedTsFile, isSeq);
          return;
        } else {
          logger.warn(
              "Sealed TsFile {} has crashed at zero level, truncate and recover it.",
              sealedTsFile.getTsFilePath());
        }
      }
      sealedTsFile.close();
      tsFileManager.add(sealedTsFile, isSeq);
      tsFileResourceManager.registerSealedTsFileResource(sealedTsFile);
    } catch (DataRegionException | IOException e) {
      logger.error("Fail to recover sealed TsFile {}, skip it.", sealedTsFile.getTsFilePath(), e);
    } finally {
      // update recovery context
      context.incrementRecoveredFilesNum();
    }
  }

  private void recoverFilesInPartition(
      long partitionId,
      DataRegionRecoveryContext context,
      List<TsFileResource> resourceList,
      boolean isSeq,
      boolean isLatestPartition) {
    for (TsFileResource tsFileResource : resourceList) {
      recoverSealedTsFiles(tsFileResource, context, isSeq);
    }
    if (isLatestPartition && isSeq) {
      lastFlushTimeMap.checkAndCreateFlushedTimePartition(partitionId);
      for (TsFileResource tsFileResource : resourceList) {
        updateLastFlushTime(tsFileResource, true);
      }
      TimePartitionManager.getInstance()
          .registerTimePartitionInfo(
              new TimePartitionInfo(
                  new DataRegionId(Integer.valueOf(dataRegionId)),
                  partitionId,
                  false,
                  Long.MAX_VALUE,
                  lastFlushTimeMap.getMemSize(partitionId),
                  true));
    }
  }

  // ({systemTime}-{versionNum}-{mergeNum}.tsfile)
  private int compareFileName(File o1, File o2) {
    String[] items1 = o1.getName().replace(TSFILE_SUFFIX, "").split(FILE_NAME_SEPARATOR);
    String[] items2 = o2.getName().replace(TSFILE_SUFFIX, "").split(FILE_NAME_SEPARATOR);
    long ver1 = Long.parseLong(items1[0]);
    long ver2 = Long.parseLong(items2[0]);
    int cmp = Long.compare(ver1, ver2);
    if (cmp == 0) {
      return Long.compare(Long.parseLong(items1[1]), Long.parseLong(items2[1]));
    } else {
      return cmp;
    }
  }

  /**
   * insert one row of data
   *
   * @param insertRowNode one row of data
   */
  public void insert(InsertRowNode insertRowNode)
      throws WriteProcessException, TriggerExecutionException {
    // reject insertions that are out of ttl
    if (!isAlive(insertRowNode.getTime())) {
      throw new OutOfTTLException(insertRowNode.getTime(), (DateTimeUtils.currentTime() - dataTTL));
    }
    if (enableMemControl) {
      StorageEngineV2.blockInsertionIfReject(null);
    }
    writeLock("InsertRow");
    try {
      // init map
      long timePartitionId = StorageEngineV2.getTimePartition(insertRowNode.getTime());

      if (!lastFlushTimeMap.checkAndCreateFlushedTimePartition(timePartitionId)) {
        TimePartitionManager.getInstance()
            .registerTimePartitionInfo(
                new TimePartitionInfo(
                    new DataRegionId(Integer.valueOf(dataRegionId)),
                    timePartitionId,
                    true,
                    Long.MAX_VALUE,
                    0,
                    tsFileManager.isLatestTimePartition(timePartitionId)));
      }

      boolean isSequence =
          insertRowNode.getTime()
              > lastFlushTimeMap.getFlushedTime(
                  timePartitionId, insertRowNode.getDevicePath().getFullPath());

      // is unsequence and user set config to discard out of order data
      if (!isSequence
          && IoTDBDescriptor.getInstance().getConfig().isEnableDiscardOutOfOrderData()) {
        return;
      }

      // insert to sequence or unSequence file
      insertToTsFileProcessor(insertRowNode, isSequence, timePartitionId);
    } finally {
      writeUnlock();
    }
  }

  /**
   * Insert a tablet (rows belonging to the same devices) into this database.
   *
   * @throws BatchProcessException if some of the rows failed to be inserted
   */
  @SuppressWarnings("squid:S3776") // Suppress high Cognitive Complexity warning
  public void insertTablet(InsertTabletNode insertTabletNode)
      throws TriggerExecutionException, BatchProcessException, WriteProcessException {
    if (enableMemControl) {
      StorageEngineV2.blockInsertionIfReject(null);
    }
    writeLock("insertTablet");
    try {
      TSStatus[] results = new TSStatus[insertTabletNode.getRowCount()];
      Arrays.fill(results, RpcUtils.SUCCESS_STATUS);
      boolean noFailure = true;

      /*
       * assume that batch has been sorted by client
       */
      int loc = 0;
      while (loc < insertTabletNode.getRowCount()) {
        long currTime = insertTabletNode.getTimes()[loc];
        // skip points that do not satisfy TTL
        if (!isAlive(currTime)) {
          results[loc] =
              RpcUtils.getStatus(
<<<<<<< HEAD
                  TSStatusCode.OUT_OF_TTL_ERROR,
                  String.format(
                      "Insertion time [%s] is less than ttl time bound [%s]",
                      DateTimeUtils.convertMillsecondToZonedDateTime(currTime),
                      DateTimeUtils.convertMillsecondToZonedDateTime(
                          DateTimeUtils.currentTime() - dataTTL)));
=======
                  TSStatusCode.OUT_OF_TTL,
                  "time " + currTime + " in current line is out of TTL: " + dataTTL);
>>>>>>> ee49d420
          loc++;
          noFailure = false;
        } else {
          break;
        }
      }
      // loc pointing at first legal position
      if (loc == insertTabletNode.getRowCount()) {
        throw new OutOfTTLException(
            insertTabletNode.getTimes()[insertTabletNode.getTimes().length - 1],
            (DateTimeUtils.currentTime() - dataTTL));
      }
      // before is first start point
      int before = loc;
      // before time partition
      long beforeTimePartition =
          StorageEngineV2.getTimePartition(insertTabletNode.getTimes()[before]);
      // init map

      if (!lastFlushTimeMap.checkAndCreateFlushedTimePartition(beforeTimePartition)) {
        TimePartitionManager.getInstance()
            .registerTimePartitionInfo(
                new TimePartitionInfo(
                    new DataRegionId(Integer.valueOf(dataRegionId)),
                    beforeTimePartition,
                    true,
                    Long.MAX_VALUE,
                    0,
                    tsFileManager.isLatestTimePartition(beforeTimePartition)));
      }

      long lastFlushTime =
          lastFlushTimeMap.getFlushedTime(
              beforeTimePartition, insertTabletNode.getDevicePath().getFullPath());

      // if is sequence
      boolean isSequence = false;
      while (loc < insertTabletNode.getRowCount()) {
        long time = insertTabletNode.getTimes()[loc];
        // always in some time partition
        // judge if we should insert sequence
        if (!isSequence && time > lastFlushTime) {
          // insert into unsequence and then start sequence
          if (!IoTDBDescriptor.getInstance().getConfig().isEnableDiscardOutOfOrderData()) {
            noFailure =
                insertTabletToTsFileProcessor(
                        insertTabletNode, before, loc, false, results, beforeTimePartition)
                    && noFailure;
          }
          before = loc;
          isSequence = true;
        }
        loc++;
      }

      // do not forget last part
      if (before < loc
          && (isSequence
              || !IoTDBDescriptor.getInstance().getConfig().isEnableDiscardOutOfOrderData())) {
        noFailure =
            insertTabletToTsFileProcessor(
                    insertTabletNode, before, loc, isSequence, results, beforeTimePartition)
                && noFailure;
      }
      long globalLatestFlushedTime =
          lastFlushTimeMap.getGlobalFlushedTime(insertTabletNode.getDevicePath().getFullPath());
      tryToUpdateBatchInsertLastCache(insertTabletNode, globalLatestFlushedTime);

      if (!noFailure) {
        throw new BatchProcessException(results);
      }
    } finally {
      writeUnlock();
    }
  }

  /**
   * Check whether the time falls in TTL.
   *
   * @return whether the given time falls in ttl
   */
  private boolean isAlive(long time) {
    return dataTTL == Long.MAX_VALUE || (DateTimeUtils.currentTime() - time) <= dataTTL;
  }

  /**
   * insert batch to tsfile processor thread-safety that the caller need to guarantee The rows to be
   * inserted are in the range [start, end) Null value in each column values will be replaced by the
   * subsequent non-null value, e.g., {1, null, 3, null, 5} will be {1, 3, 5, null, 5}
   *
   * @param insertTabletNode insert a tablet of a device
   * @param sequence whether is sequence
   * @param start start index of rows to be inserted in insertTabletPlan
   * @param end end index of rows to be inserted in insertTabletPlan
   * @param results result array
   * @param timePartitionId time partition id
   * @return false if any failure occurs when inserting the tablet, true otherwise
   */
  private boolean insertTabletToTsFileProcessor(
      InsertTabletNode insertTabletNode,
      int start,
      int end,
      boolean sequence,
      TSStatus[] results,
      long timePartitionId) {
    // return when start >= end
    if (start >= end) {
      return true;
    }

    TsFileProcessor tsFileProcessor = getOrCreateTsFileProcessor(timePartitionId, sequence);
    if (tsFileProcessor == null) {
      for (int i = start; i < end; i++) {
        results[i] =
            RpcUtils.getStatus(
                TSStatusCode.INTERNAL_SERVER_ERROR,
                "can not create TsFileProcessor, timePartitionId: " + timePartitionId);
      }
      return false;
    }

    try {
      tsFileProcessor.insertTablet(insertTabletNode, start, end, results);
    } catch (WriteProcessRejectException e) {
      logger.warn("insert to TsFileProcessor rejected, {}", e.getMessage());
      return false;
    } catch (WriteProcessException e) {
      logger.error("insert to TsFileProcessor error ", e);
      return false;
    }

    // check memtable size and may async try to flush the work memtable
    if (tsFileProcessor.shouldFlush()) {
      fileFlushPolicy.apply(this, tsFileProcessor, sequence);
    }
    return true;
  }

  private void tryToUpdateBatchInsertLastCache(InsertTabletNode node, long latestFlushedTime) {
    if (!IoTDBDescriptor.getInstance().getConfig().isLastCacheEnabled()) {
      return;
    }
    for (int i = 0; i < node.getColumns().length; i++) {
      if (node.getColumns()[i] == null) {
        continue;
      }
      // Update cached last value with high priority
      DataNodeSchemaCache.getInstance()
          .updateLastCache(
              node.getDevicePath().concatNode(node.getMeasurements()[i]),
              node.composeLastTimeValuePair(i),
              true,
              latestFlushedTime);
    }
  }

  private void insertToTsFileProcessor(
      InsertRowNode insertRowNode, boolean sequence, long timePartitionId)
      throws WriteProcessException {
    TsFileProcessor tsFileProcessor = getOrCreateTsFileProcessor(timePartitionId, sequence);
    if (tsFileProcessor == null) {
      return;
    }

    tsFileProcessor.insert(insertRowNode);

    long globalLatestFlushTime =
        lastFlushTimeMap.getGlobalFlushedTime(insertRowNode.getDevicePath().getFullPath());

    tryToUpdateInsertLastCache(insertRowNode, globalLatestFlushTime);

    // check memtable size and may asyncTryToFlush the work memtable
    if (tsFileProcessor.shouldFlush()) {
      fileFlushPolicy.apply(this, tsFileProcessor, sequence);
    }
  }

  private void tryToUpdateInsertLastCache(InsertRowNode node, long latestFlushedTime) {
    if (!IoTDBDescriptor.getInstance().getConfig().isLastCacheEnabled()) {
      return;
    }
    for (int i = 0; i < node.getValues().length; i++) {
      if (node.getValues()[i] == null) {
        continue;
      }
      // Update cached last value with high priority
      DataNodeSchemaCache.getInstance()
          .updateLastCache(
              node.getDevicePath().concatNode(node.getMeasurements()[i]),
              node.composeTimeValuePair(i),
              true,
              latestFlushedTime);
    }
  }

  /**
   * WAL module uses this method to flush memTable
   *
   * @return True if flush task is submitted successfully
   */
  public boolean submitAFlushTask(long timeRangeId, boolean sequence, IMemTable memTable) {
    writeLock("submitAFlushTask");
    try {
      if (memTable.getFlushStatus() != FlushStatus.WORKING) {
        return false;
      }

      TsFileProcessor tsFileProcessor;
      if (sequence) {
        tsFileProcessor = workSequenceTsFileProcessors.get(timeRangeId);
      } else {
        tsFileProcessor = workUnsequenceTsFileProcessors.get(timeRangeId);
      }
      // only submit when tsFileProcessor exists and memTables are same
      boolean shouldSubmit =
          tsFileProcessor != null && tsFileProcessor.getWorkMemTable() == memTable;
      if (shouldSubmit) {
        fileFlushPolicy.apply(this, tsFileProcessor, tsFileProcessor.isSequence());
      }
      return shouldSubmit;
    } finally {
      writeUnlock();
    }
  }

  /**
   * mem control module uses this method to flush memTable
   *
   * @param tsFileProcessor tsfile processor in which memTable to be flushed
   */
  public void submitAFlushTaskWhenShouldFlush(TsFileProcessor tsFileProcessor) {
    writeLock("submitAFlushTaskWhenShouldFlush");
    try {
      // check memtable size and may asyncTryToFlush the work memtable
      if (tsFileProcessor.shouldFlush()) {
        fileFlushPolicy.apply(this, tsFileProcessor, tsFileProcessor.isSequence());
      }
    } finally {
      writeUnlock();
    }
  }

  private TsFileProcessor getOrCreateTsFileProcessor(long timeRangeId, boolean sequence) {
    TsFileProcessor tsFileProcessor = null;
    int retryCnt = 0;
    do {
      try {
        if (sequence) {
          tsFileProcessor =
              getOrCreateTsFileProcessorIntern(timeRangeId, workSequenceTsFileProcessors, true);
        } else {
          tsFileProcessor =
              getOrCreateTsFileProcessorIntern(timeRangeId, workUnsequenceTsFileProcessors, false);
        }
      } catch (DiskSpaceInsufficientException e) {
        logger.error(
            "disk space is insufficient when creating TsFile processor, change system mode to read-only",
            e);
        CommonDescriptor.getInstance().getConfig().setNodeStatus(NodeStatus.ReadOnly);
        break;
      } catch (IOException e) {
        if (retryCnt < 3) {
          logger.warn("meet IOException when creating TsFileProcessor, retry it again", e);
          retryCnt++;
        } else {
          logger.error(
              "meet IOException when creating TsFileProcessor, change system mode to error", e);
          CommonDescriptor.getInstance().getConfig().handleUnrecoverableError();
          break;
        }
      }
    } while (tsFileProcessor == null);
    return tsFileProcessor;
  }

  /**
   * get processor from hashmap, flush oldest processor if necessary
   *
   * @param timeRangeId time partition range
   * @param tsFileProcessorTreeMap tsFileProcessorTreeMap
   * @param sequence whether is sequence or not
   */
  private TsFileProcessor getOrCreateTsFileProcessorIntern(
      long timeRangeId, TreeMap<Long, TsFileProcessor> tsFileProcessorTreeMap, boolean sequence)
      throws IOException, DiskSpaceInsufficientException {

    TsFileProcessor res = tsFileProcessorTreeMap.get(timeRangeId);

    if (null == res) {
      // build new processor, memory control module will control the number of memtables
      TimePartitionManager.getInstance()
          .updateAfterOpeningTsFileProcessor(
              new DataRegionId(Integer.valueOf(dataRegionId)), timeRangeId);
      res = newTsFileProcessor(sequence, timeRangeId);
      tsFileProcessorTreeMap.put(timeRangeId, res);
      tsFileManager.add(res.getTsFileResource(), sequence);
    }

    return res;
  }

  private TsFileProcessor newTsFileProcessor(boolean sequence, long timePartitionId)
      throws IOException, DiskSpaceInsufficientException {

    long version = partitionMaxFileVersions.getOrDefault(timePartitionId, 0L) + 1;
    partitionMaxFileVersions.put(timePartitionId, version);
    String filePath =
        TsFileNameGenerator.generateNewTsFilePathWithMkdir(
            sequence,
            storageGroupName,
            dataRegionId,
            timePartitionId,
            System.currentTimeMillis(),
            version,
            0,
            0);

    return getTsFileProcessor(sequence, filePath, timePartitionId);
  }

  private TsFileProcessor getTsFileProcessor(
      boolean sequence, String filePath, long timePartitionId) throws IOException {
    TsFileProcessor tsFileProcessor;
    if (sequence) {
      tsFileProcessor =
          new TsFileProcessor(
              storageGroupName + FILE_NAME_SEPARATOR + dataRegionId,
              fsFactory.getFileWithParent(filePath),
              dataRegionInfo,
              this::closeUnsealedTsFileProcessorCallBack,
              this::sequenceFlushCallback,
              true);
    } else {
      tsFileProcessor =
          new TsFileProcessor(
              storageGroupName + FILE_NAME_SEPARATOR + dataRegionId,
              fsFactory.getFileWithParent(filePath),
              dataRegionInfo,
              this::closeUnsealedTsFileProcessorCallBack,
              this::unsequenceFlushCallback,
              false);
    }

    if (enableMemControl) {
      TsFileProcessorInfo tsFileProcessorInfo = new TsFileProcessorInfo(dataRegionInfo);
      tsFileProcessor.setTsFileProcessorInfo(tsFileProcessorInfo);
      this.dataRegionInfo.initTsFileProcessorInfo(tsFileProcessor);
    }

    tsFileProcessor.addCloseFileListeners(customCloseFileListeners);
    tsFileProcessor.addFlushListeners(customFlushListeners);
    tsFileProcessor.setTimeRangeId(timePartitionId);

    return tsFileProcessor;
  }

  /**
   * Create a new tsfile name
   *
   * @return file name
   */
  private String getNewTsFileName(long timePartitionId) {
    long version = partitionMaxFileVersions.getOrDefault(timePartitionId, 0L) + 1;
    partitionMaxFileVersions.put(timePartitionId, version);
    return getNewTsFileName(System.currentTimeMillis(), version, 0, 0);
  }

  private String getNewTsFileName(long time, long version, int mergeCnt, int unseqCompactionCnt) {
    return TsFileNameGenerator.generateNewTsFileName(time, version, mergeCnt, unseqCompactionCnt);
  }

  /**
   * close one tsfile processor
   *
   * @param sequence whether this tsfile processor is sequence or not
   * @param tsFileProcessor tsfile processor
   */
  public void syncCloseOneTsFileProcessor(boolean sequence, TsFileProcessor tsFileProcessor) {
    synchronized (closeStorageGroupCondition) {
      try {
        asyncCloseOneTsFileProcessor(sequence, tsFileProcessor);
        long startTime = System.currentTimeMillis();
        while (closingSequenceTsFileProcessor.contains(tsFileProcessor)
            || closingUnSequenceTsFileProcessor.contains(tsFileProcessor)) {
          closeStorageGroupCondition.wait(60_000);
          if (System.currentTimeMillis() - startTime > 60_000) {
            logger.warn(
                "{} has spent {}s to wait for closing one tsfile.",
                storageGroupName + "-" + this.dataRegionId,
                (System.currentTimeMillis() - startTime) / 1000);
          }
        }
      } catch (InterruptedException e) {
        Thread.currentThread().interrupt();
        logger.error(
            "syncCloseOneTsFileProcessor error occurs while waiting for closing the storage "
                + "group {}",
            storageGroupName + "-" + dataRegionId,
            e);
      }
    }
  }

  /**
   * close one tsfile processor, thread-safety should be ensured by caller
   *
   * @param sequence whether this tsfile processor is sequence or not
   * @param tsFileProcessor tsfile processor
   */
  public void asyncCloseOneTsFileProcessor(boolean sequence, TsFileProcessor tsFileProcessor) {
    // for sequence tsfile, we update the endTimeMap only when the file is prepared to be closed.
    // for unsequence tsfile, we have maintained the endTimeMap when an insertion comes.
    if (closingSequenceTsFileProcessor.contains(tsFileProcessor)
        || closingUnSequenceTsFileProcessor.contains(tsFileProcessor)
        || tsFileProcessor.alreadyMarkedClosing()) {
      return;
    }
    logger.info(
        "Async close tsfile: {}",
        tsFileProcessor.getTsFileResource().getTsFile().getAbsolutePath());

    boolean isEmptyFile = tsFileProcessor.isEmpty();
    if (sequence) {
      closingSequenceTsFileProcessor.add(tsFileProcessor);
      tsFileProcessor.asyncClose();

      workSequenceTsFileProcessors.remove(tsFileProcessor.getTimeRangeId());
      // if unsequence files don't contain this time range id, we should remove it's version
      // controller
      if (!workUnsequenceTsFileProcessors.containsKey(tsFileProcessor.getTimeRangeId())) {
        timePartitionIdVersionControllerMap.remove(tsFileProcessor.getTimeRangeId());
      }
      logger.info("close a sequence tsfile processor {}", storageGroupName + "-" + dataRegionId);
    } else {
      closingUnSequenceTsFileProcessor.add(tsFileProcessor);
      tsFileProcessor.asyncClose();

      workUnsequenceTsFileProcessors.remove(tsFileProcessor.getTimeRangeId());
      // if sequence files don't contain this time range id, we should remove it's version
      // controller
      if (!workSequenceTsFileProcessors.containsKey(tsFileProcessor.getTimeRangeId())) {
        timePartitionIdVersionControllerMap.remove(tsFileProcessor.getTimeRangeId());
      }
    }
    if (isEmptyFile) {
      try {
        fsFactory.deleteIfExists(tsFileProcessor.getTsFileResource().getTsFile());
        tsFileManager.remove(tsFileProcessor.getTsFileResource(), sequence);
      } catch (IOException e) {
        logger.error(
            "Remove empty file {} error",
            tsFileProcessor.getTsFileResource().getTsFile().getAbsolutePath());
      }
    }
  }

  /**
   * delete the database's own folder in folder data/system/databases
   *
   * @param systemDir system dir
   */
  public void deleteFolder(String systemDir) {
    logger.info(
        "{} will close all files for deleting data folder {}",
        storageGroupName + "-" + dataRegionId,
        systemDir);
    writeLock("deleteFolder");
    try {
      File dataRegionSystemFolder =
          SystemFileFactory.INSTANCE.getFile(
              systemDir + File.separator + storageGroupName, dataRegionId);
      org.apache.iotdb.commons.utils.FileUtils.deleteDirectoryAndEmptyParent(
          dataRegionSystemFolder);
    } finally {
      writeUnlock();
    }
  }

  /** close all tsfile resource */
  public void closeAllResources() {
    for (TsFileResource tsFileResource : tsFileManager.getTsFileList(false)) {
      try {
        tsFileResource.close();
      } catch (IOException e) {
        logger.error("Cannot close a TsFileResource {}", tsFileResource, e);
      }
    }
    for (TsFileResource tsFileResource : tsFileManager.getTsFileList(true)) {
      try {
        tsFileResource.close();
      } catch (IOException e) {
        logger.error("Cannot close a TsFileResource {}", tsFileResource, e);
      }
    }
  }

  /** delete tsfile */
  public void syncDeleteDataFiles() {
    logger.info(
        "{} will close all files for deleting data files", storageGroupName + "-" + dataRegionId);
    writeLock("syncDeleteDataFiles");
    try {

      syncCloseAllWorkingTsFileProcessors();
      // normally, mergingModification is just need to be closed by after a merge task is finished.
      // we close it here just for IT test.
      closeAllResources();
      deleteAllSGFolders(DirectoryManager.getInstance().getAllFilesFolders());

      this.workSequenceTsFileProcessors.clear();
      this.workUnsequenceTsFileProcessors.clear();
      this.tsFileManager.clear();
      lastFlushTimeMap.clearFlushedTime();
      lastFlushTimeMap.clearGlobalFlushedTime();
    } finally {
      writeUnlock();
    }
  }

  private void deleteAllSGFolders(List<String> folder) {
    for (String tsfilePath : folder) {
      File dataRegionDataFolder =
          fsFactory.getFile(tsfilePath, storageGroupName + File.separator + dataRegionId);
      if (dataRegionDataFolder.exists()) {
        org.apache.iotdb.commons.utils.FileUtils.deleteDirectoryAndEmptyParent(
            dataRegionDataFolder);
      }
    }
  }

  /** Iterate each TsFile and try to lock and remove those out of TTL. */
  public synchronized void checkFilesTTL() {
    if (dataTTL == Long.MAX_VALUE) {
      logger.debug("{}: TTL not set, ignore the check", storageGroupName + "-" + dataRegionId);
      return;
    }
    long ttlLowerBound = DateTimeUtils.currentTime() - dataTTL;
    logger.debug(
        "{}: TTL removing files before {}",
        storageGroupName + "-" + dataRegionId,
        new Date(ttlLowerBound));

    // copy to avoid concurrent modification of deletion
    List<TsFileResource> seqFiles = new ArrayList<>(tsFileManager.getTsFileList(true));
    List<TsFileResource> unseqFiles = new ArrayList<>(tsFileManager.getTsFileList(false));

    for (TsFileResource tsFileResource : seqFiles) {
      checkFileTTL(tsFileResource, ttlLowerBound, true);
    }
    for (TsFileResource tsFileResource : unseqFiles) {
      checkFileTTL(tsFileResource, ttlLowerBound, false);
    }
  }

  private void checkFileTTL(TsFileResource resource, long ttlLowerBound, boolean isSeq) {
    if (!resource.isClosed() || !resource.isDeleted() && resource.stillLives(ttlLowerBound)) {
      return;
    }

    // ensure that the file is not used by any queries
    if (resource.tryWriteLock()) {
      try {
        // try to delete physical data file
        resource.remove();
        tsFileManager.remove(resource, isSeq);
        logger.info(
            "Removed a file {} before {} by ttl ({} {})",
            resource.getTsFilePath(),
            new Date(ttlLowerBound),
            dataTTL,
            config.getTimestampPrecision());
      } finally {
        resource.writeUnlock();
      }
    }
  }

  public void timedFlushSeqMemTable() {
    writeLock("timedFlushSeqMemTable");
    try {
      // only check sequence tsfiles' memtables
      List<TsFileProcessor> tsFileProcessors =
          new ArrayList<>(workSequenceTsFileProcessors.values());
      long timeLowerBound = System.currentTimeMillis() - config.getSeqMemtableFlushInterval();

      for (TsFileProcessor tsFileProcessor : tsFileProcessors) {
        if (tsFileProcessor.getWorkMemTableCreatedTime() < timeLowerBound) {
          logger.info(
              "Exceed sequence memtable flush interval, so flush working memtable of time partition {} in database {}[{}]",
              tsFileProcessor.getTimeRangeId(),
              storageGroupName,
              dataRegionId);
          fileFlushPolicy.apply(this, tsFileProcessor, tsFileProcessor.isSequence());
        }
      }
    } finally {
      writeUnlock();
    }
  }

  public void timedFlushUnseqMemTable() {
    writeLock("timedFlushUnseqMemTable");
    try {
      // only check unsequence tsfiles' memtables
      List<TsFileProcessor> tsFileProcessors =
          new ArrayList<>(workUnsequenceTsFileProcessors.values());
      long timeLowerBound = System.currentTimeMillis() - config.getUnseqMemtableFlushInterval();

      for (TsFileProcessor tsFileProcessor : tsFileProcessors) {
        if (tsFileProcessor.getWorkMemTableCreatedTime() < timeLowerBound) {
          logger.info(
              "Exceed unsequence memtable flush interval, so flush working memtable of time partition {} in database {}[{}]",
              tsFileProcessor.getTimeRangeId(),
              storageGroupName,
              dataRegionId);
          fileFlushPolicy.apply(this, tsFileProcessor, tsFileProcessor.isSequence());
        }
      }
    } finally {
      writeUnlock();
    }
  }

  /** This method will be blocked until all tsfile processors are closed. */
  public void syncCloseAllWorkingTsFileProcessors() {
    synchronized (closeStorageGroupCondition) {
      try {
        asyncCloseAllWorkingTsFileProcessors();
        long startTime = System.currentTimeMillis();
        while (!closingSequenceTsFileProcessor.isEmpty()
            || !closingUnSequenceTsFileProcessor.isEmpty()) {
          closeStorageGroupCondition.wait(60_000);
          if (System.currentTimeMillis() - startTime > 60_000) {
            logger.warn(
                "{} has spent {}s to wait for closing all TsFiles.",
                storageGroupName + "-" + this.dataRegionId,
                (System.currentTimeMillis() - startTime) / 1000);
          }
        }
      } catch (InterruptedException e) {
        logger.error(
            "CloseFileNodeCondition error occurs while waiting for closing the storage "
                + "group {}",
            storageGroupName + "-" + dataRegionId,
            e);
        Thread.currentThread().interrupt();
      }
    }
  }

  /** close all working tsfile processors */
  public void asyncCloseAllWorkingTsFileProcessors() {
    writeLock("asyncCloseAllWorkingTsFileProcessors");
    try {
      logger.info(
          "async force close all files in database: {}", storageGroupName + "-" + dataRegionId);
      // to avoid concurrent modification problem, we need a new array list
      for (TsFileProcessor tsFileProcessor :
          new ArrayList<>(workSequenceTsFileProcessors.values())) {
        asyncCloseOneTsFileProcessor(true, tsFileProcessor);
      }
      // to avoid concurrent modification problem, we need a new array list
      for (TsFileProcessor tsFileProcessor :
          new ArrayList<>(workUnsequenceTsFileProcessors.values())) {
        asyncCloseOneTsFileProcessor(false, tsFileProcessor);
      }
    } finally {
      writeUnlock();
    }
  }

  /** force close all working tsfile processors */
  public void forceCloseAllWorkingTsFileProcessors() throws TsFileProcessorException {
    writeLock("forceCloseAllWorkingTsFileProcessors");
    try {
      logger.info(
          "force close all processors in database: {}", storageGroupName + "-" + dataRegionId);
      // to avoid concurrent modification problem, we need a new array list
      for (TsFileProcessor tsFileProcessor :
          new ArrayList<>(workSequenceTsFileProcessors.values())) {
        tsFileProcessor.putMemTableBackAndClose();
      }
      // to avoid concurrent modification problem, we need a new array list
      for (TsFileProcessor tsFileProcessor :
          new ArrayList<>(workUnsequenceTsFileProcessors.values())) {
        tsFileProcessor.putMemTableBackAndClose();
      }
    } finally {
      writeUnlock();
    }
  }

  /**
   * build query data source by searching all tsfile which fit in query filter
   *
   * @param pathList data paths
   * @param context query context
   * @param timeFilter time filter
   * @param singleDeviceId selected deviceId (not null only when all the selected series are under
   *     the same device)
   * @return query data source
   */
  public QueryDataSource query(
      List<PartialPath> pathList,
      String singleDeviceId,
      QueryContext context,
      QueryFileManager filePathsManager,
      Filter timeFilter)
      throws QueryProcessException {
    readLock();
    try {
      List<TsFileResource> seqResources =
          getFileResourceListForQuery(
              tsFileManager.getTsFileList(true),
              upgradeSeqFileList,
              pathList,
              singleDeviceId,
              context,
              timeFilter,
              true);
      List<TsFileResource> unseqResources =
          getFileResourceListForQuery(
              tsFileManager.getTsFileList(false),
              upgradeUnseqFileList,
              pathList,
              singleDeviceId,
              context,
              timeFilter,
              false);
      QueryDataSource dataSource = new QueryDataSource(seqResources, unseqResources);
      // used files should be added before mergeLock is unlocked, or they may be deleted by
      // running merge
      // is null only in tests
      if (filePathsManager != null) {
        filePathsManager.addUsedFilesForQuery(context.getQueryId(), dataSource);
      }
      dataSource.setDataTTL(dataTTL);
      return dataSource;
    } catch (MetadataException e) {
      throw new QueryProcessException(e);
    } finally {
      readUnlock();
    }
  }

  /** used for mpp */
  public QueryDataSource query(
      List<PartialPath> pathList, String singleDeviceId, QueryContext context, Filter timeFilter)
      throws QueryProcessException {
    try {
      List<TsFileResource> seqResources =
          getFileResourceListForQuery(
              tsFileManager.getTsFileList(true),
              upgradeSeqFileList,
              pathList,
              singleDeviceId,
              context,
              timeFilter,
              true);
      List<TsFileResource> unseqResources =
          getFileResourceListForQuery(
              tsFileManager.getTsFileList(false),
              upgradeUnseqFileList,
              pathList,
              singleDeviceId,
              context,
              timeFilter,
              false);
      QueryDataSource dataSource = new QueryDataSource(seqResources, unseqResources);
      dataSource.setDataTTL(dataTTL);
      return dataSource;
    } catch (MetadataException e) {
      throw new QueryProcessException(e);
    }
  }

  /** lock the read lock of the insert lock */
  public void readLock() {
    // apply read lock for SG insert lock to prevent inconsistent with concurrently writing memtable
    insertLock.readLock().lock();
    // apply read lock for TsFileResource list
    tsFileManager.readLock();
  }

  /** unlock the read lock of insert lock */
  public void readUnlock() {
    tsFileManager.readUnlock();
    insertLock.readLock().unlock();
  }

  /** lock the write lock of the insert lock */
  public void writeLock(String holder) {
    insertLock.writeLock().lock();
    insertWriteLockHolder = holder;
  }

  /** unlock the write lock of the insert lock */
  public void writeUnlock() {
    insertWriteLockHolder = "";
    insertLock.writeLock().unlock();
  }

  /**
   * @param tsFileResources includes sealed and unsealed tsfile resources
   * @return fill unsealed tsfile resources with memory data and ChunkMetadataList of data in disk
   */
  private List<TsFileResource> getFileResourceListForQuery(
      Collection<TsFileResource> tsFileResources,
      List<TsFileResource> upgradeTsFileResources,
      List<PartialPath> pathList,
      String singleDeviceId,
      QueryContext context,
      Filter timeFilter,
      boolean isSeq)
      throws MetadataException {

    if (context.isDebug()) {
      DEBUG_LOGGER.info(
          "Path: {}, get tsfile list: {} isSeq: {} timefilter: {}",
          pathList,
          tsFileResources,
          isSeq,
          (timeFilter == null ? "null" : timeFilter));
    }

    List<TsFileResource> tsfileResourcesForQuery = new ArrayList<>();

    long timeLowerBound =
        dataTTL != Long.MAX_VALUE ? DateTimeUtils.currentTime() - dataTTL : Long.MIN_VALUE;
    context.setQueryTimeLowerBound(timeLowerBound);

    // for upgrade files and old files must be closed
    for (TsFileResource tsFileResource : upgradeTsFileResources) {
      if (!tsFileResource.isSatisfied(
          singleDeviceId, timeFilter, isSeq, dataTTL, context.isDebug())) {
        continue;
      }
      closeQueryLock.readLock().lock();
      try {
        tsfileResourcesForQuery.add(tsFileResource);
      } finally {
        closeQueryLock.readLock().unlock();
      }
    }

    for (TsFileResource tsFileResource : tsFileResources) {
      if (!tsFileResource.isSatisfied(
          singleDeviceId, timeFilter, isSeq, dataTTL, context.isDebug())) {
        continue;
      }
      closeQueryLock.readLock().lock();
      try {
        if (tsFileResource.isClosed()) {
          tsfileResourcesForQuery.add(tsFileResource);
        } else {
          tsFileResource.getProcessor().query(pathList, context, tsfileResourcesForQuery);
        }
      } catch (IOException e) {
        throw new MetadataException(e);
      } finally {
        closeQueryLock.readLock().unlock();
      }
    }
    return tsfileResourcesForQuery;
  }

  /** Seperate tsfiles in TsFileManager to sealedList and unsealedList. */
  private void separateTsFile(
      List<TsFileResource> sealedResource, List<TsFileResource> unsealedResource) {
    tsFileManager
        .getTsFileList(true)
        .forEach(
            tsFileResource -> {
              if (tsFileResource.isClosed()) {
                sealedResource.add(tsFileResource);
              } else {
                unsealedResource.add(tsFileResource);
              }
            });
    tsFileManager
        .getTsFileList(false)
        .forEach(
            tsFileResource -> {
              if (tsFileResource.isClosed()) {
                sealedResource.add(tsFileResource);
              } else {
                unsealedResource.add(tsFileResource);
              }
            });
  }

  /**
   * @param pattern Must be a pattern start with a precise device path
   * @param startTime
   * @param endTime
   * @param searchIndex
   * @param timePartitionFilter
   * @throws IOException
   */
  public void deleteByDevice(
      PartialPath pattern,
      long startTime,
      long endTime,
      long searchIndex,
      TimePartitionFilter timePartitionFilter)
      throws IOException {
    // If there are still some old version tsfiles, the delete won't succeeded.
    if (upgradeFileCount.get() != 0) {
      throw new IOException(
          "Delete failed. " + "Please do not delete until the old files upgraded.");
    }
    if (SettleService.getINSTANCE().getFilesToBeSettledCount().get() != 0) {
      throw new IOException(
          "Delete failed. " + "Please do not delete until the old files settled.");
    }
    // TODO: how to avoid partial deletion?
    // FIXME: notice that if we may remove a SGProcessor out of memory, we need to close all opened
    // mod files in mergingModification, sequenceFileList, and unsequenceFileList
    writeLock("delete");

    // record files which are updated so that we can roll back them in case of exception
    List<ModificationFile> updatedModFiles = new ArrayList<>();
    boolean hasReleasedLock = false;

    try {

      Set<PartialPath> devicePaths = new HashSet<>(pattern.getDevicePathPattern());

      // delete Last cache record if necessary
      // todo implement more precise process
      DataNodeSchemaCache.getInstance().cleanUp();

      // write log to impacted working TsFileProcessors
      List<WALFlushListener> walListeners =
          logDeletionInWAL(startTime, endTime, searchIndex, pattern, timePartitionFilter);

      for (WALFlushListener walFlushListener : walListeners) {
        if (walFlushListener.waitForResult() == WALFlushListener.Status.FAILURE) {
          logger.error("Fail to log delete to wal.", walFlushListener.getCause());
          throw walFlushListener.getCause();
        }
      }

      Deletion deletion = new Deletion(pattern, MERGE_MOD_START_VERSION_NUM, startTime, endTime);

      List<TsFileResource> sealedTsFileResource = new ArrayList<>();
      List<TsFileResource> unsealedTsFileResource = new ArrayList<>();
      separateTsFile(sealedTsFileResource, unsealedTsFileResource);

      deleteDataInFiles(
          unsealedTsFileResource, deletion, devicePaths, updatedModFiles, timePartitionFilter);
      writeUnlock();
      hasReleasedLock = true;

      deleteDataInFiles(
          sealedTsFileResource, deletion, devicePaths, updatedModFiles, timePartitionFilter);

    } catch (Exception e) {
      // roll back
      for (ModificationFile modFile : updatedModFiles) {
        modFile.abort();
        // remember to close mod file
        modFile.close();
      }
      throw new IOException(e);
    } finally {
      if (!hasReleasedLock) {
        writeUnlock();
      }
    }
  }

  private List<WALFlushListener> logDeletionInWAL(
      long startTime,
      long endTime,
      long searchIndex,
      PartialPath path,
      TimePartitionFilter timePartitionFilter) {
    long timePartitionStartId = StorageEngineV2.getTimePartition(startTime);
    long timePartitionEndId = StorageEngineV2.getTimePartition(endTime);
    List<WALFlushListener> walFlushListeners = new ArrayList<>();
    if (config.getWalMode() == WALMode.DISABLE) {
      return walFlushListeners;
    }
    DeleteDataNode deleteDataNode =
        new DeleteDataNode(new PlanNodeId(""), Collections.singletonList(path), startTime, endTime);
    deleteDataNode.setSearchIndex(searchIndex);
    for (Map.Entry<Long, TsFileProcessor> entry : workSequenceTsFileProcessors.entrySet()) {
      if (timePartitionStartId <= entry.getKey()
          && entry.getKey() <= timePartitionEndId
          && (timePartitionFilter == null
              || timePartitionFilter.satisfy(storageGroupName, entry.getKey()))) {
        WALFlushListener walFlushListener = entry.getValue().logDeleteDataNodeInWAL(deleteDataNode);
        walFlushListeners.add(walFlushListener);
      }
    }
    for (Map.Entry<Long, TsFileProcessor> entry : workUnsequenceTsFileProcessors.entrySet()) {
      if (timePartitionStartId <= entry.getKey()
          && entry.getKey() <= timePartitionEndId
          && (timePartitionFilter == null
              || timePartitionFilter.satisfy(storageGroupName, entry.getKey()))) {
        WALFlushListener walFlushListener = entry.getValue().logDeleteDataNodeInWAL(deleteDataNode);
        walFlushListeners.add(walFlushListener);
      }
    }
    return walFlushListeners;
  }

  private boolean canSkipDelete(
      TsFileResource tsFileResource,
      Set<PartialPath> devicePaths,
      long deleteStart,
      long deleteEnd,
      TimePartitionFilter timePartitionFilter) {
    if (timePartitionFilter != null
        && !timePartitionFilter.satisfy(storageGroupName, tsFileResource.getTimePartition())) {
      return true;
    }

    for (PartialPath device : devicePaths) {
      long deviceStartTime, deviceEndTime;
      if (device.hasWildcard()) {
        Pair<Long, Long> startAndEndTime = tsFileResource.getPossibleStartTimeAndEndTime(device);
        if (startAndEndTime == null) {
          continue;
        }
        deviceStartTime = startAndEndTime.getLeft();
        deviceEndTime = startAndEndTime.getRight();
      } else {
        String deviceId = device.getFullPath();
        if (!tsFileResource.mayContainsDevice(deviceId)) {
          // resource does not contain this device
          continue;
        }
        deviceStartTime = tsFileResource.getStartTime(deviceId);
        deviceEndTime = tsFileResource.getEndTime(deviceId);
      }

      if (!tsFileResource.isClosed() && deviceEndTime == Long.MIN_VALUE) {
        // unsealed seq file
        if (deleteEnd >= deviceStartTime) {
          return false;
        }
      } else {
        // sealed file or unsealed unseq file
        if (deleteEnd >= deviceStartTime && deleteStart <= deviceEndTime) {
          // time range of device has overlap with the deletion
          return false;
        }
      }
    }
    return true;
  }

  private void deleteDataInFiles(
      Collection<TsFileResource> tsFileResourceList,
      Deletion deletion,
      Set<PartialPath> devicePaths,
      List<ModificationFile> updatedModFiles,
      TimePartitionFilter timePartitionFilter)
      throws IOException {
    for (TsFileResource tsFileResource : tsFileResourceList) {
      if (canSkipDelete(
          tsFileResource,
          devicePaths,
          deletion.getStartTime(),
          deletion.getEndTime(),
          timePartitionFilter)) {
        continue;
      }

      if (tsFileResource.isClosed()) {
        // delete data in sealed file
        if (tsFileResource.isCompacting()) {
          // we have to set modification offset to MAX_VALUE, as the offset of source chunk may
          // change after compaction
          deletion.setFileOffset(Long.MAX_VALUE);
          // write deletion into compaction modification file
          tsFileResource.getCompactionModFile().write(deletion);
          // write deletion into modification file to enable query during compaction
          tsFileResource.getModFile().write(deletion);
          // remember to close mod file
          tsFileResource.getCompactionModFile().close();
          tsFileResource.getModFile().close();
        } else {
          deletion.setFileOffset(tsFileResource.getTsFileSize());
          // write deletion into modification file
          tsFileResource.getModFile().write(deletion);
          // remember to close mod file
          tsFileResource.getModFile().close();
        }
        logger.info(
            "[Deletion] Deletion with path:{}, time:{}-{} written into mods file:{}.",
            deletion.getPath(),
            deletion.getStartTime(),
            deletion.getEndTime(),
            tsFileResource.getModFile().getFilePath());
      } else {
        // delete data in memory of unsealed file
        tsFileResource.getProcessor().deleteDataInMemory(deletion, devicePaths);
      }

      for (ISyncManager syncManager :
          SyncService.getInstance().getOrCreateSyncManager(dataRegionId)) {
        syncManager.syncRealTimeDeletion(deletion);
      }

      // add a record in case of rollback
      updatedModFiles.add(tsFileResource.getModFile());
    }
  }

  private void unsequenceFlushCallback(
      TsFileProcessor processor, Map<String, Long> updateMap, long systemFlushTime) {
    TimePartitionManager.getInstance()
        .updateAfterFlushing(
            new DataRegionId(Integer.valueOf(dataRegionId)),
            processor.getTimeRangeId(),
            systemFlushTime,
            lastFlushTimeMap.getMemSize(processor.getTimeRangeId()),
            workSequenceTsFileProcessors.get(processor.getTimeRangeId()) != null);
  }

  private void sequenceFlushCallback(
      TsFileProcessor processor, Map<String, Long> updateMap, long systemFlushTime) {
    lastFlushTimeMap.updateLatestFlushTime(processor.getTimeRangeId(), updateMap);
    TimePartitionManager.getInstance()
        .updateAfterFlushing(
            new DataRegionId(Integer.valueOf(dataRegionId)),
            processor.getTimeRangeId(),
            systemFlushTime,
            lastFlushTimeMap.getMemSize(processor.getTimeRangeId()),
            workUnsequenceTsFileProcessors.get(processor.getTimeRangeId()) != null);
  }

  /** used for upgrading */
  public void updateNewlyFlushedPartitionLatestFlushedTimeForEachDevice(
      long partitionId, String deviceId, long time) {
    lastFlushTimeMap.updateNewlyFlushedPartitionLatestFlushedTimeForEachDevice(
        partitionId, deviceId, time);
  }

  /** put the memtable back to the MemTablePool and make the metadata in writer visible */
  // TODO please consider concurrency with query and insert method.
  private void closeUnsealedTsFileProcessorCallBack(TsFileProcessor tsFileProcessor)
      throws TsFileProcessorException {
    closeQueryLock.writeLock().lock();
    try {
      tsFileProcessor.close();
      tsFileResourceManager.registerSealedTsFileResource(tsFileProcessor.getTsFileResource());
    } finally {
      closeQueryLock.writeLock().unlock();
    }
    // closingSequenceTsFileProcessor is a thread safety class.
    if (closingSequenceTsFileProcessor.contains(tsFileProcessor)) {
      closingSequenceTsFileProcessor.remove(tsFileProcessor);
    } else {
      closingUnSequenceTsFileProcessor.remove(tsFileProcessor);
    }
    synchronized (closeStorageGroupCondition) {
      closeStorageGroupCondition.notifyAll();
    }
    logger.info("signal closing database condition in {}", storageGroupName + "-" + dataRegionId);
  }

  private void executeCompaction() {
    List<Long> timePartitions = new ArrayList<>(tsFileManager.getTimePartitions());
    // sort the time partition from largest to smallest
    timePartitions.sort((o1, o2) -> (int) (o2 - o1));
    for (long timePartition : timePartitions) {
      CompactionScheduler.scheduleCompaction(tsFileManager, timePartition);
    }
  }

  /**
   * count all TsFiles in the database which need to be upgraded
   *
   * @return total num of the tsfiles which need to be upgraded in the database
   */
  public int countUpgradeFiles() {
    return upgradeFileCount.get();
  }

  /** upgrade all files belongs to this database */
  public void upgrade() {
    for (TsFileResource seqTsFileResource : upgradeSeqFileList) {
      seqTsFileResource.setUpgradeTsFileResourceCallBack(this::upgradeTsFileResourceCallBack);
      seqTsFileResource.doUpgrade();
    }
    for (TsFileResource unseqTsFileResource : upgradeUnseqFileList) {
      unseqTsFileResource.setUpgradeTsFileResourceCallBack(this::upgradeTsFileResourceCallBack);
      unseqTsFileResource.doUpgrade();
    }
  }

  private void upgradeTsFileResourceCallBack(TsFileResource tsFileResource) {
    List<TsFileResource> upgradedResources = tsFileResource.getUpgradedResources();
    for (TsFileResource resource : upgradedResources) {
      long partitionId = resource.getTimePartition();
      resource
          .getDevices()
          .forEach(
              device ->
                  updateNewlyFlushedPartitionLatestFlushedTimeForEachDevice(
                      partitionId, device, resource.getEndTime(device)));
    }
    upgradeFileCount.getAndAdd(-1);
    // load all upgraded resources in this sg to tsFileResourceManager
    if (upgradeFileCount.get() == 0) {
      writeLock("upgradeTsFileResourceCallBack");
      try {
        loadUpgradedResources(upgradeSeqFileList, true);
        loadUpgradedResources(upgradeUnseqFileList, false);
      } finally {
        writeUnlock();
      }
      // after upgrade complete, update partitionLatestFlushedTimeForEachDevice
      lastFlushTimeMap.applyNewlyFlushedTimeToFlushedTime();
    }
  }

  /**
   * After finishing settling tsfile, we need to do 2 things : (1) move the new tsfile to the
   * correct folder, including deleting its old mods file (2) update the relevant data of this old
   * tsFile in memory ,eg: FileSequenceReader, tsFileManager, cache, etc.
   */
  private void settleTsFileCallBack(
      TsFileResource oldTsFileResource, List<TsFileResource> newTsFileResources)
      throws WriteProcessException {
    oldTsFileResource.readUnlock();
    oldTsFileResource.writeLock();
    try {
      TsFileAndModSettleTool.moveNewTsFile(oldTsFileResource, newTsFileResources);
      if (TsFileAndModSettleTool.getInstance().recoverSettleFileMap.size() != 0) {
        TsFileAndModSettleTool.getInstance()
            .recoverSettleFileMap
            .remove(oldTsFileResource.getTsFile().getAbsolutePath());
      }
      // clear Cache , including chunk cache, timeseriesMetadata cache and bloom filter cache
      operateClearCache();

      // if old tsfile is being deleted in the process due to its all data's being deleted.
      if (!oldTsFileResource.getTsFile().exists()) {
        tsFileManager.remove(oldTsFileResource, oldTsFileResource.isSeq());
      }
      FileReaderManager.getInstance().closeFileAndRemoveReader(oldTsFileResource.getTsFilePath());
      oldTsFileResource.setSettleTsFileCallBack(null);
      SettleService.getINSTANCE().getFilesToBeSettledCount().addAndGet(-1);
    } catch (IOException e) {
      logger.error("Exception to move new tsfile in settling", e);
      throw new WriteProcessException(
          "Meet error when settling file: " + oldTsFileResource.getTsFile().getAbsolutePath(), e);
    } finally {
      oldTsFileResource.writeUnlock();
    }
  }

  private void loadUpgradedResources(List<TsFileResource> resources, boolean isseq) {
    if (resources.isEmpty()) {
      return;
    }
    for (TsFileResource resource : resources) {
      resource.writeLock();
      try {
        UpgradeUtils.moveUpgradedFiles(resource);
        tsFileManager.addAll(resource.getUpgradedResources(), isseq);
        // delete old TsFile and resource
        resource.delete();
        Files.deleteIfExists(
            fsFactory
                .getFile(resource.getTsFile().toPath() + ModificationFile.FILE_SUFFIX)
                .toPath());
        UpgradeLog.writeUpgradeLogFile(
            resource.getTsFile().getAbsolutePath() + "," + UpgradeCheckStatus.UPGRADE_SUCCESS);
      } catch (IOException e) {
        logger.error("Unable to load {}, caused by ", resource, e);
      } finally {
        resource.writeUnlock();
      }
    }
    // delete upgrade folder when it is empty
    if (resources.get(0).getTsFile().getParentFile().isDirectory()
        && resources.get(0).getTsFile().getParentFile().listFiles().length == 0) {
      try {
        Files.delete(resources.get(0).getTsFile().getParentFile().toPath());
      } catch (IOException e) {
        logger.error(
            "Delete upgrade folder {} failed, caused by ",
            resources.get(0).getTsFile().getParentFile(),
            e);
      }
    }
    resources.clear();
  }

  /** merge file under this database processor */
  public void compact() {
    writeLock("merge");
    try {
      executeCompaction();
    } finally {
      writeUnlock();
    }
  }

  private void resetLastCacheWhenLoadingTsFile() throws IllegalPathException {
    if (!IoTDBDescriptor.getInstance().getConfig().isLastCacheEnabled()) {
      return;
    }
    DataNodeSchemaCache.getInstance().cleanUp();
  }

  /**
   * Load a new tsfile to database processor. Tne file may have overlap with other files.
   *
   * <p>that there has no file which is overlapping with the new file.
   *
   * <p>Firstly, determine the loading type of the file, whether it needs to be loaded in sequence
   * list or unsequence list.
   *
   * <p>Secondly, execute the loading process by the type.
   *
   * <p>Finally, update the latestTimeForEachDevice and partitionLatestFlushedTimeForEachDevice.
   *
   * @param newTsFileResource tsfile resource @UsedBy load external tsfile module
   * @param deleteOriginFile whether to delete origin tsfile
   */
  public void loadNewTsFile(TsFileResource newTsFileResource, boolean deleteOriginFile)
      throws LoadFileException {
    File tsfileToBeInserted = newTsFileResource.getTsFile();
    long newFilePartitionId = newTsFileResource.getTimePartitionWithCheck();
    writeLock("loadNewTsFile");
    try {
      List<TsFileResource> sequenceList =
          tsFileManager.getSequenceListByTimePartition(newFilePartitionId);

      int insertPos = findInsertionPosition(newTsFileResource, sequenceList);
      LoadTsFileType tsFileType = getLoadingTsFileType(insertPos, sequenceList);
      String renameInfo =
          (tsFileType == LoadTsFileType.LOAD_SEQUENCE)
              ? IoTDBConstant.SEQUENCE_FLODER_NAME
              : IoTDBConstant.UNSEQUENCE_FLODER_NAME;
      newTsFileResource.setSeq(tsFileType == LoadTsFileType.LOAD_SEQUENCE);
      String newFileName =
          getLoadingTsFileName(tsFileType, insertPos, newTsFileResource, sequenceList);

      if (!newFileName.equals(tsfileToBeInserted.getName())) {
        logger.info(
            "TsFile {} must be renamed to {} for loading into the " + renameInfo + " list.",
            tsfileToBeInserted.getName(),
            newFileName);
        newTsFileResource.setFile(
            fsFactory.getFile(tsfileToBeInserted.getParentFile(), newFileName));
      }
      loadTsFileByType(
          tsFileType,
          tsfileToBeInserted,
          newTsFileResource,
          newFilePartitionId,
          insertPos,
          deleteOriginFile);

      resetLastCacheWhenLoadingTsFile(); // update last cache
      updateLastFlushTime(newTsFileResource); // update last flush time
      long partitionNum = newTsFileResource.getTimePartition();
      updatePartitionFileVersion(partitionNum, newTsFileResource.getVersion());
      logger.info("TsFile {} is successfully loaded in {} list.", newFileName, renameInfo);
    } catch (DiskSpaceInsufficientException e) {
      logger.error(
          "Failed to append the tsfile {} to database processor {} because the disk space is insufficient.",
          tsfileToBeInserted.getAbsolutePath(),
          tsfileToBeInserted.getParentFile().getName());
      throw new LoadFileException(e);
    } catch (IllegalPathException e) {
      logger.error(
          "Failed to reset last cache when loading file {}", newTsFileResource.getTsFilePath());
      throw new LoadFileException(e);
    } finally {
      writeUnlock();
    }
  }

  /**
   * Set the version in "partition" to "version" if "version" is larger than the current version.
   */
  public void setPartitionFileVersionToMax(long partition, long version) {
    partitionMaxFileVersions.compute(
        partition, (prt, oldVer) -> computeMaxVersion(oldVer, version));
  }

  private long computeMaxVersion(Long oldVersion, Long newVersion) {
    if (oldVersion == null) {
      return newVersion;
    }
    return Math.max(oldVersion, newVersion);
  }

  private Long getTsFileResourceEstablishTime(TsFileResource tsFileResource) {
    String tsFileName = tsFileResource.getTsFile().getName();
    return Long.parseLong(tsFileName.split(FILE_NAME_SEPARATOR)[0]);
  }

  private LoadTsFileType getLoadingTsFileType(int insertPos, List<TsFileResource> sequenceList) {
    if (insertPos == POS_OVERLAP) {
      return LoadTsFileType.LOAD_UNSEQUENCE;
    }
    if (insertPos == sequenceList.size() - 1) {
      return LoadTsFileType.LOAD_SEQUENCE;
    }
    long preTime =
        (insertPos == -1) ? 0 : getTsFileResourceEstablishTime(sequenceList.get(insertPos));
    long subsequenceTime = getTsFileResourceEstablishTime(sequenceList.get(insertPos + 1));
    return preTime == subsequenceTime
        ? LoadTsFileType.LOAD_UNSEQUENCE
        : LoadTsFileType.LOAD_SEQUENCE;
  }

  /**
   * Find the position of "newTsFileResource" in the sequence files if it can be inserted into them.
   *
   * @return POS_ALREADY_EXIST(- 2) if some file has the same name as the one to be inserted
   *     POS_OVERLAP(-3) if some file overlaps the new file an insertion position i >= -1 if the new
   *     file can be inserted between [i, i+1]
   */
  private int findInsertionPosition(
      TsFileResource newTsFileResource, List<TsFileResource> sequenceList) {

    int insertPos = -1;

    // find the position where the new file should be inserted
    for (int i = 0; i < sequenceList.size(); i++) {
      TsFileResource localFile = sequenceList.get(i);

      if (!localFile.isClosed() && localFile.getProcessor() != null) {
        // we cannot compare two files by TsFileResource unless they are both closed
        syncCloseOneTsFileProcessor(true, localFile.getProcessor());
      }
      int fileComparison = compareTsFileDevices(newTsFileResource, localFile);
      switch (fileComparison) {
        case 0:
          // some devices are newer but some devices are older, the two files overlap in general
          return POS_OVERLAP;
        case -1:
          // all devices in localFile are newer than the new file, the new file can be
          // inserted before localFile
          return i - 1;
        default:
          // all devices in the local file are older than the new file, proceed to the next file
          insertPos = i;
      }
    }
    return insertPos;
  }

  /**
   * Compare each device in the two files to find the time relation of them.
   *
   * @return -1 if fileA is totally older than fileB (A < B) 0 if fileA is partially older than
   *     fileB and partially newer than fileB (A X B) 1 if fileA is totally newer than fileB (B < A)
   */
  private int compareTsFileDevices(TsFileResource fileA, TsFileResource fileB) {
    boolean hasPre = false, hasSubsequence = false;
    Set<String> fileADevices = fileA.getDevices();
    Set<String> fileBDevices = fileB.getDevices();
    for (String device : fileADevices) {
      if (!fileBDevices.contains(device)) {
        continue;
      }
      long startTimeA = fileA.getStartTime(device);
      long endTimeA = fileA.getEndTime(device);
      long startTimeB = fileB.getStartTime(device);
      long endTimeB = fileB.getEndTime(device);
      if (startTimeA > endTimeB) {
        // A's data of the device is later than to the B's data
        hasPre = true;
      } else if (startTimeB > endTimeA) {
        // A's data of the device is previous to the B's data
        hasSubsequence = true;
      } else {
        // the two files overlap in the device
        return 0;
      }
    }
    if (hasPre && hasSubsequence) {
      // some devices are newer but some devices are older, the two files overlap in general
      return 0;
    }
    if (!hasPre && hasSubsequence) {
      // all devices in B are newer than those in A
      return -1;
    }
    // all devices in B are older than those in A
    return 1;
  }

  /**
   * If the historical versions of a file is a sub-set of the given file's, (close and) remove it to
   * reduce unnecessary merge. Only used when the file sender and the receiver share the same file
   * close policy. Warning: DO NOT REMOVE
   */
  @SuppressWarnings("unused")
  public void removeFullyOverlapFiles(TsFileResource resource) {
    writeLock("removeFullyOverlapFiles");
    try {
      Iterator<TsFileResource> iterator = tsFileManager.getIterator(true);
      removeFullyOverlapFiles(resource, iterator, true);

      iterator = tsFileManager.getIterator(false);
      removeFullyOverlapFiles(resource, iterator, false);
    } finally {
      writeUnlock();
    }
  }

  private void removeFullyOverlapFiles(
      TsFileResource newTsFile, Iterator<TsFileResource> iterator, boolean isSeq) {
    while (iterator.hasNext()) {
      TsFileResource existingTsFile = iterator.next();
      if (newTsFile.isPlanRangeCovers(existingTsFile)
          && !newTsFile.getTsFile().equals(existingTsFile.getTsFile())
          && existingTsFile.tryWriteLock()) {
        logger.info(
            "{} is covered by {}: [{}, {}], [{}, {}], remove it",
            existingTsFile,
            newTsFile,
            existingTsFile.minPlanIndex,
            existingTsFile.maxPlanIndex,
            newTsFile.minPlanIndex,
            newTsFile.maxPlanIndex);
        // if we fail to lock the file, it means it is being queried or merged and we will not
        // wait until it is free, we will just leave it to the next merge
        try {
          removeFullyOverlapFile(existingTsFile, iterator, isSeq);
        } catch (Exception e) {
          logger.error(
              "Something gets wrong while removing FullyOverlapFiles: {}",
              existingTsFile.getTsFile().getAbsolutePath(),
              e);
        } finally {
          existingTsFile.writeUnlock();
        }
      }
    }
  }

  /**
   * remove the given tsFileResource. If the corresponding tsFileProcessor is in the working status,
   * close it before remove the related resource files. maybe time-consuming for closing a tsfile.
   */
  private void removeFullyOverlapFile(
      TsFileResource tsFileResource, Iterator<TsFileResource> iterator, boolean isSeq) {
    logger.info(
        "Removing a covered file {}, closed: {}", tsFileResource, tsFileResource.isClosed());
    if (!tsFileResource.isClosed()) {
      try {
        // also remove the TsFileProcessor if the overlapped file is not closed
        long timePartition = tsFileResource.getTimePartition();
        Map<Long, TsFileProcessor> fileProcessorMap =
            isSeq ? workSequenceTsFileProcessors : workUnsequenceTsFileProcessors;
        TsFileProcessor tsFileProcessor = fileProcessorMap.get(timePartition);
        if (tsFileProcessor != null && tsFileProcessor.getTsFileResource() == tsFileResource) {
          // have to take some time to close the tsFileProcessor
          tsFileProcessor.syncClose();
          fileProcessorMap.remove(timePartition);
        }
      } catch (Exception e) {
        logger.error("Cannot close {}", tsFileResource, e);
      }
    }
    tsFileManager.remove(tsFileResource, isSeq);
    iterator.remove();
    tsFileResource.remove();
  }

  /**
   * Get an appropriate filename to ensure the order between files. The tsfile is named after
   * ({systemTime}-{versionNum}-{in_space_compaction_num}-{cross_space_compaction_num}.tsfile).
   *
   * <p>The sorting rules for tsfile names @see {@link this#compareFileName}, we can restore the
   * list based on the file name and ensure the correctness of the order, so there are three cases.
   *
   * <p>1. The tsfile is to be inserted in the first place of the list. Timestamp can be set to half
   * of the timestamp value in the file name of the first tsfile in the list , and the version
   * number will be updated to the largest number in this time partition.
   *
   * <p>2. The tsfile is to be inserted in the last place of the list. The file name is generated by
   * the system according to the naming rules and returned.
   *
   * <p>3. This file is inserted between two files. The time stamp is the mean of the timestamps of
   * the two files, the version number will be updated to the largest number in this time partition.
   *
   * @param insertIndex the new file will be inserted between the files [insertIndex, insertIndex +
   *     1]
   * @return appropriate filename
   */
  private String getLoadingTsFileName(
      LoadTsFileType tsFileType,
      int insertIndex,
      TsFileResource newTsFileResource,
      List<TsFileResource> sequenceList) {
    long timePartitionId = newTsFileResource.getTimePartition();
    if (tsFileType == LoadTsFileType.LOAD_UNSEQUENCE || insertIndex == sequenceList.size() - 1) {
      return getNewTsFileName(
          System.currentTimeMillis(),
          getAndSetNewVersion(timePartitionId, newTsFileResource),
          0,
          0);
    }

    long preTime =
        (insertIndex == -1) ? 0 : getTsFileResourceEstablishTime(sequenceList.get(insertIndex));
    long subsequenceTime = getTsFileResourceEstablishTime(sequenceList.get(insertIndex + 1));
    long meanTime = preTime + ((subsequenceTime - preTime) >> 1);

    return getNewTsFileName(
        meanTime, getAndSetNewVersion(timePartitionId, newTsFileResource), 0, 0);
  }

  private long getAndSetNewVersion(long timePartitionId, TsFileResource tsFileResource) {
    long version = partitionMaxFileVersions.getOrDefault(timePartitionId, 0L) + 1;
    partitionMaxFileVersions.put(timePartitionId, version);
    tsFileResource.setVersion(version);
    return version;
  }

  /**
   * Update latest time in latestTimeForEachDevice and
   * partitionLatestFlushedTimeForEachDevice. @UsedBy sync module, load external tsfile module.
   */
  private void updateLastFlushTime(TsFileResource newTsFileResource) {
    for (String device : newTsFileResource.getDevices()) {
      long endTime = newTsFileResource.getEndTime(device);
      long timePartitionId = StorageEngineV2.getTimePartition(endTime);
      lastFlushTimeMap.updateFlushedTime(timePartitionId, device, endTime);
      lastFlushTimeMap.updateGlobalFlushedTime(device, endTime);
    }
  }

  /**
   * Execute the loading process by the type.
   *
   * @param type load type
   * @param tsFileResource tsfile resource to be loaded
   * @param filePartitionId the partition id of the new file
   * @param deleteOriginFile whether to delete the original file
   * @return load the file successfully @UsedBy sync module, load external tsfile module.
   */
  private boolean loadTsFileByType(
      LoadTsFileType type,
      File tsFileToLoad,
      TsFileResource tsFileResource,
      long filePartitionId,
      int insertPos,
      boolean deleteOriginFile)
      throws LoadFileException, DiskSpaceInsufficientException {
    File targetFile;
    switch (type) {
      case LOAD_UNSEQUENCE:
        targetFile =
            fsFactory.getFile(
                DirectoryManager.getInstance().getNextFolderForUnSequenceFile(),
                storageGroupName
                    + File.separatorChar
                    + dataRegionId
                    + File.separatorChar
                    + filePartitionId
                    + File.separator
                    + tsFileResource.getTsFile().getName());
        tsFileResource.setFile(targetFile);
        if (tsFileManager.contains(tsFileResource, false)) {
          logger.error("The file {} has already been loaded in unsequence list", tsFileResource);
          return false;
        }
        tsFileManager.add(tsFileResource, false);
        logger.info(
            "Load tsfile in unsequence list, move file from {} to {}",
            tsFileToLoad.getAbsolutePath(),
            targetFile.getAbsolutePath());
        break;
      case LOAD_SEQUENCE:
        targetFile =
            fsFactory.getFile(
                DirectoryManager.getInstance().getNextFolderForSequenceFile(),
                storageGroupName
                    + File.separatorChar
                    + dataRegionId
                    + File.separatorChar
                    + filePartitionId
                    + File.separator
                    + tsFileResource.getTsFile().getName());
        tsFileResource.setFile(targetFile);
        if (tsFileManager.contains(tsFileResource, true)) {
          logger.error("The file {} has already been loaded in sequence list", tsFileResource);
          return false;
        }
        if (insertPos == -1) {
          tsFileManager.insertToPartitionFileList(tsFileResource, filePartitionId, true, 0);
        } else {
          tsFileManager.insertToPartitionFileList(
              tsFileResource, filePartitionId, true, insertPos + 1);
        }
        logger.info(
            "Load tsfile in sequence list, move file from {} to {}",
            tsFileToLoad.getAbsolutePath(),
            targetFile.getAbsolutePath());
        break;
      default:
        throw new LoadFileException(String.format("Unsupported type of loading tsfile : %s", type));
    }

    // move file from sync dir to data dir
    if (!targetFile.getParentFile().exists()) {
      targetFile.getParentFile().mkdirs();
    }
    try {
      if (deleteOriginFile) {
        FileUtils.moveFile(tsFileToLoad, targetFile);
      } else {
        Files.copy(tsFileToLoad.toPath(), targetFile.toPath());
      }
    } catch (IOException e) {
      logger.error(
          "File renaming failed when loading tsfile. Origin: {}, Target: {}",
          tsFileToLoad.getAbsolutePath(),
          targetFile.getAbsolutePath(),
          e);
      throw new LoadFileException(
          String.format(
              "File renaming failed when loading tsfile. Origin: %s, Target: %s, because %s",
              tsFileToLoad.getAbsolutePath(), targetFile.getAbsolutePath(), e.getMessage()));
    }

    File resourceFileToLoad =
        fsFactory.getFile(tsFileToLoad.getAbsolutePath() + TsFileResource.RESOURCE_SUFFIX);
    File targetResourceFile =
        fsFactory.getFile(targetFile.getAbsolutePath() + TsFileResource.RESOURCE_SUFFIX);
    try {
      if (deleteOriginFile) {
        FileUtils.moveFile(resourceFileToLoad, targetResourceFile);
      } else {
        Files.copy(resourceFileToLoad.toPath(), targetResourceFile.toPath());
      }
    } catch (IOException e) {
      logger.error(
          "File renaming failed when loading .resource file. Origin: {}, Target: {}",
          resourceFileToLoad.getAbsolutePath(),
          targetResourceFile.getAbsolutePath(),
          e);
      throw new LoadFileException(
          String.format(
              "File renaming failed when loading .resource file. Origin: %s, Target: %s, because %s",
              resourceFileToLoad.getAbsolutePath(),
              targetResourceFile.getAbsolutePath(),
              e.getMessage()));
    }

    File modFileToLoad =
        fsFactory.getFile(tsFileToLoad.getAbsolutePath() + ModificationFile.FILE_SUFFIX);
    if (modFileToLoad.exists()) {
      // when successfully loaded, the filepath of the resource will be changed to the IoTDB data
      // dir, so we can add a suffix to find the old modification file.
      File targetModFile =
          fsFactory.getFile(targetFile.getAbsolutePath() + ModificationFile.FILE_SUFFIX);
      try {
        Files.deleteIfExists(targetModFile.toPath());
      } catch (IOException e) {
        logger.warn("Cannot delete localModFile {}", targetModFile, e);
      }
      try {
        if (deleteOriginFile) {
          FileUtils.moveFile(modFileToLoad, targetModFile);
        } else {
          Files.copy(modFileToLoad.toPath(), targetModFile.toPath());
        }
      } catch (IOException e) {
        logger.error(
            "File renaming failed when loading .mod file. Origin: {}, Target: {}",
            modFileToLoad.getAbsolutePath(),
            targetModFile.getAbsolutePath(),
            e);
        throw new LoadFileException(
            String.format(
                "File renaming failed when loading .mod file. Origin: %s, Target: %s, because %s",
                modFileToLoad.getAbsolutePath(), targetModFile.getAbsolutePath(), e.getMessage()));
      } finally {
        // ModFile will be updated during the next call to `getModFile`
        tsFileResource.setModFile(null);
      }
    }

    updatePartitionFileVersion(filePartitionId, tsFileResource.getVersion());
    return true;
  }

  /**
   * Delete tsfile if it exists.
   *
   * <p>Firstly, remove the TsFileResource from sequenceFileList/unSequenceFileList.
   *
   * <p>Secondly, delete the tsfile and .resource file.
   *
   * @param tsfieToBeDeleted tsfile to be deleted
   * @return whether the file to be deleted exists. @UsedBy sync module, load external tsfile
   *     module.
   */
  public boolean deleteTsfile(File tsfieToBeDeleted) {
    writeLock("deleteTsfile");
    TsFileResource tsFileResourceToBeDeleted = null;
    try {
      Iterator<TsFileResource> sequenceIterator = tsFileManager.getIterator(true);
      while (sequenceIterator.hasNext()) {
        TsFileResource sequenceResource = sequenceIterator.next();
        if (sequenceResource.getTsFile().getName().equals(tsfieToBeDeleted.getName())) {
          tsFileResourceToBeDeleted = sequenceResource;
          tsFileManager.remove(tsFileResourceToBeDeleted, true);
          break;
        }
      }
      if (tsFileResourceToBeDeleted == null) {
        Iterator<TsFileResource> unsequenceIterator = tsFileManager.getIterator(false);
        while (unsequenceIterator.hasNext()) {
          TsFileResource unsequenceResource = unsequenceIterator.next();
          if (unsequenceResource.getTsFile().getName().equals(tsfieToBeDeleted.getName())) {
            tsFileResourceToBeDeleted = unsequenceResource;
            tsFileManager.remove(tsFileResourceToBeDeleted, false);
            break;
          }
        }
      }
    } finally {
      writeUnlock();
    }
    if (tsFileResourceToBeDeleted == null) {
      return false;
    }
    tsFileResourceToBeDeleted.writeLock();
    try {
      tsFileResourceToBeDeleted.remove();
      logger.info("Delete tsfile {} successfully.", tsFileResourceToBeDeleted.getTsFile());
    } finally {
      tsFileResourceToBeDeleted.writeUnlock();
    }
    return true;
  }

  /**
   * get all working sequence tsfile processors
   *
   * @return all working sequence tsfile processors
   */
  public Collection<TsFileProcessor> getWorkSequenceTsFileProcessors() {
    return workSequenceTsFileProcessors.values();
  }

  /**
   * Unload tsfile and move it to the target directory if it exists.
   *
   * <p>Firstly, unload the TsFileResource from sequenceFileList/unSequenceFileList.
   *
   * <p>Secondly, move the tsfile and .resource file to the target directory.
   *
   * @param fileToBeUnloaded tsfile to be unloaded
   * @return whether the file to be unloaded exists. @UsedBy load external tsfile module.
   */
  public boolean unloadTsfile(File fileToBeUnloaded, File targetDir) {
    writeLock("unloadTsfile");
    TsFileResource tsFileResourceToBeMoved = null;
    try {
      Iterator<TsFileResource> sequenceIterator = tsFileManager.getIterator(true);
      while (sequenceIterator.hasNext()) {
        TsFileResource sequenceResource = sequenceIterator.next();
        if (sequenceResource.getTsFile().getName().equals(fileToBeUnloaded.getName())) {
          tsFileResourceToBeMoved = sequenceResource;
          tsFileManager.remove(tsFileResourceToBeMoved, true);
          break;
        }
      }
      if (tsFileResourceToBeMoved == null) {
        Iterator<TsFileResource> unsequenceIterator = tsFileManager.getIterator(false);
        while (unsequenceIterator.hasNext()) {
          TsFileResource unsequenceResource = unsequenceIterator.next();
          if (unsequenceResource.getTsFile().getName().equals(fileToBeUnloaded.getName())) {
            tsFileResourceToBeMoved = unsequenceResource;
            tsFileManager.remove(tsFileResourceToBeMoved, false);
            break;
          }
        }
      }
    } finally {
      writeUnlock();
    }
    if (tsFileResourceToBeMoved == null) {
      return false;
    }
    tsFileResourceToBeMoved.writeLock();
    try {
      tsFileResourceToBeMoved.moveTo(targetDir);
      logger.info(
          "Move tsfile {} to target dir {} successfully.",
          tsFileResourceToBeMoved.getTsFile(),
          targetDir.getPath());
    } finally {
      tsFileResourceToBeMoved.writeUnlock();
    }
    return true;
  }

  /**
   * get all working unsequence tsfile processors
   *
   * @return all working unsequence tsfile processors
   */
  public Collection<TsFileProcessor> getWorkUnsequenceTsFileProcessors() {
    return workUnsequenceTsFileProcessors.values();
  }

  public void setDataTTLWithTimePrecisionCheck(long dataTTL) {
    if (dataTTL != Long.MAX_VALUE) {
      dataTTL =
          DateTimeUtils.convertMilliTimeWithPrecision(
              dataTTL, IoTDBDescriptor.getInstance().getConfig().getTimestampPrecision());
    }
    this.dataTTL = dataTTL;
  }

  public void setDataTTL(long dataTTL) {
    this.dataTTL = dataTTL;
  }

  public List<TsFileResource> getSequenceFileList() {
    return tsFileManager.getTsFileList(true);
  }

  public List<TsFileResource> getUnSequenceFileList() {
    return tsFileManager.getTsFileList(false);
  }

  public String getDataRegionId() {
    return dataRegionId;
  }

  /**
   * Get the storageGroupPath with dataRegionId.
   *
   * @return data region path, like root.sg1/0
   */
  public String getStorageGroupPath() {
    return storageGroupName + File.separator + dataRegionId;
  }

  /**
   * Check if the data of "tsFileResource" all exist locally by comparing planIndexes in the
   * partition of "partitionNumber". This is available only when the IoTDB instances which generated
   * "tsFileResource" have the same plan indexes as the local one.
   *
   * @return true if any file contains plans with indexes no less than the max plan index of
   *     "tsFileResource", otherwise false.
   */
  public boolean isFileAlreadyExist(TsFileResource tsFileResource, long partitionNum) {
    // examine working processor first as they have the largest plan index
    return isFileAlreadyExistInWorking(
            tsFileResource, partitionNum, getWorkSequenceTsFileProcessors())
        || isFileAlreadyExistInWorking(
            tsFileResource, partitionNum, getWorkUnsequenceTsFileProcessors())
        || isFileAlreadyExistInClosed(tsFileResource, partitionNum, getSequenceFileList())
        || isFileAlreadyExistInClosed(tsFileResource, partitionNum, getUnSequenceFileList());
  }

  private boolean isFileAlreadyExistInClosed(
      TsFileResource tsFileResource, long partitionNum, Collection<TsFileResource> existingFiles) {
    for (TsFileResource resource : existingFiles) {
      if (resource.getTimePartition() == partitionNum
          && resource.getMaxPlanIndex() > tsFileResource.getMaxPlanIndex()) {
        logger.info(
            "{} is covered by a closed file {}: [{}, {}] [{}, {}]",
            tsFileResource,
            resource,
            tsFileResource.minPlanIndex,
            tsFileResource.maxPlanIndex,
            resource.minPlanIndex,
            resource.maxPlanIndex);
        return true;
      }
    }
    return false;
  }

  private boolean isFileAlreadyExistInWorking(
      TsFileResource tsFileResource,
      long partitionNum,
      Collection<TsFileProcessor> workingProcessors) {
    for (TsFileProcessor workingProcesssor : workingProcessors) {
      if (workingProcesssor.getTimeRangeId() == partitionNum) {
        TsFileResource workResource = workingProcesssor.getTsFileResource();
        boolean isCovered = workResource.getMaxPlanIndex() > tsFileResource.getMaxPlanIndex();
        if (isCovered) {
          logger.info(
              "{} is covered by a working file {}: [{}, {}] [{}, {}]",
              tsFileResource,
              workResource,
              tsFileResource.minPlanIndex,
              tsFileResource.maxPlanIndex,
              workResource.minPlanIndex,
              workResource.maxPlanIndex);
        }
        return isCovered;
      }
    }
    return false;
  }

  /** remove all partitions that satisfy a filter. */
  public void removePartitions(TimePartitionFilter filter) {
    // this requires blocking all other activities
    writeLock("removePartitions");
    try {
      // abort ongoing compaction
      abortCompaction();
      try {
        Thread.sleep(2000);
      } catch (InterruptedException e) {
        // Wait two seconds for the compaction thread to terminate
      }
      // close all working files that should be removed
      removePartitions(filter, workSequenceTsFileProcessors.entrySet(), true);
      removePartitions(filter, workUnsequenceTsFileProcessors.entrySet(), false);

      // remove data files
      removePartitions(filter, tsFileManager.getIterator(true), true);
      removePartitions(filter, tsFileManager.getIterator(false), false);

    } finally {
      writeUnlock();
    }
  }

  public void abortCompaction() {
    tsFileManager.setAllowCompaction(false);
    List<AbstractCompactionTask> runningTasks =
        CompactionTaskManager.getInstance().abortCompaction(storageGroupName + "-" + dataRegionId);
    while (CompactionTaskManager.getInstance().isAnyTaskInListStillRunning(runningTasks)) {
      try {
        TimeUnit.MILLISECONDS.sleep(10);
      } catch (InterruptedException e) {
        logger.error("Thread get interrupted when waiting compaction to finish", e);
        break;
      }
    }
  }

  // may remove the processorEntrys
  private void removePartitions(
      TimePartitionFilter filter,
      Set<Entry<Long, TsFileProcessor>> processorEntrys,
      boolean sequence) {
    for (Iterator<Entry<Long, TsFileProcessor>> iterator = processorEntrys.iterator();
        iterator.hasNext(); ) {
      Entry<Long, TsFileProcessor> longTsFileProcessorEntry = iterator.next();
      long partitionId = longTsFileProcessorEntry.getKey();
      lastFlushTimeMap.removePartition(partitionId);
      TimePartitionManager.getInstance()
          .removePartition(new DataRegionId(Integer.valueOf(dataRegionId)), partitionId);
      TsFileProcessor processor = longTsFileProcessorEntry.getValue();
      if (filter.satisfy(storageGroupName, partitionId)) {
        processor.syncClose();
        iterator.remove();
        processor.getTsFileResource().remove();
        tsFileManager.remove(processor.getTsFileResource(), sequence);
        logger.debug(
            "{} is removed during deleting partitions",
            processor.getTsFileResource().getTsFilePath());
      }
    }
  }

  // may remove the iterator's data
  private void removePartitions(
      TimePartitionFilter filter, Iterator<TsFileResource> iterator, boolean sequence) {
    while (iterator.hasNext()) {
      TsFileResource tsFileResource = iterator.next();
      if (filter.satisfy(storageGroupName, tsFileResource.getTimePartition())) {
        tsFileResource.remove();
        tsFileManager.remove(tsFileResource, sequence);
        lastFlushTimeMap.removePartition(tsFileResource.getTimePartition());
        TimePartitionManager.getInstance()
            .removePartition(
                new DataRegionId(Integer.valueOf(dataRegionId)), tsFileResource.getTimePartition());
        logger.debug("{} is removed during deleting partitions", tsFileResource.getTsFilePath());
      }
    }
  }

  public TsFileManager getTsFileResourceManager() {
    return tsFileManager;
  }

  /**
   * insert batch of rows belongs to one device
   *
   * @param insertRowsOfOneDeviceNode batch of rows belongs to one device
   */
  public void insert(InsertRowsOfOneDeviceNode insertRowsOfOneDeviceNode)
      throws WriteProcessException, TriggerExecutionException, BatchProcessException {
    if (enableMemControl) {
      StorageEngineV2.blockInsertionIfReject(null);
    }
    writeLock("InsertRowsOfOneDevice");
    try {
      boolean isSequence = false;
      for (int i = 0; i < insertRowsOfOneDeviceNode.getInsertRowNodeList().size(); i++) {
        InsertRowNode insertRowNode = insertRowsOfOneDeviceNode.getInsertRowNodeList().get(i);
        if (!isAlive(insertRowNode.getTime())) {
          // we do not need to write these part of data, as they can not be queried
          // or the sub-plan has already been executed, we are retrying other sub-plans
          insertRowsOfOneDeviceNode
              .getResults()
              .put(
                  i,
                  RpcUtils.getStatus(
                      TSStatusCode.OUT_OF_TTL.getStatusCode(),
                      String.format(
                          "Insertion time [%s] is less than ttl time bound [%s]",
                          DateTimeUtils.convertMillsecondToZonedDateTime(insertRowNode.getTime()),
                          DateTimeUtils.convertMillsecondToZonedDateTime(
                              DateTimeUtils.currentTime() - dataTTL))));
          continue;
        }
        // init map
        long timePartitionId = StorageEngineV2.getTimePartition(insertRowNode.getTime());

        if (!lastFlushTimeMap.checkAndCreateFlushedTimePartition(timePartitionId)) {
          TimePartitionManager.getInstance()
              .registerTimePartitionInfo(
                  new TimePartitionInfo(
                      new DataRegionId(Integer.valueOf(dataRegionId)),
                      timePartitionId,
                      true,
                      Long.MAX_VALUE,
                      0,
                      tsFileManager.isLatestTimePartition(timePartitionId)));
        }

        // as the plans have been ordered, and we have get the write lock,
        // So, if a plan is sequenced, then all the rest plans are sequenced.
        //
        if (!isSequence) {
          isSequence =
              insertRowNode.getTime()
                  > lastFlushTimeMap.getFlushedTime(
                      timePartitionId, insertRowNode.getDevicePath().getFullPath());
        }
        // is unsequence and user set config to discard out of order data
        if (!isSequence
            && IoTDBDescriptor.getInstance().getConfig().isEnableDiscardOutOfOrderData()) {
          return;
        }

        // insert to sequence or unSequence file
        try {
          insertToTsFileProcessor(insertRowNode, isSequence, timePartitionId);
        } catch (WriteProcessException e) {
          insertRowsOfOneDeviceNode
              .getResults()
              .put(i, RpcUtils.getStatus(e.getErrorCode(), e.getMessage()));
        }
      }
    } finally {
      writeUnlock();
    }
    if (!insertRowsOfOneDeviceNode.getResults().isEmpty()) {
      throw new BatchProcessException("Partial failed inserting rows of one device");
    }
  }

  /**
   * insert batch of rows belongs to multiple devices
   *
   * @param insertRowsNode batch of rows belongs to multiple devices
   */
  public void insert(InsertRowsNode insertRowsNode) throws BatchProcessException {
    for (int i = 0; i < insertRowsNode.getInsertRowNodeList().size(); i++) {
      InsertRowNode insertRowNode = insertRowsNode.getInsertRowNodeList().get(i);
      try {
        insert(insertRowNode);
      } catch (WriteProcessException | TriggerExecutionException e) {
        insertRowsNode.getResults().put(i, RpcUtils.getStatus(e.getErrorCode(), e.getMessage()));
      }
    }

    if (!insertRowsNode.getResults().isEmpty()) {
      throw new BatchProcessException("Partial failed inserting rows");
    }
  }

  /**
   * insert batch of tablets belongs to multiple devices
   *
   * @param insertMultiTabletsNode batch of tablets belongs to multiple devices
   */
  public void insertTablets(InsertMultiTabletsNode insertMultiTabletsNode)
      throws BatchProcessException {
    for (int i = 0; i < insertMultiTabletsNode.getInsertTabletNodeList().size(); i++) {
      InsertTabletNode insertTabletNode = insertMultiTabletsNode.getInsertTabletNodeList().get(i);
      try {
        insertTablet(insertTabletNode);
      } catch (TriggerExecutionException | WriteProcessException | BatchProcessException e) {
        insertMultiTabletsNode
            .getResults()
            .put(i, RpcUtils.getStatus(e.getErrorCode(), e.getMessage()));
      }
    }

    if (!insertMultiTabletsNode.getResults().isEmpty()) {
      throw new BatchProcessException("Partial failed inserting multi tablets");
    }
  }

  @TestOnly
  public long getPartitionMaxFileVersions(long partitionId) {
    return partitionMaxFileVersions.getOrDefault(partitionId, 0L);
  }

  public void addSettleFilesToList(
      List<TsFileResource> seqResourcesToBeSettled,
      List<TsFileResource> unseqResourcesToBeSettled,
      List<String> tsFilePaths) {
    if (tsFilePaths.size() == 0) {
      for (TsFileResource resource : tsFileManager.getTsFileList(true)) {
        if (!resource.isClosed()) {
          continue;
        }
        resource.setSettleTsFileCallBack(this::settleTsFileCallBack);
        seqResourcesToBeSettled.add(resource);
      }
      for (TsFileResource resource : tsFileManager.getTsFileList(false)) {
        if (!resource.isClosed()) {
          continue;
        }
        resource.setSettleTsFileCallBack(this::settleTsFileCallBack);
        unseqResourcesToBeSettled.add(resource);
      }
    } else {
      for (String tsFilePath : tsFilePaths) {
        File fileToBeSettled = new File(tsFilePath);
        if ("sequence"
            .equals(
                fileToBeSettled
                    .getParentFile()
                    .getParentFile()
                    .getParentFile()
                    .getParentFile()
                    .getName())) {
          for (TsFileResource resource : tsFileManager.getTsFileList(true)) {
            if (resource.getTsFile().getAbsolutePath().equals(tsFilePath)) {
              resource.setSettleTsFileCallBack(this::settleTsFileCallBack);
              seqResourcesToBeSettled.add(resource);
              break;
            }
          }
        } else {
          for (TsFileResource resource : tsFileManager.getTsFileList(false)) {
            if (resource.getTsFile().getAbsolutePath().equals(tsFilePath)) {
              unseqResourcesToBeSettled.add(resource);
              break;
            }
          }
        }
      }
    }
  }

  /**
   * Used to collect history TsFiles(i.e. the tsfile whose memtable == null).
   *
   * @param syncManager ISyncManager which invokes to collect history TsFile
   * @param dataStartTime only collect history TsFiles which contains the data after the
   *     dataStartTime
   * @return A list, which contains TsFile path
   */
  public List<File> collectHistoryTsFileForSync(ISyncManager syncManager, long dataStartTime) {
    writeLock("Collect data for sync");
    try {
      return tsFileManager.collectHistoryTsFileForSync(syncManager, dataStartTime);
    } finally {
      writeUnlock();
    }
  }

  public void setCustomCloseFileListeners(List<CloseFileListener> customCloseFileListeners) {
    this.customCloseFileListeners = customCloseFileListeners;
  }

  public void setCustomFlushListeners(List<FlushListener> customFlushListeners) {
    this.customFlushListeners = customFlushListeners;
  }

  public void setAllowCompaction(boolean allowCompaction) {
    this.tsFileManager.setAllowCompaction(allowCompaction);
  }

  private enum LoadTsFileType {
    LOAD_SEQUENCE,
    LOAD_UNSEQUENCE
  }

  @FunctionalInterface
  public interface CloseTsFileCallBack {

    void call(TsFileProcessor caller) throws TsFileProcessorException, IOException;
  }

  @FunctionalInterface
  public interface UpdateEndTimeCallBack {

    void call(TsFileProcessor caller, Map<String, Long> updateMap, long systemFlushTime);
  }

  @FunctionalInterface
  public interface UpgradeTsFileResourceCallBack {

    void call(TsFileResource caller);
  }

  @FunctionalInterface
  public interface CompactionRecoverCallBack {
    void call();
  }

  @FunctionalInterface
  public interface TimePartitionFilter {

    boolean satisfy(String storageGroupName, long timePartitionId);
  }

  @FunctionalInterface
  public interface SettleTsFileCallBack {

    void call(TsFileResource oldTsFileResource, List<TsFileResource> newTsFileResources)
        throws WriteProcessException;
  }

  public List<Long> getTimePartitions() {
    return new ArrayList<>(partitionMaxFileVersions.keySet());
  }

  public Long getLatestTimePartition() {
    return partitionMaxFileVersions.keySet().stream().max(Long::compareTo).orElse(0L);
  }

  public String getInsertWriteLockHolder() {
    return insertWriteLockHolder;
  }

  public ScheduledExecutorService getTimedCompactionScheduleTask() {
    return timedCompactionScheduleTask;
  }

  public IDTable getIdTable() {
    return idTable;
  }

  /** This method could only be used in multi-leader consensus */
  public IWALNode getWALNode() {
    if (!config
        .getDataRegionConsensusProtocolClass()
        .equals(ConsensusFactory.MULTI_LEADER_CONSENSUS)) {
      throw new UnsupportedOperationException();
    }
    // identifier should be same with getTsFileProcessor method
    return WALManager.getInstance()
        .applyForWALNode(storageGroupName + FILE_NAME_SEPARATOR + dataRegionId);
  }

  /** Wait for this data region successfully deleted */
  public void waitForDeleted() {
    writeLock("waitForDeleted");
    try {
      if (!deleted) {
        deletedCondition.await();
      }
    } catch (InterruptedException e) {
      logger.error("Interrupted When waiting for data region deleted.");
      Thread.currentThread().interrupt();
    } finally {
      writeUnlock();
    }
  }

  /** Release all threads waiting for this data region successfully deleted */
  public void markDeleted() {
    deleted = true;
    writeLock("markDeleted");
    try {
      deletedCondition.signalAll();
    } finally {
      writeUnlock();
    }
  }

  public void releaseFlushTimeMap(long timePartitionId) {
    lastFlushTimeMap.removePartition(timePartitionId);
  }

  public long getMemCost() {
    return dataRegionInfo.getMemCost();
  }

  public long getDataTTL() {
    return dataTTL;
  }

  @TestOnly
  public ILastFlushTimeMap getLastFlushTimeMap() {
    return lastFlushTimeMap;
  }

  @TestOnly
  public TsFileManager getTsFileManager() {
    return tsFileManager;
  }
}<|MERGE_RESOLUTION|>--- conflicted
+++ resolved
@@ -945,17 +945,12 @@
         if (!isAlive(currTime)) {
           results[loc] =
               RpcUtils.getStatus(
-<<<<<<< HEAD
-                  TSStatusCode.OUT_OF_TTL_ERROR,
+                  TSStatusCode.OUT_OF_TTL,
                   String.format(
                       "Insertion time [%s] is less than ttl time bound [%s]",
                       DateTimeUtils.convertMillsecondToZonedDateTime(currTime),
                       DateTimeUtils.convertMillsecondToZonedDateTime(
                           DateTimeUtils.currentTime() - dataTTL)));
-=======
-                  TSStatusCode.OUT_OF_TTL,
-                  "time " + currTime + " in current line is out of TTL: " + dataTTL);
->>>>>>> ee49d420
           loc++;
           noFailure = false;
         } else {
