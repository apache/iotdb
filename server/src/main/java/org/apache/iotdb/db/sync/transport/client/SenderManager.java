--- conflicted
+++ resolved
@@ -168,13 +168,6 @@
           synchronized (object) {
             object.notify();
           }
-<<<<<<< HEAD
-          while (!Thread.currentThread().isInterrupted()) {
-            PipeData pipeData = pipe.take(dataRegionId);
-            if (!syncClient.send(pipeData)) {
-              logger.error(String.format("Can not transfer PipeData %s, skip it.", pipeData));
-              // can do something.
-=======
         }
       } catch (SyncConnectionException e) {
         blockingQueue.offer(object);
@@ -202,7 +195,6 @@
         while (!Thread.currentThread().isInterrupted()) {
           try {
             if (!syncClient.handshake()) {
->>>>>>> b0384095
               SyncService.getInstance()
                   .recordMessage(
                       pipe.getName(),
