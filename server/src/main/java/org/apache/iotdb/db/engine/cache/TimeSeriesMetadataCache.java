--- conflicted
+++ resolved
@@ -19,22 +19,15 @@
 
 package org.apache.iotdb.db.engine.cache;
 
-import org.apache.iotdb.commons.conf.IoTDBConstant;
-import org.apache.iotdb.commons.utils.TestOnly;
 import org.apache.iotdb.db.conf.IoTDBConfig;
+import org.apache.iotdb.db.conf.IoTDBConstant;
 import org.apache.iotdb.db.conf.IoTDBDescriptor;
 import org.apache.iotdb.db.query.control.FileReaderManager;
-<<<<<<< HEAD
-import org.apache.iotdb.db.service.metrics.MetricService;
-import org.apache.iotdb.db.service.metrics.enums.Metric;
-import org.apache.iotdb.db.service.metrics.enums.Tag;
-=======
 import org.apache.iotdb.db.service.metrics.MetricsService;
 import org.apache.iotdb.db.service.metrics.enums.Metric;
 import org.apache.iotdb.db.service.metrics.enums.Tag;
 import org.apache.iotdb.db.utils.TestOnly;
 import org.apache.iotdb.metrics.config.MetricConfigDescriptor;
->>>>>>> 9ab9a717
 import org.apache.iotdb.metrics.utils.MetricLevel;
 import org.apache.iotdb.tsfile.file.metadata.ChunkMetadata;
 import org.apache.iotdb.tsfile.file.metadata.TimeseriesMetadata;
@@ -115,29 +108,34 @@
             .recordStats()
             .build();
 
-    // add metrics
-    MetricService.getInstance()
-        .getOrCreateAutoGauge(
-            Metric.CACHE_HIT.toString(),
-            MetricLevel.IMPORTANT,
-            lruCache,
-            l -> (long) (l.stats().hitRate() * 100),
-            Tag.NAME.toString(),
-            "timeSeriesMeta");
-    MetricService.getInstance()
-        .getOrCreateAutoGauge(
-            Metric.CACHE_HIT.toString(),
-            MetricLevel.IMPORTANT,
-            bloomFilterPreventCount,
-            prevent -> {
-              if (bloomFilterRequestCount.get() == 0L) {
-                return 1L;
-              }
-              return (long)
-                  ((double) prevent.get() / (double) bloomFilterRequestCount.get() * 100L);
-            },
-            Tag.NAME.toString(),
-            "bloomFilter");
+    if (MetricConfigDescriptor.getInstance().getMetricConfig().getEnableMetric()) {
+      // add metrics
+      MetricsService.getInstance()
+          .getMetricManager()
+          .getOrCreateAutoGauge(
+              Metric.CACHE_HIT.toString(),
+              MetricLevel.IMPORTANT,
+              lruCache,
+              l -> (long) (l.stats().hitRate() * 100),
+              Tag.NAME.toString(),
+              "timeSeriesMeta");
+      // add metrics
+      MetricsService.getInstance()
+          .getMetricManager()
+          .getOrCreateAutoGauge(
+              Metric.CACHE_HIT.toString(),
+              MetricLevel.IMPORTANT,
+              bloomFilterPreventCount,
+              prevent -> {
+                if (bloomFilterRequestCount.get() == 0L) {
+                  return 1L;
+                }
+                return (long)
+                    ((double) prevent.get() / (double) bloomFilterRequestCount.get() * 100L);
+              },
+              Tag.NAME.toString(),
+              "bloomFilter");
+    }
   }
 
   public static TimeSeriesMetadataCache getInstance() {
