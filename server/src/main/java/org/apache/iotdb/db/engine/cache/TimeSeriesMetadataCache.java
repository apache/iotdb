--- conflicted
+++ resolved
@@ -77,7 +77,6 @@
           "TimeseriesMetadataCache size = " + MEMORY_THRESHOLD_IN_TIME_SERIES_METADATA_CACHE);
     }
     lruCache =
-<<<<<<< HEAD
         Caffeine.newBuilder()
             .maximumWeight(MEMORY_THRESHOLD_IN_TIME_SERIES_METADATA_CACHE)
             .weigher(
@@ -86,6 +85,11 @@
                   int count = 0;
                   int averageSize = 0;
 
+                  /**
+                   * The calculation is time consuming, so we won't calculate each entry' size each
+                   * time. Every 100,000 entry, we will calculate the average size of the first 10
+                   * entries, and use that to represent the next 99,990 entries' size.
+                   */
                   @Override
                   public int weigh(TimeSeriesMetadataCacheKey key, TimeseriesMetadata value) {
                     int currentSize;
@@ -147,53 +151,6 @@
                         new Path(key.device, key.measurement), false);
                   }
                 });
-=======
-        new LRULinkedHashMap<TimeSeriesMetadataCacheKey, TimeseriesMetadata>(
-            MEMORY_THRESHOLD_IN_TIME_SERIES_METADATA_CACHE) {
-
-          /**
-           * The calculation is time consuming, so we won't calculate each entry' size each time.
-           * Every 100,000 entry, we will calculate the average size of the first 10 entries, and
-           * use that to represent the next 99,990 entries' size.
-           */
-          @Override
-          protected long calEntrySize(TimeSeriesMetadataCacheKey key, TimeseriesMetadata value) {
-            long currentSize;
-            if (count < 10) {
-              currentSize =
-                  RamUsageEstimator.shallowSizeOf(key)
-                      + RamUsageEstimator.sizeOf(key.device)
-                      + RamUsageEstimator.sizeOf(key.measurement)
-                      + RamUsageEstimator.shallowSizeOf(value)
-                      + RamUsageEstimator.sizeOf(value.getMeasurementId())
-                      + RamUsageEstimator.shallowSizeOf(value.getStatistics())
-                      + (((ChunkMetadata) value.getChunkMetadataList().get(0)).calculateRamSize()
-                              + RamUsageEstimator.NUM_BYTES_OBJECT_REF)
-                          * value.getChunkMetadataList().size()
-                      + RamUsageEstimator.shallowSizeOf(value.getChunkMetadataList());
-              averageSize = ((averageSize * count) + currentSize) / (++count);
-            } else if (count < 100000) {
-              count++;
-              currentSize = averageSize;
-            } else {
-              averageSize =
-                  RamUsageEstimator.shallowSizeOf(key)
-                      + RamUsageEstimator.sizeOf(key.device)
-                      + RamUsageEstimator.sizeOf(key.measurement)
-                      + RamUsageEstimator.shallowSizeOf(value)
-                      + RamUsageEstimator.sizeOf(value.getMeasurementId())
-                      + RamUsageEstimator.shallowSizeOf(value.getStatistics())
-                      + (((ChunkMetadata) value.getChunkMetadataList().get(0)).calculateRamSize()
-                              + RamUsageEstimator.NUM_BYTES_OBJECT_REF)
-                          * value.getChunkMetadataList().size()
-                      + RamUsageEstimator.shallowSizeOf(value.getChunkMetadataList());
-              count = 1;
-              currentSize = averageSize;
-            }
-            return currentSize;
-          }
-        };
->>>>>>> 6384f075
   }
 
   public static TimeSeriesMetadataCache getInstance() {
@@ -336,9 +293,12 @@
               reader.readTimeseriesMetadata(path, allSensors);
           Map<TimeSeriesMetadataCacheKey, TimeseriesMetadata> map = new HashMap<>();
           // put TimeSeriesMetadata of all sensors used in this query into cache
-<<<<<<< HEAD
           timeSeriesMetadataList.forEach(
               metadata -> {
+                // for root.sg1.d1.vector1.s1, key.device of vector will only return root.sg1.d1
+                // metadata.getMeasurementId() will return s1, the vector1 is saved in
+                // key.measurement
+                // so we should concat them to get the deviceId for root.sg1.d1.vector1.s1
                 TimeSeriesMetadataCacheKey k =
                     new TimeSeriesMetadataCacheKey(
                         key.filePath, key.device, metadata.getMeasurementId());
@@ -348,29 +308,6 @@
           // The reason we don't get from cache is in case that
           // the cache capacity is too small to contains all the sub sensors of this vector
           getVectorTimeSeriesMetadataListFromMap(key, subSensorList, res, map);
-=======
-          lock.writeLock().lock();
-          try {
-            timeSeriesMetadataList.forEach(
-                metadata -> {
-                  // for root.sg1.d1.vector1.s1, key.device of vector will only return root.sg1.d1
-                  // metadata.getMeasurementId() will return s1, the vector1 is saved in
-                  // key.measurement
-                  // so we should concat them to get the deviceId for root.sg1.d1.vector1.s1
-                  TimeSeriesMetadataCacheKey k =
-                      new TimeSeriesMetadataCacheKey(
-                          key.filePath,
-                          key.device + IoTDBConstant.PATH_SEPARATOR + key.measurement,
-                          metadata.getMeasurementId());
-                  if (!lruCache.containsKey(k)) {
-                    lruCache.put(k, metadata);
-                  }
-                });
-            getVectorTimeSeriesMetadataListFromCache(key, subSensorList, res);
-          } finally {
-            lock.writeLock().unlock();
-          }
->>>>>>> 6384f075
         }
       }
     }
@@ -395,7 +332,16 @@
     }
   }
 
-<<<<<<< HEAD
+  /**
+   * !!!Attention!!!
+   *
+   * <p>For a vector, e.g. root.sg1.d1.vector1(s1, s2) TimeSeriesMetadataCacheKey for vector1 should
+   * be {filePath: ""./data/data/seq/......., device: root.sg1.d1.vector1, measurement: vector1},
+   * vector1 will be in both device and measurement TimeSeriesMetadataCacheKey for vector1.s1 should
+   * be {filePath: ""./data/data/seq/......., device: root.sg1.d1.vector1, measurement: s1}
+   * TimeSeriesMetadataCacheKey for vector1.s2 should be {filePath: ""./data/data/seq/.......,
+   * device: root.sg1.d1.vector1, measurement: s2}
+   */
   private void getVectorTimeSeriesMetadataListFromMap(
       TimeSeriesMetadataCacheKey key,
       List<String> subSensorList,
@@ -412,7 +358,11 @@
         } else {
           res.clear();
           break;
-=======
+        }
+      }
+    }
+  }
+
   /**
    * !!!Attention!!!
    *
@@ -423,37 +373,6 @@
    * TimeSeriesMetadataCacheKey for vector1.s2 should be {filePath: ""./data/data/seq/.......,
    * device: root.sg1.d1.vector1, measurement: s2}
    */
-  private void getVectorTimeSeriesMetadataListFromCache(
-      TimeSeriesMetadataCacheKey key, List<String> subSensorList, List<TimeseriesMetadata> res) {
-    lock.readLock().lock();
-    try {
-      TimeseriesMetadata timeseriesMetadata =
-          lruCache.get(
-              new TimeSeriesMetadataCacheKey(
-                  key.filePath,
-                  key.device + IoTDBConstant.PATH_SEPARATOR + key.measurement,
-                  key.measurement));
-      if (timeseriesMetadata != null) {
-        res.add(timeseriesMetadata);
-        for (String subSensor : subSensorList) {
-          timeseriesMetadata =
-              lruCache.get(
-                  new TimeSeriesMetadataCacheKey(
-                      key.filePath,
-                      key.device + IoTDBConstant.PATH_SEPARATOR + key.measurement,
-                      subSensor));
-          if (timeseriesMetadata != null) {
-            res.add(timeseriesMetadata);
-          } else {
-            res.clear();
-            break;
-          }
->>>>>>> 6384f075
-        }
-      }
-    }
-  }
-
   private void getVectorTimeSeriesMetadataListFromCache(
       TimeSeriesMetadataCacheKey key, List<String> subSensorList, List<TimeseriesMetadata> res) {
     TimeseriesMetadata timeseriesMetadata = lruCache.getIfPresent(key);
