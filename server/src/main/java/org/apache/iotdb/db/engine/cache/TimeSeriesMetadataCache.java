/*
 * Licensed to the Apache Software Foundation (ASF) under one
 * or more contributor license agreements.  See the NOTICE file
 * distributed with this work for additional information
 * regarding copyright ownership.  The ASF licenses this file
 * to you under the Apache License, Version 2.0 (the
 * "License"); you may not use this file except in compliance
 * with the License.  You may obtain a copy of the License at
 *
 *     http://www.apache.org/licenses/LICENSE-2.0
 *
 * Unless required by applicable law or agreed to in writing,
 * software distributed under the License is distributed on an
 * "AS IS" BASIS, WITHOUT WARRANTIES OR CONDITIONS OF ANY
 * KIND, either express or implied.  See the License for the
 * specific language governing permissions and limitations
 * under the License.
 */

package org.apache.iotdb.db.engine.cache;

import org.apache.iotdb.db.conf.IoTDBConfig;
import org.apache.iotdb.db.conf.IoTDBConstant;
import org.apache.iotdb.db.conf.IoTDBDescriptor;
import org.apache.iotdb.db.query.control.FileReaderManager;
import org.apache.iotdb.db.utils.TestOnly;
import org.apache.iotdb.tsfile.file.metadata.ChunkMetadata;
import org.apache.iotdb.tsfile.file.metadata.TimeseriesMetadata;
import org.apache.iotdb.tsfile.read.TsFileSequenceReader;
import org.apache.iotdb.tsfile.read.common.Path;
import org.apache.iotdb.tsfile.utils.BloomFilter;
import org.apache.iotdb.tsfile.utils.FilePathUtils;
import org.apache.iotdb.tsfile.utils.Pair;
import org.apache.iotdb.tsfile.utils.RamUsageEstimator;

import com.github.benmanes.caffeine.cache.Cache;
import com.github.benmanes.caffeine.cache.Caffeine;
import com.github.benmanes.caffeine.cache.Weigher;
import org.slf4j.Logger;
import org.slf4j.LoggerFactory;

import java.io.IOException;
import java.lang.ref.WeakReference;
import java.util.Collections;
import java.util.List;
import java.util.Map;
import java.util.Objects;
import java.util.Set;
import java.util.WeakHashMap;
import java.util.concurrent.atomic.AtomicLong;

/**
 * This class is used to cache <code>TimeSeriesMetadata</code> in IoTDB. The caching strategy is
 * LRU.
 */
public class TimeSeriesMetadataCache {

  private static final Logger logger = LoggerFactory.getLogger(TimeSeriesMetadataCache.class);
  private static final Logger DEBUG_LOGGER = LoggerFactory.getLogger("QUERY_DEBUG");
  private static final IoTDBConfig config = IoTDBDescriptor.getInstance().getConfig();
  private static final long MEMORY_THRESHOLD_IN_TIME_SERIES_METADATA_CACHE =
      config.getAllocateMemoryForTimeSeriesMetaDataCache();
  private static final boolean CACHE_ENABLE = config.isMetaDataCacheEnable();

  private final Cache<TimeSeriesMetadataCacheKey, TimeseriesMetadata> lruCache;

  private final AtomicLong entryAverageSize = new AtomicLong(0);

  private final Map<String, WeakReference<String>> devices =
      Collections.synchronizedMap(new WeakHashMap<>());
  private static final String SEPARATOR = "$";

  private TimeSeriesMetadataCache() {
    if (CACHE_ENABLE) {
      logger.info(
          "TimeseriesMetadataCache size = " + MEMORY_THRESHOLD_IN_TIME_SERIES_METADATA_CACHE);
    }
    lruCache =
        Caffeine.newBuilder()
            .maximumWeight(MEMORY_THRESHOLD_IN_TIME_SERIES_METADATA_CACHE)
            .weigher(
                (Weigher<TimeSeriesMetadataCacheKey, TimeseriesMetadata>)
                    (key, value) ->
                        (int)
                            (RamUsageEstimator.shallowSizeOf(key)
                                + RamUsageEstimator.sizeOf(key.device)
                                + RamUsageEstimator.sizeOf(key.measurement)
                                + RamUsageEstimator.sizeOf(key.tsFilePrefixPath)
                                + RamUsageEstimator.sizeOf(key.tsFileVersion)
                                + RamUsageEstimator.shallowSizeOf(value)
                                + RamUsageEstimator.sizeOf(value.getMeasurementId())
                                + RamUsageEstimator.shallowSizeOf(value.getStatistics())
                                + (((ChunkMetadata) value.getChunkMetadataList().get(0))
                                            .calculateRamSize()
                                        + RamUsageEstimator.NUM_BYTES_OBJECT_REF)
                                    * value.getChunkMetadataList().size()
                                + RamUsageEstimator.shallowSizeOf(value.getChunkMetadataList())))
            .recordStats()
            .build();
  }

  public static TimeSeriesMetadataCache getInstance() {
    return TimeSeriesMetadataCache.TimeSeriesMetadataCacheHolder.INSTANCE;
  }

  public TimeseriesMetadata get(TimeSeriesMetadataCacheKey key, Set<String> allSensors)
      throws IOException {
    return get(key, allSensors, false);
  }

  @SuppressWarnings("squid:S1860") // Suppress synchronize warning
  public TimeseriesMetadata get(
      TimeSeriesMetadataCacheKey key, Set<String> allSensors, boolean debug) throws IOException {
    if (!CACHE_ENABLE) {
      // bloom filter part
      TsFileSequenceReader reader = FileReaderManager.getInstance().get(key.filePath, true);
      BloomFilter bloomFilter = reader.readBloomFilter();
      if (bloomFilter != null
          && !bloomFilter.contains(key.device + IoTDBConstant.PATH_SEPARATOR + key.measurement)) {
        return null;
      }
      return reader.readTimeseriesMetadata(new Path(key.device, key.measurement), false);
    }

    TimeseriesMetadata timeseriesMetadata = lruCache.getIfPresent(key);

    if (timeseriesMetadata == null) {
      if (debug) {
        DEBUG_LOGGER.info(
            "Cache miss: {}.{} in file: {}", key.device, key.measurement, key.filePath);
        DEBUG_LOGGER.info("Device: {}, all sensors: {}", key.device, allSensors);
      }
      // allow for the parallelism of different devices
      synchronized (
          devices.computeIfAbsent(key.device + SEPARATOR + key.filePath, WeakReference::new)) {
        // double check
        timeseriesMetadata = lruCache.getIfPresent(key);
        if (timeseriesMetadata == null) {
          Path path = new Path(key.device, key.measurement);
          // bloom filter part
          TsFileSequenceReader reader = FileReaderManager.getInstance().get(key.filePath, true);
          BloomFilter bloomFilter =
              BloomFilterCache.getInstance()
                  .get(new BloomFilterCache.BloomFilterCacheKey(key.filePath), debug);
          if (bloomFilter != null && !bloomFilter.contains(path.getFullPath())) {
            if (debug) {
              DEBUG_LOGGER.info("TimeSeries meta data {} is filter by bloomFilter!", key);
            }
            return null;
          }
          List<TimeseriesMetadata> timeSeriesMetadataList =
              reader.readTimeseriesMetadata(path, allSensors);
          // put TimeSeriesMetadata of all sensors used in this query into cache
          for (TimeseriesMetadata metadata : timeSeriesMetadataList) {
            TimeSeriesMetadataCacheKey k =
                new TimeSeriesMetadataCacheKey(
                    key.filePath, key.device, metadata.getMeasurementId());
            lruCache.put(k, metadata);
            if (metadata.getMeasurementId().equals(key.measurement)) {
              timeseriesMetadata = metadata;
            }
          }
        }
      }
    }
    if (timeseriesMetadata == null) {
      if (debug) {
        DEBUG_LOGGER.info("The file doesn't have this time series {}.", key);
      }
      return null;
    } else {
      if (debug) {
        DEBUG_LOGGER.info(
            "Get timeseries: {}.{}  metadata in file: {}  from cache: {}.",
            key.device,
            key.measurement,
            key.filePath,
            timeseriesMetadata);
      }
      return new TimeseriesMetadata(timeseriesMetadata);
    }
  }

<<<<<<< HEAD
=======
  /**
   * Support for vector. allSensors > subSensors
   *
   * @param key vector's own fullPath, e.g. root.sg1.d1.vector
   * @param subSensorList all subSensors of this vector in query, e.g. [vector.s1, vector.s2,
   *     vector.s3]
   * @param allSensors all sensors belonging to this device that appear in query. For vector, this
   *     should contain both vector name and subSensors' name, e.g. [vector, vector.s1, vector.s2,
   *     vector.s3]
   */
  // Suppress synchronize warning
  // Suppress high Cognitive Complexity warning
  @SuppressWarnings({"squid:S1860", "squid:S3776"})
  public List<TimeseriesMetadata> get(
      TimeSeriesMetadataCacheKey key,
      List<String> subSensorList,
      Set<String> allSensors,
      boolean debug)
      throws IOException {
    // put all sub sensors into allSensors
    for (int i = 0; i < subSensorList.size(); i++) {
      subSensorList.set(i, key.measurement + TsFileConstant.PATH_SEPARATOR + subSensorList.get(i));
    }
    allSensors.addAll(subSensorList);
    if (!CACHE_ENABLE) {
      // bloom filter part
      TsFileSequenceReader reader = FileReaderManager.getInstance().get(key.filePath, true);
      BloomFilter bloomFilter = reader.readBloomFilter();
      if (bloomFilter != null
          && !bloomFilter.contains(key.device + IoTDBConstant.PATH_SEPARATOR + key.measurement)) {
        return Collections.emptyList();
      }
      // for the condition that cache is disabled, we only get what we need
      Set<String> allSensorSet = new HashSet<>(subSensorList);
      allSensorSet.add(key.measurement);
      return readTimeseriesMetadataForVector(reader, key, subSensorList, allSensorSet);
    }

    List<TimeseriesMetadata> res = new ArrayList<>();
    getVectorTimeSeriesMetadataListFromCache(key, subSensorList, res);

    if (res.isEmpty()) {
      if (debug) {
        DEBUG_LOGGER.info(
            "Cache miss: {}.{} in file: {}", key.device, key.measurement, key.filePath);
        DEBUG_LOGGER.info("Device: {}, all sensors: {}", key.device, allSensors);
      }
      // allow for the parallelism of different devices
      synchronized (
          devices.computeIfAbsent(key.device + SEPARATOR + key.filePath, WeakReference::new)) {
        // double check
        getVectorTimeSeriesMetadataListFromCache(key, subSensorList, res);
        if (res.isEmpty()) {
          Path path = new Path(key.device, key.measurement);
          // bloom filter part
          TsFileSequenceReader reader = FileReaderManager.getInstance().get(key.filePath, true);
          BloomFilter bloomFilter =
              BloomFilterCache.getInstance()
                  .get(new BloomFilterCache.BloomFilterCacheKey(key.filePath), debug);
          if (bloomFilter != null && !bloomFilter.contains(path.getFullPath())) {
            if (debug) {
              DEBUG_LOGGER.info("TimeSeries meta data {} is filter by bloomFilter!", key);
            }
            allSensors.removeAll(subSensorList);
            return Collections.emptyList();
          }
          res = readTimeseriesMetadataForVector(reader, key, subSensorList, allSensors);
          Iterator<TimeseriesMetadata> iterator = res.iterator();
          Set<String> subSensorSet = new HashSet<>(subSensorList);
          subSensorSet.add(key.measurement);
          // Note: allSensors > subSensors
          // Put TimeSeriesMetadata of all sensors used in this query into cache
          // Remove redundant TimeSeriesMetadata that do not belong to subSensors
          while (iterator.hasNext()) {
            TimeseriesMetadata metadata = iterator.next();
            TimeSeriesMetadataCacheKey k =
                new TimeSeriesMetadataCacheKey(
                    key.filePath, key.device, metadata.getMeasurementId());
            lruCache.put(k, metadata);
            if (!subSensorSet.contains(metadata.getMeasurementId())) {
              iterator.remove();
            }
          }
        }
      }
    }
    if (debug) {
      if (res.isEmpty()) {
        DEBUG_LOGGER.info("The file doesn't have this time series {}.", key);
      } else {
        DEBUG_LOGGER.info(
            "Get timeseries: {}.{}  metadata in file: {}  from cache: {}.",
            key.device,
            key.measurement,
            key.filePath,
            res);
      }
    }

    allSensors.removeAll(subSensorList);
    return res;
  }

  /**
   * Support for vector, extraction of common function of `get`
   *
   * @param key vector's own fullPath, e.g. root.sg1.d1.vector
   * @param subSensorList all subSensors of this vector in one query, e.g. [vector.s1, vector.s2,
   *     vector.s3]
   * @param allSensors all sensors of the device in one device, to vector, this should contain both
   *     vector name and subSensors' name, e.g. [vector, vector.s1, vector.s2, vector.s3]
   * @param reader TsFileSequenceReader created by file
   */
  private List<TimeseriesMetadata> readTimeseriesMetadataForVector(
      TsFileSequenceReader reader,
      TimeSeriesMetadataCacheKey key,
      List<String> subSensorList,
      Set<String> allSensors)
      throws IOException {
    Path path = new Path(key.device, key.measurement);
    List<TimeseriesMetadata> timeSeriesMetadataList =
        reader.readTimeseriesMetadata(path, allSensors);
    // for new implementation of index tree, subSensor may not all stored in one leaf
    // for this case, it's necessary to make sure all subSensor's timeseries add to list
    TreeSet<String> subSensorsSet = new TreeSet<>(subSensorList);
    for (int i = 0; i < timeSeriesMetadataList.size(); i++) {
      TimeseriesMetadata tsMetadata = timeSeriesMetadataList.get(i);
      if (tsMetadata.getTSDataType().equals(TSDataType.VECTOR)
          && tsMetadata.getMeasurementId().equals(key.measurement)) {
        for (int j = i + 1; j < timeSeriesMetadataList.size(); j++) {
          tsMetadata = timeSeriesMetadataList.get(j);
          if (!subSensorsSet.isEmpty() && subSensorsSet.contains(tsMetadata.getMeasurementId())) {
            subSensorsSet.remove(tsMetadata.getMeasurementId());
          }
        }
        break;
      }
    }
    while (!subSensorsSet.isEmpty()) {
      Path subPath = new Path(key.device, subSensorsSet.first());
      List<TimeseriesMetadata> subTsMetaDataList =
          reader.readTimeseriesMetadata(subPath, allSensors);
      for (TimeseriesMetadata tsMetadata : subTsMetaDataList) {
        if (!subSensorsSet.isEmpty() && subSensorsSet.contains(tsMetadata.getMeasurementId())) {
          subSensorsSet.remove(tsMetadata.getMeasurementId());
        }
      }
      timeSeriesMetadataList.addAll(subTsMetaDataList);
    }
    return timeSeriesMetadataList;
  }

  /**
   * !!!Attention!!!
   *
   * <p>For a vector, e.g. root.sg1.d1.vector1(s1, s2) TimeSeriesMetadataCacheKey for vector1 should
   * be {filePath: ""./data/data/seq/......., device: root.sg1.d1, measurement: vector1}, vector1
   * will be in both device and measurement TimeSeriesMetadataCacheKey for vector1.s1 should be
   * {filePath: ""./data/data/seq/......., device: root.sg1.d1, measurement: vector.s1}
   * TimeSeriesMetadataCacheKey for vector1.s2 should be {filePath: ""./data/data/seq/.......,
   * device: root.sg1.d1, measurement: vector.s2}
   */
  private void getVectorTimeSeriesMetadataListFromCache(
      TimeSeriesMetadataCacheKey key, List<String> subSensorList, List<TimeseriesMetadata> res) {
    TimeseriesMetadata timeseriesMetadata = lruCache.getIfPresent(key);
    if (timeseriesMetadata != null) {
      res.add(timeseriesMetadata);
      for (String subSensor : subSensorList) {
        timeseriesMetadata =
            lruCache.getIfPresent(
                new TimeSeriesMetadataCacheKey(key.filePath, key.device, subSensor));
        if (timeseriesMetadata != null) {
          res.add(timeseriesMetadata);
        } else {
          res.clear();
          break;
        }
      }
    }
  }

>>>>>>> c06ed227
  public double calculateTimeSeriesMetadataHitRatio() {
    return lruCache.stats().hitRate();
  }

  public long getEvictionCount() {
    return lruCache.stats().evictionCount();
  }

  public long getMaxMemory() {
    return MEMORY_THRESHOLD_IN_TIME_SERIES_METADATA_CACHE;
  }

  public double getAverageLoadPenalty() {
    return lruCache.stats().averageLoadPenalty();
  }

  public long getAverageSize() {
    return entryAverageSize.get();
  }

  /** clear LRUCache. */
  public void clear() {
    lruCache.invalidateAll();
    lruCache.cleanUp();
  }

  public void remove(TimeSeriesMetadataCacheKey key) {
    lruCache.invalidate(key);
  }

  @TestOnly
  public boolean isEmpty() {
    return lruCache.asMap().isEmpty();
  }

  public static class TimeSeriesMetadataCacheKey {

    private final String filePath;
    private final String tsFilePrefixPath;
    private final long tsFileVersion;
    // high 32 bit is compaction level, low 32 bit is merge count
    private final long compactionVersion;
    private final String device;
    private final String measurement;

    public TimeSeriesMetadataCacheKey(String filePath, String device, String measurement) {
      this.filePath = filePath;
      Pair<String, long[]> tsFilePrefixPathAndTsFileVersionPair =
          FilePathUtils.getTsFilePrefixPathAndTsFileVersionPair(filePath);
      this.tsFilePrefixPath = tsFilePrefixPathAndTsFileVersionPair.left;
      this.tsFileVersion = tsFilePrefixPathAndTsFileVersionPair.right[0];
      this.compactionVersion = tsFilePrefixPathAndTsFileVersionPair.right[1];
      this.device = device;
      this.measurement = measurement;
    }

    @Override
    public boolean equals(Object o) {
      if (this == o) {
        return true;
      }
      if (o == null || getClass() != o.getClass()) {
        return false;
      }
      TimeSeriesMetadataCacheKey that = (TimeSeriesMetadataCacheKey) o;
      return Objects.equals(measurement, that.measurement)
          && Objects.equals(device, that.device)
          && tsFileVersion == that.tsFileVersion
          && compactionVersion == that.compactionVersion
          && tsFilePrefixPath.equals(that.tsFilePrefixPath);
    }

    @Override
    public int hashCode() {
      return Objects.hash(tsFilePrefixPath, tsFileVersion, compactionVersion, device, measurement);
    }
  }

  /** singleton pattern. */
  private static class TimeSeriesMetadataCacheHolder {

    private static final TimeSeriesMetadataCache INSTANCE = new TimeSeriesMetadataCache();
  }
}<|MERGE_RESOLUTION|>--- conflicted
+++ resolved
@@ -181,190 +181,6 @@
     }
   }
 
-<<<<<<< HEAD
-=======
-  /**
-   * Support for vector. allSensors > subSensors
-   *
-   * @param key vector's own fullPath, e.g. root.sg1.d1.vector
-   * @param subSensorList all subSensors of this vector in query, e.g. [vector.s1, vector.s2,
-   *     vector.s3]
-   * @param allSensors all sensors belonging to this device that appear in query. For vector, this
-   *     should contain both vector name and subSensors' name, e.g. [vector, vector.s1, vector.s2,
-   *     vector.s3]
-   */
-  // Suppress synchronize warning
-  // Suppress high Cognitive Complexity warning
-  @SuppressWarnings({"squid:S1860", "squid:S3776"})
-  public List<TimeseriesMetadata> get(
-      TimeSeriesMetadataCacheKey key,
-      List<String> subSensorList,
-      Set<String> allSensors,
-      boolean debug)
-      throws IOException {
-    // put all sub sensors into allSensors
-    for (int i = 0; i < subSensorList.size(); i++) {
-      subSensorList.set(i, key.measurement + TsFileConstant.PATH_SEPARATOR + subSensorList.get(i));
-    }
-    allSensors.addAll(subSensorList);
-    if (!CACHE_ENABLE) {
-      // bloom filter part
-      TsFileSequenceReader reader = FileReaderManager.getInstance().get(key.filePath, true);
-      BloomFilter bloomFilter = reader.readBloomFilter();
-      if (bloomFilter != null
-          && !bloomFilter.contains(key.device + IoTDBConstant.PATH_SEPARATOR + key.measurement)) {
-        return Collections.emptyList();
-      }
-      // for the condition that cache is disabled, we only get what we need
-      Set<String> allSensorSet = new HashSet<>(subSensorList);
-      allSensorSet.add(key.measurement);
-      return readTimeseriesMetadataForVector(reader, key, subSensorList, allSensorSet);
-    }
-
-    List<TimeseriesMetadata> res = new ArrayList<>();
-    getVectorTimeSeriesMetadataListFromCache(key, subSensorList, res);
-
-    if (res.isEmpty()) {
-      if (debug) {
-        DEBUG_LOGGER.info(
-            "Cache miss: {}.{} in file: {}", key.device, key.measurement, key.filePath);
-        DEBUG_LOGGER.info("Device: {}, all sensors: {}", key.device, allSensors);
-      }
-      // allow for the parallelism of different devices
-      synchronized (
-          devices.computeIfAbsent(key.device + SEPARATOR + key.filePath, WeakReference::new)) {
-        // double check
-        getVectorTimeSeriesMetadataListFromCache(key, subSensorList, res);
-        if (res.isEmpty()) {
-          Path path = new Path(key.device, key.measurement);
-          // bloom filter part
-          TsFileSequenceReader reader = FileReaderManager.getInstance().get(key.filePath, true);
-          BloomFilter bloomFilter =
-              BloomFilterCache.getInstance()
-                  .get(new BloomFilterCache.BloomFilterCacheKey(key.filePath), debug);
-          if (bloomFilter != null && !bloomFilter.contains(path.getFullPath())) {
-            if (debug) {
-              DEBUG_LOGGER.info("TimeSeries meta data {} is filter by bloomFilter!", key);
-            }
-            allSensors.removeAll(subSensorList);
-            return Collections.emptyList();
-          }
-          res = readTimeseriesMetadataForVector(reader, key, subSensorList, allSensors);
-          Iterator<TimeseriesMetadata> iterator = res.iterator();
-          Set<String> subSensorSet = new HashSet<>(subSensorList);
-          subSensorSet.add(key.measurement);
-          // Note: allSensors > subSensors
-          // Put TimeSeriesMetadata of all sensors used in this query into cache
-          // Remove redundant TimeSeriesMetadata that do not belong to subSensors
-          while (iterator.hasNext()) {
-            TimeseriesMetadata metadata = iterator.next();
-            TimeSeriesMetadataCacheKey k =
-                new TimeSeriesMetadataCacheKey(
-                    key.filePath, key.device, metadata.getMeasurementId());
-            lruCache.put(k, metadata);
-            if (!subSensorSet.contains(metadata.getMeasurementId())) {
-              iterator.remove();
-            }
-          }
-        }
-      }
-    }
-    if (debug) {
-      if (res.isEmpty()) {
-        DEBUG_LOGGER.info("The file doesn't have this time series {}.", key);
-      } else {
-        DEBUG_LOGGER.info(
-            "Get timeseries: {}.{}  metadata in file: {}  from cache: {}.",
-            key.device,
-            key.measurement,
-            key.filePath,
-            res);
-      }
-    }
-
-    allSensors.removeAll(subSensorList);
-    return res;
-  }
-
-  /**
-   * Support for vector, extraction of common function of `get`
-   *
-   * @param key vector's own fullPath, e.g. root.sg1.d1.vector
-   * @param subSensorList all subSensors of this vector in one query, e.g. [vector.s1, vector.s2,
-   *     vector.s3]
-   * @param allSensors all sensors of the device in one device, to vector, this should contain both
-   *     vector name and subSensors' name, e.g. [vector, vector.s1, vector.s2, vector.s3]
-   * @param reader TsFileSequenceReader created by file
-   */
-  private List<TimeseriesMetadata> readTimeseriesMetadataForVector(
-      TsFileSequenceReader reader,
-      TimeSeriesMetadataCacheKey key,
-      List<String> subSensorList,
-      Set<String> allSensors)
-      throws IOException {
-    Path path = new Path(key.device, key.measurement);
-    List<TimeseriesMetadata> timeSeriesMetadataList =
-        reader.readTimeseriesMetadata(path, allSensors);
-    // for new implementation of index tree, subSensor may not all stored in one leaf
-    // for this case, it's necessary to make sure all subSensor's timeseries add to list
-    TreeSet<String> subSensorsSet = new TreeSet<>(subSensorList);
-    for (int i = 0; i < timeSeriesMetadataList.size(); i++) {
-      TimeseriesMetadata tsMetadata = timeSeriesMetadataList.get(i);
-      if (tsMetadata.getTSDataType().equals(TSDataType.VECTOR)
-          && tsMetadata.getMeasurementId().equals(key.measurement)) {
-        for (int j = i + 1; j < timeSeriesMetadataList.size(); j++) {
-          tsMetadata = timeSeriesMetadataList.get(j);
-          if (!subSensorsSet.isEmpty() && subSensorsSet.contains(tsMetadata.getMeasurementId())) {
-            subSensorsSet.remove(tsMetadata.getMeasurementId());
-          }
-        }
-        break;
-      }
-    }
-    while (!subSensorsSet.isEmpty()) {
-      Path subPath = new Path(key.device, subSensorsSet.first());
-      List<TimeseriesMetadata> subTsMetaDataList =
-          reader.readTimeseriesMetadata(subPath, allSensors);
-      for (TimeseriesMetadata tsMetadata : subTsMetaDataList) {
-        if (!subSensorsSet.isEmpty() && subSensorsSet.contains(tsMetadata.getMeasurementId())) {
-          subSensorsSet.remove(tsMetadata.getMeasurementId());
-        }
-      }
-      timeSeriesMetadataList.addAll(subTsMetaDataList);
-    }
-    return timeSeriesMetadataList;
-  }
-
-  /**
-   * !!!Attention!!!
-   *
-   * <p>For a vector, e.g. root.sg1.d1.vector1(s1, s2) TimeSeriesMetadataCacheKey for vector1 should
-   * be {filePath: ""./data/data/seq/......., device: root.sg1.d1, measurement: vector1}, vector1
-   * will be in both device and measurement TimeSeriesMetadataCacheKey for vector1.s1 should be
-   * {filePath: ""./data/data/seq/......., device: root.sg1.d1, measurement: vector.s1}
-   * TimeSeriesMetadataCacheKey for vector1.s2 should be {filePath: ""./data/data/seq/.......,
-   * device: root.sg1.d1, measurement: vector.s2}
-   */
-  private void getVectorTimeSeriesMetadataListFromCache(
-      TimeSeriesMetadataCacheKey key, List<String> subSensorList, List<TimeseriesMetadata> res) {
-    TimeseriesMetadata timeseriesMetadata = lruCache.getIfPresent(key);
-    if (timeseriesMetadata != null) {
-      res.add(timeseriesMetadata);
-      for (String subSensor : subSensorList) {
-        timeseriesMetadata =
-            lruCache.getIfPresent(
-                new TimeSeriesMetadataCacheKey(key.filePath, key.device, subSensor));
-        if (timeseriesMetadata != null) {
-          res.add(timeseriesMetadata);
-        } else {
-          res.clear();
-          break;
-        }
-      }
-    }
-  }
-
->>>>>>> c06ed227
   public double calculateTimeSeriesMetadataHitRatio() {
     return lruCache.stats().hitRate();
   }
