--- conflicted
+++ resolved
@@ -576,7 +576,7 @@
         } else {
           result.add(
               onNPEOrUnexpectedException(
-                  e, OperationType.EXECUTE_BATCH_STATEMENT, TSStatusCode.INTERNAL_SERVER_ERROR));
+                  e, "\"" + statement + "\". "+ OperationType.EXECUTE_BATCH_STATEMENT, TSStatusCode.INTERNAL_SERVER_ERROR));
         }
       }
     }
@@ -618,17 +618,10 @@
       LOGGER.error(INFO_INTERRUPT_ERROR, req, e);
       Thread.currentThread().interrupt();
       return RpcUtils.getTSExecuteStatementResp(
-<<<<<<< HEAD
-          onQueryException(e, OperationType.EXECUTE_STATEMENT));
+          onQueryException(e, "\"" + statement + "\". "+ OperationType.EXECUTE_STATEMENT));
     } catch (Exception e) {
       return RpcUtils.getTSExecuteStatementResp(
-          onQueryException(e, OperationType.EXECUTE_STATEMENT));
-=======
-          onQueryException(e, "executing \"" + statement + "\""));
-    } catch (Exception e) {
-      return RpcUtils.getTSExecuteStatementResp(
-          onQueryException(e, "executing \"" + statement + "\""));
->>>>>>> f3a7e6c1
+          onQueryException(e, "\"" + statement + "\". "+OperationType.EXECUTE_STATEMENT));
     }
   }
 
@@ -659,10 +652,10 @@
       LOGGER.error(INFO_INTERRUPT_ERROR, req, e);
       Thread.currentThread().interrupt();
       return RpcUtils.getTSExecuteStatementResp(
-          onQueryException(e, OperationType.EXECUTE_QUERY_STATEMENT));
+          onQueryException(e,  "\"" + req.getStatement() + "\". "+ OperationType.EXECUTE_QUERY_STATEMENT));
     } catch (Exception e) {
       return RpcUtils.getTSExecuteStatementResp(
-          onQueryException(e, OperationType.EXECUTE_QUERY_STATEMENT));
+          onQueryException(e,  "\"" + req.getStatement() + "\". "+ OperationType.EXECUTE_QUERY_STATEMENT));
     }
   }
 
@@ -1244,10 +1237,10 @@
       LOGGER.error(INFO_INTERRUPT_ERROR, req, e);
       Thread.currentThread().interrupt();
       return RpcUtils.getTSExecuteStatementResp(
-          onQueryException(e, OperationType.EXECUTE_UPDATE_STATEMENT));
+          onQueryException(e, "\"" + req.statement + "\". "+ OperationType.EXECUTE_UPDATE_STATEMENT));
     } catch (Exception e) {
       return RpcUtils.getTSExecuteStatementResp(
-          onQueryException(e, OperationType.EXECUTE_UPDATE_STATEMENT));
+          onQueryException(e, "\"" + req.statement + "\". "+ OperationType.EXECUTE_UPDATE_STATEMENT));
     }
   }
 
