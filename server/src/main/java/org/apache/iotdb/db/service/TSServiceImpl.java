/*
 * Licensed to the Apache Software Foundation (ASF) under one
 * or more contributor license agreements.  See the NOTICE file
 * distributed with this work for additional information
 * regarding copyright ownership.  The ASF licenses this file
 * to you under the Apache License, Version 2.0 (the
 * "License"); you may not use this file except in compliance
 * with the License.  You may obtain a copy of the License at
 *
 *     http://www.apache.org/licenses/LICENSE-2.0
 *
 * Unless required by applicable law or agreed to in writing,
 * software distributed under the License is distributed on an
 * "AS IS" BASIS, WITHOUT WARRANTIES OR CONDITIONS OF ANY
 * KIND, either express or implied.  See the License for the
 * specific language governing permissions and limitations
 * under the License.
 */
package org.apache.iotdb.db.service;

import static org.apache.iotdb.db.qp.physical.sys.ShowPlan.ShowContentType.TIMESERIES;

import java.io.IOException;
import java.nio.ByteBuffer;
import java.sql.SQLException;
import java.time.ZoneId;
import java.util.ArrayList;
import java.util.Arrays;
import java.util.Collections;
import java.util.HashSet;
import java.util.LinkedHashSet;
import java.util.List;
import java.util.Map;
import java.util.Set;
import java.util.concurrent.ConcurrentHashMap;
import java.util.concurrent.atomic.AtomicLong;
import java.util.stream.Collectors;
import org.antlr.v4.runtime.misc.ParseCancellationException;
import org.apache.iotdb.db.auth.AuthException;
import org.apache.iotdb.db.auth.AuthorityChecker;
import org.apache.iotdb.db.auth.authorizer.BasicAuthorizer;
import org.apache.iotdb.db.auth.authorizer.IAuthorizer;
import org.apache.iotdb.db.conf.IoTDBConfig;
import org.apache.iotdb.db.conf.IoTDBConstant;
import org.apache.iotdb.db.conf.IoTDBDescriptor;
import org.apache.iotdb.db.cost.statistic.Measurement;
import org.apache.iotdb.db.cost.statistic.Operation;
import org.apache.iotdb.db.exception.BatchInsertionException;
import org.apache.iotdb.db.exception.QueryInBatchStatementException;
import org.apache.iotdb.db.exception.StorageEngineException;
import org.apache.iotdb.db.exception.metadata.MetadataException;
import org.apache.iotdb.db.exception.metadata.StorageGroupNotSetException;
import org.apache.iotdb.db.exception.query.QueryProcessException;
import org.apache.iotdb.db.exception.runtime.SQLParserException;
import org.apache.iotdb.db.metadata.PartialPath;
import org.apache.iotdb.db.metrics.server.SqlArgument;
import org.apache.iotdb.db.qp.Planner;
import org.apache.iotdb.db.qp.constant.SQLConstant;
import org.apache.iotdb.db.qp.executor.IPlanExecutor;
import org.apache.iotdb.db.qp.executor.PlanExecutor;
import org.apache.iotdb.db.qp.logical.Operator.OperatorType;
import org.apache.iotdb.db.qp.physical.PhysicalPlan;
import org.apache.iotdb.db.qp.physical.crud.AggregationPlan;
import org.apache.iotdb.db.qp.physical.crud.AlignByDevicePlan;
import org.apache.iotdb.db.qp.physical.crud.AlignByDevicePlan.MeasurementType;
import org.apache.iotdb.db.qp.physical.crud.DeletePlan;
import org.apache.iotdb.db.qp.physical.crud.InsertRowPlan;
import org.apache.iotdb.db.qp.physical.crud.InsertTabletPlan;
import org.apache.iotdb.db.qp.physical.crud.LastQueryPlan;
import org.apache.iotdb.db.qp.physical.crud.QueryPlan;
import org.apache.iotdb.db.qp.physical.crud.RawDataQueryPlan;
import org.apache.iotdb.db.qp.physical.sys.AuthorPlan;
import org.apache.iotdb.db.qp.physical.sys.CreateMultiTimeSeriesPlan;
import org.apache.iotdb.db.qp.physical.sys.CreateTimeSeriesPlan;
import org.apache.iotdb.db.qp.physical.sys.DeleteStorageGroupPlan;
import org.apache.iotdb.db.qp.physical.sys.DeleteTimeSeriesPlan;
import org.apache.iotdb.db.qp.physical.sys.SetStorageGroupPlan;
import org.apache.iotdb.db.qp.physical.sys.ShowPlan;
import org.apache.iotdb.db.qp.physical.sys.ShowTimeSeriesPlan;
import org.apache.iotdb.db.query.context.QueryContext;
import org.apache.iotdb.db.query.control.QueryResourceManager;
import org.apache.iotdb.db.query.control.TracingManager;
import org.apache.iotdb.db.query.dataset.AlignByDeviceDataSet;
import org.apache.iotdb.db.query.dataset.NonAlignEngineDataSet;
import org.apache.iotdb.db.query.dataset.RawQueryDataSetWithoutValueFilter;
import org.apache.iotdb.db.tools.watermark.GroupedLSBWatermarkEncoder;
import org.apache.iotdb.db.tools.watermark.WatermarkEncoder;
import org.apache.iotdb.db.utils.FilePathUtils;
import org.apache.iotdb.db.utils.QueryDataSetUtils;
import org.apache.iotdb.db.utils.SchemaUtils;
import org.apache.iotdb.rpc.RpcUtils;
import org.apache.iotdb.rpc.TSStatusCode;
import org.apache.iotdb.service.rpc.thrift.ServerProperties;
import org.apache.iotdb.service.rpc.thrift.TSCancelOperationReq;
import org.apache.iotdb.service.rpc.thrift.TSCloseOperationReq;
import org.apache.iotdb.service.rpc.thrift.TSCloseSessionReq;
import org.apache.iotdb.service.rpc.thrift.TSCreateMultiTimeseriesReq;
import org.apache.iotdb.service.rpc.thrift.TSCreateTimeseriesReq;
import org.apache.iotdb.service.rpc.thrift.TSDeleteDataReq;
import org.apache.iotdb.service.rpc.thrift.TSExecuteBatchStatementReq;
import org.apache.iotdb.service.rpc.thrift.TSExecuteStatementReq;
import org.apache.iotdb.service.rpc.thrift.TSExecuteStatementResp;
import org.apache.iotdb.service.rpc.thrift.TSFetchMetadataReq;
import org.apache.iotdb.service.rpc.thrift.TSFetchMetadataResp;
import org.apache.iotdb.service.rpc.thrift.TSFetchResultsReq;
import org.apache.iotdb.service.rpc.thrift.TSFetchResultsResp;
import org.apache.iotdb.service.rpc.thrift.TSGetTimeZoneResp;
import org.apache.iotdb.service.rpc.thrift.TSIService;
import org.apache.iotdb.service.rpc.thrift.TSInsertRecordReq;
import org.apache.iotdb.service.rpc.thrift.TSInsertRecordsReq;
import org.apache.iotdb.service.rpc.thrift.TSInsertStringRecordReq;
import org.apache.iotdb.service.rpc.thrift.TSInsertStringRecordsReq;
import org.apache.iotdb.service.rpc.thrift.TSInsertTabletReq;
import org.apache.iotdb.service.rpc.thrift.TSInsertTabletsReq;
import org.apache.iotdb.service.rpc.thrift.TSOpenSessionReq;
import org.apache.iotdb.service.rpc.thrift.TSOpenSessionResp;
import org.apache.iotdb.service.rpc.thrift.TSProtocolVersion;
import org.apache.iotdb.service.rpc.thrift.TSQueryDataSet;
import org.apache.iotdb.service.rpc.thrift.TSQueryNonAlignDataSet;
import org.apache.iotdb.service.rpc.thrift.TSRawDataQueryReq;
import org.apache.iotdb.service.rpc.thrift.TSSetTimeZoneReq;
import org.apache.iotdb.service.rpc.thrift.TSStatus;
import org.apache.iotdb.tsfile.exception.filter.QueryFilterOptimizationException;
import org.apache.iotdb.tsfile.exception.write.UnSupportedDataTypeException;
import org.apache.iotdb.tsfile.file.metadata.enums.CompressionType;
import org.apache.iotdb.tsfile.file.metadata.enums.TSDataType;
import org.apache.iotdb.tsfile.file.metadata.enums.TSEncoding;
import org.apache.iotdb.tsfile.read.common.Path;
import org.apache.iotdb.tsfile.read.query.dataset.QueryDataSet;
import org.apache.thrift.TException;
import org.apache.thrift.server.ServerContext;
import org.slf4j.Logger;
import org.slf4j.LoggerFactory;


/**
 * Thrift RPC implementation at server side.
 */
public class TSServiceImpl implements TSIService.Iface, ServerContext {

  private static final Logger auditLogger = LoggerFactory
      .getLogger(IoTDBConstant.AUDIT_LOGGER_NAME);
  private static final Logger logger = LoggerFactory.getLogger(TSServiceImpl.class);
  private static final String INFO_NOT_LOGIN = "{}: Not login.";
  private static final int MAX_SIZE =
      IoTDBDescriptor.getInstance().getConfig().getQueryCacheSizeInMetric();
  private static final int DELETE_SIZE = 20;
<<<<<<< HEAD
=======
  private static final int DEFAULT_FETCH_SIZE = 10000;
>>>>>>> 7ee2a8b0
  private static final String ERROR_PARSING_SQL =
      "meet error while parsing SQL to physical plan: {}";
  private static final String SERVER_INTERNAL_ERROR = "{}: server Internal Error: ";
  private static final String CHECK_METADATA_ERROR = "check metadata error: ";

  private static final List<SqlArgument> sqlArgumentList = new ArrayList<>(MAX_SIZE);
  protected Planner processor;
  protected IPlanExecutor executor;
  private boolean enableMetric = IoTDBDescriptor.getInstance().getConfig().isEnableMetricService();
  // Record the username for every rpc connection (session).
  private Map<Long, String> sessionIdUsernameMap = new ConcurrentHashMap<>();
  private Map<Long, ZoneId> sessionIdZoneIdMap = new ConcurrentHashMap<>();

  // The sessionId is unique in one IoTDB instance.
  private AtomicLong sessionIdGenerator = new AtomicLong();
  // The statementId is unique in one IoTDB instance.
  private AtomicLong statementIdGenerator = new AtomicLong();

  // (sessionId -> Set(statementId))
  private Map<Long, Set<Long>> sessionId2StatementId = new ConcurrentHashMap<>();
  // (statementId -> Set(queryId))
  private Map<Long, Set<Long>> statementId2QueryId = new ConcurrentHashMap<>();

  // (queryId -> QueryDataSet)
  private Map<Long, QueryDataSet> queryId2DataSet = new ConcurrentHashMap<>();

  private IoTDBConfig config = IoTDBDescriptor.getInstance().getConfig();

  // When the client abnormally exits, we can still know who to disconnect
  private ThreadLocal<Long> currSessionId = new ThreadLocal<>();

  public static final TSProtocolVersion CURRENT_RPC_VERSION = TSProtocolVersion.IOTDB_SERVICE_PROTOCOL_V3;


  public TSServiceImpl() throws QueryProcessException {
    processor = new Planner();
    executor = new PlanExecutor();
  }

  public static List<SqlArgument> getSqlArgumentList() {
    return sqlArgumentList;
  }

  @Override
  public TSOpenSessionResp openSession(TSOpenSessionReq req) throws TException {
    boolean status;
    IAuthorizer authorizer;
    try {
      authorizer = BasicAuthorizer.getInstance();
    } catch (AuthException e) {
      throw new TException(e);
    }
    String loginMessage = null;
    try {
      status = authorizer.login(req.getUsername(), req.getPassword());
    } catch (AuthException e) {
      logger.info("meet error while logging in.", e);
      status = false;
      loginMessage = e.getMessage();
    }

    TSStatus tsStatus;
    long sessionId = -1;
    if (status) {
      //check the version compatibility
      boolean compatible = checkCompatibility(req.getClient_protocol());
      if (!compatible) {
        tsStatus = RpcUtils.getStatus(TSStatusCode.INCOMPATIBLE_VERSION,
            "The version is incompatible, please upgrade to " + IoTDBConstant.VERSION);
        TSOpenSessionResp resp = new TSOpenSessionResp(tsStatus,
            CURRENT_RPC_VERSION);
        resp.setSessionId(sessionId);
        return resp;
      }

      tsStatus = RpcUtils.getStatus(TSStatusCode.SUCCESS_STATUS, "Login successfully");
      sessionId = sessionIdGenerator.incrementAndGet();
      sessionIdUsernameMap.put(sessionId, req.getUsername());
      sessionIdZoneIdMap.put(sessionId, config.getZoneID());
      currSessionId.set(sessionId);
    } else {
      tsStatus = RpcUtils.getStatus(TSStatusCode.WRONG_LOGIN_PASSWORD_ERROR);
      tsStatus.setMessage(loginMessage);
    }
    auditLogger.info("User {} opens Session-{}", req.getUsername(), sessionId);
    TSOpenSessionResp resp = new TSOpenSessionResp(tsStatus,
        CURRENT_RPC_VERSION);
    resp.setSessionId(sessionId);
    logger.info(
        "{}: Login status: {}. User : {}", IoTDBConstant.GLOBAL_DB_NAME, tsStatus.message,
        req.getUsername());

    return resp;
  }

  private boolean checkCompatibility(TSProtocolVersion version) {
    return version.equals(CURRENT_RPC_VERSION);
  }

  @Override
  public TSStatus closeSession(TSCloseSessionReq req) {
    long sessionId = req.getSessionId();
    auditLogger.info("Session-{} is closing", sessionId);
    currSessionId.remove();

    TSStatus tsStatus;
    if (sessionIdUsernameMap.remove(sessionId) == null) {
      tsStatus = RpcUtils.getStatus(TSStatusCode.NOT_LOGIN_ERROR);
    } else {
      tsStatus = RpcUtils.getStatus(TSStatusCode.SUCCESS_STATUS);
    }

    sessionIdZoneIdMap.remove(sessionId);
    List<Exception> exceptions = new ArrayList<>();
    Set<Long> statementIds = sessionId2StatementId.getOrDefault(sessionId, Collections.emptySet());
    for (long statementId : statementIds) {
      Set<Long> queryIds = statementId2QueryId.getOrDefault(statementId, Collections.emptySet());
      for (long queryId : queryIds) {
        try {
          releaseQueryResource(queryId);
        } catch (StorageEngineException e) {
          // release as many as resources as possible, so do not break as soon as one exception is
          // raised
          exceptions.add(e);
          logger.error("Error in closeSession : ", e);
        }
      }
    }

    if (!exceptions.isEmpty()) {
      return new TSStatus(
          RpcUtils.getStatus(
              TSStatusCode.CLOSE_OPERATION_ERROR,
              String.format(
                  "%d errors in closeOperation, see server logs for detail", exceptions.size())));
    }

    return new TSStatus(tsStatus);
  }

  @Override
  public TSStatus cancelOperation(TSCancelOperationReq req) {
    // TODO implement
    return RpcUtils.getStatus(TSStatusCode.QUERY_NOT_ALLOWED, "Cancellation is not implemented");
  }

  @Override
  public TSStatus closeOperation(TSCloseOperationReq req) {
    if (auditLogger.isDebugEnabled()) {
      auditLogger.debug("{}: receive close operation from Session {}", IoTDBConstant.GLOBAL_DB_NAME,
          currSessionId.get());
    }
    if (!checkLogin(req.getSessionId())) {
      auditLogger.info(INFO_NOT_LOGIN, IoTDBConstant.GLOBAL_DB_NAME);
      return RpcUtils.getStatus(TSStatusCode.NOT_LOGIN_ERROR);
    }
    try {
      // statement close
      if (req.isSetStatementId()) {
        long stmtId = req.getStatementId();
        Set<Long> queryIdSet = statementId2QueryId.remove(stmtId);
        if (queryIdSet != null) {
          for (long queryId : queryIdSet) {
            releaseQueryResource(queryId);
          }
        }
      } else {
        // ResultSet close
        releaseQueryResource(req.queryId);
      }

    } catch (Exception e) {
      logger.error("Error in closeOperation : ", e);
      return RpcUtils.getStatus(TSStatusCode.CLOSE_OPERATION_ERROR, "Error in closeOperation");
    }
    return RpcUtils.getStatus(TSStatusCode.SUCCESS_STATUS);
  }

  /**
   * release single operation resource
   */
  protected void releaseQueryResource(long queryId) throws StorageEngineException {
    // remove the corresponding Physical Plan
    queryId2DataSet.remove(queryId);
    QueryResourceManager.getInstance().endQuery(queryId);
  }

  @Override
  public TSFetchMetadataResp fetchMetadata(TSFetchMetadataReq req) {
    TSStatus status;
    if (!checkLogin(req.getSessionId())) {
      logger.info(INFO_NOT_LOGIN, IoTDBConstant.GLOBAL_DB_NAME);
      status = RpcUtils.getStatus(TSStatusCode.NOT_LOGIN_ERROR);
      return new TSFetchMetadataResp(status);
    }

    TSFetchMetadataResp resp = new TSFetchMetadataResp();
    try {
      switch (req.getType()) {
        case "METADATA_IN_JSON":
          String metadataInJson = getMetadataInString();
          resp.setMetadataInJson(metadataInJson);
          status = RpcUtils.getStatus(TSStatusCode.SUCCESS_STATUS);
          break;
        case "COLUMN":
          resp.setDataType(getSeriesTypeByPath(new PartialPath(req.getColumnPath())).toString());
          status = RpcUtils.getStatus(TSStatusCode.SUCCESS_STATUS);
          break;
        case "ALL_COLUMNS":
          resp.setColumnsList(
              getPaths(new PartialPath(req.getColumnPath())).stream().map(PartialPath::getFullPath)
<<<<<<< HEAD
                  .collect(Collectors.toList()));
=======
                  .collect(
                      Collectors.toList()));
>>>>>>> 7ee2a8b0
          status = RpcUtils.getStatus(TSStatusCode.SUCCESS_STATUS);
          break;
        default:
          status = RpcUtils.getStatus(TSStatusCode.METADATA_ERROR, req.getType());
          break;
      }
    } catch (MetadataException | OutOfMemoryError e) {
      logger.error(
          String.format("Failed to fetch timeseries %s's metadata", req.getColumnPath()), e);
      status = RpcUtils.getStatus(TSStatusCode.METADATA_ERROR, e.getMessage());
      resp.setStatus(status);
      return resp;
    } catch (Exception e) {
      logger.error("Error in fetchMetadata : ", e);
      status = RpcUtils.getStatus(TSStatusCode.INTERNAL_SERVER_ERROR, e.getMessage());
      resp.setStatus(status);
      return resp;
    }
    resp.setStatus(status);
    return resp;
  }

  private String getMetadataInString() {
    return IoTDB.metaManager.getMetadataInString();
  }

  protected List<PartialPath> getPaths(PartialPath path) throws MetadataException {
    return IoTDB.metaManager.getAllTimeseriesPath(path);
  }

  @Override
  public TSStatus executeBatchStatement(TSExecuteBatchStatementReq req) {
    long t1 = System.currentTimeMillis();
    List<TSStatus> result = new ArrayList<>();
    try {
      if (!checkLogin(req.getSessionId())) {
        logger.info(INFO_NOT_LOGIN, IoTDBConstant.GLOBAL_DB_NAME);
        return RpcUtils.getStatus(TSStatusCode.NOT_LOGIN_ERROR);
      }
      List<String> statements = req.getStatements();

      boolean isAllSuccessful = true;

      for (String statement : statements) {
        long t2 = System.currentTimeMillis();
        isAllSuccessful =
            executeStatementInBatch(statement, result, req.getSessionId())
                && isAllSuccessful;
        Measurement.INSTANCE.addOperationLatency(Operation.EXECUTE_ONE_SQL_IN_BATCH, t2);
      }
      if (isAllSuccessful) {
        return RpcUtils.getStatus(
            TSStatusCode.SUCCESS_STATUS, "Execute batch statements successfully");
      } else {
        return RpcUtils.getStatus(result);
      }
    } catch (Exception e) {
      logger.error(SERVER_INTERNAL_ERROR, IoTDBConstant.GLOBAL_DB_NAME, e);
      return RpcUtils
          .getStatus(TSStatusCode.INTERNAL_SERVER_ERROR, e.getMessage());
    } finally {
      Measurement.INSTANCE.addOperationLatency(Operation.EXECUTE_JDBC_BATCH, t1);
    }
  }

  // execute one statement of a batch. Currently, query is not allowed in a batch statement and
  // on finding queries in a batch, such query will be ignored and an error will be generated
  private boolean executeStatementInBatch(String statement, List<TSStatus> result, long sessionId) {
    try {
      PhysicalPlan physicalPlan = processor
          .parseSQLToPhysicalPlan(statement, sessionIdZoneIdMap.get(sessionId), DEFAULT_FETCH_SIZE);
      if (physicalPlan.isQuery()) {
        throw new QueryInBatchStatementException(statement);
      }
      TSExecuteStatementResp resp = executeUpdateStatement(physicalPlan, sessionId);
      if (resp.getStatus().code == TSStatusCode.SUCCESS_STATUS.getStatusCode()) {
        result.add(resp.status);
      } else {
        result.add(resp.status);
        return false;
      }
    } catch (ParseCancellationException e) {
      logger.warn(ERROR_PARSING_SQL, statement + " " + e.getMessage());
      result.add(RpcUtils.getStatus(TSStatusCode.SQL_PARSE_ERROR,
          ERROR_PARSING_SQL + " " + statement + " " + e.getMessage()));
      return false;
    } catch (SQLParserException e) {
      logger.error("Error occurred when executing {}, check metadata error: ", statement, e);
      result.add(RpcUtils.getStatus(
          TSStatusCode.SQL_PARSE_ERROR,
          ERROR_PARSING_SQL + " " + statement + " " + e.getMessage()));
      return false;
    } catch (QueryProcessException e) {
      logger.info(
          "Error occurred when executing {}, meet error while parsing SQL to physical plan: {}",
          statement, e.getMessage());
      result.add(RpcUtils.getStatus(
          TSStatusCode.QUERY_PROCESS_ERROR, "Meet error in query process: " + e.getMessage()));
      return false;
    } catch (QueryInBatchStatementException e) {
      logger.info("Error occurred when executing {}, query statement not allowed: ", statement, e);
      result.add(
          RpcUtils.getStatus(TSStatusCode.QUERY_NOT_ALLOWED,
              "query statement not allowed: " + statement));
      return false;
    } catch (Exception e) {
      logger.error(SERVER_INTERNAL_ERROR, IoTDBConstant.GLOBAL_DB_NAME, e);
      result.add(RpcUtils.getStatus(
          TSStatusCode.INTERNAL_SERVER_ERROR, "server Internal Error: " + e.getMessage()));
    }
    return true;
  }

  @Override
  public TSExecuteStatementResp executeStatement(TSExecuteStatementReq req) {
    try {
      if (!checkLogin(req.getSessionId())) {
        logger.info(INFO_NOT_LOGIN, IoTDBConstant.GLOBAL_DB_NAME);
        return RpcUtils.getTSExecuteStatementResp(TSStatusCode.NOT_LOGIN_ERROR);
      }
      String statement = req.getStatement();

      PhysicalPlan physicalPlan = processor
          .parseSQLToPhysicalPlan(statement, sessionIdZoneIdMap.get(req.getSessionId()),
              req.fetchSize);
      if (physicalPlan.isQuery()) {
        return internalExecuteQueryStatement(statement, req.statementId, physicalPlan,
            req.fetchSize,
            sessionIdUsernameMap.get(req.getSessionId()));
      } else {
        return executeUpdateStatement(physicalPlan, req.getSessionId());
      }
    } catch (ParseCancellationException e) {
      logger.warn(ERROR_PARSING_SQL, req.getStatement() + " " + e.getMessage());
      return RpcUtils.getTSExecuteStatementResp(TSStatusCode.SQL_PARSE_ERROR, e.getMessage());
    } catch (SQLParserException e) {
      logger.error(CHECK_METADATA_ERROR, e);
      return RpcUtils.getTSExecuteStatementResp(
          TSStatusCode.METADATA_ERROR, CHECK_METADATA_ERROR + e.getMessage());
    } catch (QueryProcessException e) {
      logger.info(ERROR_PARSING_SQL, e.getMessage());
      return RpcUtils.getTSExecuteStatementResp(
          RpcUtils.getStatus(TSStatusCode.QUERY_PROCESS_ERROR,
              "Meet error in query process: " + e.getMessage()));
    } catch (Exception e) {
      logger.error(SERVER_INTERNAL_ERROR, IoTDBConstant.GLOBAL_DB_NAME, e);
      return RpcUtils.getTSExecuteStatementResp(TSStatusCode.INTERNAL_SERVER_ERROR, e.getMessage());
    }
  }

  @Override
  public TSExecuteStatementResp executeQueryStatement(TSExecuteStatementReq req) {
    try {
      if (!checkLogin(req.getSessionId())) {
        logger.info(INFO_NOT_LOGIN, IoTDBConstant.GLOBAL_DB_NAME);
        return RpcUtils.getTSExecuteStatementResp(TSStatusCode.NOT_LOGIN_ERROR);
      }

      String statement = req.getStatement();
      PhysicalPlan physicalPlan;
      try {
        physicalPlan = processor
            .parseSQLToPhysicalPlan(statement, sessionIdZoneIdMap.get(req.getSessionId()),
                req.fetchSize);
      } catch (QueryProcessException | SQLParserException e) {
        logger.info(ERROR_PARSING_SQL, e.getMessage());
        return RpcUtils.getTSExecuteStatementResp(TSStatusCode.SQL_PARSE_ERROR, e.getMessage());
      }

      if (!physicalPlan.isQuery()) {
        return RpcUtils.getTSExecuteStatementResp(
            TSStatusCode.EXECUTE_STATEMENT_ERROR, "Statement is not a query statement.");
      }

      return internalExecuteQueryStatement(statement, req.statementId, physicalPlan, req.fetchSize,
          sessionIdUsernameMap.get(req.getSessionId()));

    } catch (ParseCancellationException e) {
      logger.warn(ERROR_PARSING_SQL, req.getStatement() + " " + e.getMessage());
      return RpcUtils.getTSExecuteStatementResp(TSStatusCode.SQL_PARSE_ERROR,
          ERROR_PARSING_SQL + e.getMessage());
    } catch (SQLParserException e) {
      logger.error(CHECK_METADATA_ERROR, e);
      return RpcUtils.getTSExecuteStatementResp(
          TSStatusCode.METADATA_ERROR, CHECK_METADATA_ERROR + e.getMessage());
    } catch (Exception e) {
      logger.error(SERVER_INTERNAL_ERROR, IoTDBConstant.GLOBAL_DB_NAME, e);
      return RpcUtils.getTSExecuteStatementResp(
          RpcUtils.getStatus(TSStatusCode.INTERNAL_SERVER_ERROR, e.getMessage()));
    }
  }

  @Override
  public TSExecuteStatementResp executeRawDataQuery(TSRawDataQueryReq req) {
    try {
      if (!checkLogin(req.getSessionId())) {
        logger.info(INFO_NOT_LOGIN, IoTDBConstant.GLOBAL_DB_NAME);
        return RpcUtils.getTSExecuteStatementResp(TSStatusCode.NOT_LOGIN_ERROR);
      }

      PhysicalPlan physicalPlan;
      try {
        physicalPlan =
            processor.rawDataQueryReqToPhysicalPlan(req);
      } catch (QueryProcessException | SQLParserException e) {
        logger.info(ERROR_PARSING_SQL, e.getMessage());
        return RpcUtils.getTSExecuteStatementResp(TSStatusCode.SQL_PARSE_ERROR, e.getMessage());
      }

      if (!physicalPlan.isQuery()) {
        return RpcUtils.getTSExecuteStatementResp(
            TSStatusCode.EXECUTE_STATEMENT_ERROR, "Statement is not a query statement.");
      }

      return internalExecuteQueryStatement("", req.statementId, physicalPlan, req.fetchSize,
          sessionIdUsernameMap.get(req.getSessionId()));

    } catch (ParseCancellationException e) {
      logger.warn(ERROR_PARSING_SQL, e.getMessage());
      return RpcUtils.getTSExecuteStatementResp(TSStatusCode.SQL_PARSE_ERROR,
          ERROR_PARSING_SQL + e.getMessage());
    } catch (SQLParserException e) {
      logger.error(CHECK_METADATA_ERROR, e);
      return RpcUtils.getTSExecuteStatementResp(
          TSStatusCode.METADATA_ERROR, CHECK_METADATA_ERROR + e.getMessage());
    } catch (Exception e) {
      logger.error(SERVER_INTERNAL_ERROR, IoTDBConstant.GLOBAL_DB_NAME, e);
      return RpcUtils.getTSExecuteStatementResp(
          RpcUtils.getStatus(TSStatusCode.INTERNAL_SERVER_ERROR, e.getMessage()));
    }
  }

  /**
   * @param plan must be a plan for Query: FillQueryPlan, AggregationPlan, GroupByTimePlan, some
   *             AuthorPlan
   */
  @SuppressWarnings("squid:S3776") // Suppress high Cognitive Complexity warning
  private TSExecuteStatementResp internalExecuteQueryStatement(String statement,
      long statementId, PhysicalPlan plan, int fetchSize, String username) throws IOException {
    auditLogger.debug("Session {} execute Query: {}", currSessionId.get(), statement);
    long startTime = System.currentTimeMillis();
    long queryId = -1;
    try {
      TSExecuteStatementResp resp = getQueryResp(plan, username); // column headers

<<<<<<< HEAD
=======
      // In case users forget to set this field in query, use the default value
      if (fetchSize == 0) {
        fetchSize = DEFAULT_FETCH_SIZE;
      }

>>>>>>> 7ee2a8b0
      if (plan instanceof ShowTimeSeriesPlan) {
        //If the user does not pass the limit, then set limit = fetchSize and haslimit=false,else set haslimit = true
        if (((ShowTimeSeriesPlan) plan).getLimit() == 0) {
          ((ShowTimeSeriesPlan) plan).setLimit(fetchSize);
          ((ShowTimeSeriesPlan) plan).setHasLimit(false);
        } else {
          ((ShowTimeSeriesPlan) plan).setHasLimit(true);
        }
      }
      if (plan instanceof QueryPlan && !((QueryPlan) plan).isAlignByTime()) {
        if (plan.getOperatorType() == OperatorType.AGGREGATION) {
          throw new QueryProcessException("Aggregation doesn't support disable align clause.");
        }
        if (plan.getOperatorType() == OperatorType.FILL) {
          throw new QueryProcessException("Fill doesn't support disable align clause.");
        }
        if (plan.getOperatorType() == OperatorType.GROUPBYTIME) {
          throw new QueryProcessException("Group by doesn't support disable align clause.");
        }
      }
      if (plan.getOperatorType() == OperatorType.AGGREGATION) {
        resp.setIgnoreTimeStamp(true);
      } // else default ignoreTimeStamp is false
      resp.setOperationType(plan.getOperatorType().toString());

      // get deduplicated path num
      int deduplicatedPathNum = -1;
      if (plan instanceof AlignByDevicePlan) {
        deduplicatedPathNum = ((AlignByDevicePlan) plan).getMeasurements().size();
      } else if (plan instanceof LastQueryPlan) {
        deduplicatedPathNum = 0;
      } else if (plan instanceof RawDataQueryPlan) {
        deduplicatedPathNum = ((RawDataQueryPlan) plan).getDeduplicatedPaths().size();
      }

      // generate the queryId for the operation

      queryId = generateQueryId(true, fetchSize, deduplicatedPathNum);
      if (plan instanceof QueryPlan && config.isEnablePerformanceTracing()) {
        if (!(plan instanceof AlignByDevicePlan)) {
          TracingManager.getInstance().writeQueryInfo(queryId, statement, plan.getPaths().size());
        } else {
          TracingManager.getInstance().writeQueryInfo(queryId, statement);
        }
      }
      // put it into the corresponding Set

      statementId2QueryId.computeIfAbsent(statementId, k -> new HashSet<>()).add(queryId);

      if (plan instanceof AuthorPlan) {
        ((AuthorPlan) plan).setLoginUserName(username);
      }
      // create and cache dataset
      QueryDataSet newDataSet = createQueryDataSet(queryId, plan);
      if (plan instanceof QueryPlan && !((QueryPlan) plan).isAlignByTime()
          && newDataSet instanceof NonAlignEngineDataSet) {
        TSQueryNonAlignDataSet result = fillRpcNonAlignReturnData(fetchSize, newDataSet, username);
        resp.setNonAlignQueryDataSet(result);
      } else {
        if (plan instanceof ShowPlan && ((ShowPlan) plan).getShowContentType() == TIMESERIES) {
          resp.setColumns(
              newDataSet.getPaths().stream().map(Path::getFullPath).collect(Collectors.toList()));
          resp.setDataTypeList(
              newDataSet.getDataTypes().stream().map(Enum::toString).collect(Collectors.toList()));
        }
        TSQueryDataSet result = fillRpcReturnData(fetchSize, newDataSet, username);
        resp.setQueryDataSet(result);
      }
      resp.setQueryId(queryId);

      if (plan instanceof AlignByDevicePlan && config.isEnablePerformanceTracing()) {
        TracingManager.getInstance()
            .writePathsNum(queryId, ((AlignByDeviceDataSet) newDataSet).getPathsNum());
      }

      if (enableMetric) {
        long endTime = System.currentTimeMillis();
        SqlArgument sqlArgument = new SqlArgument(resp, plan, statement, startTime, endTime);
        synchronized (sqlArgumentList) {
          sqlArgumentList.add(sqlArgument);
          if (sqlArgumentList.size() >= MAX_SIZE) {
            sqlArgumentList.subList(0, DELETE_SIZE).clear();
          }
        }
      }

      return resp;
    } catch (Exception e) {
      logger.error("{}: Internal server error: ", IoTDBConstant.GLOBAL_DB_NAME, e);
      if (e instanceof NullPointerException) {
        e.printStackTrace();
      }
      if (queryId != -1) {
        try {
          releaseQueryResource(queryId);
        } catch (StorageEngineException ex) {
          logger.error("Error happened while releasing query resource: ", ex);
        }
      }
      Throwable cause = e;
      while (cause.getCause() != null) {
        cause = cause.getCause();
      }
      return RpcUtils
          .getTSExecuteStatementResp(TSStatusCode.INTERNAL_SERVER_ERROR, cause.getMessage());
    } finally {
      Measurement.INSTANCE.addOperationLatency(Operation.EXECUTE_QUERY, startTime);
    }
  }

  private TSExecuteStatementResp getQueryResp(PhysicalPlan plan, String username)
      throws QueryProcessException, AuthException, TException, MetadataException {
    if (plan instanceof AuthorPlan) {
      return getAuthQueryColumnHeaders(plan);
    } else if (plan instanceof ShowPlan) {
      return getShowQueryColumnHeaders((ShowPlan) plan);
    } else {
      return getQueryColumnHeaders(plan, username);
    }
  }

  private TSExecuteStatementResp getShowQueryColumnHeaders(ShowPlan showPlan)
      throws QueryProcessException {
    switch (showPlan.getShowContentType()) {
      case TTL:
        return StaticResps.TTL_RESP;
      case FLUSH_TASK_INFO:
        return StaticResps.FLUSH_INFO_RESP;
      case DYNAMIC_PARAMETER:
        return StaticResps.DYNAMIC_PARAMETER_RESP;
      case VERSION:
        return StaticResps.SHOW_VERSION_RESP;
      case TIMESERIES:
        return StaticResps.SHOW_TIMESERIES_RESP;
      case STORAGE_GROUP:
        return StaticResps.SHOW_STORAGE_GROUP;
      case CHILD_PATH:
        return StaticResps.SHOW_CHILD_PATHS;
      case DEVICES:
        return StaticResps.SHOW_DEVICES;
      case COUNT_NODE_TIMESERIES:
        return StaticResps.COUNT_NODE_TIMESERIES;
      case COUNT_NODES:
        return StaticResps.COUNT_NODES;
      case COUNT_TIMESERIES:
        return StaticResps.COUNT_TIMESERIES;
      case COUNT_DEVICES:
        return StaticResps.COUNT_DEVICES;
      case COUNT_STORAGE_GROUP:
        return StaticResps.COUNT_STORAGE_GROUP;
      case MERGE_STATUS:
        return StaticResps.MERGE_STATUS_RESP;
      default:
        logger.error("Unsupported show content type: {}", showPlan.getShowContentType());
        throw new QueryProcessException(
            "Unsupported show content type:" + showPlan.getShowContentType());
    }
  }

  private TSExecuteStatementResp getAuthQueryColumnHeaders(PhysicalPlan plan) {
    AuthorPlan authorPlan = (AuthorPlan) plan;
    switch (authorPlan.getAuthorType()) {
      case LIST_ROLE:
      case LIST_USER_ROLES:
        return StaticResps.LIST_ROLE_RESP;
      case LIST_USER:
      case LIST_ROLE_USERS:
        return StaticResps.LIST_USER_RESP;
      case LIST_ROLE_PRIVILEGE:
        return StaticResps.LIST_ROLE_PRIVILEGE_RESP;
      case LIST_USER_PRIVILEGE:
        return StaticResps.LIST_USER_PRIVILEGE_RESP;
      default:
        return RpcUtils.getTSExecuteStatementResp(
            RpcUtils.getStatus(TSStatusCode.SQL_PARSE_ERROR,
                String.format("%s is not an auth query", authorPlan.getAuthorType())));
    }
  }

  /**
   * get ResultSet schema
   */
  private TSExecuteStatementResp getQueryColumnHeaders(PhysicalPlan physicalPlan, String username)
      throws AuthException, TException, QueryProcessException, MetadataException {

    List<String> respColumns = new ArrayList<>();
    List<String> columnsTypes = new ArrayList<>();

    // check permissions
    if (!checkAuthorization(physicalPlan.getPaths(), physicalPlan, username)) {
      return RpcUtils.getTSExecuteStatementResp(
          RpcUtils.getStatus(TSStatusCode.NO_PERMISSION_ERROR,
              "No permissions for this operation " + physicalPlan.getOperatorType()));
    }

    TSExecuteStatementResp resp = RpcUtils
        .getTSExecuteStatementResp(TSStatusCode.SUCCESS_STATUS);

    // align by device query
    QueryPlan plan = (QueryPlan) physicalPlan;
    if (plan instanceof AlignByDevicePlan) {
      getAlignByDeviceQueryHeaders((AlignByDevicePlan) plan, respColumns, columnsTypes);
    } else if (plan instanceof LastQueryPlan) {
      // Last Query should return different respond instead of the static one
      // because the query dataset and query id is different although the header of last query is same.
      return StaticResps.LAST_RESP.deepCopy();
    } else if (plan instanceof AggregationPlan && ((AggregationPlan) plan).getLevel() >= 0) {
      Map<String, Long> finalPaths = FilePathUtils
          .getPathByLevel(((AggregationPlan) plan).getDeduplicatedPaths(),
              ((AggregationPlan) plan).getLevel(), null);
      for (Map.Entry<String, Long> entry : finalPaths.entrySet()) {
        respColumns.add("count(" + entry.getKey() + ")");
        columnsTypes.add(TSDataType.INT64.toString());
      }
    } else {
      getWideQueryHeaders(plan, respColumns, columnsTypes);
      resp.setColumnNameIndexMap(plan.getPathToIndex());
    }
    resp.setColumns(respColumns);
    resp.setDataTypeList(columnsTypes);
    return resp;
  }

  // wide means not align by device
  @SuppressWarnings("squid:S3776") // Suppress high Cognitive Complexity warning
  private void getWideQueryHeaders(
      QueryPlan plan, List<String> respColumns, List<String> columnTypes)
      throws TException, MetadataException {
    // Restore column header of aggregate to func(column_name), only
    // support single aggregate function for now
    List<PartialPath> paths = plan.getPaths();
    List<TSDataType> seriesTypes = new ArrayList<>();
    switch (plan.getOperatorType()) {
      case QUERY:
      case FILL:
        for (PartialPath path : paths) {
          String column = path.getTsAlias();
          if (column == null) {
            column = path.getMeasurementAlias() != null ? path.getFullPathWithAlias()
                : path.getFullPath();
          }
          respColumns.add(column);
          seriesTypes.add(getSeriesTypeByPath(path));
        }
        break;
      case AGGREGATION:
      case GROUPBYTIME:
      case GROUP_BY_FILL:
        List<String> aggregations = plan.getAggregations();
        if (aggregations.size() != paths.size()) {
          for (int i = 1; i < paths.size(); i++) {
            aggregations.add(aggregations.get(0));
          }
        }
        for (int i = 0; i < paths.size(); i++) {
          PartialPath path = paths.get(i);
          String column = path.getTsAlias();
          if (column == null) {
            column = path.getMeasurementAlias() != null
                ? aggregations.get(i) + "(" + paths.get(i).getFullPathWithAlias() + ")"
                : aggregations.get(i) + "(" + paths.get(i).getFullPath() + ")";
          }
          respColumns.add(column);
        }
        seriesTypes = getSeriesTypesByPaths(paths, aggregations);
        break;
      default:
        throw new TException("unsupported query type: " + plan.getOperatorType());
    }

    for (TSDataType seriesType : seriesTypes) {
      columnTypes.add(seriesType.toString());
    }
  }

  private void getAlignByDeviceQueryHeaders(
      AlignByDevicePlan plan, List<String> respColumns, List<String> columnTypes) {
    // set columns in TSExecuteStatementResp.
    respColumns.add(SQLConstant.ALIGNBY_DEVICE_COLUMN_NAME);

    // get column types and do deduplication
    columnTypes.add(TSDataType.TEXT.toString()); // the DEVICE column of ALIGN_BY_DEVICE result
    List<TSDataType> deduplicatedColumnsType = new ArrayList<>();
    deduplicatedColumnsType.add(TSDataType.TEXT); // the DEVICE column of ALIGN_BY_DEVICE result

    Set<String> deduplicatedMeasurements = new LinkedHashSet<>();
    Map<String, TSDataType> measurementDataTypeMap = plan.getColumnDataTypeMap();

    // build column header with constant and non exist column and deduplication
    List<String> measurements = plan.getMeasurements();
    Map<String, String> measurementAliasMap = plan.getMeasurementAliasMap();
    Map<String, MeasurementType> measurementTypeMap = plan.getMeasurementTypeMap();
    for (String measurement : measurements) {
      TSDataType type = TSDataType.TEXT;
      switch (measurementTypeMap.get(measurement)) {
        case Exist:
          type = measurementDataTypeMap.get(measurement);
          break;
        case NonExist:
        case Constant:
          type = TSDataType.TEXT;
      }
      respColumns.add(measurementAliasMap.getOrDefault(measurement, measurement));
      columnTypes.add(type.toString());

      if (!deduplicatedMeasurements.contains(measurement)) {
        deduplicatedMeasurements.add(measurement);
        deduplicatedColumnsType.add(type);
      }
    }

    // save deduplicated measurementColumn names and types in QueryPlan for the next stage to use.
    // i.e., used by AlignByDeviceDataSet constructor in `fetchResults` stage.
    plan.setMeasurements(new ArrayList<>(deduplicatedMeasurements));
    plan.setDataTypes(deduplicatedColumnsType);

    // set these null since they are never used henceforth in ALIGN_BY_DEVICE query processing.
    plan.setPaths(null);
  }

  @SuppressWarnings("squid:S3776") // Suppress high Cognitive Complexity warning
  @Override
  public TSFetchResultsResp fetchResults(TSFetchResultsReq req) {
    try {
      if (!checkLogin(req.getSessionId())) {
        return RpcUtils.getTSFetchResultsResp(TSStatusCode.NOT_LOGIN_ERROR);
      }

      if (!queryId2DataSet.containsKey(req.queryId)) {
        return RpcUtils.getTSFetchResultsResp(
            RpcUtils.getStatus(TSStatusCode.EXECUTE_STATEMENT_ERROR, "Has not executed query"));
      }

      QueryDataSet queryDataSet = queryId2DataSet.get(req.queryId);
      if (req.isAlign) {
        TSQueryDataSet result =
            fillRpcReturnData(req.fetchSize, queryDataSet, sessionIdUsernameMap.get(req.sessionId));
        boolean hasResultSet = result.bufferForTime().limit() != 0;
        if (!hasResultSet) {
          releaseQueryResource(req.queryId);
        }
        TSFetchResultsResp resp = RpcUtils.getTSFetchResultsResp(TSStatusCode.SUCCESS_STATUS);
        resp.setHasResultSet(hasResultSet);
        resp.setQueryDataSet(result);
        resp.setIsAlign(true);
        return resp;
      } else {
        TSQueryNonAlignDataSet nonAlignResult =
            fillRpcNonAlignReturnData(
                req.fetchSize, queryDataSet, sessionIdUsernameMap.get(req.sessionId));
        boolean hasResultSet = false;
        for (ByteBuffer timeBuffer : nonAlignResult.getTimeList()) {
          if (timeBuffer.limit() != 0) {
            hasResultSet = true;
            break;
          }
        }
        if (!hasResultSet) {
          queryId2DataSet.remove(req.queryId);
        }
        TSFetchResultsResp resp = RpcUtils.getTSFetchResultsResp(TSStatusCode.SUCCESS_STATUS);
        resp.setHasResultSet(hasResultSet);
        resp.setNonAlignQueryDataSet(nonAlignResult);
        resp.setIsAlign(false);
        return resp;
      }
    } catch (Exception e) {
      logger.error("{}: Internal server error: ", IoTDBConstant.GLOBAL_DB_NAME, e);
      try {
        releaseQueryResource(req.queryId);
      } catch (StorageEngineException ex) {
        logger.error("Error happened while releasing query resource: ", ex);
      }
      return RpcUtils.getTSFetchResultsResp(TSStatusCode.INTERNAL_SERVER_ERROR, e.getMessage());
    }
  }

  private TSQueryDataSet fillRpcReturnData(
      int fetchSize, QueryDataSet queryDataSet, String userName)
      throws TException, AuthException, IOException, InterruptedException {
    IAuthorizer authorizer;
    try {
      authorizer = BasicAuthorizer.getInstance();
    } catch (AuthException e) {
      throw new TException(e);
    }
    TSQueryDataSet result;

    if (config.isEnableWatermark() && authorizer.isUserUseWaterMark(userName)) {
      WatermarkEncoder encoder;
      if (config.getWatermarkMethodName().equals(IoTDBConfig.WATERMARK_GROUPED_LSB)) {
        encoder = new GroupedLSBWatermarkEncoder(config);
      } else {
        throw new UnSupportedDataTypeException(
            String.format(
                "Watermark method is not supported yet: %s", config.getWatermarkMethodName()));
      }
      if (queryDataSet instanceof RawQueryDataSetWithoutValueFilter) {
        // optimize for query without value filter
        result = ((RawQueryDataSetWithoutValueFilter) queryDataSet).fillBuffer(fetchSize, encoder);
      } else {
        result = QueryDataSetUtils.convertQueryDataSetByFetchSize(queryDataSet, fetchSize, encoder);
      }
    } else {
      if (queryDataSet instanceof RawQueryDataSetWithoutValueFilter) {
        // optimize for query without value filter
        result = ((RawQueryDataSetWithoutValueFilter) queryDataSet).fillBuffer(fetchSize, null);
      } else {
        result = QueryDataSetUtils.convertQueryDataSetByFetchSize(queryDataSet, fetchSize);
      }
    }
    return result;
  }

  private TSQueryNonAlignDataSet fillRpcNonAlignReturnData(
      int fetchSize, QueryDataSet queryDataSet, String userName)
      throws TException, AuthException, InterruptedException {
    IAuthorizer authorizer;
    try {
      authorizer = BasicAuthorizer.getInstance();
    } catch (AuthException e) {
      throw new TException(e);
    }
    TSQueryNonAlignDataSet result;

    if (config.isEnableWatermark() && authorizer.isUserUseWaterMark(userName)) {
      WatermarkEncoder encoder;
      if (config.getWatermarkMethodName().equals(IoTDBConfig.WATERMARK_GROUPED_LSB)) {
        encoder = new GroupedLSBWatermarkEncoder(config);
      } else {
        throw new UnSupportedDataTypeException(
            String.format(
                "Watermark method is not supported yet: %s", config.getWatermarkMethodName()));
      }
      result = ((NonAlignEngineDataSet) queryDataSet).fillBuffer(fetchSize, encoder);
    } else {
      result = ((NonAlignEngineDataSet) queryDataSet).fillBuffer(fetchSize, null);
    }
    return result;
  }

  /**
   * create QueryDataSet and buffer it for fetchResults
   */
  private QueryDataSet createQueryDataSet(long queryId, PhysicalPlan physicalPlan)
      throws QueryProcessException, QueryFilterOptimizationException, StorageEngineException,
      IOException, MetadataException, SQLException, TException, InterruptedException {
    QueryContext context = genQueryContext(queryId);
    QueryDataSet queryDataSet = executor.processQuery(physicalPlan, context);
    queryId2DataSet.put(queryId, queryDataSet);
    return queryDataSet;
  }

  protected QueryContext genQueryContext(long queryId) {
    return new QueryContext(queryId);
  }

  @Override
  public TSExecuteStatementResp executeUpdateStatement(TSExecuteStatementReq req) {
    try {
      if (!checkLogin(req.getSessionId())) {
        logger.info(INFO_NOT_LOGIN, IoTDBConstant.GLOBAL_DB_NAME);
        return RpcUtils.getTSExecuteStatementResp(TSStatusCode.NOT_LOGIN_ERROR);
      }
      String statement = req.getStatement();
      return executeUpdateStatement(statement, req.getSessionId());
    } catch (Exception e) {
      logger.error(SERVER_INTERNAL_ERROR, IoTDBConstant.GLOBAL_DB_NAME, e);
      return RpcUtils.getTSExecuteStatementResp(
          RpcUtils.getStatus(TSStatusCode.INTERNAL_SERVER_ERROR, e.getMessage()));
    }
  }

  private TSExecuteStatementResp executeUpdateStatement(PhysicalPlan plan, long sessionId) {
    TSStatus status = checkAuthority(plan, sessionId);
    if (status != null) {
      return new TSExecuteStatementResp(status);
    }

    status = executeNonQueryPlan(plan);
    TSExecuteStatementResp resp = RpcUtils.getTSExecuteStatementResp(status);
    long queryId = generateQueryId(false, DEFAULT_FETCH_SIZE, -1);
    resp.setQueryId(queryId);
    return resp;
  }

  private boolean executeNonQuery(PhysicalPlan plan)
      throws QueryProcessException, StorageGroupNotSetException, StorageEngineException {
    if (IoTDBDescriptor.getInstance().getConfig().isReadOnly()) {
      throw new QueryProcessException(
          "Current system mode is read-only, does not support non-query operation");
    }
    return executor.processNonQuery(plan);
  }

  private TSExecuteStatementResp executeUpdateStatement(String statement, long sessionId) {

    PhysicalPlan physicalPlan;
    try {
      physicalPlan = processor
          .parseSQLToPhysicalPlan(statement, sessionIdZoneIdMap.get(sessionId), DEFAULT_FETCH_SIZE);
    } catch (QueryProcessException | SQLParserException e) {
      logger.warn(ERROR_PARSING_SQL, statement, e);
      return RpcUtils.getTSExecuteStatementResp(TSStatusCode.SQL_PARSE_ERROR, e.getMessage());
    }

    if (physicalPlan.isQuery()) {
      return RpcUtils.getTSExecuteStatementResp(
          TSStatusCode.EXECUTE_STATEMENT_ERROR, "Statement is a query statement.");
    }

    return executeUpdateStatement(physicalPlan, sessionId);
  }

  /**
   * Check whether current user has logged in.
   *
   * @return true: If logged in; false: If not logged in
   */
  private boolean checkLogin(long sessionId) {
    return sessionIdUsernameMap.get(sessionId) != null;
  }

  private boolean checkAuthorization(List<PartialPath> paths, PhysicalPlan plan, String username)
      throws AuthException {
    String targetUser = null;
    if (plan instanceof AuthorPlan) {
      targetUser = ((AuthorPlan) plan).getUserName();
    }
    return AuthorityChecker.check(username, paths, plan.getOperatorType(), targetUser);
  }

  protected void handleClientExit() {
    Long sessionId = currSessionId.get();
    if (sessionId != null) {
      TSCloseSessionReq req = new TSCloseSessionReq(sessionId);
      closeSession(req);
    }
  }

  @Override
  public TSGetTimeZoneResp getTimeZone(long sessionId) {
    TSStatus tsStatus;
    TSGetTimeZoneResp resp = null;
    try {
      tsStatus = RpcUtils.getStatus(TSStatusCode.SUCCESS_STATUS);
      ZoneId zoneId = sessionIdZoneIdMap.get(sessionId);
      if (zoneId != null) {
        resp = new TSGetTimeZoneResp(tsStatus, zoneId.toString());
      }
    } catch (Exception e) {
      logger.error("meet error while generating time zone.", e);
      tsStatus = RpcUtils.getStatus(TSStatusCode.GENERATE_TIME_ZONE_ERROR);
      resp = new TSGetTimeZoneResp(tsStatus, "Unknown time zone");
    }
    return resp;
  }

  @Override
  public TSStatus setTimeZone(TSSetTimeZoneReq req) {
    TSStatus tsStatus;
    try {
      String timeZoneID = req.getTimeZone();
      sessionIdZoneIdMap.put(req.getSessionId(), ZoneId.of(timeZoneID));
      tsStatus = RpcUtils.getStatus(TSStatusCode.SUCCESS_STATUS);
    } catch (Exception e) {
      logger.error("meet error while setting time zone.", e);
      tsStatus = RpcUtils.getStatus(TSStatusCode.SET_TIME_ZONE_ERROR);
    }
    return new TSStatus(tsStatus);
  }

  @Override
  public ServerProperties getProperties() {
    ServerProperties properties = new ServerProperties();
    properties.setVersion(IoTDBConstant.VERSION);
    logger.info("IoTDB server version: {}", IoTDBConstant.VERSION);
    properties.setSupportedTimeAggregationOperations(new ArrayList<>());
    properties.getSupportedTimeAggregationOperations().add(IoTDBConstant.MAX_TIME);
    properties.getSupportedTimeAggregationOperations().add(IoTDBConstant.MIN_TIME);
    properties.setTimestampPrecision(
        IoTDBDescriptor.getInstance().getConfig().getTimestampPrecision());
    return properties;
  }

  @Override
  public TSStatus insertRecords(TSInsertRecordsReq req) {
    if (auditLogger.isDebugEnabled()) {
      auditLogger
          .debug("Session {} insertRecords, first device {}, first time {}", currSessionId.get(),
              req.deviceIds.get(0), req.getTimestamps().get(0));
    }
    if (!checkLogin(req.getSessionId())) {
      logger.info(INFO_NOT_LOGIN, IoTDBConstant.GLOBAL_DB_NAME);
      return RpcUtils.getStatus(TSStatusCode.NOT_LOGIN_ERROR);
    }

    List<TSStatus> statusList = new ArrayList<>();
    InsertRowPlan plan = new InsertRowPlan();
    for (int i = 0; i < req.deviceIds.size(); i++) {
      try {
        plan.setDeviceId(new PartialPath(req.getDeviceIds().get(i)));
        plan.setTime(req.getTimestamps().get(i));
        plan.setMeasurements(req.getMeasurementsList().get(i).toArray(new String[0]));
        plan.setDataTypes(new TSDataType[plan.getMeasurements().length]);
        plan.setValues(new Object[plan.getMeasurements().length]);
        plan.fillValues(req.valuesList.get(i));
        plan.setNeedInferType(false);
        TSStatus status = checkAuthority(plan, req.getSessionId());
        if (status != null) {
          statusList.add(status);
        } else {
          statusList.add(executeNonQueryPlan(plan));
        }
      } catch (Exception e) {
        logger.error("meet error when insert in batch", e);
        statusList.add(RpcUtils.getStatus(TSStatusCode.INTERNAL_SERVER_ERROR));
      }
    }

    return RpcUtils.getStatus(statusList);
  }

  @Override
  public TSStatus insertStringRecords(TSInsertStringRecordsReq req) throws TException {
    if (auditLogger.isDebugEnabled()) {
      auditLogger
          .debug("Session {} insertRecords, first device {}, first time {}", currSessionId.get(),
              req.deviceIds.get(0), req.getTimestamps().get(0));
    }
    if (!checkLogin(req.getSessionId())) {
      logger.info(INFO_NOT_LOGIN, IoTDBConstant.GLOBAL_DB_NAME);
      return RpcUtils.getStatus(TSStatusCode.NOT_LOGIN_ERROR);
    }

    List<TSStatus> statusList = new ArrayList<>();
    InsertRowPlan plan = new InsertRowPlan();
    for (int i = 0; i < req.deviceIds.size(); i++) {
      try {
        plan.setDeviceId(new PartialPath(req.getDeviceIds().get(i)));
        plan.setTime(req.getTimestamps().get(i));
        plan.setMeasurements(req.getMeasurementsList().get(i).toArray(new String[0]));
        plan.setDataTypes(new TSDataType[plan.getMeasurements().length]);
        plan.setValues(
            req.getValuesList().get(i).toArray(new Object[req.getValuesList().get(i).size()]));
        plan.setNeedInferType(true);
        TSStatus status = checkAuthority(plan, req.getSessionId());
        if (status != null) {
          statusList.add(status);
        } else {
          statusList.add(executeNonQueryPlan(plan));
        }
      } catch (Exception e) {
        logger.error("meet error when insert in batch", e);
        statusList.add(RpcUtils.getStatus(TSStatusCode.INTERNAL_SERVER_ERROR));
      }
    }

    return RpcUtils.getStatus(statusList);
  }

  @Override
  public TSStatus testInsertTablet(TSInsertTabletReq req) {
    logger.debug("Test insert batch request receive.");
    return RpcUtils.getStatus(TSStatusCode.SUCCESS_STATUS);
  }

  @Override
  public TSStatus testInsertTablets(TSInsertTabletsReq req) {
    logger.debug("Test insert batch request receive.");
    return RpcUtils.getStatus(TSStatusCode.SUCCESS_STATUS);
  }

  @Override
  public TSStatus testInsertRecord(TSInsertRecordReq req) {
    logger.debug("Test insert row request receive.");
    return RpcUtils.getStatus(TSStatusCode.SUCCESS_STATUS);
  }

  @Override
  public TSStatus testInsertStringRecord(TSInsertStringRecordReq req) throws TException {
    logger.debug("Test insert string record request receive.");
    return RpcUtils.getStatus(TSStatusCode.SUCCESS_STATUS);
  }

  @Override
  public TSStatus testInsertRecords(TSInsertRecordsReq req) {
    logger.debug("Test insert row in batch request receive.");
    return RpcUtils.getStatus(TSStatusCode.SUCCESS_STATUS);
  }

  @Override
  public TSStatus testInsertStringRecords(TSInsertStringRecordsReq req) throws TException {
    logger.debug("Test insert string records request receive.");
    return RpcUtils.getStatus(TSStatusCode.SUCCESS_STATUS);
  }

  @Override
  public TSStatus insertRecord(TSInsertRecordReq req) {
    try {
      auditLogger
          .debug("Session {} insertRecord, device {}, time {}", currSessionId.get(),
              req.getDeviceId(), req.getTimestamp());
      if (!checkLogin(req.getSessionId())) {
        logger.info(INFO_NOT_LOGIN, IoTDBConstant.GLOBAL_DB_NAME);
        return RpcUtils.getStatus(TSStatusCode.NOT_LOGIN_ERROR);
      }

      InsertRowPlan plan = new InsertRowPlan();
      plan.setDeviceId(new PartialPath(req.getDeviceId()));
      plan.setTime(req.getTimestamp());
      plan.setMeasurements(req.getMeasurements().toArray(new String[0]));
      plan.setDataTypes(new TSDataType[plan.getMeasurements().length]);
      plan.setValues(new Object[plan.getMeasurements().length]);
      plan.fillValues(req.values);
      plan.setNeedInferType(false);

      TSStatus status = checkAuthority(plan, req.getSessionId());
      if (status != null) {
        return status;
      }
      return executeNonQueryPlan(plan);
    } catch (Exception e) {
      logger.error("meet error when insert", e);
    }
    return RpcUtils.getStatus(TSStatusCode.EXECUTE_STATEMENT_ERROR);
  }

  @Override
  public TSStatus insertStringRecord(TSInsertStringRecordReq req) throws TException {
    try {
      auditLogger
          .debug("Session {} insertRecord, device {}, time {}", currSessionId.get(),
              req.getDeviceId(), req.getTimestamp());
      if (!checkLogin(req.getSessionId())) {
        logger.info(INFO_NOT_LOGIN, IoTDBConstant.GLOBAL_DB_NAME);
        return RpcUtils.getStatus(TSStatusCode.NOT_LOGIN_ERROR);
      }

      InsertRowPlan plan = new InsertRowPlan();
      plan.setDeviceId(new PartialPath(req.getDeviceId()));
      plan.setTime(req.getTimestamp());
      plan.setMeasurements(req.getMeasurements().toArray(new String[0]));
      plan.setDataTypes(new TSDataType[plan.getMeasurements().length]);
      plan.setValues(req.getValues().toArray(new Object[req.getValues().size()]));
      plan.setNeedInferType(true);

      TSStatus status = checkAuthority(plan, req.getSessionId());
      if (status != null) {
        return status;
      }
      return executeNonQueryPlan(plan);
    } catch (Exception e) {
      logger.error("meet error when insert", e);
    }
    return RpcUtils.getStatus(TSStatusCode.EXECUTE_STATEMENT_ERROR);
  }

  @Override
  public TSStatus deleteData(TSDeleteDataReq req) throws TException {
    try {
      if (!checkLogin(req.getSessionId())) {
        logger.info(INFO_NOT_LOGIN, IoTDBConstant.GLOBAL_DB_NAME);
        return RpcUtils.getStatus(TSStatusCode.NOT_LOGIN_ERROR);
      }

      DeletePlan plan = new DeletePlan();
      plan.setDeleteStartTime(req.getStartTime());
      plan.setDeleteEndTime(req.getEndTime());
      List<PartialPath> paths = new ArrayList<>();
      for (String path : req.getPaths()) {
        paths.add(new PartialPath(path));
      }
      plan.addPaths(paths);

      TSStatus status = checkAuthority(plan, req.getSessionId());
      if (status != null) {
        return new TSStatus(status);
      }
      return new TSStatus(executeNonQueryPlan(plan));
    } catch (Exception e) {
      logger.error("meet error when delete data", e);
    }
    return RpcUtils.getStatus(TSStatusCode.EXECUTE_STATEMENT_ERROR);
  }

  @Override
  public TSStatus insertTablet(TSInsertTabletReq req) {
    long t1 = System.currentTimeMillis();
    try {
      if (!checkLogin(req.getSessionId())) {
        logger.info(INFO_NOT_LOGIN, IoTDBConstant.GLOBAL_DB_NAME);
        return RpcUtils.getStatus(TSStatusCode.NOT_LOGIN_ERROR);
      }

      InsertTabletPlan insertTabletPlan = new InsertTabletPlan(new PartialPath(req.deviceId),
          req.measurements);
      insertTabletPlan.setTimes(QueryDataSetUtils.readTimesFromBuffer(req.timestamps, req.size));
      insertTabletPlan.setColumns(
          QueryDataSetUtils.readValuesFromBuffer(
              req.values, req.types, req.measurements.size(), req.size));
      insertTabletPlan.setRowCount(req.size);
      insertTabletPlan.setDataTypes(req.types);

      TSStatus status = checkAuthority(insertTabletPlan, req.getSessionId());
      if (status != null) {
        return status;
      }

      return executeNonQueryPlan(insertTabletPlan);
    } catch (Exception e) {
      logger.error("{}: error occurs when executing statements", IoTDBConstant.GLOBAL_DB_NAME, e);
      return RpcUtils
          .getStatus(TSStatusCode.EXECUTE_STATEMENT_ERROR, e.getMessage());
    } finally {
      Measurement.INSTANCE.addOperationLatency(Operation.EXECUTE_RPC_BATCH_INSERT, t1);
    }
  }

  @Override
  public TSStatus insertTablets(TSInsertTabletsReq req) {
    long t1 = System.currentTimeMillis();
    try {
      if (!checkLogin(req.getSessionId())) {
        logger.info(INFO_NOT_LOGIN, IoTDBConstant.GLOBAL_DB_NAME);
        return RpcUtils.getStatus(TSStatusCode.NOT_LOGIN_ERROR);
      }

      List<TSStatus> statusList = new ArrayList<>();
      for (int i = 0; i < req.deviceIds.size(); i++) {
        InsertTabletPlan insertTabletPlan = new InsertTabletPlan(
            new PartialPath(req.deviceIds.get(i)),
            req.measurementsList.get(i));
        insertTabletPlan.setTimes(
            QueryDataSetUtils.readTimesFromBuffer(req.timestampsList.get(i), req.sizeList.get(i)));
        insertTabletPlan.setColumns(
            QueryDataSetUtils.readValuesFromBuffer(
                req.valuesList.get(i), req.typesList.get(i), req.measurementsList.get(i).size(),
                req.sizeList.get(i)));
        insertTabletPlan.setRowCount(req.sizeList.get(i));
        insertTabletPlan.setDataTypes(req.typesList.get(i));

        TSStatus status = checkAuthority(insertTabletPlan, req.getSessionId());
        if (status != null) {
          statusList.add(status);
          continue;
        }

        statusList.add(executeNonQueryPlan(insertTabletPlan));
      }
      return RpcUtils.getStatus(statusList);
    } catch (Exception e) {
      logger.error("{}: error occurs when insertTablets", IoTDBConstant.GLOBAL_DB_NAME, e);
      return RpcUtils
          .getStatus(TSStatusCode.EXECUTE_STATEMENT_ERROR, e.getMessage());
    } finally {
      Measurement.INSTANCE.addOperationLatency(Operation.EXECUTE_RPC_BATCH_INSERT, t1);
    }
  }

  @Override
  public TSStatus setStorageGroup(long sessionId, String storageGroup) {
    try {
      if (!checkLogin(sessionId)) {
        logger.info(INFO_NOT_LOGIN, IoTDBConstant.GLOBAL_DB_NAME);
        return RpcUtils.getStatus(TSStatusCode.NOT_LOGIN_ERROR);
      }

      SetStorageGroupPlan plan = new SetStorageGroupPlan(new PartialPath(storageGroup));
      TSStatus status = checkAuthority(plan, sessionId);
      if (status != null) {
        return new TSStatus(status);
      }
      return new TSStatus(executeNonQueryPlan(plan));
    } catch (Exception e) {
      logger.error("meet error when set storage group", e);
    }
    return RpcUtils.getStatus(TSStatusCode.EXECUTE_STATEMENT_ERROR);
  }

  @Override
  public TSStatus deleteStorageGroups(long sessionId, List<String> storageGroups) {
    try {
      if (!checkLogin(sessionId)) {
        logger.info(INFO_NOT_LOGIN, IoTDBConstant.GLOBAL_DB_NAME);
        return RpcUtils.getStatus(TSStatusCode.NOT_LOGIN_ERROR);
      }
      List<PartialPath> storageGroupList = new ArrayList<>();
      for (String storageGroup : storageGroups) {
        storageGroupList.add(new PartialPath(storageGroup));
      }
      DeleteStorageGroupPlan plan = new DeleteStorageGroupPlan(storageGroupList);
      TSStatus status = checkAuthority(plan, sessionId);
      if (status != null) {
        return new TSStatus(status);
      }
      return new TSStatus(executeNonQueryPlan(plan));
    } catch (Exception e) {
      logger.error("meet error when delete storage groups", e);
    }
    return RpcUtils.getStatus(TSStatusCode.EXECUTE_STATEMENT_ERROR);
  }

  @Override
  public TSStatus createTimeseries(TSCreateTimeseriesReq req) {
    try {
      if (!checkLogin(req.getSessionId())) {
        logger.info(INFO_NOT_LOGIN, IoTDBConstant.GLOBAL_DB_NAME);
        return RpcUtils.getStatus(TSStatusCode.NOT_LOGIN_ERROR);
      }

      if (auditLogger.isDebugEnabled()) {
        auditLogger.debug("Session-{} create timeseries {}", currSessionId.get(), req.getPath());
      }

      CreateTimeSeriesPlan plan = new CreateTimeSeriesPlan(new PartialPath(req.path),
          TSDataType.values()[req.dataType], TSEncoding.values()[req.encoding],
          CompressionType.values()[req.compressor], req.props, req.tags, req.attributes,
          req.measurementAlias);
      TSStatus status = checkAuthority(plan, req.getSessionId());
      if (status != null) {
        return status;
      }
      return executeNonQueryPlan(plan);
    } catch (Exception e) {
      logger.error("meet error when create timeseries", e);
    }
    return RpcUtils.getStatus(TSStatusCode.EXECUTE_STATEMENT_ERROR);
  }

  @SuppressWarnings("squid:S3776") // Suppress high Cognitive Complexity warning
  @Override
  public TSStatus createMultiTimeseries(TSCreateMultiTimeseriesReq req) {
    try {
      if (!checkLogin(req.getSessionId())) {
        logger.info(INFO_NOT_LOGIN, IoTDBConstant.GLOBAL_DB_NAME);
        return RpcUtils.getStatus(TSStatusCode.NOT_LOGIN_ERROR);
      }
      if (auditLogger.isDebugEnabled()) {
        auditLogger.debug("Session-{} create {} timeseries, the first is {}", currSessionId.get(),
            req.getPaths().size(), req.getPaths().get(0));
      }
      List<TSStatus> statusList = new ArrayList<>(req.paths.size());
      CreateTimeSeriesPlan plan = new CreateTimeSeriesPlan();
      CreateMultiTimeSeriesPlan createMultiTimeSeriesPlan = new CreateMultiTimeSeriesPlan();

      List<PartialPath> paths = new ArrayList<>(req.paths.size());
      List<TSDataType> dataTypes = new ArrayList<>(req.paths.size());
      List<TSEncoding> encodings = new ArrayList<>(req.paths.size());
      List<CompressionType> compressors = new ArrayList<>(req.paths.size());
      List<String> alias = null;
      if (req.measurementAliasList != null) {
        alias = new ArrayList<>(req.paths.size());
      }
      List<Map<String, String>> props = null;
      if (req.propsList != null) {
        props = new ArrayList<>(req.paths.size());
      }
      List<Map<String, String>> tags = null;
      if (req.tagsList != null) {
        tags = new ArrayList<>(req.paths.size());
      }
      List<Map<String, String>> attributes = null;
      if (req.attributesList != null) {
        attributes = new ArrayList<>(req.paths.size());
      }

      // record the result of creation of time series
      List<Integer> indexes = new ArrayList<>(req.paths.size());

      for (int i = 0; i < req.paths.size(); i++) {
        plan.setPath(new PartialPath(req.paths.get(i)));

        TSStatus status = checkAuthority(plan, req.getSessionId());
        if (status != null) {
          // not authorized
          statusList.add(status);
          continue;
        }

        paths.add(new PartialPath(req.paths.get(i)));
        dataTypes.add(TSDataType.values()[req.dataTypes.get(i)]);
        encodings.add(TSEncoding.values()[req.encodings.get(i)]);
        compressors.add(CompressionType.values()[req.compressors.get(i)]);
        if (alias != null) {
          alias.add(req.measurementAliasList.get(i));
        }
        if (props != null) {
          props.add(req.propsList.get(i));
        }
        if (tags != null) {
          tags.add(req.tagsList.get(i));
        }
        if (attributes != null) {
          attributes.add(req.attributesList.get(i));
        }

        indexes.add(i);
        statusList.add(RpcUtils.getStatus(TSStatusCode.SUCCESS_STATUS, ""));
      }

      createMultiTimeSeriesPlan.setPaths(paths);
      createMultiTimeSeriesPlan.setDataTypes(dataTypes);
      createMultiTimeSeriesPlan.setEncodings(encodings);
      createMultiTimeSeriesPlan.setCompressors(compressors);
      createMultiTimeSeriesPlan.setAlias(alias);
      createMultiTimeSeriesPlan.setProps(props);
      createMultiTimeSeriesPlan.setTags(tags);
      createMultiTimeSeriesPlan.setAttributes(attributes);
      createMultiTimeSeriesPlan.setIndexes(indexes);

      executeNonQuery(createMultiTimeSeriesPlan);

      boolean isAllSuccessful = true;

      if (createMultiTimeSeriesPlan.getResults().entrySet().size() > 0) {
        isAllSuccessful = false;
        for (Map.Entry<Integer, Exception> entry : createMultiTimeSeriesPlan.getResults().entrySet()) {
          statusList.set(entry.getKey(),
            RpcUtils.getStatus(TSStatusCode.EXECUTE_STATEMENT_ERROR, entry.getValue().getMessage()));
        }
      }

      if (isAllSuccessful) {
        if (logger.isDebugEnabled()) {
          logger.debug("Create multiple timeseries successfully");
        }
        return RpcUtils.getStatus(TSStatusCode.SUCCESS_STATUS);
      } else {
        logger.debug("Create multiple timeseries failed!");
        return RpcUtils.getStatus(statusList);
      }
    } catch (Exception e) {
      logger.error("meet error when create multi timeseries", e);
    }
    return RpcUtils.getStatus(TSStatusCode.EXECUTE_STATEMENT_ERROR);
  }

  @Override
  public TSStatus deleteTimeseries(long sessionId, List<String> paths) {
    try {
      if (!checkLogin(sessionId)) {
        logger.info(INFO_NOT_LOGIN, IoTDBConstant.GLOBAL_DB_NAME);
        return RpcUtils.getStatus(TSStatusCode.NOT_LOGIN_ERROR);
      }
      List<PartialPath> pathList = new ArrayList<>();
      for (String path : paths) {
        pathList.add(new PartialPath(path));
      }
      DeleteTimeSeriesPlan plan = new DeleteTimeSeriesPlan(pathList);
      TSStatus status = checkAuthority(plan, sessionId);
      if (status != null) {
        return status;
      }
      return executeNonQueryPlan(plan);
    } catch (Exception e) {
      logger.error("meet error when delete timeseries", e);
    }
    return RpcUtils.getStatus(TSStatusCode.EXECUTE_STATEMENT_ERROR);
  }

  @Override
  public long requestStatementId(long sessionId) {
    long statementId = statementIdGenerator.incrementAndGet();
    sessionId2StatementId.computeIfAbsent(sessionId, s -> new HashSet<>()).add(statementId);
    return statementId;
  }

  private TSStatus checkAuthority(PhysicalPlan plan, long sessionId) {
    List<PartialPath> paths = plan.getPaths();
    try {
      if (!checkAuthorization(paths, plan, sessionIdUsernameMap.get(sessionId))) {
        return RpcUtils.getStatus(
            TSStatusCode.NO_PERMISSION_ERROR,
            "No permissions for this operation " + plan.getOperatorType().toString());
      }
    } catch (AuthException e) {
      logger.error("meet error while checking authorization.", e);
      return RpcUtils.getStatus(TSStatusCode.UNINITIALIZED_AUTH_ERROR, e.getMessage());
    } catch (Exception e) {
      logger.error(SERVER_INTERNAL_ERROR, IoTDBConstant.GLOBAL_DB_NAME, e);
      return RpcUtils.getStatus(TSStatusCode.INTERNAL_SERVER_ERROR, e.getMessage());
    }
    return null;
  }

  protected TSStatus executeNonQueryPlan(PhysicalPlan plan) {
    boolean execRet;
    try {
      execRet = executeNonQuery(plan);
    } catch (BatchInsertionException e) {
      return RpcUtils.getStatus(Arrays.asList(e.getFailingStatus()));
    } catch (QueryProcessException e) {
      logger.error("meet error while processing non-query. ", e);
      Throwable cause = e;
      while (cause.getCause() != null){
        cause = cause.getCause();
      }
      return RpcUtils.getStatus(e.getErrorCode(), cause.getMessage());
    } catch (Exception e) {
      logger.error(SERVER_INTERNAL_ERROR, IoTDBConstant.GLOBAL_DB_NAME, e);
      return RpcUtils.getStatus(TSStatusCode.INTERNAL_SERVER_ERROR, e.getMessage());
    }

    return execRet
        ? RpcUtils.getStatus(TSStatusCode.SUCCESS_STATUS, "Execute successfully")
        : RpcUtils.getStatus(TSStatusCode.EXECUTE_STATEMENT_ERROR);
  }


  private long generateQueryId(boolean isDataQuery, int fetchSize, int deduplicatedPathNum) {
    return QueryResourceManager.getInstance()
        .assignQueryId(isDataQuery, fetchSize, deduplicatedPathNum);
  }

  protected List<TSDataType> getSeriesTypesByPaths(List<PartialPath> paths,
      List<String> aggregations)
      throws MetadataException {
    return SchemaUtils.getSeriesTypesByPaths(paths, aggregations);
  }


  protected TSDataType getSeriesTypeByPath(PartialPath path) throws MetadataException {
    return SchemaUtils.getSeriesTypeByPaths(path);
  }
}<|MERGE_RESOLUTION|>--- conflicted
+++ resolved
@@ -145,10 +145,7 @@
   private static final int MAX_SIZE =
       IoTDBDescriptor.getInstance().getConfig().getQueryCacheSizeInMetric();
   private static final int DELETE_SIZE = 20;
-<<<<<<< HEAD
-=======
   private static final int DEFAULT_FETCH_SIZE = 10000;
->>>>>>> 7ee2a8b0
   private static final String ERROR_PARSING_SQL =
       "meet error while parsing SQL to physical plan: {}";
   private static final String SERVER_INTERNAL_ERROR = "{}: server Internal Error: ";
@@ -360,12 +357,7 @@
         case "ALL_COLUMNS":
           resp.setColumnsList(
               getPaths(new PartialPath(req.getColumnPath())).stream().map(PartialPath::getFullPath)
-<<<<<<< HEAD
                   .collect(Collectors.toList()));
-=======
-                  .collect(
-                      Collectors.toList()));
->>>>>>> 7ee2a8b0
           status = RpcUtils.getStatus(TSStatusCode.SUCCESS_STATUS);
           break;
         default:
@@ -611,14 +603,11 @@
     try {
       TSExecuteStatementResp resp = getQueryResp(plan, username); // column headers
 
-<<<<<<< HEAD
-=======
       // In case users forget to set this field in query, use the default value
       if (fetchSize == 0) {
         fetchSize = DEFAULT_FETCH_SIZE;
       }
 
->>>>>>> 7ee2a8b0
       if (plan instanceof ShowTimeSeriesPlan) {
         //If the user does not pass the limit, then set limit = fetchSize and haslimit=false,else set haslimit = true
         if (((ShowTimeSeriesPlan) plan).getLimit() == 0) {
