/*
 * Licensed to the Apache Software Foundation (ASF) under one
 * or more contributor license agreements.  See the NOTICE file
 * distributed with this work for additional information
 * regarding copyright ownership.  The ASF licenses this file
 * to you under the Apache License, Version 2.0 (the
 * "License"); you may not use this file except in compliance
 * with the License.  You may obtain a copy of the License at
 *
 *     http://www.apache.org/licenses/LICENSE-2.0
 *
 * Unless required by applicable law or agreed to in writing,
 * software distributed under the License is distributed on an
 * "AS IS" BASIS, WITHOUT WARRANTIES OR CONDITIONS OF ANY
 * KIND, either express or implied.  See the License for the
 * specific language governing permissions and limitations
 * under the License.
 */
package org.apache.iotdb.db.service;

import org.apache.iotdb.db.auth.AuthException;
import org.apache.iotdb.db.auth.authorizer.BasicAuthorizer;
import org.apache.iotdb.db.auth.authorizer.IAuthorizer;
import org.apache.iotdb.db.conf.IoTDBConfig;
import org.apache.iotdb.db.conf.IoTDBConstant;
import org.apache.iotdb.db.conf.IoTDBDescriptor;
import org.apache.iotdb.db.conf.OperationType;
import org.apache.iotdb.db.cost.statistic.Measurement;
import org.apache.iotdb.db.cost.statistic.Operation;
import org.apache.iotdb.db.engine.selectinto.InsertTabletPlansIterator;
import org.apache.iotdb.db.exception.IoTDBException;
import org.apache.iotdb.db.exception.QueryInBatchStatementException;
import org.apache.iotdb.db.exception.StorageEngineException;
import org.apache.iotdb.db.exception.metadata.IllegalPathException;
import org.apache.iotdb.db.exception.metadata.MetadataException;
import org.apache.iotdb.db.exception.query.QueryProcessException;
<<<<<<< HEAD
import org.apache.iotdb.db.exception.query.QueryTimeoutRuntimeException;
import org.apache.iotdb.db.exception.runtime.SQLParserException;
=======
>>>>>>> 44fccddf
import org.apache.iotdb.db.metadata.path.MeasurementPath;
import org.apache.iotdb.db.metadata.path.PartialPath;
import org.apache.iotdb.db.metadata.template.TemplateQueryType;
import org.apache.iotdb.db.metrics.server.SqlArgument;
import org.apache.iotdb.db.qp.constant.SQLConstant;
import org.apache.iotdb.db.qp.logical.Operator.OperatorType;
import org.apache.iotdb.db.qp.physical.PhysicalPlan;
import org.apache.iotdb.db.qp.physical.crud.AggregationPlan;
import org.apache.iotdb.db.qp.physical.crud.AlignByDevicePlan;
import org.apache.iotdb.db.qp.physical.crud.AppendTemplatePlan;
import org.apache.iotdb.db.qp.physical.crud.CreateTemplatePlan;
import org.apache.iotdb.db.qp.physical.crud.DeletePlan;
import org.apache.iotdb.db.qp.physical.crud.InsertMultiTabletPlan;
import org.apache.iotdb.db.qp.physical.crud.InsertRowPlan;
import org.apache.iotdb.db.qp.physical.crud.InsertRowsOfOneDevicePlan;
import org.apache.iotdb.db.qp.physical.crud.InsertRowsPlan;
import org.apache.iotdb.db.qp.physical.crud.InsertTabletPlan;
import org.apache.iotdb.db.qp.physical.crud.LastQueryPlan;
import org.apache.iotdb.db.qp.physical.crud.MeasurementInfo;
import org.apache.iotdb.db.qp.physical.crud.PruneTemplatePlan;
import org.apache.iotdb.db.qp.physical.crud.QueryPlan;
import org.apache.iotdb.db.qp.physical.crud.SelectIntoPlan;
import org.apache.iotdb.db.qp.physical.crud.SetSchemaTemplatePlan;
import org.apache.iotdb.db.qp.physical.crud.UDFPlan;
import org.apache.iotdb.db.qp.physical.crud.UnsetSchemaTemplatePlan;
import org.apache.iotdb.db.qp.physical.sys.AuthorPlan;
import org.apache.iotdb.db.qp.physical.sys.CreateAlignedTimeSeriesPlan;
import org.apache.iotdb.db.qp.physical.sys.CreateMultiTimeSeriesPlan;
import org.apache.iotdb.db.qp.physical.sys.CreateTimeSeriesPlan;
import org.apache.iotdb.db.qp.physical.sys.DeleteStorageGroupPlan;
import org.apache.iotdb.db.qp.physical.sys.DeleteTimeSeriesPlan;
import org.apache.iotdb.db.qp.physical.sys.SetStorageGroupPlan;
import org.apache.iotdb.db.qp.physical.sys.ShowPlan;
import org.apache.iotdb.db.qp.physical.sys.ShowQueryProcesslistPlan;
import org.apache.iotdb.db.query.aggregation.AggregateResult;
import org.apache.iotdb.db.query.context.QueryContext;
import org.apache.iotdb.db.query.control.tracing.TracingConstant;
import org.apache.iotdb.db.query.dataset.AlignByDeviceDataSet;
import org.apache.iotdb.db.query.dataset.DirectAlignByTimeDataSet;
import org.apache.iotdb.db.query.dataset.DirectNonAlignDataSet;
import org.apache.iotdb.db.query.expression.ResultColumn;
import org.apache.iotdb.db.service.basic.BasicOpenSessionResp;
import org.apache.iotdb.db.service.basic.BasicServiceProvider;
import org.apache.iotdb.db.tools.watermark.GroupedLSBWatermarkEncoder;
import org.apache.iotdb.db.tools.watermark.WatermarkEncoder;
import org.apache.iotdb.db.utils.QueryDataSetUtils;
import org.apache.iotdb.db.utils.SchemaUtils;
import org.apache.iotdb.rpc.RedirectException;
import org.apache.iotdb.rpc.RpcUtils;
import org.apache.iotdb.rpc.TSStatusCode;
import org.apache.iotdb.service.rpc.thrift.EndPoint;
import org.apache.iotdb.service.rpc.thrift.ServerProperties;
import org.apache.iotdb.service.rpc.thrift.TSAppendSchemaTemplateReq;
import org.apache.iotdb.service.rpc.thrift.TSCancelOperationReq;
import org.apache.iotdb.service.rpc.thrift.TSCloseOperationReq;
import org.apache.iotdb.service.rpc.thrift.TSCloseSessionReq;
import org.apache.iotdb.service.rpc.thrift.TSCreateAlignedTimeseriesReq;
import org.apache.iotdb.service.rpc.thrift.TSCreateMultiTimeseriesReq;
import org.apache.iotdb.service.rpc.thrift.TSCreateSchemaTemplateReq;
import org.apache.iotdb.service.rpc.thrift.TSCreateTimeseriesReq;
import org.apache.iotdb.service.rpc.thrift.TSDeleteDataReq;
import org.apache.iotdb.service.rpc.thrift.TSExecuteBatchStatementReq;
import org.apache.iotdb.service.rpc.thrift.TSExecuteStatementReq;
import org.apache.iotdb.service.rpc.thrift.TSExecuteStatementResp;
import org.apache.iotdb.service.rpc.thrift.TSFetchMetadataReq;
import org.apache.iotdb.service.rpc.thrift.TSFetchMetadataResp;
import org.apache.iotdb.service.rpc.thrift.TSFetchResultsReq;
import org.apache.iotdb.service.rpc.thrift.TSFetchResultsResp;
import org.apache.iotdb.service.rpc.thrift.TSGetTimeZoneResp;
import org.apache.iotdb.service.rpc.thrift.TSIService;
import org.apache.iotdb.service.rpc.thrift.TSInsertRecordReq;
import org.apache.iotdb.service.rpc.thrift.TSInsertRecordsOfOneDeviceReq;
import org.apache.iotdb.service.rpc.thrift.TSInsertRecordsReq;
import org.apache.iotdb.service.rpc.thrift.TSInsertStringRecordReq;
import org.apache.iotdb.service.rpc.thrift.TSInsertStringRecordsReq;
import org.apache.iotdb.service.rpc.thrift.TSInsertTabletReq;
import org.apache.iotdb.service.rpc.thrift.TSInsertTabletsReq;
import org.apache.iotdb.service.rpc.thrift.TSLastDataQueryReq;
import org.apache.iotdb.service.rpc.thrift.TSOpenSessionReq;
import org.apache.iotdb.service.rpc.thrift.TSOpenSessionResp;
import org.apache.iotdb.service.rpc.thrift.TSPruneSchemaTemplateReq;
import org.apache.iotdb.service.rpc.thrift.TSQueryDataSet;
import org.apache.iotdb.service.rpc.thrift.TSQueryNonAlignDataSet;
import org.apache.iotdb.service.rpc.thrift.TSQueryTemplateReq;
import org.apache.iotdb.service.rpc.thrift.TSQueryTemplateResp;
import org.apache.iotdb.service.rpc.thrift.TSRawDataQueryReq;
import org.apache.iotdb.service.rpc.thrift.TSSetSchemaTemplateReq;
import org.apache.iotdb.service.rpc.thrift.TSSetTimeZoneReq;
import org.apache.iotdb.service.rpc.thrift.TSStatus;
import org.apache.iotdb.service.rpc.thrift.TSTracingInfo;
import org.apache.iotdb.service.rpc.thrift.TSUnsetSchemaTemplateReq;
import org.apache.iotdb.tsfile.exception.filter.QueryFilterOptimizationException;
import org.apache.iotdb.tsfile.exception.write.UnSupportedDataTypeException;
import org.apache.iotdb.tsfile.file.metadata.enums.CompressionType;
import org.apache.iotdb.tsfile.file.metadata.enums.TSDataType;
import org.apache.iotdb.tsfile.file.metadata.enums.TSEncoding;
import org.apache.iotdb.tsfile.read.common.Path;
import org.apache.iotdb.tsfile.read.query.dataset.QueryDataSet;

import com.google.common.primitives.Bytes;
import org.apache.thrift.TException;
import org.slf4j.Logger;
import org.slf4j.LoggerFactory;

import java.io.IOException;
import java.nio.ByteBuffer;
import java.sql.SQLException;
import java.time.ZoneId;
import java.util.ArrayList;
import java.util.Arrays;
import java.util.BitSet;
import java.util.Collections;
import java.util.LinkedHashSet;
import java.util.List;
import java.util.Map;
import java.util.Map.Entry;
import java.util.Set;
import java.util.stream.Collectors;

import static org.apache.iotdb.db.utils.ErrorHandlingUtils.onIoTDBException;
import static org.apache.iotdb.db.utils.ErrorHandlingUtils.onNPEOrUnexpectedException;
import static org.apache.iotdb.db.utils.ErrorHandlingUtils.onNonQueryException;
import static org.apache.iotdb.db.utils.ErrorHandlingUtils.onQueryException;
import static org.apache.iotdb.db.utils.ErrorHandlingUtils.tryCatchQueryException;

/** Thrift RPC implementation at server side. */
public class TSServiceImpl extends BasicServiceProvider implements TSIService.Iface {

  // main logger
  private static final Logger LOGGER = LoggerFactory.getLogger(TSServiceImpl.class);

  private static final String INFO_INTERRUPT_ERROR =
      "Current Thread interrupted when dealing with request {}";

  private static final int MAX_SIZE = CONFIG.getQueryCacheSizeInMetric();
  private static final int DELETE_SIZE = 20;

  private static final List<SqlArgument> sqlArgumentList = new ArrayList<>(MAX_SIZE);

  private long startTime = -1L;

  public TSServiceImpl() throws QueryProcessException {
    super();
  }

  public static List<SqlArgument> getSqlArgumentList() {
    return sqlArgumentList;
  }

  @Override
  public TSOpenSessionResp openSession(TSOpenSessionReq req) throws TException {
    BasicOpenSessionResp openSessionResp =
        openSession(req.username, req.password, req.zoneId, req.client_protocol);
    TSStatus tsStatus = RpcUtils.getStatus(openSessionResp.getCode(), openSessionResp.getMessage());
    TSOpenSessionResp resp = new TSOpenSessionResp(tsStatus, CURRENT_RPC_VERSION);
    return resp.setSessionId(openSessionResp.getSessionId());
  }

  @Override
  public TSStatus closeSession(TSCloseSessionReq req) {
    return new TSStatus(
        !closeSession(req.sessionId)
            ? RpcUtils.getStatus(TSStatusCode.NOT_LOGIN_ERROR)
            : RpcUtils.getStatus(TSStatusCode.SUCCESS_STATUS));
  }

  @Override
  public TSStatus cancelOperation(TSCancelOperationReq req) {
    // TODO implement
    return RpcUtils.getStatus(TSStatusCode.QUERY_NOT_ALLOWED, "Cancellation is not implemented");
  }

  @Override
  public TSStatus closeOperation(TSCloseOperationReq req) {
    return closeOperation(
        req.sessionId, req.queryId, req.statementId, req.isSetStatementId(), req.isSetQueryId());
  }

  @Override
  public TSFetchMetadataResp fetchMetadata(TSFetchMetadataReq req) {
    TSFetchMetadataResp resp = new TSFetchMetadataResp();

    if (!checkLogin(req.getSessionId())) {
      return resp.setStatus(getNotLoggedInStatus());
    }

    TSStatus status;
    try {
      switch (req.getType()) {
        case "METADATA_IN_JSON":
          resp.setMetadataInJson(IoTDB.metaManager.getMetadataInString());
          status = RpcUtils.getStatus(TSStatusCode.SUCCESS_STATUS);
          break;
        case "COLUMN":
          resp.setDataType(getSeriesTypeByPath(new PartialPath(req.getColumnPath())).toString());
          status = RpcUtils.getStatus(TSStatusCode.SUCCESS_STATUS);
          break;
        case "ALL_COLUMNS":
          resp.setColumnsList(
              getPaths(new PartialPath(req.getColumnPath())).stream()
                  .map(PartialPath::getFullPath)
                  .collect(Collectors.toList()));
          status = RpcUtils.getStatus(TSStatusCode.SUCCESS_STATUS);
          break;
        default:
          status = RpcUtils.getStatus(TSStatusCode.METADATA_ERROR, req.getType());
          break;
      }
    } catch (MetadataException e) {
      LOGGER.error(
          String.format("Failed to fetch timeseries %s's metadata", req.getColumnPath()), e);
      status = RpcUtils.getStatus(TSStatusCode.METADATA_ERROR, e.getMessage());
    } catch (Exception e) {
      status =
          onNPEOrUnexpectedException(
              e, OperationType.FETCH_METADATA, TSStatusCode.INTERNAL_SERVER_ERROR);
    }
    return resp.setStatus(status);
  }

  private String getMetadataInString() {
    return IoTDB.metaManager.getMetadataInString();
  }

  protected List<MeasurementPath> getPaths(PartialPath path) throws MetadataException {
    return IoTDB.metaManager.getMeasurementPaths(path);
  }

  protected TSDataType getSeriesTypeByPath(PartialPath path) throws MetadataException {
    return IoTDB.metaManager.getSeriesType(path);
  }

  private boolean executeInsertRowsPlan(InsertRowsPlan insertRowsPlan, List<TSStatus> result) {
    long t1 = System.currentTimeMillis();
    TSStatus tsStatus = executeNonQueryPlan(insertRowsPlan);
    Measurement.INSTANCE.addOperationLatency(Operation.EXECUTE_ROWS_PLAN_IN_BATCH, t1);
    int startIndex = result.size();
    if (startIndex > 0) {
      startIndex = startIndex - 1;
    }
    for (int i = 0; i < insertRowsPlan.getRowCount(); i++) {
      result.add(RpcUtils.SUCCESS_STATUS);
    }
    if (tsStatus.subStatus != null) {
      for (Entry<Integer, TSStatus> entry : insertRowsPlan.getResults().entrySet()) {
        result.set(startIndex + entry.getKey(), entry.getValue());
      }
    }
    return tsStatus.getCode() == RpcUtils.SUCCESS_STATUS.getCode();
  }

  private boolean executeMultiTimeSeriesPlan(
      CreateMultiTimeSeriesPlan multiPlan, List<TSStatus> result) {
    long t1 = System.currentTimeMillis();
    TSStatus tsStatus = executeNonQueryPlan(multiPlan);
    Measurement.INSTANCE.addOperationLatency(Operation.EXECUTE_MULTI_TIMESERIES_PLAN_IN_BATCH, t1);

    int startIndex = result.size();
    if (startIndex > 0) {
      startIndex = startIndex - 1;
    }
    for (int k = 0; k < multiPlan.getPaths().size(); k++) {
      result.add(RpcUtils.SUCCESS_STATUS);
    }
    if (tsStatus.subStatus != null) {
      for (Entry<Integer, TSStatus> entry : multiPlan.getResults().entrySet()) {
        result.set(startIndex + entry.getKey(), entry.getValue());
      }
    }
    return tsStatus.getCode() == RpcUtils.SUCCESS_STATUS.getCode();
  }

  private void initMultiTimeSeriesPlan(CreateMultiTimeSeriesPlan multiPlan) {
    if (multiPlan.getPaths() == null) {
      List<PartialPath> paths = new ArrayList<>();
      List<TSDataType> tsDataTypes = new ArrayList<>();
      List<TSEncoding> tsEncodings = new ArrayList<>();
      List<CompressionType> tsCompressionTypes = new ArrayList<>();
      List<Map<String, String>> tagsList = new ArrayList<>();
      List<Map<String, String>> attributesList = new ArrayList<>();
      List<String> aliasList = new ArrayList<>();
      multiPlan.setPaths(paths);
      multiPlan.setDataTypes(tsDataTypes);
      multiPlan.setEncodings(tsEncodings);
      multiPlan.setCompressors(tsCompressionTypes);
      multiPlan.setTags(tagsList);
      multiPlan.setAttributes(attributesList);
      multiPlan.setAlias(aliasList);
    }
  }

  private void setMultiTimeSeriesPlan(
      CreateMultiTimeSeriesPlan multiPlan, CreateTimeSeriesPlan createTimeSeriesPlan) {
    PartialPath path = createTimeSeriesPlan.getPath();
    TSDataType type = createTimeSeriesPlan.getDataType();
    TSEncoding encoding = createTimeSeriesPlan.getEncoding();
    CompressionType compressor = createTimeSeriesPlan.getCompressor();
    Map<String, String> tags = createTimeSeriesPlan.getTags();
    Map<String, String> attributes = createTimeSeriesPlan.getAttributes();
    String alias = createTimeSeriesPlan.getAlias();

    multiPlan.getPaths().add(path);
    multiPlan.getDataTypes().add(type);
    multiPlan.getEncodings().add(encoding);
    multiPlan.getCompressors().add(compressor);
    multiPlan.getTags().add(tags);
    multiPlan.getAttributes().add(attributes);
    multiPlan.getAlias().add(alias);
  }

  private boolean executeBatchList(List executeList, List<TSStatus> result) {
    boolean isAllSuccessful = true;
    for (int j = 0; j < executeList.size(); j++) {
      Object planObject = executeList.get(j);
      if (InsertRowsPlan.class.isInstance(planObject)) {
        if (!executeInsertRowsPlan((InsertRowsPlan) planObject, result)) {
          isAllSuccessful = false;
        }
      } else if (CreateMultiTimeSeriesPlan.class.isInstance(planObject)) {
        if (!executeMultiTimeSeriesPlan((CreateMultiTimeSeriesPlan) planObject, result)) {
          isAllSuccessful = false;
        }
      }
    }
    return isAllSuccessful;
  }

  @Override
  public TSStatus executeBatchStatement(TSExecuteBatchStatementReq req) {
    long t1 = System.currentTimeMillis();
    List<TSStatus> result = new ArrayList<>();
    boolean isAllSuccessful = true;
    if (!checkLogin(req.getSessionId())) {
      return getNotLoggedInStatus();
    }

    InsertRowsPlan insertRowsPlan;
    int index = 0;
    List<Object> executeList = new ArrayList<>();
    OperatorType lastOperatorType = null;
    CreateMultiTimeSeriesPlan multiPlan;
    for (int i = 0; i < req.getStatements().size(); i++) {
      String statement = req.getStatements().get(i);
      try {
        PhysicalPlan physicalPlan =
            processor.parseSQLToPhysicalPlan(statement, sessionManager.getZoneId(req.sessionId));
        if (physicalPlan.isQuery() || physicalPlan.isSelectInto()) {
          throw new QueryInBatchStatementException(statement);
        }

        if (physicalPlan.getOperatorType().equals(OperatorType.INSERT)) {
          if (OperatorType.INSERT == lastOperatorType) {
            insertRowsPlan = (InsertRowsPlan) executeList.get(executeList.size() - 1);
          } else {
            insertRowsPlan = new InsertRowsPlan();
            executeList.add(insertRowsPlan);
            index = 0;
          }

          TSStatus status = checkAuthority(physicalPlan, req.getSessionId());
          if (status != null) {
            insertRowsPlan.getResults().put(index, status);
            isAllSuccessful = false;
          }

          lastOperatorType = OperatorType.INSERT;
          insertRowsPlan.addOneInsertRowPlan((InsertRowPlan) physicalPlan, index);
          index++;

          if (i == req.getStatements().size() - 1) {
            if (!executeBatchList(executeList, result)) {
              isAllSuccessful = false;
            }
          }
        } else if (physicalPlan.getOperatorType().equals(OperatorType.CREATE_TIMESERIES)) {
          if (OperatorType.CREATE_TIMESERIES == lastOperatorType) {
            multiPlan = (CreateMultiTimeSeriesPlan) executeList.get(executeList.size() - 1);
          } else {
            multiPlan = new CreateMultiTimeSeriesPlan();
            executeList.add(multiPlan);
          }
          TSStatus status = checkAuthority(physicalPlan, req.getSessionId());
          if (status != null) {
            multiPlan.getResults().put(i, status);
            isAllSuccessful = false;
          }

          lastOperatorType = OperatorType.CREATE_TIMESERIES;
          initMultiTimeSeriesPlan(multiPlan);

          CreateTimeSeriesPlan createTimeSeriesPlan = (CreateTimeSeriesPlan) physicalPlan;
          setMultiTimeSeriesPlan(multiPlan, createTimeSeriesPlan);
          if (i == req.getStatements().size() - 1) {
            if (!executeBatchList(executeList, result)) {
              isAllSuccessful = false;
            }
          }
        } else {
          lastOperatorType = physicalPlan.getOperatorType();
          if (!executeList.isEmpty()) {
            if (!executeBatchList(executeList, result)) {
              isAllSuccessful = false;
            }
            executeList.clear();
          }
          long t2 = System.currentTimeMillis();
          TSExecuteStatementResp resp = executeNonQueryStatement(physicalPlan, req.getSessionId());
          Measurement.INSTANCE.addOperationLatency(Operation.EXECUTE_ONE_SQL_IN_BATCH, t2);
          result.add(resp.status);
          if (resp.getStatus().code != TSStatusCode.SUCCESS_STATUS.getStatusCode()) {
            isAllSuccessful = false;
          }
        }
      } catch (Exception e) {
        LOGGER.error("Error occurred when executing executeBatchStatement: ", e);
        TSStatus status = tryCatchQueryException(e);
        if (status != null) {
          result.add(status);
          isAllSuccessful = false;
        } else {
          result.add(
              onNPEOrUnexpectedException(
                  e,
                  "\"" + statement + "\". " + OperationType.EXECUTE_BATCH_STATEMENT,
                  TSStatusCode.INTERNAL_SERVER_ERROR));
        }
      }
    }
    Measurement.INSTANCE.addOperationLatency(Operation.EXECUTE_JDBC_BATCH, t1);
    return isAllSuccessful
        ? RpcUtils.getStatus(TSStatusCode.SUCCESS_STATUS, "Execute batch statements successfully")
        : RpcUtils.getStatus(result);
  }

  @Override
  public TSExecuteStatementResp executeStatement(TSExecuteStatementReq req) {
    String statement = req.getStatement();
    startTime = System.currentTimeMillis();

    try {
      if (!checkLogin(req.getSessionId())) {
        return RpcUtils.getTSExecuteStatementResp(getNotLoggedInStatus());
      }

      PhysicalPlan physicalPlan =
          processor.parseSQLToPhysicalPlan(statement, sessionManager.getZoneId(req.getSessionId()));

      return physicalPlan.isQuery()
          ? internalExecuteQueryStatement(
              statement,
              req.statementId,
              physicalPlan,
              req.fetchSize,
              req.timeout,
              req.getSessionId(),
              req.isEnableRedirectQuery(),
              req.isJdbcQuery())
          : executeUpdateStatement(
              statement,
              req.statementId,
              physicalPlan,
              req.fetchSize,
              req.timeout,
              req.getSessionId());
    } catch (InterruptedException e) {
      LOGGER.error(INFO_INTERRUPT_ERROR, req, e);
      Thread.currentThread().interrupt();
      return RpcUtils.getTSExecuteStatementResp(
          onQueryException(e, "\"" + statement + "\". " + OperationType.EXECUTE_STATEMENT));
    } catch (Exception e) {
      return RpcUtils.getTSExecuteStatementResp(
          onQueryException(e, "\"" + statement + "\". " + OperationType.EXECUTE_STATEMENT));
    }
  }

  @Override
  public TSExecuteStatementResp executeQueryStatement(TSExecuteStatementReq req) {
    try {
      if (!checkLogin(req.getSessionId())) {
        return RpcUtils.getTSExecuteStatementResp(getNotLoggedInStatus());
      }

      String statement = req.getStatement();
      PhysicalPlan physicalPlan =
          processor.parseSQLToPhysicalPlan(statement, sessionManager.getZoneId(req.sessionId));

      return physicalPlan.isQuery()
          ? internalExecuteQueryStatement(
              statement,
              req.statementId,
              physicalPlan,
              req.fetchSize,
              req.timeout,
              req.getSessionId(),
              req.isEnableRedirectQuery(),
              req.isJdbcQuery())
          : RpcUtils.getTSExecuteStatementResp(
              TSStatusCode.EXECUTE_STATEMENT_ERROR, "Statement is not a query statement.");
    } catch (InterruptedException e) {
      LOGGER.error(INFO_INTERRUPT_ERROR, req, e);
      Thread.currentThread().interrupt();
      return RpcUtils.getTSExecuteStatementResp(
          onQueryException(
              e, "\"" + req.getStatement() + "\". " + OperationType.EXECUTE_QUERY_STATEMENT));
    } catch (Exception e) {
      return RpcUtils.getTSExecuteStatementResp(
          onQueryException(
              e, "\"" + req.getStatement() + "\". " + OperationType.EXECUTE_QUERY_STATEMENT));
    }
  }

  @Override
  public TSExecuteStatementResp executeRawDataQuery(TSRawDataQueryReq req) {
    try {
      if (!checkLogin(req.getSessionId())) {
        return RpcUtils.getTSExecuteStatementResp(getNotLoggedInStatus());
      }

      PhysicalPlan physicalPlan =
          processor.rawDataQueryReqToPhysicalPlan(req, sessionManager.getZoneId(req.sessionId));
      return physicalPlan.isQuery()
          ? internalExecuteQueryStatement(
              "",
              req.statementId,
              physicalPlan,
              req.fetchSize,
              CONFIG.getQueryTimeoutThreshold(),
              req.sessionId,
              req.isEnableRedirectQuery(),
              req.isJdbcQuery())
          : RpcUtils.getTSExecuteStatementResp(
              TSStatusCode.EXECUTE_STATEMENT_ERROR, "Statement is not a query statement.");
    } catch (InterruptedException e) {
      LOGGER.error(INFO_INTERRUPT_ERROR, req, e);
      Thread.currentThread().interrupt();
      return RpcUtils.getTSExecuteStatementResp(
          onQueryException(e, OperationType.EXECUTE_RAW_DATA_QUERY));
    } catch (Exception e) {
      return RpcUtils.getTSExecuteStatementResp(
          onQueryException(e, OperationType.EXECUTE_RAW_DATA_QUERY));
    }
  }

  @Override
  public TSExecuteStatementResp executeLastDataQuery(TSLastDataQueryReq req) {
    try {
      if (!checkLogin(req.getSessionId())) {
        return RpcUtils.getTSExecuteStatementResp(getNotLoggedInStatus());
      }

      PhysicalPlan physicalPlan =
          processor.lastDataQueryReqToPhysicalPlan(req, sessionManager.getZoneId(req.sessionId));
      return physicalPlan.isQuery()
          ? internalExecuteQueryStatement(
              "",
              req.statementId,
              physicalPlan,
              req.fetchSize,
              CONFIG.getQueryTimeoutThreshold(),
              req.sessionId,
              req.isEnableRedirectQuery(),
              req.isJdbcQuery())
          : RpcUtils.getTSExecuteStatementResp(
              TSStatusCode.EXECUTE_STATEMENT_ERROR, "Statement is not a query statement.");
    } catch (InterruptedException e) {
      LOGGER.error(INFO_INTERRUPT_ERROR, req, e);
      Thread.currentThread().interrupt();
      return RpcUtils.getTSExecuteStatementResp(
          onQueryException(e, OperationType.EXECUTE_LAST_DATA_QUERY));
    } catch (Exception e) {
      return RpcUtils.getTSExecuteStatementResp(
          onQueryException(e, OperationType.EXECUTE_LAST_DATA_QUERY));
    }
  }

  /**
   * @param plan must be a plan for Query: FillQueryPlan, AggregationPlan, GroupByTimePlan, UDFPlan,
   *     some AuthorPlan
   */
  @SuppressWarnings({"squid:S3776", "squid:S1141"}) // Suppress high Cognitive Complexity warning
  private TSExecuteStatementResp internalExecuteQueryStatement(
      String statement,
      long statementId,
      PhysicalPlan plan,
      int fetchSize,
      long timeout,
      long sessionId,
      boolean enableRedirect,
      boolean isJdbcQuery)
      throws QueryProcessException, SQLException, StorageEngineException,
          QueryFilterOptimizationException, MetadataException, IOException, InterruptedException,
          TException, AuthException {
    queryFrequencyRecorder.incrementAndGet();
    AUDIT_LOGGER.debug(
        "Session {} execute Query: {}", sessionManager.getCurrSessionId(), statement);

    final long queryStartTime = System.currentTimeMillis();
    final long queryId = sessionManager.requestQueryId(statementId, true);
    QueryContext context =
        genQueryContext(queryId, plan.isDebug(), queryStartTime, statement, timeout);

    if (plan instanceof QueryPlan && ((QueryPlan) plan).isEnableTracing()) {
      context.setEnableTracing(true);
      tracingManager.setStartTime(queryId, this.startTime);
      tracingManager.registerActivity(
          queryId,
          String.format(TracingConstant.ACTIVITY_START_EXECUTE, statement),
          this.startTime);
      tracingManager.registerActivity(queryId, TracingConstant.ACTIVITY_PARSE_SQL, queryStartTime);
      if (!(plan instanceof AlignByDevicePlan)) {
        tracingManager.setSeriesPathNum(queryId, plan.getPaths().size());
      }
    }

    try {
      String username = sessionManager.getUsername(sessionId);
      plan.setLoginUserName(username);

      TSExecuteStatementResp resp = null;
      // execute it before createDataSet since it may change the content of query plan
      if (plan instanceof QueryPlan && !(plan instanceof UDFPlan)) {
        resp = getQueryColumnHeaders(plan, username, isJdbcQuery);
      }
      if (plan instanceof QueryPlan) {
        ((QueryPlan) plan).setEnableRedirect(enableRedirect);
      }
      // create and cache dataset
      QueryDataSet newDataSet = createQueryDataSet(context, plan, fetchSize);
      if (plan instanceof QueryPlan && ((QueryPlan) plan).isEnableTracing()) {
        tracingManager.registerActivity(
            queryId, TracingConstant.ACTIVITY_CREATE_DATASET, System.currentTimeMillis());
      }

      if (newDataSet.getEndPoint() != null && enableRedirect) {
        // redirect query
        LOGGER.debug(
            "need to redirect {} {} to node {}", statement, queryId, newDataSet.getEndPoint());
        TSStatus status = new TSStatus();
        status.setRedirectNode(
            new EndPoint(newDataSet.getEndPoint().getIp(), newDataSet.getEndPoint().getPort()));
        status.setCode(TSStatusCode.NEED_REDIRECTION.getStatusCode());
        resp.setStatus(status);
        resp.setQueryId(queryId);
        return resp;
      }

      if (plan instanceof ShowPlan || plan instanceof AuthorPlan) {
        resp = getListDataSetHeaders(newDataSet);
      } else if (plan instanceof UDFPlan
          || (plan instanceof QueryPlan && ((QueryPlan) plan).isGroupByLevel())) {
        resp = getQueryColumnHeaders(plan, username, isJdbcQuery);
      }

      resp.setOperationType(plan.getOperatorType().toString());
      if (plan.getOperatorType() == OperatorType.AGGREGATION) {
        resp.setIgnoreTimeStamp(true);
      } else if (plan instanceof ShowQueryProcesslistPlan) {
        resp.setIgnoreTimeStamp(false);
      }

      if (newDataSet instanceof DirectNonAlignDataSet) {
        resp.setNonAlignQueryDataSet(fillRpcNonAlignReturnData(fetchSize, newDataSet, username));
      } else {
        try {
          TSQueryDataSet tsQueryDataSet = fillRpcReturnData(fetchSize, newDataSet, username);
          resp.setQueryDataSet(tsQueryDataSet);
        } catch (RedirectException e) {
          LOGGER.debug("need to redirect {} {} to {}", statement, queryId, e.getEndPoint());
          if (enableRedirect) {
            // redirect query
            TSStatus status = new TSStatus();
            status.setRedirectNode(e.getEndPoint());
            status.setCode(TSStatusCode.NEED_REDIRECTION.getStatusCode());
            resp.setStatus(status);
            resp.setQueryId(queryId);
            return resp;
          } else {
            LOGGER.error(
                "execute {} error, if session does not support redirect,"
                    + " should not throw redirection exception.",
                statement,
                e);
          }
        }
      }

      resp.setQueryId(queryId);

      if (plan instanceof AlignByDevicePlan && ((QueryPlan) plan).isEnableTracing()) {
        tracingManager.setSeriesPathNum(queryId, ((AlignByDeviceDataSet) newDataSet).getPathsNum());
      }

      if (CONFIG.isEnableMetricService()) {
        long endTime = System.currentTimeMillis();
        SqlArgument sqlArgument = new SqlArgument(resp, plan, statement, queryStartTime, endTime);
        synchronized (sqlArgumentList) {
          sqlArgumentList.add(sqlArgument);
          if (sqlArgumentList.size() >= MAX_SIZE) {
            sqlArgumentList.subList(0, DELETE_SIZE).clear();
          }
        }
      }
      queryTimeManager.unRegisterQuery(queryId, false);

      if (plan instanceof QueryPlan && ((QueryPlan) plan).isEnableTracing()) {
        tracingManager.registerActivity(
            queryId, TracingConstant.ACTIVITY_REQUEST_COMPLETE, System.currentTimeMillis());

        TSTracingInfo tsTracingInfo = fillRpcReturnTracingInfo(queryId);
        resp.setTracingInfo(tsTracingInfo);
      }

      return resp;
    } catch (Exception e) {
      sessionManager.releaseQueryResourceNoExceptions(queryId);
      throw e;
    } finally {
      Measurement.INSTANCE.addOperationLatency(Operation.EXECUTE_QUERY, queryStartTime);
      long costTime = System.currentTimeMillis() - queryStartTime;
      if (costTime >= CONFIG.getSlowQueryThreshold()) {
        SLOW_SQL_LOGGER.info("Cost: {} ms, sql is {}", costTime, statement);
      }
    }
  }

  private TSExecuteStatementResp getListDataSetHeaders(QueryDataSet dataSet) {
    return StaticResps.getNoTimeExecuteResp(
        dataSet.getPaths().stream().map(Path::getFullPath).collect(Collectors.toList()),
        dataSet.getDataTypes().stream().map(Enum::toString).collect(Collectors.toList()));
  }

  /** get ResultSet schema */
  private TSExecuteStatementResp getQueryColumnHeaders(
      PhysicalPlan physicalPlan, String username, boolean isJdbcQuery)
      throws AuthException, TException, MetadataException {

    List<String> respColumns = new ArrayList<>();
    List<String> columnsTypes = new ArrayList<>();

    // check permissions
    if (!checkAuthorization(physicalPlan.getAuthPaths(), physicalPlan, username)) {
      return RpcUtils.getTSExecuteStatementResp(
          RpcUtils.getStatus(
              TSStatusCode.NO_PERMISSION_ERROR,
              "No permissions for this operation " + physicalPlan.getOperatorType()));
    }

    TSExecuteStatementResp resp = RpcUtils.getTSExecuteStatementResp(TSStatusCode.SUCCESS_STATUS);

    // align by device query
    QueryPlan plan = (QueryPlan) physicalPlan;
    if (plan instanceof AlignByDevicePlan) {
      getAlignByDeviceQueryHeaders((AlignByDevicePlan) plan, respColumns, columnsTypes);
    } else if (plan instanceof LastQueryPlan) {
      // Last Query should return different respond instead of the static one
      // because the query dataset and query id is different although the header of last query is
      // same.
      return StaticResps.LAST_RESP.deepCopy();
    } else if (plan.isGroupByLevel()) {
      for (Map.Entry<String, AggregateResult> groupPathResult :
          ((AggregationPlan) plan).getGroupPathsResultMap().entrySet()) {
        respColumns.add(groupPathResult.getKey());
        columnsTypes.add(groupPathResult.getValue().getResultDataType().toString());
      }
    } else {
      List<String> respSgColumns = new ArrayList<>();
      BitSet aliasMap = new BitSet();
      getWideQueryHeaders(plan, respColumns, columnsTypes, respSgColumns, isJdbcQuery, aliasMap);
      resp.setColumnNameIndexMap(plan.getPathToIndex());
      resp.setSgColumns(respSgColumns);
      List<Byte> byteList = new ArrayList<>();
      byteList.addAll(Bytes.asList(aliasMap.toByteArray()));
      resp.setAliasColumns(byteList);
    }
    resp.setColumns(respColumns);
    resp.setDataTypeList(columnsTypes);
    return resp;
  }

  // wide means not align by device
  private void getWideQueryHeaders(
      QueryPlan plan,
      List<String> respColumns,
      List<String> columnTypes,
      List<String> respSgColumns,
      Boolean isJdbcQuery,
      BitSet aliasList)
      throws TException, MetadataException {
    List<ResultColumn> resultColumns = plan.getResultColumns();
    List<MeasurementPath> paths = plan.getPaths();
    List<TSDataType> seriesTypes = new ArrayList<>();
    switch (plan.getOperatorType()) {
      case QUERY:
      case FILL:
        for (int i = 0; i < resultColumns.size(); ++i) {
          if (isJdbcQuery) {
            String sgName =
                IoTDB.metaManager.getBelongedStorageGroup(plan.getPaths().get(i)).getFullPath();
            respSgColumns.add(sgName);
            if (resultColumns.get(i).getAlias() == null) {
              respColumns.add(
                  resultColumns.get(i).getResultColumnName().substring(sgName.length() + 1));
            } else {
              aliasList.set(i);
              respColumns.add(resultColumns.get(i).getResultColumnName());
            }
          } else {
            respColumns.add(resultColumns.get(i).getResultColumnName());
          }
          seriesTypes.add(paths.get(i).getSeriesType());
        }
        break;
      case AGGREGATION:
      case GROUP_BY_TIME:
      case GROUP_BY_FILL:
        List<String> aggregations = plan.getAggregations();
        if (aggregations.size() != paths.size()) {
          for (int i = 1; i < paths.size(); i++) {
            aggregations.add(aggregations.get(0));
          }
        }
        for (ResultColumn resultColumn : resultColumns) {
          respColumns.add(resultColumn.getResultColumnName());
        }
        seriesTypes = SchemaUtils.getSeriesTypesByPaths(paths, aggregations);
        break;
      case UDTF:
        seriesTypes = new ArrayList<>();
        for (int i = 0; i < paths.size(); i++) {
          respColumns.add(resultColumns.get(i).getResultColumnName());
          seriesTypes.add(resultColumns.get(i).getDataType());
        }
        break;
      default:
        throw new TException("unsupported query type: " + plan.getOperatorType());
    }

    for (TSDataType seriesType : seriesTypes) {
      columnTypes.add(seriesType.toString());
    }
  }

  private void getAlignByDeviceQueryHeaders(
      AlignByDevicePlan plan, List<String> respColumns, List<String> columnTypes) {
    // set columns in TSExecuteStatementResp.
    respColumns.add(SQLConstant.ALIGNBY_DEVICE_COLUMN_NAME);

    // get column types and do deduplication
    columnTypes.add(TSDataType.TEXT.toString()); // the DEVICE column of ALIGN_BY_DEVICE result
    List<TSDataType> deduplicatedColumnsType = new ArrayList<>();
    deduplicatedColumnsType.add(TSDataType.TEXT); // the DEVICE column of ALIGN_BY_DEVICE result

    Set<String> deduplicatedMeasurements = new LinkedHashSet<>();
    Map<String, MeasurementInfo> measurementInfoMap = plan.getMeasurementInfoMap();

    // build column header with constant and non exist column and deduplication
    List<String> measurements = plan.getMeasurements();
    for (String measurement : measurements) {
      MeasurementInfo measurementInfo = measurementInfoMap.get(measurement);
      TSDataType type = TSDataType.TEXT;
      switch (measurementInfo.getMeasurementType()) {
        case Exist:
          type = measurementInfo.getColumnDataType();
          break;
        case NonExist:
        case Constant:
          type = TSDataType.TEXT;
      }
      String measurementAlias = measurementInfo.getMeasurementAlias();
      respColumns.add(measurementAlias != null ? measurementAlias : measurement);
      columnTypes.add(type.toString());

      if (!deduplicatedMeasurements.contains(measurement)) {
        deduplicatedMeasurements.add(measurement);
        deduplicatedColumnsType.add(type);
      }
    }

    // save deduplicated measurementColumn names and types in QueryPlan for the next stage to use.
    // i.e., used by AlignByDeviceDataSet constructor in `fetchResults` stage.
    plan.setMeasurements(new ArrayList<>(deduplicatedMeasurements));
    plan.setDataTypes(deduplicatedColumnsType);

    // set these null since they are never used henceforth in ALIGN_BY_DEVICE query processing.
    plan.setPaths(null);
  }

  private TSExecuteStatementResp executeSelectIntoStatement(
      String statement,
      long statementId,
      PhysicalPlan physicalPlan,
      int fetchSize,
      long timeout,
      long sessionId)
      throws IoTDBException, TException, SQLException, IOException, InterruptedException,
          QueryFilterOptimizationException {
    TSStatus status = checkAuthority(physicalPlan, sessionId);
    if (status != null) {
      return new TSExecuteStatementResp(status);
    }

    final long startTime = System.currentTimeMillis();
    final long queryId = sessionManager.requestQueryId(statementId, true);
    QueryContext context =
        genQueryContext(queryId, physicalPlan.isDebug(), startTime, statement, timeout);
    final SelectIntoPlan selectIntoPlan = (SelectIntoPlan) physicalPlan;
    final QueryPlan queryPlan = selectIntoPlan.getQueryPlan();

    queryFrequencyRecorder.incrementAndGet();
    AUDIT_LOGGER.debug(
        "Session {} execute select into: {}", sessionManager.getCurrSessionId(), statement);
    if (physicalPlan instanceof QueryPlan && ((QueryPlan) physicalPlan).isEnableTracing()) {
      tracingManager.setSeriesPathNum(queryId, queryPlan.getPaths().size());
    }

    try {

      InsertTabletPlansIterator insertTabletPlansIterator =
          new InsertTabletPlansIterator(
              queryPlan,
              createQueryDataSet(context, queryPlan, fetchSize),
              selectIntoPlan.getFromPath(),
              selectIntoPlan.getIntoPaths());
      while (insertTabletPlansIterator.hasNext()) {
        TSStatus executionStatus =
            insertTabletsInternally(insertTabletPlansIterator.next(), sessionId);
        if (executionStatus.getCode() != TSStatusCode.SUCCESS_STATUS.getStatusCode()
            && executionStatus.getCode() != TSStatusCode.NEED_REDIRECTION.getStatusCode()) {
          return RpcUtils.getTSExecuteStatementResp(executionStatus).setQueryId(queryId);
        }
      }

      return RpcUtils.getTSExecuteStatementResp(TSStatusCode.SUCCESS_STATUS).setQueryId(queryId);
    } finally {
      sessionManager.releaseQueryResourceNoExceptions(queryId);
      Measurement.INSTANCE.addOperationLatency(Operation.EXECUTE_SELECT_INTO, startTime);
      long costTime = System.currentTimeMillis() - startTime;
      if (costTime >= CONFIG.getSlowQueryThreshold()) {
        SLOW_SQL_LOGGER.info("Cost: {} ms, sql is {}", costTime, statement);
      }
    }
  }

  private TSStatus insertTabletsInternally(
      List<InsertTabletPlan> insertTabletPlans, long sessionId) {
    InsertMultiTabletPlan insertMultiTabletPlan = new InsertMultiTabletPlan();
    for (int i = 0; i < insertTabletPlans.size(); i++) {
      InsertTabletPlan insertTabletPlan = insertTabletPlans.get(i);
      TSStatus status = checkAuthority(insertTabletPlan, sessionId);

      if (status != null) {
        // not authorized
        insertMultiTabletPlan.getResults().put(i, status);
      }
    }
    insertMultiTabletPlan.setInsertTabletPlanList(insertTabletPlans);

    return executeNonQueryPlan(insertMultiTabletPlan);
  }

  @SuppressWarnings("squid:S3776") // Suppress high Cognitive Complexity warning
  @Override
  public TSFetchResultsResp fetchResults(TSFetchResultsReq req) {
    try {
      if (!checkLogin(req.getSessionId())) {
        return RpcUtils.getTSFetchResultsResp(getNotLoggedInStatus());
      }

      if (!sessionManager.hasDataset(req.queryId)) {
        return RpcUtils.getTSFetchResultsResp(
            RpcUtils.getStatus(TSStatusCode.EXECUTE_STATEMENT_ERROR, "Has not executed query"));
      }

      genQueryContext(req.queryId, false, System.currentTimeMillis(), req.statement, req.timeout);

      QueryDataSet queryDataSet = sessionManager.getDataset(req.queryId);
      if (req.isAlign) {
        TSQueryDataSet result =
            fillRpcReturnData(
                req.fetchSize, queryDataSet, sessionManager.getUsername(req.sessionId));
        boolean hasResultSet = result.bufferForTime().limit() != 0;
        if (!hasResultSet) {
          sessionManager.releaseQueryResourceNoExceptions(req.queryId);
        }
        TSFetchResultsResp resp = RpcUtils.getTSFetchResultsResp(TSStatusCode.SUCCESS_STATUS);
        resp.setHasResultSet(hasResultSet);
        resp.setQueryDataSet(result);
        resp.setIsAlign(true);

        queryTimeManager.unRegisterQuery(req.queryId, false);
        return resp;
      } else {
        TSQueryNonAlignDataSet nonAlignResult =
            fillRpcNonAlignReturnData(
                req.fetchSize, queryDataSet, sessionManager.getUsername(req.sessionId));
        boolean hasResultSet = false;
        for (ByteBuffer timeBuffer : nonAlignResult.getTimeList()) {
          if (timeBuffer.limit() != 0) {
            hasResultSet = true;
            break;
          }
        }
        if (!hasResultSet) {
          sessionManager.removeDataset(req.queryId);
        }
        TSFetchResultsResp resp = RpcUtils.getTSFetchResultsResp(TSStatusCode.SUCCESS_STATUS);
        resp.setHasResultSet(hasResultSet);
        resp.setNonAlignQueryDataSet(nonAlignResult);
        resp.setIsAlign(false);

        queryTimeManager.unRegisterQuery(req.queryId, false);
        return resp;
      }
    } catch (InterruptedException e) {
      LOGGER.error(INFO_INTERRUPT_ERROR, req, e);
      Thread.currentThread().interrupt();
      return RpcUtils.getTSFetchResultsResp(
          onNPEOrUnexpectedException(
              e, OperationType.FETCH_RESULTS, TSStatusCode.INTERNAL_SERVER_ERROR));
    } catch (Exception e) {
      sessionManager.releaseQueryResourceNoExceptions(req.queryId);
      return RpcUtils.getTSFetchResultsResp(
          onNPEOrUnexpectedException(
              e, OperationType.FETCH_RESULTS, TSStatusCode.INTERNAL_SERVER_ERROR));
    }
  }

  private TSQueryDataSet fillRpcReturnData(
      int fetchSize, QueryDataSet queryDataSet, String userName)
      throws TException, AuthException, IOException, InterruptedException, QueryProcessException {
    WatermarkEncoder encoder = getWatermarkEncoder(userName);
    return queryDataSet instanceof DirectAlignByTimeDataSet
        ? ((DirectAlignByTimeDataSet) queryDataSet).fillBuffer(fetchSize, encoder)
        : QueryDataSetUtils.convertQueryDataSetByFetchSize(queryDataSet, fetchSize, encoder);
  }

  private TSQueryNonAlignDataSet fillRpcNonAlignReturnData(
      int fetchSize, QueryDataSet queryDataSet, String userName)
      throws TException, AuthException, IOException, QueryProcessException, InterruptedException {
    WatermarkEncoder encoder = getWatermarkEncoder(userName);
    return ((DirectNonAlignDataSet) queryDataSet).fillBuffer(fetchSize, encoder);
  }

  private TSTracingInfo fillRpcReturnTracingInfo(long queryId) {
    return tracingManager.fillRpcReturnTracingInfo(queryId);
  }

  private WatermarkEncoder getWatermarkEncoder(String userName) throws TException, AuthException {
    IAuthorizer authorizer;
    try {
      authorizer = BasicAuthorizer.getInstance();
    } catch (AuthException e) {
      throw new TException(e);
    }

    WatermarkEncoder encoder = null;
    if (CONFIG.isEnableWatermark() && authorizer.isUserUseWaterMark(userName)) {
      if (CONFIG.getWatermarkMethodName().equals(IoTDBConfig.WATERMARK_GROUPED_LSB)) {
        encoder = new GroupedLSBWatermarkEncoder(CONFIG);
      } else {
        throw new UnSupportedDataTypeException(
            String.format(
                "Watermark method is not supported yet: %s", CONFIG.getWatermarkMethodName()));
      }
    }
    return encoder;
  }

  /** update statement can be: 1. select-into statement 2. non-query statement */
  @Override
  public TSExecuteStatementResp executeUpdateStatement(TSExecuteStatementReq req) {
    if (!checkLogin(req.getSessionId())) {
      return RpcUtils.getTSExecuteStatementResp(getNotLoggedInStatus());
    }

    try {
      PhysicalPlan physicalPlan =
          processor.parseSQLToPhysicalPlan(req.statement, sessionManager.getZoneId(req.sessionId));
      return physicalPlan.isQuery()
          ? RpcUtils.getTSExecuteStatementResp(
              TSStatusCode.EXECUTE_STATEMENT_ERROR, "Statement is a query statement.")
          : executeUpdateStatement(
              req.statement,
              req.statementId,
              physicalPlan,
              req.fetchSize,
              req.timeout,
              req.getSessionId());
    } catch (InterruptedException e) {
      LOGGER.error(INFO_INTERRUPT_ERROR, req, e);
      Thread.currentThread().interrupt();
      return RpcUtils.getTSExecuteStatementResp(
          onQueryException(
              e, "\"" + req.statement + "\". " + OperationType.EXECUTE_UPDATE_STATEMENT));
    } catch (Exception e) {
      return RpcUtils.getTSExecuteStatementResp(
          onQueryException(
              e, "\"" + req.statement + "\". " + OperationType.EXECUTE_UPDATE_STATEMENT));
    }
  }

  /** update statement can be: 1. select-into statement 2. non-query statement */
  private TSExecuteStatementResp executeUpdateStatement(
      String statement,
      long statementId,
      PhysicalPlan plan,
      int fetchSize,
      long timeout,
      long sessionId)
      throws TException, SQLException, IoTDBException, IOException, InterruptedException,
          QueryFilterOptimizationException {
    return plan.isSelectInto()
        ? executeSelectIntoStatement(statement, statementId, plan, fetchSize, timeout, sessionId)
        : executeNonQueryStatement(plan, sessionId);
  }

  private TSExecuteStatementResp executeNonQueryStatement(PhysicalPlan plan, long sessionId) {
    TSStatus status = checkAuthority(plan, sessionId);
    return status != null
        ? new TSExecuteStatementResp(status)
        : RpcUtils.getTSExecuteStatementResp(executeNonQueryPlan(plan))
            .setQueryId(sessionManager.requestQueryId(false));
  }

<<<<<<< HEAD
  /**
   * Check whether current user has logged in.
   *
   * @return true: If logged in; false: If not logged in
   */
  private boolean checkLogin(long sessionId) {
    boolean isLoggedIn = sessionManager.getUsername(sessionId) != null;
    if (!isLoggedIn) {
      LOGGER.info(INFO_NOT_LOGIN, IoTDBConstant.GLOBAL_DB_NAME);
    } else {
      SessionTimeoutManager.getInstance().refresh(sessionId);
    }
    return isLoggedIn;
  }

  private boolean checkAuthorization(
      List<? extends PartialPath> paths, PhysicalPlan plan, String username) throws AuthException {
    String targetUser = null;
    if (plan instanceof AuthorPlan) {
      targetUser = ((AuthorPlan) plan).getUserName();
    }
    return AuthorityChecker.check(username, paths, plan.getOperatorType(), targetUser);
  }

=======
>>>>>>> 44fccddf
  protected void handleClientExit() {
    Long sessionId = sessionManager.getCurrSessionId();
    if (sessionId != null) {
      TSCloseSessionReq req = new TSCloseSessionReq(sessionId);
      closeSession(req);
    }
  }

  @Override
  public TSGetTimeZoneResp getTimeZone(long sessionId) {
    try {
      ZoneId zoneId = sessionManager.getZoneId(sessionId);
      return new TSGetTimeZoneResp(
          RpcUtils.getStatus(TSStatusCode.SUCCESS_STATUS),
          zoneId != null ? zoneId.toString() : "Unknown time zone");
    } catch (Exception e) {
      return new TSGetTimeZoneResp(
          onNPEOrUnexpectedException(
              e, OperationType.GET_TIME_ZONE, TSStatusCode.GENERATE_TIME_ZONE_ERROR),
          "Unknown time zone");
    }
  }

  @Override
  public TSStatus setTimeZone(TSSetTimeZoneReq req) {
    try {
      sessionManager.setTimezone(req.sessionId, req.timeZone);
      return RpcUtils.getStatus(TSStatusCode.SUCCESS_STATUS);
    } catch (Exception e) {
      return onNPEOrUnexpectedException(
          e, OperationType.SET_TIME_ZONE, TSStatusCode.SET_TIME_ZONE_ERROR);
    }
  }

  @Override
  public ServerProperties getProperties() {
    ServerProperties properties = new ServerProperties();
    properties.setVersion(IoTDBConstant.VERSION);
    LOGGER.info("IoTDB server version: {}", IoTDBConstant.VERSION);
    properties.setSupportedTimeAggregationOperations(new ArrayList<>());
    properties.getSupportedTimeAggregationOperations().add(IoTDBConstant.MAX_TIME);
    properties.getSupportedTimeAggregationOperations().add(IoTDBConstant.MIN_TIME);
    properties.setTimestampPrecision(
        IoTDBDescriptor.getInstance().getConfig().getTimestampPrecision());
    properties.setMaxConcurrentClientNum(
        IoTDBDescriptor.getInstance().getConfig().getRpcMaxConcurrentClientNum());
    properties.setWatermarkSecretKey(
        IoTDBDescriptor.getInstance().getConfig().getWatermarkSecretKey());
    properties.setWatermarkBitString(
        IoTDBDescriptor.getInstance().getConfig().getWatermarkBitString());
    properties.setWatermarkParamMarkRate(
        IoTDBDescriptor.getInstance().getConfig().getWatermarkParamMarkRate());
    properties.setWatermarkParamMaxRightBit(
        IoTDBDescriptor.getInstance().getConfig().getWatermarkParamMaxRightBit());
    properties.setIsReadOnly(IoTDBDescriptor.getInstance().getConfig().isReadOnly());
    properties.setThriftMaxFrameSize(
        IoTDBDescriptor.getInstance().getConfig().getThriftMaxFrameSize());
    return properties;
  }

  @Override
  public TSStatus insertRecords(TSInsertRecordsReq req) {
    if (!checkLogin(req.getSessionId())) {
      return getNotLoggedInStatus();
    }

    if (AUDIT_LOGGER.isDebugEnabled()) {
      AUDIT_LOGGER.debug(
          "Session {} insertRecords, first device {}, first time {}",
          sessionManager.getCurrSessionId(),
          req.prefixPaths.get(0),
          req.getTimestamps().get(0));
    }
    boolean allCheckSuccess = true;
    InsertRowsPlan insertRowsPlan = new InsertRowsPlan();
    for (int i = 0; i < req.prefixPaths.size(); i++) {
      try {
        InsertRowPlan plan =
            new InsertRowPlan(
                new PartialPath(req.getPrefixPaths().get(i)),
                req.getTimestamps().get(i),
                req.getMeasurementsList().get(i).toArray(new String[0]),
                req.valuesList.get(i),
                req.isAligned);
        TSStatus status = checkAuthority(plan, req.getSessionId());
        if (status != null) {
          insertRowsPlan.getResults().put(i, status);
          allCheckSuccess = false;
        }
        insertRowsPlan.addOneInsertRowPlan(plan, i);
      } catch (IoTDBException e) {
        allCheckSuccess = false;
        insertRowsPlan
            .getResults()
            .put(i, onIoTDBException(e, OperationType.INSERT_RECORDS, e.getErrorCode()));
      } catch (Exception e) {
        allCheckSuccess = false;
        insertRowsPlan
            .getResults()
            .put(
                i,
                onNPEOrUnexpectedException(
                    e, OperationType.INSERT_RECORDS, TSStatusCode.INTERNAL_SERVER_ERROR));
      }
    }
    TSStatus tsStatus = executeNonQueryPlan(insertRowsPlan);

    return judgeFinalTsStatus(
        allCheckSuccess, tsStatus, insertRowsPlan.getResults(), req.prefixPaths.size());
  }

  private TSStatus judgeFinalTsStatus(
      boolean allCheckSuccess,
      TSStatus executeTsStatus,
      Map<Integer, TSStatus> checkTsStatus,
      int totalRowCount) {

    if (allCheckSuccess) {
      return executeTsStatus;
    }

    if (executeTsStatus.subStatus == null) {
      TSStatus[] tmpSubTsStatus = new TSStatus[totalRowCount];
      Arrays.fill(tmpSubTsStatus, RpcUtils.SUCCESS_STATUS);
      executeTsStatus.subStatus = Arrays.asList(tmpSubTsStatus);
    }
    for (Entry<Integer, TSStatus> entry : checkTsStatus.entrySet()) {
      executeTsStatus.subStatus.set(entry.getKey(), entry.getValue());
    }
    return RpcUtils.getStatus(executeTsStatus.subStatus);
  }

  @Override
  public TSStatus insertRecordsOfOneDevice(TSInsertRecordsOfOneDeviceReq req) {
    if (!checkLogin(req.getSessionId())) {
      return getNotLoggedInStatus();
    }

    if (AUDIT_LOGGER.isDebugEnabled()) {
      AUDIT_LOGGER.debug(
          "Session {} insertRecords, device {}, first time {}",
          sessionManager.getCurrSessionId(),
          req.prefixPath,
          req.getTimestamps().get(0));
    }

    List<TSStatus> statusList = new ArrayList<>();
    try {
      InsertRowsOfOneDevicePlan plan =
          new InsertRowsOfOneDevicePlan(
              new PartialPath(req.getPrefixPath()),
              req.getTimestamps().toArray(new Long[0]),
              req.getMeasurementsList(),
              req.getValuesList().toArray(new ByteBuffer[0]),
              req.isAligned);
      TSStatus status = checkAuthority(plan, req.getSessionId());
      statusList.add(status != null ? status : executeNonQueryPlan(plan));
    } catch (IoTDBException e) {
      statusList.add(
          onIoTDBException(e, OperationType.INSERT_RECORDS_OF_ONE_DEVICE, e.getErrorCode()));
    } catch (Exception e) {
      statusList.add(
          onNPEOrUnexpectedException(
              e, OperationType.INSERT_RECORDS_OF_ONE_DEVICE, TSStatusCode.INTERNAL_SERVER_ERROR));
    }

    TSStatus resp = RpcUtils.getStatus(statusList);
    for (TSStatus status : resp.subStatus) {
      if (status.code != TSStatusCode.SUCCESS_STATUS.getStatusCode()) {
        return resp;
      }
    }

    resp.setCode(TSStatusCode.SUCCESS_STATUS.getStatusCode());

    return resp;
  }

  @Override
  public TSStatus insertStringRecords(TSInsertStringRecordsReq req) {
    if (!checkLogin(req.getSessionId())) {
      return getNotLoggedInStatus();
    }

    if (AUDIT_LOGGER.isDebugEnabled()) {
      AUDIT_LOGGER.debug(
          "Session {} insertRecords, first device {}, first time {}",
          sessionManager.getCurrSessionId(),
          req.prefixPaths.get(0),
          req.getTimestamps().get(0));
    }

    boolean allCheckSuccess = true;
    InsertRowsPlan insertRowsPlan = new InsertRowsPlan();
    for (int i = 0; i < req.prefixPaths.size(); i++) {
      InsertRowPlan plan = new InsertRowPlan();
      try {
        plan.setDeviceId(new PartialPath(req.getPrefixPaths().get(i)));
        plan.setTime(req.getTimestamps().get(i));
        addMeasurementAndValue(plan, req.getMeasurementsList().get(i), req.getValuesList().get(i));
        plan.setDataTypes(new TSDataType[plan.getMeasurements().length]);
        plan.setNeedInferType(true);
        plan.setAligned(req.isAligned);
        TSStatus status = checkAuthority(plan, req.getSessionId());

        if (status != null) {
          insertRowsPlan.getResults().put(i, status);
          allCheckSuccess = false;
        }
        insertRowsPlan.addOneInsertRowPlan(plan, i);
      } catch (IoTDBException e) {
        insertRowsPlan
            .getResults()
            .put(i, onIoTDBException(e, OperationType.INSERT_STRING_RECORDS, e.getErrorCode()));
        allCheckSuccess = false;
      } catch (Exception e) {
        insertRowsPlan
            .getResults()
            .put(
                i,
                onNPEOrUnexpectedException(
                    e, OperationType.INSERT_STRING_RECORDS, TSStatusCode.INTERNAL_SERVER_ERROR));
        allCheckSuccess = false;
      }
    }
    TSStatus tsStatus = executeNonQueryPlan(insertRowsPlan);

    return judgeFinalTsStatus(
        allCheckSuccess, tsStatus, insertRowsPlan.getResults(), req.prefixPaths.size());
  }

  private void addMeasurementAndValue(
      InsertRowPlan insertRowPlan, List<String> measurements, List<String> values) {
    List<String> newMeasurements = new ArrayList<>(measurements.size());
    List<Object> newValues = new ArrayList<>(values.size());

    for (int i = 0; i < measurements.size(); ++i) {
      String value = values.get(i);
      if (value.isEmpty()) {
        continue;
      }
      newMeasurements.add(measurements.get(i));
      newValues.add(value);
    }

    insertRowPlan.setValues(newValues.toArray(new Object[0]));
    insertRowPlan.setMeasurements(newMeasurements.toArray(new String[0]));
  }

  @Override
  public TSStatus testInsertTablet(TSInsertTabletReq req) {
    LOGGER.debug("Test insert batch request receive.");
    return RpcUtils.getStatus(TSStatusCode.SUCCESS_STATUS);
  }

  @Override
  public TSStatus testInsertTablets(TSInsertTabletsReq req) {
    LOGGER.debug("Test insert batch request receive.");
    return RpcUtils.getStatus(TSStatusCode.SUCCESS_STATUS);
  }

  @Override
  public TSStatus testInsertRecord(TSInsertRecordReq req) {
    LOGGER.debug("Test insert row request receive.");
    return RpcUtils.getStatus(TSStatusCode.SUCCESS_STATUS);
  }

  @Override
  public TSStatus testInsertStringRecord(TSInsertStringRecordReq req) {
    LOGGER.debug("Test insert string record request receive.");
    return RpcUtils.getStatus(TSStatusCode.SUCCESS_STATUS);
  }

  @Override
  public TSStatus testInsertRecords(TSInsertRecordsReq req) {
    LOGGER.debug("Test insert row in batch request receive.");
    return RpcUtils.getStatus(TSStatusCode.SUCCESS_STATUS);
  }

  @Override
  public TSStatus testInsertRecordsOfOneDevice(TSInsertRecordsOfOneDeviceReq req) {
    LOGGER.debug("Test insert rows in batch request receive.");
    return RpcUtils.getStatus(TSStatusCode.SUCCESS_STATUS);
  }

  @Override
  public TSStatus testInsertStringRecords(TSInsertStringRecordsReq req) {
    LOGGER.debug("Test insert string records request receive.");
    return RpcUtils.getStatus(TSStatusCode.SUCCESS_STATUS);
  }

  @Override
  public TSStatus insertRecord(TSInsertRecordReq req) {
    try {
      if (!checkLogin(req.getSessionId())) {
        return getNotLoggedInStatus();
      }

      AUDIT_LOGGER.debug(
          "Session {} insertRecord, device {}, time {}",
          sessionManager.getCurrSessionId(),
          req.getPrefixPath(),
          req.getTimestamp());

      InsertRowPlan plan =
          new InsertRowPlan(
              new PartialPath(req.getPrefixPath()),
              req.getTimestamp(),
              req.getMeasurements().toArray(new String[0]),
              req.values,
              req.isAligned);
      TSStatus status = checkAuthority(plan, req.getSessionId());
      return status != null ? status : executeNonQueryPlan(plan);
    } catch (IoTDBException e) {
      return onIoTDBException(e, OperationType.INSERT_RECORD, e.getErrorCode());
    } catch (Exception e) {
      return onNPEOrUnexpectedException(
          e, OperationType.INSERT_RECORD, TSStatusCode.EXECUTE_STATEMENT_ERROR);
    }
  }

  @Override
  public TSStatus insertStringRecord(TSInsertStringRecordReq req) {
    try {
      if (!checkLogin(req.getSessionId())) {
        return getNotLoggedInStatus();
      }

      AUDIT_LOGGER.debug(
          "Session {} insertRecord, device {}, time {}",
          sessionManager.getCurrSessionId(),
          req.getPrefixPath(),
          req.getTimestamp());

      InsertRowPlan plan = new InsertRowPlan();
      plan.setDeviceId(new PartialPath(req.getPrefixPath()));
      plan.setTime(req.getTimestamp());
      plan.setMeasurements(req.getMeasurements().toArray(new String[0]));
      plan.setDataTypes(new TSDataType[plan.getMeasurements().length]);
      plan.setValues(req.getValues().toArray(new Object[0]));
      plan.setNeedInferType(true);
      plan.setAligned(req.isAligned);
      TSStatus status = checkAuthority(plan, req.getSessionId());
      return status != null ? status : executeNonQueryPlan(plan);
    } catch (IoTDBException e) {
      return onIoTDBException(e, OperationType.INSERT_STRING_RECORD, e.getErrorCode());
    } catch (Exception e) {
      return onNPEOrUnexpectedException(
          e, OperationType.INSERT_STRING_RECORD, TSStatusCode.EXECUTE_STATEMENT_ERROR);
    }
  }

  @Override
  public TSStatus deleteData(TSDeleteDataReq req) {
    try {
      if (!checkLogin(req.getSessionId())) {
        return getNotLoggedInStatus();
      }

      DeletePlan plan = new DeletePlan();
      plan.setDeleteStartTime(req.getStartTime());
      plan.setDeleteEndTime(req.getEndTime());
      List<PartialPath> paths = new ArrayList<>();
      for (String path : req.getPaths()) {
        paths.add(new PartialPath(path));
      }
      plan.addPaths(paths);
      TSStatus status = checkAuthority(plan, req.getSessionId());

      return status != null ? new TSStatus(status) : new TSStatus(executeNonQueryPlan(plan));
    } catch (IoTDBException e) {
      return onIoTDBException(e, OperationType.DELETE_DATA, e.getErrorCode());
    } catch (Exception e) {
      return onNPEOrUnexpectedException(
          e, OperationType.DELETE_DATA, TSStatusCode.EXECUTE_STATEMENT_ERROR);
    }
  }

  @Override
  public TSStatus insertTablet(TSInsertTabletReq req) {
    long t1 = System.currentTimeMillis();
    try {
      if (!checkLogin(req.getSessionId())) {
        return getNotLoggedInStatus();
      }

      InsertTabletPlan insertTabletPlan =
          new InsertTabletPlan(new PartialPath(req.getPrefixPath()), req.measurements);
      insertTabletPlan.setTimes(QueryDataSetUtils.readTimesFromBuffer(req.timestamps, req.size));
      insertTabletPlan.setColumns(
          QueryDataSetUtils.readValuesFromBuffer(
              req.values, req.types, req.types.size(), req.size));
      insertTabletPlan.setBitMaps(
          QueryDataSetUtils.readBitMapsFromBuffer(req.values, req.types.size(), req.size));
      insertTabletPlan.setRowCount(req.size);
      insertTabletPlan.setDataTypes(req.types);
      insertTabletPlan.setAligned(req.isAligned);
      TSStatus status = checkAuthority(insertTabletPlan, req.getSessionId());

      return status != null ? status : executeNonQueryPlan(insertTabletPlan);
    } catch (IoTDBException e) {
      return onIoTDBException(e, OperationType.INSERT_TABLET, e.getErrorCode());
    } catch (Exception e) {
      return onNPEOrUnexpectedException(
          e, OperationType.INSERT_TABLET, TSStatusCode.EXECUTE_STATEMENT_ERROR);
    } finally {
      Measurement.INSTANCE.addOperationLatency(Operation.EXECUTE_RPC_BATCH_INSERT, t1);
    }
  }

  @Override
  public TSStatus insertTablets(TSInsertTabletsReq req) {
    long t1 = System.currentTimeMillis();
    try {
      if (!checkLogin(req.getSessionId())) {
        return getNotLoggedInStatus();
      }

      return insertTabletsInternally(req);
    } catch (IoTDBException e) {
      return onIoTDBException(e, OperationType.INSERT_TABLETS, e.getErrorCode());
    } catch (NullPointerException e) {
      LOGGER.error("{}: error occurs when insertTablets", IoTDBConstant.GLOBAL_DB_NAME, e);
      return RpcUtils.getStatus(TSStatusCode.EXECUTE_STATEMENT_ERROR);
    } catch (Exception e) {
      return onNPEOrUnexpectedException(
          e, OperationType.INSERT_TABLETS, TSStatusCode.EXECUTE_STATEMENT_ERROR);
    } finally {
      Measurement.INSTANCE.addOperationLatency(Operation.EXECUTE_RPC_BATCH_INSERT, t1);
    }
  }

  private InsertTabletPlan constructInsertTabletPlan(TSInsertTabletsReq req, int i)
      throws IllegalPathException {
    InsertTabletPlan insertTabletPlan =
        new InsertTabletPlan(new PartialPath(req.prefixPaths.get(i)), req.measurementsList.get(i));
    insertTabletPlan.setTimes(
        QueryDataSetUtils.readTimesFromBuffer(req.timestampsList.get(i), req.sizeList.get(i)));
    insertTabletPlan.setColumns(
        QueryDataSetUtils.readValuesFromBuffer(
            req.valuesList.get(i),
            req.typesList.get(i),
            req.measurementsList.get(i).size(),
            req.sizeList.get(i)));
    insertTabletPlan.setBitMaps(
        QueryDataSetUtils.readBitMapsFromBuffer(
            req.valuesList.get(i), req.measurementsList.get(i).size(), req.sizeList.get(i)));
    insertTabletPlan.setRowCount(req.sizeList.get(i));
    insertTabletPlan.setDataTypes(req.typesList.get(i));
    insertTabletPlan.setAligned(req.isAligned);
    return insertTabletPlan;
  }

  /** construct one InsertMultiTabletPlan and process it */
  public TSStatus insertTabletsInternally(TSInsertTabletsReq req) throws IllegalPathException {
    List<InsertTabletPlan> insertTabletPlanList = new ArrayList<>();
    InsertMultiTabletPlan insertMultiTabletPlan = new InsertMultiTabletPlan();
    for (int i = 0; i < req.prefixPaths.size(); i++) {
      InsertTabletPlan insertTabletPlan = constructInsertTabletPlan(req, i);
      TSStatus status = checkAuthority(insertTabletPlan, req.getSessionId());
      if (status != null) {
        // not authorized
        insertMultiTabletPlan.getResults().put(i, status);
      }
      insertTabletPlanList.add(insertTabletPlan);
    }

    insertMultiTabletPlan.setInsertTabletPlanList(insertTabletPlanList);
    return executeNonQueryPlan(insertMultiTabletPlan);
  }

  @Override
  public TSStatus setStorageGroup(long sessionId, String storageGroup) {
    try {
      if (!checkLogin(sessionId)) {
        return getNotLoggedInStatus();
      }

      SetStorageGroupPlan plan = new SetStorageGroupPlan(new PartialPath(storageGroup));
      TSStatus status = checkAuthority(plan, sessionId);

      return status != null ? status : executeNonQueryPlan(plan);
    } catch (IoTDBException e) {
      return onIoTDBException(e, OperationType.SET_STORAGE_GROUP, e.getErrorCode());
    } catch (Exception e) {
      return onNPEOrUnexpectedException(
          e, OperationType.SET_STORAGE_GROUP, TSStatusCode.EXECUTE_STATEMENT_ERROR);
    }
  }

  @Override
  public TSStatus deleteStorageGroups(long sessionId, List<String> storageGroups) {
    try {
      if (!checkLogin(sessionId)) {
        return getNotLoggedInStatus();
      }

      List<PartialPath> storageGroupList = new ArrayList<>();
      for (String storageGroup : storageGroups) {
        storageGroupList.add(new PartialPath(storageGroup));
      }
      DeleteStorageGroupPlan plan = new DeleteStorageGroupPlan(storageGroupList);
      TSStatus status = checkAuthority(plan, sessionId);
      return status != null ? status : executeNonQueryPlan(plan);
    } catch (IoTDBException e) {
      return onIoTDBException(e, OperationType.DELETE_STORAGE_GROUPS, e.getErrorCode());
    } catch (Exception e) {
      return onNPEOrUnexpectedException(
          e, OperationType.DELETE_STORAGE_GROUPS, TSStatusCode.EXECUTE_STATEMENT_ERROR);
    }
  }

  @Override
  public TSStatus createTimeseries(TSCreateTimeseriesReq req) {
    try {
      if (!checkLogin(req.getSessionId())) {
        return getNotLoggedInStatus();
      }

      if (AUDIT_LOGGER.isDebugEnabled()) {
        AUDIT_LOGGER.debug(
            "Session-{} create timeseries {}", sessionManager.getCurrSessionId(), req.getPath());
      }

      CreateTimeSeriesPlan plan =
          new CreateTimeSeriesPlan(
              new PartialPath(req.path),
              TSDataType.values()[req.dataType],
              TSEncoding.values()[req.encoding],
              CompressionType.values()[req.compressor],
              req.props,
              req.tags,
              req.attributes,
              req.measurementAlias);
      TSStatus status = checkAuthority(plan, req.getSessionId());
      return status != null ? status : executeNonQueryPlan(plan);
    } catch (IoTDBException e) {
      return onIoTDBException(e, OperationType.CREATE_TIMESERIES, e.getErrorCode());
    } catch (Exception e) {
      return onNPEOrUnexpectedException(
          e, OperationType.CREATE_TIMESERIES, TSStatusCode.EXECUTE_STATEMENT_ERROR);
    }
  }

  @Override
  public TSStatus createAlignedTimeseries(TSCreateAlignedTimeseriesReq req) {
    try {
      if (!checkLogin(req.getSessionId())) {
        return getNotLoggedInStatus();
      }

      // if measurements.size() == 1, convert to create timeseries
      if (req.measurements.size() == 1) {
        return createTimeseries(
            new TSCreateTimeseriesReq(
                req.sessionId,
                req.prefixPath + "." + req.measurements.get(0),
                req.dataTypes.get(0),
                req.encodings.get(0),
                req.compressor));
      }

      if (AUDIT_LOGGER.isDebugEnabled()) {
        AUDIT_LOGGER.debug(
            "Session-{} create aligned timeseries {}.{}",
            sessionManager.getCurrSessionId(),
            req.getPrefixPath(),
            req.getMeasurements());
      }

      List<TSDataType> dataTypes = new ArrayList<>();
      for (int dataType : req.dataTypes) {
        dataTypes.add(TSDataType.values()[dataType]);
      }
      List<TSEncoding> encodings = new ArrayList<>();
      for (int encoding : req.encodings) {
        encodings.add(TSEncoding.values()[encoding]);
      }

      CreateAlignedTimeSeriesPlan plan =
          new CreateAlignedTimeSeriesPlan(
              new PartialPath(req.prefixPath),
              req.measurements,
              dataTypes,
              encodings,
              CompressionType.values()[req.compressor],
              req.measurementAlias);
      TSStatus status = checkAuthority(plan, req.getSessionId());
      return status != null ? status : executeNonQueryPlan(plan);
    } catch (IoTDBException e) {
      return onIoTDBException(e, OperationType.CREATE_ALIGNED_TIMESERIES, e.getErrorCode());
    } catch (Exception e) {
      return onNPEOrUnexpectedException(
          e, OperationType.CREATE_ALIGNED_TIMESERIES, TSStatusCode.EXECUTE_STATEMENT_ERROR);
    }
  }

  @SuppressWarnings("squid:S3776") // Suppress high Cognitive Complexity warning
  @Override
  public TSStatus createMultiTimeseries(TSCreateMultiTimeseriesReq req) {
    try {
      if (!checkLogin(req.getSessionId())) {
        return getNotLoggedInStatus();
      }

      if (AUDIT_LOGGER.isDebugEnabled()) {
        AUDIT_LOGGER.debug(
            "Session-{} create {} timeseries, the first is {}",
            sessionManager.getCurrSessionId(),
            req.getPaths().size(),
            req.getPaths().get(0));
      }

      CreateMultiTimeSeriesPlan multiPlan = new CreateMultiTimeSeriesPlan();
      List<PartialPath> paths = new ArrayList<>(req.paths.size());
      List<TSDataType> dataTypes = new ArrayList<>(req.dataTypes.size());
      List<TSEncoding> encodings = new ArrayList<>(req.dataTypes.size());
      List<CompressionType> compressors = new ArrayList<>(req.paths.size());
      List<String> alias = null;
      if (req.measurementAliasList != null) {
        alias = new ArrayList<>(req.paths.size());
      }
      List<Map<String, String>> props = null;
      if (req.propsList != null) {
        props = new ArrayList<>(req.paths.size());
      }
      List<Map<String, String>> tags = null;
      if (req.tagsList != null) {
        tags = new ArrayList<>(req.paths.size());
      }
      List<Map<String, String>> attributes = null;
      if (req.attributesList != null) {
        attributes = new ArrayList<>(req.paths.size());
      }

      // for authority check
      CreateTimeSeriesPlan plan = new CreateTimeSeriesPlan();
      for (int i = 0; i < req.paths.size(); i++) {
        plan.setPath(new PartialPath(req.paths.get(i)));
        TSStatus status = checkAuthority(plan, req.getSessionId());
        if (status != null) {
          // not authorized
          multiPlan.getResults().put(i, status);
        }

        paths.add(new PartialPath(req.paths.get(i)));
        compressors.add(CompressionType.values()[req.compressors.get(i)]);
        if (alias != null) {
          alias.add(req.measurementAliasList.get(i));
        }
        if (props != null) {
          props.add(req.propsList.get(i));
        }
        if (tags != null) {
          tags.add(req.tagsList.get(i));
        }
        if (attributes != null) {
          attributes.add(req.attributesList.get(i));
        }
      }
      for (int i = 0; i < req.dataTypes.size(); i++) {
        dataTypes.add(TSDataType.values()[req.dataTypes.get(i)]);
        encodings.add(TSEncoding.values()[req.encodings.get(i)]);
      }

      multiPlan.setPaths(paths);
      multiPlan.setDataTypes(dataTypes);
      multiPlan.setEncodings(encodings);
      multiPlan.setCompressors(compressors);
      multiPlan.setAlias(alias);
      multiPlan.setProps(props);
      multiPlan.setTags(tags);
      multiPlan.setAttributes(attributes);
      multiPlan.setIndexes(new ArrayList<>());

      return executeNonQueryPlan(multiPlan);
    } catch (IoTDBException e) {
      return onIoTDBException(e, OperationType.CREATE_MULTI_TIMESERIES, e.getErrorCode());
    } catch (Exception e) {
      LOGGER.error("creating multi timeseries fails", e);
      return onNPEOrUnexpectedException(
          e, OperationType.CREATE_MULTI_TIMESERIES, TSStatusCode.EXECUTE_STATEMENT_ERROR);
    }
  }

  @Override
  public TSStatus deleteTimeseries(long sessionId, List<String> paths) {
    try {
      if (!checkLogin(sessionId)) {
        return getNotLoggedInStatus();
      }

      List<PartialPath> pathList = new ArrayList<>();
      for (String path : paths) {
        pathList.add(new PartialPath(path));
      }
      DeleteTimeSeriesPlan plan = new DeleteTimeSeriesPlan(pathList);
      TSStatus status = checkAuthority(plan, sessionId);
      return status != null ? status : executeNonQueryPlan(plan);
    } catch (IoTDBException e) {
      return onIoTDBException(e, OperationType.DELETE_TIMESERIES, e.getErrorCode());
    } catch (Exception e) {
      return onNPEOrUnexpectedException(
          e, OperationType.DELETE_TIMESERIES, TSStatusCode.EXECUTE_STATEMENT_ERROR);
    }
  }

  @Override
  public long requestStatementId(long sessionId) {
    return sessionManager.requestStatementId(sessionId);
  }

  @Override
  public TSStatus createSchemaTemplate(TSCreateSchemaTemplateReq req) throws TException {
    try {
      if (!checkLogin(req.getSessionId())) {
        return getNotLoggedInStatus();
      }

      if (AUDIT_LOGGER.isDebugEnabled()) {
        AUDIT_LOGGER.debug(
            "Session-{} create device template {}.{}.{}.{}.{}.{}",
            sessionManager.getCurrSessionId(),
            req.getName(),
            req.getSchemaNames(),
            req.getMeasurements(),
            req.getDataTypes(),
            req.getEncodings(),
            req.getCompressors());
      }

      CreateTemplatePlan plan;
      if (req.getMeasurements().size() == 0) {
        // Construct plan from serialized request
        ByteBuffer buffer = ByteBuffer.wrap(req.getSerializedTemplate());
        plan = CreateTemplatePlan.deserializeFromReq(buffer);
      } else {
        int size = req.getMeasurementsSize();
        String[][] measurements = new String[size][];
        TSDataType[][] dataTypes = new TSDataType[size][];
        TSEncoding[][] encodings = new TSEncoding[size][];
        CompressionType[][] compressionTypes = new CompressionType[size][];

        for (int i = 0; i < size; i++) {
          int alignedSize = req.getMeasurements().get(i).size();
          measurements[i] = new String[alignedSize];
          dataTypes[i] = new TSDataType[alignedSize];
          encodings[i] = new TSEncoding[alignedSize];
          compressionTypes[i] = new CompressionType[alignedSize];
          for (int j = 0; j < alignedSize; j++) {
            measurements[i][j] = req.getMeasurements().get(i).get(j);
            dataTypes[i][j] = TSDataType.values()[req.getDataTypes().get(i).get(j)];
            encodings[i][j] = TSEncoding.values()[req.getEncodings().get(i).get(j)];
            compressionTypes[i][j] = CompressionType.values()[req.getCompressors().get(i).get(j)];
          }
        }

        plan =
            new CreateTemplatePlan(
                req.getName(), measurements, dataTypes, encodings, compressionTypes);
      }
      TSStatus status = checkAuthority(plan, req.getSessionId());
      return status != null ? status : executeNonQueryPlan(plan);
    } catch (Exception e) {
      return onNPEOrUnexpectedException(
          e, OperationType.CREATE_SCHEMA_TEMPLATE, TSStatusCode.EXECUTE_STATEMENT_ERROR);
    }
  }

  @Override
  public TSStatus appendSchemaTemplate(TSAppendSchemaTemplateReq req) throws TException {
    int size = req.getMeasurementsSize();
    String[] measurements = new String[size];
    TSDataType[] dataTypes = new TSDataType[size];
    TSEncoding[] encodings = new TSEncoding[size];
    CompressionType[] compressionTypes = new CompressionType[size];

    for (int i = 0; i < req.getDataTypesSize(); i++) {
      measurements[i] = req.getMeasurements().get(i);
      dataTypes[i] = TSDataType.values()[req.getDataTypes().get(i)];
      encodings[i] = TSEncoding.values()[req.getEncodings().get(i)];
      compressionTypes[i] = CompressionType.values()[req.getCompressors().get(i)];
    }

    AppendTemplatePlan plan =
        new AppendTemplatePlan(
            req.getName(), req.isAligned, measurements, dataTypes, encodings, compressionTypes);
    TSStatus status = checkAuthority(plan, req.getSessionId());
    return status != null ? status : executeNonQueryPlan(plan);
  }

  @Override
  public TSStatus pruneSchemaTemplate(TSPruneSchemaTemplateReq req) throws TException {
    PruneTemplatePlan plan =
        new PruneTemplatePlan(req.getName(), Collections.singletonList(req.getPath()));
    TSStatus status = checkAuthority(plan, req.getSessionId());
    return status != null ? status : executeNonQueryPlan(plan);
  }

  @Override
  public TSQueryTemplateResp querySchemaTemplate(TSQueryTemplateReq req) throws TException {
    try {
      TSQueryTemplateResp resp = new TSQueryTemplateResp();
      String path;
      switch (TemplateQueryType.values()[req.getQueryType()]) {
        case COUNT_MEASUREMENTS:
          resp.setQueryType(TemplateQueryType.COUNT_MEASUREMENTS.ordinal());
          resp.setCount(IoTDB.metaManager.countMeasurementsInTemplate(req.name));
          break;
        case IS_MEASUREMENT:
          path = req.getMeasurement();
          resp.setQueryType(TemplateQueryType.IS_MEASUREMENT.ordinal());
          resp.setResult(IoTDB.metaManager.isMeasurementInTemplate(req.name, path));
          break;
        case PATH_EXIST:
          path = req.getMeasurement();
          resp.setQueryType(TemplateQueryType.PATH_EXIST.ordinal());
          resp.setResult(IoTDB.metaManager.isPathExistsInTemplate(req.name, path));
          break;
        case SHOW_MEASUREMENTS:
          path = req.getMeasurement();
          resp.setQueryType(TemplateQueryType.SHOW_MEASUREMENTS.ordinal());
          resp.setMeasurements(IoTDB.metaManager.getMeasurementsInTemplate(req.name, path));
          break;
      }
      resp.setStatus(RpcUtils.getStatus(TSStatusCode.SUCCESS_STATUS, "Execute successfully"));
      return resp;
    } catch (MetadataException e) {
      e.printStackTrace();
    }
    return null;
  }

  @Override
  public TSStatus setSchemaTemplate(TSSetSchemaTemplateReq req) throws TException {
    if (!checkLogin(req.getSessionId())) {
      return getNotLoggedInStatus();
    }

    if (AUDIT_LOGGER.isDebugEnabled()) {
      AUDIT_LOGGER.debug(
          "Session-{} set device template {}.{}",
          sessionManager.getCurrSessionId(),
          req.getTemplateName(),
          req.getPrefixPath());
    }

    SetSchemaTemplatePlan plan = new SetSchemaTemplatePlan(req.templateName, req.prefixPath);
    TSStatus status = checkAuthority(plan, req.getSessionId());
    return status != null ? status : executeNonQueryPlan(plan);
  }

  @Override
  public TSStatus unsetSchemaTemplate(TSUnsetSchemaTemplateReq req) throws TException {
    if (!checkLogin(req.getSessionId())) {
      return getNotLoggedInStatus();
    }

    if (AUDIT_LOGGER.isDebugEnabled()) {
      AUDIT_LOGGER.debug(
          "Session-{} unset device template {}.{}",
          sessionManager.getCurrSessionId(),
          req.getPrefixPath(),
          req.getTemplateName());
    }

    UnsetSchemaTemplatePlan plan = new UnsetSchemaTemplatePlan(req.prefixPath, req.templateName);
    TSStatus status = checkAuthority(plan, req.getSessionId());
    return status != null ? status : executeNonQueryPlan(plan);
  }

<<<<<<< HEAD
  private TSStatus checkAuthority(PhysicalPlan plan, long sessionId) {
    List<? extends PartialPath> paths = plan.getPaths();
    try {
      if (!checkAuthorization(paths, plan, sessionManager.getUsername(sessionId))) {
        return RpcUtils.getStatus(
            TSStatusCode.NO_PERMISSION_ERROR,
            "No permissions for this operation " + plan.getOperatorType());
      }
    } catch (AuthException e) {
      LOGGER.warn("meet error while checking authorization.", e);
      return RpcUtils.getStatus(TSStatusCode.UNINITIALIZED_AUTH_ERROR, e.getMessage());
    } catch (Exception e) {
      return onNPEOrUnexpectedException(
          e, OperationType.CHECK_AUTHORITY, TSStatusCode.EXECUTE_STATEMENT_ERROR);
    }
    return null;
  }

=======
>>>>>>> 44fccddf
  protected TSStatus executeNonQueryPlan(PhysicalPlan plan) {
    try {
      return executeNonQuery(plan)
          ? RpcUtils.getStatus(TSStatusCode.SUCCESS_STATUS, "Execute successfully")
          : RpcUtils.getStatus(TSStatusCode.EXECUTE_STATEMENT_ERROR);
    } catch (Exception e) {
      return onNonQueryException(e, OperationType.EXECUTE_NON_QUERY_PLAN);
    }
<<<<<<< HEAD

    return isSuccessful
        ? RpcUtils.getStatus(TSStatusCode.SUCCESS_STATUS, "Execute successfully")
        : RpcUtils.getStatus(TSStatusCode.EXECUTE_STATEMENT_ERROR);
  }

  private boolean executeNonQuery(PhysicalPlan plan)
      throws QueryProcessException, StorageGroupNotSetException, StorageEngineException {
    if (!(plan instanceof SetSystemModePlan)
        && !(plan instanceof FlushPlan)
        && IoTDBDescriptor.getInstance().getConfig().isReadOnly()) {
      throw new QueryProcessException(
          "Current system mode is read-only, does not support non-query operation");
    }
    return executor.processNonQuery(plan);
  }

  private TSStatus onQueryException(Exception e, String operation) {
    TSStatus status = tryCatchQueryException(e);
    return status != null
        ? status
        : onNPEOrUnexpectedException(e, operation, TSStatusCode.INTERNAL_SERVER_ERROR);
  }

  private TSStatus onQueryException(Exception e, OperationType operation) {
    return onQueryException(e, operation.getName());
  }

  private TSStatus tryCatchQueryException(Exception e) {
    if (e instanceof QueryTimeoutRuntimeException) {
      DETAILED_FAILURE_QUERY_TRACE_LOGGER.warn(e.getMessage(), e);
      return RpcUtils.getStatus(TSStatusCode.TIME_OUT, getRootCause(e));
    } else if (e instanceof ParseCancellationException) {
      DETAILED_FAILURE_QUERY_TRACE_LOGGER.warn(INFO_PARSING_SQL_ERROR, e);
      return RpcUtils.getStatus(
          TSStatusCode.SQL_PARSE_ERROR, INFO_PARSING_SQL_ERROR + getRootCause(e));
    } else if (e instanceof SQLParserException) {
      DETAILED_FAILURE_QUERY_TRACE_LOGGER.warn(INFO_CHECK_METADATA_ERROR, e);
      return RpcUtils.getStatus(
          TSStatusCode.METADATA_ERROR, INFO_CHECK_METADATA_ERROR + getRootCause(e));
    } else if (e instanceof QueryProcessException) {
      DETAILED_FAILURE_QUERY_TRACE_LOGGER.warn(INFO_QUERY_PROCESS_ERROR, e);
      return RpcUtils.getStatus(
          TSStatusCode.QUERY_PROCESS_ERROR, INFO_QUERY_PROCESS_ERROR + getRootCause(e));
    } else if (e instanceof QueryInBatchStatementException) {
      DETAILED_FAILURE_QUERY_TRACE_LOGGER.warn(INFO_NOT_ALLOWED_IN_BATCH_ERROR, e);
      return RpcUtils.getStatus(
          TSStatusCode.QUERY_NOT_ALLOWED, INFO_NOT_ALLOWED_IN_BATCH_ERROR + getRootCause(e));
    } else if (e instanceof IoTDBException && !(e instanceof StorageGroupNotReadyException)) {
      DETAILED_FAILURE_QUERY_TRACE_LOGGER.warn(INFO_QUERY_PROCESS_ERROR, e);
      return RpcUtils.getStatus(((IoTDBException) e).getErrorCode(), getRootCause(e));
    }
    return null;
  }

  private TSStatus onNonQueryException(Exception e, String operation) {
    TSStatus status = tryCatchNonQueryException(e);
    return status != null
        ? status
        : onNPEOrUnexpectedException(e, operation, TSStatusCode.INTERNAL_SERVER_ERROR);
  }

  private TSStatus onNonQueryException(Exception e, OperationType operation) {
    return onNonQueryException(e, operation.getName());
  }

  private TSStatus tryCatchNonQueryException(Exception e) {
    String message = "Exception occurred while processing non-query. ";
    if (e instanceof BatchProcessException) {
      LOGGER.warn(message, e);
      return RpcUtils.getStatus(Arrays.asList(((BatchProcessException) e).getFailingStatus()));
    } else if (e instanceof IoTDBException && !(e instanceof StorageGroupNotReadyException)) {
      if (((IoTDBException) e).isUserException()) {
        LOGGER.warn(message + e.getMessage());
      } else {
        LOGGER.warn(message, e);
      }
      return RpcUtils.getStatus(((IoTDBException) e).getErrorCode(), getRootCause(e));
    }
    return null;
  }

  private TSStatus onNPEOrUnexpectedException(
      Exception e, String operation, TSStatusCode statusCode) {
    String message = String.format("[%s] Exception occurred: %s failed. ", statusCode, operation);
    if (e instanceof NullPointerException) {
      LOGGER.error("Status code: {}, operation: {} failed", statusCode, operation, e);
    } else {
      LOGGER.warn("Status code: {}, operation: {} failed", statusCode, operation, e);
    }
    return RpcUtils.getStatus(statusCode, message + e.getMessage());
  }

  private TSStatus onNPEOrUnexpectedException(
      Exception e, OperationType operation, TSStatusCode statusCode) {
    return onNPEOrUnexpectedException(e, operation.getName(), statusCode);
  }

  private TSStatus onIoTDBException(Exception e, String operation, int errorCode) {
    TSStatusCode statusCode = TSStatusCode.representOf(errorCode);
    String message =
        String.format(
            "[%s] Exception occurred: %s failed. %s", statusCode, operation, e.getMessage());
    LOGGER.warn("Status code: {}, operation: {} failed", statusCode, operation, e);
    return RpcUtils.getStatus(errorCode, message);
  }

  private TSStatus onIoTDBException(Exception e, OperationType operation, int errorCode) {
    return onIoTDBException(e, operation.getName(), errorCode);
=======
>>>>>>> 44fccddf
  }

  private TSStatus getNotLoggedInStatus() {
    return RpcUtils.getStatus(
        TSStatusCode.NOT_LOGIN_ERROR,
        "Log in failed. Either you are not authorized or the session has timed out.");
  }
}<|MERGE_RESOLUTION|>--- conflicted
+++ resolved
@@ -34,11 +34,6 @@
 import org.apache.iotdb.db.exception.metadata.IllegalPathException;
 import org.apache.iotdb.db.exception.metadata.MetadataException;
 import org.apache.iotdb.db.exception.query.QueryProcessException;
-<<<<<<< HEAD
-import org.apache.iotdb.db.exception.query.QueryTimeoutRuntimeException;
-import org.apache.iotdb.db.exception.runtime.SQLParserException;
-=======
->>>>>>> 44fccddf
 import org.apache.iotdb.db.metadata.path.MeasurementPath;
 import org.apache.iotdb.db.metadata.path.PartialPath;
 import org.apache.iotdb.db.metadata.template.TemplateQueryType;
@@ -1163,33 +1158,7 @@
             .setQueryId(sessionManager.requestQueryId(false));
   }
 
-<<<<<<< HEAD
-  /**
-   * Check whether current user has logged in.
-   *
-   * @return true: If logged in; false: If not logged in
-   */
-  private boolean checkLogin(long sessionId) {
-    boolean isLoggedIn = sessionManager.getUsername(sessionId) != null;
-    if (!isLoggedIn) {
-      LOGGER.info(INFO_NOT_LOGIN, IoTDBConstant.GLOBAL_DB_NAME);
-    } else {
-      SessionTimeoutManager.getInstance().refresh(sessionId);
-    }
-    return isLoggedIn;
-  }
-
-  private boolean checkAuthorization(
-      List<? extends PartialPath> paths, PhysicalPlan plan, String username) throws AuthException {
-    String targetUser = null;
-    if (plan instanceof AuthorPlan) {
-      targetUser = ((AuthorPlan) plan).getUserName();
-    }
-    return AuthorityChecker.check(username, paths, plan.getOperatorType(), targetUser);
-  }
-
-=======
->>>>>>> 44fccddf
+
   protected void handleClientExit() {
     Long sessionId = sessionManager.getCurrSessionId();
     if (sessionId != null) {
@@ -2061,27 +2030,7 @@
     return status != null ? status : executeNonQueryPlan(plan);
   }
 
-<<<<<<< HEAD
-  private TSStatus checkAuthority(PhysicalPlan plan, long sessionId) {
-    List<? extends PartialPath> paths = plan.getPaths();
-    try {
-      if (!checkAuthorization(paths, plan, sessionManager.getUsername(sessionId))) {
-        return RpcUtils.getStatus(
-            TSStatusCode.NO_PERMISSION_ERROR,
-            "No permissions for this operation " + plan.getOperatorType());
-      }
-    } catch (AuthException e) {
-      LOGGER.warn("meet error while checking authorization.", e);
-      return RpcUtils.getStatus(TSStatusCode.UNINITIALIZED_AUTH_ERROR, e.getMessage());
-    } catch (Exception e) {
-      return onNPEOrUnexpectedException(
-          e, OperationType.CHECK_AUTHORITY, TSStatusCode.EXECUTE_STATEMENT_ERROR);
-    }
-    return null;
-  }
-
-=======
->>>>>>> 44fccddf
+
   protected TSStatus executeNonQueryPlan(PhysicalPlan plan) {
     try {
       return executeNonQuery(plan)
@@ -2090,118 +2039,7 @@
     } catch (Exception e) {
       return onNonQueryException(e, OperationType.EXECUTE_NON_QUERY_PLAN);
     }
-<<<<<<< HEAD
-
-    return isSuccessful
-        ? RpcUtils.getStatus(TSStatusCode.SUCCESS_STATUS, "Execute successfully")
-        : RpcUtils.getStatus(TSStatusCode.EXECUTE_STATEMENT_ERROR);
-  }
-
-  private boolean executeNonQuery(PhysicalPlan plan)
-      throws QueryProcessException, StorageGroupNotSetException, StorageEngineException {
-    if (!(plan instanceof SetSystemModePlan)
-        && !(plan instanceof FlushPlan)
-        && IoTDBDescriptor.getInstance().getConfig().isReadOnly()) {
-      throw new QueryProcessException(
-          "Current system mode is read-only, does not support non-query operation");
-    }
-    return executor.processNonQuery(plan);
-  }
-
-  private TSStatus onQueryException(Exception e, String operation) {
-    TSStatus status = tryCatchQueryException(e);
-    return status != null
-        ? status
-        : onNPEOrUnexpectedException(e, operation, TSStatusCode.INTERNAL_SERVER_ERROR);
-  }
-
-  private TSStatus onQueryException(Exception e, OperationType operation) {
-    return onQueryException(e, operation.getName());
-  }
-
-  private TSStatus tryCatchQueryException(Exception e) {
-    if (e instanceof QueryTimeoutRuntimeException) {
-      DETAILED_FAILURE_QUERY_TRACE_LOGGER.warn(e.getMessage(), e);
-      return RpcUtils.getStatus(TSStatusCode.TIME_OUT, getRootCause(e));
-    } else if (e instanceof ParseCancellationException) {
-      DETAILED_FAILURE_QUERY_TRACE_LOGGER.warn(INFO_PARSING_SQL_ERROR, e);
-      return RpcUtils.getStatus(
-          TSStatusCode.SQL_PARSE_ERROR, INFO_PARSING_SQL_ERROR + getRootCause(e));
-    } else if (e instanceof SQLParserException) {
-      DETAILED_FAILURE_QUERY_TRACE_LOGGER.warn(INFO_CHECK_METADATA_ERROR, e);
-      return RpcUtils.getStatus(
-          TSStatusCode.METADATA_ERROR, INFO_CHECK_METADATA_ERROR + getRootCause(e));
-    } else if (e instanceof QueryProcessException) {
-      DETAILED_FAILURE_QUERY_TRACE_LOGGER.warn(INFO_QUERY_PROCESS_ERROR, e);
-      return RpcUtils.getStatus(
-          TSStatusCode.QUERY_PROCESS_ERROR, INFO_QUERY_PROCESS_ERROR + getRootCause(e));
-    } else if (e instanceof QueryInBatchStatementException) {
-      DETAILED_FAILURE_QUERY_TRACE_LOGGER.warn(INFO_NOT_ALLOWED_IN_BATCH_ERROR, e);
-      return RpcUtils.getStatus(
-          TSStatusCode.QUERY_NOT_ALLOWED, INFO_NOT_ALLOWED_IN_BATCH_ERROR + getRootCause(e));
-    } else if (e instanceof IoTDBException && !(e instanceof StorageGroupNotReadyException)) {
-      DETAILED_FAILURE_QUERY_TRACE_LOGGER.warn(INFO_QUERY_PROCESS_ERROR, e);
-      return RpcUtils.getStatus(((IoTDBException) e).getErrorCode(), getRootCause(e));
-    }
-    return null;
-  }
-
-  private TSStatus onNonQueryException(Exception e, String operation) {
-    TSStatus status = tryCatchNonQueryException(e);
-    return status != null
-        ? status
-        : onNPEOrUnexpectedException(e, operation, TSStatusCode.INTERNAL_SERVER_ERROR);
-  }
-
-  private TSStatus onNonQueryException(Exception e, OperationType operation) {
-    return onNonQueryException(e, operation.getName());
-  }
-
-  private TSStatus tryCatchNonQueryException(Exception e) {
-    String message = "Exception occurred while processing non-query. ";
-    if (e instanceof BatchProcessException) {
-      LOGGER.warn(message, e);
-      return RpcUtils.getStatus(Arrays.asList(((BatchProcessException) e).getFailingStatus()));
-    } else if (e instanceof IoTDBException && !(e instanceof StorageGroupNotReadyException)) {
-      if (((IoTDBException) e).isUserException()) {
-        LOGGER.warn(message + e.getMessage());
-      } else {
-        LOGGER.warn(message, e);
-      }
-      return RpcUtils.getStatus(((IoTDBException) e).getErrorCode(), getRootCause(e));
-    }
-    return null;
-  }
-
-  private TSStatus onNPEOrUnexpectedException(
-      Exception e, String operation, TSStatusCode statusCode) {
-    String message = String.format("[%s] Exception occurred: %s failed. ", statusCode, operation);
-    if (e instanceof NullPointerException) {
-      LOGGER.error("Status code: {}, operation: {} failed", statusCode, operation, e);
-    } else {
-      LOGGER.warn("Status code: {}, operation: {} failed", statusCode, operation, e);
-    }
-    return RpcUtils.getStatus(statusCode, message + e.getMessage());
-  }
-
-  private TSStatus onNPEOrUnexpectedException(
-      Exception e, OperationType operation, TSStatusCode statusCode) {
-    return onNPEOrUnexpectedException(e, operation.getName(), statusCode);
-  }
-
-  private TSStatus onIoTDBException(Exception e, String operation, int errorCode) {
-    TSStatusCode statusCode = TSStatusCode.representOf(errorCode);
-    String message =
-        String.format(
-            "[%s] Exception occurred: %s failed. %s", statusCode, operation, e.getMessage());
-    LOGGER.warn("Status code: {}, operation: {} failed", statusCode, operation, e);
-    return RpcUtils.getStatus(errorCode, message);
-  }
-
-  private TSStatus onIoTDBException(Exception e, OperationType operation, int errorCode) {
-    return onIoTDBException(e, operation.getName(), errorCode);
-=======
->>>>>>> 44fccddf
+
   }
 
   private TSStatus getNotLoggedInStatus() {
