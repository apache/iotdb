--- conflicted
+++ resolved
@@ -654,8 +654,7 @@
         ((QueryPlan) plan).setEnableRedirect(enableRedirect);
       }
       // create and cache dataset
-<<<<<<< HEAD
-      QueryDataSet newDataSet = createQueryDataSet(queryId, plan);
+      QueryDataSet newDataSet = createQueryDataSet(queryId, plan, fetchSize);
 
       if (newDataSet.getEndPoint() != null && enableRedirect) {
         // redirect query
@@ -670,9 +669,6 @@
         return resp;
       }
 
-=======
-      QueryDataSet newDataSet = createQueryDataSet(queryId, plan, fetchSize);
->>>>>>> 6ffd0951
       if (plan instanceof ShowPlan || plan instanceof AuthorPlan) {
         resp = getListDataSetHeaders(newDataSet);
       } else if (plan instanceof UDFPlan) {
