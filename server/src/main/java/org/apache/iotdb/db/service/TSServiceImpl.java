--- conflicted
+++ resolved
@@ -738,16 +738,10 @@
       // Last Query should return different respond instead of the static one
       // because the query dataset and query id is different although the header of last query is same.
       return StaticResps.LAST_RESP.deepCopy();
-<<<<<<< HEAD
-    } else if (plan instanceof AggregationPlan && ((AggregationPlan)plan).getLevel() >= 0) {
-      Map<String, Long> finalPaths = FilePathUtils.getPathByLevel((AggregationPlan) plan, null);
-      TSDataType type = FilePathUtils.getTSDataType((AggregationPlan) plan);
-=======
     } else if (plan instanceof AggregationPlan && ((AggregationPlan) plan).getLevel() >= 0) {
       Map<String, Long> finalPaths = FilePathUtils
           .getPathByLevel(((AggregationPlan) plan).getDeduplicatedPaths(),
               ((AggregationPlan) plan).getLevel(), null);
->>>>>>> 7e628d29
       for (Map.Entry<String, Long> entry : finalPaths.entrySet()) {
         respColumns.add(((AggregationPlan) plan).getAggregations().get(0) + "(" + entry.getKey() + ")");
         columnsTypes.add(type.toString());
