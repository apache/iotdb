/*
 * Licensed to the Apache Software Foundation (ASF) under one
 * or more contributor license agreements.  See the NOTICE file
 * distributed with this work for additional information
 * regarding copyright ownership.  The ASF licenses this file
 * to you under the Apache License, Version 2.0 (the
 * "License"); you may not use this file except in compliance
 * with the License.  You may obtain a copy of the License at
 *
 *     http://www.apache.org/licenses/LICENSE-2.0
 *
 * Unless required by applicable law or agreed to in writing,
 * software distributed under the License is distributed on an
 * "AS IS" BASIS, WITHOUT WARRANTIES OR CONDITIONS OF ANY
 * KIND, either express or implied.  See the License for the
 * specific language governing permissions and limitations
 * under the License.
 */
package org.apache.iotdb.db.service;

import org.apache.iotdb.db.auth.AuthException;
import org.apache.iotdb.db.auth.AuthorityChecker;
import org.apache.iotdb.db.auth.authorizer.BasicAuthorizer;
import org.apache.iotdb.db.auth.authorizer.IAuthorizer;
import org.apache.iotdb.db.conf.IoTDBConfig;
import org.apache.iotdb.db.conf.IoTDBConstant;
import org.apache.iotdb.db.conf.IoTDBDescriptor;
import org.apache.iotdb.db.cost.statistic.Measurement;
import org.apache.iotdb.db.cost.statistic.Operation;
import org.apache.iotdb.db.engine.selectinto.InsertTabletPlansIterator;
import org.apache.iotdb.db.exception.BatchProcessException;
import org.apache.iotdb.db.exception.IoTDBException;
import org.apache.iotdb.db.exception.QueryInBatchStatementException;
import org.apache.iotdb.db.exception.StorageEngineException;
import org.apache.iotdb.db.exception.metadata.IllegalPathException;
import org.apache.iotdb.db.exception.metadata.MetadataException;
import org.apache.iotdb.db.exception.metadata.StorageGroupNotSetException;
import org.apache.iotdb.db.exception.query.QueryProcessException;
import org.apache.iotdb.db.exception.query.QueryTimeoutRuntimeException;
import org.apache.iotdb.db.exception.runtime.SQLParserException;
import org.apache.iotdb.db.metadata.PartialPath;
import org.apache.iotdb.db.metrics.server.SqlArgument;
import org.apache.iotdb.db.qp.Planner;
import org.apache.iotdb.db.qp.constant.SQLConstant;
import org.apache.iotdb.db.qp.executor.IPlanExecutor;
import org.apache.iotdb.db.qp.executor.PlanExecutor;
import org.apache.iotdb.db.qp.logical.Operator.OperatorType;
import org.apache.iotdb.db.qp.physical.PhysicalPlan;
import org.apache.iotdb.db.qp.physical.crud.AggregationPlan;
import org.apache.iotdb.db.qp.physical.crud.AlignByDevicePlan;
import org.apache.iotdb.db.qp.physical.crud.AlignByDevicePlan.MeasurementType;
import org.apache.iotdb.db.qp.physical.crud.CreateTemplatePlan;
import org.apache.iotdb.db.qp.physical.crud.DeletePlan;
import org.apache.iotdb.db.qp.physical.crud.GroupByTimePlan;
import org.apache.iotdb.db.qp.physical.crud.InsertMultiTabletPlan;
import org.apache.iotdb.db.qp.physical.crud.InsertRowPlan;
import org.apache.iotdb.db.qp.physical.crud.InsertRowsOfOneDevicePlan;
import org.apache.iotdb.db.qp.physical.crud.InsertRowsPlan;
import org.apache.iotdb.db.qp.physical.crud.InsertTabletPlan;
import org.apache.iotdb.db.qp.physical.crud.LastQueryPlan;
import org.apache.iotdb.db.qp.physical.crud.QueryPlan;
import org.apache.iotdb.db.qp.physical.crud.RawDataQueryPlan;
import org.apache.iotdb.db.qp.physical.crud.SelectIntoPlan;
import org.apache.iotdb.db.qp.physical.crud.SetDeviceTemplatePlan;
import org.apache.iotdb.db.qp.physical.crud.UDFPlan;
import org.apache.iotdb.db.qp.physical.crud.UDTFPlan;
import org.apache.iotdb.db.qp.physical.sys.AuthorPlan;
import org.apache.iotdb.db.qp.physical.sys.CreateAlignedTimeSeriesPlan;
import org.apache.iotdb.db.qp.physical.sys.CreateMultiTimeSeriesPlan;
import org.apache.iotdb.db.qp.physical.sys.CreateTimeSeriesPlan;
import org.apache.iotdb.db.qp.physical.sys.DeleteStorageGroupPlan;
import org.apache.iotdb.db.qp.physical.sys.DeleteTimeSeriesPlan;
import org.apache.iotdb.db.qp.physical.sys.SetStorageGroupPlan;
import org.apache.iotdb.db.qp.physical.sys.ShowPlan;
import org.apache.iotdb.db.qp.physical.sys.ShowQueryProcesslistPlan;
import org.apache.iotdb.db.query.aggregation.AggregateResult;
import org.apache.iotdb.db.query.context.QueryContext;
import org.apache.iotdb.db.query.control.QueryTimeManager;
import org.apache.iotdb.db.query.control.SessionManager;
import org.apache.iotdb.db.query.control.SessionTimeoutManager;
import org.apache.iotdb.db.query.control.TracingManager;
import org.apache.iotdb.db.query.dataset.DirectAlignByTimeDataSet;
import org.apache.iotdb.db.query.dataset.DirectNonAlignDataSet;
import org.apache.iotdb.db.query.expression.ResultColumn;
import org.apache.iotdb.db.tools.watermark.GroupedLSBWatermarkEncoder;
import org.apache.iotdb.db.tools.watermark.WatermarkEncoder;
import org.apache.iotdb.db.utils.QueryDataSetUtils;
import org.apache.iotdb.db.utils.SchemaUtils;
import org.apache.iotdb.rpc.RedirectException;
import org.apache.iotdb.rpc.RpcUtils;
import org.apache.iotdb.rpc.TSStatusCode;
import org.apache.iotdb.service.rpc.thrift.EndPoint;
import org.apache.iotdb.service.rpc.thrift.ServerProperties;
import org.apache.iotdb.service.rpc.thrift.TSCancelOperationReq;
import org.apache.iotdb.service.rpc.thrift.TSCloseOperationReq;
import org.apache.iotdb.service.rpc.thrift.TSCloseSessionReq;
import org.apache.iotdb.service.rpc.thrift.TSCreateAlignedTimeseriesReq;
import org.apache.iotdb.service.rpc.thrift.TSCreateMultiTimeseriesReq;
import org.apache.iotdb.service.rpc.thrift.TSCreateSchemaTemplateReq;
import org.apache.iotdb.service.rpc.thrift.TSCreateTimeseriesReq;
import org.apache.iotdb.service.rpc.thrift.TSDeleteDataReq;
import org.apache.iotdb.service.rpc.thrift.TSExecuteBatchStatementReq;
import org.apache.iotdb.service.rpc.thrift.TSExecuteStatementReq;
import org.apache.iotdb.service.rpc.thrift.TSExecuteStatementResp;
import org.apache.iotdb.service.rpc.thrift.TSFetchMetadataReq;
import org.apache.iotdb.service.rpc.thrift.TSFetchMetadataResp;
import org.apache.iotdb.service.rpc.thrift.TSFetchResultsReq;
import org.apache.iotdb.service.rpc.thrift.TSFetchResultsResp;
import org.apache.iotdb.service.rpc.thrift.TSGetTimeZoneResp;
import org.apache.iotdb.service.rpc.thrift.TSIService;
import org.apache.iotdb.service.rpc.thrift.TSInsertRecordReq;
import org.apache.iotdb.service.rpc.thrift.TSInsertRecordsOfOneDeviceReq;
import org.apache.iotdb.service.rpc.thrift.TSInsertRecordsReq;
import org.apache.iotdb.service.rpc.thrift.TSInsertStringRecordReq;
import org.apache.iotdb.service.rpc.thrift.TSInsertStringRecordsReq;
import org.apache.iotdb.service.rpc.thrift.TSInsertTabletReq;
import org.apache.iotdb.service.rpc.thrift.TSInsertTabletsReq;
import org.apache.iotdb.service.rpc.thrift.TSLastDataQueryReq;
import org.apache.iotdb.service.rpc.thrift.TSOpenSessionReq;
import org.apache.iotdb.service.rpc.thrift.TSOpenSessionResp;
import org.apache.iotdb.service.rpc.thrift.TSProtocolVersion;
import org.apache.iotdb.service.rpc.thrift.TSQueryDataSet;
import org.apache.iotdb.service.rpc.thrift.TSQueryNonAlignDataSet;
import org.apache.iotdb.service.rpc.thrift.TSRawDataQueryReq;
import org.apache.iotdb.service.rpc.thrift.TSSetSchemaTemplateReq;
import org.apache.iotdb.service.rpc.thrift.TSSetTimeZoneReq;
import org.apache.iotdb.service.rpc.thrift.TSStatus;
import org.apache.iotdb.tsfile.exception.filter.QueryFilterOptimizationException;
import org.apache.iotdb.tsfile.exception.write.UnSupportedDataTypeException;
import org.apache.iotdb.tsfile.file.metadata.enums.CompressionType;
import org.apache.iotdb.tsfile.file.metadata.enums.TSDataType;
import org.apache.iotdb.tsfile.file.metadata.enums.TSEncoding;
import org.apache.iotdb.tsfile.read.common.Path;
import org.apache.iotdb.tsfile.read.query.dataset.QueryDataSet;
import org.apache.iotdb.tsfile.utils.Pair;

import org.antlr.v4.runtime.misc.ParseCancellationException;
import org.apache.thrift.TException;
import org.slf4j.Logger;
import org.slf4j.LoggerFactory;

import java.io.IOException;
import java.nio.ByteBuffer;
import java.sql.SQLException;
import java.time.ZoneId;
import java.util.ArrayList;
import java.util.Arrays;
import java.util.Calendar;
import java.util.LinkedHashSet;
import java.util.List;
import java.util.Map;
import java.util.Map.Entry;
import java.util.Set;
import java.util.concurrent.Executors;
import java.util.concurrent.ScheduledExecutorService;
import java.util.concurrent.TimeUnit;
import java.util.concurrent.atomic.AtomicInteger;
import java.util.stream.Collectors;

/** Thrift RPC implementation at server side. */
public class TSServiceImpl implements TSIService.Iface {

  private static final Logger LOGGER = LoggerFactory.getLogger(TSServiceImpl.class);
  private static final Logger SLOW_SQL_LOGGER = LoggerFactory.getLogger("SLOW_SQL");
  private static final Logger QUERY_FREQUENCY_LOGGER = LoggerFactory.getLogger("QUERY_FREQUENCY");
  private static final Logger DETAILED_FAILURE_QUERY_TRACE_LOGGER =
      LoggerFactory.getLogger("DETAILED_FAILURE_QUERY_TRACE");
  private static final Logger AUDIT_LOGGER =
      LoggerFactory.getLogger(IoTDBConstant.AUDIT_LOGGER_NAME);

  private static final String INFO_NOT_LOGIN = "{}: Not login. ";
  private static final String INFO_PARSING_SQL_ERROR =
      "Error occurred while parsing SQL to physical plan: ";
  private static final String INFO_CHECK_METADATA_ERROR = "Check metadata error: ";
  private static final String INFO_QUERY_PROCESS_ERROR = "Error occurred in query process: ";
  private static final String INFO_NOT_ALLOWED_IN_BATCH_ERROR =
      "The query statement is not allowed in batch: ";
  private static final String INFO_INTERRUPT_ERROR =
      "Current Thread interrupted when dealing with request {}";

  public static final TSProtocolVersion CURRENT_RPC_VERSION =
      TSProtocolVersion.IOTDB_SERVICE_PROTOCOL_V3;

  private static final int MAX_SIZE =
      IoTDBDescriptor.getInstance().getConfig().getQueryCacheSizeInMetric();
  private static final int DELETE_SIZE = 20;
  private static final int DEFAULT_FETCH_SIZE = 10000;
  private static final long MS_TO_MONTH = 30 * 86400_000L;

  private final IoTDBConfig config = IoTDBDescriptor.getInstance().getConfig();
<<<<<<< HEAD

  // When the client abnormally exits, we can still know who to disconnect
  private final ThreadLocal<Long> currSessionId = new ThreadLocal<>();
  private final SessionManager sessionManager = SessionManager.getInstance();
=======
  private final boolean enableMetric = config.isEnableMetricService();

  private static final List<SqlArgument> sqlArgumentList = new ArrayList<>(MAX_SIZE);
  protected Planner processor;
  protected IPlanExecutor executor;

  private final SessionManager sessionManager = SessionManager.getInstance();
  private final QueryTimeManager queryTimeManager = QueryTimeManager.getInstance();
>>>>>>> 6e9f3404

  private static final List<SqlArgument> sqlArgumentList = new ArrayList<>(MAX_SIZE);
  private static final AtomicInteger queryCount = new AtomicInteger(0);
  private final QueryTimeManager queryTimeManager = QueryTimeManager.getInstance();
  private final TracingManager tracingManager = TracingManager.getInstance();

<<<<<<< HEAD
  protected Planner processor;
  protected IPlanExecutor executor;

=======
>>>>>>> 6e9f3404
  public TSServiceImpl() throws QueryProcessException {
    processor = new Planner();
    executor = new PlanExecutor();

    ScheduledExecutorService timedQuerySqlCountThread =
        Executors.newSingleThreadScheduledExecutor(r -> new Thread(r, "timedQuerySqlCountThread"));
    timedQuerySqlCountThread.scheduleAtFixedRate(
        () -> {
          if (queryCount.get() != 0) {
            QUERY_FREQUENCY_LOGGER.info(
                "Query count in current 1 minute {} ", queryCount.getAndSet(0));
          }
        },
        config.getFrequencyIntervalInMinute(),
        config.getFrequencyIntervalInMinute(),
        TimeUnit.MINUTES);
  }

  public static List<SqlArgument> getSqlArgumentList() {
    return sqlArgumentList;
  }

  @Override
  public TSOpenSessionResp openSession(TSOpenSessionReq req) throws TException {
    boolean status;
    IAuthorizer authorizer;
    try {
      authorizer = BasicAuthorizer.getInstance();
    } catch (AuthException e) {
      throw new TException(e);
    }
    String loginMessage = null;
    try {
      status = authorizer.login(req.getUsername(), req.getPassword());
    } catch (AuthException e) {
      LOGGER.info("meet error while logging in.", e);
      status = false;
      loginMessage = e.getMessage();
    }

    TSStatus tsStatus;
    long sessionId = -1;
    if (status) {
      // check the version compatibility
      boolean compatible = checkCompatibility(req.getClient_protocol());
      if (!compatible) {
        tsStatus =
            RpcUtils.getStatus(
                TSStatusCode.INCOMPATIBLE_VERSION,
                "The version is incompatible, please upgrade to " + IoTDBConstant.VERSION);
        TSOpenSessionResp resp = new TSOpenSessionResp(tsStatus, CURRENT_RPC_VERSION);
        resp.setSessionId(sessionId);
        return resp;
      }

      tsStatus = RpcUtils.getStatus(TSStatusCode.SUCCESS_STATUS, "Login successfully");

      sessionId = sessionManager.requestSessionId(req.getUsername(), req.getZoneId());
      AUDIT_LOGGER.info("User {} opens Session-{}", req.getUsername(), sessionId);
      LOGGER.info(
          "{}: Login status: {}. User : {}",
          IoTDBConstant.GLOBAL_DB_NAME,
          tsStatus.message,
          req.getUsername());
    } else {
      tsStatus =
          RpcUtils.getStatus(
              TSStatusCode.WRONG_LOGIN_PASSWORD_ERROR,
              loginMessage != null ? loginMessage : "Authentication failed.");
      AUDIT_LOGGER.info(
          "User {} opens Session failed with an incorrect password", req.getUsername());
    }

    SessionTimeoutManager.getInstance().register(sessionId);

    TSOpenSessionResp resp = new TSOpenSessionResp(tsStatus, CURRENT_RPC_VERSION);
    return resp.setSessionId(sessionId);
  }

  private boolean checkCompatibility(TSProtocolVersion version) {
    return version.equals(CURRENT_RPC_VERSION);
  }

  @Override
  public TSStatus closeSession(TSCloseSessionReq req) {
    long sessionId = req.getSessionId();
    AUDIT_LOGGER.info("Session-{} is closing", sessionId);

    sessionManager.removeCurrSessionId();

    return new TSStatus(
        !SessionTimeoutManager.getInstance().unregister(sessionId)
            ? RpcUtils.getStatus(TSStatusCode.NOT_LOGIN_ERROR)
            : RpcUtils.getStatus(TSStatusCode.SUCCESS_STATUS));
  }

  @Override
  public TSStatus cancelOperation(TSCancelOperationReq req) {
    // TODO implement
    return RpcUtils.getStatus(TSStatusCode.QUERY_NOT_ALLOWED, "Cancellation is not implemented");
  }

  @Override
  public TSStatus closeOperation(TSCloseOperationReq req) {
    if (!checkLogin(req.getSessionId())) {
      return getNotLoggedInStatus();
    }

    if (AUDIT_LOGGER.isDebugEnabled()) {
      AUDIT_LOGGER.debug(
          "{}: receive close operation from Session {}",
          IoTDBConstant.GLOBAL_DB_NAME,
          sessionManager.getCurrSessionId());
    }

    try {
      if (req.isSetStatementId() && req.isSetQueryId()) {
        sessionManager.closeDataset(req.statementId, req.queryId);
      } else {
        sessionManager.closeStatement(req.sessionId, req.statementId);
      }
      return RpcUtils.getStatus(TSStatusCode.SUCCESS_STATUS);
    } catch (Exception e) {
      return onNPEOrUnexpectedException(
          e, "executing closeOperation", TSStatusCode.CLOSE_OPERATION_ERROR);
    }
  }

  /** release single operation resource */
  protected void releaseQueryResource(long queryId) throws StorageEngineException {
    sessionManager.releaseQueryResource(queryId);
  }

  @Override
  public TSFetchMetadataResp fetchMetadata(TSFetchMetadataReq req) {
    TSFetchMetadataResp resp = new TSFetchMetadataResp();

    if (!checkLogin(req.getSessionId())) {
      return resp.setStatus(getNotLoggedInStatus());
    }

    TSStatus status;
    try {
      switch (req.getType()) {
        case "METADATA_IN_JSON":
          resp.setMetadataInJson(getMetadataInString());
          status = RpcUtils.getStatus(TSStatusCode.SUCCESS_STATUS);
          break;
        case "COLUMN":
          resp.setDataType(getSeriesTypeByPath(new PartialPath(req.getColumnPath())).toString());
          status = RpcUtils.getStatus(TSStatusCode.SUCCESS_STATUS);
          break;
        case "ALL_COLUMNS":
          resp.setColumnsList(
              getPaths(new PartialPath(req.getColumnPath())).stream()
                  .map(PartialPath::getFullPath)
                  .collect(Collectors.toList()));
          status = RpcUtils.getStatus(TSStatusCode.SUCCESS_STATUS);
          break;
        default:
          status = RpcUtils.getStatus(TSStatusCode.METADATA_ERROR, req.getType());
          break;
      }
    } catch (MetadataException e) {
      LOGGER.error(
          String.format("Failed to fetch timeseries %s's metadata", req.getColumnPath()), e);
      status = RpcUtils.getStatus(TSStatusCode.METADATA_ERROR, e.getMessage());
    } catch (Exception e) {
      status =
          onNPEOrUnexpectedException(
              e, "executing fetchMetadata", TSStatusCode.INTERNAL_SERVER_ERROR);
    }
    return resp.setStatus(status);
  }

  private String getMetadataInString() {
    return IoTDB.metaManager.getMetadataInString();
  }

  protected List<PartialPath> getPaths(PartialPath path) throws MetadataException {
    return IoTDB.metaManager.getAllTimeseriesPath(path);
  }

  private boolean executeInsertRowsPlan(InsertRowsPlan insertRowsPlan, List<TSStatus> result) {
    long t1 = System.currentTimeMillis();
    TSStatus tsStatus = executeNonQueryPlan(insertRowsPlan);
    Measurement.INSTANCE.addOperationLatency(Operation.EXECUTE_ROWS_PLAN_IN_BATCH, t1);
    int startIndex = result.size();
    if (startIndex > 0) {
      startIndex = startIndex - 1;
    }
    for (int i = 0; i < insertRowsPlan.getRowCount(); i++) {
      result.add(RpcUtils.SUCCESS_STATUS);
    }
    if (tsStatus.subStatus != null) {
      for (Entry<Integer, TSStatus> entry : insertRowsPlan.getResults().entrySet()) {
        result.set(startIndex + entry.getKey(), entry.getValue());
      }
    }
    return tsStatus.getCode() == RpcUtils.SUCCESS_STATUS.getCode();
  }

  private boolean executeMultiTimeSeriesPlan(
      CreateMultiTimeSeriesPlan multiPlan, List<TSStatus> result) {
    long t1 = System.currentTimeMillis();
    TSStatus tsStatus = executeNonQueryPlan(multiPlan);
    Measurement.INSTANCE.addOperationLatency(Operation.EXECUTE_MULTI_TIMESERIES_PLAN_IN_BATCH, t1);

    int startIndex = result.size();
    if (startIndex > 0) {
      startIndex = startIndex - 1;
    }
    for (int k = 0; k < multiPlan.getPaths().size(); k++) {
      result.add(RpcUtils.SUCCESS_STATUS);
    }
    if (tsStatus.subStatus != null) {
      for (Entry<Integer, TSStatus> entry : multiPlan.getResults().entrySet()) {
        result.set(startIndex + entry.getKey(), entry.getValue());
      }
    }
    return tsStatus.getCode() == RpcUtils.SUCCESS_STATUS.getCode();
  }

  private void initMultiTimeSeriesPlan(CreateMultiTimeSeriesPlan multiPlan) {
    if (multiPlan.getPaths() == null) {
      List<PartialPath> paths = new ArrayList<>();
      List<TSDataType> tsDataTypes = new ArrayList<>();
      List<TSEncoding> tsEncodings = new ArrayList<>();
      List<CompressionType> tsCompressionTypes = new ArrayList<>();
      List<Map<String, String>> tagsList = new ArrayList<>();
      List<Map<String, String>> attributesList = new ArrayList<>();
      List<String> aliasList = new ArrayList<>();
      multiPlan.setPaths(paths);
      multiPlan.setDataTypes(tsDataTypes);
      multiPlan.setEncodings(tsEncodings);
      multiPlan.setCompressors(tsCompressionTypes);
      multiPlan.setTags(tagsList);
      multiPlan.setAttributes(attributesList);
      multiPlan.setAlias(aliasList);
    }
  }

  private void setMultiTimeSeriesPlan(
      CreateMultiTimeSeriesPlan multiPlan, CreateTimeSeriesPlan createTimeSeriesPlan) {
    PartialPath path = createTimeSeriesPlan.getPath();
    TSDataType type = createTimeSeriesPlan.getDataType();
    TSEncoding encoding = createTimeSeriesPlan.getEncoding();
    CompressionType compressor = createTimeSeriesPlan.getCompressor();
    Map<String, String> tags = createTimeSeriesPlan.getTags();
    Map<String, String> attributes = createTimeSeriesPlan.getAttributes();
    String alias = createTimeSeriesPlan.getAlias();

    multiPlan.getPaths().add(path);
    multiPlan.getDataTypes().add(type);
    multiPlan.getEncodings().add(encoding);
    multiPlan.getCompressors().add(compressor);
    multiPlan.getTags().add(tags);
    multiPlan.getAttributes().add(attributes);
    multiPlan.getAlias().add(alias);
  }

  private boolean executeBatchList(List executeList, List<TSStatus> result) {
    boolean isAllSuccessful = true;
    for (int j = 0; j < executeList.size(); j++) {
      Object planObject = executeList.get(j);
      if (InsertRowsPlan.class.isInstance(planObject)) {
        if (!executeInsertRowsPlan((InsertRowsPlan) planObject, result)) {
          isAllSuccessful = false;
        }
      } else if (CreateMultiTimeSeriesPlan.class.isInstance(planObject)) {
        if (!executeMultiTimeSeriesPlan((CreateMultiTimeSeriesPlan) planObject, result)) {
          isAllSuccessful = false;
        }
      }
    }
    return isAllSuccessful;
  }

  @Override
  public TSStatus executeBatchStatement(TSExecuteBatchStatementReq req) {
    long t1 = System.currentTimeMillis();
    List<TSStatus> result = new ArrayList<>();
    boolean isAllSuccessful = true;
    if (!checkLogin(req.getSessionId())) {
      return getNotLoggedInStatus();
    }

    InsertRowsPlan insertRowsPlan;
    int index = 0;
    List executeList = new ArrayList();
    OperatorType lastOperatorType = null;
    CreateMultiTimeSeriesPlan multiPlan;
    for (int i = 0; i < req.getStatements().size(); i++) {
      String statement = req.getStatements().get(i);
      try {
        PhysicalPlan physicalPlan =
            processor.parseSQLToPhysicalPlan(
                statement, sessionManager.getZoneId(req.sessionId), DEFAULT_FETCH_SIZE);
        if (physicalPlan.isQuery() || physicalPlan.isSelectInto()) {
          throw new QueryInBatchStatementException(statement);
        }

        if (physicalPlan.getOperatorType().equals(OperatorType.INSERT)) {
          if (OperatorType.INSERT == lastOperatorType) {
            insertRowsPlan = (InsertRowsPlan) executeList.get(executeList.size() - 1);
          } else {
            insertRowsPlan = new InsertRowsPlan();
            executeList.add(insertRowsPlan);
            index = 0;
          }

          TSStatus status = checkAuthority(physicalPlan, req.getSessionId());
          if (status != null) {
            insertRowsPlan.getResults().put(index, status);
            isAllSuccessful = false;
          }

          lastOperatorType = OperatorType.INSERT;
          insertRowsPlan.addOneInsertRowPlan((InsertRowPlan) physicalPlan, index);
          index++;

          if (i == req.getStatements().size() - 1) {
            if (!executeBatchList(executeList, result)) {
              isAllSuccessful = false;
            }
          }
        } else if (physicalPlan.getOperatorType().equals(OperatorType.CREATE_TIMESERIES)) {
          if (OperatorType.CREATE_TIMESERIES == lastOperatorType) {
            multiPlan = (CreateMultiTimeSeriesPlan) executeList.get(executeList.size() - 1);
          } else {
            multiPlan = new CreateMultiTimeSeriesPlan();
            executeList.add(multiPlan);
          }

          TSStatus status = checkAuthority(physicalPlan, req.getSessionId());
          if (status != null) {
            multiPlan.getResults().put(i, status);
            isAllSuccessful = false;
          }

          lastOperatorType = OperatorType.CREATE_TIMESERIES;
          initMultiTimeSeriesPlan(multiPlan);

          CreateTimeSeriesPlan createTimeSeriesPlan = (CreateTimeSeriesPlan) physicalPlan;
          setMultiTimeSeriesPlan(multiPlan, createTimeSeriesPlan);
          if (i == req.getStatements().size() - 1) {
            if (!executeBatchList(executeList, result)) {
              isAllSuccessful = false;
            }
          }
        } else {
          lastOperatorType = physicalPlan.getOperatorType();
          if (!executeList.isEmpty()) {
            if (!executeBatchList(executeList, result)) {
              isAllSuccessful = false;
            }
            executeList.clear();
          }
          long t2 = System.currentTimeMillis();
          TSExecuteStatementResp resp = executeNonQueryStatement(physicalPlan, req.getSessionId());
          Measurement.INSTANCE.addOperationLatency(Operation.EXECUTE_ONE_SQL_IN_BATCH, t2);
          result.add(resp.status);
          if (resp.getStatus().code != TSStatusCode.SUCCESS_STATUS.getStatusCode()) {
            isAllSuccessful = false;
          }
        }
      } catch (Exception e) {
        LOGGER.error("Error occurred when executing executeBatchStatement: ", e);
        TSStatus status = tryCatchQueryException(e);
        if (status != null) {
          result.add(status);
          isAllSuccessful = false;
        } else {
          result.add(
              onNPEOrUnexpectedException(
                  e, "executing " + statement, TSStatusCode.INTERNAL_SERVER_ERROR));
        }
      }
    }
    Measurement.INSTANCE.addOperationLatency(Operation.EXECUTE_JDBC_BATCH, t1);
    return isAllSuccessful
        ? RpcUtils.getStatus(TSStatusCode.SUCCESS_STATUS, "Execute batch statements successfully")
        : RpcUtils.getStatus(result);
  }

  @Override
  public TSExecuteStatementResp executeStatement(TSExecuteStatementReq req) {
    try {
      if (!checkLogin(req.getSessionId())) {
        return RpcUtils.getTSExecuteStatementResp(getNotLoggedInStatus());
      }

      String statement = req.getStatement();
      PhysicalPlan physicalPlan =
          processor.parseSQLToPhysicalPlan(
              statement, sessionManager.getZoneId(req.getSessionId()), req.fetchSize);

      return physicalPlan.isQuery()
          ? internalExecuteQueryStatement(
              statement,
              req.statementId,
              physicalPlan,
              req.fetchSize,
              req.timeout,
              req.getSessionId(),
              req.isEnableRedirectQuery())
          : executeUpdateStatement(
              statement,
              req.statementId,
              physicalPlan,
              req.fetchSize,
              req.timeout,
              req.getSessionId());
    } catch (InterruptedException e) {
      LOGGER.error(INFO_INTERRUPT_ERROR, req, e);
      Thread.currentThread().interrupt();
      return RpcUtils.getTSExecuteStatementResp(onQueryException(e, "executing executeStatement"));
    } catch (Exception e) {
      return RpcUtils.getTSExecuteStatementResp(onQueryException(e, "executing executeStatement"));
    }
  }

  @Override
  public TSExecuteStatementResp executeQueryStatement(TSExecuteStatementReq req) {
    try {
      if (!checkLogin(req.getSessionId())) {
        return RpcUtils.getTSExecuteStatementResp(getNotLoggedInStatus());
      }

      String statement = req.getStatement();
      PhysicalPlan physicalPlan =
          processor.parseSQLToPhysicalPlan(
              statement, sessionManager.getZoneId(req.sessionId), req.fetchSize);

      return physicalPlan.isQuery()
          ? internalExecuteQueryStatement(
              statement,
              req.statementId,
              physicalPlan,
              req.fetchSize,
              req.timeout,
              req.getSessionId(),
              req.isEnableRedirectQuery())
          : RpcUtils.getTSExecuteStatementResp(
              TSStatusCode.EXECUTE_STATEMENT_ERROR, "Statement is not a query statement.");
    } catch (InterruptedException e) {
      LOGGER.error(INFO_INTERRUPT_ERROR, req, e);
      Thread.currentThread().interrupt();
      return RpcUtils.getTSExecuteStatementResp(
          onQueryException(e, "executing executeQueryStatement"));
    } catch (Exception e) {
      return RpcUtils.getTSExecuteStatementResp(
          onQueryException(e, "executing executeQueryStatement"));
    }
  }

  @Override
  public TSExecuteStatementResp executeRawDataQuery(TSRawDataQueryReq req) {
    try {
      if (!checkLogin(req.getSessionId())) {
        return RpcUtils.getTSExecuteStatementResp(getNotLoggedInStatus());
      }

      PhysicalPlan physicalPlan =
          processor.rawDataQueryReqToPhysicalPlan(req, sessionManager.getZoneId(req.sessionId));
      return physicalPlan.isQuery()
          ? internalExecuteQueryStatement(
              "",
              req.statementId,
              physicalPlan,
              req.fetchSize,
              config.getQueryTimeoutThreshold(),
              req.sessionId,
              req.isEnableRedirectQuery())
          : RpcUtils.getTSExecuteStatementResp(
              TSStatusCode.EXECUTE_STATEMENT_ERROR, "Statement is not a query statement.");
    } catch (InterruptedException e) {
      LOGGER.error(INFO_INTERRUPT_ERROR, req, e);
      Thread.currentThread().interrupt();
      return RpcUtils.getTSExecuteStatementResp(
          onQueryException(e, "executing executeRawDataQuery"));
    } catch (Exception e) {
      return RpcUtils.getTSExecuteStatementResp(
          onQueryException(e, "executing executeRawDataQuery"));
    }
  }

  @Override
  public TSExecuteStatementResp executeLastDataQuery(TSLastDataQueryReq req) throws TException {
    try {
      if (!checkLogin(req.getSessionId())) {
        return RpcUtils.getTSExecuteStatementResp(getNotLoggedInStatus());
      }

      PhysicalPlan physicalPlan =
          processor.lastDataQueryReqToPhysicalPlan(req, sessionManager.getZoneId(req.sessionId));
      return physicalPlan.isQuery()
          ? internalExecuteQueryStatement(
              "",
              req.statementId,
              physicalPlan,
              req.fetchSize,
              config.getQueryTimeoutThreshold(),
              req.sessionId,
              req.isEnableRedirectQuery())
          : RpcUtils.getTSExecuteStatementResp(
              TSStatusCode.EXECUTE_STATEMENT_ERROR, "Statement is not a query statement.");
    } catch (InterruptedException e) {
      LOGGER.error(INFO_INTERRUPT_ERROR, req, e);
      Thread.currentThread().interrupt();
      return RpcUtils.getTSExecuteStatementResp(
          onQueryException(e, "executing lastDataQueryReqToPhysicalPlan"));
    } catch (Exception e) {
      return RpcUtils.getTSExecuteStatementResp(
          onQueryException(e, "executing lastDataQueryReqToPhysicalPlan"));
    }
  }

  /**
   * @param plan must be a plan for Query: FillQueryPlan, AggregationPlan, GroupByTimePlan, UDFPlan,
   *     some AuthorPlan
   */
  @SuppressWarnings({"squid:S3776", "squid:S1141"}) // Suppress high Cognitive Complexity warning
  private TSExecuteStatementResp internalExecuteQueryStatement(
      String statement,
      long statementId,
      PhysicalPlan plan,
      int fetchSize,
      long timeout,
      long sessionId,
      boolean enableRedirect)
      throws QueryProcessException, SQLException, StorageEngineException,
          QueryFilterOptimizationException, MetadataException, IOException, InterruptedException,
          TException, AuthException {
    queryCount.incrementAndGet();
<<<<<<< HEAD
    AUDIT_LOGGER.debug("Session {} execute query: {}", currSessionId.get(), statement);

=======
    AUDIT_LOGGER.debug(
        "Session {} execute Query: {}", sessionManager.getCurrSessionId(), statement);
>>>>>>> 6e9f3404
    long startTime = System.currentTimeMillis();
    long queryId = -1;

    try {
      Pair<Integer, Integer> fetchSizeDeduplicatedPathNumPair =
          getMemoryParametersFromPhysicalPlan(plan, fetchSize);
      fetchSize = fetchSizeDeduplicatedPathNumPair.left;
      // generate the queryId for the operation
      queryId =
          sessionManager.requestQueryId(
              statementId, true, fetchSize, fetchSizeDeduplicatedPathNumPair.right);

      queryTimeManager.registerQuery(queryId, startTime, statement, timeout, plan);
      tracingManager.writeQueryInfo(queryId, statement, startTime, plan);

      String username = sessionManager.getUsername(sessionId);
      plan.setLoginUserName(username);

      TSExecuteStatementResp resp = null;
      // execute it before createDataSet since it may change the content of query plan
      if (plan instanceof QueryPlan && !(plan instanceof UDFPlan)) {
        resp = getQueryColumnHeaders(plan, username);
      }
      if (plan instanceof QueryPlan) {
        ((QueryPlan) plan).setEnableRedirect(enableRedirect);
      }
      // create and cache dataset
      QueryDataSet newDataSet = createQueryDataSet(queryId, plan, fetchSize);

      if (newDataSet.getEndPoint() != null && enableRedirect) {
        // redirect query
        LOGGER.debug(
            "need to redirect {} {} to node {}", statement, queryId, newDataSet.getEndPoint());
        TSStatus status = new TSStatus();
        status.setRedirectNode(
            new EndPoint(newDataSet.getEndPoint().getIp(), newDataSet.getEndPoint().getPort()));
        status.setCode(TSStatusCode.NEED_REDIRECTION.getStatusCode());
        resp.setStatus(status);
        resp.setQueryId(queryId);
        return resp;
      }

      if (plan instanceof ShowPlan || plan instanceof AuthorPlan) {
        resp = getListDataSetHeaders(newDataSet);
      } else if (plan instanceof UDFPlan) {
        resp = getQueryColumnHeaders(plan, username);
      }

      resp.setOperationType(plan.getOperatorType().toString());
      if (plan.getOperatorType() == OperatorType.AGGREGATION) {
        resp.setIgnoreTimeStamp(true);
      } else if (plan instanceof ShowQueryProcesslistPlan) {
        resp.setIgnoreTimeStamp(false);
      }

      if (newDataSet instanceof DirectNonAlignDataSet) {
        resp.setNonAlignQueryDataSet(fillRpcNonAlignReturnData(fetchSize, newDataSet, username));
      } else {
        try {
          TSQueryDataSet tsQueryDataSet = fillRpcReturnData(fetchSize, newDataSet, username);
          resp.setQueryDataSet(tsQueryDataSet);
        } catch (RedirectException e) {
          LOGGER.debug("need to redirect {} {} to {}", statement, queryId, e.getEndPoint());
          if (enableRedirect) {
            // redirect query
            TSStatus status = new TSStatus();
            status.setRedirectNode(e.getEndPoint());
            status.setCode(TSStatusCode.NEED_REDIRECTION.getStatusCode());
            resp.setStatus(status);
            resp.setQueryId(queryId);
            return resp;
          } else {
            LOGGER.error(
                "execute {} error, if session does not support redirect,"
                    + " should not throw redirection exception.",
                statement,
                e);
          }
        }
      }

      resp.setQueryId(queryId);

      tracingManager.writePathsNum(queryId, newDataSet);
      queryTimeManager.unRegisterQuery(queryId, plan);
      if (config.isEnableMetricService()) {
        long endTime = System.currentTimeMillis();
        SqlArgument sqlArgument = new SqlArgument(resp, plan, statement, startTime, endTime);
        synchronized (sqlArgumentList) {
          sqlArgumentList.add(sqlArgument);
          if (sqlArgumentList.size() >= MAX_SIZE) {
            sqlArgumentList.subList(0, DELETE_SIZE).clear();
          }
        }
      }

      return resp;
    } catch (Exception e) {
      sessionManager.releaseQueryResourceNoExceptions(queryId);
      throw e;
    } finally {
      Measurement.INSTANCE.addOperationLatency(Operation.EXECUTE_QUERY, startTime);
      long costTime = System.currentTimeMillis() - startTime;
      if (costTime >= config.getSlowQueryThreshold()) {
        SLOW_SQL_LOGGER.info("Cost: {} ms, sql is {}", costTime, statement);
      }
    }
  }

  /**
   * get fetchSize and deduplicatedPathNum that are used for memory estimation
   *
   * @return Pair - fetchSize, deduplicatedPathNum
   */
  private Pair<Integer, Integer> getMemoryParametersFromPhysicalPlan(
      PhysicalPlan plan, int fetchSizeBefore) {
    // In case users forget to set this field in query, use the default value
    int fetchSize = fetchSizeBefore == 0 ? DEFAULT_FETCH_SIZE : fetchSizeBefore;
    int deduplicatedPathNum = -1;
    if (plan instanceof GroupByTimePlan) {
      fetchSize = Math.min(getFetchSizeForGroupByTimePlan((GroupByTimePlan) plan), fetchSize);
    } else if (plan.getOperatorType() == OperatorType.AGGREGATION) {
      // the actual row number of aggregation query is 1
      fetchSize = 1;
    }
    if (plan instanceof AlignByDevicePlan) {
      deduplicatedPathNum = ((AlignByDevicePlan) plan).getMeasurements().size();
    } else if (plan instanceof LastQueryPlan) {
      // dataset of last query consists of three column: time column + value column = 1
      // deduplicatedPathNum
      // and we assume that the memory which sensor name takes equals to 1 deduplicatedPathNum
      deduplicatedPathNum = 2;
      // last query's actual row number should be the minimum between the number of series and
      // fetchSize
      fetchSize = Math.min(((LastQueryPlan) plan).getDeduplicatedPaths().size(), fetchSize);
    } else if (plan instanceof RawDataQueryPlan) {
      deduplicatedPathNum = ((RawDataQueryPlan) plan).getDeduplicatedPaths().size();
    }
    return new Pair<>(fetchSize, deduplicatedPathNum);
  }

  /*
  calculate fetch size for group by time plan
   */
  private int getFetchSizeForGroupByTimePlan(GroupByTimePlan plan) {
    int rows = (int) ((plan.getEndTime() - plan.getStartTime()) / plan.getInterval());
    // rows gets 0 is caused by: the end time - the start time < the time interval.
    if (rows == 0 && plan.isIntervalByMonth()) {
      Calendar calendar = Calendar.getInstance();
      calendar.setTimeInMillis(plan.getStartTime());
      calendar.add(Calendar.MONTH, (int) (plan.getInterval() / MS_TO_MONTH));
      rows = calendar.getTimeInMillis() <= plan.getEndTime() ? 1 : 0;
    }
    return rows;
  }

  private TSExecuteStatementResp getListDataSetHeaders(QueryDataSet dataSet) {
    return StaticResps.getNoTimeExecuteResp(
        dataSet.getPaths().stream().map(Path::getFullPath).collect(Collectors.toList()),
        dataSet.getDataTypes().stream().map(Enum::toString).collect(Collectors.toList()));
  }

  /** get ResultSet schema */
  private TSExecuteStatementResp getQueryColumnHeaders(PhysicalPlan physicalPlan, String username)
      throws AuthException, TException, QueryProcessException, MetadataException {

    List<String> respColumns = new ArrayList<>();
    List<String> columnsTypes = new ArrayList<>();

    // check permissions
    if (!checkAuthorization(physicalPlan.getPaths(), physicalPlan, username)) {
      return RpcUtils.getTSExecuteStatementResp(
          RpcUtils.getStatus(
              TSStatusCode.NO_PERMISSION_ERROR,
              "No permissions for this operation " + physicalPlan.getOperatorType()));
    }

    TSExecuteStatementResp resp = RpcUtils.getTSExecuteStatementResp(TSStatusCode.SUCCESS_STATUS);

    // align by device query
    QueryPlan plan = (QueryPlan) physicalPlan;
    if (plan instanceof AlignByDevicePlan) {
      getAlignByDeviceQueryHeaders((AlignByDevicePlan) plan, respColumns, columnsTypes);
    } else if (plan instanceof LastQueryPlan) {
      // Last Query should return different respond instead of the static one
      // because the query dataset and query id is different although the header of last query is
      // same.
      return StaticResps.LAST_RESP.deepCopy();
    } else if (plan instanceof AggregationPlan && ((AggregationPlan) plan).getLevel() >= 0) {
      Map<String, AggregateResult> finalPaths = ((AggregationPlan) plan).getAggPathByLevel();
      for (Map.Entry<String, AggregateResult> entry : finalPaths.entrySet()) {
        respColumns.add(entry.getKey());
        columnsTypes.add(entry.getValue().getResultDataType().toString());
      }
    } else {
      getWideQueryHeaders(plan, respColumns, columnsTypes);
      resp.setColumnNameIndexMap(plan.getPathToIndex());
    }
    resp.setColumns(respColumns);
    resp.setDataTypeList(columnsTypes);
    return resp;
  }

  // wide means not align by device
  private void getWideQueryHeaders(
      QueryPlan plan, List<String> respColumns, List<String> columnTypes)
      throws TException, MetadataException {
    List<ResultColumn> resultColumns = plan.getResultColumns();
    List<PartialPath> paths = plan.getPaths();
    List<TSDataType> seriesTypes = new ArrayList<>();
    switch (plan.getOperatorType()) {
      case QUERY:
      case FILL:
        for (int i = 0; i < resultColumns.size(); ++i) {
          respColumns.add(resultColumns.get(i).getResultColumnName());
          seriesTypes.add(getSeriesTypeByPath(paths.get(i)));
        }
        break;
      case AGGREGATION:
      case GROUP_BY_TIME:
      case GROUP_BY_FILL:
        List<String> aggregations = plan.getAggregations();
        if (aggregations.size() != paths.size()) {
          for (int i = 1; i < paths.size(); i++) {
            aggregations.add(aggregations.get(0));
          }
        }
        for (ResultColumn resultColumn : resultColumns) {
          respColumns.add(resultColumn.getResultColumnName());
        }
        seriesTypes = getSeriesTypesByPaths(paths, aggregations);
        break;
      case UDTF:
        seriesTypes = new ArrayList<>();
        UDTFPlan udtfPlan = (UDTFPlan) plan;
        for (int i = 0; i < paths.size(); i++) {
          respColumns.add(resultColumns.get(i).getResultColumnName());
          seriesTypes.add(udtfPlan.getOriginalOutputColumnDataType(i));
        }
        break;
      default:
        throw new TException("unsupported query type: " + plan.getOperatorType());
    }

    for (TSDataType seriesType : seriesTypes) {
      columnTypes.add(seriesType.toString());
    }
  }

  private void getAlignByDeviceQueryHeaders(
      AlignByDevicePlan plan, List<String> respColumns, List<String> columnTypes) {
    // set columns in TSExecuteStatementResp.
    respColumns.add(SQLConstant.ALIGNBY_DEVICE_COLUMN_NAME);

    // get column types and do deduplication
    columnTypes.add(TSDataType.TEXT.toString()); // the DEVICE column of ALIGN_BY_DEVICE result
    List<TSDataType> deduplicatedColumnsType = new ArrayList<>();
    deduplicatedColumnsType.add(TSDataType.TEXT); // the DEVICE column of ALIGN_BY_DEVICE result

    Set<String> deduplicatedMeasurements = new LinkedHashSet<>();
    Map<String, TSDataType> measurementDataTypeMap = plan.getColumnDataTypeMap();

    // build column header with constant and non exist column and deduplication
    List<String> measurements = plan.getMeasurements();
    Map<String, String> measurementAliasMap = plan.getMeasurementAliasMap();
    Map<String, MeasurementType> measurementTypeMap = plan.getMeasurementTypeMap();
    for (String measurement : measurements) {
      TSDataType type = TSDataType.TEXT;
      switch (measurementTypeMap.get(measurement)) {
        case Exist:
          type = measurementDataTypeMap.get(measurement);
          break;
        case NonExist:
        case Constant:
          type = TSDataType.TEXT;
      }
      respColumns.add(measurementAliasMap.getOrDefault(measurement, measurement));
      columnTypes.add(type.toString());

      if (!deduplicatedMeasurements.contains(measurement)) {
        deduplicatedMeasurements.add(measurement);
        deduplicatedColumnsType.add(type);
      }
    }

    // save deduplicated measurementColumn names and types in QueryPlan for the next stage to use.
    // i.e., used by AlignByDeviceDataSet constructor in `fetchResults` stage.
    plan.setMeasurements(new ArrayList<>(deduplicatedMeasurements));
    plan.setDataTypes(deduplicatedColumnsType);

    // set these null since they are never used henceforth in ALIGN_BY_DEVICE query processing.
    plan.setPaths(null);
  }

  private TSExecuteStatementResp executeSelectIntoStatement(
      String statement,
      long statementId,
      PhysicalPlan physicalPlan,
      int fetchSize,
      long timeout,
      long sessionId)
      throws IoTDBException, TException, SQLException, IOException, InterruptedException,
          QueryFilterOptimizationException {
    TSStatus status = checkAuthority(physicalPlan, sessionId);
    if (status != null) {
      return new TSExecuteStatementResp(status);
    }

    final long startTime = System.currentTimeMillis();

    final SelectIntoPlan selectIntoPlan = (SelectIntoPlan) physicalPlan;
    final QueryPlan queryPlan = selectIntoPlan.getQueryPlan();

    queryCount.incrementAndGet();
    AUDIT_LOGGER.debug("Session {} execute select into: {}", currSessionId.get(), statement);

    Pair<Integer, Integer> fetchSizeDeduplicatedPathNumPair =
        getMemoryParametersFromPhysicalPlan(queryPlan, fetchSize);
    fetchSize = fetchSizeDeduplicatedPathNumPair.left;
    long queryId =
        sessionManager.requestQueryId(
            statementId, true, fetchSize, fetchSizeDeduplicatedPathNumPair.right);

    tracingManager.writeQueryInfo(queryId, statement, startTime, queryPlan);
    try {
      queryTimeManager.registerQuery(queryId, startTime, statement, timeout, queryPlan);

      InsertTabletPlansIterator insertTabletPlansIterator =
          new InsertTabletPlansIterator(
              createQueryDataSet(queryId, queryPlan, fetchSize),
              selectIntoPlan.getIntoPaths(),
              fetchSize);
      while (insertTabletPlansIterator.hasNext()) {
        TSStatus executionStatus =
            insertTabletsInternal(insertTabletPlansIterator.next(), sessionId);
        if (executionStatus.getCode() != TSStatusCode.SUCCESS_STATUS.getStatusCode()
            || executionStatus.getCode() != TSStatusCode.NEED_REDIRECTION.getStatusCode()) {
          return RpcUtils.getTSExecuteStatementResp(executionStatus).setQueryId(queryId);
        }
      }

      return RpcUtils.getTSExecuteStatementResp(TSStatusCode.SUCCESS_STATUS).setQueryId(queryId);
    } catch (Exception e) {
      sessionManager.releaseQueryResourceNoExceptions(queryId);
      throw e;
    } finally {
      queryTimeManager.unRegisterQuery(queryId, queryPlan);
      Measurement.INSTANCE.addOperationLatency(Operation.EXECUTE_QUERY, startTime);
      long costTime = System.currentTimeMillis() - startTime;
      if (costTime >= config.getSlowQueryThreshold()) {
        SLOW_SQL_LOGGER.info("Cost: {} ms, sql is {}", costTime, statement);
      }
    }
  }

  private TSStatus insertTabletsInternal(List<InsertTabletPlan> insertTabletPlans, long sessionId) {
    InsertMultiTabletPlan insertMultiTabletPlan = new InsertMultiTabletPlan();
    for (int i = 0; i < insertTabletPlans.size(); i++) {
      InsertTabletPlan insertTabletPlan = insertTabletPlans.get(i);
      TSStatus status = checkAuthority(insertTabletPlan, sessionId);
      if (status != null) {
        // not authorized
        insertMultiTabletPlan.getResults().put(i, status);
      }
    }
    insertMultiTabletPlan.setInsertTabletPlanList(insertTabletPlans);

    return executeNonQueryPlan(insertMultiTabletPlan);
  }

  @SuppressWarnings("squid:S3776") // Suppress high Cognitive Complexity warning
  @Override
  public TSFetchResultsResp fetchResults(TSFetchResultsReq req) {
    try {
      if (!checkLogin(req.getSessionId())) {
        return RpcUtils.getTSFetchResultsResp(getNotLoggedInStatus());
      }

      if (!sessionManager.hasDataset(req.queryId)) {
        return RpcUtils.getTSFetchResultsResp(
            RpcUtils.getStatus(TSStatusCode.EXECUTE_STATEMENT_ERROR, "Has not executed query"));
      }

      // register query info to queryTimeManager
      queryTimeManager.registerQuery(
          req.queryId, System.currentTimeMillis(), req.statement, req.timeout);

      QueryDataSet queryDataSet = sessionManager.getDataset(req.queryId);
      if (req.isAlign) {
        TSQueryDataSet result =
            fillRpcReturnData(
                req.fetchSize, queryDataSet, sessionManager.getUsername(req.sessionId));
        boolean hasResultSet = result.bufferForTime().limit() != 0;
        if (!hasResultSet) {
          sessionManager.releaseQueryResourceNoExceptions(req.queryId);
        }
        TSFetchResultsResp resp = RpcUtils.getTSFetchResultsResp(TSStatusCode.SUCCESS_STATUS);
        resp.setHasResultSet(hasResultSet);
        resp.setQueryDataSet(result);
        resp.setIsAlign(true);

        queryTimeManager.unRegisterQuery(req.queryId);
        return resp;
      } else {
        TSQueryNonAlignDataSet nonAlignResult =
            fillRpcNonAlignReturnData(
                req.fetchSize, queryDataSet, sessionManager.getUsername(req.sessionId));
        boolean hasResultSet = false;
        for (ByteBuffer timeBuffer : nonAlignResult.getTimeList()) {
          if (timeBuffer.limit() != 0) {
            hasResultSet = true;
            break;
          }
        }
        if (!hasResultSet) {
          sessionManager.removeDataset(req.queryId);
        }
        TSFetchResultsResp resp = RpcUtils.getTSFetchResultsResp(TSStatusCode.SUCCESS_STATUS);
        resp.setHasResultSet(hasResultSet);
        resp.setNonAlignQueryDataSet(nonAlignResult);
        resp.setIsAlign(false);

        queryTimeManager.unRegisterQuery(req.queryId);
        return resp;
      }
    } catch (InterruptedException e) {
      LOGGER.error(INFO_INTERRUPT_ERROR, req, e);
      Thread.currentThread().interrupt();
      return RpcUtils.getTSFetchResultsResp(
          onNPEOrUnexpectedException(
              e, "executing fetchResults", TSStatusCode.INTERNAL_SERVER_ERROR));
    } catch (Exception e) {
      sessionManager.releaseQueryResourceNoExceptions(req.queryId);
      return RpcUtils.getTSFetchResultsResp(
          onNPEOrUnexpectedException(
              e, "executing fetchResults", TSStatusCode.INTERNAL_SERVER_ERROR));
    }
  }

  private TSQueryDataSet fillRpcReturnData(
      int fetchSize, QueryDataSet queryDataSet, String userName)
      throws TException, AuthException, IOException, InterruptedException, QueryProcessException {
    WatermarkEncoder encoder = getWatermarkEncoder(userName);
    return queryDataSet instanceof DirectAlignByTimeDataSet
        ? ((DirectAlignByTimeDataSet) queryDataSet).fillBuffer(fetchSize, encoder)
        : QueryDataSetUtils.convertQueryDataSetByFetchSize(queryDataSet, fetchSize, encoder);
  }

  private TSQueryNonAlignDataSet fillRpcNonAlignReturnData(
      int fetchSize, QueryDataSet queryDataSet, String userName)
      throws TException, AuthException, IOException, QueryProcessException, InterruptedException {
    WatermarkEncoder encoder = getWatermarkEncoder(userName);
    return ((DirectNonAlignDataSet) queryDataSet).fillBuffer(fetchSize, encoder);
  }

  private WatermarkEncoder getWatermarkEncoder(String userName) throws TException, AuthException {
    IAuthorizer authorizer;
    try {
      authorizer = BasicAuthorizer.getInstance();
    } catch (AuthException e) {
      throw new TException(e);
    }

    WatermarkEncoder encoder = null;
    if (config.isEnableWatermark() && authorizer.isUserUseWaterMark(userName)) {
      if (config.getWatermarkMethodName().equals(IoTDBConfig.WATERMARK_GROUPED_LSB)) {
        encoder = new GroupedLSBWatermarkEncoder(config);
      } else {
        throw new UnSupportedDataTypeException(
            String.format(
                "Watermark method is not supported yet: %s", config.getWatermarkMethodName()));
      }
    }
    return encoder;
  }

  /** create QueryDataSet and buffer it for fetchResults */
  private QueryDataSet createQueryDataSet(long queryId, PhysicalPlan physicalPlan, int fetchSize)
      throws QueryProcessException, QueryFilterOptimizationException, StorageEngineException,
          IOException, MetadataException, SQLException, TException, InterruptedException {

    QueryContext context = genQueryContext(queryId, physicalPlan.isDebug());
    QueryDataSet queryDataSet = executor.processQuery(physicalPlan, context);
    queryDataSet.setFetchSize(fetchSize);
    sessionManager.setDataset(queryId, queryDataSet);
    return queryDataSet;
  }

  protected QueryContext genQueryContext(long queryId, boolean debug) {
    return new QueryContext(queryId, debug);
  }

  @Override
  public TSExecuteStatementResp executeUpdateStatement(TSExecuteStatementReq req) {
    if (!checkLogin(req.getSessionId())) {
      return RpcUtils.getTSExecuteStatementResp(getNotLoggedInStatus());
    }

    try {
      PhysicalPlan physicalPlan =
          processor.parseSQLToPhysicalPlan(
              req.statement, sessionManager.getZoneId(req.sessionId), DEFAULT_FETCH_SIZE);
      return physicalPlan.isQuery()
          ? RpcUtils.getTSExecuteStatementResp(
              TSStatusCode.EXECUTE_STATEMENT_ERROR, "Statement is a query statement.")
          : executeUpdateStatement(
              req.statement,
              req.statementId,
              physicalPlan,
              req.fetchSize,
              req.timeout,
              req.getSessionId());
    } catch (Exception e) {
      return RpcUtils.getTSExecuteStatementResp(onQueryException(e, "executing update statement"));
    }
  }

  private TSExecuteStatementResp executeUpdateStatement(
      String statement,
      long statementId,
      PhysicalPlan plan,
      int fetchSize,
      long timeout,
      long sessionId)
      throws TException, SQLException, IoTDBException, IOException, InterruptedException,
          QueryFilterOptimizationException {
    return plan.isSelectInto()
        ? executeSelectIntoStatement(statement, statementId, plan, fetchSize, timeout, sessionId)
        : executeNonQueryStatement(plan, sessionId);
  }

  private TSExecuteStatementResp executeNonQueryStatement(PhysicalPlan plan, long sessionId) {
    TSStatus status = checkAuthority(plan, sessionId);
    return status != null
        ? new TSExecuteStatementResp(status)
        : RpcUtils.getTSExecuteStatementResp(executeNonQueryPlan(plan))
            .setQueryId(sessionManager.requestQueryId(false, DEFAULT_FETCH_SIZE, -1));
  }

  /**
   * Check whether current user has logged in.
   *
   * @return true: If logged in; false: If not logged in
   */
  private boolean checkLogin(long sessionId) {
    boolean isLoggedIn = sessionManager.getUsername(sessionId) != null;
    if (!isLoggedIn) {
      LOGGER.info(INFO_NOT_LOGIN, IoTDBConstant.GLOBAL_DB_NAME);
    } else {
      SessionTimeoutManager.getInstance().refresh(sessionId);
    }
    return isLoggedIn;
  }

  private boolean checkAuthorization(List<PartialPath> paths, PhysicalPlan plan, String username)
      throws AuthException {
    String targetUser = null;
    if (plan instanceof AuthorPlan) {
      targetUser = ((AuthorPlan) plan).getUserName();
    }
    return AuthorityChecker.check(username, paths, plan.getOperatorType(), targetUser);
  }

  protected void handleClientExit() {
    Long sessionId = sessionManager.getCurrSessionId();
    if (sessionId != null) {
      TSCloseSessionReq req = new TSCloseSessionReq(sessionId);
      closeSession(req);
    }
  }

  @Override
  public TSGetTimeZoneResp getTimeZone(long sessionId) {
    try {
      ZoneId zoneId = sessionManager.getZoneId(sessionId);
      return new TSGetTimeZoneResp(
          RpcUtils.getStatus(TSStatusCode.SUCCESS_STATUS),
          zoneId != null ? zoneId.toString() : "Unknown time zone");
    } catch (Exception e) {
      return new TSGetTimeZoneResp(
          onNPEOrUnexpectedException(
              e, "generating time zone", TSStatusCode.GENERATE_TIME_ZONE_ERROR),
          "Unknown time zone");
    }
  }

  @Override
  public TSStatus setTimeZone(TSSetTimeZoneReq req) {
    try {
      sessionManager.setTimezone(req.sessionId, req.timeZone);
      return RpcUtils.getStatus(TSStatusCode.SUCCESS_STATUS);
    } catch (Exception e) {
      return onNPEOrUnexpectedException(e, "setting time zone", TSStatusCode.SET_TIME_ZONE_ERROR);
    }
  }

  @Override
  public ServerProperties getProperties() {
    ServerProperties properties = new ServerProperties();
    properties.setVersion(IoTDBConstant.VERSION);
    LOGGER.info("IoTDB server version: {}", IoTDBConstant.VERSION);
    properties.setSupportedTimeAggregationOperations(new ArrayList<>());
    properties.getSupportedTimeAggregationOperations().add(IoTDBConstant.MAX_TIME);
    properties.getSupportedTimeAggregationOperations().add(IoTDBConstant.MIN_TIME);
    properties.setTimestampPrecision(
        IoTDBDescriptor.getInstance().getConfig().getTimestampPrecision());
    return properties;
  }

  @Override
  public TSStatus insertRecords(TSInsertRecordsReq req) {
    if (!checkLogin(req.getSessionId())) {
      return getNotLoggedInStatus();
    }

    if (AUDIT_LOGGER.isDebugEnabled()) {
      AUDIT_LOGGER.debug(
          "Session {} insertRecords, first device {}, first time {}",
          sessionManager.getCurrSessionId(),
          req.deviceIds.get(0),
          req.getTimestamps().get(0));
    }
    boolean allCheckSuccess = true;
    InsertRowsPlan insertRowsPlan = new InsertRowsPlan();
    for (int i = 0; i < req.deviceIds.size(); i++) {
      try {
        InsertRowPlan plan =
            new InsertRowPlan(
                new PartialPath(req.getDeviceIds().get(i)),
                req.getTimestamps().get(i),
                req.getMeasurementsList().get(i).toArray(new String[0]),
                req.valuesList.get(i));
        TSStatus status = checkAuthority(plan, req.getSessionId());
        if (status != null) {
          insertRowsPlan.getResults().put(i, status);
          allCheckSuccess = false;
        }
        insertRowsPlan.addOneInsertRowPlan(plan, i);
      } catch (Exception e) {
        allCheckSuccess = false;
        insertRowsPlan
            .getResults()
            .put(
                i,
                onNPEOrUnexpectedException(
                    e, "inserting records", TSStatusCode.INTERNAL_SERVER_ERROR));
      }
    }
    TSStatus tsStatus = executeNonQueryPlan(insertRowsPlan);

    return judgeFinalTsStatus(
        allCheckSuccess, tsStatus, insertRowsPlan.getResults(), req.deviceIds.size());
  }

  private TSStatus judgeFinalTsStatus(
      boolean allCheckSuccess,
      TSStatus executeTsStatus,
      Map<Integer, TSStatus> checkTsStatus,
      int totalRowCount) {

    if (allCheckSuccess) {
      return executeTsStatus;
    }

    if (executeTsStatus.subStatus == null) {
      TSStatus[] tmpSubTsStatus = new TSStatus[totalRowCount];
      Arrays.fill(tmpSubTsStatus, RpcUtils.SUCCESS_STATUS);
      executeTsStatus.subStatus = Arrays.asList(tmpSubTsStatus);
    }
    for (Entry<Integer, TSStatus> entry : checkTsStatus.entrySet()) {
      executeTsStatus.subStatus.set(entry.getKey(), entry.getValue());
    }
    return RpcUtils.getStatus(executeTsStatus.subStatus);
  }

  @Override
  public TSStatus insertRecordsOfOneDevice(TSInsertRecordsOfOneDeviceReq req) {
    if (!checkLogin(req.getSessionId())) {
      return getNotLoggedInStatus();
    }

    if (AUDIT_LOGGER.isDebugEnabled()) {
      AUDIT_LOGGER.debug(
          "Session {} insertRecords, device {}, first time {}",
          sessionManager.getCurrSessionId(),
          req.deviceId,
          req.getTimestamps().get(0));
    }

    List<TSStatus> statusList = new ArrayList<>();
    try {
      InsertRowsOfOneDevicePlan plan =
          new InsertRowsOfOneDevicePlan(
              new PartialPath(req.getDeviceId()),
              req.getTimestamps().toArray(new Long[0]),
              req.getMeasurementsList(),
              req.getValuesList().toArray(new ByteBuffer[0]));
      TSStatus status = checkAuthority(plan, req.getSessionId());
      statusList.add(status != null ? status : executeNonQueryPlan(plan));
    } catch (Exception e) {
      statusList.add(
          onNPEOrUnexpectedException(
              e, "inserting records of one device", TSStatusCode.INTERNAL_SERVER_ERROR));
    }

    TSStatus resp = RpcUtils.getStatus(statusList);
    for (TSStatus status : resp.subStatus) {
      if (status.code != TSStatusCode.SUCCESS_STATUS.getStatusCode()) {
        return resp;
      }
    }

    resp.setCode(TSStatusCode.SUCCESS_STATUS.getStatusCode());

    return resp;
  }

  @Override
  public TSStatus insertStringRecords(TSInsertStringRecordsReq req) {
    if (!checkLogin(req.getSessionId())) {
      return getNotLoggedInStatus();
    }

    if (AUDIT_LOGGER.isDebugEnabled()) {
      AUDIT_LOGGER.debug(
          "Session {} insertRecords, first device {}, first time {}",
          sessionManager.getCurrSessionId(),
          req.deviceIds.get(0),
          req.getTimestamps().get(0));
    }

    boolean allCheckSuccess = true;
    InsertRowsPlan insertRowsPlan = new InsertRowsPlan();
    for (int i = 0; i < req.deviceIds.size(); i++) {
      InsertRowPlan plan = new InsertRowPlan();
      try {
        plan.setPrefixPath(new PartialPath(req.getDeviceIds().get(i)));
        plan.setTime(req.getTimestamps().get(i));
        addMeasurementAndValue(plan, req.getMeasurementsList().get(i), req.getValuesList().get(i));
        plan.setDataTypes(new TSDataType[plan.getMeasurements().length]);
        plan.setNeedInferType(true);
        TSStatus status = checkAuthority(plan, req.getSessionId());
        if (status != null) {
          insertRowsPlan.getResults().put(i, status);
          allCheckSuccess = false;
        }
        insertRowsPlan.addOneInsertRowPlan(plan, i);
      } catch (Exception e) {
        insertRowsPlan
            .getResults()
            .put(
                i,
                onNPEOrUnexpectedException(
                    e, "inserting string records", TSStatusCode.INTERNAL_SERVER_ERROR));
        allCheckSuccess = false;
      }
    }
    TSStatus tsStatus = executeNonQueryPlan(insertRowsPlan);

    return judgeFinalTsStatus(
        allCheckSuccess, tsStatus, insertRowsPlan.getResults(), req.deviceIds.size());
  }

  private void addMeasurementAndValue(
      InsertRowPlan insertRowPlan, List<String> measurements, List<String> values) {
    List<String> newMeasurements = new ArrayList<>(measurements.size());
    List<Object> newValues = new ArrayList<>(values.size());

    for (int i = 0; i < measurements.size(); ++i) {
      String value = values.get(i);
      if (value.isEmpty()) {
        continue;
      }
      newMeasurements.add(measurements.get(i));
      newValues.add(value);
    }

    insertRowPlan.setValues(newValues.toArray(new Object[0]));
    insertRowPlan.setMeasurements(newMeasurements.toArray(new String[0]));
  }

  @Override
  public TSStatus testInsertTablet(TSInsertTabletReq req) {
    LOGGER.debug("Test insert batch request receive.");
    return RpcUtils.getStatus(TSStatusCode.SUCCESS_STATUS);
  }

  @Override
  public TSStatus testInsertTablets(TSInsertTabletsReq req) {
    LOGGER.debug("Test insert batch request receive.");
    return RpcUtils.getStatus(TSStatusCode.SUCCESS_STATUS);
  }

  @Override
  public TSStatus testInsertRecord(TSInsertRecordReq req) {
    LOGGER.debug("Test insert row request receive.");
    return RpcUtils.getStatus(TSStatusCode.SUCCESS_STATUS);
  }

  @Override
  public TSStatus testInsertStringRecord(TSInsertStringRecordReq req) {
    LOGGER.debug("Test insert string record request receive.");
    return RpcUtils.getStatus(TSStatusCode.SUCCESS_STATUS);
  }

  @Override
  public TSStatus testInsertRecords(TSInsertRecordsReq req) {
    LOGGER.debug("Test insert row in batch request receive.");
    return RpcUtils.getStatus(TSStatusCode.SUCCESS_STATUS);
  }

  @Override
  public TSStatus testInsertRecordsOfOneDevice(TSInsertRecordsOfOneDeviceReq req) {
    LOGGER.debug("Test insert rows in batch request receive.");
    return RpcUtils.getStatus(TSStatusCode.SUCCESS_STATUS);
  }

  @Override
  public TSStatus testInsertStringRecords(TSInsertStringRecordsReq req) {
    LOGGER.debug("Test insert string records request receive.");
    return RpcUtils.getStatus(TSStatusCode.SUCCESS_STATUS);
  }

  @Override
  public TSStatus insertRecord(TSInsertRecordReq req) {
    try {
      if (!checkLogin(req.getSessionId())) {
        return getNotLoggedInStatus();
      }

      AUDIT_LOGGER.debug(
          "Session {} insertRecord, device {}, time {}",
          sessionManager.getCurrSessionId(),
          req.getPrefixPath(),
          req.getTimestamp());

      InsertRowPlan plan =
          new InsertRowPlan(
              new PartialPath(req.getPrefixPath()),
              req.getTimestamp(),
              req.getMeasurements().toArray(new String[0]),
              req.values,
              req.isAligned);

      TSStatus status = checkAuthority(plan, req.getSessionId());
      return status != null ? status : executeNonQueryPlan(plan);
    } catch (Exception e) {
      return onNPEOrUnexpectedException(
          e, "inserting a record", TSStatusCode.EXECUTE_STATEMENT_ERROR);
    }
  }

  @Override
  public TSStatus insertStringRecord(TSInsertStringRecordReq req) {
    try {
      if (!checkLogin(req.getSessionId())) {
        return getNotLoggedInStatus();
      }

      AUDIT_LOGGER.debug(
          "Session {} insertRecord, device {}, time {}",
          sessionManager.getCurrSessionId(),
          req.getDeviceId(),
          req.getTimestamp());

      InsertRowPlan plan = new InsertRowPlan();
      plan.setPrefixPath(new PartialPath(req.getDeviceId()));
      plan.setTime(req.getTimestamp());
      plan.setMeasurements(req.getMeasurements().toArray(new String[0]));
      plan.setDataTypes(new TSDataType[plan.getMeasurements().length]);
      plan.setValues(req.getValues().toArray(new Object[0]));
      plan.setNeedInferType(true);

      TSStatus status = checkAuthority(plan, req.getSessionId());
      return status != null ? status : executeNonQueryPlan(plan);
    } catch (Exception e) {
      return onNPEOrUnexpectedException(
          e, "inserting a string record", TSStatusCode.EXECUTE_STATEMENT_ERROR);
    }
  }

  @Override
  public TSStatus deleteData(TSDeleteDataReq req) {
    try {
      if (!checkLogin(req.getSessionId())) {
        return getNotLoggedInStatus();
      }

      DeletePlan plan = new DeletePlan();
      plan.setDeleteStartTime(req.getStartTime());
      plan.setDeleteEndTime(req.getEndTime());
      List<PartialPath> paths = new ArrayList<>();
      for (String path : req.getPaths()) {
        paths.add(new PartialPath(path));
      }
      plan.addPaths(paths);

      TSStatus status = checkAuthority(plan, req.getSessionId());
      return status != null ? new TSStatus(status) : new TSStatus(executeNonQueryPlan(plan));
    } catch (Exception e) {
      return onNPEOrUnexpectedException(e, "deleting data", TSStatusCode.EXECUTE_STATEMENT_ERROR);
    }
  }

  @Override
  public TSStatus insertTablet(TSInsertTabletReq req) {
    long t1 = System.currentTimeMillis();
    try {
      if (!checkLogin(req.getSessionId())) {
        return getNotLoggedInStatus();
      }

      InsertTabletPlan insertTabletPlan =
          new InsertTabletPlan(new PartialPath(req.getPrefixPath()), req.measurements);
      insertTabletPlan.setTimes(QueryDataSetUtils.readTimesFromBuffer(req.timestamps, req.size));
      insertTabletPlan.setColumns(
          QueryDataSetUtils.readValuesFromBuffer(
              req.values, req.types, req.types.size(), req.size));
      insertTabletPlan.setBitMaps(
          QueryDataSetUtils.readBitMapsFromBuffer(req.values, req.types.size(), req.size));
      insertTabletPlan.setRowCount(req.size);
      insertTabletPlan.setDataTypes(req.types);
      insertTabletPlan.setAligned(req.isAligned);

      TSStatus status = checkAuthority(insertTabletPlan, req.getSessionId());
      return status != null ? status : executeNonQueryPlan(insertTabletPlan);
    } catch (Exception e) {
      return onNPEOrUnexpectedException(
          e, "inserting tablet", TSStatusCode.EXECUTE_STATEMENT_ERROR);
    } finally {
      Measurement.INSTANCE.addOperationLatency(Operation.EXECUTE_RPC_BATCH_INSERT, t1);
    }
  }

  @Override
  public TSStatus insertTablets(TSInsertTabletsReq req) {
    long t1 = System.currentTimeMillis();
    try {
      if (!checkLogin(req.getSessionId())) {
        return getNotLoggedInStatus();
      }

      return insertTabletsInternal(req);
    } catch (NullPointerException e) {
      LOGGER.error("{}: error occurs when insertTablets", IoTDBConstant.GLOBAL_DB_NAME, e);
      return RpcUtils.getStatus(TSStatusCode.EXECUTE_STATEMENT_ERROR);
    } catch (Exception e) {
      return onNPEOrUnexpectedException(
          e, "inserting tablets", TSStatusCode.EXECUTE_STATEMENT_ERROR);
    } finally {
      Measurement.INSTANCE.addOperationLatency(Operation.EXECUTE_RPC_BATCH_INSERT, t1);
    }
  }

  private InsertTabletPlan constructInsertTabletPlan(TSInsertTabletsReq req, int i)
      throws IllegalPathException {
    InsertTabletPlan insertTabletPlan =
        new InsertTabletPlan(new PartialPath(req.deviceIds.get(i)), req.measurementsList.get(i));
    insertTabletPlan.setTimes(
        QueryDataSetUtils.readTimesFromBuffer(req.timestampsList.get(i), req.sizeList.get(i)));
    insertTabletPlan.setColumns(
        QueryDataSetUtils.readValuesFromBuffer(
            req.valuesList.get(i),
            req.typesList.get(i),
            req.measurementsList.get(i).size(),
            req.sizeList.get(i)));
    insertTabletPlan.setBitMaps(
        QueryDataSetUtils.readBitMapsFromBuffer(
            req.valuesList.get(i), req.measurementsList.get(i).size(), req.sizeList.get(i)));
    insertTabletPlan.setRowCount(req.sizeList.get(i));
    insertTabletPlan.setDataTypes(req.typesList.get(i));
    return insertTabletPlan;
  }

  /** construct one InsertMultiTabletPlan and process it */
  public TSStatus insertTabletsInternal(TSInsertTabletsReq req) throws IllegalPathException {
    List<InsertTabletPlan> insertTabletPlanList = new ArrayList<>();
    InsertMultiTabletPlan insertMultiTabletPlan = new InsertMultiTabletPlan();
    for (int i = 0; i < req.deviceIds.size(); i++) {
      InsertTabletPlan insertTabletPlan = constructInsertTabletPlan(req, i);
      TSStatus status = checkAuthority(insertTabletPlan, req.getSessionId());
      if (status != null) {
        // not authorized
        insertMultiTabletPlan.getResults().put(i, status);
      }
      insertTabletPlanList.add(insertTabletPlan);
    }

    insertMultiTabletPlan.setInsertTabletPlanList(insertTabletPlanList);
    return executeNonQueryPlan(insertMultiTabletPlan);
  }

  @Override
  public TSStatus setStorageGroup(long sessionId, String storageGroup) {
    try {
      if (!checkLogin(sessionId)) {
        return getNotLoggedInStatus();
      }

      SetStorageGroupPlan plan = new SetStorageGroupPlan(new PartialPath(storageGroup));

      TSStatus status = checkAuthority(plan, sessionId);
      return status != null ? status : executeNonQueryPlan(plan);
    } catch (Exception e) {
      return onNPEOrUnexpectedException(
          e, "setting storage group", TSStatusCode.EXECUTE_STATEMENT_ERROR);
    }
  }

  @Override
  public TSStatus deleteStorageGroups(long sessionId, List<String> storageGroups) {
    try {
      if (!checkLogin(sessionId)) {
        return getNotLoggedInStatus();
      }

      List<PartialPath> storageGroupList = new ArrayList<>();
      for (String storageGroup : storageGroups) {
        storageGroupList.add(new PartialPath(storageGroup));
      }
      DeleteStorageGroupPlan plan = new DeleteStorageGroupPlan(storageGroupList);

      TSStatus status = checkAuthority(plan, sessionId);
      return status != null ? status : executeNonQueryPlan(plan);
    } catch (Exception e) {
      return onNPEOrUnexpectedException(
          e, "deleting storage group", TSStatusCode.EXECUTE_STATEMENT_ERROR);
    }
  }

  @Override
  public TSStatus createTimeseries(TSCreateTimeseriesReq req) {
    try {
      if (!checkLogin(req.getSessionId())) {
        return getNotLoggedInStatus();
      }

      if (AUDIT_LOGGER.isDebugEnabled()) {
        AUDIT_LOGGER.debug(
            "Session-{} create timeseries {}", sessionManager.getCurrSessionId(), req.getPath());
      }

      CreateTimeSeriesPlan plan =
          new CreateTimeSeriesPlan(
              new PartialPath(req.path),
              TSDataType.values()[req.dataType],
              TSEncoding.values()[req.encoding],
              CompressionType.values()[req.compressor],
              req.props,
              req.tags,
              req.attributes,
              req.measurementAlias);

      TSStatus status = checkAuthority(plan, req.getSessionId());
      return status != null ? status : executeNonQueryPlan(plan);
    } catch (Exception e) {
      return onNPEOrUnexpectedException(
          e, "creating timeseries", TSStatusCode.EXECUTE_STATEMENT_ERROR);
    }
  }

  @Override
  public TSStatus createAlignedTimeseries(TSCreateAlignedTimeseriesReq req) {
    try {
      if (!checkLogin(req.getSessionId())) {
        return getNotLoggedInStatus();
      }

      // if measurements.size() == 1, convert to create timeseries
      if (req.measurements.size() == 1) {
        return createTimeseries(
            new TSCreateTimeseriesReq(
                req.sessionId,
                req.prefixPath + "." + req.measurements.get(0),
                req.dataTypes.get(0),
                req.encodings.get(0),
                req.compressor));
      }

      if (AUDIT_LOGGER.isDebugEnabled()) {
        AUDIT_LOGGER.debug(
            "Session-{} create aligned timeseries {}.{}",
            sessionManager.getCurrSessionId(),
            req.getPrefixPath(),
            req.getMeasurements());
      }

      List<TSDataType> dataTypes = new ArrayList<>();
      for (int dataType : req.dataTypes) {
        dataTypes.add(TSDataType.values()[dataType]);
      }
      List<TSEncoding> encodings = new ArrayList<>();
      for (int encoding : req.encodings) {
        encodings.add(TSEncoding.values()[encoding]);
      }

      CreateAlignedTimeSeriesPlan plan =
          new CreateAlignedTimeSeriesPlan(
              new PartialPath(req.prefixPath),
              req.measurements,
              dataTypes,
              encodings,
              CompressionType.values()[req.compressor],
              req.measurementAlias);

      TSStatus status = checkAuthority(plan, req.getSessionId());
      return status != null ? status : executeNonQueryPlan(plan);
    } catch (Exception e) {
      return onNPEOrUnexpectedException(
          e, "creating aligned timeseries", TSStatusCode.EXECUTE_STATEMENT_ERROR);
    }
  }

  @SuppressWarnings("squid:S3776") // Suppress high Cognitive Complexity warning
  @Override
  public TSStatus createMultiTimeseries(TSCreateMultiTimeseriesReq req) {
    try {
      if (!checkLogin(req.getSessionId())) {
        return getNotLoggedInStatus();
      }

      if (AUDIT_LOGGER.isDebugEnabled()) {
        AUDIT_LOGGER.debug(
            "Session-{} create {} timeseries, the first is {}",
            sessionManager.getCurrSessionId(),
            req.getPaths().size(),
            req.getPaths().get(0));
      }

      CreateMultiTimeSeriesPlan multiPlan = new CreateMultiTimeSeriesPlan();
      List<PartialPath> paths = new ArrayList<>(req.paths.size());
      List<TSDataType> dataTypes = new ArrayList<>(req.dataTypes.size());
      List<TSEncoding> encodings = new ArrayList<>(req.dataTypes.size());
      List<CompressionType> compressors = new ArrayList<>(req.paths.size());
      List<String> alias = null;
      if (req.measurementAliasList != null) {
        alias = new ArrayList<>(req.paths.size());
      }
      List<Map<String, String>> props = null;
      if (req.propsList != null) {
        props = new ArrayList<>(req.paths.size());
      }
      List<Map<String, String>> tags = null;
      if (req.tagsList != null) {
        tags = new ArrayList<>(req.paths.size());
      }
      List<Map<String, String>> attributes = null;
      if (req.attributesList != null) {
        attributes = new ArrayList<>(req.paths.size());
      }

      // for authority check
      CreateTimeSeriesPlan plan = new CreateTimeSeriesPlan();
      for (int i = 0; i < req.paths.size(); i++) {
        plan.setPath(new PartialPath(req.paths.get(i)));

        TSStatus status = checkAuthority(plan, req.getSessionId());
        if (status != null) {
          // not authorized
          multiPlan.getResults().put(i, status);
        }

        paths.add(new PartialPath(req.paths.get(i)));
        compressors.add(CompressionType.values()[req.compressors.get(i)]);
        if (alias != null) {
          alias.add(req.measurementAliasList.get(i));
        }
        if (props != null) {
          props.add(req.propsList.get(i));
        }
        if (tags != null) {
          tags.add(req.tagsList.get(i));
        }
        if (attributes != null) {
          attributes.add(req.attributesList.get(i));
        }
      }
      for (int i = 0; i < req.dataTypes.size(); i++) {
        dataTypes.add(TSDataType.values()[req.dataTypes.get(i)]);
        encodings.add(TSEncoding.values()[req.encodings.get(i)]);
      }

      multiPlan.setPaths(paths);
      multiPlan.setDataTypes(dataTypes);
      multiPlan.setEncodings(encodings);
      multiPlan.setCompressors(compressors);
      multiPlan.setAlias(alias);
      multiPlan.setProps(props);
      multiPlan.setTags(tags);
      multiPlan.setAttributes(attributes);
      multiPlan.setIndexes(new ArrayList<>());

      return executeNonQueryPlan(multiPlan);
    } catch (Exception e) {
      LOGGER.error("creating multi timeseries fails", e);
      return onNPEOrUnexpectedException(
          e, "creating multi timeseries", TSStatusCode.EXECUTE_STATEMENT_ERROR);
    }
  }

  @Override
  public TSStatus deleteTimeseries(long sessionId, List<String> paths) {
    try {
      if (!checkLogin(sessionId)) {
        return getNotLoggedInStatus();
      }

      List<PartialPath> pathList = new ArrayList<>();
      for (String path : paths) {
        pathList.add(new PartialPath(path));
      }
      DeleteTimeSeriesPlan plan = new DeleteTimeSeriesPlan(pathList);

      TSStatus status = checkAuthority(plan, sessionId);
      return status != null ? status : executeNonQueryPlan(plan);
    } catch (Exception e) {
      return onNPEOrUnexpectedException(
          e, "deleting timeseries", TSStatusCode.EXECUTE_STATEMENT_ERROR);
    }
  }

  @Override
  public long requestStatementId(long sessionId) {
    return sessionManager.requestStatementId(sessionId);
  }

  @Override
  public TSStatus createSchemaTemplate(TSCreateSchemaTemplateReq req) throws TException {
    try {
      if (!checkLogin(req.getSessionId())) {
        return getNotLoggedInStatus();
      }

      if (AUDIT_LOGGER.isDebugEnabled()) {
        AUDIT_LOGGER.debug(
            "Session-{} create device template {}.{}.{}.{}.{}.{}",
            sessionManager.getCurrSessionId(),
            req.getName(),
            req.getSchemaNames(),
            req.getMeasurements(),
            req.getDataTypes(),
            req.getEncodings(),
            req.getCompressors());
      }

      List<List<TSDataType>> dataTypes = new ArrayList<>();
      for (List<Integer> list : req.getDataTypes()) {
        List<TSDataType> dataTypesList = new ArrayList<>();
        for (int dataType : list) {
          dataTypesList.add(TSDataType.values()[dataType]);
        }
        dataTypes.add(dataTypesList);
      }

      List<List<TSEncoding>> encodings = new ArrayList<>();
      for (List<Integer> list : req.getEncodings()) {
        List<TSEncoding> encodingsList = new ArrayList<>();
        for (int encoding : list) {
          encodingsList.add(TSEncoding.values()[encoding]);
        }
        encodings.add(encodingsList);
      }

      List<CompressionType> compressionTypes = new ArrayList<>();
      for (int compressType : req.getCompressors()) {
        compressionTypes.add(CompressionType.values()[compressType]);
      }

      CreateTemplatePlan plan =
          new CreateTemplatePlan(
              req.getName(),
              req.getSchemaNames(),
              req.getMeasurements(),
              dataTypes,
              encodings,
              compressionTypes);

      TSStatus status = checkAuthority(plan, req.getSessionId());
      return status != null ? status : executeNonQueryPlan(plan);
    } catch (Exception e) {
      return onNPEOrUnexpectedException(
          e, "creating aligned timeseries", TSStatusCode.EXECUTE_STATEMENT_ERROR);
    }
  }

  @Override
  public TSStatus setSchemaTemplate(TSSetSchemaTemplateReq req) throws TException {
    if (!checkLogin(req.getSessionId())) {
      return getNotLoggedInStatus();
    }

    if (AUDIT_LOGGER.isDebugEnabled()) {
      AUDIT_LOGGER.debug(
          "Session-{} set device template {}.{}",
          sessionManager.getCurrSessionId(),
          req.getTemplateName(),
          req.getPrefixPath());
    }

    SetDeviceTemplatePlan plan = new SetDeviceTemplatePlan(req.templateName, req.prefixPath);

    TSStatus status = checkAuthority(plan, req.getSessionId());
    return status != null ? status : executeNonQueryPlan(plan);
  }

  private TSStatus checkAuthority(PhysicalPlan plan, long sessionId) {
    List<PartialPath> paths = plan.getPaths();
    try {
      if (!checkAuthorization(paths, plan, sessionManager.getUsername(sessionId))) {
        return RpcUtils.getStatus(
            TSStatusCode.NO_PERMISSION_ERROR,
            "No permissions for this operation " + plan.getOperatorType());
      }
    } catch (AuthException e) {
      LOGGER.warn("meet error while checking authorization.", e);
      return RpcUtils.getStatus(TSStatusCode.UNINITIALIZED_AUTH_ERROR, e.getMessage());
    } catch (Exception e) {
      return onNPEOrUnexpectedException(
          e, "checking authority", TSStatusCode.EXECUTE_STATEMENT_ERROR);
    }
    return null;
  }

  protected TSStatus executeNonQueryPlan(PhysicalPlan plan) {
    boolean isSuccessful;
    try {
      plan.checkIntegrity();
      isSuccessful = executeNonQuery(plan);
    } catch (Exception e) {
      return onNonQueryException(e, "executing non query plan");
    }

    return isSuccessful
        ? RpcUtils.getStatus(TSStatusCode.SUCCESS_STATUS, "Execute successfully")
        : RpcUtils.getStatus(TSStatusCode.EXECUTE_STATEMENT_ERROR);
  }

  private boolean executeNonQuery(PhysicalPlan plan)
      throws QueryProcessException, StorageGroupNotSetException, StorageEngineException {
    if (IoTDBDescriptor.getInstance().getConfig().isReadOnly()) {
      throw new QueryProcessException(
          "Current system mode is read-only, does not support non-query operation");
    }
    return executor.processNonQuery(plan);
  }

  protected List<TSDataType> getSeriesTypesByPaths(
      List<PartialPath> paths, List<String> aggregations) throws MetadataException {
    return SchemaUtils.getSeriesTypesByPaths(paths, aggregations);
  }

  protected TSDataType getSeriesTypeByPath(PartialPath path) throws MetadataException {
    return SchemaUtils.getSeriesTypeByPath(path);
  }

  private TSStatus onQueryException(Exception e, String operation) {
    TSStatus status = tryCatchQueryException(e);
    return status != null
        ? status
        : onNPEOrUnexpectedException(e, operation, TSStatusCode.INTERNAL_SERVER_ERROR);
  }

  private TSStatus tryCatchQueryException(Exception e) {
    if (e instanceof QueryTimeoutRuntimeException) {
      DETAILED_FAILURE_QUERY_TRACE_LOGGER.warn(e.getMessage(), e);
      return RpcUtils.getStatus(TSStatusCode.TIME_OUT, getRootCause(e));
    } else if (e instanceof ParseCancellationException) {
      DETAILED_FAILURE_QUERY_TRACE_LOGGER.warn(INFO_PARSING_SQL_ERROR, e);
      return RpcUtils.getStatus(
          TSStatusCode.SQL_PARSE_ERROR, INFO_PARSING_SQL_ERROR + getRootCause(e));
    } else if (e instanceof SQLParserException) {
      DETAILED_FAILURE_QUERY_TRACE_LOGGER.warn(INFO_CHECK_METADATA_ERROR, e);
      return RpcUtils.getStatus(
          TSStatusCode.METADATA_ERROR, INFO_CHECK_METADATA_ERROR + getRootCause(e));
    } else if (e instanceof QueryProcessException) {
      DETAILED_FAILURE_QUERY_TRACE_LOGGER.warn(INFO_QUERY_PROCESS_ERROR, e);
      return RpcUtils.getStatus(
          TSStatusCode.QUERY_PROCESS_ERROR, INFO_QUERY_PROCESS_ERROR + getRootCause(e));
    } else if (e instanceof QueryInBatchStatementException) {
      DETAILED_FAILURE_QUERY_TRACE_LOGGER.warn(INFO_NOT_ALLOWED_IN_BATCH_ERROR, e);
      return RpcUtils.getStatus(
          TSStatusCode.QUERY_NOT_ALLOWED, INFO_NOT_ALLOWED_IN_BATCH_ERROR + getRootCause(e));
    } else if (e instanceof IoTDBException) {
      DETAILED_FAILURE_QUERY_TRACE_LOGGER.warn(INFO_QUERY_PROCESS_ERROR, e);
      return RpcUtils.getStatus(((IoTDBException) e).getErrorCode(), getRootCause(e));
    }
    return null;
  }

  private TSStatus onNonQueryException(Exception e, String operation) {
    TSStatus status = tryCatchNonQueryException(e);
    return status != null
        ? status
        : onNPEOrUnexpectedException(e, operation, TSStatusCode.INTERNAL_SERVER_ERROR);
  }

  private TSStatus tryCatchNonQueryException(Exception e) {
    String message = "Exception occurred while processing non-query. ";
    if (e instanceof BatchProcessException) {
      LOGGER.warn(message, e);
      return RpcUtils.getStatus(Arrays.asList(((BatchProcessException) e).getFailingStatus()));
    } else if (e instanceof IoTDBException) {
      if (((IoTDBException) e).isUserException()) {
        LOGGER.warn(message + e.getMessage());
      } else {
        LOGGER.warn(message, e);
      }
      return RpcUtils.getStatus(((IoTDBException) e).getErrorCode(), getRootCause(e));
    }
    return null;
  }

  private TSStatus onNPEOrUnexpectedException(
      Exception e, String operation, TSStatusCode statusCode) {
    String message =
        String.format("[%s] Exception occurred while %s. ", statusCode.name(), operation);
    if (e instanceof NullPointerException) {
      LOGGER.error(message, e);
    } else if (e instanceof UnSupportedDataTypeException) {
      LOGGER.warn(e.getMessage());
    } else {
      LOGGER.warn(message, e);
    }
    return RpcUtils.getStatus(statusCode, message + e.getMessage());
  }

  private TSStatus getNotLoggedInStatus() {
    return RpcUtils.getStatus(
        TSStatusCode.NOT_LOGIN_ERROR,
        "Log in failed. Either you are not authorized or the session has timed out.");
  }

  private String getRootCause(Throwable e) {
    while (e.getCause() != null) {
      e = e.getCause();
    }
    return e.getMessage();
  }
}<|MERGE_RESOLUTION|>--- conflicted
+++ resolved
@@ -188,33 +188,16 @@
   private static final long MS_TO_MONTH = 30 * 86400_000L;
 
   private final IoTDBConfig config = IoTDBDescriptor.getInstance().getConfig();
-<<<<<<< HEAD
-
-  // When the client abnormally exits, we can still know who to disconnect
-  private final ThreadLocal<Long> currSessionId = new ThreadLocal<>();
-  private final SessionManager sessionManager = SessionManager.getInstance();
-=======
-  private final boolean enableMetric = config.isEnableMetricService();
-
-  private static final List<SqlArgument> sqlArgumentList = new ArrayList<>(MAX_SIZE);
-  protected Planner processor;
-  protected IPlanExecutor executor;
-
-  private final SessionManager sessionManager = SessionManager.getInstance();
-  private final QueryTimeManager queryTimeManager = QueryTimeManager.getInstance();
->>>>>>> 6e9f3404
 
   private static final List<SqlArgument> sqlArgumentList = new ArrayList<>(MAX_SIZE);
   private static final AtomicInteger queryCount = new AtomicInteger(0);
   private final QueryTimeManager queryTimeManager = QueryTimeManager.getInstance();
+  private final SessionManager sessionManager = SessionManager.getInstance();
   private final TracingManager tracingManager = TracingManager.getInstance();
 
-<<<<<<< HEAD
   protected Planner processor;
   protected IPlanExecutor executor;
 
-=======
->>>>>>> 6e9f3404
   public TSServiceImpl() throws QueryProcessException {
     processor = new Planner();
     executor = new PlanExecutor();
@@ -750,13 +733,9 @@
           QueryFilterOptimizationException, MetadataException, IOException, InterruptedException,
           TException, AuthException {
     queryCount.incrementAndGet();
-<<<<<<< HEAD
-    AUDIT_LOGGER.debug("Session {} execute query: {}", currSessionId.get(), statement);
-
-=======
     AUDIT_LOGGER.debug(
         "Session {} execute Query: {}", sessionManager.getCurrSessionId(), statement);
->>>>>>> 6e9f3404
+
     long startTime = System.currentTimeMillis();
     long queryId = -1;
 
@@ -1071,7 +1050,8 @@
     final QueryPlan queryPlan = selectIntoPlan.getQueryPlan();
 
     queryCount.incrementAndGet();
-    AUDIT_LOGGER.debug("Session {} execute select into: {}", currSessionId.get(), statement);
+    AUDIT_LOGGER.debug(
+        "Session {} execute select into: {}", sessionManager.getCurrSessionId(), statement);
 
     Pair<Integer, Integer> fetchSizeDeduplicatedPathNumPair =
         getMemoryParametersFromPhysicalPlan(queryPlan, fetchSize);
