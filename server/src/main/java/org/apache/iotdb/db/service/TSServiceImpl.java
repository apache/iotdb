/*
 * Licensed to the Apache Software Foundation (ASF) under one
 * or more contributor license agreements.  See the NOTICE file
 * distributed with this work for additional information
 * regarding copyright ownership.  The ASF licenses this file
 * to you under the Apache License, Version 2.0 (the
 * "License"); you may not use this file except in compliance
 * with the License.  You may obtain a copy of the License at
 *
 *     http://www.apache.org/licenses/LICENSE-2.0
 *
 * Unless required by applicable law or agreed to in writing,
 * software distributed under the License is distributed on an
 * "AS IS" BASIS, WITHOUT WARRANTIES OR CONDITIONS OF ANY
 * KIND, either express or implied.  See the License for the
 * specific language governing permissions and limitations
 * under the License.
 */
package org.apache.iotdb.db.service;

import org.antlr.v4.runtime.misc.ParseCancellationException;
import org.apache.iotdb.db.auth.AuthException;
import org.apache.iotdb.db.auth.AuthorityChecker;
import org.apache.iotdb.db.auth.authorizer.IAuthorizer;
import org.apache.iotdb.db.auth.authorizer.LocalFileAuthorizer;
import org.apache.iotdb.db.conf.IoTDBConfig;
import org.apache.iotdb.db.conf.IoTDBConstant;
import org.apache.iotdb.db.conf.IoTDBDescriptor;
import org.apache.iotdb.db.cost.statistic.Measurement;
import org.apache.iotdb.db.cost.statistic.Operation;
import org.apache.iotdb.db.engine.StorageEngine;
import org.apache.iotdb.db.exception.QueryInBatchStatementException;
import org.apache.iotdb.db.exception.StorageEngineException;
import org.apache.iotdb.db.exception.metadata.MetadataException;
import org.apache.iotdb.db.exception.path.PathException;
import org.apache.iotdb.db.exception.query.QueryProcessException;
import org.apache.iotdb.db.exception.runtime.SQLParserException;
import org.apache.iotdb.db.metadata.MManager;
import org.apache.iotdb.db.metrics.server.SqlArgument;
import org.apache.iotdb.db.qp.QueryProcessor;
import org.apache.iotdb.db.qp.constant.SQLConstant;
import org.apache.iotdb.db.qp.executor.QueryProcessExecutor;
import org.apache.iotdb.db.qp.logical.Operator.OperatorType;
import org.apache.iotdb.db.qp.physical.PhysicalPlan;
import org.apache.iotdb.db.qp.physical.crud.BatchInsertPlan;
import org.apache.iotdb.db.qp.physical.crud.DeletePlan;
import org.apache.iotdb.db.qp.physical.crud.InsertPlan;
import org.apache.iotdb.db.qp.physical.crud.QueryPlan;
import org.apache.iotdb.db.qp.physical.sys.*;
import org.apache.iotdb.db.query.context.QueryContext;
import org.apache.iotdb.db.query.control.QueryResourceManager;
import org.apache.iotdb.db.query.dataset.NewEngineDataSetWithoutValueFilter;
import org.apache.iotdb.db.tools.watermark.GroupedLSBWatermarkEncoder;
import org.apache.iotdb.db.tools.watermark.WatermarkEncoder;
import org.apache.iotdb.db.utils.QueryDataSetUtils;
import org.apache.iotdb.rpc.TSStatusCode;
import org.apache.iotdb.service.rpc.thrift.*;
import org.apache.iotdb.tsfile.exception.filter.QueryFilterOptimizationException;
import org.apache.iotdb.tsfile.exception.write.UnSupportedDataTypeException;
import org.apache.iotdb.tsfile.file.metadata.enums.CompressionType;
import org.apache.iotdb.tsfile.file.metadata.enums.TSDataType;
import org.apache.iotdb.tsfile.file.metadata.enums.TSEncoding;
import org.apache.iotdb.tsfile.read.common.Path;
import org.apache.iotdb.tsfile.read.query.dataset.QueryDataSet;
import org.apache.thrift.TException;
import org.apache.thrift.server.ServerContext;
import org.slf4j.Logger;
import org.slf4j.LoggerFactory;

import java.io.IOException;
import java.sql.SQLException;
import java.sql.Statement;
import java.time.ZoneId;
import java.util.*;
import java.util.concurrent.ConcurrentHashMap;
import java.util.concurrent.atomic.AtomicLong;

import static org.apache.iotdb.db.conf.IoTDBConstant.*;

/**
 * Thrift RPC implementation at server side.
 */

public class TSServiceImpl implements TSIService.Iface, ServerContext {

  private static final Logger logger = LoggerFactory.getLogger(TSServiceImpl.class);
  private static final String INFO_NOT_LOGIN = "{}: Not login.";
  private static final int MAX_SIZE = 200;
  private static final int DELETE_SIZE = 50;
  private static final String ERROR_PARSING_SQL = "meet error while parsing SQL to physical plan: {}";
  public static Vector<SqlArgument> sqlArgumentsList = new Vector<>();

  protected QueryProcessor processor;


  // Record the username for every rpc connection (session).
  private Map<Long, String> sessionIdUsernameMap = new ConcurrentHashMap<>();
  private Map<Long, ZoneId> sessionIdZoneIdMap = new ConcurrentHashMap<>();

  // The sessionId is unique in one IoTDB instance.
  private AtomicLong sessionIdGenerator = new AtomicLong();
  // The statementId is unique in one IoTDB instance.
  private AtomicLong statementIdGenerator = new AtomicLong();

  // (sessionId -> Set(statementId))
  private Map<Long, Set<Long>> sessionId2StatementId = new ConcurrentHashMap<>();
  // (statementId -> Set(queryId))
  private Map<Long, Set<Long>> statementId2QueryId = new ConcurrentHashMap<>();

  // (queryId -> QueryDataSet)
  private Map<Long, QueryDataSet> queryId2DataSet = new ConcurrentHashMap<>();

  private IoTDBConfig config = IoTDBDescriptor.getInstance().getConfig();

  // When the client abnormally exits, we can still know who to disconnect
  private ThreadLocal<Long> currSessionId = new ThreadLocal<>();

  public TSServiceImpl() {
    processor = new QueryProcessor(new QueryProcessExecutor());
  }

  public static TSDataType getSeriesType(String path) throws QueryProcessException {
    switch (path.toLowerCase()) {
      // authorization queries
      case COLUMN_ROLE:
      case COLUMN_USER:
      case COLUMN_PRIVILEGE:
      case COLUMN_STORAGE_GROUP:
        return TSDataType.TEXT;
      case COLUMN_TTL:
        return TSDataType.INT64;
      default:
        // do nothing
    }

    if (path.contains("(") && !path.startsWith("(") && path.endsWith(")")) {
      // aggregation
      int leftBracketIndex = path.indexOf('(');
      String aggrType = path.substring(0, leftBracketIndex);
      String innerPath = path.substring(leftBracketIndex + 1, path.length() - 1);
      switch (aggrType.toLowerCase()) {
        case SQLConstant.MIN_TIME:
        case SQLConstant.MAX_TIME:
        case SQLConstant.COUNT:
          return TSDataType.INT64;
        case SQLConstant.LAST_VALUE:
        case SQLConstant.FIRST_VALUE:
        case SQLConstant.MIN_VALUE:
        case SQLConstant.MAX_VALUE:
          return getSeriesType(innerPath);
        case SQLConstant.AVG:
        case SQLConstant.SUM:
          return TSDataType.DOUBLE;
        default:
          throw new QueryProcessException(
              "aggregate does not support " + aggrType + " function.");
      }
    }
    return MManager.getInstance().getSeriesType(path);
  }

  @Override
  public TSOpenSessionResp openSession(TSOpenSessionReq req) throws TException {
    logger.info("{}: receive open session request from username {}", IoTDBConstant.GLOBAL_DB_NAME,
        req.getUsername());

    boolean status;
    IAuthorizer authorizer;
    try {
      authorizer = LocalFileAuthorizer.getInstance();
    } catch (AuthException e) {
      throw new TException(e);
    }
    try {
      status = authorizer.login(req.getUsername(), req.getPassword());
    } catch (AuthException e) {
      logger.info("meet error while logging in.", e);
      status = false;
    }
    TSStatus tsStatus;
    long sessionId = -1;
    if (status) {
      tsStatus = getStatus(TSStatusCode.SUCCESS_STATUS, "Login successfully");
      sessionId = sessionIdGenerator.incrementAndGet();
      sessionIdUsernameMap.put(sessionId, req.getUsername());
      sessionIdZoneIdMap.put(sessionId, config.getZoneID());
      currSessionId.set(sessionId);
    } else {
      tsStatus = getStatus(TSStatusCode.WRONG_LOGIN_PASSWORD_ERROR);
    }
    TSOpenSessionResp resp = new TSOpenSessionResp(tsStatus,
        TSProtocolVersion.IOTDB_SERVICE_PROTOCOL_V1);
    resp.setSessionId(sessionId);
    logger.info("{}: Login status: {}. User : {}", IoTDBConstant.GLOBAL_DB_NAME,
        tsStatus.getStatusType().getMessage(), req.getUsername());

    return resp;
  }

  @Override
  public TSStatus closeSession(TSCloseSessionReq req) {
    logger.info("{}: receive close session", IoTDBConstant.GLOBAL_DB_NAME);
    long sessionId = req.getSessionId();
    TSStatus tsStatus;
    if (sessionIdUsernameMap.remove(sessionId) == null) {
      tsStatus = getStatus(TSStatusCode.NOT_LOGIN_ERROR);
    } else {
      tsStatus = getStatus(TSStatusCode.SUCCESS_STATUS);
    }

    sessionIdZoneIdMap.remove(sessionId);
    List<Exception> exceptions = new ArrayList<>();
    Set<Long> statementIds = sessionId2StatementId.getOrDefault(sessionId, Collections.emptySet());
    for (long statementId : statementIds) {
      Set<Long> queryIds = statementId2QueryId.getOrDefault(statementId, Collections.emptySet());
      for (long queryId : queryIds) {
        queryId2DataSet.remove(queryId);

        try {
          QueryResourceManager.getInstance().endQuery(queryId);
        } catch (StorageEngineException e) {
          // release as many as resources as possible, so do not break as soon as one exception is
          // raised
          exceptions.add(e);
          logger.error("Error in closeSession : ", e);
        }
      }
    }
    if (!exceptions.isEmpty()) {
      return new TSStatus(
          getStatus(TSStatusCode.CLOSE_OPERATION_ERROR,
              String.format("%d errors in closeOperation, see server logs for detail",
                  exceptions.size())));
    }

    return new TSStatus(tsStatus);
  }

  @Override
  public TSStatus cancelOperation(TSCancelOperationReq req) {
    //TODO implement
    return getStatus(TSStatusCode.QUERY_NOT_ALLOWED, "Cancellation is not implemented");
  }

  @Override
  public TSStatus closeOperation(TSCloseOperationReq req) {
    logger.info("{}: receive close operation", IoTDBConstant.GLOBAL_DB_NAME);
    if (!checkLogin(req.getSessionId())) {
      logger.info(INFO_NOT_LOGIN, IoTDBConstant.GLOBAL_DB_NAME);
      return getStatus(TSStatusCode.NOT_LOGIN_ERROR);
    }
    try {
      // statement close
      if (req.isSetStatementId()) {
        long stmtId = req.getStatementId();
        Set<Long> queryIdSet = statementId2QueryId.remove(stmtId);
        if (queryIdSet != null) {
          for (long queryId : queryIdSet) {
            releaseQueryResource(queryId);
          }
        }
      } else {
        // ResultSet close
        releaseQueryResource(req.queryId);
      }

    } catch (Exception e) {
      logger.error("Error in closeOperation : ", e);
      return getStatus(TSStatusCode.CLOSE_OPERATION_ERROR, "Error in closeOperation");
    }
    return getStatus(TSStatusCode.SUCCESS_STATUS);
  }

  /**
   * release single operation resource
   */
  private void releaseQueryResource(long queryId) throws StorageEngineException {
    // remove the corresponding Physical Plan
    queryId2DataSet.remove(queryId);
    QueryResourceManager.getInstance().endQuery(queryId);
  }

  /**
   * convert from TSStatusCode to TSStatus according to status code and status message
   *
   * @param statusType status type
   */
  static TSStatus getStatus(TSStatusCode statusType) {
    TSStatusType statusCodeAndMessage = new TSStatusType(statusType.getStatusCode(), "");
    return new TSStatus(statusCodeAndMessage);
  }

  /**
   * convert from TSStatusCode to TSStatus, which has message appending with existed status message
   *
   * @param statusType    status type
   * @param appendMessage appending message
   */
  private TSStatus getStatus(TSStatusCode statusType, String appendMessage) {
    TSStatusType statusCodeAndMessage = new TSStatusType(statusType.getStatusCode(), appendMessage);
    return new TSStatus(statusCodeAndMessage);
  }

  @Override
  public TSFetchMetadataResp fetchMetadata(TSFetchMetadataReq req) {
    TSStatus status;
    if (!checkLogin(req.getSessionId())) {
      logger.info(INFO_NOT_LOGIN, IoTDBConstant.GLOBAL_DB_NAME);
      status = getStatus(TSStatusCode.NOT_LOGIN_ERROR);
      return new TSFetchMetadataResp(status);
    }

    TSFetchMetadataResp resp = new TSFetchMetadataResp();
    try {
      switch (req.getType()) {
        case "SHOW_TIMESERIES":
          String path = req.getColumnPath();
          List<List<String>> timeseriesList = getTimeSeriesForPath(path);
          resp.setTimeseriesList(timeseriesList);
          status = getStatus(TSStatusCode.SUCCESS_STATUS);
          break;
        case "SHOW_STORAGE_GROUP":
          Set<String> storageGroups = new HashSet<>(getAllStorageGroups());
          resp.setStorageGroups(storageGroups);
          status = getStatus(TSStatusCode.SUCCESS_STATUS);
          break;
        case "METADATA_IN_JSON":
          String metadataInJson = getMetadataInString();
          resp.setMetadataInJson(metadataInJson);
          status = getStatus(TSStatusCode.SUCCESS_STATUS);
          break;
        case "SHOW_DEVICES":
          Set<String> devices = getAllDevices();
          resp.setDevices(devices);
          status = getStatus(TSStatusCode.SUCCESS_STATUS);
          break;
        case "SHOW_CHILD_PATHS":
          path = req.getColumnPath();
          Set<String> childPaths = getChildPaths(path);
          resp.setChildPaths(childPaths);
          status = getStatus(TSStatusCode.SUCCESS_STATUS);
          break;
        case "COLUMN":
          resp.setDataType(getSeriesType(req.getColumnPath()).toString());
          status = getStatus(TSStatusCode.SUCCESS_STATUS);
          break;
        case "ALL_COLUMNS":
          resp.setColumnsList(getPaths(req.getColumnPath()));
          status = getStatus(TSStatusCode.SUCCESS_STATUS);
          break;
        case "COUNT_TIMESERIES":
          resp.setTimeseriesNum(getPaths(req.getColumnPath()).size());
          status = getStatus(TSStatusCode.SUCCESS_STATUS);
          break;
        case "COUNT_NODES":
          resp.setNodesList(getNodesList(req.getColumnPath(), req.getNodeLevel()));
          status = getStatus(TSStatusCode.SUCCESS_STATUS);
          break;
        case "COUNT_NODE_TIMESERIES":
          resp.setNodeTimeseriesNum(
              getNodeTimeseriesNum(getNodesList(req.getColumnPath(), req.getNodeLevel())));
          status = getStatus(TSStatusCode.SUCCESS_STATUS);
          break;
        default:
          status = getStatus(TSStatusCode.METADATA_ERROR, req.getType());
          break;
      }
    } catch (QueryProcessException | MetadataException | OutOfMemoryError | SQLException e) {
      logger
          .error(String.format("Failed to fetch timeseries %s's metadata", req.getColumnPath()), e);
      status = getStatus(TSStatusCode.METADATA_ERROR, e.getMessage());
      resp.setStatus(status);
      return resp;
    }
    resp.setStatus(status);
    return resp;
  }

  private Map<String, String> getNodeTimeseriesNum(List<String> nodes)
      throws MetadataException {
    Map<String, String> nodeColumnsNum = new HashMap<>();
    for (String columnPath : nodes) {
      nodeColumnsNum.put(columnPath, Integer.toString(getPaths(columnPath).size()));
    }
    return nodeColumnsNum;
  }

  private List<String> getNodesList(String schemaPattern, int level) throws SQLException {
    return MManager.getInstance().getNodesList(schemaPattern, level);
  }

  private List<String> getAllStorageGroups() {
    return MManager.getInstance().getAllStorageGroupNames();
  }

  private Set<String> getAllDevices() throws SQLException {
    return MManager.getInstance().getAllDevices();
  }

  private Set<String> getChildPaths(String path) throws PathException {
    return MManager.getInstance().getChildNodePathInNextLevel(path);
  }

  private List<List<String>> getTimeSeriesForPath(String path)
      throws PathException {
    return MManager.getInstance().getShowTimeseriesPath(path);
  }

  private String getMetadataInString() {
    return MManager.getInstance().getMetadataInString();
  }

  protected List<String> getPaths(String path) throws MetadataException {
    return MManager.getInstance().getPaths(path);
  }

  /**
   * Judge whether the statement is ADMIN COMMAND and if true, execute it.
   *
   * @param statement command
   * @return true if the statement is ADMIN COMMAND
   */
  private boolean execAdminCommand(String statement, long sessionId) throws StorageEngineException {
    if (!"root".equals(sessionIdUsernameMap.get(sessionId))) {
      return false;
    }
    if (statement == null) {
      return false;
    }
    statement = statement.toLowerCase();
    switch (statement) {
      case "flush":
        StorageEngine.getInstance().syncCloseAllProcessor();
        return true;
      case "merge":
        StorageEngine.getInstance()
            .mergeAll(IoTDBDescriptor.getInstance().getConfig().isForceFullMerge());
        return true;
      case "full merge":
        StorageEngine.getInstance().mergeAll(true);
        return true;
      default:
        return false;
    }
  }

  @Override
  public TSExecuteBatchStatementResp executeBatchStatement(TSExecuteBatchStatementReq req) {
    long t1 = System.currentTimeMillis();
    List<Integer> result = new ArrayList<>();
    try {
      if (!checkLogin(req.getSessionId())) {
        logger.info(INFO_NOT_LOGIN, IoTDBConstant.GLOBAL_DB_NAME);
        return getTSBatchExecuteStatementResp(getStatus(TSStatusCode.NOT_LOGIN_ERROR), null);
      }
      List<String> statements = req.getStatements();

      boolean isAllSuccessful = true;
      StringBuilder batchErrorMessage = new StringBuilder();

      for (String statement : statements) {
        long t2 = System.currentTimeMillis();
        isAllSuccessful =
            isAllSuccessful && executeStatementInBatch(statement, batchErrorMessage, result,
                req.getSessionId());
        Measurement.INSTANCE.addOperationLatency(Operation.EXECUTE_ONE_SQL_IN_BATCH, t2);
      }
      if (isAllSuccessful) {
        return getTSBatchExecuteStatementResp(getStatus(TSStatusCode.SUCCESS_STATUS,
            "Execute batch statements successfully"), result);
      } else {
        return getTSBatchExecuteStatementResp(getStatus(TSStatusCode.EXECUTE_STATEMENT_ERROR,
            batchErrorMessage.toString()), result);
      }
    } finally {
      Measurement.INSTANCE.addOperationLatency(Operation.EXECUTE_JDBC_BATCH, t1);
    }
  }

  // execute one statement of a batch. Currently, query is not allowed in a batch statement and
  // on finding queries in a batch, such query will be ignored and an error will be generated
  private boolean executeStatementInBatch(String statement, StringBuilder batchErrorMessage,
      List<Integer> result, long sessionId) {
    try {
      PhysicalPlan physicalPlan = processor.parseSQLToPhysicalPlan(statement, sessionIdZoneIdMap.get(sessionId));
      if (physicalPlan.isQuery()) {
        throw new QueryInBatchStatementException(statement);
      }
      TSExecuteStatementResp resp = executeUpdateStatement(physicalPlan, sessionId);
      if (resp.getStatus().getStatusType().getCode() == TSStatusCode.SUCCESS_STATUS
          .getStatusCode()) {
        result.add(Statement.SUCCESS_NO_INFO);
      } else {
        result.add(Statement.EXECUTE_FAILED);
        batchErrorMessage.append(resp.getStatus().getStatusType().getCode()).append("\n");
        return false;
      }
    } catch (ParseCancellationException e) {
      logger.debug(e.getMessage());
      result.add(Statement.EXECUTE_FAILED);
      batchErrorMessage.append(TSStatusCode.SQL_PARSE_ERROR.getStatusCode()).append("\n");
      return false;
    } catch (SQLParserException e) {
      logger.error("Error occurred when executing {}, check metadata error: ", statement, e);
      result.add(Statement.EXECUTE_FAILED);
      batchErrorMessage.append(TSStatusCode.METADATA_ERROR.getStatusCode()).append("\n");
      return false;
    } catch (QueryProcessException e) {
      logger.info(
          "Error occurred when executing {}, meet error while parsing SQL to physical plan: {}",
          statement, e.getMessage());
      result.add(Statement.EXECUTE_FAILED);
      batchErrorMessage.append(TSStatusCode.SQL_PARSE_ERROR.getStatusCode()).append("\n");
      return false;
    } catch (QueryInBatchStatementException e) {
      logger.info("Error occurred when executing {}, query statement not allowed: ", statement, e);
      result.add(Statement.EXECUTE_FAILED);
      batchErrorMessage.append(TSStatusCode.QUERY_NOT_ALLOWED.getStatusCode()).append("\n");
      return false;
    }
    return true;
  }


  @Override
  public TSExecuteStatementResp executeStatement(TSExecuteStatementReq req) {
    long startTime = System.currentTimeMillis();
    TSExecuteStatementResp resp;
    SqlArgument sqlArgument;
    try {
      if (!checkLogin(req.getSessionId())) {
        logger.info(INFO_NOT_LOGIN, IoTDBConstant.GLOBAL_DB_NAME);
        return getTSExecuteStatementResp(getStatus(TSStatusCode.NOT_LOGIN_ERROR));
      }
      String statement = req.getStatement();

      if (execAdminCommand(statement, req.getSessionId())) {
        return getTSExecuteStatementResp(
            getStatus(TSStatusCode.SUCCESS_STATUS, "ADMIN_COMMAND_SUCCESS"));
      }
      PhysicalPlan physicalPlan = processor.parseSQLToPhysicalPlan(statement,
          sessionIdZoneIdMap.get(req.getSessionId()));
      if (physicalPlan.isQuery()) {
        resp = executeQueryStatement(req.statementId, physicalPlan, req.fetchSize,
            sessionIdUsernameMap.get(req.getSessionId()));
        long endTime = System.currentTimeMillis();
        sqlArgument = new SqlArgument(resp, physicalPlan, statement, startTime, endTime);
        sqlArgumentsList.add(sqlArgument);
        if (sqlArgumentsList.size() > MAX_SIZE) {
          sqlArgumentsList.subList(0, DELETE_SIZE).clear();
        }
        return resp;
      } else {
        return executeUpdateStatement(physicalPlan, req.getSessionId());
      }
    } catch (ParseCancellationException e) {
      logger.debug(e.getMessage());
      return getTSExecuteStatementResp(getStatus(TSStatusCode.SQL_PARSE_ERROR, e.getMessage()));
    } catch (SQLParserException e) {
      logger.error("check metadata error: ", e);
      return getTSExecuteStatementResp(getStatus(TSStatusCode.METADATA_ERROR,
          "Check metadata error: " + e.getMessage()));
    } catch (QueryProcessException e) {
      logger.info(ERROR_PARSING_SQL, e.getMessage());
      return getTSExecuteStatementResp(getStatus(TSStatusCode.SQL_PARSE_ERROR,
          "Statement format is not right: " + e.getMessage()));
    } catch (StorageEngineException e) {
      logger.info(ERROR_PARSING_SQL, e.getMessage());
      return getTSExecuteStatementResp(getStatus(TSStatusCode.READ_ONLY_SYSTEM_ERROR,
          e.getMessage()));
    }
  }

  /**
   * @param plan      must be a plan for Query: FillQueryPlan, AggregationPlan, GroupByPlan, some
   *                  AuthorPlan
   */
  private TSExecuteStatementResp executeQueryStatement(long statementId, PhysicalPlan plan,
      int fetchSize, String username) {
    long t1 = System.currentTimeMillis();
    try {
      TSExecuteStatementResp resp; // column headers
      if (plan instanceof AuthorPlan) {
        resp = getAuthQueryColumnHeaders(plan);
      } else if (plan instanceof ShowPlan) {
        resp = getShowQueryColumnHeaders((ShowPlan) plan);
      } else {
        resp = getQueryColumnHeaders(plan, username);
      }
      if (plan.getOperatorType() == OperatorType.AGGREGATION) {
        resp.setIgnoreTimeStamp(true);
      } // else default ignoreTimeStamp is false
      resp.setOperationType(plan.getOperatorType().toString());
      // generate the queryId for the operation
      long queryId = generateQueryId(true);
      // put it into the corresponding Set

      statementId2QueryId.computeIfAbsent(statementId, k -> new HashSet<>()).add(queryId);

      // create and cache dataset
      QueryDataSet newDataSet = createQueryDataSet(queryId, plan);
      TSQueryDataSet result = fillRpcReturnData(fetchSize, newDataSet, username);
      resp.setQueryDataSet(result);
      resp.setQueryId(queryId);
      return resp;
    } catch (Exception e) {
      logger.error("{}: Internal server error: ", IoTDBConstant.GLOBAL_DB_NAME, e);
      return getTSExecuteStatementResp(
          getStatus(TSStatusCode.INTERNAL_SERVER_ERROR, e.getMessage()));
    } finally {
      Measurement.INSTANCE.addOperationLatency(Operation.EXECUTE_QUERY, t1);
    }
  }

  @Override
  public TSExecuteStatementResp executeQueryStatement(TSExecuteStatementReq req) {
    if (!checkLogin(req.getSessionId())) {
      logger.info(INFO_NOT_LOGIN, IoTDBConstant.GLOBAL_DB_NAME);
      return getTSExecuteStatementResp(getStatus(TSStatusCode.NOT_LOGIN_ERROR));
    }

    String statement = req.getStatement();
    PhysicalPlan physicalPlan;
    try {
      physicalPlan = processor.parseSQLToPhysicalPlan(statement, sessionIdZoneIdMap.get(req.getSessionId()));
    } catch (QueryProcessException | SQLParserException e) {
      logger.info(ERROR_PARSING_SQL, e.getMessage());
      return getTSExecuteStatementResp(getStatus(TSStatusCode.SQL_PARSE_ERROR, e.getMessage()));
    }

    if (!physicalPlan.isQuery()) {
      return getTSExecuteStatementResp(getStatus(TSStatusCode.EXECUTE_STATEMENT_ERROR,
          "Statement is not a query statement."));
    }
    return executeQueryStatement(req.statementId, physicalPlan, req.fetchSize, sessionIdUsernameMap.get(req.getSessionId()));
  }

  private TSExecuteStatementResp getShowQueryColumnHeaders(ShowPlan showPlan) throws QueryProcessException {
    switch (showPlan.getShowContentType()) {
      case TTL:
        return StaticResps.TTL_RESP;
      case FLUSH_TASK_INFO:
        return StaticResps.FLUSH_INFO_RESP;
      case DYNAMIC_PARAMETER:
        return StaticResps.DYNAMIC_PARAMETER_RESP;
      case VERSION:
        return StaticResps.SHOW_VERSION_RESP;
      default:
        logger.error("Unsupported show content type: {}", showPlan.getShowContentType());
        throw new QueryProcessException("Unsupported show content type:" + showPlan.getShowContentType());
    }
  }

  private TSExecuteStatementResp getAuthQueryColumnHeaders(PhysicalPlan plan) {
    AuthorPlan authorPlan = (AuthorPlan) plan;
    switch (authorPlan.getAuthorType()) {
      case LIST_ROLE:
      case LIST_USER_ROLES:
        return StaticResps.LIST_ROLE_RESP;
      case LIST_USER:
      case LIST_ROLE_USERS:
        return StaticResps.LIST_USER_RESP;
      case LIST_ROLE_PRIVILEGE:
        return StaticResps.LIST_ROLE_PRIVILEGE_RESP;
      case LIST_USER_PRIVILEGE:
        return StaticResps.LIST_USER_PRIVILEGE_RESP;
      default:
        return getTSExecuteStatementResp(getStatus(TSStatusCode.SQL_PARSE_ERROR,
            String.format("%s is not an auth query", authorPlan.getAuthorType())));
    }
  }


  /**
   * get ResultSet schema
   */
  private TSExecuteStatementResp getQueryColumnHeaders(PhysicalPlan physicalPlan, String username)
      throws AuthException, TException, QueryProcessException {

    List<String> respColumns = new ArrayList<>();
    List<String> columnsTypes = new ArrayList<>();

    // check permissions
    if (!checkAuthorization(physicalPlan.getPaths(), physicalPlan, username)) {
      return getTSExecuteStatementResp(getStatus(TSStatusCode.NO_PERMISSION_ERROR));
    }

    TSExecuteStatementResp resp = getTSExecuteStatementResp(getStatus(TSStatusCode.SUCCESS_STATUS));

    // group by device query
    QueryPlan plan = (QueryPlan) physicalPlan;
    if (plan.isGroupByDevice()) {
      getGroupByDeviceQueryHeaders(plan, respColumns, columnsTypes);
      // set dataTypeList in TSExecuteStatementResp. Note this is without deduplication.
      resp.setColumns(respColumns);
      resp.setDataTypeList(columnsTypes);
    } else {
      getWideQueryHeaders(plan, respColumns, columnsTypes);
      resp.setColumns(respColumns);
      resp.setDataTypeList(columnsTypes);
    }
    return resp;
  }

  // wide means not group by device
  private void getWideQueryHeaders(QueryPlan plan, List<String> respColumns,
      List<String> columnTypes) throws TException, QueryProcessException {
    // Restore column header of aggregate to func(column_name), only
    // support single aggregate function for now
    List<Path> paths = plan.getPaths();
    switch (plan.getOperatorType()) {
      case QUERY:
      case FILL:
        for (Path p : paths) {
          respColumns.add(p.getFullPath());
        }
        break;
      case AGGREGATION:
      case GROUPBY:
        List<String> aggregations = plan.getAggregations();
        if (aggregations.size() != paths.size()) {
          for (int i = 1; i < paths.size(); i++) {
            aggregations.add(aggregations.get(0));
          }
        }
        for (int i = 0; i < paths.size(); i++) {
          respColumns.add(aggregations.get(i) + "(" + paths.get(i).getFullPath() + ")");
        }
        break;
      default:
        throw new TException("unsupported query type: " + plan.getOperatorType());
    }

    for (String column : respColumns) {
      columnTypes.add(getSeriesType(column).toString());
    }
  }

  private void getGroupByDeviceQueryHeaders(QueryPlan plan, List<String> respColumns,
      List<String> columnTypes) {
    // set columns in TSExecuteStatementResp. Note this is without deduplication.
    List<String> measurementColumns = plan.getMeasurementColumnList();
    respColumns.add(SQLConstant.GROUPBY_DEVICE_COLUMN_NAME);
    respColumns.addAll(measurementColumns);

    // get column types and do deduplication
    columnTypes.add(TSDataType.TEXT.toString()); // the DEVICE column of GROUP_BY_DEVICE result
    List<TSDataType> deduplicatedColumnsType = new ArrayList<>();
    deduplicatedColumnsType.add(TSDataType.TEXT); // the DEVICE column of GROUP_BY_DEVICE result
    List<String> deduplicatedMeasurementColumns = new ArrayList<>();
    Set<String> tmpColumnSet = new HashSet<>();
    Map<String, TSDataType> checker = plan.getDataTypeConsistencyChecker();
    for (String column : measurementColumns) {
      TSDataType dataType = checker.get(column);
      columnTypes.add(dataType.toString());

      if (!tmpColumnSet.contains(column)) {
        // Note that this deduplication strategy is consistent with that of client IoTDBQueryResultSet.
        tmpColumnSet.add(column);
        deduplicatedMeasurementColumns.add(column);
        deduplicatedColumnsType.add(dataType);
      }
    }

    // save deduplicated measurementColumn names and types in QueryPlan for the next stage to use.
    // i.e., used by DeviceIterateDataSet constructor in `fetchResults` stage.
    plan.setMeasurementColumnList(deduplicatedMeasurementColumns);
    plan.setDataTypes(deduplicatedColumnsType);

    // set these null since they are never used henceforth in GROUP_BY_DEVICE query processing.
    plan.setPaths(null);
    plan.setDataTypeConsistencyChecker(null);
  }


  @Override
  public TSFetchResultsResp fetchResults(TSFetchResultsReq req) {
    try {
      if (!checkLogin(req.getSessionId())) {
        return getTSFetchResultsResp(getStatus(TSStatusCode.NOT_LOGIN_ERROR));
      }

      if (!queryId2DataSet.containsKey(req.queryId)) {
        return getTSFetchResultsResp(
            getStatus(TSStatusCode.EXECUTE_STATEMENT_ERROR, "Has not executed query"));
      }

      QueryDataSet queryDataSet = queryId2DataSet.get(req.queryId);
      TSQueryDataSet result = fillRpcReturnData(req.fetchSize, queryDataSet,
          sessionIdUsernameMap.get(req.sessionId));

      boolean hasResultSet = result.bufferForTime().limit() != 0;
      if (!hasResultSet) {
        queryId2DataSet.remove(req.queryId);
      }

      TSFetchResultsResp resp = getTSFetchResultsResp(getStatus(TSStatusCode.SUCCESS_STATUS,
          "FetchResult successfully. Has more result: " + hasResultSet));
      resp.setHasResultSet(hasResultSet);
      resp.setQueryDataSet(result);
      return resp;
    } catch (Exception e) {
      logger.error("{}: Internal server error: ", IoTDBConstant.GLOBAL_DB_NAME, e);
      return getTSFetchResultsResp(getStatus(TSStatusCode.INTERNAL_SERVER_ERROR, e.getMessage()));
    }
  }

  private TSQueryDataSet fillRpcReturnData(int fetchSize, QueryDataSet queryDataSet, String userName)
      throws TException, AuthException, IOException {
    IAuthorizer authorizer;
    try {
      authorizer = LocalFileAuthorizer.getInstance();
    } catch (AuthException e) {
      throw new TException(e);
    }
    TSQueryDataSet result;
    // optimize for query without value filter and
    // !!!!!!!!!!!!!!!!!!Attention !!!!!!!!!!!!!!!!!!!
    // !!!!!!!don't support watermark now!!!!!
    if (queryDataSet instanceof NewEngineDataSetWithoutValueFilter) {
      result = ((NewEngineDataSetWithoutValueFilter)queryDataSet).fillBuffer(fetchSize);
    }
    // TODO need to refactor the other query in the future
    else {
      if (config.isEnableWatermark() && authorizer.isUserUseWaterMark(userName)) {
        WatermarkEncoder encoder;
        if (config.getWatermarkMethodName().equals(IoTDBConfig.WATERMARK_GROUPED_LSB)) {
          encoder = new GroupedLSBWatermarkEncoder(config);
        } else {
          throw new UnSupportedDataTypeException(String.format(
              "Watermark method is not supported yet: %s", config.getWatermarkMethodName()));
        }
        result = QueryDataSetUtils
            .convertQueryDataSetByFetchSize(queryDataSet, fetchSize, encoder);
      } else {
        result = QueryDataSetUtils.convertQueryDataSetByFetchSize(queryDataSet, fetchSize);
      }
    }
    return result;
  }

  /**
   * create QueryDataSet and buffer it for fetchResults
   */
  private QueryDataSet createQueryDataSet(long queryId, PhysicalPlan physicalPlan) throws
      QueryProcessException, QueryFilterOptimizationException, StorageEngineException, IOException {

    QueryContext context = new QueryContext(queryId);
    QueryDataSet queryDataSet = processor.getExecutor().processQuery(physicalPlan, context);
    queryId2DataSet.put(queryId, queryDataSet);
    return queryDataSet;
  }

  @Override
  public TSExecuteStatementResp executeUpdateStatement(TSExecuteStatementReq req) {
    try {
      if (!checkLogin(req.getSessionId())) {
        logger.info(INFO_NOT_LOGIN, IoTDBConstant.GLOBAL_DB_NAME);
        return getTSExecuteStatementResp(getStatus(TSStatusCode.NOT_LOGIN_ERROR));
      }
      String statement = req.getStatement();
      return executeUpdateStatement(statement, req.getSessionId());
    } catch (Exception e) {
      logger.error("{}: server Internal Error: ", IoTDBConstant.GLOBAL_DB_NAME, e);
      return getTSExecuteStatementResp(
          getStatus(TSStatusCode.INTERNAL_SERVER_ERROR, e.getMessage()));
    }
  }

  private TSExecuteStatementResp executeUpdateStatement(PhysicalPlan plan, long sessionId) {
    TSStatus status = checkAuthority(plan, sessionId);
    if (status != null) {
      return new TSExecuteStatementResp(status);
    }

    status = executePlan(plan);
    TSExecuteStatementResp resp = getTSExecuteStatementResp(status);
    long queryId = generateQueryId(false);
    resp.setQueryId(queryId);
    return resp;
  }

  private boolean executeNonQuery(PhysicalPlan plan) throws QueryProcessException {
    if (IoTDBDescriptor.getInstance().getConfig().isReadOnly()) {
      throw new QueryProcessException(
          "Current system mode is read-only, does not support non-query operation");
    }
    return processor.getExecutor().processNonQuery(plan);
  }

  private TSExecuteStatementResp executeUpdateStatement(String statement, long sessionId) {

    PhysicalPlan physicalPlan;
    try {
      physicalPlan = processor.parseSQLToPhysicalPlan(statement, sessionIdZoneIdMap.get(sessionId));
    } catch (QueryProcessException | SQLParserException e) {
      logger.info(ERROR_PARSING_SQL, e.getMessage());
      return getTSExecuteStatementResp(getStatus(TSStatusCode.SQL_PARSE_ERROR, e.getMessage()));
    }

    if (physicalPlan.isQuery()) {
      return getTSExecuteStatementResp(getStatus(TSStatusCode.EXECUTE_STATEMENT_ERROR,
          "Statement is a query statement."));
    }

    return executeUpdateStatement(physicalPlan, sessionId);
  }

  /**
   * Check whether current user has logged in.
   *
   * @return true: If logged in; false: If not logged in
   */
  private boolean checkLogin(long sessionId) {
    return sessionIdUsernameMap.get(sessionId) != null;
  }

  private boolean checkAuthorization(List<Path> paths, PhysicalPlan plan, String username) throws AuthException {
    String targetUser = null;
    if (plan instanceof AuthorPlan) {
      targetUser = ((AuthorPlan) plan).getUserName();
    }
    return AuthorityChecker.check(username, paths, plan.getOperatorType(), targetUser);
  }

  static TSExecuteStatementResp getTSExecuteStatementResp(TSStatus status) {
    TSExecuteStatementResp resp = new TSExecuteStatementResp();
    TSStatus tsStatus = new TSStatus(status);
    resp.setStatus(tsStatus);
    return resp;
  }

  private TSExecuteBatchStatementResp getTSBatchExecuteStatementResp(TSStatus status,
      List<Integer> result) {
    TSExecuteBatchStatementResp resp = new TSExecuteBatchStatementResp();
    TSStatus tsStatus = new TSStatus(status);
    resp.setStatus(tsStatus);
    resp.setResult(result);
    return resp;
  }

  private TSFetchResultsResp getTSFetchResultsResp(TSStatus status) {
    TSFetchResultsResp resp = new TSFetchResultsResp();
    TSStatus tsStatus = new TSStatus(status);
    resp.setStatus(tsStatus);
    return resp;
  }

  void handleClientExit() {
    Long sessionId = currSessionId.get();
    if (sessionId != null) {
      TSCloseSessionReq req = new TSCloseSessionReq(sessionId);
      closeSession(req);
    }
  }

  @Override
  public TSGetTimeZoneResp getTimeZone(long sessionId) {
    TSStatus tsStatus;
    TSGetTimeZoneResp resp;
    try {
      tsStatus = getStatus(TSStatusCode.SUCCESS_STATUS);
      resp = new TSGetTimeZoneResp(tsStatus, sessionIdZoneIdMap.get(sessionId).toString());
    } catch (Exception e) {
      logger.error("meet error while generating time zone.", e);
      tsStatus = getStatus(TSStatusCode.GENERATE_TIME_ZONE_ERROR);
      resp = new TSGetTimeZoneResp(tsStatus, "Unknown time zone");
    }
    return resp;
  }

  @Override
  public TSStatus setTimeZone(TSSetTimeZoneReq req) {
    TSStatus tsStatus;
    try {
      String timeZoneID = req.getTimeZone();
      sessionIdZoneIdMap.put(req.getSessionId(), ZoneId.of(timeZoneID));
      tsStatus = getStatus(TSStatusCode.SUCCESS_STATUS);
    } catch (Exception e) {
      logger.error("meet error while setting time zone.", e);
      tsStatus = getStatus(TSStatusCode.SET_TIME_ZONE_ERROR);
    }
    return new TSStatus(tsStatus);
  }

  @Override
  public ServerProperties getProperties() {
    ServerProperties properties = new ServerProperties();
    properties.setVersion(IoTDBConstant.VERSION);
    properties.setSupportedTimeAggregationOperations(new ArrayList<>());
    properties.getSupportedTimeAggregationOperations().add(IoTDBConstant.MAX_TIME);
    properties.getSupportedTimeAggregationOperations().add(IoTDBConstant.MIN_TIME);
    properties
        .setTimestampPrecision(IoTDBDescriptor.getInstance().getConfig().getTimestampPrecision());
    return properties;
  }

<<<<<<< HEAD
=======
  @Override
  public TSExecuteStatementResp insert(TSInsertionReq req) {
    // TODO need to refactor this when implementing PreparedStatement
    if (!checkLogin(req.getSessionId())) {
      logger.info(INFO_NOT_LOGIN, IoTDBConstant.GLOBAL_DB_NAME);
      return getTSExecuteStatementResp(getStatus(TSStatusCode.NOT_LOGIN_ERROR));
    }

    long queryId;
    InsertPlan plan;
    if (req.isSetQueryId()) {
      plan = (InsertPlan) queryId2Plan.get(req.getQueryId());
      queryId = req.getQueryId();
    } else {
      queryId = generateQueryId(false);
      plan = new InsertPlan();
      queryId2Plan.put(queryId, plan);
    }


    // the old parameter will be used if new parameter is not set
    if (req.isSetDeviceId()) {
      plan.setDeviceId(req.getDeviceId());
    }
    if (req.isSetTimestamp()) {
      plan.setTime(req.getTimestamp());
    }
    if (req.isSetMeasurements()) {
      plan.setMeasurements(req.getMeasurements().toArray(new String[0]));
    }
    if (req.isSetValues()) {
      plan.setValues(req.getValues().toArray(new String[0]));
    }

    try {
      TSExecuteStatementResp resp = executeUpdateStatement(plan, req.getSessionId());
      resp.setQueryId(queryId);
      return resp;
    } catch (Exception e) {
      logger.info("meet error while executing an insertion into {}", req.getDeviceId(), e);
      return getTSExecuteStatementResp(
          getStatus(TSStatusCode.EXECUTE_STATEMENT_ERROR, e.getMessage()));
    }
  }
>>>>>>> d688c1b5

  @Override
  public TSExecuteInsertRowInBatchResp insertRowInBatch(TSInsertInBatchReq req) {
    TSExecuteInsertRowInBatchResp resp = new TSExecuteInsertRowInBatchResp();
    if (!checkLogin(req.getSessionId())) {
      logger.info(INFO_NOT_LOGIN, IoTDBConstant.GLOBAL_DB_NAME);
      resp.addToStatusList(getStatus(TSStatusCode.NOT_LOGIN_ERROR));
      return resp;
    }

    InsertPlan plan = new InsertPlan();
    for (int i = 0; i < req.deviceIds.size(); i++) {
      plan.setDeviceId(req.getDeviceIds().get(i));
      plan.setTime(req.getTimestamps().get(i));
      plan.setMeasurements(req.getMeasurementsList().get(i).toArray(new String[0]));
      plan.setValues(req.getValuesList().get(i).toArray(new String[0]));
      TSStatus status = checkAuthority(plan, req.getSessionId());
      if (status != null) {
        resp.addToStatusList(new TSStatus(status));
      } else {
        resp.addToStatusList(executePlan(plan));
      }
    }

    return resp;
  }

  @Override
  public TSExecuteBatchStatementResp testInsertBatch(TSBatchInsertionReq req) {
    logger.debug("Test insert batch request receive.");
    TSExecuteBatchStatementResp resp = new TSExecuteBatchStatementResp();
    resp.setStatus(getStatus(TSStatusCode.SUCCESS_STATUS));
    resp.setResult(Collections.emptyList());
    return resp;
  }

  @Override
  public TSStatus testInsertRow(TSInsertReq req) {
    logger.debug("Test insert row request receive.");
    return getStatus(TSStatusCode.SUCCESS_STATUS);
  }

  @Override
  public TSExecuteInsertRowInBatchResp testInsertRowInBatch(TSInsertInBatchReq req) {
    logger.debug("Test insert row in batch request receive.");

    TSExecuteInsertRowInBatchResp resp = new TSExecuteInsertRowInBatchResp();
    resp.addToStatusList(getStatus(TSStatusCode.SUCCESS_STATUS));
    return resp;
  }


  @Override
  public TSStatus insert(TSInsertReq req) {
    if (!checkLogin(req.getSessionId())) {
      logger.info(INFO_NOT_LOGIN, IoTDBConstant.GLOBAL_DB_NAME);
      return getStatus(TSStatusCode.NOT_LOGIN_ERROR);
    }

    InsertPlan plan = new InsertPlan();
    plan.setDeviceId(req.getDeviceId());
    plan.setTime(req.getTimestamp());
    plan.setMeasurements(req.getMeasurements().toArray(new String[0]));
    plan.setValues(req.getValues().toArray(new String[0]));

    TSStatus status = checkAuthority(plan, req.getSessionId());
    if (status != null) {
      return new TSStatus(status);
    }
    return new TSStatus(executePlan(plan));
  }

  @Override
  public TSStatus deleteData(TSDeleteDataReq req) {
    if (!checkLogin(req.getSessionId())) {
      logger.info(INFO_NOT_LOGIN, IoTDBConstant.GLOBAL_DB_NAME);
      return getStatus(TSStatusCode.NOT_LOGIN_ERROR);
    }

    DeletePlan plan = new DeletePlan();
    plan.setDeleteTime(req.getTimestamp());
    List<Path> paths = new ArrayList<>();
    for (String path : req.getPaths()) {
      paths.add(new Path(path));
    }
    plan.addPaths(paths);

    TSStatus status = checkAuthority(plan, req.getSessionId());
    if (status != null) {
      return new TSStatus(status);
    }
    return new TSStatus(executePlan(plan));
  }

  @Override
  public TSExecuteBatchStatementResp insertBatch(TSBatchInsertionReq req) {
    long t1 = System.currentTimeMillis();
    try {
      if (!checkLogin(req.getSessionId())) {
        logger.info(INFO_NOT_LOGIN, IoTDBConstant.GLOBAL_DB_NAME);
        return getTSBatchExecuteStatementResp(getStatus(TSStatusCode.NOT_LOGIN_ERROR), null);
      }

      BatchInsertPlan batchInsertPlan = new BatchInsertPlan(req.deviceId, req.measurements);
      batchInsertPlan.setTimes(QueryDataSetUtils.readTimesFromBuffer(req.timestamps, req.size));
      batchInsertPlan.setColumns(QueryDataSetUtils
          .readValuesFromBuffer(req.values, req.types, req.measurements.size(), req.size));
      batchInsertPlan.setRowCount(req.size);
      batchInsertPlan.setTimeBuffer(req.timestamps);
      batchInsertPlan.setValueBuffer(req.values);
      batchInsertPlan.setDataTypes(req.types);

      boolean isAllSuccessful = true;
      TSStatus status = checkAuthority(batchInsertPlan, req.getSessionId());
      if (status != null) {
        return new TSExecuteBatchStatementResp(status);
      }
      Integer[] results = processor.getExecutor().insertBatch(batchInsertPlan);

      for (Integer result : results) {
        if (result != TSStatusCode.SUCCESS_STATUS.getStatusCode()) {
          isAllSuccessful = false;
          break;
        }
      }

      if (isAllSuccessful) {
        logger.debug("Insert one RowBatch successfully");
        return getTSBatchExecuteStatementResp(getStatus(TSStatusCode.SUCCESS_STATUS),
            Arrays.asList(results));
      } else {
        logger.debug("Insert one RowBatch failed!");
        return getTSBatchExecuteStatementResp(getStatus(TSStatusCode.INTERNAL_SERVER_ERROR),
            Arrays.asList(results));
      }
    } catch (Exception e) {
      logger.info("{}: error occurs when executing statements", IoTDBConstant.GLOBAL_DB_NAME, e);
      return getTSBatchExecuteStatementResp(
          getStatus(TSStatusCode.EXECUTE_STATEMENT_ERROR, e.getMessage()), null);
    } finally {
      Measurement.INSTANCE.addOperationLatency(Operation.EXECUTE_RPC_BATCH_INSERT, t1);
    }
  }

  @Override
  public TSStatus setStorageGroup(long sessionId, String storageGroup) {
    if (!checkLogin(sessionId)) {
      logger.info(INFO_NOT_LOGIN, IoTDBConstant.GLOBAL_DB_NAME);
      return getStatus(TSStatusCode.NOT_LOGIN_ERROR);
    }

    SetStorageGroupPlan plan = new SetStorageGroupPlan(new Path(storageGroup));
    TSStatus status = checkAuthority(plan, sessionId);
    if (status != null) {
      return new TSStatus(status);
    }
    return new TSStatus(executePlan(plan));
  }

  @Override
  public TSStatus deleteStorageGroups(long sessionId, List<String> storageGroups) {
    if (!checkLogin(sessionId)) {
      logger.info(INFO_NOT_LOGIN, IoTDBConstant.GLOBAL_DB_NAME);
      return getStatus(TSStatusCode.NOT_LOGIN_ERROR);
    }
    List<Path> storageGroupList = new ArrayList<>();
    for (String storageGroup : storageGroups) {
      storageGroupList.add(new Path(storageGroup));
    }
    DeleteStorageGroupPlan plan = new DeleteStorageGroupPlan(storageGroupList);
    TSStatus status = checkAuthority(plan, sessionId);
    if (status != null) {
      return new TSStatus(status);
    }
    return new TSStatus(executePlan(plan));
  }

  @Override
  public TSStatus createTimeseries(TSCreateTimeseriesReq req) {
    if (!checkLogin(req.getSessionId())) {
      logger.info(INFO_NOT_LOGIN, IoTDBConstant.GLOBAL_DB_NAME);
      return getStatus(TSStatusCode.NOT_LOGIN_ERROR);
    }
    CreateTimeSeriesPlan plan = new CreateTimeSeriesPlan(new Path(req.getPath()),
        TSDataType.values()[req.getDataType()], TSEncoding.values()[req.getEncoding()],
        CompressionType.values()[req.compressor], new HashMap<>());
    TSStatus status = checkAuthority(plan, req.getSessionId());
    if (status != null) {
      return new TSStatus(status);
    }
    return new TSStatus(executePlan(plan));
  }

  @Override
  public TSStatus deleteTimeseries(long sessionId, List<String> paths) {
    if (!checkLogin(sessionId)) {
      logger.info(INFO_NOT_LOGIN, IoTDBConstant.GLOBAL_DB_NAME);
      return getStatus(TSStatusCode.NOT_LOGIN_ERROR);
    }
    List<Path> pathList = new ArrayList<>();
    for (String path : paths) {
      pathList.add(new Path(path));
    }
    DeleteTimeSeriesPlan plan = new DeleteTimeSeriesPlan(pathList);
    TSStatus status = checkAuthority(plan, sessionId);
    if (status != null) {
      return new TSStatus(status);
    }
    return new TSStatus(executePlan(plan));
  }

  @Override
  public long requestStatementId(long sessionId) {
    long statementId = statementIdGenerator.incrementAndGet();
    sessionId2StatementId.computeIfAbsent(sessionId, s -> new HashSet<>()).add(statementId);
    return statementId;
  }

  private TSStatus checkAuthority(PhysicalPlan plan, long sessionId) {
    List<Path> paths = plan.getPaths();
    try {
      if (!checkAuthorization(paths, plan, sessionIdUsernameMap.get(sessionId))) {
        return getStatus(TSStatusCode.NO_PERMISSION_ERROR, plan.getOperatorType().toString());
      }
    } catch (AuthException e) {
      logger.error("meet error while checking authorization.", e);
      return getStatus(TSStatusCode.UNINITIALIZED_AUTH_ERROR, e.getMessage());
    }
    return null;
  }

  private TSStatus executePlan(PhysicalPlan plan) {
    boolean execRet;
    try {
      execRet = executeNonQuery(plan);
    } catch (QueryProcessException e) {
      logger.debug("meet error while processing non-query. ", e);
      return new TSStatus(new TSStatusType(e.getErrorCode(), e.getMessage()));
    }

    return execRet ? getStatus(TSStatusCode.SUCCESS_STATUS, "Execute successfully")
        : getStatus(TSStatusCode.EXECUTE_STATEMENT_ERROR);
  }

  private long generateQueryId(boolean isDataQuery) {
    return QueryResourceManager.getInstance().assignQueryId(isDataQuery);
  }
}
<|MERGE_RESOLUTION|>--- conflicted
+++ resolved
@@ -995,54 +995,6 @@
     return properties;
   }
 
-<<<<<<< HEAD
-=======
-  @Override
-  public TSExecuteStatementResp insert(TSInsertionReq req) {
-    // TODO need to refactor this when implementing PreparedStatement
-    if (!checkLogin(req.getSessionId())) {
-      logger.info(INFO_NOT_LOGIN, IoTDBConstant.GLOBAL_DB_NAME);
-      return getTSExecuteStatementResp(getStatus(TSStatusCode.NOT_LOGIN_ERROR));
-    }
-
-    long queryId;
-    InsertPlan plan;
-    if (req.isSetQueryId()) {
-      plan = (InsertPlan) queryId2Plan.get(req.getQueryId());
-      queryId = req.getQueryId();
-    } else {
-      queryId = generateQueryId(false);
-      plan = new InsertPlan();
-      queryId2Plan.put(queryId, plan);
-    }
-
-
-    // the old parameter will be used if new parameter is not set
-    if (req.isSetDeviceId()) {
-      plan.setDeviceId(req.getDeviceId());
-    }
-    if (req.isSetTimestamp()) {
-      plan.setTime(req.getTimestamp());
-    }
-    if (req.isSetMeasurements()) {
-      plan.setMeasurements(req.getMeasurements().toArray(new String[0]));
-    }
-    if (req.isSetValues()) {
-      plan.setValues(req.getValues().toArray(new String[0]));
-    }
-
-    try {
-      TSExecuteStatementResp resp = executeUpdateStatement(plan, req.getSessionId());
-      resp.setQueryId(queryId);
-      return resp;
-    } catch (Exception e) {
-      logger.info("meet error while executing an insertion into {}", req.getDeviceId(), e);
-      return getTSExecuteStatementResp(
-          getStatus(TSStatusCode.EXECUTE_STATEMENT_ERROR, e.getMessage()));
-    }
-  }
->>>>>>> d688c1b5
-
   @Override
   public TSExecuteInsertRowInBatchResp insertRowInBatch(TSInsertInBatchReq req) {
     TSExecuteInsertRowInBatchResp resp = new TSExecuteInsertRowInBatchResp();
