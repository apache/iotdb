--- conflicted
+++ resolved
@@ -204,14 +204,7 @@
           throw new QueryProcessException("aggregate does not support " + aggrType + " function.");
       }
     }
-    TSDataType dataType;
-    try {
-      dataType = MManager.getInstance().getSeriesType(path);
-    } catch (MetadataException e) {
-      throw new QueryProcessException(e);
-    }
-
-    return dataType;
+    return MManager.getInstance().getSeriesType(path);
   }
 
   @Override
@@ -600,11 +593,7 @@
 
   /**
    * @param plan must be a plan for Query: FillQueryPlan, AggregationPlan, GroupByPlan, some
-<<<<<<< HEAD
-   * AuthorPlan
-=======
    *             AuthorPlan
->>>>>>> 2b0a7245
    */
   private TSExecuteStatementResp executeQueryStatement(
       long statementId, PhysicalPlan plan, int fetchSize, String username) {
