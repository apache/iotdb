/*
 * Licensed to the Apache Software Foundation (ASF) under one
 * or more contributor license agreements.  See the NOTICE file
 * distributed with this work for additional information
 * regarding copyright ownership.  The ASF licenses this file
 * to you under the Apache License, Version 2.0 (the
 * "License"); you may not use this file except in compliance
 * with the License.  You may obtain a copy of the License at
 *
 *     http://www.apache.org/licenses/LICENSE-2.0
 *
 * Unless required by applicable law or agreed to in writing,
 * software distributed under the License is distributed on an
 * "AS IS" BASIS, WITHOUT WARRANTIES OR CONDITIONS OF ANY
 * KIND, either express or implied.  See the License for the
 * specific language governing permissions and limitations
 * under the License.
 */
package org.apache.iotdb.db.service;

import static org.apache.iotdb.db.conf.IoTDBConstant.COLUMN_PRIVILEGE;
import static org.apache.iotdb.db.conf.IoTDBConstant.COLUMN_ROLE;
import static org.apache.iotdb.db.conf.IoTDBConstant.COLUMN_STORAGE_GROUP;
import static org.apache.iotdb.db.conf.IoTDBConstant.COLUMN_TTL;
import static org.apache.iotdb.db.conf.IoTDBConstant.COLUMN_USER;

import java.io.IOException;
import java.sql.SQLException;
import java.sql.Statement;
import java.time.ZoneId;
import java.util.ArrayList;
import java.util.Arrays;
import java.util.Collections;
import java.util.HashMap;
import java.util.HashSet;
import java.util.List;
import java.util.Map;
import java.util.Set;
import java.util.Vector;
import java.util.concurrent.ConcurrentHashMap;
import java.util.concurrent.atomic.AtomicLong;
import org.antlr.v4.runtime.misc.ParseCancellationException;
import org.apache.iotdb.db.auth.AuthException;
import org.apache.iotdb.db.auth.AuthorityChecker;
import org.apache.iotdb.db.auth.authorizer.IAuthorizer;
import org.apache.iotdb.db.auth.authorizer.LocalFileAuthorizer;
import org.apache.iotdb.db.conf.IoTDBConfig;
import org.apache.iotdb.db.conf.IoTDBConstant;
import org.apache.iotdb.db.conf.IoTDBDescriptor;
import org.apache.iotdb.db.cost.statistic.Measurement;
import org.apache.iotdb.db.cost.statistic.Operation;
import org.apache.iotdb.db.engine.StorageEngine;
import org.apache.iotdb.db.exception.QueryInBatchStatementException;
import org.apache.iotdb.db.exception.StorageEngineException;
import org.apache.iotdb.db.exception.metadata.MetadataException;
import org.apache.iotdb.db.exception.path.PathException;
import org.apache.iotdb.db.exception.query.QueryProcessException;
import org.apache.iotdb.db.exception.runtime.SQLParserException;
import org.apache.iotdb.db.metadata.MManager;
import org.apache.iotdb.db.metrics.server.SqlArgument;
import org.apache.iotdb.db.qp.QueryProcessor;
import org.apache.iotdb.db.qp.constant.SQLConstant;
import org.apache.iotdb.db.qp.executor.QueryProcessExecutor;
import org.apache.iotdb.db.qp.logical.Operator.OperatorType;
import org.apache.iotdb.db.qp.physical.PhysicalPlan;
import org.apache.iotdb.db.qp.physical.crud.BatchInsertPlan;
import org.apache.iotdb.db.qp.physical.crud.DeletePlan;
import org.apache.iotdb.db.qp.physical.crud.InsertPlan;
import org.apache.iotdb.db.qp.physical.crud.QueryPlan;
import org.apache.iotdb.db.qp.physical.sys.AuthorPlan;
import org.apache.iotdb.db.qp.physical.sys.CreateTimeSeriesPlan;
import org.apache.iotdb.db.qp.physical.sys.DeleteStorageGroupPlan;
import org.apache.iotdb.db.qp.physical.sys.DeleteTimeSeriesPlan;
import org.apache.iotdb.db.qp.physical.sys.SetStorageGroupPlan;
import org.apache.iotdb.db.qp.physical.sys.ShowPlan;
import org.apache.iotdb.db.query.context.QueryContext;
import org.apache.iotdb.db.query.control.QueryResourceManager;
import org.apache.iotdb.db.tools.watermark.GroupedLSBWatermarkEncoder;
import org.apache.iotdb.db.tools.watermark.WatermarkEncoder;
import org.apache.iotdb.db.utils.QueryDataSetUtils;
import org.apache.iotdb.rpc.TSStatusCode;
import org.apache.iotdb.service.rpc.thrift.ServerProperties;
import org.apache.iotdb.service.rpc.thrift.TSBatchInsertionReq;
import org.apache.iotdb.service.rpc.thrift.TSCancelOperationReq;
import org.apache.iotdb.service.rpc.thrift.TSCloseOperationReq;
import org.apache.iotdb.service.rpc.thrift.TSCloseSessionReq;
import org.apache.iotdb.service.rpc.thrift.TSCreateTimeseriesReq;
import org.apache.iotdb.service.rpc.thrift.TSDeleteDataReq;
import org.apache.iotdb.service.rpc.thrift.TSExecuteBatchStatementReq;
import org.apache.iotdb.service.rpc.thrift.TSExecuteBatchStatementResp;
import org.apache.iotdb.service.rpc.thrift.TSExecuteInsertRowInBatchResp;
import org.apache.iotdb.service.rpc.thrift.TSExecuteStatementReq;
import org.apache.iotdb.service.rpc.thrift.TSExecuteStatementResp;
import org.apache.iotdb.service.rpc.thrift.TSFetchMetadataReq;
import org.apache.iotdb.service.rpc.thrift.TSFetchMetadataResp;
import org.apache.iotdb.service.rpc.thrift.TSFetchResultsReq;
import org.apache.iotdb.service.rpc.thrift.TSFetchResultsResp;
import org.apache.iotdb.service.rpc.thrift.TSGetTimeZoneResp;
import org.apache.iotdb.service.rpc.thrift.TSIService;
import org.apache.iotdb.service.rpc.thrift.TSInsertInBatchReq;
import org.apache.iotdb.service.rpc.thrift.TSInsertReq;
import org.apache.iotdb.service.rpc.thrift.TSInsertionReq;
import org.apache.iotdb.service.rpc.thrift.TSOpenSessionReq;
import org.apache.iotdb.service.rpc.thrift.TSOpenSessionResp;
import org.apache.iotdb.service.rpc.thrift.TSProtocolVersion;
import org.apache.iotdb.service.rpc.thrift.TSQueryDataSet;
import org.apache.iotdb.service.rpc.thrift.TSSetTimeZoneReq;
import org.apache.iotdb.service.rpc.thrift.TSStatus;
import org.apache.iotdb.service.rpc.thrift.TSStatusType;
import org.apache.iotdb.tsfile.exception.filter.QueryFilterOptimizationException;
import org.apache.iotdb.tsfile.exception.write.UnSupportedDataTypeException;
import org.apache.iotdb.tsfile.file.metadata.enums.CompressionType;
import org.apache.iotdb.tsfile.file.metadata.enums.TSDataType;
import org.apache.iotdb.tsfile.file.metadata.enums.TSEncoding;
import org.apache.iotdb.tsfile.read.common.Path;
import org.apache.iotdb.tsfile.read.query.dataset.QueryDataSet;
import org.apache.thrift.TException;
import org.apache.thrift.server.ServerContext;
import org.slf4j.Logger;
import org.slf4j.LoggerFactory;

/**
 * Thrift RPC implementation at server side.
 */

public class TSServiceImpl implements TSIService.Iface, ServerContext {

  private static final Logger logger = LoggerFactory.getLogger(TSServiceImpl.class);
  private static final String INFO_NOT_LOGIN = "{}: Not login.";
  private static final int MAX_SIZE = 200;
  private static final int DELETE_SIZE = 50;
  private static final String ERROR_PARSING_SQL = "meet error while parsing SQL to physical plan: {}";
  public static Vector<SqlArgument> sqlArgumentsList = new Vector<>();

<<<<<<< HEAD
  //  protected QueryProcessor processor;
  // Record the username for every rpc connection. Username.get() is null if
  // login is failed.
  protected ThreadLocal<String> username = new ThreadLocal<>();

  // The statementId is unique in one session for each statement.
  private ThreadLocal<Long> statementIdGenerator = new ThreadLocal<>();
  // The operationIdGenerator is unique in one session for each operation.
  private ThreadLocal<Long> operationIdGenerator = new ThreadLocal<>();
  // (statement -> Set(queryId))
  private ThreadLocal<Map<Long, Set<Long>>> statementId2QueryId = new ThreadLocal<>();
=======
  protected QueryProcessor processor;
  // Record the username for every rpc connection (session).
  private Map<Long, String> sessionIdUsernameMap = new ConcurrentHashMap<>();
  private Map<Long, ZoneId> sessionIdZoneIdMap = new ConcurrentHashMap<>();
  
  // The sessionId is unique in one IoTDB instance.
  private AtomicLong sessionIdGenerator = new AtomicLong();
  // The statementId is unique in one IoTDB instance.
  private AtomicLong statementIdGenerator = new AtomicLong();

  // (sessionId -> Set(statementId))
  private Map<Long, Set<Long>> sessionId2StatementId = new ConcurrentHashMap<>();
  // (statementId -> Set(queryId))
  private Map<Long, Set<Long>> statementId2QueryId = new ConcurrentHashMap<>();

>>>>>>> 7d7b7c89
  // (queryId -> PhysicalPlan)
  private Map<Long, PhysicalPlan> queryId2Plan = new ConcurrentHashMap<>();
  // (queryId -> QueryDataSet)
  private Map<Long, QueryDataSet> queryId2DataSet = new ConcurrentHashMap<>();

  private IoTDBConfig config = IoTDBDescriptor.getInstance().getConfig();

  // When the client abnormally exits, we can still know who to disconnect
  private ThreadLocal<Long> currSessionId = new ThreadLocal<>();

  public TSServiceImpl() {
//    processor = new QueryProcessor(new QueryProcessExecutor());
  }

  public static TSDataType getSeriesType(String path) throws QueryProcessException {
    switch (path.toLowerCase()) {
      // authorization queries
      case COLUMN_ROLE:
      case COLUMN_USER:
      case COLUMN_PRIVILEGE:
      case COLUMN_STORAGE_GROUP:
        return TSDataType.TEXT;
      case COLUMN_TTL:
        return TSDataType.INT64;
      default:
        // do nothing
    }

    if (path.contains("(") && !path.startsWith("(") && path.endsWith(")")) {
      // aggregation
      int leftBracketIndex = path.indexOf('(');
      String aggrType = path.substring(0, leftBracketIndex);
      String innerPath = path.substring(leftBracketIndex + 1, path.length() - 1);
      switch (aggrType.toLowerCase()) {
        case SQLConstant.MIN_TIME:
        case SQLConstant.MAX_TIME:
        case SQLConstant.COUNT:
          return TSDataType.INT64;
        case SQLConstant.LAST_VALUE:
        case SQLConstant.FIRST_VALUE:
        case SQLConstant.MIN_VALUE:
        case SQLConstant.MAX_VALUE:
          return getSeriesType(innerPath);
        case SQLConstant.AVG:
        case SQLConstant.SUM:
          return TSDataType.DOUBLE;
        default:
          throw new QueryProcessException(
              "aggregate does not support " + aggrType + " function.");
      }
    }
    return MManager.getInstance().getSeriesType(path);
  }

  @Override
  public TSOpenSessionResp openSession(TSOpenSessionReq req) throws TException {
    logger.info("{}: receive open session request from username {}", IoTDBConstant.GLOBAL_DB_NAME,
        req.getUsername());

    boolean status;
    IAuthorizer authorizer;
    try {
      authorizer = LocalFileAuthorizer.getInstance();
    } catch (AuthException e) {
      throw new TException(e);
    }
    try {
      status = authorizer.login(req.getUsername(), req.getPassword());
    } catch (AuthException e) {
      logger.info("meet error while logging in.", e);
      status = false;
    }
    TSStatus tsStatus;
    long sessionId = -1;
    if (status) {
      tsStatus = getStatus(TSStatusCode.SUCCESS_STATUS, "Login successfully");
      sessionId = sessionIdGenerator.incrementAndGet();
      sessionIdUsernameMap.put(sessionId, req.getUsername());
      sessionIdZoneIdMap.put(sessionId, config.getZoneID());
      currSessionId.set(sessionId);
    } else {
      tsStatus = getStatus(TSStatusCode.WRONG_LOGIN_PASSWORD_ERROR);
    }
    TSOpenSessionResp resp = new TSOpenSessionResp(tsStatus,
        TSProtocolVersion.IOTDB_SERVICE_PROTOCOL_V1);
    resp.setSessionId(sessionId);
    logger.info("{}: Login status: {}. User : {}", IoTDBConstant.GLOBAL_DB_NAME,
        tsStatus.getStatusType().getMessage(), req.getUsername());

    return resp;
  }

  @Override
  public TSStatus closeSession(TSCloseSessionReq req) {
    logger.info("{}: receive close session", IoTDBConstant.GLOBAL_DB_NAME);
    long sessionId = req.getSessionId();
    TSStatus tsStatus;
    if (sessionIdUsernameMap.remove(sessionId) == null) {
      tsStatus = getStatus(TSStatusCode.NOT_LOGIN_ERROR);
    } else {
      tsStatus = getStatus(TSStatusCode.SUCCESS_STATUS);
    }

    sessionIdZoneIdMap.remove(sessionId);
    List<Exception> exceptions = new ArrayList<>();
    Set<Long> statementIds = sessionId2StatementId.getOrDefault(sessionId, Collections.emptySet());
    for (long statementId : statementIds) {
      Set<Long> queryIds = statementId2QueryId.getOrDefault(statementId, Collections.emptySet());
      for (long queryId : queryIds) {
        queryId2Plan.remove(queryId);
        queryId2DataSet.remove(queryId);

        try {
          QueryResourceManager.getInstance().endQuery(queryId);
        } catch (StorageEngineException e) {
          // release as many as resources as possible, so do not break as soon as one exception is
          // raised
          exceptions.add(e);
          logger.error("Error in closeSession : ", e);
        }
      }
    }
    if (!exceptions.isEmpty()) {
      return new TSStatus(
          getStatus(TSStatusCode.CLOSE_OPERATION_ERROR,
              String.format("%d errors in closeOperation, see server logs for detail",
                  exceptions.size())));
    }

    return new TSStatus(tsStatus);
  }

  @Override
  public TSStatus cancelOperation(TSCancelOperationReq req) {
    //TODO implement
    return getStatus(TSStatusCode.QUERY_NOT_ALLOWED, "Cancellation is not implemented");
  }

  @Override
  public TSStatus closeOperation(TSCloseOperationReq req) {
    logger.info("{}: receive close operation", IoTDBConstant.GLOBAL_DB_NAME);
    TSStatus status;
    if (!checkLogin(req.getSessionId())) {
      logger.info(INFO_NOT_LOGIN, IoTDBConstant.GLOBAL_DB_NAME);
      return getStatus(TSStatusCode.NOT_LOGIN_ERROR);
    }
    try {
      // statement close
      if (req.isSetStatementId()) {
        long stmtId = req.getStatementId();
        Set<Long> queryIdSet = statementId2QueryId.remove(stmtId);
        if (queryIdSet != null) {
          for (long queryId : queryIdSet) {
            releaseQueryResource(queryId);
          }
        }
      } else {
        // ResultSet close
        releaseQueryResource(req.queryId);
      }

    } catch (Exception e) {
      logger.error("Error in closeOperation : ", e);
      return getStatus(TSStatusCode.CLOSE_OPERATION_ERROR, "Error in closeOperation");
    }
    return getStatus(TSStatusCode.SUCCESS_STATUS);
  }

  /**
   * release single operation resource
   */
  private void releaseQueryResource(long queryId) throws StorageEngineException {

    // remove the corresponding Physical Plan
    queryId2DataSet.remove(queryId);
    queryId2Plan.remove(queryId);

    QueryResourceManager.getInstance().endQuery(queryId);
  }

  /**
   * convert from TSStatusCode to TSStatus according to status code and status message
   *
   * @param statusType status type
   */
  static TSStatus getStatus(TSStatusCode statusType) {
    TSStatusType statusCodeAndMessage = new TSStatusType(statusType.getStatusCode(), "");
    return new TSStatus(statusCodeAndMessage);
  }

  /**
   * convert from TSStatusCode to TSStatus, which has message appending with existed status message
   *
   * @param statusType    status type
   * @param appendMessage appending message
   */
  private TSStatus getStatus(TSStatusCode statusType, String appendMessage) {
    TSStatusType statusCodeAndMessage = new TSStatusType(statusType.getStatusCode(), appendMessage);
    return new TSStatus(statusCodeAndMessage);
  }

  @Override
  public TSFetchMetadataResp fetchMetadata(TSFetchMetadataReq req) {
    TSStatus status;
    if (!checkLogin(req.getSessionId())) {
      logger.info(INFO_NOT_LOGIN, IoTDBConstant.GLOBAL_DB_NAME);
      status = getStatus(TSStatusCode.NOT_LOGIN_ERROR);
      return new TSFetchMetadataResp(status);
    }

    TSFetchMetadataResp resp = new TSFetchMetadataResp();
    try {
      switch (req.getType()) {
        case "SHOW_TIMESERIES":
          String path = req.getColumnPath();
          List<List<String>> timeseriesList = getTimeSeriesForPath(path);
          resp.setTimeseriesList(timeseriesList);
          status = getStatus(TSStatusCode.SUCCESS_STATUS);
          break;
        case "SHOW_STORAGE_GROUP":
          Set<String> storageGroups = new HashSet<>(getAllStorageGroups());
          resp.setStorageGroups(storageGroups);
          status = getStatus(TSStatusCode.SUCCESS_STATUS);
          break;
        case "METADATA_IN_JSON":
          String metadataInJson = getMetadataInString();
          resp.setMetadataInJson(metadataInJson);
          status = getStatus(TSStatusCode.SUCCESS_STATUS);
          break;
        case "SHOW_DEVICES":
          Set<String> devices = getAllDevices();
          resp.setDevices(devices);
          status = getStatus(TSStatusCode.SUCCESS_STATUS);
          break;
        case "SHOW_CHILD_PATHS":
          path = req.getColumnPath();
          Set<String> childPaths = getChildPaths(path);
          resp.setChildPaths(childPaths);
          status = getStatus(TSStatusCode.SUCCESS_STATUS);
          break;
        case "COLUMN":
          resp.setDataType(getSeriesType(req.getColumnPath()).toString());
          status = getStatus(TSStatusCode.SUCCESS_STATUS);
          break;
        case "ALL_COLUMNS":
          resp.setColumnsList(getPaths(req.getColumnPath()));
          status = getStatus(TSStatusCode.SUCCESS_STATUS);
          break;
        case "COUNT_TIMESERIES":
          resp.setTimeseriesNum(getPaths(req.getColumnPath()).size());
          status = getStatus(TSStatusCode.SUCCESS_STATUS);
          break;
        case "COUNT_NODES":
          resp.setNodesList(getNodesList(req.getColumnPath(), req.getNodeLevel()));
          status = getStatus(TSStatusCode.SUCCESS_STATUS);
          break;
        case "COUNT_NODE_TIMESERIES":
          resp.setNodeTimeseriesNum(
              getNodeTimeseriesNum(getNodesList(req.getColumnPath(), req.getNodeLevel())));
          status = getStatus(TSStatusCode.SUCCESS_STATUS);
          break;
        default:
          status = getStatus(TSStatusCode.METADATA_ERROR, req.getType());
          break;
      }
    } catch (QueryProcessException | MetadataException | OutOfMemoryError | SQLException e) {
      logger
          .error(String.format("Failed to fetch timeseries %s's metadata", req.getColumnPath()), e);
      status = getStatus(TSStatusCode.METADATA_ERROR, e.getMessage());
      resp.setStatus(status);
      return resp;
    }
    resp.setStatus(status);
    return resp;
  }

  private Map<String, String> getNodeTimeseriesNum(List<String> nodes)
      throws MetadataException {
    Map<String, String> nodeColumnsNum = new HashMap<>();
    for (String columnPath : nodes) {
      nodeColumnsNum.put(columnPath, Integer.toString(getPaths(columnPath).size()));
    }
    return nodeColumnsNum;
  }

  private List<String> getNodesList(String schemaPattern, int level) throws SQLException {
    return MManager.getInstance().getNodesList(schemaPattern, level);
  }

  private List<String> getAllStorageGroups() {
    return MManager.getInstance().getAllStorageGroupNames();
  }

  private Set<String> getAllDevices() throws SQLException {
    return MManager.getInstance().getAllDevices();
  }

  private Set<String> getChildPaths(String path) throws PathException {
    return MManager.getInstance().getChildNodePathInNextLevel(path);
  }

  private List<List<String>> getTimeSeriesForPath(String path)
      throws PathException {
    return MManager.getInstance().getShowTimeseriesPath(path);
  }

  private String getMetadataInString() {
    return MManager.getInstance().getMetadataInString();
  }

  protected List<String> getPaths(String path) throws MetadataException {
    return MManager.getInstance().getPaths(path);
  }

  /**
   * Judge whether the statement is ADMIN COMMAND and if true, execute it.
   *
   * @param statement command
   * @return true if the statement is ADMIN COMMAND
   */
  private boolean execAdminCommand(String statement, long sessionId) throws StorageEngineException {
    if (!"root".equals(sessionIdUsernameMap.get(sessionId))) {
      return false;
    }
    if (statement == null) {
      return false;
    }
    statement = statement.toLowerCase();
    switch (statement) {
      case "flush":
        StorageEngine.getInstance().syncCloseAllProcessor();
        return true;
      case "merge":
        StorageEngine.getInstance()
            .mergeAll(IoTDBDescriptor.getInstance().getConfig().isForceFullMerge());
        return true;
      case "full merge":
        StorageEngine.getInstance().mergeAll(true);
        return true;
      default:
        return false;
    }
  }

  @Override
  public TSExecuteBatchStatementResp executeBatchStatement(TSExecuteBatchStatementReq req) {
    long t1 = System.currentTimeMillis();
    List<Integer> result = new ArrayList<>();
    try {
      if (!checkLogin(req.getSessionId())) {
        logger.info(INFO_NOT_LOGIN, IoTDBConstant.GLOBAL_DB_NAME);
        return getTSBatchExecuteStatementResp(getStatus(TSStatusCode.NOT_LOGIN_ERROR), null);
      }
      List<String> statements = req.getStatements();

      boolean isAllSuccessful = true;
      StringBuilder batchErrorMessage = new StringBuilder();

      for (String statement : statements) {
        long t2 = System.currentTimeMillis();
        isAllSuccessful =
            isAllSuccessful && executeStatementInBatch(statement, batchErrorMessage, result,
                req.getSessionId());
        Measurement.INSTANCE.addOperationLatency(Operation.EXECUTE_ONE_SQL_IN_BATCH, t2);
      }
      if (isAllSuccessful) {
        return getTSBatchExecuteStatementResp(getStatus(TSStatusCode.SUCCESS_STATUS,
            "Execute batch statements successfully"), result);
      } else {
        return getTSBatchExecuteStatementResp(getStatus(TSStatusCode.EXECUTE_STATEMENT_ERROR,
            batchErrorMessage.toString()), result);
      }
    } finally {
      Measurement.INSTANCE.addOperationLatency(Operation.EXECUTE_JDBC_BATCH, t1);
    }
  }

  // execute one statement of a batch. Currently, query is not allowed in a batch statement and
  // on finding queries in a batch, such query will be ignored and an error will be generated
  private boolean executeStatementInBatch(String statement, StringBuilder batchErrorMessage,
      List<Integer> result, long sessionId) {
    try {
<<<<<<< HEAD
      QueryProcessor processor = new QueryProcessor(new QueryProcessExecutor());
      PhysicalPlan physicalPlan = processor.parseSQLToPhysicalPlan(statement, zoneIds.get());
=======
      PhysicalPlan physicalPlan = processor.parseSQLToPhysicalPlan(statement, sessionIdZoneIdMap.get(sessionId));
>>>>>>> 7d7b7c89
      if (physicalPlan.isQuery()) {
        throw new QueryInBatchStatementException(statement);
      }
      TSExecuteStatementResp resp = executeUpdateStatement(physicalPlan, sessionId);
      if (resp.getStatus().getStatusType().getCode() == TSStatusCode.SUCCESS_STATUS
          .getStatusCode()) {
        result.add(Statement.SUCCESS_NO_INFO);
      } else {
        result.add(Statement.EXECUTE_FAILED);
        batchErrorMessage.append(resp.getStatus().getStatusType().getCode()).append("\n");
        return false;
      }
    } catch (ParseCancellationException e) {
      logger.debug(e.getMessage());
      result.add(Statement.EXECUTE_FAILED);
      batchErrorMessage.append(TSStatusCode.SQL_PARSE_ERROR.getStatusCode()).append("\n");
      return false;
    } catch (SQLParserException e) {
      logger.error("Error occurred when executing {}, check metadata error: ", statement, e);
      result.add(Statement.EXECUTE_FAILED);
      batchErrorMessage.append(TSStatusCode.METADATA_ERROR.getStatusCode()).append("\n");
      return false;
    } catch (QueryProcessException e) {
      logger.info(
          "Error occurred when executing {}, meet error while parsing SQL to physical plan: {}",
          statement, e.getMessage());
      result.add(Statement.EXECUTE_FAILED);
      batchErrorMessage.append(TSStatusCode.SQL_PARSE_ERROR.getStatusCode()).append("\n");
      return false;
    } catch (QueryInBatchStatementException e) {
      logger.info("Error occurred when executing {}, query statement not allowed: ", statement, e);
      result.add(Statement.EXECUTE_FAILED);
      batchErrorMessage.append(TSStatusCode.QUERY_NOT_ALLOWED.getStatusCode()).append("\n");
      return false;
    }
    return true;
  }


  @Override
  public TSExecuteStatementResp executeStatement(TSExecuteStatementReq req) {
    long startTime = System.currentTimeMillis();
    TSExecuteStatementResp resp;
    SqlArgument sqlArgument;
    try {
      if (!checkLogin(req.getSessionId())) {
        logger.info(INFO_NOT_LOGIN, IoTDBConstant.GLOBAL_DB_NAME);
        return getTSExecuteStatementResp(getStatus(TSStatusCode.NOT_LOGIN_ERROR));
      }
      String statement = req.getStatement();

      if (execAdminCommand(statement, req.getSessionId())) {
        return getTSExecuteStatementResp(
            getStatus(TSStatusCode.SUCCESS_STATUS, "ADMIN_COMMAND_SUCCESS"));
      }

      PhysicalPlan physicalPlan;
<<<<<<< HEAD
      QueryProcessor processor = new QueryProcessor(new QueryProcessExecutor());
      physicalPlan = processor.parseSQLToPhysicalPlan(statement, zoneIds.get());
=======
      physicalPlan = processor.parseSQLToPhysicalPlan(statement, sessionIdZoneIdMap.get(req.getSessionId()));
>>>>>>> 7d7b7c89
      if (physicalPlan.isQuery()) {
        resp = executeQueryStatement(req.statementId, physicalPlan, sessionIdUsernameMap.get(req.getSessionId()));
        long endTime = System.currentTimeMillis();
        sqlArgument = new SqlArgument(resp, physicalPlan, statement, startTime, endTime);
        sqlArgumentsList.add(sqlArgument);
        if (sqlArgumentsList.size() > MAX_SIZE) {
          sqlArgumentsList.subList(0, DELETE_SIZE).clear();
        }
        return resp;
      } else {
        return executeUpdateStatement(physicalPlan, req.getSessionId());
      }
    } catch (ParseCancellationException e) {
      logger.debug(e.getMessage());
      return getTSExecuteStatementResp(getStatus(TSStatusCode.SQL_PARSE_ERROR, e.getMessage()));
    } catch (SQLParserException e) {
      logger.error("check metadata error: ", e);
      return getTSExecuteStatementResp(getStatus(TSStatusCode.METADATA_ERROR,
          "Check metadata error: " + e.getMessage()));
    } catch (QueryProcessException e) {
      logger.info(ERROR_PARSING_SQL, e.getMessage());
      return getTSExecuteStatementResp(getStatus(TSStatusCode.SQL_PARSE_ERROR,
          "Statement format is not right: " + e.getMessage()));
    } catch (StorageEngineException e) {
      logger.info(ERROR_PARSING_SQL, e.getMessage());
      return getTSExecuteStatementResp(getStatus(TSStatusCode.READ_ONLY_SYSTEM_ERROR,
          e.getMessage()));
    }
  }

  /**
   * @param plan must be a plan for Query: FillQueryPlan, AggregationPlan, GroupByPlan, some
   *             AuthorPlan
   */
  private TSExecuteStatementResp executeQueryStatement(long statementId, PhysicalPlan plan,
      String username) {
    long t1 = System.currentTimeMillis();
    try {
      TSExecuteStatementResp resp; // column headers
      if (plan instanceof AuthorPlan) {
        resp = getAuthQueryColumnHeaders(plan);
      } else if (plan instanceof ShowPlan) {
        resp = getShowQueryColumnHeaders((ShowPlan) plan);
      } else {
        resp = getQueryColumnHeaders(plan, username);
      }
      if (plan.getOperatorType() == OperatorType.AGGREGATION) {
        resp.setIgnoreTimeStamp(true);
      } // else default ignoreTimeStamp is false
      resp.setOperationType(plan.getOperatorType().toString());
      // generate the queryId for the operation
      long queryId = generateQueryId();
      // put it into the corresponding Set
      statementId2QueryId.computeIfAbsent(statementId, k -> new HashSet<>()).add(queryId);

      resp.setQueryId(queryId);
      queryId2Plan.put(queryId, plan);
      return resp;
    } catch (Exception e) {
      logger.error("{}: Internal server error: ", IoTDBConstant.GLOBAL_DB_NAME, e);
      return getTSExecuteStatementResp(
          getStatus(TSStatusCode.INTERNAL_SERVER_ERROR, e.getMessage()));
    } finally {
      Measurement.INSTANCE.addOperationLatency(Operation.EXECUTE_QUERY, t1);
    }
  }

  @Override
  public TSExecuteStatementResp executeQueryStatement(TSExecuteStatementReq req) {
    if (!checkLogin(req.getSessionId())) {
      logger.info(INFO_NOT_LOGIN, IoTDBConstant.GLOBAL_DB_NAME);
      return getTSExecuteStatementResp(getStatus(TSStatusCode.NOT_LOGIN_ERROR));
    }

    String statement = req.getStatement();
    PhysicalPlan physicalPlan;
    try {
<<<<<<< HEAD
      QueryProcessor processor = new QueryProcessor(new QueryProcessExecutor());
      physicalPlan = processor.parseSQLToPhysicalPlan(statement, zoneIds.get());
=======
      physicalPlan = processor.parseSQLToPhysicalPlan(statement, sessionIdZoneIdMap.get(req.getSessionId()));
>>>>>>> 7d7b7c89
    } catch (QueryProcessException | SQLParserException e) {
      logger.info(ERROR_PARSING_SQL, e.getMessage());
      return getTSExecuteStatementResp(getStatus(TSStatusCode.SQL_PARSE_ERROR, e.getMessage()));
    }

    if (!physicalPlan.isQuery()) {
      return getTSExecuteStatementResp(getStatus(TSStatusCode.EXECUTE_STATEMENT_ERROR,
          "Statement is not a query statement."));
    }
    return executeQueryStatement(req.statementId, physicalPlan, sessionIdUsernameMap.get(req.getSessionId()));
  }

  private TSExecuteStatementResp getShowQueryColumnHeaders(ShowPlan showPlan) throws QueryProcessException {
    switch (showPlan.getShowContentType()) {
      case TTL:
        return StaticResps.TTL_RESP;
      case FLUSH_TASK_INFO:
        return StaticResps.FLUSH_INFO_RESP;
      case DYNAMIC_PARAMETER:
        return StaticResps.DYNAMIC_PARAMETER_RESP;
      case VERSION:
        return StaticResps.SHOW_VERSION_RESP;
      default:
        logger.error("Unsupported show content type: {}", showPlan.getShowContentType());
        throw new QueryProcessException("Unsupported show content type:" + showPlan.getShowContentType());
    }
  }

  private TSExecuteStatementResp getAuthQueryColumnHeaders(PhysicalPlan plan) {
    AuthorPlan authorPlan = (AuthorPlan) plan;
    switch (authorPlan.getAuthorType()) {
      case LIST_ROLE:
      case LIST_USER_ROLES:
        return StaticResps.LIST_ROLE_RESP;
      case LIST_USER:
      case LIST_ROLE_USERS:
        return StaticResps.LIST_USER_RESP;
      case LIST_ROLE_PRIVILEGE:
        return StaticResps.LIST_ROLE_PRIVILEGE_RESP;
      case LIST_USER_PRIVILEGE:
        return StaticResps.LIST_USER_PRIVILEGE_RESP;
      default:
        return getTSExecuteStatementResp(getStatus(TSStatusCode.SQL_PARSE_ERROR,
            String.format("%s is not an auth query", authorPlan.getAuthorType())));
    }
  }


  /**
   * get ResultSet schema
   */
  private TSExecuteStatementResp getQueryColumnHeaders(PhysicalPlan physicalPlan, String username)
      throws AuthException, TException, QueryProcessException {

    List<String> respColumns = new ArrayList<>();
    List<String> columnsTypes = new ArrayList<>();

    // check permissions
    if (!checkAuthorization(physicalPlan.getPaths(), physicalPlan, username)) {
      return getTSExecuteStatementResp(getStatus(TSStatusCode.NO_PERMISSION_ERROR));
    }

    TSExecuteStatementResp resp = getTSExecuteStatementResp(getStatus(TSStatusCode.SUCCESS_STATUS));

    // group by device query
    QueryPlan plan = (QueryPlan) physicalPlan;
    if (plan.isGroupByDevice()) {
      getGroupByDeviceQueryHeaders(plan, respColumns, columnsTypes);
      // set dataTypeList in TSExecuteStatementResp. Note this is without deduplication.
      resp.setColumns(respColumns);
      resp.setDataTypeList(columnsTypes);
    } else {
      getWideQueryHeaders(plan, respColumns, columnsTypes);
      resp.setColumns(respColumns);
      resp.setDataTypeList(columnsTypes);
    }
    return resp;
  }

  // wide means not group by device
  private void getWideQueryHeaders(QueryPlan plan, List<String> respColumns,
  List<String> columnTypes) throws TException, QueryProcessException {
    // Restore column header of aggregate to func(column_name), only
    // support single aggregate function for now
    List<Path> paths = plan.getPaths();
    switch (plan.getOperatorType()) {
      case QUERY:
      case FILL:
        for (Path p : paths) {
          respColumns.add(p.getFullPath());
        }
        break;
      case AGGREGATION:
      case GROUPBY:
        List<String> aggregations = plan.getAggregations();
        if (aggregations.size() != paths.size()) {
          for (int i = 1; i < paths.size(); i++) {
            aggregations.add(aggregations.get(0));
          }
        }
        for (int i = 0; i < paths.size(); i++) {
          respColumns.add(aggregations.get(i) + "(" + paths.get(i).getFullPath() + ")");
        }
        break;
      default:
        throw new TException("unsupported query type: " + plan.getOperatorType());
    }

    for (String column : respColumns) {
      columnTypes.add(getSeriesType(column).toString());
    }
  }

  private void getGroupByDeviceQueryHeaders(QueryPlan plan, List<String> respColumns,
      List<String> columnTypes) {
    // set columns in TSExecuteStatementResp. Note this is without deduplication.
    List<String> measurementColumns = plan.getMeasurementColumnList();
    respColumns.add(SQLConstant.GROUPBY_DEVICE_COLUMN_NAME);
    respColumns.addAll(measurementColumns);

    // get column types and do deduplication
    columnTypes.add(TSDataType.TEXT.toString()); // the DEVICE column of GROUP_BY_DEVICE result
    List<TSDataType> deduplicatedColumnsType = new ArrayList<>();
    deduplicatedColumnsType.add(TSDataType.TEXT); // the DEVICE column of GROUP_BY_DEVICE result
    List<String> deduplicatedMeasurementColumns = new ArrayList<>();
    Set<String> tmpColumnSet = new HashSet<>();
    Map<String, TSDataType> checker = plan.getDataTypeConsistencyChecker();
    for (String column : measurementColumns) {
      TSDataType dataType = checker.get(column);
      columnTypes.add(dataType.toString());

      if (!tmpColumnSet.contains(column)) {
        // Note that this deduplication strategy is consistent with that of client IoTDBQueryResultSet.
        tmpColumnSet.add(column);
        deduplicatedMeasurementColumns.add(column);
        deduplicatedColumnsType.add(dataType);
      }
    }

    // save deduplicated measurementColumn names and types in QueryPlan for the next stage to use.
    // i.e., used by DeviceIterateDataSet constructor in `fetchResults` stage.
    plan.setMeasurementColumnList(deduplicatedMeasurementColumns);
    plan.setDataTypes(deduplicatedColumnsType);

    // set these null since they are never used henceforth in GROUP_BY_DEVICE query processing.
    plan.setPaths(null);
    plan.setDataTypeConsistencyChecker(null);
  }


  @Override
  public TSFetchResultsResp fetchResults(TSFetchResultsReq req) {
    try {
      if (!checkLogin(req.getSessionId())) {
        return getTSFetchResultsResp(getStatus(TSStatusCode.NOT_LOGIN_ERROR));
      }

      if (!queryId2Plan.containsKey(req.queryId)) {
        return getTSFetchResultsResp(
            getStatus(TSStatusCode.EXECUTE_STATEMENT_ERROR, "Has not executed statement"));
      }

      QueryDataSet queryDataSet;
      if (!queryId2DataSet.containsKey(req.queryId)) {
        queryDataSet = createNewDataSet(req);
      } else {
        queryDataSet = queryId2DataSet.get(req.queryId);
      }

      IAuthorizer authorizer;
      authorizer = LocalFileAuthorizer.getInstance();

      TSQueryDataSet result;
      if (config.isEnableWatermark() && authorizer.isUserUseWaterMark(sessionIdUsernameMap.get(req.getSessionId()))) {
        WatermarkEncoder encoder;
        if (config.getWatermarkMethodName().equals(IoTDBConfig.WATERMARK_GROUPED_LSB)) {
          encoder = new GroupedLSBWatermarkEncoder(config);
        } else {
          throw new UnSupportedDataTypeException(String.format(
              "Watermark method is not supported yet: %s", config.getWatermarkMethodName()));
        }
        result = QueryDataSetUtils
            .convertQueryDataSetByFetchSize(queryDataSet, req.fetchSize, encoder);
      } else {
        result = QueryDataSetUtils.convertQueryDataSetByFetchSize(queryDataSet, req.fetchSize);
      }
      boolean hasResultSet = (result.bufferForTime().limit() != 0);
      if (!hasResultSet) {
        queryId2DataSet.remove(req.queryId);
      }

      TSFetchResultsResp resp = getTSFetchResultsResp(getStatus(TSStatusCode.SUCCESS_STATUS,
          "FetchResult successfully. Has more result: " + hasResultSet));
      resp.setHasResultSet(hasResultSet);
      resp.setQueryDataSet(result);
      return resp;
    } catch (Exception e) {
      logger.error("{}: Internal server error: ", IoTDBConstant.GLOBAL_DB_NAME, e);
      return getTSFetchResultsResp(getStatus(TSStatusCode.INTERNAL_SERVER_ERROR, e.getMessage()));
    }
  }

  private QueryDataSet createNewDataSet(TSFetchResultsReq req)
      throws QueryProcessException, QueryFilterOptimizationException, StorageEngineException, IOException {
    PhysicalPlan physicalPlan = queryId2Plan.get(req.queryId);

    QueryDataSet queryDataSet;
    QueryContext context = new QueryContext(req.getQueryId());

    QueryProcessor processor = new QueryProcessor(new QueryProcessExecutor());
    queryDataSet = processor.getExecutor().processQuery(physicalPlan, context);

    queryId2DataSet.put(req.queryId, queryDataSet);
    return queryDataSet;
  }

  @Override
  public TSExecuteStatementResp executeUpdateStatement(TSExecuteStatementReq req) {
    try {
      if (!checkLogin(req.getSessionId())) {
        logger.info(INFO_NOT_LOGIN, IoTDBConstant.GLOBAL_DB_NAME);
        return getTSExecuteStatementResp(getStatus(TSStatusCode.NOT_LOGIN_ERROR));
      }
      String statement = req.getStatement();
      return executeUpdateStatement(statement, req.getSessionId());
    } catch (Exception e) {
      logger.error("{}: server Internal Error: ", IoTDBConstant.GLOBAL_DB_NAME, e);
      return getTSExecuteStatementResp(
          getStatus(TSStatusCode.INTERNAL_SERVER_ERROR, e.getMessage()));
    }
  }

  private TSExecuteStatementResp executeUpdateStatement(PhysicalPlan plan, long sessionId) {
    TSStatus status = checkAuthority(plan, sessionId);
    if (status != null) {
      return new TSExecuteStatementResp(status);
    }

    status = executePlan(plan);
    TSExecuteStatementResp resp = getTSExecuteStatementResp(status);
    long queryId = generateQueryId();
    resp.setQueryId(queryId);
    return resp;
  }

  private boolean executeNonQuery(PhysicalPlan plan) throws QueryProcessException {
    if (IoTDBDescriptor.getInstance().getConfig().isReadOnly()) {
      throw new QueryProcessException(
          "Current system mode is read-only, does not support non-query operation");
    }
    QueryProcessor processor = new QueryProcessor(new QueryProcessExecutor());
    return processor.getExecutor().processNonQuery(plan);
  }

<<<<<<< HEAD
  private TSExecuteStatementResp executeUpdateStatement(String statement) {
    QueryProcessor processor = new QueryProcessor(new QueryProcessExecutor());
=======
  private TSExecuteStatementResp executeUpdateStatement(String statement, long sessionId) {

>>>>>>> 7d7b7c89
    PhysicalPlan physicalPlan;
    try {
      physicalPlan = processor.parseSQLToPhysicalPlan(statement, sessionIdZoneIdMap.get(sessionId));
    } catch (QueryProcessException | SQLParserException e) {
      logger.info(ERROR_PARSING_SQL, e.getMessage());
      return getTSExecuteStatementResp(getStatus(TSStatusCode.SQL_PARSE_ERROR, e.getMessage()));
    }

    if (physicalPlan.isQuery()) {
      return getTSExecuteStatementResp(getStatus(TSStatusCode.EXECUTE_STATEMENT_ERROR,
          "Statement is a query statement."));
    }

    return executeUpdateStatement(physicalPlan, sessionId);
  }

  /**
   * Check whether current user has logged in.
   *
   * @return true: If logged in; false: If not logged in
   */
  private boolean checkLogin(long sessionId) {
    return sessionIdUsernameMap.get(sessionId) != null;
  }

  private boolean checkAuthorization(List<Path> paths, PhysicalPlan plan, String username) throws AuthException {
    String targetUser = null;
    if (plan instanceof AuthorPlan) {
      targetUser = ((AuthorPlan) plan).getUserName();
    }
    return AuthorityChecker.check(username, paths, plan.getOperatorType(), targetUser);
  }

  static TSExecuteStatementResp getTSExecuteStatementResp(TSStatus status) {
    TSExecuteStatementResp resp = new TSExecuteStatementResp();
    TSStatus tsStatus = new TSStatus(status);
    resp.setStatus(tsStatus);
    return resp;
  }

  private TSExecuteBatchStatementResp getTSBatchExecuteStatementResp(TSStatus status,
      List<Integer> result) {
    TSExecuteBatchStatementResp resp = new TSExecuteBatchStatementResp();
    TSStatus tsStatus = new TSStatus(status);
    resp.setStatus(tsStatus);
    resp.setResult(result);
    return resp;
  }

  private TSFetchResultsResp getTSFetchResultsResp(TSStatus status) {
    TSFetchResultsResp resp = new TSFetchResultsResp();
    TSStatus tsStatus = new TSStatus(status);
    resp.setStatus(tsStatus);
    return resp;
  }

  void handleClientExit() {
    Long sessionId = currSessionId.get();
    if (sessionId != null) {
      TSCloseSessionReq req = new TSCloseSessionReq(sessionId);
      closeSession(req);
    }
  }

  @Override
  public TSGetTimeZoneResp getTimeZone(long sessionId) {
    TSStatus tsStatus;
    TSGetTimeZoneResp resp;
    try {
      tsStatus = getStatus(TSStatusCode.SUCCESS_STATUS);
      resp = new TSGetTimeZoneResp(tsStatus, sessionIdZoneIdMap.get(sessionId).toString());
    } catch (Exception e) {
      logger.error("meet error while generating time zone.", e);
      tsStatus = getStatus(TSStatusCode.GENERATE_TIME_ZONE_ERROR);
      resp = new TSGetTimeZoneResp(tsStatus, "Unknown time zone");
    }
    return resp;
  }

  @Override
  public TSStatus setTimeZone(TSSetTimeZoneReq req) {
    TSStatus tsStatus;
    try {
      String timeZoneID = req.getTimeZone();
      sessionIdZoneIdMap.put(req.getSessionId(), ZoneId.of(timeZoneID));
      tsStatus = getStatus(TSStatusCode.SUCCESS_STATUS);
    } catch (Exception e) {
      logger.error("meet error while setting time zone.", e);
      tsStatus = getStatus(TSStatusCode.SET_TIME_ZONE_ERROR);
    }
    return new TSStatus(tsStatus);
  }

  @Override
  public ServerProperties getProperties() {
    ServerProperties properties = new ServerProperties();
    properties.setVersion(IoTDBConstant.VERSION);
    properties.setSupportedTimeAggregationOperations(new ArrayList<>());
    properties.getSupportedTimeAggregationOperations().add(IoTDBConstant.MAX_TIME);
    properties.getSupportedTimeAggregationOperations().add(IoTDBConstant.MIN_TIME);
    properties
        .setTimestampPrecision(IoTDBDescriptor.getInstance().getConfig().getTimestampPrecision());
    return properties;
  }

  @Override
  public TSExecuteStatementResp insert(TSInsertionReq req) {
    // TODO need to refactor this when implementing PreparedStatement
    if (!checkLogin(req.getSessionId())) {
      logger.info(INFO_NOT_LOGIN, IoTDBConstant.GLOBAL_DB_NAME);
      return getTSExecuteStatementResp(getStatus(TSStatusCode.NOT_LOGIN_ERROR));
    }

    long queryId;
    InsertPlan plan;
    if (req.isSetQueryId()) {
      plan = (InsertPlan) queryId2Plan.get(req.getQueryId());
      queryId = req.getQueryId();
    } else {
      queryId = generateQueryId();
      plan = new InsertPlan();
      queryId2Plan.put(queryId, plan);
    }


    // the old parameter will be used if new parameter is not set
    if (req.isSetDeviceId()) {
      plan.setDeviceId(req.getDeviceId());
    }
    if (req.isSetTimestamp()) {
      plan.setTime(req.getTimestamp());
    }
    if (req.isSetMeasurements()) {
      plan.setMeasurements(req.getMeasurements().toArray(new String[0]));
    }
    if (req.isSetValues()) {
      plan.setValues(req.getValues().toArray(new String[0]));
    }

    try {
      TSExecuteStatementResp resp = executeUpdateStatement(plan, req.getSessionId());
      resp.setQueryId(queryId);
      return resp;
    } catch (Exception e) {
      logger.info("meet error while executing an insertion into {}", req.getDeviceId(), e);
      return getTSExecuteStatementResp(
          getStatus(TSStatusCode.EXECUTE_STATEMENT_ERROR, e.getMessage()));
    }
  }

  @Override
  public TSExecuteInsertRowInBatchResp insertRowInBatch(TSInsertInBatchReq req) {
    TSExecuteInsertRowInBatchResp resp = new TSExecuteInsertRowInBatchResp();
    if (!checkLogin(req.getSessionId())) {
      logger.info(INFO_NOT_LOGIN, IoTDBConstant.GLOBAL_DB_NAME);
      resp.addToStatusList(getStatus(TSStatusCode.NOT_LOGIN_ERROR));
      return resp;
    }

    InsertPlan plan = new InsertPlan();
    for (int i = 0; i < req.deviceIds.size(); i++) {
      plan.setDeviceId(req.getDeviceIds().get(i));
      plan.setTime(req.getTimestamps().get(i));
      plan.setMeasurements(req.getMeasurementsList().get(i).toArray(new String[0]));
      plan.setValues(req.getValuesList().get(i).toArray(new String[0]));
      TSStatus status = checkAuthority(plan, req.getSessionId());
      if (status != null) {
        resp.addToStatusList(new TSStatus(status));
      } else {
        resp.addToStatusList(executePlan(plan));
      }
    }

    return resp;
  }

  @Override
  public TSExecuteBatchStatementResp testInsertBatch(TSBatchInsertionReq req) {
    logger.debug("Test insert batch request receive.");
    TSExecuteBatchStatementResp resp = new TSExecuteBatchStatementResp();
    resp.setStatus(getStatus(TSStatusCode.SUCCESS_STATUS));
    resp.setResult(Collections.emptyList());
    return resp;
  }

  @Override
  public TSStatus testInsertRow(TSInsertReq req) {
    logger.debug("Test insert row request receive.");
    return getStatus(TSStatusCode.SUCCESS_STATUS);
  }

  @Override
  public TSExecuteInsertRowInBatchResp testInsertRowInBatch(TSInsertInBatchReq req) {
    logger.debug("Test insert row in batch request receive.");

    TSExecuteInsertRowInBatchResp resp = new TSExecuteInsertRowInBatchResp();
    resp.addToStatusList(getStatus(TSStatusCode.SUCCESS_STATUS));
    return resp;
  }


  @Override
  public TSStatus insertRow(TSInsertReq req) {
    if (!checkLogin(req.getSessionId())) {
      logger.info(INFO_NOT_LOGIN, IoTDBConstant.GLOBAL_DB_NAME);
      return getStatus(TSStatusCode.NOT_LOGIN_ERROR);
    }

    InsertPlan plan = new InsertPlan();
    plan.setDeviceId(req.getDeviceId());
    plan.setTime(req.getTimestamp());
    plan.setMeasurements(req.getMeasurements().toArray(new String[0]));
    plan.setValues(req.getValues().toArray(new String[0]));

    TSStatus status = checkAuthority(plan, req.getSessionId());
    if (status != null) {
      return new TSStatus(status);
    }
    return new TSStatus(executePlan(plan));
  }

  @Override
  public TSStatus deleteData(TSDeleteDataReq req) {
    if (!checkLogin(req.getSessionId())) {
      logger.info(INFO_NOT_LOGIN, IoTDBConstant.GLOBAL_DB_NAME);
      return getStatus(TSStatusCode.NOT_LOGIN_ERROR);
    }

    DeletePlan plan = new DeletePlan();
    plan.setDeleteTime(req.getTimestamp());
    List<Path> paths = new ArrayList<>();
    for (String path : req.getPaths()) {
      paths.add(new Path(path));
    }
    plan.addPaths(paths);

    TSStatus status = checkAuthority(plan, req.getSessionId());
    if (status != null) {
      return new TSStatus(status);
    }
    return new TSStatus(executePlan(plan));
  }

  @Override
  public TSExecuteBatchStatementResp insertBatch(TSBatchInsertionReq req) {
    long t1 = System.currentTimeMillis();
    try {
      if (!checkLogin(req.getSessionId())) {
        logger.info(INFO_NOT_LOGIN, IoTDBConstant.GLOBAL_DB_NAME);
        return getTSBatchExecuteStatementResp(getStatus(TSStatusCode.NOT_LOGIN_ERROR), null);
      }

      BatchInsertPlan batchInsertPlan = new BatchInsertPlan(req.deviceId, req.measurements);
      batchInsertPlan.setTimes(QueryDataSetUtils.readTimesFromBuffer(req.timestamps, req.size));
      batchInsertPlan.setColumns(QueryDataSetUtils
          .readValuesFromBuffer(req.values, req.types, req.measurements.size(), req.size));
      batchInsertPlan.setRowCount(req.size);
      batchInsertPlan.setTimeBuffer(req.timestamps);
      batchInsertPlan.setValueBuffer(req.values);
      batchInsertPlan.setDataTypes(req.types);

      boolean isAllSuccessful = true;
      TSStatus status = checkAuthority(batchInsertPlan, req.getSessionId());
      if (status != null) {
        return new TSExecuteBatchStatementResp(status);
      }
      QueryProcessor processor = new QueryProcessor(new QueryProcessExecutor());
      Integer[] results = processor.getExecutor().insertBatch(batchInsertPlan);

      for (Integer result : results) {
        if (result != TSStatusCode.SUCCESS_STATUS.getStatusCode()) {
          isAllSuccessful = false;
          break;
        }
      }

      if (isAllSuccessful) {
        logger.debug("Insert one RowBatch successfully");
        return getTSBatchExecuteStatementResp(getStatus(TSStatusCode.SUCCESS_STATUS),
            Arrays.asList(results));
      } else {
        logger.debug("Insert one RowBatch failed!");
        return getTSBatchExecuteStatementResp(getStatus(TSStatusCode.INTERNAL_SERVER_ERROR),
            Arrays.asList(results));
      }
    } catch (Exception e) {
      logger.info("{}: error occurs when executing statements", IoTDBConstant.GLOBAL_DB_NAME, e);
      return getTSBatchExecuteStatementResp(
          getStatus(TSStatusCode.EXECUTE_STATEMENT_ERROR, e.getMessage()), null);
    } finally {
      Measurement.INSTANCE.addOperationLatency(Operation.EXECUTE_RPC_BATCH_INSERT, t1);
    }
  }

  @Override
  public TSStatus setStorageGroup(long sessionId, String storageGroup) {
    if (!checkLogin(sessionId)) {
      logger.info(INFO_NOT_LOGIN, IoTDBConstant.GLOBAL_DB_NAME);
      return getStatus(TSStatusCode.NOT_LOGIN_ERROR);
    }

    SetStorageGroupPlan plan = new SetStorageGroupPlan(new Path(storageGroup));
    TSStatus status = checkAuthority(plan, sessionId);
    if (status != null) {
      return new TSStatus(status);
    }
    return new TSStatus(executePlan(plan));
  }

  @Override
  public TSStatus deleteStorageGroups(long sessionId, List<String> storageGroups) {
    if (!checkLogin(sessionId)) {
      logger.info(INFO_NOT_LOGIN, IoTDBConstant.GLOBAL_DB_NAME);
      return getStatus(TSStatusCode.NOT_LOGIN_ERROR);
    }
    List<Path> storageGroupList = new ArrayList<>();
    for (String storageGroup : storageGroups) {
      storageGroupList.add(new Path(storageGroup));
    }
    DeleteStorageGroupPlan plan = new DeleteStorageGroupPlan(storageGroupList);
    TSStatus status = checkAuthority(plan, sessionId);
    if (status != null) {
      return new TSStatus(status);
    }
    return new TSStatus(executePlan(plan));
  }

  @Override
  public TSStatus createTimeseries(TSCreateTimeseriesReq req) {
    if (!checkLogin(req.getSessionId())) {
      logger.info(INFO_NOT_LOGIN, IoTDBConstant.GLOBAL_DB_NAME);
      return getStatus(TSStatusCode.NOT_LOGIN_ERROR);
    }
    CreateTimeSeriesPlan plan = new CreateTimeSeriesPlan(new Path(req.getPath()),
        TSDataType.values()[req.getDataType()], TSEncoding.values()[req.getEncoding()],
        CompressionType.values()[req.compressor], new HashMap<>());
    TSStatus status = checkAuthority(plan, req.getSessionId());
    if (status != null) {
      return new TSStatus(status);
    }
    return new TSStatus(executePlan(plan));
  }

  @Override
  public TSStatus deleteTimeseries(long sessionId, List<String> paths) {
    if (!checkLogin(sessionId)) {
      logger.info(INFO_NOT_LOGIN, IoTDBConstant.GLOBAL_DB_NAME);
      return getStatus(TSStatusCode.NOT_LOGIN_ERROR);
    }
    List<Path> pathList = new ArrayList<>();
    for (String path : paths) {
      pathList.add(new Path(path));
    }
    DeleteTimeSeriesPlan plan = new DeleteTimeSeriesPlan(pathList);
    TSStatus status = checkAuthority(plan, sessionId);
    if (status != null) {
      return new TSStatus(status);
    }
    return new TSStatus(executePlan(plan));
  }

  @Override
  public long requestStatementId(long sessionId) {
    long statementId = statementIdGenerator.incrementAndGet();
    sessionId2StatementId.computeIfAbsent(sessionId, s -> new HashSet<>()).add(statementId);
    return statementId;
  }

  private TSStatus checkAuthority(PhysicalPlan plan, long sessionId) {
    List<Path> paths = plan.getPaths();
    try {
      if (!checkAuthorization(paths, plan, sessionIdUsernameMap.get(sessionId))) {
        return getStatus(TSStatusCode.NO_PERMISSION_ERROR, plan.getOperatorType().toString());
      }
    } catch (AuthException e) {
      logger.error("meet error while checking authorization.", e);
      return getStatus(TSStatusCode.UNINITIALIZED_AUTH_ERROR, e.getMessage());
    }
    return null;
  }

  private TSStatus executePlan(PhysicalPlan plan) {
    boolean execRet;
    try {
      execRet = executeNonQuery(plan);
    } catch (QueryProcessException e) {
      logger.debug("meet error while processing non-query. ", e);
      return new TSStatus(new TSStatusType(e.getErrorCode(), e.getMessage()));
    }

    return execRet ? getStatus(TSStatusCode.SUCCESS_STATUS, "Execute successfully")
        : getStatus(TSStatusCode.EXECUTE_STATEMENT_ERROR);
  }

  private long generateQueryId() {
    return QueryResourceManager.getInstance().assignQueryId();
  }
}
<|MERGE_RESOLUTION|>--- conflicted
+++ resolved
@@ -132,19 +132,6 @@
   private static final String ERROR_PARSING_SQL = "meet error while parsing SQL to physical plan: {}";
   public static Vector<SqlArgument> sqlArgumentsList = new Vector<>();
 
-<<<<<<< HEAD
-  //  protected QueryProcessor processor;
-  // Record the username for every rpc connection. Username.get() is null if
-  // login is failed.
-  protected ThreadLocal<String> username = new ThreadLocal<>();
-
-  // The statementId is unique in one session for each statement.
-  private ThreadLocal<Long> statementIdGenerator = new ThreadLocal<>();
-  // The operationIdGenerator is unique in one session for each operation.
-  private ThreadLocal<Long> operationIdGenerator = new ThreadLocal<>();
-  // (statement -> Set(queryId))
-  private ThreadLocal<Map<Long, Set<Long>>> statementId2QueryId = new ThreadLocal<>();
-=======
   protected QueryProcessor processor;
   // Record the username for every rpc connection (session).
   private Map<Long, String> sessionIdUsernameMap = new ConcurrentHashMap<>();
@@ -160,7 +147,6 @@
   // (statementId -> Set(queryId))
   private Map<Long, Set<Long>> statementId2QueryId = new ConcurrentHashMap<>();
 
->>>>>>> 7d7b7c89
   // (queryId -> PhysicalPlan)
   private Map<Long, PhysicalPlan> queryId2Plan = new ConcurrentHashMap<>();
   // (queryId -> QueryDataSet)
@@ -172,7 +158,7 @@
   private ThreadLocal<Long> currSessionId = new ThreadLocal<>();
 
   public TSServiceImpl() {
-//    processor = new QueryProcessor(new QueryProcessExecutor());
+    processor = new QueryProcessor(new QueryProcessExecutor());
   }
 
   public static TSDataType getSeriesType(String path) throws QueryProcessException {
@@ -354,7 +340,7 @@
   /**
    * convert from TSStatusCode to TSStatus, which has message appending with existed status message
    *
-   * @param statusType    status type
+   * @param statusType status type
    * @param appendMessage appending message
    */
   private TSStatus getStatus(TSStatusCode statusType, String appendMessage) {
@@ -543,12 +529,7 @@
   private boolean executeStatementInBatch(String statement, StringBuilder batchErrorMessage,
       List<Integer> result, long sessionId) {
     try {
-<<<<<<< HEAD
-      QueryProcessor processor = new QueryProcessor(new QueryProcessExecutor());
-      PhysicalPlan physicalPlan = processor.parseSQLToPhysicalPlan(statement, zoneIds.get());
-=======
       PhysicalPlan physicalPlan = processor.parseSQLToPhysicalPlan(statement, sessionIdZoneIdMap.get(sessionId));
->>>>>>> 7d7b7c89
       if (physicalPlan.isQuery()) {
         throw new QueryInBatchStatementException(statement);
       }
@@ -606,12 +587,7 @@
       }
 
       PhysicalPlan physicalPlan;
-<<<<<<< HEAD
-      QueryProcessor processor = new QueryProcessor(new QueryProcessExecutor());
-      physicalPlan = processor.parseSQLToPhysicalPlan(statement, zoneIds.get());
-=======
       physicalPlan = processor.parseSQLToPhysicalPlan(statement, sessionIdZoneIdMap.get(req.getSessionId()));
->>>>>>> 7d7b7c89
       if (physicalPlan.isQuery()) {
         resp = executeQueryStatement(req.statementId, physicalPlan, sessionIdUsernameMap.get(req.getSessionId()));
         long endTime = System.currentTimeMillis();
@@ -644,7 +620,7 @@
 
   /**
    * @param plan must be a plan for Query: FillQueryPlan, AggregationPlan, GroupByPlan, some
-   *             AuthorPlan
+   * AuthorPlan
    */
   private TSExecuteStatementResp executeQueryStatement(long statementId, PhysicalPlan plan,
       String username) {
@@ -689,12 +665,7 @@
     String statement = req.getStatement();
     PhysicalPlan physicalPlan;
     try {
-<<<<<<< HEAD
-      QueryProcessor processor = new QueryProcessor(new QueryProcessExecutor());
-      physicalPlan = processor.parseSQLToPhysicalPlan(statement, zoneIds.get());
-=======
       physicalPlan = processor.parseSQLToPhysicalPlan(statement, sessionIdZoneIdMap.get(req.getSessionId()));
->>>>>>> 7d7b7c89
     } catch (QueryProcessException | SQLParserException e) {
       logger.info(ERROR_PARSING_SQL, e.getMessage());
       return getTSExecuteStatementResp(getStatus(TSStatusCode.SQL_PARSE_ERROR, e.getMessage()));
@@ -904,7 +875,6 @@
     QueryDataSet queryDataSet;
     QueryContext context = new QueryContext(req.getQueryId());
 
-    QueryProcessor processor = new QueryProcessor(new QueryProcessExecutor());
     queryDataSet = processor.getExecutor().processQuery(physicalPlan, context);
 
     queryId2DataSet.put(req.queryId, queryDataSet);
@@ -945,17 +915,11 @@
       throw new QueryProcessException(
           "Current system mode is read-only, does not support non-query operation");
     }
-    QueryProcessor processor = new QueryProcessor(new QueryProcessExecutor());
     return processor.getExecutor().processNonQuery(plan);
   }
 
-<<<<<<< HEAD
-  private TSExecuteStatementResp executeUpdateStatement(String statement) {
-    QueryProcessor processor = new QueryProcessor(new QueryProcessExecutor());
-=======
   private TSExecuteStatementResp executeUpdateStatement(String statement, long sessionId) {
 
->>>>>>> 7d7b7c89
     PhysicalPlan physicalPlan;
     try {
       physicalPlan = processor.parseSQLToPhysicalPlan(statement, sessionIdZoneIdMap.get(sessionId));
@@ -1222,7 +1186,6 @@
       if (status != null) {
         return new TSExecuteBatchStatementResp(status);
       }
-      QueryProcessor processor = new QueryProcessor(new QueryProcessExecutor());
       Integer[] results = processor.getExecutor().insertBatch(batchInsertPlan);
 
       for (Integer result : results) {
