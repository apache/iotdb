/*
 * Licensed to the Apache Software Foundation (ASF) under one
 * or more contributor license agreements.  See the NOTICE file
 * distributed with this work for additional information
 * regarding copyright ownership.  The ASF licenses this file
 * to you under the Apache License, Version 2.0 (the
 * "License"); you may not use this file except in compliance
 * with the License.  You may obtain a copy of the License at
 *
 *     http://www.apache.org/licenses/LICENSE-2.0
 *
 * Unless required by applicable law or agreed to in writing,
 * software distributed under the License is distributed on an
 * "AS IS" BASIS, WITHOUT WARRANTIES OR CONDITIONS OF ANY
 * KIND, either express or implied.  See the License for the
 * specific language governing permissions and limitations
 * under the License.
 */
package org.apache.iotdb.db.service;

import org.antlr.v4.runtime.misc.ParseCancellationException;
import org.apache.iotdb.db.auth.AuthException;
import org.apache.iotdb.db.auth.AuthorityChecker;
import org.apache.iotdb.db.auth.authorizer.IAuthorizer;
import org.apache.iotdb.db.auth.authorizer.LocalFileAuthorizer;
import org.apache.iotdb.db.conf.IoTDBConfig;
import org.apache.iotdb.db.conf.IoTDBConstant;
import org.apache.iotdb.db.conf.IoTDBDescriptor;
import org.apache.iotdb.db.cost.statistic.Measurement;
import org.apache.iotdb.db.cost.statistic.Operation;
import org.apache.iotdb.db.engine.StorageEngine;
import org.apache.iotdb.db.exception.QueryInBatchStatementException;
import org.apache.iotdb.db.exception.StorageEngineException;
import org.apache.iotdb.db.exception.metadata.MetadataException;
import org.apache.iotdb.db.exception.path.PathException;
import org.apache.iotdb.db.exception.query.QueryProcessException;
import org.apache.iotdb.db.exception.runtime.SQLParserException;
import org.apache.iotdb.db.metadata.MManager;
import org.apache.iotdb.db.metrics.server.SqlArgument;
import org.apache.iotdb.db.qp.QueryProcessor;
import org.apache.iotdb.db.qp.constant.SQLConstant;
import org.apache.iotdb.db.qp.executor.QueryProcessExecutor;
import org.apache.iotdb.db.qp.logical.Operator.OperatorType;
import org.apache.iotdb.db.qp.physical.PhysicalPlan;
import org.apache.iotdb.db.qp.physical.crud.BatchInsertPlan;
import org.apache.iotdb.db.qp.physical.crud.DeletePlan;
import org.apache.iotdb.db.qp.physical.crud.InsertPlan;
import org.apache.iotdb.db.qp.physical.crud.QueryPlan;
import org.apache.iotdb.db.qp.physical.sys.*;
import org.apache.iotdb.db.query.context.QueryContext;
import org.apache.iotdb.db.query.control.QueryResourceManager;
import org.apache.iotdb.db.query.dataset.EngineDataSetWithoutValueFilter;
import org.apache.iotdb.db.tools.watermark.GroupedLSBWatermarkEncoder;
import org.apache.iotdb.db.tools.watermark.WatermarkEncoder;
import org.apache.iotdb.db.utils.QueryDataSetUtils;
import org.apache.iotdb.rpc.TSStatusCode;
import org.apache.iotdb.service.rpc.thrift.*;
import org.apache.iotdb.tsfile.exception.filter.QueryFilterOptimizationException;
import org.apache.iotdb.tsfile.exception.write.UnSupportedDataTypeException;
import org.apache.iotdb.tsfile.file.metadata.enums.CompressionType;
import org.apache.iotdb.tsfile.file.metadata.enums.TSDataType;
import org.apache.iotdb.tsfile.file.metadata.enums.TSEncoding;
import org.apache.iotdb.tsfile.read.common.Path;
import org.apache.iotdb.tsfile.read.query.dataset.QueryDataSet;
import org.apache.thrift.TException;
import org.apache.thrift.server.ServerContext;
import org.slf4j.Logger;
import org.slf4j.LoggerFactory;

import java.io.IOException;
import java.nio.ByteBuffer;
import java.sql.SQLException;
import java.sql.Statement;
import java.time.ZoneId;
import java.util.*;

import static org.apache.iotdb.db.conf.IoTDBConstant.*;

/**
 * Thrift RPC implementation at server side.
 */

public class TSServiceImpl implements TSIService.Iface, ServerContext {

  private static final Logger logger = LoggerFactory.getLogger(TSServiceImpl.class);
  private static final String INFO_NOT_LOGIN = "{}: Not login.";
  private static final int MAX_SIZE = 200;
  private static final int DELETE_SIZE = 50;
  public static Vector<SqlArgument> sqlArgumentsList = new Vector<>();

  protected QueryProcessor processor;
  // Record the username for every rpc connection. Username.get() is null if
  // login is failed.
  protected ThreadLocal<String> username = new ThreadLocal<>();

  // The statementId is unique in one session for each statement.
  private ThreadLocal<Long> statementIdGenerator = new ThreadLocal<>();

  // The operationIdGenerator is unique in one session for each operation.
  private ThreadLocal<Long> operationIdGenerator = new ThreadLocal<>();

  // (statement -> Set(queryId))
  private ThreadLocal<Map<Long, Set<Long>>> statementId2QueryId = new ThreadLocal<>();

  // (queryId -> QueryDataSet)
  private ThreadLocal<Map<Long, QueryDataSet>> queryId2DataSet = new ThreadLocal<>();
  private ThreadLocal<Map<Long, QueryContext>> queryId2Context = new ThreadLocal<>();

  private ThreadLocal<ZoneId> zoneIds = new ThreadLocal<>();
  private IoTDBConfig config = IoTDBDescriptor.getInstance().getConfig();

  public TSServiceImpl() {
    processor = new QueryProcessor(new QueryProcessExecutor());
  }

  public static TSDataType getSeriesType(String path) throws QueryProcessException {
    switch (path.toLowerCase()) {
      // authorization queries
      case ROLE:
      case USER:
      case PRIVILEGE:
      case STORAGE_GROUP:
        return TSDataType.TEXT;
      case TTL:
        return TSDataType.INT64;
      default:
        // do nothing
    }

    if (path.contains("(") && !path.startsWith("(") && path.endsWith(")")) {
      // aggregation
      int leftBracketIndex = path.indexOf('(');
      String aggrType = path.substring(0, leftBracketIndex);
      String innerPath = path.substring(leftBracketIndex + 1, path.length() - 1);
      switch (aggrType.toLowerCase()) {
        case SQLConstant.MIN_TIME:
        case SQLConstant.MAX_TIME:
        case SQLConstant.COUNT:
          return TSDataType.INT64;
        case SQLConstant.LAST_VALUE:
        case SQLConstant.FIRST_VALUE:
        case SQLConstant.MIN_VALUE:
        case SQLConstant.MAX_VALUE:
          return getSeriesType(innerPath);
        case SQLConstant.AVG:
        case SQLConstant.SUM:
          return TSDataType.DOUBLE;
        default:
          throw new QueryProcessException(
              "aggregate does not support " + aggrType + " function.");
      }
    }
    return MManager.getInstance().getSeriesType(path);
  }

  @Override
  public TSOpenSessionResp openSession(TSOpenSessionReq req) throws TException {
    logger.info("{}: receive open session request from username {}", IoTDBConstant.GLOBAL_DB_NAME,
        req.getUsername());

    boolean status;
    IAuthorizer authorizer;
    try {
      authorizer = LocalFileAuthorizer.getInstance();
    } catch (AuthException e) {
      throw new TException(e);
    }
    try {
      status = authorizer.login(req.getUsername(), req.getPassword());
    } catch (AuthException e) {
      logger.info("meet error while logging in.", e);
      status = false;
    }
    TSStatus tsStatus;
    if (status) {
      tsStatus = getStatus(TSStatusCode.SUCCESS_STATUS, "Login successfully");
      username.set(req.getUsername());
      zoneIds.set(config.getZoneID());
      initForOneSession();
    } else {
      tsStatus = getStatus(TSStatusCode.WRONG_LOGIN_PASSWORD_ERROR);
    }
    TSOpenSessionResp resp = new TSOpenSessionResp(tsStatus,
        TSProtocolVersion.IOTDB_SERVICE_PROTOCOL_V1);
    resp.setSessionHandle(
        new TS_SessionHandle(new TSHandleIdentifier(ByteBuffer.wrap(req.getUsername().getBytes()),
            ByteBuffer.wrap(req.getPassword().getBytes()), -1L)));
    logger.info("{}: Login status: {}. User : {}", IoTDBConstant.GLOBAL_DB_NAME,
        tsStatus.getStatusType().getMessage(), req.getUsername());

    return resp;
  }

  private void initForOneSession() {
    queryId2DataSet.set(new HashMap<>());
    operationIdGenerator.set(0L);
    statementIdGenerator.set(0L);
    queryId2Context.set(new HashMap<>());
    statementId2QueryId.set(new HashMap<>());
  }

  @Override
  public TSStatus closeSession(TSCloseSessionReq req) {
    logger.info("{}: receive close session", IoTDBConstant.GLOBAL_DB_NAME);
    TSStatus tsStatus;
    if (username.get() == null) {
      tsStatus = getStatus(TSStatusCode.NOT_LOGIN_ERROR);
    } else {
      tsStatus = getStatus(TSStatusCode.SUCCESS_STATUS);
      username.remove();
    }
    if (zoneIds.get() != null) {
      zoneIds.remove();
    }
    // clear the statementId counter
    if (statementIdGenerator.get() != null) {
      statementIdGenerator.remove();
    }
    // clear the queryId counter
    if (operationIdGenerator.get() != null) {
      operationIdGenerator.remove();
    }
    // clear all cached ResultSets of the connection
    if (queryId2DataSet.get() != null) {
      queryId2DataSet.remove();
    }
    // clear all cached query context of the connection
    if (queryId2Context.get() != null) {
      try {
        for (QueryContext context : queryId2Context.get().values()) {
          QueryResourceManager.getInstance().endQueryForGivenJob(context.getJobId());
        }
        queryId2Context.remove();
      } catch (StorageEngineException e) {
        logger.error("Error in closeSession : ", e);
        return new TSStatus(
            getStatus(TSStatusCode.CLOSE_OPERATION_ERROR, "Error in closeOperation"));
      }
    }
    // clear the statementId to queryId map
    if (statementId2QueryId.get() != null) {
      statementId2QueryId.remove();
    }

    return new TSStatus(tsStatus);
  }

  @Override
  public TSStatus cancelOperation(TSCancelOperationReq req) {
    return getStatus(TSStatusCode.SUCCESS_STATUS);
  }

  @Override
  public TSStatus closeOperation(TSCloseOperationReq req) {
    logger.info("{}: receive close operation", IoTDBConstant.GLOBAL_DB_NAME);
    try {
      // statement close
      if (req.isSetStmtId()) {
        long stmtId = req.getStmtId();
        Set<Long> queryIdSet = statementId2QueryId.get().get(stmtId);
        if (queryIdSet != null) {
          for (long queryId : queryIdSet) {
            releaseQueryResource(queryId);
          }
          statementId2QueryId.get().remove(stmtId);
        }
      }
      // ResultSet close
      else {
        releaseQueryResource(req.queryId);
      }

    } catch (Exception e) {
      logger.error("Error in closeOperation : ", e);
      return getStatus(TSStatusCode.CLOSE_OPERATION_ERROR, "Error in closeOperation");
    }
    return getStatus(TSStatusCode.SUCCESS_STATUS);
  }

  /**
   * release single operation resource
   */
  private void releaseQueryResource(long queryId) throws StorageEngineException {
    // remove the corresponding Dataset
    if (queryId2DataSet.get() != null) {
      queryId2DataSet.get().remove(queryId);
    }
    // remove the corresponding query context and query resource
    if (queryId2Context.get() != null && queryId2Context.get().containsKey(queryId)) {
      QueryResourceManager.getInstance()
          .endQueryForGivenJob(queryId2Context.get().remove(queryId).getJobId());
    }
  }

  /**
   * convert from TSStatusCode to TSStatus according to status code and status message
   *
   * @param statusType status type
   */
  private TSStatus getStatus(TSStatusCode statusType) {
    TSStatusType statusCodeAndMessage = new TSStatusType(statusType.getStatusCode(), "");
    return new TSStatus(statusCodeAndMessage);
  }

  /**
   * convert from TSStatusCode to TSStatus, which has message appending with existed status message
   *
   * @param statusType    status type
   * @param appendMessage appending message
   */
  private TSStatus getStatus(TSStatusCode statusType, String appendMessage) {
    TSStatusType statusCodeAndMessage = new TSStatusType(statusType.getStatusCode(), appendMessage);
    return new TSStatus(statusCodeAndMessage);
  }

  @Override
  public TSFetchMetadataResp fetchMetadata(TSFetchMetadataReq req) {
    TSStatus status;
    if (!checkLogin()) {
      logger.info(INFO_NOT_LOGIN, IoTDBConstant.GLOBAL_DB_NAME);
      status = getStatus(TSStatusCode.NOT_LOGIN_ERROR);
      return new TSFetchMetadataResp(status);
    }
    TSFetchMetadataResp resp = new TSFetchMetadataResp();
    try {
      switch (req.getType()) {
        case "SHOW_TIMESERIES":
          String path = req.getColumnPath();
          List<List<String>> timeseriesList = getTimeSeriesForPath(path);
          resp.setTimeseriesList(timeseriesList);
          status = getStatus(TSStatusCode.SUCCESS_STATUS);
          break;
        case "SHOW_STORAGE_GROUP":
          Set<String> storageGroups = new HashSet<>(getAllStorageGroups());
          resp.setStorageGroups(storageGroups);
          status = getStatus(TSStatusCode.SUCCESS_STATUS);
          break;
        case "METADATA_IN_JSON":
          String metadataInJson = getMetadataInString();
          resp.setMetadataInJson(metadataInJson);
          status = getStatus(TSStatusCode.SUCCESS_STATUS);
          break;
        case "SHOW_DEVICES":
          Set<String> devices = getAllDevices();
          resp.setDevices(devices);
          status = getStatus(TSStatusCode.SUCCESS_STATUS);
          break;
        case "SHOW_CHILD_PATHS":
          path = req.getColumnPath();
          Set<String> childPaths = getChildPaths(path);
          resp.setChildPaths(childPaths);
          status = getStatus(TSStatusCode.SUCCESS_STATUS);
          break;
        case "COLUMN":
          resp.setDataType(getSeriesType(req.getColumnPath()).toString());
          status = getStatus(TSStatusCode.SUCCESS_STATUS);
          break;
        case "ALL_COLUMNS":
          resp.setColumnsList(getPaths(req.getColumnPath()));
          status = getStatus(TSStatusCode.SUCCESS_STATUS);
          break;
        case "COUNT_TIMESERIES":
          resp.setTimeseriesNum(getPaths(req.getColumnPath()).size());
          status = getStatus(TSStatusCode.SUCCESS_STATUS);
          break;
        case "COUNT_NODES":
          resp.setNodesList(getNodesList(req.getColumnPath(), req.getNodeLevel()));
          status = getStatus(TSStatusCode.SUCCESS_STATUS);
          break;
        case "COUNT_NODE_TIMESERIES":
          resp.setNodeTimeseriesNum(
              getNodeTimeseriesNum(getNodesList(req.getColumnPath(), req.getNodeLevel())));
          status = getStatus(TSStatusCode.SUCCESS_STATUS);
          break;
        default:
          status = getStatus(TSStatusCode.METADATA_ERROR, req.getType());
          break;
      }
    } catch (QueryProcessException | MetadataException | OutOfMemoryError | SQLException e) {
      logger
          .error(String.format("Failed to fetch timeseries %s's metadata", req.getColumnPath()), e);
      status = getStatus(TSStatusCode.METADATA_ERROR, e.getMessage());
      resp.setStatus(status);
      return resp;
    }
    resp.setStatus(status);
    return resp;
  }

  private Map<String, String> getNodeTimeseriesNum(List<String> nodes)
      throws MetadataException {
    Map<String, String> nodeColumnsNum = new HashMap<>();
    for (String columnPath : nodes) {
      nodeColumnsNum.put(columnPath, Integer.toString(getPaths(columnPath).size()));
    }
    return nodeColumnsNum;
  }

  private List<String> getNodesList(String schemaPattern, int level) throws SQLException {
    return MManager.getInstance().getNodesList(schemaPattern, level);
  }

  private List<String> getAllStorageGroups() {
    return MManager.getInstance().getAllStorageGroupNames();
  }

  private Set<String> getAllDevices() throws SQLException {
    return MManager.getInstance().getAllDevices();
  }

  private Set<String> getChildPaths(String path) throws PathException {
    return MManager.getInstance().getChildNodePathInNextLevel(path);
  }

  private List<List<String>> getTimeSeriesForPath(String path)
      throws PathException {
    return MManager.getInstance().getShowTimeseriesPath(path);
  }

  private String getMetadataInString() {
    return MManager.getInstance().getMetadataInString();
  }

  protected List<String> getPaths(String path) throws MetadataException {
    return MManager.getInstance().getPaths(path);
  }

  /**
   * Judge whether the statement is ADMIN COMMAND and if true, execute it.
   *
   * @param statement command
   * @return true if the statement is ADMIN COMMAND
   */
  private boolean execAdminCommand(String statement) throws StorageEngineException {
    if (!"root".equals(username.get())) {
      return false;
    }
    if (statement == null) {
      return false;
    }
    statement = statement.toLowerCase();
    switch (statement) {
      case "flush":
        StorageEngine.getInstance().syncCloseAllProcessor();
        return true;
      case "merge":
        StorageEngine.getInstance()
            .mergeAll(IoTDBDescriptor.getInstance().getConfig().isForceFullMerge());
        return true;
      case "full merge":
        StorageEngine.getInstance().mergeAll(true);
        return true;
      default:
        return false;
    }
  }

  @Override
  public TSExecuteBatchStatementResp executeBatchStatement(TSExecuteBatchStatementReq req) {
    long t1 = System.currentTimeMillis();
    List<Integer> result = new ArrayList<>();
    try {
      if (!checkLogin()) {
        logger.info(INFO_NOT_LOGIN, IoTDBConstant.GLOBAL_DB_NAME);
        return getTSBatchExecuteStatementResp(getStatus(TSStatusCode.NOT_LOGIN_ERROR), null);
      }
      List<String> statements = req.getStatements();

      boolean isAllSuccessful = true;
      StringBuilder batchErrorMessage = new StringBuilder();

      for (String statement : statements) {
        long t2 = System.currentTimeMillis();
        isAllSuccessful =
            isAllSuccessful && executeStatementInBatch(statement, batchErrorMessage, result);
        Measurement.INSTANCE.addOperationLatency(Operation.EXECUTE_ONE_SQL_IN_BATCH, t2);
      }
      if (isAllSuccessful) {
        return getTSBatchExecuteStatementResp(getStatus(TSStatusCode.SUCCESS_STATUS,
            "Execute batch statements successfully"), result);
      } else {
        return getTSBatchExecuteStatementResp(getStatus(TSStatusCode.EXECUTE_STATEMENT_ERROR,
            batchErrorMessage.toString()), result);
      }
    } finally {
      Measurement.INSTANCE.addOperationLatency(Operation.EXECUTE_JDBC_BATCH, t1);
    }
  }

  // execute one statement of a batch. Currently, query is not allowed in a batch statement and
  // on finding queries in a batch, such query will be ignored and an error will be generated
  private boolean executeStatementInBatch(String statement, StringBuilder batchErrorMessage,
      List<Integer> result) {
    try {
      PhysicalPlan physicalPlan = processor.parseSQLToPhysicalPlan(statement, zoneIds.get());
      if (physicalPlan.isQuery()) {
        throw new QueryInBatchStatementException(statement);
      }
      TSExecuteStatementResp resp = executeUpdateStatement(physicalPlan);
      if (resp.getStatus().getStatusType().getCode() == TSStatusCode.SUCCESS_STATUS
          .getStatusCode()) {
        result.add(Statement.SUCCESS_NO_INFO);
      } else {
        result.add(Statement.EXECUTE_FAILED);
        batchErrorMessage.append(resp.getStatus().getStatusType().getCode()).append("\n");
        return false;
      }
    } catch (ParseCancellationException e) {
      logger.debug(e.getMessage());
      result.add(Statement.EXECUTE_FAILED);
      batchErrorMessage.append(TSStatusCode.SQL_PARSE_ERROR.getStatusCode()).append("\n");
      return false;
    } catch (SQLParserException e) {
      logger.error("Error occurred when executing {}, check metadata error: ", statement, e);
      result.add(Statement.EXECUTE_FAILED);
      batchErrorMessage.append(TSStatusCode.METADATA_ERROR.getStatusCode()).append("\n");
      return false;
    } catch (QueryProcessException e) {
      logger.info(
          "Error occurred when executing {}, meet error while parsing SQL to physical plan: {}",
          statement, e.getMessage());
      result.add(Statement.EXECUTE_FAILED);
      batchErrorMessage.append(TSStatusCode.SQL_PARSE_ERROR.getStatusCode()).append("\n");
      return false;
    } catch (QueryInBatchStatementException e) {
      logger.info("Error occurred when executing {}, query statement not allowed: ", statement, e);
      result.add(Statement.EXECUTE_FAILED);
      batchErrorMessage.append(TSStatusCode.QUERY_NOT_ALLOWED.getStatusCode()).append("\n");
      return false;
    }
    return true;
  }


  @Override
  public TSExecuteStatementResp executeStatement(TSExecuteStatementReq req) {
    long startTime = System.currentTimeMillis();
    TSExecuteStatementResp resp;
    SqlArgument sqlArgument;
    try {
      if (!checkLogin()) {
        logger.info(INFO_NOT_LOGIN, IoTDBConstant.GLOBAL_DB_NAME);
        return getTSExecuteStatementResp(getStatus(TSStatusCode.NOT_LOGIN_ERROR));
      }
      String statement = req.getStatement();

      if (execAdminCommand(statement)) {
        return getTSExecuteStatementResp(
            getStatus(TSStatusCode.SUCCESS_STATUS, "ADMIN_COMMAND_SUCCESS"));
      }

      PhysicalPlan physicalPlan;
      physicalPlan = processor.parseSQLToPhysicalPlan(statement, zoneIds.get());
      if (physicalPlan.isQuery()) {
        resp = executeQueryStatement(req.statementId, physicalPlan, req.fetchSize);
        long endTime = System.currentTimeMillis();
        sqlArgument = new SqlArgument(resp, physicalPlan, statement, startTime, endTime);
        sqlArgumentsList.add(sqlArgument);
        if (sqlArgumentsList.size() > MAX_SIZE) {
          sqlArgumentsList.subList(0, DELETE_SIZE).clear();
        }
        return resp;
      } else {
        return executeUpdateStatement(physicalPlan);
      }
    } catch (ParseCancellationException e) {
      logger.debug(e.getMessage());
      return getTSExecuteStatementResp(getStatus(TSStatusCode.SQL_PARSE_ERROR, e.getMessage()));
    } catch (SQLParserException e) {
      logger.error("check metadata error: ", e);
      return getTSExecuteStatementResp(getStatus(TSStatusCode.METADATA_ERROR,
          "Check metadata error: " + e.getMessage()));
    } catch (QueryProcessException e) {
      logger.info("meet error while parsing SQL to physical plan: {}", e.getMessage());
      return getTSExecuteStatementResp(getStatus(TSStatusCode.SQL_PARSE_ERROR,
          "Statement format is not right: " + e.getMessage()));
    } catch (StorageEngineException e) {
      logger.info("meet error while parsing SQL to physical plan: {}", e.getMessage());
      return getTSExecuteStatementResp(getStatus(TSStatusCode.READ_ONLY_SYSTEM_ERROR,
          e.getMessage()));
    }
  }

  /**
   * @param plan      must be a plan for Query: FillQueryPlan, AggregationPlan, GroupByPlan, some
   *                  AuthorPlan
   * @param fetchSize
   */
  private TSExecuteStatementResp executeQueryStatement(long statementId, PhysicalPlan plan,
      int fetchSize) {
    long t1 = System.currentTimeMillis();
    try {
      TSExecuteStatementResp resp; // column headers
      if (plan instanceof AuthorPlan) {
        resp = getAuthQueryColumnHeaders(plan);
      } else if (plan instanceof ShowPlan) {
        resp = getShowQueryColumnHeaders((ShowPlan) plan);
      } else {
        resp = getQueryColumnHeaders(plan);
      }
      if (plan.getOperatorType() == OperatorType.AGGREGATION) {
        resp.setIgnoreTimeStamp(true);
      } // else default ignoreTimeStamp is false
      resp.setOperationType(plan.getOperatorType().toString());
      // generate the queryId for the operation
      long queryId = generateOperationId();
      // put it into the corresponding Set
      Set<Long> queryIdSet = statementId2QueryId.get()
          .computeIfAbsent(statementId, k -> new HashSet<>());
      queryIdSet.add(queryId);

      TSHandleIdentifier operationId = new TSHandleIdentifier(
          ByteBuffer.wrap(username.get().getBytes()), ByteBuffer.wrap("PASS".getBytes()),
          queryId);

      // create and cache dataset
      QueryDataSet newDataSet = createQueryDataSet(queryId, plan);
      TSQueryDataSet result = fillRpcReturnData(fetchSize, newDataSet);
      resp.setQueryDataSet(result);

      // hasResultSet is true even it is empty
      TSOperationHandle operationHandle = new TSOperationHandle(operationId, true);
      resp.setOperationHandle(operationHandle);
      return resp;
    } catch (Exception e) {
      logger.error("{}: Internal server error: ", IoTDBConstant.GLOBAL_DB_NAME, e);
      return getTSExecuteStatementResp(
          getStatus(TSStatusCode.INTERNAL_SERVER_ERROR, e.getMessage()));
    } finally {
      Measurement.INSTANCE.addOperationLatency(Operation.EXECUTE_QUERY, t1);
    }
  }

  @Override
  public TSExecuteStatementResp executeQueryStatement(TSExecuteStatementReq req) {
    if (!checkLogin()) {
      logger.info(INFO_NOT_LOGIN, IoTDBConstant.GLOBAL_DB_NAME);
      return getTSExecuteStatementResp(getStatus(TSStatusCode.NOT_LOGIN_ERROR));
    }

    String statement = req.getStatement();
    PhysicalPlan physicalPlan;
    try {
      physicalPlan = processor.parseSQLToPhysicalPlan(statement, zoneIds.get());
    } catch (QueryProcessException | SQLParserException e) {
      logger.info("meet error while parsing SQL to physical plan: {}", e.getMessage());
      return getTSExecuteStatementResp(getStatus(TSStatusCode.SQL_PARSE_ERROR, e.getMessage()));
    }

    if (!physicalPlan.isQuery()) {
      return getTSExecuteStatementResp(getStatus(TSStatusCode.EXECUTE_STATEMENT_ERROR,
          "Statement is not a query statement."));
    }
    return executeQueryStatement(req.statementId, physicalPlan, req.fetchSize);
  }

  private List<String> queryColumnsType(List<String> columns) throws QueryProcessException {
    List<String> columnTypes = new ArrayList<>();
    for (String column : columns) {
      columnTypes.add(getSeriesType(column).toString());
    }
    return columnTypes;
  }

  private TSExecuteStatementResp getShowQueryColumnHeaders(ShowPlan showPlan) throws Exception {
    switch (showPlan.getShowContentType()) {
      case TTL:
        return executeShowTTL();
      case FLUSH_TASK_INFO:
        return executeShowFlushTaskInfo();
      case DYNAMIC_PARAMETER:
        return executeShowDynamicParameter();
      case VERSION:
        return executeShowVersion();
      default:
        logger.error("Unsupported show content type: {}", showPlan.getShowContentType());
        throw new Exception("Unsupported show content type:" + showPlan.getShowContentType());
    }
  }

  private TSExecuteStatementResp executeShowTTL() {
    TSExecuteStatementResp resp =
        getTSExecuteStatementResp(getStatus(TSStatusCode.SUCCESS_STATUS));
    resp.setIgnoreTimeStamp(true);
    List<String> columns = new ArrayList<>();
    List<String> columnTypes = new ArrayList<>();
    columns.add(STORAGE_GROUP);
    columns.add(TTL);
    columnTypes.add(TSDataType.TEXT.toString());
    columnTypes.add(TSDataType.INT64.toString());
    resp.setColumns(columns);
    resp.setDataTypeList(columnTypes);
    return resp;
  }

  private TSExecuteStatementResp executeShowFlushTaskInfo() {
    TSExecuteStatementResp resp =
        getTSExecuteStatementResp(getStatus(TSStatusCode.SUCCESS_STATUS));
    resp.setIgnoreTimeStamp(true);
    List<String> columns = new ArrayList<>();
    List<String> columnTypes = new ArrayList<>();
    columns.add(ITEM);
    columns.add(VALUE);
    columnTypes.add(TSDataType.TEXT.toString());
    columnTypes.add(TSDataType.TEXT.toString());
    resp.setColumns(columns);
    resp.setDataTypeList(columnTypes);
    return resp;
  }

  private TSExecuteStatementResp executeShowDynamicParameter() {
    TSExecuteStatementResp resp =
        getTSExecuteStatementResp(getStatus(TSStatusCode.SUCCESS_STATUS));
    resp.setIgnoreTimeStamp(true);
    List<String> columns = new ArrayList<>();
    List<String> columnTypes = new ArrayList<>();
    columns.add(PARAMETER);
    columns.add(VALUE);
    columnTypes.add(TSDataType.TEXT.toString());
    columnTypes.add(TSDataType.TEXT.toString());
    resp.setColumns(columns);
    resp.setDataTypeList(columnTypes);
    return resp;
  }

  private TSExecuteStatementResp executeShowVersion() {
    TSExecuteStatementResp resp =
        getTSExecuteStatementResp(getStatus(TSStatusCode.SUCCESS_STATUS));
    resp.setIgnoreTimeStamp(true);
    List<String> columns = new ArrayList<>();
    List<String> columnTypes = new ArrayList<>();
    columns.add("version        ");
    columnTypes.add(TSDataType.TEXT.toString());
    resp.setColumns(columns);
    resp.setDataTypeList(columnTypes);
    return resp;
  }

  private TSExecuteStatementResp getAuthQueryColumnHeaders(PhysicalPlan plan) {
    TSExecuteStatementResp resp = getTSExecuteStatementResp(getStatus(TSStatusCode.SUCCESS_STATUS));
    resp.setIgnoreTimeStamp(true);
    AuthorPlan authorPlan = (AuthorPlan) plan;
    List<String> columnsName = new ArrayList<>();
    List<String> columnsType = new ArrayList<>();
    switch (authorPlan.getAuthorType()) {
      case LIST_ROLE:
      case LIST_USER_ROLES:
        columnsName.add(ROLE);
        columnsType.add(TSDataType.TEXT.toString());
        break;
      case LIST_USER:
      case LIST_ROLE_USERS:
        columnsName.add(USER);
        columnsType.add(TSDataType.TEXT.toString());
        break;
      case LIST_ROLE_PRIVILEGE:
        columnsName.add(PRIVILEGE);
        columnsType.add(TSDataType.TEXT.toString());
        break;
      case LIST_USER_PRIVILEGE:
        columnsName.add(ROLE);
        columnsName.add(PRIVILEGE);
        columnsType.add(TSDataType.TEXT.toString());
        columnsType.add(TSDataType.TEXT.toString());
        break;
      default:
        return getTSExecuteStatementResp(getStatus(TSStatusCode.SQL_PARSE_ERROR,
            String.format("%s is not an auth query", authorPlan.getAuthorType())));
    }
    resp.setColumns(columnsName);
    resp.setDataTypeList(columnsType);
    return resp;
  }


  /**
   * get ResultSet schema
   */
  private TSExecuteStatementResp getQueryColumnHeaders(PhysicalPlan plan)
      throws AuthException, TException, QueryProcessException {
    List<Path> paths = plan.getPaths();
    List<String> respColumns = new ArrayList<>();

    // check permissions
    if (!checkAuthorization(paths, plan)) {
      return getTSExecuteStatementResp(getStatus(TSStatusCode.NO_PERMISSION_ERROR));
    }

    TSExecuteStatementResp resp = getTSExecuteStatementResp(getStatus(TSStatusCode.SUCCESS_STATUS));

    // group by device query
    if (((QueryPlan) plan).isGroupByDevice()) {
      // set columns in TSExecuteStatementResp. Note this is without deduplication.
      List<String> measurementColumns = ((QueryPlan) plan).getMeasurementColumnList();
      respColumns.add(SQLConstant.GROUPBY_DEVICE_COLUMN_NAME);
      respColumns.addAll(measurementColumns);
      resp.setColumns(respColumns);

      // get column types and do deduplication
      List<String> columnsType = new ArrayList<>();
      columnsType.add(TSDataType.TEXT.toString()); // the DEVICE column of GROUP_BY_DEVICE result
      List<TSDataType> deduplicatedColumnsType = new ArrayList<>();
      deduplicatedColumnsType.add(TSDataType.TEXT); // the DEVICE column of GROUP_BY_DEVICE result
      List<String> deduplicatedMeasurementColumns = new ArrayList<>();
      Set<String> tmpColumnSet = new HashSet<>();
      Map<String, TSDataType> checker = ((QueryPlan) plan).getDataTypeConsistencyChecker();
      for (String column : measurementColumns) {
        TSDataType dataType = checker.get(column);
        columnsType.add(dataType.toString());

        if (!tmpColumnSet.contains(column)) {
          // Note that this deduplication strategy is consistent with that of client IoTDBQueryResultSet.
          tmpColumnSet.add(column);
          deduplicatedMeasurementColumns.add(column);
          deduplicatedColumnsType.add(dataType);
        }
      }

      // set dataTypeList in TSExecuteStatementResp. Note this is without deduplication.
      resp.setDataTypeList(columnsType);

      // save deduplicated measurementColumn names and types in QueryPlan for the next stage to use.
      // i.e., used by DeviceIterateDataSet constructor in `fetchResults` stage.
      ((QueryPlan) plan).setMeasurementColumnList(deduplicatedMeasurementColumns);
      ((QueryPlan) plan).setDataTypes(deduplicatedColumnsType);

      // set these null since they are never used henceforth in GROUP_BY_DEVICE query processing.
      ((QueryPlan) plan).setPaths(null);
      ((QueryPlan) plan).setDataTypeConsistencyChecker(null);

    } else {
      // Restore column header of aggregate to func(column_name), only
      // support single aggregate function for now
      switch (plan.getOperatorType()) {
        case QUERY:
        case FILL:
          for (Path p : paths) {
            respColumns.add(p.getFullPath());
          }
          break;
        case AGGREGATION:
        case GROUPBY:
          List<String> aggregations = plan.getAggregations();
          if (aggregations.size() != paths.size()) {
            for (int i = 1; i < paths.size(); i++) {
              aggregations.add(aggregations.get(0));
            }
          }
          for (int i = 0; i < paths.size(); i++) {
            respColumns.add(aggregations.get(i) + "(" + paths.get(i).getFullPath() + ")");
          }
          break;
        default:
          throw new TException("unsupported query type: " + plan.getOperatorType());
      }

      resp.setColumns(respColumns);
      resp.setDataTypeList(queryColumnsType(respColumns));
    }
    return resp;
  }


  @Override
  public TSFetchResultsResp fetchResults(TSFetchResultsReq req) {
    try {
      if (!checkLogin()) {
        return getTSFetchResultsResp(getStatus(TSStatusCode.NOT_LOGIN_ERROR));
      }

      if (!queryId2DataSet.get().containsKey(req.queryId)) {
        return getTSFetchResultsResp(
            getStatus(TSStatusCode.EXECUTE_STATEMENT_ERROR, "Has not executed query"));
      }

      QueryDataSet queryDataSet = queryId2DataSet.get().get(req.queryId);
      TSQueryDataSet result = fillRpcReturnData(req.fetchSize, queryDataSet);

<<<<<<< HEAD
      IAuthorizer authorizer;
      try {
        authorizer = LocalFileAuthorizer.getInstance();
      } catch (AuthException e) {
        throw new TException(e);
      }
      TSQueryDataSet result;
      // optimize for query without value filter and
      // !!!!!!!!!!!!!!!!!!Attention !!!!!!!!!!!!!!!!!!!
      // !!!!!!!don't support watermark now!!!!!
      if (queryDataSet instanceof EngineDataSetWithoutValueFilter) {
        result = ((EngineDataSetWithoutValueFilter)queryDataSet).fillBuffer(req.fetchSize);
      }
      // TODO need to refactor the other query in the future
      else {
        if (config.isEnableWatermark() && authorizer.isUserUseWaterMark(username.get())) {
          WatermarkEncoder encoder;
          if (config.getWatermarkMethodName().equals(IoTDBConfig.WATERMARK_GROUPED_LSB)) {
            encoder = new GroupedLSBWatermarkEncoder(config);
          } else {
            throw new UnSupportedDataTypeException(String.format(
                    "Watermark method is not supported yet: %s", config.getWatermarkMethodName()));
          }
          result = QueryDataSetUtils
                  .convertQueryDataSetByFetchSize(queryDataSet, req.fetchSize, encoder);
        } else {
          result = QueryDataSetUtils.convertQueryDataSetByFetchSize(queryDataSet, req.fetchSize);
        }
      }
      boolean hasResultSet = (result.bufferForTime().limit() != 0);
      if (!hasResultSet && queryId2DataSet.get() != null) {
=======
      boolean hasResultSet = result.bufferForTime().limit() != 0;
      if (!hasResultSet) {
>>>>>>> 911f671e
        queryId2DataSet.get().remove(req.queryId);
      }

      TSFetchResultsResp resp = getTSFetchResultsResp(getStatus(TSStatusCode.SUCCESS_STATUS,
          "FetchResult successfully. Has more result: " + hasResultSet));
      resp.setHasResultSet(hasResultSet);
      resp.setQueryDataSet(result);
      return resp;
    } catch (Exception e) {
      logger.error("{}: Internal server error: ", IoTDBConstant.GLOBAL_DB_NAME, e);
      return getTSFetchResultsResp(getStatus(TSStatusCode.INTERNAL_SERVER_ERROR, e.getMessage()));
    }
  }

  private TSQueryDataSet fillRpcReturnData(int fetchSize, QueryDataSet queryDataSet)
      throws TException, AuthException, IOException {
    IAuthorizer authorizer;
    try {
      authorizer = LocalFileAuthorizer.getInstance();
    } catch (AuthException e) {
      throw new TException(e);
    }
    TSQueryDataSet result;
    if (config.isEnableWatermark() && authorizer.isUserUseWaterMark(username.get())) {
      WatermarkEncoder encoder;
      if (config.getWatermarkMethodName().equals(IoTDBConfig.WATERMARK_GROUPED_LSB)) {
        encoder = new GroupedLSBWatermarkEncoder(config);
      } else {
        throw new UnSupportedDataTypeException(String.format(
            "Watermark method is not supported yet: %s", config.getWatermarkMethodName()));
      }
      result = QueryDataSetUtils
          .convertQueryDataSetByFetchSize(queryDataSet, fetchSize, encoder);
    } else {
      result = QueryDataSetUtils.convertQueryDataSetByFetchSize(queryDataSet, fetchSize);
    }
    return result;
  }

  /**
   * create QueryDataSet and buffer it for fetchResults
   */
  private QueryDataSet createQueryDataSet(long queryId, PhysicalPlan physicalPlan) throws
      QueryProcessException, QueryFilterOptimizationException, StorageEngineException, IOException {

    QueryContext context = new QueryContext(QueryResourceManager.getInstance().assignJobId());
    queryId2Context.get().put(queryId, context);

    QueryDataSet queryDataSet = processor.getExecutor().processQuery(physicalPlan, context);
    queryId2DataSet.get().put(queryId, queryDataSet);
    return queryDataSet;
  }

  @Override
  public TSExecuteStatementResp executeUpdateStatement(TSExecuteStatementReq req) {
    try {
      if (!checkLogin()) {
        logger.info(INFO_NOT_LOGIN, IoTDBConstant.GLOBAL_DB_NAME);
        return getTSExecuteStatementResp(getStatus(TSStatusCode.NOT_LOGIN_ERROR));
      }
      String statement = req.getStatement();
      return executeUpdateStatement(statement);
    } catch (Exception e) {
      logger.error("{}: server Internal Error: ", IoTDBConstant.GLOBAL_DB_NAME, e);
      return getTSExecuteStatementResp(
          getStatus(TSStatusCode.INTERNAL_SERVER_ERROR, e.getMessage()));
    }
  }

  private TSExecuteStatementResp executeUpdateStatement(PhysicalPlan plan) {
    TSStatus status = checkAuthority(plan);
    if (status != null) {
      return new TSExecuteStatementResp(status);
    }

    status = executePlan(plan);
    TSExecuteStatementResp resp = getTSExecuteStatementResp(status);
    long queryId = generateOperationId();
    TSHandleIdentifier operationId = new TSHandleIdentifier(
        ByteBuffer.wrap(username.get().getBytes()),
        ByteBuffer.wrap("PASS".getBytes()), queryId);
    TSOperationHandle operationHandle;
    operationHandle = new TSOperationHandle(operationId, false);
    resp.setOperationHandle(operationHandle);
    return resp;
  }

  private boolean executeNonQuery(PhysicalPlan plan) throws QueryProcessException {
    if (IoTDBDescriptor.getInstance().getConfig().isReadOnly()) {
      throw new QueryProcessException(
          "Current system mode is read-only, does not support non-query operation");
    }
    return processor.getExecutor().processNonQuery(plan);
  }

  private TSExecuteStatementResp executeUpdateStatement(String statement) {

    PhysicalPlan physicalPlan;
    try {
      physicalPlan = processor.parseSQLToPhysicalPlan(statement, zoneIds.get());
    } catch (QueryProcessException | SQLParserException e) {
      logger.info("meet error while parsing SQL to physical plan: {}", e.getMessage());
      return getTSExecuteStatementResp(getStatus(TSStatusCode.SQL_PARSE_ERROR, e.getMessage()));
    }

    if (physicalPlan.isQuery()) {
      return getTSExecuteStatementResp(getStatus(TSStatusCode.EXECUTE_STATEMENT_ERROR,
          "Statement is a query statement."));
    }

    return executeUpdateStatement(physicalPlan);
  }

  /**
   * Check whether current user has logged in.
   *
   * @return true: If logged in; false: If not logged in
   */
  private boolean checkLogin() {
    return username.get() != null;
  }

  private boolean checkAuthorization(List<Path> paths, PhysicalPlan plan) throws AuthException {
    String targetUser = null;
    if (plan instanceof AuthorPlan) {
      targetUser = ((AuthorPlan) plan).getUserName();
    }
    return AuthorityChecker.check(username.get(), paths, plan.getOperatorType(), targetUser);
  }

  private TSExecuteStatementResp getTSExecuteStatementResp(TSStatus status) {
    TSExecuteStatementResp resp = new TSExecuteStatementResp();
    TSStatus tsStatus = new TSStatus(status);
    resp.setStatus(tsStatus);
    TSHandleIdentifier operationId = new TSHandleIdentifier(
        ByteBuffer.wrap(username.get().getBytes()),
        ByteBuffer.wrap("PASS".getBytes()), generateOperationId());
    TSOperationHandle operationHandle = new TSOperationHandle(operationId, false);
    resp.setOperationHandle(operationHandle);
    return resp;
  }

  private TSExecuteBatchStatementResp getTSBatchExecuteStatementResp(TSStatus status,
      List<Integer> result) {
    TSExecuteBatchStatementResp resp = new TSExecuteBatchStatementResp();
    TSStatus tsStatus = new TSStatus(status);
    resp.setStatus(tsStatus);
    resp.setResult(result);
    return resp;
  }

  private TSFetchResultsResp getTSFetchResultsResp(TSStatus status) {
    TSFetchResultsResp resp = new TSFetchResultsResp();
    TSStatus tsStatus = new TSStatus(status);
    resp.setStatus(tsStatus);
    return resp;
  }

  void handleClientExit() {
    closeSession(null);
  }

  @Override
  public TSGetTimeZoneResp getTimeZone() {
    TSStatus tsStatus;
    TSGetTimeZoneResp resp;
    try {
      tsStatus = getStatus(TSStatusCode.SUCCESS_STATUS);
      resp = new TSGetTimeZoneResp(tsStatus, zoneIds.get().toString());
    } catch (Exception e) {
      logger.error("meet error while generating time zone.", e);
      tsStatus = getStatus(TSStatusCode.GENERATE_TIME_ZONE_ERROR);
      resp = new TSGetTimeZoneResp(tsStatus, "Unknown time zone");
    }
    return resp;
  }

  @Override
  public TSStatus setTimeZone(TSSetTimeZoneReq req) {
    TSStatus tsStatus;
    try {
      String timeZoneID = req.getTimeZone();
      zoneIds.set(ZoneId.of(timeZoneID));
      tsStatus = getStatus(TSStatusCode.SUCCESS_STATUS);
    } catch (Exception e) {
      logger.error("meet error while setting time zone.", e);
      tsStatus = getStatus(TSStatusCode.SET_TIME_ZONE_ERROR);
    }
    return new TSStatus(tsStatus);
  }

  @Override
  public ServerProperties getProperties() {
    ServerProperties properties = new ServerProperties();
    properties.setVersion(IoTDBConstant.VERSION);
    properties.setSupportedTimeAggregationOperations(new ArrayList<>());
    properties.getSupportedTimeAggregationOperations().add(IoTDBConstant.MAX_TIME);
    properties.getSupportedTimeAggregationOperations().add(IoTDBConstant.MIN_TIME);
    properties
        .setTimestampPrecision(IoTDBDescriptor.getInstance().getConfig().getTimestampPrecision());
    return properties;
  }


  @Override
  public TSExecuteInsertRowInBatchResp insertRowInBatch(TSInsertInBatchReq req) {
    TSExecuteInsertRowInBatchResp resp = new TSExecuteInsertRowInBatchResp();
    if (!checkLogin()) {
      logger.info(INFO_NOT_LOGIN, IoTDBConstant.GLOBAL_DB_NAME);
      resp.addToStatusList(getStatus(TSStatusCode.NOT_LOGIN_ERROR));
      return resp;
    }

    InsertPlan plan = new InsertPlan();
    for (int i = 0; i < req.deviceIds.size(); i++) {
      plan.setDeviceId(req.getDeviceIds().get(i));
      plan.setTime(req.getTimestamps().get(i));
      plan.setMeasurements(req.getMeasurementsList().get(i).toArray(new String[0]));
      plan.setValues(req.getValuesList().get(i).toArray(new String[0]));
      TSStatus status = checkAuthority(plan);
      if (status != null) {
        resp.addToStatusList(new TSStatus(status));
      } else {
        resp.addToStatusList(executePlan(plan));
      }
    }

    return resp;
  }

  @Override
  public TSExecuteBatchStatementResp testInsertBatch(TSBatchInsertionReq req) throws TException {
    logger.debug("Test insert batch request receive.");
    TSExecuteBatchStatementResp resp = new TSExecuteBatchStatementResp();
    resp.setStatus(getStatus(TSStatusCode.SUCCESS_STATUS));
    resp.setResult(Collections.emptyList());
    return resp;
  }

  @Override
  public TSStatus testInsertRow(TSInsertReq req) throws TException {
    logger.debug("Test insert row request receive.");
    return getStatus(TSStatusCode.SUCCESS_STATUS);
  }

  @Override
  public TSExecuteInsertRowInBatchResp testInsertRowInBatch(TSInsertInBatchReq req)
      throws TException {
    logger.debug("Test insert row in batch request receive.");

    TSExecuteInsertRowInBatchResp resp = new TSExecuteInsertRowInBatchResp();
    resp.addToStatusList(getStatus(TSStatusCode.SUCCESS_STATUS));
    return resp;
  }


  @Override
  public TSStatus insert(TSInsertReq req) {
    if (!checkLogin()) {
      logger.info(INFO_NOT_LOGIN, IoTDBConstant.GLOBAL_DB_NAME);
      return getStatus(TSStatusCode.NOT_LOGIN_ERROR);
    }

    InsertPlan plan = new InsertPlan();
    plan.setDeviceId(req.getDeviceId());
    plan.setTime(req.getTimestamp());
    plan.setMeasurements(req.getMeasurements().toArray(new String[0]));
    plan.setValues(req.getValues().toArray(new String[0]));

    TSStatus status = checkAuthority(plan);
    if (status != null) {
      return new TSStatus(status);
    }
    return new TSStatus(executePlan(plan));
  }

  @Override
  public TSStatus deleteData(TSDeleteDataReq req) {
    if (!checkLogin()) {
      logger.info(INFO_NOT_LOGIN, IoTDBConstant.GLOBAL_DB_NAME);
      return getStatus(TSStatusCode.NOT_LOGIN_ERROR);
    }

    DeletePlan plan = new DeletePlan();
    plan.setDeleteTime(req.getTimestamp());
    List<Path> paths = new ArrayList<>();
    for (String path : req.getPaths()) {
      paths.add(new Path(path));
    }
    plan.addPaths(paths);

    TSStatus status = checkAuthority(plan);
    if (status != null) {
      return new TSStatus(status);
    }
    return new TSStatus(executePlan(plan));
  }

  @Override
  public TSExecuteBatchStatementResp insertBatch(TSBatchInsertionReq req) {
    long t1 = System.currentTimeMillis();
    try {
      if (!checkLogin()) {
        logger.info(INFO_NOT_LOGIN, IoTDBConstant.GLOBAL_DB_NAME);
        return getTSBatchExecuteStatementResp(getStatus(TSStatusCode.NOT_LOGIN_ERROR), null);
      }

      BatchInsertPlan batchInsertPlan = new BatchInsertPlan(req.deviceId, req.measurements);
      batchInsertPlan.setTimes(QueryDataSetUtils.readTimesFromBuffer(req.timestamps, req.size));
      batchInsertPlan.setColumns(QueryDataSetUtils
          .readValuesFromBuffer(req.values, req.types, req.measurements.size(), req.size));
      batchInsertPlan.setRowCount(req.size);
      batchInsertPlan.setTimeBuffer(req.timestamps);
      batchInsertPlan.setValueBuffer(req.values);
      batchInsertPlan.setDataTypes(req.types);

      boolean isAllSuccessful = true;
      TSStatus status = checkAuthority(batchInsertPlan);
      if (status != null) {
        return new TSExecuteBatchStatementResp(status);
      }
      Integer[] results = processor.getExecutor().insertBatch(batchInsertPlan);

      for (Integer result : results) {
        if (result != TSStatusCode.SUCCESS_STATUS.getStatusCode()) {
          isAllSuccessful = false;
          break;
        }
      }

      if (isAllSuccessful) {
        logger.debug("Insert one RowBatch successfully");
        return getTSBatchExecuteStatementResp(getStatus(TSStatusCode.SUCCESS_STATUS),
            Arrays.asList(results));
      } else {
        logger.debug("Insert one RowBatch failed!");
        return getTSBatchExecuteStatementResp(getStatus(TSStatusCode.INTERNAL_SERVER_ERROR),
            Arrays.asList(results));
      }
    } catch (Exception e) {
      logger.info("{}: error occurs when executing statements", IoTDBConstant.GLOBAL_DB_NAME, e);
      return getTSBatchExecuteStatementResp(
          getStatus(TSStatusCode.EXECUTE_STATEMENT_ERROR, e.getMessage()), null);
    } finally {
      Measurement.INSTANCE.addOperationLatency(Operation.EXECUTE_RPC_BATCH_INSERT, t1);
    }
  }

  @Override
  public TSStatus setStorageGroup(String storageGroup) {
    if (!checkLogin()) {
      logger.info(INFO_NOT_LOGIN, IoTDBConstant.GLOBAL_DB_NAME);
      return getStatus(TSStatusCode.NOT_LOGIN_ERROR);
    }

    SetStorageGroupPlan plan = new SetStorageGroupPlan(new Path(storageGroup));
    TSStatus status = checkAuthority(plan);
    if (status != null) {
      return new TSStatus(status);
    }
    return new TSStatus(executePlan(plan));
  }

  @Override
  public TSStatus deleteStorageGroups(List<String> storageGroups) {
    if (!checkLogin()) {
      logger.info(INFO_NOT_LOGIN, IoTDBConstant.GLOBAL_DB_NAME);
      return getStatus(TSStatusCode.NOT_LOGIN_ERROR);
    }
    List<Path> storageGroupList = new ArrayList<>();
    for (String storageGroup : storageGroups) {
      storageGroupList.add(new Path(storageGroup));
    }
    DeleteStorageGroupPlan plan = new DeleteStorageGroupPlan(storageGroupList);
    TSStatus status = checkAuthority(plan);
    if (status != null) {
      return new TSStatus(status);
    }
    return new TSStatus(executePlan(plan));
  }

  @Override
  public TSStatus createTimeseries(TSCreateTimeseriesReq req) {
    if (!checkLogin()) {
      logger.info(INFO_NOT_LOGIN, IoTDBConstant.GLOBAL_DB_NAME);
      return getStatus(TSStatusCode.NOT_LOGIN_ERROR);
    }
    CreateTimeSeriesPlan plan = new CreateTimeSeriesPlan(new Path(req.getPath()),
        TSDataType.values()[req.getDataType()], TSEncoding.values()[req.getEncoding()],
        CompressionType.values()[req.compressor], new HashMap<>());
    TSStatus status = checkAuthority(plan);
    if (status != null) {
      return new TSStatus(status);
    }
    return new TSStatus(executePlan(plan));
  }

  @Override
  public TSStatus deleteTimeseries(List<String> paths) {
    if (!checkLogin()) {
      logger.info(INFO_NOT_LOGIN, IoTDBConstant.GLOBAL_DB_NAME);
      return getStatus(TSStatusCode.NOT_LOGIN_ERROR);
    }
    List<Path> pathList = new ArrayList<>();
    for (String path : paths) {
      pathList.add(new Path(path));
    }
    DeleteTimeSeriesPlan plan = new DeleteTimeSeriesPlan(pathList);
    TSStatus status = checkAuthority(plan);
    if (status != null) {
      return new TSStatus(status);
    }
    return new TSStatus(executePlan(plan));
  }

  @Override
  public long requestStatementId() {
    long statementId = statementIdGenerator.get();
    statementIdGenerator.set(statementId + 1);
    return statementId;
  }

  private TSStatus checkAuthority(PhysicalPlan plan) {
    List<Path> paths = plan.getPaths();
    try {
      if (!checkAuthorization(paths, plan)) {
        return getStatus(TSStatusCode.NO_PERMISSION_ERROR, plan.getOperatorType().toString());
      }
    } catch (AuthException e) {
      logger.error("meet error while checking authorization.", e);
      return getStatus(TSStatusCode.UNINITIALIZED_AUTH_ERROR, e.getMessage());
    }
    return null;
  }

  private TSStatus executePlan(PhysicalPlan plan) {
    boolean execRet;
    try {
      execRet = executeNonQuery(plan);
    } catch (QueryProcessException e) {
      logger.debug("meet error while processing non-query. ", e);
      return new TSStatus(new TSStatusType(e.getErrorCode(), e.getMessage()));
    }

    return execRet ? getStatus(TSStatusCode.SUCCESS_STATUS, "Execute successfully")
        : getStatus(TSStatusCode.EXECUTE_STATEMENT_ERROR);
  }

  private long generateOperationId() {
    long queryId = operationIdGenerator.get();
    operationIdGenerator.set(queryId + 1);
    return queryId;
  }
}
<|MERGE_RESOLUTION|>--- conflicted
+++ resolved
@@ -876,7 +876,6 @@
       QueryDataSet queryDataSet = queryId2DataSet.get().get(req.queryId);
       TSQueryDataSet result = fillRpcReturnData(req.fetchSize, queryDataSet);
 
-<<<<<<< HEAD
       IAuthorizer authorizer;
       try {
         authorizer = LocalFileAuthorizer.getInstance();
@@ -906,12 +905,8 @@
           result = QueryDataSetUtils.convertQueryDataSetByFetchSize(queryDataSet, req.fetchSize);
         }
       }
-      boolean hasResultSet = (result.bufferForTime().limit() != 0);
-      if (!hasResultSet && queryId2DataSet.get() != null) {
-=======
       boolean hasResultSet = result.bufferForTime().limit() != 0;
       if (!hasResultSet) {
->>>>>>> 911f671e
         queryId2DataSet.get().remove(req.queryId);
       }
 
