/*
 * Licensed to the Apache Software Foundation (ASF) under one
 * or more contributor license agreements.  See the NOTICE file
 * distributed with this work for additional information
 * regarding copyright ownership.  The ASF licenses this file
 * to you under the Apache License, Version 2.0 (the
 * "License"); you may not use this file except in compliance
 * with the License.  You may obtain a copy of the License at
 *
 *     http://www.apache.org/licenses/LICENSE-2.0
 *
 * Unless required by applicable law or agreed to in writing,
 * software distributed under the License is distributed on an
 * "AS IS" BASIS, WITHOUT WARRANTIES OR CONDITIONS OF ANY
 * KIND, either express or implied.  See the License for the
 * specific language governing permissions and limitations
 * under the License.
 */
package org.apache.iotdb.db.service;

import org.apache.iotdb.db.auth.AuthException;
import org.apache.iotdb.db.auth.authorizer.BasicAuthorizer;
import org.apache.iotdb.db.auth.authorizer.IAuthorizer;
import org.apache.iotdb.db.conf.IoTDBConfig;
import org.apache.iotdb.db.conf.IoTDBConstant;
import org.apache.iotdb.db.conf.IoTDBDescriptor;
import org.apache.iotdb.db.conf.OperationType;
import org.apache.iotdb.db.cost.statistic.Measurement;
import org.apache.iotdb.db.cost.statistic.Operation;
import org.apache.iotdb.db.engine.selectinto.InsertTabletPlansIterator;
<<<<<<< HEAD
import org.apache.iotdb.db.exception.BatchProcessException;
import org.apache.iotdb.db.exception.IoTDBException;
import org.apache.iotdb.db.exception.QueryInBatchStatementException;
import org.apache.iotdb.db.exception.StorageEngineException;
import org.apache.iotdb.db.exception.StorageGroupNotReadyException;
=======
import org.apache.iotdb.db.exception.IoTDBException;
import org.apache.iotdb.db.exception.QueryInBatchStatementException;
import org.apache.iotdb.db.exception.StorageEngineException;
>>>>>>> 88f19d70
import org.apache.iotdb.db.exception.metadata.IllegalPathException;
import org.apache.iotdb.db.exception.metadata.MetadataException;
import org.apache.iotdb.db.exception.query.QueryProcessException;
import org.apache.iotdb.db.metadata.path.MeasurementPath;
import org.apache.iotdb.db.metadata.path.PartialPath;
import org.apache.iotdb.db.metadata.template.TemplateQueryType;
import org.apache.iotdb.db.metrics.server.SqlArgument;
import org.apache.iotdb.db.qp.constant.SQLConstant;
import org.apache.iotdb.db.qp.logical.Operator.OperatorType;
import org.apache.iotdb.db.qp.physical.PhysicalPlan;
import org.apache.iotdb.db.qp.physical.crud.AggregationPlan;
import org.apache.iotdb.db.qp.physical.crud.AlignByDevicePlan;
import org.apache.iotdb.db.qp.physical.crud.AppendTemplatePlan;
import org.apache.iotdb.db.qp.physical.crud.CreateTemplatePlan;
import org.apache.iotdb.db.qp.physical.crud.DeletePlan;
import org.apache.iotdb.db.qp.physical.crud.InsertMultiTabletPlan;
import org.apache.iotdb.db.qp.physical.crud.InsertRowPlan;
import org.apache.iotdb.db.qp.physical.crud.InsertRowsOfOneDevicePlan;
import org.apache.iotdb.db.qp.physical.crud.InsertRowsPlan;
import org.apache.iotdb.db.qp.physical.crud.InsertTabletPlan;
import org.apache.iotdb.db.qp.physical.crud.LastQueryPlan;
import org.apache.iotdb.db.qp.physical.crud.MeasurementInfo;
import org.apache.iotdb.db.qp.physical.crud.PruneTemplatePlan;
import org.apache.iotdb.db.qp.physical.crud.QueryPlan;
import org.apache.iotdb.db.qp.physical.crud.SelectIntoPlan;
import org.apache.iotdb.db.qp.physical.crud.SetSchemaTemplatePlan;
import org.apache.iotdb.db.qp.physical.crud.UDFPlan;
import org.apache.iotdb.db.qp.physical.crud.UnsetSchemaTemplatePlan;
import org.apache.iotdb.db.qp.physical.sys.AuthorPlan;
import org.apache.iotdb.db.qp.physical.sys.CreateAlignedTimeSeriesPlan;
import org.apache.iotdb.db.qp.physical.sys.CreateMultiTimeSeriesPlan;
import org.apache.iotdb.db.qp.physical.sys.CreateTimeSeriesPlan;
import org.apache.iotdb.db.qp.physical.sys.DeleteStorageGroupPlan;
import org.apache.iotdb.db.qp.physical.sys.DeleteTimeSeriesPlan;
import org.apache.iotdb.db.qp.physical.sys.SetStorageGroupPlan;
import org.apache.iotdb.db.qp.physical.sys.ShowPlan;
import org.apache.iotdb.db.qp.physical.sys.ShowQueryProcesslistPlan;
import org.apache.iotdb.db.query.aggregation.AggregateResult;
import org.apache.iotdb.db.query.context.QueryContext;
import org.apache.iotdb.db.query.control.tracing.TracingConstant;
import org.apache.iotdb.db.query.dataset.AlignByDeviceDataSet;
import org.apache.iotdb.db.query.dataset.DirectAlignByTimeDataSet;
import org.apache.iotdb.db.query.dataset.DirectNonAlignDataSet;
import org.apache.iotdb.db.query.expression.ResultColumn;
import org.apache.iotdb.db.service.basic.BasicOpenSessionResp;
import org.apache.iotdb.db.service.basic.BasicServiceProvider;
import org.apache.iotdb.db.tools.watermark.GroupedLSBWatermarkEncoder;
import org.apache.iotdb.db.tools.watermark.WatermarkEncoder;
import org.apache.iotdb.db.utils.QueryDataSetUtils;
import org.apache.iotdb.db.utils.SchemaUtils;
import org.apache.iotdb.rpc.RedirectException;
import org.apache.iotdb.rpc.RpcUtils;
import org.apache.iotdb.rpc.TSStatusCode;
import org.apache.iotdb.service.rpc.thrift.EndPoint;
import org.apache.iotdb.service.rpc.thrift.ServerProperties;
import org.apache.iotdb.service.rpc.thrift.TSAppendSchemaTemplateReq;
import org.apache.iotdb.service.rpc.thrift.TSCancelOperationReq;
import org.apache.iotdb.service.rpc.thrift.TSCloseOperationReq;
import org.apache.iotdb.service.rpc.thrift.TSCloseSessionReq;
import org.apache.iotdb.service.rpc.thrift.TSCreateAlignedTimeseriesReq;
import org.apache.iotdb.service.rpc.thrift.TSCreateMultiTimeseriesReq;
import org.apache.iotdb.service.rpc.thrift.TSCreateSchemaTemplateReq;
import org.apache.iotdb.service.rpc.thrift.TSCreateTimeseriesReq;
import org.apache.iotdb.service.rpc.thrift.TSDeleteDataReq;
import org.apache.iotdb.service.rpc.thrift.TSExecuteBatchStatementReq;
import org.apache.iotdb.service.rpc.thrift.TSExecuteStatementReq;
import org.apache.iotdb.service.rpc.thrift.TSExecuteStatementResp;
import org.apache.iotdb.service.rpc.thrift.TSFetchMetadataReq;
import org.apache.iotdb.service.rpc.thrift.TSFetchMetadataResp;
import org.apache.iotdb.service.rpc.thrift.TSFetchResultsReq;
import org.apache.iotdb.service.rpc.thrift.TSFetchResultsResp;
import org.apache.iotdb.service.rpc.thrift.TSGetTimeZoneResp;
import org.apache.iotdb.service.rpc.thrift.TSIService;
import org.apache.iotdb.service.rpc.thrift.TSInsertRecordReq;
import org.apache.iotdb.service.rpc.thrift.TSInsertRecordsOfOneDeviceReq;
import org.apache.iotdb.service.rpc.thrift.TSInsertRecordsReq;
import org.apache.iotdb.service.rpc.thrift.TSInsertStringRecordReq;
import org.apache.iotdb.service.rpc.thrift.TSInsertStringRecordsReq;
import org.apache.iotdb.service.rpc.thrift.TSInsertTabletReq;
import org.apache.iotdb.service.rpc.thrift.TSInsertTabletsReq;
import org.apache.iotdb.service.rpc.thrift.TSLastDataQueryReq;
import org.apache.iotdb.service.rpc.thrift.TSOpenSessionReq;
import org.apache.iotdb.service.rpc.thrift.TSOpenSessionResp;
import org.apache.iotdb.service.rpc.thrift.TSPruneSchemaTemplateReq;
import org.apache.iotdb.service.rpc.thrift.TSQueryDataSet;
import org.apache.iotdb.service.rpc.thrift.TSQueryNonAlignDataSet;
import org.apache.iotdb.service.rpc.thrift.TSQueryTemplateReq;
import org.apache.iotdb.service.rpc.thrift.TSQueryTemplateResp;
import org.apache.iotdb.service.rpc.thrift.TSRawDataQueryReq;
import org.apache.iotdb.service.rpc.thrift.TSSetSchemaTemplateReq;
import org.apache.iotdb.service.rpc.thrift.TSSetTimeZoneReq;
import org.apache.iotdb.service.rpc.thrift.TSStatus;
import org.apache.iotdb.service.rpc.thrift.TSTracingInfo;
import org.apache.iotdb.service.rpc.thrift.TSUnsetSchemaTemplateReq;
import org.apache.iotdb.tsfile.exception.filter.QueryFilterOptimizationException;
import org.apache.iotdb.tsfile.exception.write.UnSupportedDataTypeException;
import org.apache.iotdb.tsfile.file.metadata.enums.CompressionType;
import org.apache.iotdb.tsfile.file.metadata.enums.TSDataType;
import org.apache.iotdb.tsfile.file.metadata.enums.TSEncoding;
import org.apache.iotdb.tsfile.read.common.Path;
import org.apache.iotdb.tsfile.read.query.dataset.QueryDataSet;

import com.google.common.primitives.Bytes;
import org.apache.thrift.TException;
import org.slf4j.Logger;
import org.slf4j.LoggerFactory;

import java.io.IOException;
import java.nio.ByteBuffer;
import java.sql.SQLException;
import java.time.ZoneId;
import java.util.ArrayList;
import java.util.Arrays;
import java.util.BitSet;
import java.util.Collections;
import java.util.LinkedHashSet;
import java.util.List;
import java.util.Map;
import java.util.Map.Entry;
import java.util.Set;
import java.util.stream.Collectors;

import static org.apache.iotdb.db.utils.ErrorHandlingUtils.onIoTDBException;
import static org.apache.iotdb.db.utils.ErrorHandlingUtils.onNPEOrUnexpectedException;
import static org.apache.iotdb.db.utils.ErrorHandlingUtils.onNonQueryException;
import static org.apache.iotdb.db.utils.ErrorHandlingUtils.onQueryException;
import static org.apache.iotdb.db.utils.ErrorHandlingUtils.tryCatchQueryException;

/** Thrift RPC implementation at server side. */
public class TSServiceImpl extends BasicServiceProvider implements TSIService.Iface {

  // main logger
  private static final Logger LOGGER = LoggerFactory.getLogger(TSServiceImpl.class);

  private static final String INFO_INTERRUPT_ERROR =
      "Current Thread interrupted when dealing with request {}";

  private static final int MAX_SIZE = CONFIG.getQueryCacheSizeInMetric();
  private static final int DELETE_SIZE = 20;

  private static final List<SqlArgument> sqlArgumentList = new ArrayList<>(MAX_SIZE);
<<<<<<< HEAD
  private static final AtomicInteger queryCount = new AtomicInteger(0);
  private final QueryTimeManager queryTimeManager = QueryTimeManager.getInstance();
  public static SessionManager sessionManager = SessionManager.getInstance();
  private final TracingManager tracingManager = TracingManager.getInstance();
=======
>>>>>>> 88f19d70

  private long startTime = -1L;

  public TSServiceImpl() throws QueryProcessException {
    super();
  }

  public static List<SqlArgument> getSqlArgumentList() {
    return sqlArgumentList;
  }

  @Override
  public TSOpenSessionResp openSession(TSOpenSessionReq req) throws TException {
    BasicOpenSessionResp openSessionResp =
        openSession(req.username, req.password, req.zoneId, req.client_protocol);
    TSStatus tsStatus = RpcUtils.getStatus(openSessionResp.getCode(), openSessionResp.getMessage());
    TSOpenSessionResp resp = new TSOpenSessionResp(tsStatus, CURRENT_RPC_VERSION);
    return resp.setSessionId(openSessionResp.getSessionId());
  }

  @Override
  public TSStatus closeSession(TSCloseSessionReq req) {
    return new TSStatus(
        !closeSession(req.sessionId)
            ? RpcUtils.getStatus(TSStatusCode.NOT_LOGIN_ERROR)
            : RpcUtils.getStatus(TSStatusCode.SUCCESS_STATUS));
  }

  public static void setSessionManager(SessionManager sessionManager) {
    TSServiceImpl.sessionManager = sessionManager;
  }

  @Override
  public TSStatus cancelOperation(TSCancelOperationReq req) {
    // TODO implement
    return RpcUtils.getStatus(TSStatusCode.QUERY_NOT_ALLOWED, "Cancellation is not implemented");
  }

  @Override
  public TSStatus closeOperation(TSCloseOperationReq req) {
<<<<<<< HEAD
    if (!checkLogin(req.getSessionId())) {
      return getNotLoggedInStatus();
    }

    if (AUDIT_LOGGER.isDebugEnabled()) {
      AUDIT_LOGGER.debug(
          "{}: receive close operation from Session {}",
          IoTDBConstant.GLOBAL_DB_NAME,
          sessionManager.getCurrSessionId());
    }

    try {
      if (req.isSetStatementId()) {
        if (req.isSetQueryId()) {
          sessionManager.closeDataset(req.statementId, req.queryId);
        } else {
          sessionManager.closeStatement(req.sessionId, req.statementId);
        }
        return RpcUtils.getStatus(TSStatusCode.SUCCESS_STATUS);
      } else {
        return RpcUtils.getStatus(
            TSStatusCode.CLOSE_OPERATION_ERROR, "statement id not set by client.");
      }
    } catch (Exception e) {
      return onNPEOrUnexpectedException(
          e, OperationType.CLOSE_OPERATION, TSStatusCode.CLOSE_OPERATION_ERROR);
    }
=======
    return closeOperation(
        req.sessionId, req.queryId, req.statementId, req.isSetStatementId(), req.isSetQueryId());
>>>>>>> 88f19d70
  }

  @Override
  public TSFetchMetadataResp fetchMetadata(TSFetchMetadataReq req) {
    TSFetchMetadataResp resp = new TSFetchMetadataResp();

    if (!checkLogin(req.getSessionId())) {
      return resp.setStatus(getNotLoggedInStatus());
    }

    TSStatus status;
    try {
      switch (req.getType()) {
        case "METADATA_IN_JSON":
          resp.setMetadataInJson(IoTDB.metaManager.getMetadataInString());
          status = RpcUtils.getStatus(TSStatusCode.SUCCESS_STATUS);
          break;
        case "COLUMN":
          resp.setDataType(getSeriesTypeByPath(new PartialPath(req.getColumnPath())).toString());
          status = RpcUtils.getStatus(TSStatusCode.SUCCESS_STATUS);
          break;
        case "ALL_COLUMNS":
          resp.setColumnsList(
              getPaths(new PartialPath(req.getColumnPath())).stream()
                  .map(PartialPath::getFullPath)
                  .collect(Collectors.toList()));
          status = RpcUtils.getStatus(TSStatusCode.SUCCESS_STATUS);
          break;
        default:
          status = RpcUtils.getStatus(TSStatusCode.METADATA_ERROR, req.getType());
          break;
      }
    } catch (MetadataException e) {
      LOGGER.error(
          String.format("Failed to fetch timeseries %s's metadata", req.getColumnPath()), e);
      status = RpcUtils.getStatus(TSStatusCode.METADATA_ERROR, e.getMessage());
    } catch (Exception e) {
      status =
          onNPEOrUnexpectedException(
              e, OperationType.FETCH_METADATA, TSStatusCode.INTERNAL_SERVER_ERROR);
    }
    return resp.setStatus(status);
  }

  private String getMetadataInString() {
    return IoTDB.metaManager.getMetadataInString();
  }

  protected List<MeasurementPath> getPaths(PartialPath path) throws MetadataException {
    return IoTDB.metaManager.getMeasurementPaths(path);
  }

  protected TSDataType getSeriesTypeByPath(PartialPath path) throws MetadataException {
    return IoTDB.metaManager.getSeriesType(path);
  }

  private boolean executeInsertRowsPlan(InsertRowsPlan insertRowsPlan, List<TSStatus> result) {
    long t1 = System.currentTimeMillis();
    TSStatus tsStatus = executeNonQueryPlan(insertRowsPlan);
    Measurement.INSTANCE.addOperationLatency(Operation.EXECUTE_ROWS_PLAN_IN_BATCH, t1);
    int startIndex = result.size();
    if (startIndex > 0) {
      startIndex = startIndex - 1;
    }
    for (int i = 0; i < insertRowsPlan.getRowCount(); i++) {
      result.add(RpcUtils.SUCCESS_STATUS);
    }
    if (tsStatus.subStatus != null) {
      for (Entry<Integer, TSStatus> entry : insertRowsPlan.getResults().entrySet()) {
        result.set(startIndex + entry.getKey(), entry.getValue());
      }
    }
    return tsStatus.getCode() == RpcUtils.SUCCESS_STATUS.getCode();
  }

  private boolean executeMultiTimeSeriesPlan(
      CreateMultiTimeSeriesPlan multiPlan, List<TSStatus> result) {
    long t1 = System.currentTimeMillis();
    TSStatus tsStatus = executeNonQueryPlan(multiPlan);
    Measurement.INSTANCE.addOperationLatency(Operation.EXECUTE_MULTI_TIMESERIES_PLAN_IN_BATCH, t1);

    int startIndex = result.size();
    if (startIndex > 0) {
      startIndex = startIndex - 1;
    }
    for (int k = 0; k < multiPlan.getPaths().size(); k++) {
      result.add(RpcUtils.SUCCESS_STATUS);
    }
    if (tsStatus.subStatus != null) {
      for (Entry<Integer, TSStatus> entry : multiPlan.getResults().entrySet()) {
        result.set(startIndex + entry.getKey(), entry.getValue());
      }
    }
    return tsStatus.getCode() == RpcUtils.SUCCESS_STATUS.getCode();
  }

  private void initMultiTimeSeriesPlan(CreateMultiTimeSeriesPlan multiPlan) {
    if (multiPlan.getPaths() == null) {
      List<PartialPath> paths = new ArrayList<>();
      List<TSDataType> tsDataTypes = new ArrayList<>();
      List<TSEncoding> tsEncodings = new ArrayList<>();
      List<CompressionType> tsCompressionTypes = new ArrayList<>();
      List<Map<String, String>> tagsList = new ArrayList<>();
      List<Map<String, String>> attributesList = new ArrayList<>();
      List<String> aliasList = new ArrayList<>();
      multiPlan.setPaths(paths);
      multiPlan.setDataTypes(tsDataTypes);
      multiPlan.setEncodings(tsEncodings);
      multiPlan.setCompressors(tsCompressionTypes);
      multiPlan.setTags(tagsList);
      multiPlan.setAttributes(attributesList);
      multiPlan.setAlias(aliasList);
    }
  }

  private void setMultiTimeSeriesPlan(
      CreateMultiTimeSeriesPlan multiPlan, CreateTimeSeriesPlan createTimeSeriesPlan) {
    PartialPath path = createTimeSeriesPlan.getPath();
    TSDataType type = createTimeSeriesPlan.getDataType();
    TSEncoding encoding = createTimeSeriesPlan.getEncoding();
    CompressionType compressor = createTimeSeriesPlan.getCompressor();
    Map<String, String> tags = createTimeSeriesPlan.getTags();
    Map<String, String> attributes = createTimeSeriesPlan.getAttributes();
    String alias = createTimeSeriesPlan.getAlias();

    multiPlan.getPaths().add(path);
    multiPlan.getDataTypes().add(type);
    multiPlan.getEncodings().add(encoding);
    multiPlan.getCompressors().add(compressor);
    multiPlan.getTags().add(tags);
    multiPlan.getAttributes().add(attributes);
    multiPlan.getAlias().add(alias);
  }

  private boolean executeBatchList(List executeList, List<TSStatus> result) {
    boolean isAllSuccessful = true;
    for (int j = 0; j < executeList.size(); j++) {
      Object planObject = executeList.get(j);
      if (InsertRowsPlan.class.isInstance(planObject)) {
        if (!executeInsertRowsPlan((InsertRowsPlan) planObject, result)) {
          isAllSuccessful = false;
        }
      } else if (CreateMultiTimeSeriesPlan.class.isInstance(planObject)) {
        if (!executeMultiTimeSeriesPlan((CreateMultiTimeSeriesPlan) planObject, result)) {
          isAllSuccessful = false;
        }
      }
    }
    return isAllSuccessful;
  }

  @Override
  public TSStatus executeBatchStatement(TSExecuteBatchStatementReq req) {
    long t1 = System.currentTimeMillis();
    List<TSStatus> result = new ArrayList<>();
    boolean isAllSuccessful = true;
    if (!checkLogin(req.getSessionId())) {
      return getNotLoggedInStatus();
    }

    InsertRowsPlan insertRowsPlan;
    int index = 0;
    List<Object> executeList = new ArrayList<>();
    OperatorType lastOperatorType = null;
    CreateMultiTimeSeriesPlan multiPlan;
    for (int i = 0; i < req.getStatements().size(); i++) {
      String statement = req.getStatements().get(i);
      try {
        PhysicalPlan physicalPlan =
            processor.parseSQLToPhysicalPlan(statement, sessionManager.getZoneId(req.sessionId));
        if (physicalPlan.isQuery() || physicalPlan.isSelectInto()) {
          throw new QueryInBatchStatementException(statement);
        }

        if (physicalPlan.getOperatorType().equals(OperatorType.INSERT)) {
          if (OperatorType.INSERT == lastOperatorType) {
            insertRowsPlan = (InsertRowsPlan) executeList.get(executeList.size() - 1);
          } else {
            insertRowsPlan = new InsertRowsPlan();
            executeList.add(insertRowsPlan);
            index = 0;
          }

          TSStatus status = checkAuthority(physicalPlan, req.getSessionId());
          if (status != null) {
            insertRowsPlan.getResults().put(index, status);
            isAllSuccessful = false;
          }

          lastOperatorType = OperatorType.INSERT;
          insertRowsPlan.addOneInsertRowPlan((InsertRowPlan) physicalPlan, index);
          index++;

          if (i == req.getStatements().size() - 1) {
            if (!executeBatchList(executeList, result)) {
              isAllSuccessful = false;
            }
          }
        } else if (physicalPlan.getOperatorType().equals(OperatorType.CREATE_TIMESERIES)) {
          if (OperatorType.CREATE_TIMESERIES == lastOperatorType) {
            multiPlan = (CreateMultiTimeSeriesPlan) executeList.get(executeList.size() - 1);
          } else {
            multiPlan = new CreateMultiTimeSeriesPlan();
            executeList.add(multiPlan);
          }
          TSStatus status = checkAuthority(physicalPlan, req.getSessionId());
          if (status != null) {
            multiPlan.getResults().put(i, status);
            isAllSuccessful = false;
          }

          lastOperatorType = OperatorType.CREATE_TIMESERIES;
          initMultiTimeSeriesPlan(multiPlan);

          CreateTimeSeriesPlan createTimeSeriesPlan = (CreateTimeSeriesPlan) physicalPlan;
          setMultiTimeSeriesPlan(multiPlan, createTimeSeriesPlan);
          if (i == req.getStatements().size() - 1) {
            if (!executeBatchList(executeList, result)) {
              isAllSuccessful = false;
            }
          }
        } else {
          lastOperatorType = physicalPlan.getOperatorType();
          if (!executeList.isEmpty()) {
            if (!executeBatchList(executeList, result)) {
              isAllSuccessful = false;
            }
            executeList.clear();
          }
          long t2 = System.currentTimeMillis();
          TSExecuteStatementResp resp = executeNonQueryStatement(physicalPlan, req.getSessionId());
          Measurement.INSTANCE.addOperationLatency(Operation.EXECUTE_ONE_SQL_IN_BATCH, t2);
          result.add(resp.status);
          if (resp.getStatus().code != TSStatusCode.SUCCESS_STATUS.getStatusCode()) {
            isAllSuccessful = false;
          }
        }
      } catch (Exception e) {
        LOGGER.error("Error occurred when executing executeBatchStatement: ", e);
        TSStatus status = tryCatchQueryException(e);
        if (status != null) {
          result.add(status);
          isAllSuccessful = false;
        } else {
          result.add(
              onNPEOrUnexpectedException(
                  e,
                  "\"" + statement + "\". " + OperationType.EXECUTE_BATCH_STATEMENT,
                  TSStatusCode.INTERNAL_SERVER_ERROR));
        }
      }
    }
    Measurement.INSTANCE.addOperationLatency(Operation.EXECUTE_JDBC_BATCH, t1);
    return isAllSuccessful
        ? RpcUtils.getStatus(TSStatusCode.SUCCESS_STATUS, "Execute batch statements successfully")
        : RpcUtils.getStatus(result);
  }

  @Override
  public TSExecuteStatementResp executeStatement(TSExecuteStatementReq req) {
    String statement = req.getStatement();
    startTime = System.currentTimeMillis();

    try {
      if (!checkLogin(req.getSessionId())) {
        return RpcUtils.getTSExecuteStatementResp(getNotLoggedInStatus());
      }

      PhysicalPlan physicalPlan =
          processor.parseSQLToPhysicalPlan(statement, sessionManager.getZoneId(req.getSessionId()));

      return physicalPlan.isQuery()
          ? internalExecuteQueryStatement(
              statement,
              req.statementId,
              physicalPlan,
              req.fetchSize,
              req.timeout,
              req.getSessionId(),
              req.isEnableRedirectQuery(),
              req.isJdbcQuery())
          : executeUpdateStatement(
              statement,
              req.statementId,
              physicalPlan,
              req.fetchSize,
              req.timeout,
              req.getSessionId());
    } catch (InterruptedException e) {
      LOGGER.error(INFO_INTERRUPT_ERROR, req, e);
      Thread.currentThread().interrupt();
      return RpcUtils.getTSExecuteStatementResp(
          onQueryException(e, "\"" + statement + "\". " + OperationType.EXECUTE_STATEMENT));
    } catch (Exception e) {
      return RpcUtils.getTSExecuteStatementResp(
          onQueryException(e, "\"" + statement + "\". " + OperationType.EXECUTE_STATEMENT));
    }
  }

  @Override
  public TSExecuteStatementResp executeQueryStatement(TSExecuteStatementReq req) {
    try {
      if (!checkLogin(req.getSessionId())) {
        return RpcUtils.getTSExecuteStatementResp(getNotLoggedInStatus());
      }

      String statement = req.getStatement();
      PhysicalPlan physicalPlan =
          processor.parseSQLToPhysicalPlan(statement, sessionManager.getZoneId(req.sessionId));

      return physicalPlan.isQuery()
          ? internalExecuteQueryStatement(
              statement,
              req.statementId,
              physicalPlan,
              req.fetchSize,
              req.timeout,
              req.getSessionId(),
              req.isEnableRedirectQuery(),
              req.isJdbcQuery())
          : RpcUtils.getTSExecuteStatementResp(
              TSStatusCode.EXECUTE_STATEMENT_ERROR, "Statement is not a query statement.");
    } catch (InterruptedException e) {
      LOGGER.error(INFO_INTERRUPT_ERROR, req, e);
      Thread.currentThread().interrupt();
      return RpcUtils.getTSExecuteStatementResp(
          onQueryException(
              e, "\"" + req.getStatement() + "\". " + OperationType.EXECUTE_QUERY_STATEMENT));
    } catch (Exception e) {
      return RpcUtils.getTSExecuteStatementResp(
          onQueryException(
              e, "\"" + req.getStatement() + "\". " + OperationType.EXECUTE_QUERY_STATEMENT));
    }
  }

  @Override
  public TSExecuteStatementResp executeRawDataQuery(TSRawDataQueryReq req) {
    try {
      if (!checkLogin(req.getSessionId())) {
        return RpcUtils.getTSExecuteStatementResp(getNotLoggedInStatus());
      }

      PhysicalPlan physicalPlan =
          processor.rawDataQueryReqToPhysicalPlan(req, sessionManager.getZoneId(req.sessionId));
      return physicalPlan.isQuery()
          ? internalExecuteQueryStatement(
              "",
              req.statementId,
              physicalPlan,
              req.fetchSize,
              CONFIG.getQueryTimeoutThreshold(),
              req.sessionId,
              req.isEnableRedirectQuery(),
              req.isJdbcQuery())
          : RpcUtils.getTSExecuteStatementResp(
              TSStatusCode.EXECUTE_STATEMENT_ERROR, "Statement is not a query statement.");
    } catch (InterruptedException e) {
      LOGGER.error(INFO_INTERRUPT_ERROR, req, e);
      Thread.currentThread().interrupt();
      return RpcUtils.getTSExecuteStatementResp(
          onQueryException(e, OperationType.EXECUTE_RAW_DATA_QUERY));
    } catch (Exception e) {
      return RpcUtils.getTSExecuteStatementResp(
          onQueryException(e, OperationType.EXECUTE_RAW_DATA_QUERY));
    }
  }

  @Override
  public TSExecuteStatementResp executeLastDataQuery(TSLastDataQueryReq req) {
    try {
      if (!checkLogin(req.getSessionId())) {
        return RpcUtils.getTSExecuteStatementResp(getNotLoggedInStatus());
      }

      PhysicalPlan physicalPlan =
          processor.lastDataQueryReqToPhysicalPlan(req, sessionManager.getZoneId(req.sessionId));
      return physicalPlan.isQuery()
          ? internalExecuteQueryStatement(
              "",
              req.statementId,
              physicalPlan,
              req.fetchSize,
              CONFIG.getQueryTimeoutThreshold(),
              req.sessionId,
              req.isEnableRedirectQuery(),
              req.isJdbcQuery())
          : RpcUtils.getTSExecuteStatementResp(
              TSStatusCode.EXECUTE_STATEMENT_ERROR, "Statement is not a query statement.");
    } catch (InterruptedException e) {
      LOGGER.error(INFO_INTERRUPT_ERROR, req, e);
      Thread.currentThread().interrupt();
      return RpcUtils.getTSExecuteStatementResp(
          onQueryException(e, OperationType.EXECUTE_LAST_DATA_QUERY));
    } catch (Exception e) {
      return RpcUtils.getTSExecuteStatementResp(
          onQueryException(e, OperationType.EXECUTE_LAST_DATA_QUERY));
    }
  }

  /**
   * @param plan must be a plan for Query: FillQueryPlan, AggregationPlan, GroupByTimePlan, UDFPlan,
   *     some AuthorPlan
   */
  @SuppressWarnings({"squid:S3776", "squid:S1141"}) // Suppress high Cognitive Complexity warning
  private TSExecuteStatementResp internalExecuteQueryStatement(
      String statement,
      long statementId,
      PhysicalPlan plan,
      int fetchSize,
      long timeout,
      long sessionId,
      boolean enableRedirect,
      boolean isJdbcQuery)
      throws QueryProcessException, SQLException, StorageEngineException,
          QueryFilterOptimizationException, MetadataException, IOException, InterruptedException,
          TException, AuthException {
    queryFrequencyRecorder.incrementAndGet();
    AUDIT_LOGGER.debug(
        "Session {} execute Query: {}", sessionManager.getCurrSessionId(), statement);

    final long queryStartTime = System.currentTimeMillis();
    final long queryId = sessionManager.requestQueryId(statementId, true);
    QueryContext context =
        genQueryContext(queryId, plan.isDebug(), queryStartTime, statement, timeout);

    if (plan instanceof QueryPlan && ((QueryPlan) plan).isEnableTracing()) {
      context.setEnableTracing(true);
      tracingManager.setStartTime(queryId, this.startTime);
      tracingManager.registerActivity(
          queryId,
          String.format(TracingConstant.ACTIVITY_START_EXECUTE, statement),
          this.startTime);
      tracingManager.registerActivity(queryId, TracingConstant.ACTIVITY_PARSE_SQL, queryStartTime);
      if (!(plan instanceof AlignByDevicePlan)) {
        tracingManager.setSeriesPathNum(queryId, plan.getPaths().size());
      }
    }

    try {
      String username = sessionManager.getUsername(sessionId);
      plan.setLoginUserName(username);

      TSExecuteStatementResp resp = null;
      // execute it before createDataSet since it may change the content of query plan
      if (plan instanceof QueryPlan && !(plan instanceof UDFPlan)) {
        resp = getQueryColumnHeaders(plan, username, isJdbcQuery);
      }
      if (plan instanceof QueryPlan) {
        ((QueryPlan) plan).setEnableRedirect(enableRedirect);
      }
      // create and cache dataset
      QueryDataSet newDataSet = createQueryDataSet(context, plan, fetchSize);
      if (plan instanceof QueryPlan && ((QueryPlan) plan).isEnableTracing()) {
        tracingManager.registerActivity(
            queryId, TracingConstant.ACTIVITY_CREATE_DATASET, System.currentTimeMillis());
      }

      if (newDataSet.getEndPoint() != null && enableRedirect) {
        // redirect query
        LOGGER.debug(
            "need to redirect {} {} to node {}", statement, queryId, newDataSet.getEndPoint());
        TSStatus status = new TSStatus();
        status.setRedirectNode(
            new EndPoint(newDataSet.getEndPoint().getIp(), newDataSet.getEndPoint().getPort()));
        status.setCode(TSStatusCode.NEED_REDIRECTION.getStatusCode());
        resp.setStatus(status);
        resp.setQueryId(queryId);
        return resp;
      }

      if (plan instanceof ShowPlan || plan instanceof AuthorPlan) {
        resp = getListDataSetHeaders(newDataSet);
      } else if (plan instanceof UDFPlan
          || (plan instanceof QueryPlan && ((QueryPlan) plan).isGroupByLevel())) {
        resp = getQueryColumnHeaders(plan, username, isJdbcQuery);
      }

      resp.setOperationType(plan.getOperatorType().toString());
      if (plan.getOperatorType() == OperatorType.AGGREGATION) {
        resp.setIgnoreTimeStamp(true);
      } else if (plan instanceof ShowQueryProcesslistPlan) {
        resp.setIgnoreTimeStamp(false);
      }

      if (newDataSet instanceof DirectNonAlignDataSet) {
        resp.setNonAlignQueryDataSet(fillRpcNonAlignReturnData(fetchSize, newDataSet, username));
      } else {
        try {
          TSQueryDataSet tsQueryDataSet = fillRpcReturnData(fetchSize, newDataSet, username);
          resp.setQueryDataSet(tsQueryDataSet);
        } catch (RedirectException e) {
          LOGGER.debug("need to redirect {} {} to {}", statement, queryId, e.getEndPoint());
          if (enableRedirect) {
            // redirect query
            TSStatus status = new TSStatus();
            status.setRedirectNode(e.getEndPoint());
            status.setCode(TSStatusCode.NEED_REDIRECTION.getStatusCode());
            resp.setStatus(status);
            resp.setQueryId(queryId);
            return resp;
          } else {
            LOGGER.error(
                "execute {} error, if session does not support redirect,"
                    + " should not throw redirection exception.",
                statement,
                e);
          }
        }
      }

      resp.setQueryId(queryId);

      if (plan instanceof AlignByDevicePlan && ((QueryPlan) plan).isEnableTracing()) {
        tracingManager.setSeriesPathNum(queryId, ((AlignByDeviceDataSet) newDataSet).getPathsNum());
      }

      if (CONFIG.isEnableMetricService()) {
        long endTime = System.currentTimeMillis();
        SqlArgument sqlArgument = new SqlArgument(resp, plan, statement, queryStartTime, endTime);
        synchronized (sqlArgumentList) {
          sqlArgumentList.add(sqlArgument);
          if (sqlArgumentList.size() >= MAX_SIZE) {
            sqlArgumentList.subList(0, DELETE_SIZE).clear();
          }
        }
      }
      queryTimeManager.unRegisterQuery(queryId, false);

      if (plan instanceof QueryPlan && ((QueryPlan) plan).isEnableTracing()) {
        tracingManager.registerActivity(
            queryId, TracingConstant.ACTIVITY_REQUEST_COMPLETE, System.currentTimeMillis());

        TSTracingInfo tsTracingInfo = fillRpcReturnTracingInfo(queryId);
        resp.setTracingInfo(tsTracingInfo);
      }

      return resp;
    } catch (Exception e) {
      sessionManager.releaseQueryResourceNoExceptions(queryId);
      throw e;
    } finally {
      Measurement.INSTANCE.addOperationLatency(Operation.EXECUTE_QUERY, queryStartTime);
      long costTime = System.currentTimeMillis() - queryStartTime;
      if (costTime >= CONFIG.getSlowQueryThreshold()) {
        SLOW_SQL_LOGGER.info("Cost: {} ms, sql is {}", costTime, statement);
      }
    }
  }

  private TSExecuteStatementResp getListDataSetHeaders(QueryDataSet dataSet) {
    return StaticResps.getNoTimeExecuteResp(
        dataSet.getPaths().stream().map(Path::getFullPath).collect(Collectors.toList()),
        dataSet.getDataTypes().stream().map(Enum::toString).collect(Collectors.toList()));
  }

  /** get ResultSet schema */
  private TSExecuteStatementResp getQueryColumnHeaders(
      PhysicalPlan physicalPlan, String username, boolean isJdbcQuery)
      throws AuthException, TException, MetadataException {

    List<String> respColumns = new ArrayList<>();
    List<String> columnsTypes = new ArrayList<>();

    // check permissions
    if (!checkAuthorization(physicalPlan.getAuthPaths(), physicalPlan, username)) {
      return RpcUtils.getTSExecuteStatementResp(
          RpcUtils.getStatus(
              TSStatusCode.NO_PERMISSION_ERROR,
              "No permissions for this operation " + physicalPlan.getOperatorType()));
    }

    TSExecuteStatementResp resp = RpcUtils.getTSExecuteStatementResp(TSStatusCode.SUCCESS_STATUS);

    // align by device query
    QueryPlan plan = (QueryPlan) physicalPlan;
    if (plan instanceof AlignByDevicePlan) {
      getAlignByDeviceQueryHeaders((AlignByDevicePlan) plan, respColumns, columnsTypes);
    } else if (plan instanceof LastQueryPlan) {
      // Last Query should return different respond instead of the static one
      // because the query dataset and query id is different although the header of last query is
      // same.
      return StaticResps.LAST_RESP.deepCopy();
    } else if (plan.isGroupByLevel()) {
      for (Map.Entry<String, AggregateResult> groupPathResult :
          ((AggregationPlan) plan).getGroupPathsResultMap().entrySet()) {
        respColumns.add(groupPathResult.getKey());
        columnsTypes.add(groupPathResult.getValue().getResultDataType().toString());
      }
    } else {
      List<String> respSgColumns = new ArrayList<>();
      BitSet aliasMap = new BitSet();
      getWideQueryHeaders(plan, respColumns, columnsTypes, respSgColumns, isJdbcQuery, aliasMap);
      resp.setColumnNameIndexMap(plan.getPathToIndex());
      resp.setSgColumns(respSgColumns);
      List<Byte> byteList = new ArrayList<>();
      byteList.addAll(Bytes.asList(aliasMap.toByteArray()));
      resp.setAliasColumns(byteList);
    }
    resp.setColumns(respColumns);
    resp.setDataTypeList(columnsTypes);
    return resp;
  }

  // wide means not align by device
  private void getWideQueryHeaders(
      QueryPlan plan,
      List<String> respColumns,
      List<String> columnTypes,
      List<String> respSgColumns,
      Boolean isJdbcQuery,
      BitSet aliasList)
      throws TException, MetadataException {
    List<ResultColumn> resultColumns = plan.getResultColumns();
    List<MeasurementPath> paths = plan.getPaths();
    List<TSDataType> seriesTypes = new ArrayList<>();
    switch (plan.getOperatorType()) {
      case QUERY:
      case FILL:
        for (int i = 0; i < resultColumns.size(); ++i) {
          if (isJdbcQuery) {
            String sgName =
                IoTDB.metaManager.getBelongedStorageGroup(plan.getPaths().get(i)).getFullPath();
            respSgColumns.add(sgName);
            if (resultColumns.get(i).getAlias() == null) {
              respColumns.add(
                  resultColumns.get(i).getResultColumnName().substring(sgName.length() + 1));
            } else {
              aliasList.set(i);
              respColumns.add(resultColumns.get(i).getResultColumnName());
            }
          } else {
            respColumns.add(resultColumns.get(i).getResultColumnName());
          }
          seriesTypes.add(paths.get(i).getSeriesType());
        }
        break;
      case AGGREGATION:
      case GROUP_BY_TIME:
      case GROUP_BY_FILL:
        List<String> aggregations = plan.getAggregations();
        if (aggregations.size() != paths.size()) {
          for (int i = 1; i < paths.size(); i++) {
            aggregations.add(aggregations.get(0));
          }
        }
        for (ResultColumn resultColumn : resultColumns) {
          respColumns.add(resultColumn.getResultColumnName());
        }
        seriesTypes = SchemaUtils.getSeriesTypesByPaths(paths, aggregations);
        break;
      case UDTF:
        seriesTypes = new ArrayList<>();
        for (int i = 0; i < paths.size(); i++) {
          respColumns.add(resultColumns.get(i).getResultColumnName());
          seriesTypes.add(resultColumns.get(i).getDataType());
        }
        break;
      default:
        throw new TException("unsupported query type: " + plan.getOperatorType());
    }

    for (TSDataType seriesType : seriesTypes) {
      columnTypes.add(seriesType.toString());
    }
  }

  private void getAlignByDeviceQueryHeaders(
      AlignByDevicePlan plan, List<String> respColumns, List<String> columnTypes) {
    // set columns in TSExecuteStatementResp.
    respColumns.add(SQLConstant.ALIGNBY_DEVICE_COLUMN_NAME);

    // get column types and do deduplication
    columnTypes.add(TSDataType.TEXT.toString()); // the DEVICE column of ALIGN_BY_DEVICE result
    List<TSDataType> deduplicatedColumnsType = new ArrayList<>();
    deduplicatedColumnsType.add(TSDataType.TEXT); // the DEVICE column of ALIGN_BY_DEVICE result

    Set<String> deduplicatedMeasurements = new LinkedHashSet<>();
    Map<String, MeasurementInfo> measurementInfoMap = plan.getMeasurementInfoMap();

    // build column header with constant and non exist column and deduplication
    List<String> measurements = plan.getMeasurements();
    for (String measurement : measurements) {
      MeasurementInfo measurementInfo = measurementInfoMap.get(measurement);
      TSDataType type = TSDataType.TEXT;
      switch (measurementInfo.getMeasurementType()) {
        case Exist:
          type = measurementInfo.getColumnDataType();
          break;
        case NonExist:
        case Constant:
          type = TSDataType.TEXT;
      }
      String measurementAlias = measurementInfo.getMeasurementAlias();
      respColumns.add(measurementAlias != null ? measurementAlias : measurement);
      columnTypes.add(type.toString());

      if (!deduplicatedMeasurements.contains(measurement)) {
        deduplicatedMeasurements.add(measurement);
        deduplicatedColumnsType.add(type);
      }
    }

    // save deduplicated measurementColumn names and types in QueryPlan for the next stage to use.
    // i.e., used by AlignByDeviceDataSet constructor in `fetchResults` stage.
    plan.setMeasurements(new ArrayList<>(deduplicatedMeasurements));
    plan.setDataTypes(deduplicatedColumnsType);

    // set these null since they are never used henceforth in ALIGN_BY_DEVICE query processing.
    plan.setPaths(null);
  }

  private TSExecuteStatementResp executeSelectIntoStatement(
      String statement,
      long statementId,
      PhysicalPlan physicalPlan,
      int fetchSize,
      long timeout,
      long sessionId)
      throws IoTDBException, TException, SQLException, IOException, InterruptedException,
          QueryFilterOptimizationException {
    TSStatus status = checkAuthority(physicalPlan, sessionId);
    if (status != null) {
      return new TSExecuteStatementResp(status);
    }

    final long startTime = System.currentTimeMillis();
    final long queryId = sessionManager.requestQueryId(statementId, true);
    QueryContext context =
        genQueryContext(queryId, physicalPlan.isDebug(), startTime, statement, timeout);
    final SelectIntoPlan selectIntoPlan = (SelectIntoPlan) physicalPlan;
    final QueryPlan queryPlan = selectIntoPlan.getQueryPlan();

    queryFrequencyRecorder.incrementAndGet();
    AUDIT_LOGGER.debug(
        "Session {} execute select into: {}", sessionManager.getCurrSessionId(), statement);
    if (physicalPlan instanceof QueryPlan && ((QueryPlan) physicalPlan).isEnableTracing()) {
      tracingManager.setSeriesPathNum(queryId, queryPlan.getPaths().size());
    }

    try {

      InsertTabletPlansIterator insertTabletPlansIterator =
          new InsertTabletPlansIterator(
              queryPlan,
              createQueryDataSet(context, queryPlan, fetchSize),
              selectIntoPlan.getFromPath(),
              selectIntoPlan.getIntoPaths());
      while (insertTabletPlansIterator.hasNext()) {
        TSStatus executionStatus =
            insertTabletsInternally(insertTabletPlansIterator.next(), sessionId);
        if (executionStatus.getCode() != TSStatusCode.SUCCESS_STATUS.getStatusCode()
            && executionStatus.getCode() != TSStatusCode.NEED_REDIRECTION.getStatusCode()) {
          return RpcUtils.getTSExecuteStatementResp(executionStatus).setQueryId(queryId);
        }
      }

      return RpcUtils.getTSExecuteStatementResp(TSStatusCode.SUCCESS_STATUS).setQueryId(queryId);
    } finally {
      sessionManager.releaseQueryResourceNoExceptions(queryId);
      Measurement.INSTANCE.addOperationLatency(Operation.EXECUTE_SELECT_INTO, startTime);
      long costTime = System.currentTimeMillis() - startTime;
      if (costTime >= CONFIG.getSlowQueryThreshold()) {
        SLOW_SQL_LOGGER.info("Cost: {} ms, sql is {}", costTime, statement);
      }
    }
  }

  private TSStatus insertTabletsInternally(
      List<InsertTabletPlan> insertTabletPlans, long sessionId) {
    InsertMultiTabletPlan insertMultiTabletPlan = new InsertMultiTabletPlan();
    for (int i = 0; i < insertTabletPlans.size(); i++) {
      InsertTabletPlan insertTabletPlan = insertTabletPlans.get(i);
      TSStatus status = checkAuthority(insertTabletPlan, sessionId);

      if (status != null) {
        // not authorized
        insertMultiTabletPlan.getResults().put(i, status);
      }
    }
    insertMultiTabletPlan.setInsertTabletPlanList(insertTabletPlans);

    return executeNonQueryPlan(insertMultiTabletPlan);
  }

  @SuppressWarnings("squid:S3776") // Suppress high Cognitive Complexity warning
  @Override
  public TSFetchResultsResp fetchResults(TSFetchResultsReq req) {
    try {
      if (!checkLogin(req.getSessionId())) {
        return RpcUtils.getTSFetchResultsResp(getNotLoggedInStatus());
      }

      if (!sessionManager.hasDataset(req.queryId)) {
        return RpcUtils.getTSFetchResultsResp(
            RpcUtils.getStatus(TSStatusCode.EXECUTE_STATEMENT_ERROR, "Has not executed query"));
      }

      genQueryContext(req.queryId, false, System.currentTimeMillis(), req.statement, req.timeout);

      QueryDataSet queryDataSet = sessionManager.getDataset(req.queryId);
      if (req.isAlign) {
        TSQueryDataSet result =
            fillRpcReturnData(
                req.fetchSize, queryDataSet, sessionManager.getUsername(req.sessionId));
        boolean hasResultSet = result.bufferForTime().limit() != 0;
        if (!hasResultSet) {
          sessionManager.releaseQueryResourceNoExceptions(req.queryId);
        }
        TSFetchResultsResp resp = RpcUtils.getTSFetchResultsResp(TSStatusCode.SUCCESS_STATUS);
        resp.setHasResultSet(hasResultSet);
        resp.setQueryDataSet(result);
        resp.setIsAlign(true);

        queryTimeManager.unRegisterQuery(req.queryId, false);
        return resp;
      } else {
        TSQueryNonAlignDataSet nonAlignResult =
            fillRpcNonAlignReturnData(
                req.fetchSize, queryDataSet, sessionManager.getUsername(req.sessionId));
        boolean hasResultSet = false;
        for (ByteBuffer timeBuffer : nonAlignResult.getTimeList()) {
          if (timeBuffer.limit() != 0) {
            hasResultSet = true;
            break;
          }
        }
        if (!hasResultSet) {
          sessionManager.removeDataset(req.queryId);
        }
        TSFetchResultsResp resp = RpcUtils.getTSFetchResultsResp(TSStatusCode.SUCCESS_STATUS);
        resp.setHasResultSet(hasResultSet);
        resp.setNonAlignQueryDataSet(nonAlignResult);
        resp.setIsAlign(false);

        queryTimeManager.unRegisterQuery(req.queryId, false);
        return resp;
      }
    } catch (InterruptedException e) {
      LOGGER.error(INFO_INTERRUPT_ERROR, req, e);
      Thread.currentThread().interrupt();
      return RpcUtils.getTSFetchResultsResp(
          onNPEOrUnexpectedException(
              e, OperationType.FETCH_RESULTS, TSStatusCode.INTERNAL_SERVER_ERROR));
    } catch (Exception e) {
      sessionManager.releaseQueryResourceNoExceptions(req.queryId);
      return RpcUtils.getTSFetchResultsResp(
          onNPEOrUnexpectedException(
              e, OperationType.FETCH_RESULTS, TSStatusCode.INTERNAL_SERVER_ERROR));
    }
  }

  private TSQueryDataSet fillRpcReturnData(
      int fetchSize, QueryDataSet queryDataSet, String userName)
      throws TException, AuthException, IOException, InterruptedException, QueryProcessException {
    WatermarkEncoder encoder = getWatermarkEncoder(userName);
    return queryDataSet instanceof DirectAlignByTimeDataSet
        ? ((DirectAlignByTimeDataSet) queryDataSet).fillBuffer(fetchSize, encoder)
        : QueryDataSetUtils.convertQueryDataSetByFetchSize(queryDataSet, fetchSize, encoder);
  }

  private TSQueryNonAlignDataSet fillRpcNonAlignReturnData(
      int fetchSize, QueryDataSet queryDataSet, String userName)
      throws TException, AuthException, IOException, QueryProcessException, InterruptedException {
    WatermarkEncoder encoder = getWatermarkEncoder(userName);
    return ((DirectNonAlignDataSet) queryDataSet).fillBuffer(fetchSize, encoder);
  }

  private TSTracingInfo fillRpcReturnTracingInfo(long queryId) {
    return tracingManager.fillRpcReturnTracingInfo(queryId);
  }

  private WatermarkEncoder getWatermarkEncoder(String userName) throws TException, AuthException {
    IAuthorizer authorizer;
    try {
      authorizer = BasicAuthorizer.getInstance();
    } catch (AuthException e) {
      throw new TException(e);
    }

    WatermarkEncoder encoder = null;
    if (CONFIG.isEnableWatermark() && authorizer.isUserUseWaterMark(userName)) {
      if (CONFIG.getWatermarkMethodName().equals(IoTDBConfig.WATERMARK_GROUPED_LSB)) {
        encoder = new GroupedLSBWatermarkEncoder(CONFIG);
      } else {
        throw new UnSupportedDataTypeException(
            String.format(
                "Watermark method is not supported yet: %s", CONFIG.getWatermarkMethodName()));
      }
    }
    return encoder;
  }

  /** update statement can be: 1. select-into statement 2. non-query statement */
  @Override
  public TSExecuteStatementResp executeUpdateStatement(TSExecuteStatementReq req) {
    if (!checkLogin(req.getSessionId())) {
      return RpcUtils.getTSExecuteStatementResp(getNotLoggedInStatus());
    }

    try {
      PhysicalPlan physicalPlan =
          processor.parseSQLToPhysicalPlan(req.statement, sessionManager.getZoneId(req.sessionId));
      return physicalPlan.isQuery()
          ? RpcUtils.getTSExecuteStatementResp(
              TSStatusCode.EXECUTE_STATEMENT_ERROR, "Statement is a query statement.")
          : executeUpdateStatement(
              req.statement,
              req.statementId,
              physicalPlan,
              req.fetchSize,
              req.timeout,
              req.getSessionId());
    } catch (InterruptedException e) {
      LOGGER.error(INFO_INTERRUPT_ERROR, req, e);
      Thread.currentThread().interrupt();
      return RpcUtils.getTSExecuteStatementResp(
          onQueryException(
              e, "\"" + req.statement + "\". " + OperationType.EXECUTE_UPDATE_STATEMENT));
    } catch (Exception e) {
      return RpcUtils.getTSExecuteStatementResp(
          onQueryException(
              e, "\"" + req.statement + "\". " + OperationType.EXECUTE_UPDATE_STATEMENT));
    }
  }

  /** update statement can be: 1. select-into statement 2. non-query statement */
  private TSExecuteStatementResp executeUpdateStatement(
      String statement,
      long statementId,
      PhysicalPlan plan,
      int fetchSize,
      long timeout,
      long sessionId)
      throws TException, SQLException, IoTDBException, IOException, InterruptedException,
          QueryFilterOptimizationException {
    return plan.isSelectInto()
        ? executeSelectIntoStatement(statement, statementId, plan, fetchSize, timeout, sessionId)
        : executeNonQueryStatement(plan, sessionId);
  }

  private TSExecuteStatementResp executeNonQueryStatement(PhysicalPlan plan, long sessionId) {
    TSStatus status = checkAuthority(plan, sessionId);
    return status != null
        ? new TSExecuteStatementResp(status)
        : RpcUtils.getTSExecuteStatementResp(executeNonQueryPlan(plan))
            .setQueryId(sessionManager.requestQueryId(false));
  }

  protected void handleClientExit() {
    Long sessionId = sessionManager.getCurrSessionId();
    if (sessionId != null) {
      TSCloseSessionReq req = new TSCloseSessionReq(sessionId);
      closeSession(req);
    }
  }

  @Override
  public TSGetTimeZoneResp getTimeZone(long sessionId) {
    try {
      ZoneId zoneId = sessionManager.getZoneId(sessionId);
      return new TSGetTimeZoneResp(
          RpcUtils.getStatus(TSStatusCode.SUCCESS_STATUS),
          zoneId != null ? zoneId.toString() : "Unknown time zone");
    } catch (Exception e) {
      return new TSGetTimeZoneResp(
          onNPEOrUnexpectedException(
              e, OperationType.GET_TIME_ZONE, TSStatusCode.GENERATE_TIME_ZONE_ERROR),
          "Unknown time zone");
    }
  }

  @Override
  public TSStatus setTimeZone(TSSetTimeZoneReq req) {
    try {
      sessionManager.setTimezone(req.sessionId, req.timeZone);
      return RpcUtils.getStatus(TSStatusCode.SUCCESS_STATUS);
    } catch (Exception e) {
      return onNPEOrUnexpectedException(
          e, OperationType.SET_TIME_ZONE, TSStatusCode.SET_TIME_ZONE_ERROR);
    }
  }

  @Override
  public ServerProperties getProperties() {
    ServerProperties properties = new ServerProperties();
    properties.setVersion(IoTDBConstant.VERSION);
    LOGGER.info("IoTDB server version: {}", IoTDBConstant.VERSION);
    properties.setSupportedTimeAggregationOperations(new ArrayList<>());
    properties.getSupportedTimeAggregationOperations().add(IoTDBConstant.MAX_TIME);
    properties.getSupportedTimeAggregationOperations().add(IoTDBConstant.MIN_TIME);
    properties.setTimestampPrecision(
        IoTDBDescriptor.getInstance().getConfig().getTimestampPrecision());
    properties.setMaxConcurrentClientNum(
        IoTDBDescriptor.getInstance().getConfig().getRpcMaxConcurrentClientNum());
    properties.setWatermarkSecretKey(
        IoTDBDescriptor.getInstance().getConfig().getWatermarkSecretKey());
    properties.setWatermarkBitString(
        IoTDBDescriptor.getInstance().getConfig().getWatermarkBitString());
    properties.setWatermarkParamMarkRate(
        IoTDBDescriptor.getInstance().getConfig().getWatermarkParamMarkRate());
    properties.setWatermarkParamMaxRightBit(
        IoTDBDescriptor.getInstance().getConfig().getWatermarkParamMaxRightBit());
    properties.setIsReadOnly(IoTDBDescriptor.getInstance().getConfig().isReadOnly());
    properties.setThriftMaxFrameSize(
        IoTDBDescriptor.getInstance().getConfig().getThriftMaxFrameSize());
    return properties;
  }

  @Override
  public TSStatus insertRecords(TSInsertRecordsReq req) {
    if (!checkLogin(req.getSessionId())) {
      return getNotLoggedInStatus();
    }

    if (AUDIT_LOGGER.isDebugEnabled()) {
      AUDIT_LOGGER.debug(
          "Session {} insertRecords, first device {}, first time {}",
          sessionManager.getCurrSessionId(),
          req.prefixPaths.get(0),
          req.getTimestamps().get(0));
    }
    boolean allCheckSuccess = true;
    InsertRowsPlan insertRowsPlan = new InsertRowsPlan();
    for (int i = 0; i < req.prefixPaths.size(); i++) {
      try {
        InsertRowPlan plan =
            new InsertRowPlan(
                new PartialPath(req.getPrefixPaths().get(i)),
                req.getTimestamps().get(i),
                req.getMeasurementsList().get(i).toArray(new String[0]),
                req.valuesList.get(i),
                req.isAligned);
        TSStatus status = checkAuthority(plan, req.getSessionId());
        if (status != null) {
          insertRowsPlan.getResults().put(i, status);
          allCheckSuccess = false;
        }
        insertRowsPlan.addOneInsertRowPlan(plan, i);
      } catch (IoTDBException e) {
        allCheckSuccess = false;
        insertRowsPlan
            .getResults()
            .put(i, onIoTDBException(e, OperationType.INSERT_RECORDS, e.getErrorCode()));
      } catch (Exception e) {
        allCheckSuccess = false;
        insertRowsPlan
            .getResults()
            .put(
                i,
                onNPEOrUnexpectedException(
                    e, OperationType.INSERT_RECORDS, TSStatusCode.INTERNAL_SERVER_ERROR));
      }
    }
    TSStatus tsStatus = executeNonQueryPlan(insertRowsPlan);

    return judgeFinalTsStatus(
        allCheckSuccess, tsStatus, insertRowsPlan.getResults(), req.prefixPaths.size());
  }

  private TSStatus judgeFinalTsStatus(
      boolean allCheckSuccess,
      TSStatus executeTsStatus,
      Map<Integer, TSStatus> checkTsStatus,
      int totalRowCount) {

    if (allCheckSuccess) {
      return executeTsStatus;
    }

    if (executeTsStatus.subStatus == null) {
      TSStatus[] tmpSubTsStatus = new TSStatus[totalRowCount];
      Arrays.fill(tmpSubTsStatus, RpcUtils.SUCCESS_STATUS);
      executeTsStatus.subStatus = Arrays.asList(tmpSubTsStatus);
    }
    for (Entry<Integer, TSStatus> entry : checkTsStatus.entrySet()) {
      executeTsStatus.subStatus.set(entry.getKey(), entry.getValue());
    }
    return RpcUtils.getStatus(executeTsStatus.subStatus);
  }

  @Override
  public TSStatus insertRecordsOfOneDevice(TSInsertRecordsOfOneDeviceReq req) {
    if (!checkLogin(req.getSessionId())) {
      return getNotLoggedInStatus();
    }

    if (AUDIT_LOGGER.isDebugEnabled()) {
      AUDIT_LOGGER.debug(
          "Session {} insertRecords, device {}, first time {}",
          sessionManager.getCurrSessionId(),
          req.prefixPath,
          req.getTimestamps().get(0));
    }

    List<TSStatus> statusList = new ArrayList<>();
    try {
      InsertRowsOfOneDevicePlan plan =
          new InsertRowsOfOneDevicePlan(
              new PartialPath(req.getPrefixPath()),
              req.getTimestamps().toArray(new Long[0]),
              req.getMeasurementsList(),
              req.getValuesList().toArray(new ByteBuffer[0]),
              req.isAligned);
      TSStatus status = checkAuthority(plan, req.getSessionId());
      statusList.add(status != null ? status : executeNonQueryPlan(plan));
    } catch (IoTDBException e) {
      statusList.add(
          onIoTDBException(e, OperationType.INSERT_RECORDS_OF_ONE_DEVICE, e.getErrorCode()));
    } catch (Exception e) {
      statusList.add(
          onNPEOrUnexpectedException(
              e, OperationType.INSERT_RECORDS_OF_ONE_DEVICE, TSStatusCode.INTERNAL_SERVER_ERROR));
    }

    TSStatus resp = RpcUtils.getStatus(statusList);
    for (TSStatus status : resp.subStatus) {
      if (status.code != TSStatusCode.SUCCESS_STATUS.getStatusCode()) {
        return resp;
      }
    }

    resp.setCode(TSStatusCode.SUCCESS_STATUS.getStatusCode());

    return resp;
  }

  @Override
  public TSStatus insertStringRecords(TSInsertStringRecordsReq req) {
    if (!checkLogin(req.getSessionId())) {
      return getNotLoggedInStatus();
    }

    if (AUDIT_LOGGER.isDebugEnabled()) {
      AUDIT_LOGGER.debug(
          "Session {} insertRecords, first device {}, first time {}",
          sessionManager.getCurrSessionId(),
          req.prefixPaths.get(0),
          req.getTimestamps().get(0));
    }

    boolean allCheckSuccess = true;
    InsertRowsPlan insertRowsPlan = new InsertRowsPlan();
    for (int i = 0; i < req.prefixPaths.size(); i++) {
      InsertRowPlan plan = new InsertRowPlan();
      try {
        plan.setDeviceId(new PartialPath(req.getPrefixPaths().get(i)));
        plan.setTime(req.getTimestamps().get(i));
        addMeasurementAndValue(plan, req.getMeasurementsList().get(i), req.getValuesList().get(i));
        plan.setDataTypes(new TSDataType[plan.getMeasurements().length]);
        plan.setNeedInferType(true);
        plan.setAligned(req.isAligned);
        TSStatus status = checkAuthority(plan, req.getSessionId());

        if (status != null) {
          insertRowsPlan.getResults().put(i, status);
          allCheckSuccess = false;
        }
        insertRowsPlan.addOneInsertRowPlan(plan, i);
      } catch (IoTDBException e) {
        insertRowsPlan
            .getResults()
            .put(i, onIoTDBException(e, OperationType.INSERT_STRING_RECORDS, e.getErrorCode()));
        allCheckSuccess = false;
      } catch (Exception e) {
        insertRowsPlan
            .getResults()
            .put(
                i,
                onNPEOrUnexpectedException(
                    e, OperationType.INSERT_STRING_RECORDS, TSStatusCode.INTERNAL_SERVER_ERROR));
        allCheckSuccess = false;
      }
    }
    TSStatus tsStatus = executeNonQueryPlan(insertRowsPlan);

    return judgeFinalTsStatus(
        allCheckSuccess, tsStatus, insertRowsPlan.getResults(), req.prefixPaths.size());
  }

  private void addMeasurementAndValue(
      InsertRowPlan insertRowPlan, List<String> measurements, List<String> values) {
    List<String> newMeasurements = new ArrayList<>(measurements.size());
    List<Object> newValues = new ArrayList<>(values.size());

    for (int i = 0; i < measurements.size(); ++i) {
      String value = values.get(i);
      if (value.isEmpty()) {
        continue;
      }
      newMeasurements.add(measurements.get(i));
      newValues.add(value);
    }

    insertRowPlan.setValues(newValues.toArray(new Object[0]));
    insertRowPlan.setMeasurements(newMeasurements.toArray(new String[0]));
  }

  @Override
  public TSStatus testInsertTablet(TSInsertTabletReq req) {
    LOGGER.debug("Test insert batch request receive.");
    return RpcUtils.getStatus(TSStatusCode.SUCCESS_STATUS);
  }

  @Override
  public TSStatus testInsertTablets(TSInsertTabletsReq req) {
    LOGGER.debug("Test insert batch request receive.");
    return RpcUtils.getStatus(TSStatusCode.SUCCESS_STATUS);
  }

  @Override
  public TSStatus testInsertRecord(TSInsertRecordReq req) {
    LOGGER.debug("Test insert row request receive.");
    return RpcUtils.getStatus(TSStatusCode.SUCCESS_STATUS);
  }

  @Override
  public TSStatus testInsertStringRecord(TSInsertStringRecordReq req) {
    LOGGER.debug("Test insert string record request receive.");
    return RpcUtils.getStatus(TSStatusCode.SUCCESS_STATUS);
  }

  @Override
  public TSStatus testInsertRecords(TSInsertRecordsReq req) {
    LOGGER.debug("Test insert row in batch request receive.");
    return RpcUtils.getStatus(TSStatusCode.SUCCESS_STATUS);
  }

  @Override
  public TSStatus testInsertRecordsOfOneDevice(TSInsertRecordsOfOneDeviceReq req) {
    LOGGER.debug("Test insert rows in batch request receive.");
    return RpcUtils.getStatus(TSStatusCode.SUCCESS_STATUS);
  }

  @Override
  public TSStatus testInsertStringRecords(TSInsertStringRecordsReq req) {
    LOGGER.debug("Test insert string records request receive.");
    return RpcUtils.getStatus(TSStatusCode.SUCCESS_STATUS);
  }

  @Override
  public TSStatus insertRecord(TSInsertRecordReq req) {
    try {
      if (!checkLogin(req.getSessionId())) {
        return getNotLoggedInStatus();
      }

      AUDIT_LOGGER.debug(
          "Session {} insertRecord, device {}, time {}",
          sessionManager.getCurrSessionId(),
          req.getPrefixPath(),
          req.getTimestamp());

      InsertRowPlan plan =
          new InsertRowPlan(
              new PartialPath(req.getPrefixPath()),
              req.getTimestamp(),
              req.getMeasurements().toArray(new String[0]),
              req.values,
              req.isAligned);
      TSStatus status = checkAuthority(plan, req.getSessionId());
      return status != null ? status : executeNonQueryPlan(plan);
    } catch (IoTDBException e) {
      return onIoTDBException(e, OperationType.INSERT_RECORD, e.getErrorCode());
    } catch (Exception e) {
      return onNPEOrUnexpectedException(
          e, OperationType.INSERT_RECORD, TSStatusCode.EXECUTE_STATEMENT_ERROR);
    }
  }

  @Override
  public TSStatus insertStringRecord(TSInsertStringRecordReq req) {
    try {
      if (!checkLogin(req.getSessionId())) {
        return getNotLoggedInStatus();
      }

      AUDIT_LOGGER.debug(
          "Session {} insertRecord, device {}, time {}",
          sessionManager.getCurrSessionId(),
          req.getPrefixPath(),
          req.getTimestamp());

      InsertRowPlan plan = new InsertRowPlan();
      plan.setDeviceId(new PartialPath(req.getPrefixPath()));
      plan.setTime(req.getTimestamp());
      plan.setMeasurements(req.getMeasurements().toArray(new String[0]));
      plan.setDataTypes(new TSDataType[plan.getMeasurements().length]);
      plan.setValues(req.getValues().toArray(new Object[0]));
      plan.setNeedInferType(true);
      plan.setAligned(req.isAligned);
      TSStatus status = checkAuthority(plan, req.getSessionId());
      return status != null ? status : executeNonQueryPlan(plan);
    } catch (IoTDBException e) {
      return onIoTDBException(e, OperationType.INSERT_STRING_RECORD, e.getErrorCode());
    } catch (Exception e) {
      return onNPEOrUnexpectedException(
          e, OperationType.INSERT_STRING_RECORD, TSStatusCode.EXECUTE_STATEMENT_ERROR);
    }
  }

  @Override
  public TSStatus deleteData(TSDeleteDataReq req) {
    try {
      if (!checkLogin(req.getSessionId())) {
        return getNotLoggedInStatus();
      }

      DeletePlan plan = new DeletePlan();
      plan.setDeleteStartTime(req.getStartTime());
      plan.setDeleteEndTime(req.getEndTime());
      List<PartialPath> paths = new ArrayList<>();
      for (String path : req.getPaths()) {
        paths.add(new PartialPath(path));
      }
      plan.addPaths(paths);
      TSStatus status = checkAuthority(plan, req.getSessionId());

      return status != null ? new TSStatus(status) : new TSStatus(executeNonQueryPlan(plan));
    } catch (IoTDBException e) {
      return onIoTDBException(e, OperationType.DELETE_DATA, e.getErrorCode());
    } catch (Exception e) {
      return onNPEOrUnexpectedException(
          e, OperationType.DELETE_DATA, TSStatusCode.EXECUTE_STATEMENT_ERROR);
    }
  }

  @Override
  public TSStatus insertTablet(TSInsertTabletReq req) {
    long t1 = System.currentTimeMillis();
    try {
      if (!checkLogin(req.getSessionId())) {
        return getNotLoggedInStatus();
      }

      InsertTabletPlan insertTabletPlan =
          new InsertTabletPlan(new PartialPath(req.getPrefixPath()), req.measurements);
      insertTabletPlan.setTimes(QueryDataSetUtils.readTimesFromBuffer(req.timestamps, req.size));
      insertTabletPlan.setColumns(
          QueryDataSetUtils.readValuesFromBuffer(
              req.values, req.types, req.types.size(), req.size));
      insertTabletPlan.setBitMaps(
          QueryDataSetUtils.readBitMapsFromBuffer(req.values, req.types.size(), req.size));
      insertTabletPlan.setRowCount(req.size);
      insertTabletPlan.setDataTypes(req.types);
      insertTabletPlan.setAligned(req.isAligned);
      TSStatus status = checkAuthority(insertTabletPlan, req.getSessionId());

      return status != null ? status : executeNonQueryPlan(insertTabletPlan);
    } catch (IoTDBException e) {
      return onIoTDBException(e, OperationType.INSERT_TABLET, e.getErrorCode());
    } catch (Exception e) {
      return onNPEOrUnexpectedException(
          e, OperationType.INSERT_TABLET, TSStatusCode.EXECUTE_STATEMENT_ERROR);
    } finally {
      Measurement.INSTANCE.addOperationLatency(Operation.EXECUTE_RPC_BATCH_INSERT, t1);
    }
  }

  @Override
  public TSStatus insertTablets(TSInsertTabletsReq req) {
    long t1 = System.currentTimeMillis();
    try {
      if (!checkLogin(req.getSessionId())) {
        return getNotLoggedInStatus();
      }

      return insertTabletsInternally(req);
    } catch (IoTDBException e) {
      return onIoTDBException(e, OperationType.INSERT_TABLETS, e.getErrorCode());
    } catch (NullPointerException e) {
      LOGGER.error("{}: error occurs when insertTablets", IoTDBConstant.GLOBAL_DB_NAME, e);
      return RpcUtils.getStatus(TSStatusCode.EXECUTE_STATEMENT_ERROR);
    } catch (Exception e) {
      return onNPEOrUnexpectedException(
          e, OperationType.INSERT_TABLETS, TSStatusCode.EXECUTE_STATEMENT_ERROR);
    } finally {
      Measurement.INSTANCE.addOperationLatency(Operation.EXECUTE_RPC_BATCH_INSERT, t1);
    }
  }

  private InsertTabletPlan constructInsertTabletPlan(TSInsertTabletsReq req, int i)
      throws IllegalPathException {
    InsertTabletPlan insertTabletPlan =
        new InsertTabletPlan(new PartialPath(req.prefixPaths.get(i)), req.measurementsList.get(i));
    insertTabletPlan.setTimes(
        QueryDataSetUtils.readTimesFromBuffer(req.timestampsList.get(i), req.sizeList.get(i)));
    insertTabletPlan.setColumns(
        QueryDataSetUtils.readValuesFromBuffer(
            req.valuesList.get(i),
            req.typesList.get(i),
            req.measurementsList.get(i).size(),
            req.sizeList.get(i)));
    insertTabletPlan.setBitMaps(
        QueryDataSetUtils.readBitMapsFromBuffer(
            req.valuesList.get(i), req.measurementsList.get(i).size(), req.sizeList.get(i)));
    insertTabletPlan.setRowCount(req.sizeList.get(i));
    insertTabletPlan.setDataTypes(req.typesList.get(i));
    insertTabletPlan.setAligned(req.isAligned);
    return insertTabletPlan;
  }

  /** construct one InsertMultiTabletPlan and process it */
  public TSStatus insertTabletsInternally(TSInsertTabletsReq req) throws IllegalPathException {
    List<InsertTabletPlan> insertTabletPlanList = new ArrayList<>();
    InsertMultiTabletPlan insertMultiTabletPlan = new InsertMultiTabletPlan();
    for (int i = 0; i < req.prefixPaths.size(); i++) {
      InsertTabletPlan insertTabletPlan = constructInsertTabletPlan(req, i);
      TSStatus status = checkAuthority(insertTabletPlan, req.getSessionId());
      if (status != null) {
        // not authorized
        insertMultiTabletPlan.getResults().put(i, status);
      }
      insertTabletPlanList.add(insertTabletPlan);
    }

    insertMultiTabletPlan.setInsertTabletPlanList(insertTabletPlanList);
    return executeNonQueryPlan(insertMultiTabletPlan);
  }

  @Override
  public TSStatus setStorageGroup(long sessionId, String storageGroup) {
    try {
      if (!checkLogin(sessionId)) {
        return getNotLoggedInStatus();
      }

      SetStorageGroupPlan plan = new SetStorageGroupPlan(new PartialPath(storageGroup));
      TSStatus status = checkAuthority(plan, sessionId);

      return status != null ? status : executeNonQueryPlan(plan);
    } catch (IoTDBException e) {
      return onIoTDBException(e, OperationType.SET_STORAGE_GROUP, e.getErrorCode());
    } catch (Exception e) {
      return onNPEOrUnexpectedException(
          e, OperationType.SET_STORAGE_GROUP, TSStatusCode.EXECUTE_STATEMENT_ERROR);
    }
  }

  @Override
  public TSStatus deleteStorageGroups(long sessionId, List<String> storageGroups) {
    try {
      if (!checkLogin(sessionId)) {
        return getNotLoggedInStatus();
      }

      List<PartialPath> storageGroupList = new ArrayList<>();
      for (String storageGroup : storageGroups) {
        storageGroupList.add(new PartialPath(storageGroup));
      }
      DeleteStorageGroupPlan plan = new DeleteStorageGroupPlan(storageGroupList);
      TSStatus status = checkAuthority(plan, sessionId);
      return status != null ? status : executeNonQueryPlan(plan);
    } catch (IoTDBException e) {
      return onIoTDBException(e, OperationType.DELETE_STORAGE_GROUPS, e.getErrorCode());
    } catch (Exception e) {
      return onNPEOrUnexpectedException(
          e, OperationType.DELETE_STORAGE_GROUPS, TSStatusCode.EXECUTE_STATEMENT_ERROR);
    }
  }

  @Override
  public TSStatus createTimeseries(TSCreateTimeseriesReq req) {
    try {
      if (!checkLogin(req.getSessionId())) {
        return getNotLoggedInStatus();
      }

      if (AUDIT_LOGGER.isDebugEnabled()) {
        AUDIT_LOGGER.debug(
            "Session-{} create timeseries {}", sessionManager.getCurrSessionId(), req.getPath());
      }

      CreateTimeSeriesPlan plan =
          new CreateTimeSeriesPlan(
              new PartialPath(req.path),
              TSDataType.values()[req.dataType],
              TSEncoding.values()[req.encoding],
              CompressionType.values()[req.compressor],
              req.props,
              req.tags,
              req.attributes,
              req.measurementAlias);
      TSStatus status = checkAuthority(plan, req.getSessionId());
      return status != null ? status : executeNonQueryPlan(plan);
    } catch (IoTDBException e) {
      return onIoTDBException(e, OperationType.CREATE_TIMESERIES, e.getErrorCode());
    } catch (Exception e) {
      return onNPEOrUnexpectedException(
          e, OperationType.CREATE_TIMESERIES, TSStatusCode.EXECUTE_STATEMENT_ERROR);
    }
  }

  @Override
  public TSStatus createAlignedTimeseries(TSCreateAlignedTimeseriesReq req) {
    try {
      if (!checkLogin(req.getSessionId())) {
        return getNotLoggedInStatus();
      }

      // if measurements.size() == 1, convert to create timeseries
      if (req.measurements.size() == 1) {
        return createTimeseries(
            new TSCreateTimeseriesReq(
                req.sessionId,
                req.prefixPath + "." + req.measurements.get(0),
                req.dataTypes.get(0),
                req.encodings.get(0),
                req.compressor));
      }

      if (AUDIT_LOGGER.isDebugEnabled()) {
        AUDIT_LOGGER.debug(
            "Session-{} create aligned timeseries {}.{}",
            sessionManager.getCurrSessionId(),
            req.getPrefixPath(),
            req.getMeasurements());
      }

      List<TSDataType> dataTypes = new ArrayList<>();
      for (int dataType : req.dataTypes) {
        dataTypes.add(TSDataType.values()[dataType]);
      }
      List<TSEncoding> encodings = new ArrayList<>();
      for (int encoding : req.encodings) {
        encodings.add(TSEncoding.values()[encoding]);
      }

      CreateAlignedTimeSeriesPlan plan =
          new CreateAlignedTimeSeriesPlan(
              new PartialPath(req.prefixPath),
              req.measurements,
              dataTypes,
              encodings,
              CompressionType.values()[req.compressor],
              req.measurementAlias);
      TSStatus status = checkAuthority(plan, req.getSessionId());
      return status != null ? status : executeNonQueryPlan(plan);
    } catch (IoTDBException e) {
      return onIoTDBException(e, OperationType.CREATE_ALIGNED_TIMESERIES, e.getErrorCode());
    } catch (Exception e) {
      return onNPEOrUnexpectedException(
          e, OperationType.CREATE_ALIGNED_TIMESERIES, TSStatusCode.EXECUTE_STATEMENT_ERROR);
    }
  }

  @SuppressWarnings("squid:S3776") // Suppress high Cognitive Complexity warning
  @Override
  public TSStatus createMultiTimeseries(TSCreateMultiTimeseriesReq req) {
    try {
      if (!checkLogin(req.getSessionId())) {
        return getNotLoggedInStatus();
      }

      if (AUDIT_LOGGER.isDebugEnabled()) {
        AUDIT_LOGGER.debug(
            "Session-{} create {} timeseries, the first is {}",
            sessionManager.getCurrSessionId(),
            req.getPaths().size(),
            req.getPaths().get(0));
      }

      CreateMultiTimeSeriesPlan multiPlan = new CreateMultiTimeSeriesPlan();
      List<PartialPath> paths = new ArrayList<>(req.paths.size());
      List<TSDataType> dataTypes = new ArrayList<>(req.dataTypes.size());
      List<TSEncoding> encodings = new ArrayList<>(req.dataTypes.size());
      List<CompressionType> compressors = new ArrayList<>(req.paths.size());
      List<String> alias = null;
      if (req.measurementAliasList != null) {
        alias = new ArrayList<>(req.paths.size());
      }
      List<Map<String, String>> props = null;
      if (req.propsList != null) {
        props = new ArrayList<>(req.paths.size());
      }
      List<Map<String, String>> tags = null;
      if (req.tagsList != null) {
        tags = new ArrayList<>(req.paths.size());
      }
      List<Map<String, String>> attributes = null;
      if (req.attributesList != null) {
        attributes = new ArrayList<>(req.paths.size());
      }

      // for authority check
      CreateTimeSeriesPlan plan = new CreateTimeSeriesPlan();
      for (int i = 0; i < req.paths.size(); i++) {
        plan.setPath(new PartialPath(req.paths.get(i)));
        TSStatus status = checkAuthority(plan, req.getSessionId());
        if (status != null) {
          // not authorized
          multiPlan.getResults().put(i, status);
        }

        paths.add(new PartialPath(req.paths.get(i)));
        compressors.add(CompressionType.values()[req.compressors.get(i)]);
        if (alias != null) {
          alias.add(req.measurementAliasList.get(i));
        }
        if (props != null) {
          props.add(req.propsList.get(i));
        }
        if (tags != null) {
          tags.add(req.tagsList.get(i));
        }
        if (attributes != null) {
          attributes.add(req.attributesList.get(i));
        }
      }
      for (int i = 0; i < req.dataTypes.size(); i++) {
        dataTypes.add(TSDataType.values()[req.dataTypes.get(i)]);
        encodings.add(TSEncoding.values()[req.encodings.get(i)]);
      }

      multiPlan.setPaths(paths);
      multiPlan.setDataTypes(dataTypes);
      multiPlan.setEncodings(encodings);
      multiPlan.setCompressors(compressors);
      multiPlan.setAlias(alias);
      multiPlan.setProps(props);
      multiPlan.setTags(tags);
      multiPlan.setAttributes(attributes);
      multiPlan.setIndexes(new ArrayList<>());

      return executeNonQueryPlan(multiPlan);
    } catch (IoTDBException e) {
      return onIoTDBException(e, OperationType.CREATE_MULTI_TIMESERIES, e.getErrorCode());
    } catch (Exception e) {
      LOGGER.error("creating multi timeseries fails", e);
      return onNPEOrUnexpectedException(
          e, OperationType.CREATE_MULTI_TIMESERIES, TSStatusCode.EXECUTE_STATEMENT_ERROR);
    }
  }

  @Override
  public TSStatus deleteTimeseries(long sessionId, List<String> paths) {
    try {
      if (!checkLogin(sessionId)) {
        return getNotLoggedInStatus();
      }

      List<PartialPath> pathList = new ArrayList<>();
      for (String path : paths) {
        pathList.add(new PartialPath(path));
      }
      DeleteTimeSeriesPlan plan = new DeleteTimeSeriesPlan(pathList);
      TSStatus status = checkAuthority(plan, sessionId);
      return status != null ? status : executeNonQueryPlan(plan);
    } catch (IoTDBException e) {
      return onIoTDBException(e, OperationType.DELETE_TIMESERIES, e.getErrorCode());
    } catch (Exception e) {
      return onNPEOrUnexpectedException(
          e, OperationType.DELETE_TIMESERIES, TSStatusCode.EXECUTE_STATEMENT_ERROR);
    }
  }

  @Override
  public long requestStatementId(long sessionId) {
    return sessionManager.requestStatementId(sessionId);
  }

  @Override
  public TSStatus createSchemaTemplate(TSCreateSchemaTemplateReq req) throws TException {
    try {
      if (!checkLogin(req.getSessionId())) {
        return getNotLoggedInStatus();
      }

      if (AUDIT_LOGGER.isDebugEnabled()) {
        AUDIT_LOGGER.debug(
            "Session-{} create device template {}.{}.{}.{}.{}.{}",
            sessionManager.getCurrSessionId(),
            req.getName(),
            req.getSchemaNames(),
            req.getMeasurements(),
            req.getDataTypes(),
            req.getEncodings(),
            req.getCompressors());
      }

      CreateTemplatePlan plan;
      if (req.getMeasurements().size() == 0) {
        // Construct plan from serialized request
        ByteBuffer buffer = ByteBuffer.wrap(req.getSerializedTemplate());
        plan = CreateTemplatePlan.deserializeFromReq(buffer);
      } else {
        int size = req.getMeasurementsSize();
        String[][] measurements = new String[size][];
        TSDataType[][] dataTypes = new TSDataType[size][];
        TSEncoding[][] encodings = new TSEncoding[size][];
        CompressionType[][] compressionTypes = new CompressionType[size][];

        for (int i = 0; i < size; i++) {
          int alignedSize = req.getMeasurements().get(i).size();
          measurements[i] = new String[alignedSize];
          dataTypes[i] = new TSDataType[alignedSize];
          encodings[i] = new TSEncoding[alignedSize];
          compressionTypes[i] = new CompressionType[alignedSize];
          for (int j = 0; j < alignedSize; j++) {
            measurements[i][j] = req.getMeasurements().get(i).get(j);
            dataTypes[i][j] = TSDataType.values()[req.getDataTypes().get(i).get(j)];
            encodings[i][j] = TSEncoding.values()[req.getEncodings().get(i).get(j)];
            compressionTypes[i][j] = CompressionType.values()[req.getCompressors().get(i).get(j)];
          }
        }

        plan =
            new CreateTemplatePlan(
                req.getName(), measurements, dataTypes, encodings, compressionTypes);
      }
      TSStatus status = checkAuthority(plan, req.getSessionId());
      return status != null ? status : executeNonQueryPlan(plan);
    } catch (Exception e) {
      return onNPEOrUnexpectedException(
          e, OperationType.CREATE_SCHEMA_TEMPLATE, TSStatusCode.EXECUTE_STATEMENT_ERROR);
    }
  }

  @Override
  public TSStatus appendSchemaTemplate(TSAppendSchemaTemplateReq req) throws TException {
    int size = req.getMeasurementsSize();
    String[] measurements = new String[size];
    TSDataType[] dataTypes = new TSDataType[size];
    TSEncoding[] encodings = new TSEncoding[size];
    CompressionType[] compressionTypes = new CompressionType[size];

    for (int i = 0; i < req.getDataTypesSize(); i++) {
      measurements[i] = req.getMeasurements().get(i);
      dataTypes[i] = TSDataType.values()[req.getDataTypes().get(i)];
      encodings[i] = TSEncoding.values()[req.getEncodings().get(i)];
      compressionTypes[i] = CompressionType.values()[req.getCompressors().get(i)];
    }

    AppendTemplatePlan plan =
        new AppendTemplatePlan(
            req.getName(), req.isAligned, measurements, dataTypes, encodings, compressionTypes);
    TSStatus status = checkAuthority(plan, req.getSessionId());
    return status != null ? status : executeNonQueryPlan(plan);
  }

  @Override
  public TSStatus pruneSchemaTemplate(TSPruneSchemaTemplateReq req) throws TException {
    PruneTemplatePlan plan =
        new PruneTemplatePlan(req.getName(), Collections.singletonList(req.getPath()));
    TSStatus status = checkAuthority(plan, req.getSessionId());
    return status != null ? status : executeNonQueryPlan(plan);
  }

  @Override
  public TSQueryTemplateResp querySchemaTemplate(TSQueryTemplateReq req) throws TException {
    try {
      TSQueryTemplateResp resp = new TSQueryTemplateResp();
      String path;
      switch (TemplateQueryType.values()[req.getQueryType()]) {
        case COUNT_MEASUREMENTS:
          resp.setQueryType(TemplateQueryType.COUNT_MEASUREMENTS.ordinal());
          resp.setCount(IoTDB.metaManager.countMeasurementsInTemplate(req.name));
          break;
        case IS_MEASUREMENT:
          path = req.getMeasurement();
          resp.setQueryType(TemplateQueryType.IS_MEASUREMENT.ordinal());
          resp.setResult(IoTDB.metaManager.isMeasurementInTemplate(req.name, path));
          break;
        case PATH_EXIST:
          path = req.getMeasurement();
          resp.setQueryType(TemplateQueryType.PATH_EXIST.ordinal());
          resp.setResult(IoTDB.metaManager.isPathExistsInTemplate(req.name, path));
          break;
        case SHOW_MEASUREMENTS:
          path = req.getMeasurement();
          resp.setQueryType(TemplateQueryType.SHOW_MEASUREMENTS.ordinal());
          resp.setMeasurements(IoTDB.metaManager.getMeasurementsInTemplate(req.name, path));
          break;
      }
      resp.setStatus(RpcUtils.getStatus(TSStatusCode.SUCCESS_STATUS, "Execute successfully"));
      return resp;
    } catch (MetadataException e) {
      e.printStackTrace();
    }
    return null;
  }

  @Override
  public TSStatus setSchemaTemplate(TSSetSchemaTemplateReq req) throws TException {
    if (!checkLogin(req.getSessionId())) {
      return getNotLoggedInStatus();
    }

    if (AUDIT_LOGGER.isDebugEnabled()) {
      AUDIT_LOGGER.debug(
          "Session-{} set device template {}.{}",
          sessionManager.getCurrSessionId(),
          req.getTemplateName(),
          req.getPrefixPath());
    }

    SetSchemaTemplatePlan plan = new SetSchemaTemplatePlan(req.templateName, req.prefixPath);
    TSStatus status = checkAuthority(plan, req.getSessionId());
    return status != null ? status : executeNonQueryPlan(plan);
  }

  @Override
  public TSStatus unsetSchemaTemplate(TSUnsetSchemaTemplateReq req) throws TException {
    if (!checkLogin(req.getSessionId())) {
      return getNotLoggedInStatus();
    }

    if (AUDIT_LOGGER.isDebugEnabled()) {
      AUDIT_LOGGER.debug(
          "Session-{} unset device template {}.{}",
          sessionManager.getCurrSessionId(),
          req.getPrefixPath(),
          req.getTemplateName());
    }

    UnsetSchemaTemplatePlan plan = new UnsetSchemaTemplatePlan(req.prefixPath, req.templateName);
    TSStatus status = checkAuthority(plan, req.getSessionId());
    return status != null ? status : executeNonQueryPlan(plan);
  }

  protected TSStatus executeNonQueryPlan(PhysicalPlan plan) {
    try {
      return executeNonQuery(plan)
          ? RpcUtils.getStatus(TSStatusCode.SUCCESS_STATUS, "Execute successfully")
          : RpcUtils.getStatus(TSStatusCode.EXECUTE_STATEMENT_ERROR);
    } catch (Exception e) {
      return onNonQueryException(e, OperationType.EXECUTE_NON_QUERY_PLAN);
    }
  }

  private TSStatus getNotLoggedInStatus() {
    return RpcUtils.getStatus(
        TSStatusCode.NOT_LOGIN_ERROR,
        "Log in failed. Either you are not authorized or the session has timed out.");
  }
}<|MERGE_RESOLUTION|>--- conflicted
+++ resolved
@@ -28,17 +28,9 @@
 import org.apache.iotdb.db.cost.statistic.Measurement;
 import org.apache.iotdb.db.cost.statistic.Operation;
 import org.apache.iotdb.db.engine.selectinto.InsertTabletPlansIterator;
-<<<<<<< HEAD
-import org.apache.iotdb.db.exception.BatchProcessException;
 import org.apache.iotdb.db.exception.IoTDBException;
 import org.apache.iotdb.db.exception.QueryInBatchStatementException;
 import org.apache.iotdb.db.exception.StorageEngineException;
-import org.apache.iotdb.db.exception.StorageGroupNotReadyException;
-=======
-import org.apache.iotdb.db.exception.IoTDBException;
-import org.apache.iotdb.db.exception.QueryInBatchStatementException;
-import org.apache.iotdb.db.exception.StorageEngineException;
->>>>>>> 88f19d70
 import org.apache.iotdb.db.exception.metadata.IllegalPathException;
 import org.apache.iotdb.db.exception.metadata.MetadataException;
 import org.apache.iotdb.db.exception.query.QueryProcessException;
@@ -180,13 +172,6 @@
   private static final int DELETE_SIZE = 20;
 
   private static final List<SqlArgument> sqlArgumentList = new ArrayList<>(MAX_SIZE);
-<<<<<<< HEAD
-  private static final AtomicInteger queryCount = new AtomicInteger(0);
-  private final QueryTimeManager queryTimeManager = QueryTimeManager.getInstance();
-  public static SessionManager sessionManager = SessionManager.getInstance();
-  private final TracingManager tracingManager = TracingManager.getInstance();
-=======
->>>>>>> 88f19d70
 
   private long startTime = -1L;
 
@@ -215,10 +200,6 @@
             : RpcUtils.getStatus(TSStatusCode.SUCCESS_STATUS));
   }
 
-  public static void setSessionManager(SessionManager sessionManager) {
-    TSServiceImpl.sessionManager = sessionManager;
-  }
-
   @Override
   public TSStatus cancelOperation(TSCancelOperationReq req) {
     // TODO implement
@@ -227,38 +208,8 @@
 
   @Override
   public TSStatus closeOperation(TSCloseOperationReq req) {
-<<<<<<< HEAD
-    if (!checkLogin(req.getSessionId())) {
-      return getNotLoggedInStatus();
-    }
-
-    if (AUDIT_LOGGER.isDebugEnabled()) {
-      AUDIT_LOGGER.debug(
-          "{}: receive close operation from Session {}",
-          IoTDBConstant.GLOBAL_DB_NAME,
-          sessionManager.getCurrSessionId());
-    }
-
-    try {
-      if (req.isSetStatementId()) {
-        if (req.isSetQueryId()) {
-          sessionManager.closeDataset(req.statementId, req.queryId);
-        } else {
-          sessionManager.closeStatement(req.sessionId, req.statementId);
-        }
-        return RpcUtils.getStatus(TSStatusCode.SUCCESS_STATUS);
-      } else {
-        return RpcUtils.getStatus(
-            TSStatusCode.CLOSE_OPERATION_ERROR, "statement id not set by client.");
-      }
-    } catch (Exception e) {
-      return onNPEOrUnexpectedException(
-          e, OperationType.CLOSE_OPERATION, TSStatusCode.CLOSE_OPERATION_ERROR);
-    }
-=======
     return closeOperation(
         req.sessionId, req.queryId, req.statementId, req.isSetStatementId(), req.isSetQueryId());
->>>>>>> 88f19d70
   }
 
   @Override
