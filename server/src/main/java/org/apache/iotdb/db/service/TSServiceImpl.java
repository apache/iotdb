--- conflicted
+++ resolved
@@ -528,8 +528,7 @@
       PhysicalPlan physicalPlan;
       physicalPlan = processor.parseSQLToPhysicalPlan(statement, zoneIds.get());
       if (physicalPlan.isQuery()) {
-<<<<<<< HEAD
-    	resp = executeQueryStatement(req);
+    	resp = executeQueryStatement(statement, physicalPlan);
     	long endtime = System.currentTimeMillis();
     	queryResult = new QueryResult(resp,physicalPlan,statement,starttime,endtime);
     	queryResult.setStatement(statement);
@@ -540,9 +539,6 @@
 			}
     	}
         return resp;
-=======
-        return executeQueryStatement(statement, physicalPlan);
->>>>>>> d0754650
       } else {
         return executeUpdateStatement(physicalPlan);
       }
