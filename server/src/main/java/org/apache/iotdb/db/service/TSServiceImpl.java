--- conflicted
+++ resolved
@@ -647,20 +647,12 @@
     long t1 = System.currentTimeMillis();
     try {
       TSExecuteStatementResp resp;
-<<<<<<< HEAD
-      List<String> columns = new ArrayList<>();
       if (plan instanceof AuthorPlan) {
-        resp = executeAuthQuery(plan, columns);
+        resp = executeAuthQuery(plan);
       } else if(plan instanceof ShowTTLPlan) {
-        resp = executeShowTTL(columns);
+        resp = executeShowTTL();
       } else {
-        resp = executeDataQuery(plan, columns);
-=======
-      if (!(plan instanceof AuthorPlan)) {
         resp = executeDataQuery(plan);
-      } else {
-        resp = executeAuthQuery(plan);
->>>>>>> 2e22e579
       }
       if (plan.getOperatorType() == OperatorType.AGGREGATION) {
         resp.setIgnoreTimeStamp(true);
@@ -713,21 +705,23 @@
     return columnTypes;
   }
 
-<<<<<<< HEAD
-  private TSExecuteStatementResp executeShowTTL(List<String> columns) {
+
+  private TSExecuteStatementResp executeShowTTL() {
     TSExecuteStatementResp resp =
         getTSExecuteStatementResp(getStatus(TSStatusCode.SUCCESS_STATUS));
     resp.setIgnoreTimeStamp(true);
+    List<String> columns = new ArrayList<>();
+    List<String> columnTypes = new ArrayList<>();
     columns.add(STORAGE_GROUP);
     columns.add(TTL);
+    columnTypes.add(TSDataType.TEXT.toString());
+    columnTypes.add(TSDataType.INT64.toString());
     resp.setColumns(columns);
+    resp.setDataTypeList(columnTypes);
     return resp;
   }
 
-  private TSExecuteStatementResp executeAuthQuery(PhysicalPlan plan, List<String> columns) {
-=======
   private TSExecuteStatementResp executeAuthQuery(PhysicalPlan plan) {
->>>>>>> 2e22e579
     TSExecuteStatementResp resp = getTSExecuteStatementResp(getStatus(TSStatusCode.SUCCESS_STATUS));
     resp.setIgnoreTimeStamp(true);
     AuthorPlan authorPlan = (AuthorPlan) plan;
@@ -735,31 +729,15 @@
     List<String> columnsType = new ArrayList<>();
     switch (authorPlan.getAuthorType()) {
       case LIST_ROLE:
-<<<<<<< HEAD
       case LIST_USER_ROLES:
-        columns.add(ROLE);
-        break;
-      case LIST_USER:
-=======
         columnsName.add(ROLE);
         columnsType.add(TSDataType.TEXT.toString());
         break;
       case LIST_USER:
-        columnsName.add(USER);
-        columnsType.add(TSDataType.TEXT.toString());
-        break;
->>>>>>> 2e22e579
       case LIST_ROLE_USERS:
         columnsName.add(USER);
         columnsType.add(TSDataType.TEXT.toString());
         break;
-<<<<<<< HEAD
-=======
-      case LIST_USER_ROLES:
-        columnsName.add(ROLE);
-        columnsType.add(TSDataType.TEXT.toString());
-        break;
->>>>>>> 2e22e579
       case LIST_ROLE_PRIVILEGE:
         columnsName.add(PRIVILEGE);
         columnsType.add(TSDataType.TEXT.toString());
