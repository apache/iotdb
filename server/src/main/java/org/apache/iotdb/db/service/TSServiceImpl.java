--- conflicted
+++ resolved
@@ -256,13 +256,8 @@
     } else {
       tsStatus = getStatus(TSStatusCode.WRONG_LOGIN_PASSWORD_ERROR);
     }
-<<<<<<< HEAD
     TSOpenSessionResp resp = new TSOpenSessionResp(tsStatus,
             TSProtocolVersion.IOTDB_SERVICE_PROTOCOL_V2);
-=======
-    TSOpenSessionResp resp =
-        new TSOpenSessionResp(tsStatus, TSProtocolVersion.IOTDB_SERVICE_PROTOCOL_V1);
->>>>>>> 1969b54d
     resp.setSessionId(sessionId);
     logger.info(
         "{}: Login status: {}. User : {}",
