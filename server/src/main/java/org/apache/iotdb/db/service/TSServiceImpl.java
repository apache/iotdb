/*
 * Licensed to the Apache Software Foundation (ASF) under one
 * or more contributor license agreements.  See the NOTICE file
 * distributed with this work for additional information
 * regarding copyright ownership.  The ASF licenses this file
 * to you under the Apache License, Version 2.0 (the
 * "License"); you may not use this file except in compliance
 * with the License.  You may obtain a copy of the License at
 *
 *     http://www.apache.org/licenses/LICENSE-2.0
 *
 * Unless required by applicable law or agreed to in writing,
 * software distributed under the License is distributed on an
 * "AS IS" BASIS, WITHOUT WARRANTIES OR CONDITIONS OF ANY
 * KIND, either express or implied.  See the License for the
 * specific language governing permissions and limitations
 * under the License.
 */
package org.apache.iotdb.db.service;

import static org.apache.iotdb.db.conf.IoTDBConstant.PRIVILEGE;
import static org.apache.iotdb.db.conf.IoTDBConstant.ROLE;
import static org.apache.iotdb.db.conf.IoTDBConstant.STORAGE_GROUP;
import static org.apache.iotdb.db.conf.IoTDBConstant.TTL;
import static org.apache.iotdb.db.conf.IoTDBConstant.USER;

import java.io.IOException;
import java.nio.ByteBuffer;
import java.sql.SQLException;
import java.sql.Statement;
import java.time.ZoneId;
import java.util.ArrayList;
import java.util.Arrays;
import java.util.HashMap;
import java.util.List;
import java.util.Map;
import java.util.concurrent.ConcurrentHashMap;
import java.util.concurrent.atomic.AtomicLong;
import java.util.regex.Pattern;
import org.apache.iotdb.db.auth.AuthException;
import org.apache.iotdb.db.auth.AuthorityChecker;
import org.apache.iotdb.db.auth.authorizer.IAuthorizer;
import org.apache.iotdb.db.auth.authorizer.LocalFileAuthorizer;
import org.apache.iotdb.db.conf.IoTDBConfig;
import org.apache.iotdb.db.conf.IoTDBConstant;
import org.apache.iotdb.db.conf.IoTDBDescriptor;
import org.apache.iotdb.db.conf.adapter.CompressionRatio;
import org.apache.iotdb.db.conf.adapter.IoTDBConfigDynamicAdapter;
import org.apache.iotdb.db.cost.statistic.Measurement;
import org.apache.iotdb.db.cost.statistic.Operation;
import org.apache.iotdb.db.engine.StorageEngine;
import org.apache.iotdb.db.engine.flush.pool.FlushTaskPoolManager;
import org.apache.iotdb.db.exception.ArgsErrorException;
import org.apache.iotdb.db.exception.MetadataErrorException;
import org.apache.iotdb.db.exception.NotStorageGroupException;
import org.apache.iotdb.db.exception.OutOfTTLException;
import org.apache.iotdb.db.exception.PathErrorException;
import org.apache.iotdb.db.exception.ProcessorException;
import org.apache.iotdb.db.exception.QueryInBatchStmtException;
import org.apache.iotdb.db.exception.StorageEngineException;
import org.apache.iotdb.db.exception.qp.IllegalASTFormatException;
import org.apache.iotdb.db.exception.qp.QueryProcessorException;
import org.apache.iotdb.db.metadata.MManager;
import org.apache.iotdb.db.metadata.Metadata;
import org.apache.iotdb.db.qp.QueryProcessor;
import org.apache.iotdb.db.qp.executor.QueryProcessExecutor;
import org.apache.iotdb.db.qp.logical.Operator.OperatorType;
import org.apache.iotdb.db.qp.logical.sys.MetadataOperator;
import org.apache.iotdb.db.qp.logical.sys.MetadataOperator.NamespaceType;
import org.apache.iotdb.db.qp.physical.PhysicalPlan;
import org.apache.iotdb.db.qp.physical.crud.BatchInsertPlan;
import org.apache.iotdb.db.qp.physical.crud.DeletePlan;
import org.apache.iotdb.db.qp.physical.crud.InsertPlan;
import org.apache.iotdb.db.qp.physical.sys.AuthorPlan;
import org.apache.iotdb.db.qp.physical.sys.MetadataPlan;
import org.apache.iotdb.db.qp.physical.sys.ShowTTLPlan;
import org.apache.iotdb.db.query.context.QueryContext;
import org.apache.iotdb.db.query.control.QueryResourceManager;
import org.apache.iotdb.db.tools.watermark.GroupedLSBWatermarkEncoder;
import org.apache.iotdb.db.tools.watermark.WatermarkEncoder;
import org.apache.iotdb.db.utils.QueryDataSetUtils;
import org.apache.iotdb.rpc.TSStatusCode;
import org.apache.iotdb.service.rpc.thrift.ServerProperties;
import org.apache.iotdb.service.rpc.thrift.TSBatchInsertionReq;
import org.apache.iotdb.service.rpc.thrift.TSCancelOperationReq;
import org.apache.iotdb.service.rpc.thrift.TSCloseOperationReq;
import org.apache.iotdb.service.rpc.thrift.TSCloseSessionReq;
import org.apache.iotdb.service.rpc.thrift.TSCreateTimeseriesReq;
import org.apache.iotdb.service.rpc.thrift.TSDeleteDataReq;
import org.apache.iotdb.service.rpc.thrift.TSExecuteBatchStatementReq;
import org.apache.iotdb.service.rpc.thrift.TSExecuteBatchStatementResp;
import org.apache.iotdb.service.rpc.thrift.TSExecuteStatementReq;
import org.apache.iotdb.service.rpc.thrift.TSExecuteStatementResp;
import org.apache.iotdb.service.rpc.thrift.TSFetchMetadataReq;
import org.apache.iotdb.service.rpc.thrift.TSFetchMetadataResp;
import org.apache.iotdb.service.rpc.thrift.TSFetchResultsReq;
import org.apache.iotdb.service.rpc.thrift.TSFetchResultsResp;
import org.apache.iotdb.service.rpc.thrift.TSGetTimeZoneResp;
import org.apache.iotdb.service.rpc.thrift.TSHandleIdentifier;
import org.apache.iotdb.service.rpc.thrift.TSIService;
import org.apache.iotdb.service.rpc.thrift.TSInsertReq;
import org.apache.iotdb.service.rpc.thrift.TSInsertionReq;
import org.apache.iotdb.service.rpc.thrift.TSOpenSessionReq;
import org.apache.iotdb.service.rpc.thrift.TSOpenSessionResp;
import org.apache.iotdb.service.rpc.thrift.TSOperationHandle;
import org.apache.iotdb.service.rpc.thrift.TSProtocolVersion;
import org.apache.iotdb.service.rpc.thrift.TSQueryDataSet;
import org.apache.iotdb.service.rpc.thrift.TSSetTimeZoneReq;
import org.apache.iotdb.service.rpc.thrift.TSStatus;
import org.apache.iotdb.service.rpc.thrift.TSStatusType;
import org.apache.iotdb.service.rpc.thrift.TS_SessionHandle;
import org.apache.iotdb.tsfile.common.constant.StatisticConstant;
import org.apache.iotdb.tsfile.exception.filter.QueryFilterOptimizationException;
import org.apache.iotdb.tsfile.exception.write.UnSupportedDataTypeException;
import org.apache.iotdb.tsfile.file.metadata.enums.CompressionType;
import org.apache.iotdb.tsfile.file.metadata.enums.TSDataType;
import org.apache.iotdb.tsfile.file.metadata.enums.TSEncoding;
import org.apache.iotdb.tsfile.read.common.Path;
import org.apache.iotdb.tsfile.read.query.dataset.QueryDataSet;
import org.apache.thrift.TException;
import org.apache.thrift.server.ServerContext;
import org.slf4j.Logger;
import org.slf4j.LoggerFactory;

/**
 * Thrift RPC implementation at server side.
 */

public class TSServiceImpl implements TSIService.Iface, ServerContext {

  private static final Logger logger = LoggerFactory.getLogger(TSServiceImpl.class);
  private static final String INFO_NOT_LOGIN = "{}: Not login.";

  protected QueryProcessor processor;
  // Record the username for every rpc connection. Username.get() is null if
  // login is failed.
  protected ThreadLocal<String> username = new ThreadLocal<>();
  private ThreadLocal<HashMap<String, PhysicalPlan>> queryStatus = new ThreadLocal<>();
  private ThreadLocal<HashMap<String, QueryDataSet>> queryRet = new ThreadLocal<>();
  private ThreadLocal<ZoneId> zoneIds = new ThreadLocal<>();
  private IoTDBConfig config = IoTDBDescriptor.getInstance().getConfig();
  private ThreadLocal<Map<Long, QueryContext>> contextMapLocal = new ThreadLocal<>();

  private AtomicLong globalStmtId = new AtomicLong(0L);
  // (statementId) -> (statement)
  // TODO: remove unclosed statements
  private Map<Long, PhysicalPlan> idStmtMap = new ConcurrentHashMap<>();

  public TSServiceImpl() {
    processor = new QueryProcessor(new QueryProcessExecutor());
  }

  @Override
  public TSOpenSessionResp openSession(TSOpenSessionReq req) throws TException {
    logger.info("{}: receive open session request from username {}", IoTDBConstant.GLOBAL_DB_NAME,
        req.getUsername());

    boolean status;
    IAuthorizer authorizer;
    try {
      authorizer = LocalFileAuthorizer.getInstance();
    } catch (AuthException e) {
      throw new TException(e);
    }
    try {
      status = authorizer.login(req.getUsername(), req.getPassword());
    } catch (AuthException e) {
      logger.error("meet error while logging in.", e);
      status = false;
    }
    TSStatus tsStatus;
    if (status) {
      tsStatus = new TSStatus(getStatus(TSStatusCode.SUCCESS_STATUS, "Login successfully"));
      username.set(req.getUsername());
      zoneIds.set(config.getZoneID());
      initForOneSession();
    } else {
      tsStatus = getStatus(TSStatusCode.WRONG_LOGIN_PASSWORD_ERROR);
    }
    TSOpenSessionResp resp = new TSOpenSessionResp(tsStatus,
        TSProtocolVersion.IOTDB_SERVICE_PROTOCOL_V1);
    resp.setSessionHandle(
        new TS_SessionHandle(new TSHandleIdentifier(ByteBuffer.wrap(req.getUsername().getBytes()),
            ByteBuffer.wrap(req.getPassword().getBytes()))));
    logger.info("{}: Login status: {}. User : {}", IoTDBConstant.GLOBAL_DB_NAME,
        tsStatus.getStatusType().getMessage(), req.getUsername());

    return resp;
  }

  private void initForOneSession() {
    queryStatus.set(new HashMap<>());
    queryRet.set(new HashMap<>());
  }

  @Override
  public TSStatus closeSession(TSCloseSessionReq req) {
    logger.info("{}: receive close session", IoTDBConstant.GLOBAL_DB_NAME);
    TSStatus tsStatus;
    if (username.get() == null) {
      tsStatus = getStatus(TSStatusCode.NOT_LOGIN_ERROR);
      if (zoneIds.get() != null) {
        zoneIds.remove();
      }
    } else {
      tsStatus = new TSStatus(getStatus(TSStatusCode.SUCCESS_STATUS));
      username.remove();
      if (zoneIds.get() != null) {
        zoneIds.remove();
      }
    }
    return new TSStatus(tsStatus);
  }

  @Override
  public TSStatus cancelOperation(TSCancelOperationReq req) {
    return new TSStatus(getStatus(TSStatusCode.SUCCESS_STATUS));
  }

  @Override
  public TSStatus closeOperation(TSCloseOperationReq req) {
    logger.info("{}: receive close operation", IoTDBConstant.GLOBAL_DB_NAME);
    try {

      if (req != null && req.isSetStmtId()) {
        long stmtId = req.getStmtId();
        idStmtMap.remove(stmtId);
      }

      releaseQueryResource(req);

      clearAllStatusForCurrentRequest();
    } catch (Exception e) {
      logger.error("Error in closeOperation : ", e);
    }
    return new TSStatus(getStatus(TSStatusCode.SUCCESS_STATUS));
  }

  private void releaseQueryResource(TSCloseOperationReq req) {
    Map<Long, QueryContext> contextMap = contextMapLocal.get();
    if (contextMap == null) {
      return;
    }
    if (req == null || req.queryId == -1) {
      // end query for all the query tokens created by current thread
      for (QueryContext context : contextMap.values()) {
        QueryResourceManager.getInstance().endQueryForGivenJob(context.getJobId());
      }
      contextMapLocal.set(new HashMap<>());
    } else {
      QueryResourceManager.getInstance()
          .endQueryForGivenJob(contextMap.remove(req.queryId).getJobId());
    }
  }

  private void clearAllStatusForCurrentRequest() {
    if (this.queryRet.get() != null) {
      this.queryRet.get().clear();
    }
    if (this.queryStatus.get() != null) {
      this.queryStatus.get().clear();
    }
  }

  /**
   * convert from TSStatusCode to TSStatus according to status code and status message
   *
   * @param statusType status type
   * @return
   */
  private TSStatus getStatus(TSStatusCode statusType) {
    TSStatusType statusCodeAndMessage = new TSStatusType(statusType.getStatusCode(), statusType.getStatusMessage());
    return new TSStatus(statusCodeAndMessage);
  }

  /**
   * convert from TSStatusCode to TSStatus, which has message appending with existed status message
   *
   * @param statusType status type
   * @param appendMessage appending message
   * @return
   */
  private TSStatus getStatus(TSStatusCode statusType, String appendMessage) {
    TSStatusType statusCodeAndMessage = new TSStatusType(statusType.getStatusCode(),
            statusType.getStatusMessage() + ": " + appendMessage);
    return new TSStatus(statusCodeAndMessage);
  }

  @Override
  public TSFetchMetadataResp fetchMetadata(TSFetchMetadataReq req) {
    TSStatus status;
    if (!checkLogin()) {
      logger.info(INFO_NOT_LOGIN, IoTDBConstant.GLOBAL_DB_NAME);
      status = getStatus(TSStatusCode.NOT_LOGIN_ERROR);
      return new TSFetchMetadataResp(status);
    }
    TSFetchMetadataResp resp = new TSFetchMetadataResp();
    try {
      switch (req.getType()) {
        case "SHOW_TIMESERIES":
          String path = req.getColumnPath();
          List<List<String>> timeseriesList = getTimeSeriesForPath(path);
          resp.setTimeseriesList(timeseriesList);
          status = new TSStatus(getStatus(TSStatusCode.SUCCESS_STATUS));
          break;
        case "SHOW_STORAGE_GROUP":
<<<<<<< HEAD
          List<String> storageGroups = getAllStorageGroups();
          resp.setShowStorageGroups(storageGroups);
=======
          Set<String> storageGroups = getAllStorageGroups();
          resp.setStorageGroups(storageGroups);
>>>>>>> 39ea67d9
          status = new TSStatus(getStatus(TSStatusCode.SUCCESS_STATUS));
          break;
        case "METADATA_IN_JSON":
          String metadataInJson = getMetadataInString();
          resp.setMetadataInJson(metadataInJson);
          status = new TSStatus(getStatus(TSStatusCode.SUCCESS_STATUS));
          break;
<<<<<<< HEAD
        case "DELTA_OBJECT":
          Metadata metadata = getMetadata();
          String column = req.getColumnPath();
          Map<String, List<String>> deviceMap = metadata.getDeviceMap();
          if (deviceMap == null || !deviceMap.containsKey(column)) {
            resp.setColumnsList(new ArrayList<>());
          } else {
            resp.setColumnsList(deviceMap.get(column));
          }
=======
        case "SHOW_DEVICES":
          Set<String> devices = getAllDevices();
          resp.setDevices(devices);
>>>>>>> 39ea67d9
          status = new TSStatus(getStatus(TSStatusCode.SUCCESS_STATUS));
          break;
        case "COLUMN":
          resp.setDataType(getSeriesType(req.getColumnPath()).toString());
          status = new TSStatus(getStatus(TSStatusCode.SUCCESS_STATUS));
          break;
        case "COUNT_TIMESERIES":
        case "ALL_COLUMNS":
          resp.setColumnsList(getPaths(req.getColumnPath()));
          status = new TSStatus(getStatus(TSStatusCode.SUCCESS_STATUS));
          break;
        case "COUNT_NODES":
          resp.setNodesList(getNodesList(req.getNodeLevel()));
          status = new TSStatus(getStatus(TSStatusCode.SUCCESS_STATUS));
          break;
        case "COUNT_NODE_TIMESERIES":
          resp.setNodeTimeseriesNum(getNodeTimeseriesNum(getNodesList(req.getNodeLevel())));
          status = new TSStatus(getStatus(TSStatusCode.SUCCESS_STATUS));
          break;
        default:
          status = getStatus(TSStatusCode.FETCH_METADATA_ERROR, req.getType());
          break;
      }
    } catch (PathErrorException | MetadataErrorException | OutOfMemoryError e) {
      logger
          .error(String.format("Failed to fetch timeseries %s's metadata", req.getColumnPath()),
              e);
      Thread.currentThread().interrupt();
      status = getStatus(TSStatusCode.FETCH_METADATA_ERROR, e.getMessage());
      resp.setStatus(status);
      return resp;
    }
    resp.setStatus(status);
    return resp;
  }

  private Map<String, String> getNodeTimeseriesNum(List<String> nodes) throws MetadataErrorException {
    Map<String, String> nodeColumnsNum = new HashMap<>();
    for (String columnPath : nodes) {
      nodeColumnsNum.put(columnPath, Integer.toString(getPaths(columnPath).size()));
    }
    return nodeColumnsNum;
  }

<<<<<<< HEAD
  private List<String> getNodesList(String level) {
=======
  private List<String> getNodesList(int level) throws PathErrorException {
>>>>>>> 39ea67d9
    return MManager.getInstance().getNodesList(level);
  }

  private List<String> getAllStorageGroups() {
    return MManager.getInstance().getAllStorageGroupNames();
  }

  private Set<String> getAllDevices() throws PathErrorException {
    return MManager.getInstance().getAllDevices();
  }

  private List<List<String>> getTimeSeriesForPath(String path)
      throws PathErrorException {
    return MManager.getInstance().getShowTimeseriesPath(path);
  }

  private String getMetadataInString() {
    return MManager.getInstance().getMetadataInString();
  }

  private Metadata getMetadata()
      throws PathErrorException {
    return MManager.getInstance().getMetadata();
  }

  protected TSDataType getSeriesType(String path)
      throws PathErrorException {
    switch (path.toLowerCase()) {
      // authorization queries
      case ROLE:
      case USER:
      case PRIVILEGE:
      case STORAGE_GROUP:
        return TSDataType.TEXT;
      case TTL:
        return TSDataType.INT64;
      default:
        // do nothing
    }

    if (path.contains("(") && !path.startsWith("(") && path.endsWith(")")) {
      // aggregation
      int leftBracketIndex = path.indexOf('(');
      String aggrType = path.substring(0, leftBracketIndex);
      String innerPath = path.substring(leftBracketIndex + 1, path.length() - 1);
      switch (aggrType.toLowerCase()) {
        case StatisticConstant.MIN_TIME:
        case StatisticConstant.MAX_TIME:
        case StatisticConstant.COUNT:
          return TSDataType.INT64;
        case StatisticConstant.LAST:
        case StatisticConstant.FIRST:
        case StatisticConstant.MIN_VALUE:
        case StatisticConstant.MAX_VALUE:
          return getSeriesType(innerPath);
        case StatisticConstant.AVG:
        case StatisticConstant.SUM:
          return TSDataType.DOUBLE;
        default:
          throw new PathErrorException(
              "aggregate does not support " + aggrType + " function.");
      }
    }
    return MManager.getInstance().getSeriesType(path);
  }

  protected List<String> getPaths(String path)
      throws MetadataErrorException {
    return MManager.getInstance().getPaths(path);
  }

  /**
   * Judge whether the statement is ADMIN COMMAND and if true, execute it.
   *
   * @param statement command
   * @return true if the statement is ADMIN COMMAND
   * @throws IOException exception
   */
  private boolean execAdminCommand(String statement) throws StorageEngineException {
    if (!"root".equals(username.get())) {
      return false;
    }
    if (statement == null) {
      return false;
    }
    statement = statement.toLowerCase();
    switch (statement) {
      case "flush":
        StorageEngine.getInstance().syncCloseAllProcessor();
        return true;
      case "merge":
        StorageEngine.getInstance()
            .mergeAll(IoTDBDescriptor.getInstance().getConfig().isForceFullMerge());
        return true;
      case "full merge":
        StorageEngine.getInstance().mergeAll(true);
        return true;
      default:
        return false;
    }
  }

  @Override
  public TSExecuteBatchStatementResp executeBatchStatement(TSExecuteBatchStatementReq req) {
    long t1 = System.currentTimeMillis();
    List<Integer> result = new ArrayList<>();
    try {
      if (!checkLogin()) {
        logger.info(INFO_NOT_LOGIN, IoTDBConstant.GLOBAL_DB_NAME);
        return getTSBatchExecuteStatementResp(getStatus(TSStatusCode.NOT_LOGIN_ERROR), null);
      }
      List<String> statements = req.getStatements();

      boolean isAllSuccessful = true;
      StringBuilder batchErrorMessage = new StringBuilder();

      for (String statement : statements) {
        long t2 = System.currentTimeMillis();
        isAllSuccessful =
            isAllSuccessful && executeStatementInBatch(statement, batchErrorMessage, result);
        Measurement.INSTANCE.addOperationLatency(Operation.EXECUTE_ONE_SQL_IN_BATCH, t2);
      }

      if (isAllSuccessful) {
        return getTSBatchExecuteStatementResp(getStatus(TSStatusCode.SUCCESS_STATUS,
              "Execute batch statements successfully"), result);
      } else {
        return getTSBatchExecuteStatementResp(getStatus(TSStatusCode.EXECUTE_STATEMENT_ERROR,
              batchErrorMessage.toString()), result);
      }
    } catch (Exception e) {
      logger.error("{}: error occurs when executing statements", IoTDBConstant.GLOBAL_DB_NAME, e);
      return getTSBatchExecuteStatementResp(getStatus(TSStatusCode.EXECUTE_STATEMENT_ERROR, e.getMessage()), null);
    } finally {
      Measurement.INSTANCE.addOperationLatency(Operation.EXECUTE_JDBC_BATCH, t1);
    }
  }

  // execute one statement of a batch. Currently, query is not allowed in a batch statement and
  // on finding queries in a batch, such query will be ignored and an error will be generated
  private boolean executeStatementInBatch(String statement, StringBuilder batchErrorMessage,
      List<Integer> result) {
    try {
      PhysicalPlan physicalPlan = processor.parseSQLToPhysicalPlan(statement, zoneIds.get());
      if (physicalPlan.isQuery()) {
        throw new QueryInBatchStmtException("Query statement not allowed in batch: " + statement);
      }
      TSExecuteStatementResp resp = executeUpdateStatement(physicalPlan);
      if (resp.getStatus().getStatusType().getCode() == TSStatusCode.SUCCESS_STATUS.getStatusCode()) {
        result.add(Statement.SUCCESS_NO_INFO);
      } else {
        result.add(Statement.EXECUTE_FAILED);
        batchErrorMessage.append(resp.getStatus().getStatusType().getCode()).append("\n");
        return false;
      }
    } catch (Exception e) {
      String errMessage = String.format(
          "Fail to generate physical plan and execute for statement "
              + "%s because %s", statement, e.getMessage());
      logger.warn("Error occurred when executing {}", statement, e);
      result.add(Statement.EXECUTE_FAILED);
      batchErrorMessage.append(errMessage).append("\n");
      return false;
    }
    return true;
  }


  @Override
  public TSExecuteStatementResp executeStatement(TSExecuteStatementReq req) {
    try {
      if (!checkLogin()) {
        logger.info(INFO_NOT_LOGIN, IoTDBConstant.GLOBAL_DB_NAME);
        return getTSExecuteStatementResp(getStatus(TSStatusCode.NOT_LOGIN_ERROR));
      }
      String statement = req.getStatement();

      if (execAdminCommand(statement)) {
        return getTSExecuteStatementResp(getStatus(TSStatusCode.SUCCESS_STATUS, "ADMIN_COMMAND_SUCCESS"));
      }

      if (execShowFlushInfo(statement)) {
        String msg = String.format(
            "There are %d flush tasks, %d flush tasks are in execution and %d flush tasks are waiting for execution.",
            FlushTaskPoolManager.getInstance().getTotalTasks(),
            FlushTaskPoolManager.getInstance().getWorkingTasksNumber(),
            FlushTaskPoolManager.getInstance().getWaitingTasksNumber());
        return getTSExecuteStatementResp(getStatus(TSStatusCode.SUCCESS_STATUS, msg));
      }

      if (execShowDynamicParameters(statement)) {
        String msg = String.format(
            "Memtable size threshold: %dB, Memtable number: %d, Tsfile size threshold: %dB, Compression ratio: %f,"
                + " Storage group number: %d, Timeseries number: %d, Maximal timeseries number among storage groups: %d",
            IoTDBDescriptor.getInstance().getConfig().getMemtableSizeThreshold(),
            IoTDBDescriptor.getInstance().getConfig().getMaxMemtableNumber(),
            IoTDBDescriptor.getInstance().getConfig().getTsFileSizeThreshold(),
            CompressionRatio.getInstance().getRatio(),
            MManager.getInstance().getAllStorageGroupNames().size(),
            IoTDBConfigDynamicAdapter.getInstance().getTotalTimeseries(),
            MManager.getInstance().getMaximalSeriesNumberAmongStorageGroups());
        return getTSExecuteStatementResp(getStatus(TSStatusCode.SUCCESS_STATUS, msg));
      }

      if (execSetConsistencyLevel(statement)) {
        return getTSExecuteStatementResp(getStatus(TSStatusCode.SUCCESS_STATUS,
            "Execute set consistency level successfully"));
      }

      PhysicalPlan physicalPlan;
      physicalPlan = processor.parseSQLToPhysicalPlan(statement, zoneIds.get());
      if (physicalPlan.isQuery()) {
        return executeQueryStatement(statement, physicalPlan);
      } else {
        return executeUpdateStatement(physicalPlan);
      }
    } catch (IllegalASTFormatException e) {
      logger.debug("meet error while parsing SQL to physical plan: ", e);
      return getTSExecuteStatementResp(getStatus(TSStatusCode.SQL_PARSE_ERROR,
          "Statement format is not right: " + e.getMessage()));
    } catch (Exception e) {
      logger.info("meet error while executing statement: {}", req.getStatement(), e);
      return getTSExecuteStatementResp(getStatus(TSStatusCode.EXECUTE_STATEMENT_ERROR, e.getMessage()));
    }
  }

  /**
   * Show flush info
   */
  private boolean execShowFlushInfo(String statement) {
    if (statement == null) {
      return false;
    }
    statement = statement.toLowerCase().trim();
    return Pattern.matches(IoTDBConstant.SHOW_FLUSH_TASK_INFO, statement);
  }

  /**
   * Show dynamic parameters
   */
  private boolean execShowDynamicParameters(String statement) {
    if (statement == null) {
      return false;
    }
    statement = statement.toLowerCase().trim();
    return Pattern.matches(IoTDBConstant.SHOW_DYNAMIC_PARAMETERS, statement);
  }

  /**
   * Set consistency level
   */
  private boolean execSetConsistencyLevel(String statement) throws SQLException {
    if (statement == null) {
      return false;
    }
    statement = statement.toLowerCase().trim();
    if (Pattern.matches(IoTDBConstant.SET_READ_CONSISTENCY_LEVEL_PATTERN, statement)) {
      throw new SQLException(
          "IoTDB Stand-alone version does not support setting read-insert consistency level");
    } else {
      return false;
    }
  }

  private TSExecuteStatementResp executeQueryStatement(String statement, PhysicalPlan plan) {
    long t1 = System.currentTimeMillis();
    try {
      TSExecuteStatementResp resp;
      List<String> columns = new ArrayList<>();
      if (plan instanceof AuthorPlan) {
        resp = executeAuthQuery(plan, columns);
      } else if(plan instanceof ShowTTLPlan) {
        resp = executeShowTTL(columns);
      } else {
        resp = executeDataQuery(plan, columns);
      }
      if (plan.getOperatorType() == OperatorType.AGGREGATION) {
        resp.setIgnoreTimeStamp(true);
      } // else default ignoreTimeStamp is false
      resp.setColumns(columns);
      resp.setDataTypeList(queryColumnsType(columns));
      resp.setOperationType(plan.getOperatorType().toString());
      TSHandleIdentifier operationId = new TSHandleIdentifier(
          ByteBuffer.wrap(username.get().getBytes()), ByteBuffer.wrap("PASS".getBytes()));
      TSOperationHandle operationHandle = new TSOperationHandle(operationId, true);
      resp.setOperationHandle(operationHandle);

      recordANewQuery(statement, plan);
      return resp;
    } catch (Exception e) {
      logger.error("{}: Internal server error: ", IoTDBConstant.GLOBAL_DB_NAME, e);
      return getTSExecuteStatementResp(getStatus(TSStatusCode.INTERNAL_SERVER_ERROR, e.getMessage()));
    } finally {
      Measurement.INSTANCE.addOperationLatency(Operation.EXECUTE_QUERY, t1);
    }
  }

  @Override
  public TSExecuteStatementResp executeQueryStatement(TSExecuteStatementReq req) {
    if (!checkLogin()) {
      logger.info(INFO_NOT_LOGIN, IoTDBConstant.GLOBAL_DB_NAME);
      return getTSExecuteStatementResp(getStatus(TSStatusCode.NOT_LOGIN_ERROR));
    }

    String statement = req.getStatement();
    PhysicalPlan physicalPlan;
    try {
      physicalPlan = processor.parseSQLToPhysicalPlan(statement, zoneIds.get());
    } catch (QueryProcessorException | ArgsErrorException | MetadataErrorException e) {
      logger.error("meet error while parsing SQL to physical plan!", e);
      return getTSExecuteStatementResp(getStatus(TSStatusCode.SQL_PARSE_ERROR, e.getMessage()));
    }

    if (!physicalPlan.isQuery()) {
      return getTSExecuteStatementResp(getStatus(TSStatusCode.EXECUTE_STATEMENT_ERROR,
          "Statement is not a query statement."));
    }
    return executeQueryStatement(statement, physicalPlan);
  }

  private List<String> queryColumnsType(List<String> columns) throws PathErrorException {
    List<String> columnTypes = new ArrayList<>();
    for (String column : columns) {
      columnTypes.add(getSeriesType(column).toString());
    }
    return columnTypes;
  }

  private TSExecuteStatementResp executeShowTTL(List<String> columns) {
    TSExecuteStatementResp resp =
        getTSExecuteStatementResp(getStatus(TSStatusCode.SUCCESS_STATUS));
    resp.setIgnoreTimeStamp(true);
    columns.add(STORAGE_GROUP);
    columns.add(TTL);

    return resp;
  }

  private TSExecuteStatementResp executeAuthQuery(PhysicalPlan plan, List<String> columns) {
    TSExecuteStatementResp resp = getTSExecuteStatementResp(getStatus(TSStatusCode.SUCCESS_STATUS));
    resp.setIgnoreTimeStamp(true);
    AuthorPlan authorPlan = (AuthorPlan) plan;
    switch (authorPlan.getAuthorType()) {
      case LIST_ROLE:
      case LIST_USER_ROLES:
        columns.add(ROLE);
        break;
      case LIST_USER:
      case LIST_ROLE_USERS:
        columns.add(USER);
        break;
      case LIST_ROLE_PRIVILEGE:
        columns.add(PRIVILEGE);
        break;
      case LIST_USER_PRIVILEGE:
        columns.add(ROLE);
        columns.add(PRIVILEGE);
        break;
      default:
        return getTSExecuteStatementResp(getStatus(TSStatusCode.SQL_PARSE_ERROR,
                String.format("%s is not an auth query", authorPlan.getAuthorType())));
    }
    return resp;
  }

  private TSExecuteStatementResp executeDataQuery(PhysicalPlan plan, List<String> columns)
      throws AuthException, TException {
    List<Path> paths = plan.getPaths();

    // check seriesPath exists
    if (paths.isEmpty()) {
      return getTSExecuteStatementResp(getStatus(TSStatusCode.TIMESERIES_NOT_EXIST_ERROR));
    }

    // check file level set
    try {
      checkFileLevelSet(paths);
    } catch (PathErrorException e) {
      logger.error("meet error while checking file level.", e);
      return getTSExecuteStatementResp(getStatus(TSStatusCode.CHECK_FILE_LEVEL_ERROR, e.getMessage()));
    }

    // check permissions
    if (!checkAuthorization(paths, plan)) {
      return getTSExecuteStatementResp(getStatus(TSStatusCode.NO_PERMISSION_ERROR));
    }

    TSExecuteStatementResp resp = getTSExecuteStatementResp(getStatus(TSStatusCode.SUCCESS_STATUS));
    // Restore column header of aggregate to func(column_name), only
    // support single aggregate function for now
    switch (plan.getOperatorType()) {
      case QUERY:
      case FILL:
        for (Path p : paths) {
          columns.add(p.getFullPath());
        }
        break;
      case AGGREGATION:
      case GROUPBY:
        List<String> aggregations = plan.getAggregations();
        if (aggregations.size() != paths.size()) {
          for (int i = 1; i < paths.size(); i++) {
            aggregations.add(aggregations.get(0));
          }
        }
        for (int i = 0; i < paths.size(); i++) {
          columns.add(aggregations.get(i) + "(" + paths.get(i).getFullPath() + ")");
        }
        break;
      default:
        throw new TException("unsupported query type: " + plan.getOperatorType());
    }
    return resp;
  }

  private void checkFileLevelSet(List<Path> paths) throws PathErrorException {
    MManager.getInstance().checkFileLevel(paths);
  }

  @Override
  public TSFetchResultsResp fetchResults(TSFetchResultsReq req) {
    try {
      if (!checkLogin()) {
        return getTSFetchResultsResp(getStatus(TSStatusCode.NOT_LOGIN_ERROR));
      }

      String statement = req.getStatement();
      if (!queryStatus.get().containsKey(statement)) {
        return getTSFetchResultsResp(getStatus(TSStatusCode.EXECUTE_STATEMENT_ERROR, "Has not executed statement"));
      }

      QueryDataSet queryDataSet;
      if (!queryRet.get().containsKey(statement)) {
        queryDataSet = createNewDataSet(statement, req);
      } else {
        queryDataSet = queryRet.get().get(statement);
      }

      int fetchSize = req.getFetch_size();
      IAuthorizer authorizer;
      try {
        authorizer = LocalFileAuthorizer.getInstance();
      } catch (AuthException e) {
        throw new TException(e);
      }
      TSQueryDataSet result;
      if (config.isEnableWatermark() && authorizer.isUserUseWaterMark(username.get())) {
        WatermarkEncoder encoder;
        if (config.getWatermarkMethodName().equals(IoTDBConfig.WATERMARK_GROUPED_LSB)) {
          encoder = new GroupedLSBWatermarkEncoder(config);
        } else {
          throw new UnSupportedDataTypeException(String.format(
              "Watermark method is not supported yet: %s", config.getWatermarkMethodName()));
        }
        result = QueryDataSetUtils
            .convertQueryDataSetByFetchSize(queryDataSet, fetchSize, encoder);
      } else {
        result = QueryDataSetUtils.convertQueryDataSetByFetchSize(queryDataSet, fetchSize);
      }
      boolean hasResultSet = !result.getRecords().isEmpty();
      if (!hasResultSet && queryRet.get() != null) {
        queryRet.get().remove(statement);
      }

      TSFetchResultsResp resp = getTSFetchResultsResp(getStatus(TSStatusCode.SUCCESS_STATUS,
          "FetchResult successfully. Has more result: " + hasResultSet));
      resp.setHasResultSet(hasResultSet);
      resp.setQueryDataSet(result);
      return resp;
    } catch (Exception e) {
      logger.error("{}: Internal server error: ", IoTDBConstant.GLOBAL_DB_NAME, e);
      return getTSFetchResultsResp(getStatus(TSStatusCode.INTERNAL_SERVER_ERROR, e.getMessage()));
    }
  }

  private QueryDataSet createNewDataSet(String statement, TSFetchResultsReq req)
      throws PathErrorException, QueryFilterOptimizationException, StorageEngineException,
      ProcessorException, IOException {
    PhysicalPlan physicalPlan = queryStatus.get().get(statement);

    QueryDataSet queryDataSet;
    QueryContext context = new QueryContext(QueryResourceManager.getInstance().assignJobId());

    initContextMap();
    contextMapLocal.get().put(req.queryId, context);

    queryDataSet = processor.getExecutor().processQuery(physicalPlan,
        context);

    queryRet.get().put(statement, queryDataSet);
    return queryDataSet;
  }

  private void initContextMap() {
    Map<Long, QueryContext> contextMap = contextMapLocal.get();
    if (contextMap == null) {
      contextMap = new HashMap<>();
      contextMapLocal.set(contextMap);
    }
  }

  @Override
  public TSExecuteStatementResp executeUpdateStatement(TSExecuteStatementReq req) {
    try {
      if (!checkLogin()) {
        logger.info(INFO_NOT_LOGIN, IoTDBConstant.GLOBAL_DB_NAME);
        return getTSExecuteStatementResp(getStatus(TSStatusCode.NOT_LOGIN_ERROR));
      }
      String statement = req.getStatement();
      return executeUpdateStatement(statement);
    } catch (Exception e) {
      logger.error("{}: server Internal Error: ", IoTDBConstant.GLOBAL_DB_NAME, e);
      return getTSExecuteStatementResp(getStatus(TSStatusCode.INTERNAL_SERVER_ERROR, e.getMessage()));
    }
  }

  private TSExecuteStatementResp executeUpdateStatement(PhysicalPlan plan) {
    TSStatus status = checkAuthority(plan);
    if (status != null) {
      return new TSExecuteStatementResp(status);
    }

    status = executePlan(plan);
    TSExecuteStatementResp resp = getTSExecuteStatementResp(status);
    TSHandleIdentifier operationId = new TSHandleIdentifier(
        ByteBuffer.wrap(username.get().getBytes()),
        ByteBuffer.wrap("PASS".getBytes()));
    TSOperationHandle operationHandle;
    operationHandle = new TSOperationHandle(operationId, false);
    resp.setOperationHandle(operationHandle);
    return resp;
  }

  private boolean executeNonQuery(PhysicalPlan plan) throws ProcessorException {
    if (IoTDBDescriptor.getInstance().getConfig().isReadOnly()) {
      throw new ProcessorException(
          "Current system mode is read-only, does not support non-query operation");
    }
    return processor.getExecutor().processNonQuery(plan);
  }

  private TSExecuteStatementResp executeUpdateStatement(String statement) {

    PhysicalPlan physicalPlan;
    try {
      physicalPlan = processor.parseSQLToPhysicalPlan(statement, zoneIds.get());
    } catch (QueryProcessorException | ArgsErrorException | MetadataErrorException e) {
      logger.error("meet error while parsing SQL to physical plan!", e);
      return getTSExecuteStatementResp(getStatus(TSStatusCode.SQL_PARSE_ERROR, e.getMessage()));
    }

    if (physicalPlan.isQuery()) {
      return getTSExecuteStatementResp(getStatus(TSStatusCode.EXECUTE_STATEMENT_ERROR,
              "Statement is a query statement."));
    }

    return executeUpdateStatement(physicalPlan);
  }

  private void recordANewQuery(String statement, PhysicalPlan physicalPlan) {
    queryStatus.get().put(statement, physicalPlan);
    // refresh current queryRet for statement
    queryRet.get().remove(statement);
  }

  /**
   * Check whether current user has logged in.
   *
   * @return true: If logged in; false: If not logged in
   */
  private boolean checkLogin() {
    return username.get() != null;
  }

  private boolean checkAuthorization(List<Path> paths, PhysicalPlan plan) throws AuthException {
    String targetUser = null;
    if (plan instanceof AuthorPlan) {
      targetUser = ((AuthorPlan) plan).getUserName();
    }
    return AuthorityChecker.check(username.get(), paths, plan.getOperatorType(), targetUser);
  }

  private TSExecuteStatementResp getTSExecuteStatementResp(TSStatus status) {
    TSExecuteStatementResp resp = new TSExecuteStatementResp();
    TSStatus tsStatus = new TSStatus(status);
    resp.setStatus(tsStatus);
    TSHandleIdentifier operationId = new TSHandleIdentifier(
        ByteBuffer.wrap(username.get().getBytes()),
        ByteBuffer.wrap("PASS".getBytes()));
    TSOperationHandle operationHandle = new TSOperationHandle(operationId, false);
    resp.setOperationHandle(operationHandle);
    return resp;
  }

  private TSExecuteBatchStatementResp getTSBatchExecuteStatementResp(TSStatus status, List<Integer> result) {
    TSExecuteBatchStatementResp resp = new TSExecuteBatchStatementResp();
    TSStatus tsStatus = new TSStatus(status);
    resp.setStatus(tsStatus);
    resp.setResult(result);
    return resp;
  }

  private TSFetchResultsResp getTSFetchResultsResp(TSStatus status) {
    TSFetchResultsResp resp = new TSFetchResultsResp();
    TSStatus tsStatus = new TSStatus(status);
    resp.setStatus(tsStatus);
    return resp;
  }

  void handleClientExit() {
    closeOperation(null);
    closeSession(null);
  }

  @Override
  public TSGetTimeZoneResp getTimeZone() {
    TSStatus tsStatus;
    TSGetTimeZoneResp resp;
    try {
      tsStatus = new TSStatus(getStatus(TSStatusCode.SUCCESS_STATUS));
      resp = new TSGetTimeZoneResp(tsStatus, zoneIds.get().toString());
    } catch (Exception e) {
      logger.error("meet error while generating time zone.", e);
      tsStatus = getStatus(TSStatusCode.GENERATE_TIME_ZONE_ERROR);
      resp = new TSGetTimeZoneResp(tsStatus, "Unknown time zone");
    }
    return resp;
  }

  @Override
  public TSStatus setTimeZone(TSSetTimeZoneReq req) {
    TSStatus tsStatus;
    try {
      String timeZoneID = req.getTimeZone();
      zoneIds.set(ZoneId.of(timeZoneID));
      tsStatus = new TSStatus(getStatus(TSStatusCode.SUCCESS_STATUS));
    } catch (Exception e) {
      logger.error("meet error while setting time zone.", e);
      tsStatus = getStatus(TSStatusCode.SET_TIME_ZONE_ERROR);
    }
    return new TSStatus(tsStatus);
  }

  @Override
  public ServerProperties getProperties() {
    ServerProperties properties = new ServerProperties();
    properties.setVersion(IoTDBConstant.VERSION);
    properties.setSupportedTimeAggregationOperations(new ArrayList<>());
    properties.getSupportedTimeAggregationOperations().add(IoTDBConstant.MAX_TIME);
    properties.getSupportedTimeAggregationOperations().add(IoTDBConstant.MIN_TIME);
    properties
        .setTimestampPrecision(IoTDBDescriptor.getInstance().getConfig().getTimestampPrecision());
    return properties;
  }

  @Override
  public TSExecuteStatementResp insert(TSInsertionReq req) {
    // TODO need to refactor this when implementing PreparedStatement
    if (!checkLogin()) {
      logger.info(INFO_NOT_LOGIN, IoTDBConstant.GLOBAL_DB_NAME);
      return getTSExecuteStatementResp(getStatus(TSStatusCode.NOT_LOGIN_ERROR));
    }

    long stmtId = req.getStmtId();
    InsertPlan plan = (InsertPlan) idStmtMap.computeIfAbsent(stmtId, k -> new InsertPlan());

    // the old parameter will be used if new parameter is not set
    if (req.isSetDeviceId()) {
      plan.setDeviceId(req.getDeviceId());
    }
    if (req.isSetTimestamp()) {
      plan.setTime(req.getTimestamp());
    }
    if (req.isSetMeasurements()) {
      plan.setMeasurements(req.getMeasurements().toArray(new String[0]));
    }
    if (req.isSetValues()) {
      plan.setValues(req.getValues().toArray(new String[0]));
    }

    try {
      return executeUpdateStatement(plan);
    } catch (Exception e) {
      logger.info("meet error while executing an insertion into {}", req.getDeviceId(), e);
      return getTSExecuteStatementResp(getStatus(TSStatusCode.EXECUTE_STATEMENT_ERROR, e.getMessage()));
    }
  }

  @Override
  public TSStatus insertRow(TSInsertReq req) {
    if (!checkLogin()) {
      logger.info(INFO_NOT_LOGIN, IoTDBConstant.GLOBAL_DB_NAME);
      return new TSStatus(getStatus(TSStatusCode.NOT_LOGIN_ERROR));
    }

    InsertPlan plan = new InsertPlan();
    plan.setDeviceId(req.getDeviceId());
    plan.setTime(req.getTimestamp());
    plan.setMeasurements(req.getMeasurements().toArray(new String[0]));
    plan.setValues(req.getValues().toArray(new String[0]));

    TSStatus status = checkAuthority(plan);
    if (status != null) {
      return new TSStatus(status);
    }
    return new TSStatus(executePlan(plan));
  }

  @Override
  public TSStatus deleteData(TSDeleteDataReq req) {
    if (!checkLogin()) {
      logger.info(INFO_NOT_LOGIN, IoTDBConstant.GLOBAL_DB_NAME);
      return new TSStatus(getStatus(TSStatusCode.NOT_LOGIN_ERROR));
    }

    DeletePlan plan = new DeletePlan();
    plan.setDeleteTime(req.getTimestamp());
    List<Path> paths = new ArrayList<>();
    for (String path: req.getPaths()) {
      paths.add(new Path(path));
    }
    plan.addPaths(paths);

    TSStatus status = checkAuthority(plan);
    if (status != null) {
      return new TSStatus(status);
    }
    return new TSStatus(executePlan(plan));
  }

  @Override
  public TSExecuteBatchStatementResp insertBatch(TSBatchInsertionReq req) {
    long t1 = System.currentTimeMillis();
    try {
      if (!checkLogin()) {
        logger.info(INFO_NOT_LOGIN, IoTDBConstant.GLOBAL_DB_NAME);
        return getTSBatchExecuteStatementResp(getStatus(TSStatusCode.NOT_LOGIN_ERROR), null);
      }

      BatchInsertPlan batchInsertPlan = new BatchInsertPlan(req.deviceId, req.measurements);
      batchInsertPlan.setTimes(QueryDataSetUtils.readTimesFromBuffer(req.timestamps, req.size));
      batchInsertPlan.setColumns(QueryDataSetUtils
          .readValuesFromBuffer(req.values, req.types, req.measurements.size(), req.size));
      batchInsertPlan.setRowCount(req.size);
      batchInsertPlan.setTimeBuffer(req.timestamps);
      batchInsertPlan.setValueBuffer(req.values);
      batchInsertPlan.setDataTypes(req.types);

      boolean isAllSuccessful = true;
      TSStatus status = checkAuthority(batchInsertPlan);
      if (status != null) {
        return new TSExecuteBatchStatementResp(status);
      }
      Integer[] results = processor.getExecutor().insertBatch(batchInsertPlan);

      for (Integer result : results) {
        if (result != TSStatusCode.SUCCESS_STATUS.getStatusCode()) {
          isAllSuccessful = false;
          break;
        }
      }

      if (isAllSuccessful) {
        logger.debug("Insert one RowBatch successfully");
        return getTSBatchExecuteStatementResp(getStatus(TSStatusCode.SUCCESS_STATUS), Arrays.asList(results));
      } else {
        logger.debug("Insert one RowBatch failed!");
        return getTSBatchExecuteStatementResp(getStatus(TSStatusCode.INTERNAL_SERVER_ERROR), Arrays.asList(results));
      }
    } catch (Exception e) {
      logger.error("{}: error occurs when executing statements", IoTDBConstant.GLOBAL_DB_NAME, e);
      return getTSBatchExecuteStatementResp(getStatus(TSStatusCode.EXECUTE_STATEMENT_ERROR, e.getMessage()), null);
    } finally {
      Measurement.INSTANCE.addOperationLatency(Operation.EXECUTE_RPC_BATCH_INSERT, t1);
    }
  }

  @Override
  public TSStatus setStorageGroup(String storageGroup) {
    if (!checkLogin()) {
      logger.info(INFO_NOT_LOGIN, IoTDBConstant.GLOBAL_DB_NAME);
      return new TSStatus(getStatus(TSStatusCode.NOT_LOGIN_ERROR));
    }

    MetadataPlan plan = new MetadataPlan(MetadataOperator.NamespaceType.SET_STORAGE_GROUP, new Path(storageGroup));
    TSStatus status = checkAuthority(plan);
    if (status != null) {
      return new TSStatus(status);
    }
    return new TSStatus(executePlan(plan));
  }

  @Override
  public TSStatus deleteStorageGroups(List<String> storageGroups) {
    if (!checkLogin()) {
      logger.info(INFO_NOT_LOGIN, IoTDBConstant.GLOBAL_DB_NAME);
      return new TSStatus(getStatus(TSStatusCode.NOT_LOGIN_ERROR));
    }
    List<Path> storageGroupList = new ArrayList<>();
    for (String storageGroup: storageGroups) {
      storageGroupList.add(new Path(storageGroup));
    }
    MetadataPlan plan = new MetadataPlan(MetadataOperator.NamespaceType.DELETE_STORAGE_GROUP, storageGroupList);
    TSStatus status = checkAuthority(plan);
    if (status != null) {
      return new TSStatus(status);
    }
    return new TSStatus(executePlan(plan));
  }

  @Override
  public TSStatus createTimeseries(TSCreateTimeseriesReq req) {
    if (!checkLogin()) {
      logger.info(INFO_NOT_LOGIN, IoTDBConstant.GLOBAL_DB_NAME);
      return new TSStatus(getStatus(TSStatusCode.NOT_LOGIN_ERROR));
    }
    MetadataPlan plan = new MetadataPlan(MetadataOperator.NamespaceType.ADD_PATH,
        new Path(req.getPath()),
        TSDataType.values()[req.getDataType()], TSEncoding.values()[req.getEncoding()],
        CompressionType.values()[req.compressor]);
    TSStatus status = checkAuthority(plan);
    if (status != null) {
      return new TSStatus(status);
    }
    return new TSStatus(executePlan(plan));
  }

  @Override
  public TSStatus deleteTimeseries(List<String> paths) {
    if (!checkLogin()) {
      logger.info(INFO_NOT_LOGIN, IoTDBConstant.GLOBAL_DB_NAME);
      return new TSStatus(getStatus(TSStatusCode.NOT_LOGIN_ERROR));
    }
    List<Path> pathList = new ArrayList<>();
    for (String path: paths) {
      pathList.add(new Path(path));
    }
    MetadataPlan plan = new MetadataPlan(NamespaceType.DELETE_PATH, pathList);
    TSStatus status = checkAuthority(plan);
    if (status != null) {
      return new TSStatus(status);
    }
    return new TSStatus(executePlan(plan));
  }

  @Override
  public long requestStatementId() {
    return globalStmtId.incrementAndGet();
  }

  private TSStatus checkAuthority(PhysicalPlan plan) {
    List<Path> paths = plan.getPaths();
    try {
      if (!checkAuthorization(paths, plan)) {
        return getStatus(TSStatusCode.NO_PERMISSION_ERROR, plan.getOperatorType().toString());
      }
    } catch (AuthException e) {
      logger.error("meet error while checking authorization.", e);
      return getStatus(TSStatusCode.UNINITIALIZED_AUTH_ERROR, e.getMessage());
    }
    return null;
  }

  private TSStatus executePlan(PhysicalPlan plan) {
    // TODO
    // In current version, we only return OK/ERROR
    // Do we need to add extra information of executive condition
    boolean execRet;
    try {
      execRet = executeNonQuery(plan);
    } catch (ProcessorException e) {
      logger.debug("meet error while processing non-query. ", e);
      if (e.getCause() instanceof OutOfTTLException) {
        return getStatus(TSStatusCode.OUT_OF_TTL_ERROR, e.getMessage());
      } else if (e.getCause() instanceof NotStorageGroupException) {
        return getStatus(TSStatusCode.NOT_A_STORAGE_GROUP_ERROR, e.getMessage());
      } else {
        return getStatus(TSStatusCode.EXECUTE_STATEMENT_ERROR, e.getMessage());
      }
    }

    return execRet ? getStatus(TSStatusCode.SUCCESS_STATUS, "Execute successfully")
            : getStatus(TSStatusCode.EXECUTE_STATEMENT_ERROR);
  }
}
<|MERGE_RESOLUTION|>--- conflicted
+++ resolved
@@ -32,8 +32,10 @@
 import java.util.ArrayList;
 import java.util.Arrays;
 import java.util.HashMap;
+import java.util.HashSet;
 import java.util.List;
 import java.util.Map;
+import java.util.Set;
 import java.util.concurrent.ConcurrentHashMap;
 import java.util.concurrent.atomic.AtomicLong;
 import java.util.regex.Pattern;
@@ -304,13 +306,8 @@
           status = new TSStatus(getStatus(TSStatusCode.SUCCESS_STATUS));
           break;
         case "SHOW_STORAGE_GROUP":
-<<<<<<< HEAD
-          List<String> storageGroups = getAllStorageGroups();
-          resp.setShowStorageGroups(storageGroups);
-=======
-          Set<String> storageGroups = getAllStorageGroups();
+          Set<String> storageGroups = new HashSet<>(getAllStorageGroups());
           resp.setStorageGroups(storageGroups);
->>>>>>> 39ea67d9
           status = new TSStatus(getStatus(TSStatusCode.SUCCESS_STATUS));
           break;
         case "METADATA_IN_JSON":
@@ -318,21 +315,9 @@
           resp.setMetadataInJson(metadataInJson);
           status = new TSStatus(getStatus(TSStatusCode.SUCCESS_STATUS));
           break;
-<<<<<<< HEAD
-        case "DELTA_OBJECT":
-          Metadata metadata = getMetadata();
-          String column = req.getColumnPath();
-          Map<String, List<String>> deviceMap = metadata.getDeviceMap();
-          if (deviceMap == null || !deviceMap.containsKey(column)) {
-            resp.setColumnsList(new ArrayList<>());
-          } else {
-            resp.setColumnsList(deviceMap.get(column));
-          }
-=======
         case "SHOW_DEVICES":
           Set<String> devices = getAllDevices();
           resp.setDevices(devices);
->>>>>>> 39ea67d9
           status = new TSStatus(getStatus(TSStatusCode.SUCCESS_STATUS));
           break;
         case "COLUMN":
@@ -377,11 +362,7 @@
     return nodeColumnsNum;
   }
 
-<<<<<<< HEAD
-  private List<String> getNodesList(String level) {
-=======
-  private List<String> getNodesList(int level) throws PathErrorException {
->>>>>>> 39ea67d9
+  private List<String> getNodesList(int level) {
     return MManager.getInstance().getNodesList(level);
   }
 
@@ -389,7 +370,7 @@
     return MManager.getInstance().getAllStorageGroupNames();
   }
 
-  private Set<String> getAllDevices() throws PathErrorException {
+  private Set<String> getAllDevices() {
     return MManager.getInstance().getAllDevices();
   }
 
@@ -400,11 +381,6 @@
 
   private String getMetadataInString() {
     return MManager.getInstance().getMetadataInString();
-  }
-
-  private Metadata getMetadata()
-      throws PathErrorException {
-    return MManager.getInstance().getMetadata();
   }
 
   protected TSDataType getSeriesType(String path)
