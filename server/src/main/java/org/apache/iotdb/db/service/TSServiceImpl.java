/*
 * Licensed to the Apache Software Foundation (ASF) under one
 * or more contributor license agreements.  See the NOTICE file
 * distributed with this work for additional information
 * regarding copyright ownership.  The ASF licenses this file
 * to you under the Apache License, Version 2.0 (the
 * "License"); you may not use this file except in compliance
 * with the License.  You may obtain a copy of the License at
 *
 *     http://www.apache.org/licenses/LICENSE-2.0
 *
 * Unless required by applicable law or agreed to in writing,
 * software distributed under the License is distributed on an
 * "AS IS" BASIS, WITHOUT WARRANTIES OR CONDITIONS OF ANY
 * KIND, either express or implied.  See the License for the
 * specific language governing permissions and limitations
 * under the License.
 */
package org.apache.iotdb.db.service;

import static org.apache.iotdb.db.conf.IoTDBConfig.PATH_PATTERN;
import static org.apache.iotdb.db.qp.physical.sys.ShowPlan.ShowContentType.TIMESERIES;

import java.io.IOException;
import java.nio.ByteBuffer;
import java.sql.SQLException;
import java.time.ZoneId;
import java.util.ArrayList;
import java.util.Arrays;
import java.util.Collections;
import java.util.HashSet;
import java.util.LinkedHashSet;
import java.util.List;
import java.util.Map;
import java.util.Set;
import java.util.concurrent.ConcurrentHashMap;
import java.util.concurrent.atomic.AtomicLong;
import java.util.stream.Collectors;
import org.antlr.v4.runtime.misc.ParseCancellationException;
import org.apache.iotdb.db.auth.AuthException;
import org.apache.iotdb.db.auth.AuthorityChecker;
import org.apache.iotdb.db.auth.authorizer.BasicAuthorizer;
import org.apache.iotdb.db.auth.authorizer.IAuthorizer;
import org.apache.iotdb.db.conf.IoTDBConfig;
import org.apache.iotdb.db.conf.IoTDBConstant;
import org.apache.iotdb.db.conf.IoTDBDescriptor;
import org.apache.iotdb.db.cost.statistic.Measurement;
import org.apache.iotdb.db.cost.statistic.Operation;
import org.apache.iotdb.db.exception.BatchInsertionException;
import org.apache.iotdb.db.exception.QueryInBatchStatementException;
import org.apache.iotdb.db.exception.StorageEngineException;
import org.apache.iotdb.db.exception.metadata.MetadataException;
import org.apache.iotdb.db.exception.metadata.StorageGroupNotSetException;
import org.apache.iotdb.db.exception.query.QueryProcessException;
import org.apache.iotdb.db.exception.runtime.SQLParserException;
import org.apache.iotdb.db.metadata.PartialPath;
import org.apache.iotdb.db.metrics.server.SqlArgument;
import org.apache.iotdb.db.qp.Planner;
import org.apache.iotdb.db.qp.constant.SQLConstant;
import org.apache.iotdb.db.qp.executor.IPlanExecutor;
import org.apache.iotdb.db.qp.executor.PlanExecutor;
import org.apache.iotdb.db.qp.logical.Operator.OperatorType;
import org.apache.iotdb.db.qp.physical.PhysicalPlan;
import org.apache.iotdb.db.qp.physical.crud.AggregationPlan;
import org.apache.iotdb.db.qp.physical.crud.AlignByDevicePlan;
import org.apache.iotdb.db.qp.physical.crud.AlignByDevicePlan.MeasurementType;
import org.apache.iotdb.db.qp.physical.crud.DeletePlan;
import org.apache.iotdb.db.qp.physical.crud.InsertRowPlan;
import org.apache.iotdb.db.qp.physical.crud.InsertTabletPlan;
import org.apache.iotdb.db.qp.physical.crud.LastQueryPlan;
import org.apache.iotdb.db.qp.physical.crud.QueryPlan;
import org.apache.iotdb.db.qp.physical.crud.RawDataQueryPlan;
import org.apache.iotdb.db.qp.physical.sys.AuthorPlan;
import org.apache.iotdb.db.qp.physical.sys.CreateMultiTimeSeriesPlan;
import org.apache.iotdb.db.qp.physical.sys.CreateTimeSeriesPlan;
import org.apache.iotdb.db.qp.physical.sys.DeleteStorageGroupPlan;
import org.apache.iotdb.db.qp.physical.sys.DeleteTimeSeriesPlan;
import org.apache.iotdb.db.qp.physical.sys.SetStorageGroupPlan;
import org.apache.iotdb.db.qp.physical.sys.ShowPlan;
import org.apache.iotdb.db.qp.physical.sys.ShowTimeSeriesPlan;
import org.apache.iotdb.db.query.context.QueryContext;
import org.apache.iotdb.db.query.control.QueryResourceManager;
import org.apache.iotdb.db.query.control.TracingManager;
import org.apache.iotdb.db.query.dataset.AlignByDeviceDataSet;
import org.apache.iotdb.db.query.dataset.NonAlignEngineDataSet;
import org.apache.iotdb.db.query.dataset.RawQueryDataSetWithoutValueFilter;
import org.apache.iotdb.db.tools.watermark.GroupedLSBWatermarkEncoder;
import org.apache.iotdb.db.tools.watermark.WatermarkEncoder;
import org.apache.iotdb.db.utils.FilePathUtils;
import org.apache.iotdb.db.utils.QueryDataSetUtils;
import org.apache.iotdb.db.utils.SchemaUtils;
import org.apache.iotdb.rpc.RpcUtils;
import org.apache.iotdb.rpc.TSStatusCode;
import org.apache.iotdb.service.rpc.thrift.ServerProperties;
import org.apache.iotdb.service.rpc.thrift.TSCancelOperationReq;
import org.apache.iotdb.service.rpc.thrift.TSCloseOperationReq;
import org.apache.iotdb.service.rpc.thrift.TSCloseSessionReq;
import org.apache.iotdb.service.rpc.thrift.TSCreateMultiTimeseriesReq;
import org.apache.iotdb.service.rpc.thrift.TSCreateTimeseriesReq;
import org.apache.iotdb.service.rpc.thrift.TSDeleteDataReq;
import org.apache.iotdb.service.rpc.thrift.TSExecuteBatchStatementReq;
import org.apache.iotdb.service.rpc.thrift.TSExecuteStatementReq;
import org.apache.iotdb.service.rpc.thrift.TSExecuteStatementResp;
import org.apache.iotdb.service.rpc.thrift.TSFetchMetadataReq;
import org.apache.iotdb.service.rpc.thrift.TSFetchMetadataResp;
import org.apache.iotdb.service.rpc.thrift.TSFetchResultsReq;
import org.apache.iotdb.service.rpc.thrift.TSFetchResultsResp;
import org.apache.iotdb.service.rpc.thrift.TSGetTimeZoneResp;
import org.apache.iotdb.service.rpc.thrift.TSIService;
import org.apache.iotdb.service.rpc.thrift.TSInsertRecordReq;
import org.apache.iotdb.service.rpc.thrift.TSInsertRecordsReq;
import org.apache.iotdb.service.rpc.thrift.TSInsertStringRecordReq;
import org.apache.iotdb.service.rpc.thrift.TSInsertStringRecordsReq;
import org.apache.iotdb.service.rpc.thrift.TSInsertTabletReq;
import org.apache.iotdb.service.rpc.thrift.TSInsertTabletsReq;
import org.apache.iotdb.service.rpc.thrift.TSOpenSessionReq;
import org.apache.iotdb.service.rpc.thrift.TSOpenSessionResp;
import org.apache.iotdb.service.rpc.thrift.TSProtocolVersion;
import org.apache.iotdb.service.rpc.thrift.TSQueryDataSet;
import org.apache.iotdb.service.rpc.thrift.TSQueryNonAlignDataSet;
import org.apache.iotdb.service.rpc.thrift.TSRawDataQueryReq;
import org.apache.iotdb.service.rpc.thrift.TSSetTimeZoneReq;
import org.apache.iotdb.service.rpc.thrift.TSStatus;
import org.apache.iotdb.tsfile.exception.filter.QueryFilterOptimizationException;
import org.apache.iotdb.tsfile.exception.write.UnSupportedDataTypeException;
import org.apache.iotdb.tsfile.file.metadata.enums.CompressionType;
import org.apache.iotdb.tsfile.file.metadata.enums.TSDataType;
import org.apache.iotdb.tsfile.file.metadata.enums.TSEncoding;
import org.apache.iotdb.tsfile.read.common.Path;
import org.apache.iotdb.tsfile.read.query.dataset.QueryDataSet;
import org.apache.thrift.TException;
import org.apache.thrift.server.ServerContext;
import org.slf4j.Logger;
import org.slf4j.LoggerFactory;


/**
 * Thrift RPC implementation at server side.
 */
public class TSServiceImpl implements TSIService.Iface, ServerContext {

  private static final Logger auditLogger = LoggerFactory
      .getLogger(IoTDBConstant.AUDIT_LOGGER_NAME);
  private static final Logger logger = LoggerFactory.getLogger(TSServiceImpl.class);
  private static final String INFO_NOT_LOGIN = "{}: Not login.";
  private static final int MAX_SIZE =
      IoTDBDescriptor.getInstance().getConfig().getQueryCacheSizeInMetric();
  private static final int DELETE_SIZE = 20;
  private static final int FETCH_SIZE = 10000;
  private static final String ERROR_PARSING_SQL =
      "meet error while parsing SQL to physical plan: {}";
<<<<<<< HEAD

  private static final int DEFAULT_FETCH_SIZE = 1024;
=======
  private static final String SERVER_INTERNAL_ERROR = "{}: server Internal Error: ";
  private static final String CHECK_METADATA_ERROR = "check metadata error: ";

>>>>>>> f72064d2
  private static final List<SqlArgument> sqlArgumentList = new ArrayList<>(MAX_SIZE);
  protected Planner processor;
  protected IPlanExecutor executor;
  private boolean enableMetric = IoTDBDescriptor.getInstance().getConfig().isEnableMetricService();
  // Record the username for every rpc connection (session).
  private Map<Long, String> sessionIdUsernameMap = new ConcurrentHashMap<>();
  private Map<Long, ZoneId> sessionIdZoneIdMap = new ConcurrentHashMap<>();

  // The sessionId is unique in one IoTDB instance.
  private AtomicLong sessionIdGenerator = new AtomicLong();
  // The statementId is unique in one IoTDB instance.
  private AtomicLong statementIdGenerator = new AtomicLong();

  // (sessionId -> Set(statementId))
  private Map<Long, Set<Long>> sessionId2StatementId = new ConcurrentHashMap<>();
  // (statementId -> Set(queryId))
  private Map<Long, Set<Long>> statementId2QueryId = new ConcurrentHashMap<>();

  // (queryId -> QueryDataSet)
  private Map<Long, QueryDataSet> queryId2DataSet = new ConcurrentHashMap<>();

  private IoTDBConfig config = IoTDBDescriptor.getInstance().getConfig();

  // When the client abnormally exits, we can still know who to disconnect
  private ThreadLocal<Long> currSessionId = new ThreadLocal<>();

  public static final TSProtocolVersion CURRENT_RPC_VERSION = TSProtocolVersion.IOTDB_SERVICE_PROTOCOL_V3;


  public TSServiceImpl() throws QueryProcessException {
    processor = new Planner();
    executor = new PlanExecutor();
  }

  public static List<SqlArgument> getSqlArgumentList() {
    return sqlArgumentList;
  }

  @Override
  public TSOpenSessionResp openSession(TSOpenSessionReq req) throws TException {
    boolean status;
    IAuthorizer authorizer;
    try {
      authorizer = BasicAuthorizer.getInstance();
    } catch (AuthException e) {
      throw new TException(e);
    }
    String loginMessage = null;
    try {
      status = authorizer.login(req.getUsername(), req.getPassword());
    } catch (AuthException e) {
      logger.info("meet error while logging in.", e);
      status = false;
      loginMessage = e.getMessage();
    }

    TSStatus tsStatus;
    long sessionId = -1;
    if (status) {
      //check the version compatibility
      boolean compatible = checkCompatibility(req.getClient_protocol());
      if (!compatible) {
        tsStatus = RpcUtils.getStatus(TSStatusCode.INCOMPATIBLE_VERSION,
            "The version is incompatible, please upgrade to " + IoTDBConstant.VERSION);
        TSOpenSessionResp resp = new TSOpenSessionResp(tsStatus,
            CURRENT_RPC_VERSION);
        resp.setSessionId(sessionId);
        return resp;
      }

      tsStatus = RpcUtils.getStatus(TSStatusCode.SUCCESS_STATUS, "Login successfully");
      sessionId = sessionIdGenerator.incrementAndGet();
      sessionIdUsernameMap.put(sessionId, req.getUsername());
      sessionIdZoneIdMap.put(sessionId, config.getZoneID());
      currSessionId.set(sessionId);
    } else {
      tsStatus = RpcUtils.getStatus(TSStatusCode.WRONG_LOGIN_PASSWORD_ERROR);
      tsStatus.setMessage(loginMessage);
    }
    auditLogger.info("User {} opens Session-{}", req.getUsername(), sessionId);
    TSOpenSessionResp resp = new TSOpenSessionResp(tsStatus,
        CURRENT_RPC_VERSION);
    resp.setSessionId(sessionId);
    logger.info(
        "{}: Login status: {}. User : {}", IoTDBConstant.GLOBAL_DB_NAME, tsStatus.message,
        req.getUsername());

    return resp;
  }

  private boolean checkCompatibility(TSProtocolVersion version) {
    return version.equals(CURRENT_RPC_VERSION);
  }

  @Override
  public TSStatus closeSession(TSCloseSessionReq req) {
    long sessionId = req.getSessionId();
    auditLogger.info("Session-{} is closing", sessionId);
    currSessionId.remove();

    TSStatus tsStatus;
    if (sessionIdUsernameMap.remove(sessionId) == null) {
      tsStatus = RpcUtils.getStatus(TSStatusCode.NOT_LOGIN_ERROR);
    } else {
      tsStatus = RpcUtils.getStatus(TSStatusCode.SUCCESS_STATUS);
    }

    sessionIdZoneIdMap.remove(sessionId);
    List<Exception> exceptions = new ArrayList<>();
    Set<Long> statementIds = sessionId2StatementId.getOrDefault(sessionId, Collections.emptySet());
    for (long statementId : statementIds) {
      Set<Long> queryIds = statementId2QueryId.getOrDefault(statementId, Collections.emptySet());
      for (long queryId : queryIds) {
        try {
          releaseQueryResource(queryId);
        } catch (StorageEngineException e) {
          // release as many as resources as possible, so do not break as soon as one exception is
          // raised
          exceptions.add(e);
          logger.error("Error in closeSession : ", e);
        }
      }
    }

    if (!exceptions.isEmpty()) {
      return new TSStatus(
          RpcUtils.getStatus(
              TSStatusCode.CLOSE_OPERATION_ERROR,
              String.format(
                  "%d errors in closeOperation, see server logs for detail", exceptions.size())));
    }

    return new TSStatus(tsStatus);
  }

  @Override
  public TSStatus cancelOperation(TSCancelOperationReq req) {
    // TODO implement
    return RpcUtils.getStatus(TSStatusCode.QUERY_NOT_ALLOWED, "Cancellation is not implemented");
  }

  @Override
  public TSStatus closeOperation(TSCloseOperationReq req) {
    if (auditLogger.isDebugEnabled()) {
      auditLogger.debug("{}: receive close operation from Session {}", IoTDBConstant.GLOBAL_DB_NAME,
          currSessionId.get());
    }
    if (!checkLogin(req.getSessionId())) {
      auditLogger.info(INFO_NOT_LOGIN, IoTDBConstant.GLOBAL_DB_NAME);
      return RpcUtils.getStatus(TSStatusCode.NOT_LOGIN_ERROR);
    }
    try {
      // statement close
      if (req.isSetStatementId()) {
        long stmtId = req.getStatementId();
        Set<Long> queryIdSet = statementId2QueryId.remove(stmtId);
        if (queryIdSet != null) {
          for (long queryId : queryIdSet) {
            releaseQueryResource(queryId);
          }
        }
      } else {
        // ResultSet close
        releaseQueryResource(req.queryId);
      }

    } catch (Exception e) {
      logger.error("Error in closeOperation : ", e);
      return RpcUtils.getStatus(TSStatusCode.CLOSE_OPERATION_ERROR, "Error in closeOperation");
    }
    return RpcUtils.getStatus(TSStatusCode.SUCCESS_STATUS);
  }

  /**
   * release single operation resource
   */
  protected void releaseQueryResource(long queryId) throws StorageEngineException {
    // remove the corresponding Physical Plan
    queryId2DataSet.remove(queryId);
    QueryResourceManager.getInstance().endQuery(queryId);
  }

  @Override
  public TSFetchMetadataResp fetchMetadata(TSFetchMetadataReq req) {
    TSStatus status;
    if (!checkLogin(req.getSessionId())) {
      logger.info(INFO_NOT_LOGIN, IoTDBConstant.GLOBAL_DB_NAME);
      status = RpcUtils.getStatus(TSStatusCode.NOT_LOGIN_ERROR);
      return new TSFetchMetadataResp(status);
    }

    TSFetchMetadataResp resp = new TSFetchMetadataResp();
    try {
      switch (req.getType()) {
        case "METADATA_IN_JSON":
          String metadataInJson = getMetadataInString();
          resp.setMetadataInJson(metadataInJson);
          status = RpcUtils.getStatus(TSStatusCode.SUCCESS_STATUS);
          break;
        case "COLUMN":
          resp.setDataType(getSeriesTypeByPath(new PartialPath(req.getColumnPath())).toString());
          status = RpcUtils.getStatus(TSStatusCode.SUCCESS_STATUS);
          break;
        case "ALL_COLUMNS":
          resp.setColumnsList(
              getPaths(new PartialPath(req.getColumnPath())).stream().map(PartialPath::getFullPath)
                  .collect(
                      Collectors.toList()));
          status = RpcUtils.getStatus(TSStatusCode.SUCCESS_STATUS);
          break;
        default:
          status = RpcUtils.getStatus(TSStatusCode.METADATA_ERROR, req.getType());
          break;
      }
    } catch (MetadataException | OutOfMemoryError e) {
      logger.error(
          String.format("Failed to fetch timeseries %s's metadata", req.getColumnPath()), e);
      status = RpcUtils.getStatus(TSStatusCode.METADATA_ERROR, e.getMessage());
      resp.setStatus(status);
      return resp;
    } catch (Exception e) {
      logger.error("Error in fetchMetadata : ", e);
      status = RpcUtils.getStatus(TSStatusCode.INTERNAL_SERVER_ERROR, e.getMessage());
      resp.setStatus(status);
      return resp;
    }
    resp.setStatus(status);
    return resp;
  }

  private String getMetadataInString() {
    return IoTDB.metaManager.getMetadataInString();
  }

  protected List<PartialPath> getPaths(PartialPath path) throws MetadataException {
    return IoTDB.metaManager.getAllTimeseriesPath(path);
  }

  @Override
  public TSStatus executeBatchStatement(TSExecuteBatchStatementReq req) {
    long t1 = System.currentTimeMillis();
    List<TSStatus> result = new ArrayList<>();
    try {
      if (!checkLogin(req.getSessionId())) {
        logger.info(INFO_NOT_LOGIN, IoTDBConstant.GLOBAL_DB_NAME);
        return RpcUtils.getStatus(TSStatusCode.NOT_LOGIN_ERROR);
      }
      List<String> statements = req.getStatements();

      boolean isAllSuccessful = true;

      for (String statement : statements) {
        long t2 = System.currentTimeMillis();
        isAllSuccessful =
            executeStatementInBatch(statement, result, req.getSessionId())
                && isAllSuccessful;
        Measurement.INSTANCE.addOperationLatency(Operation.EXECUTE_ONE_SQL_IN_BATCH, t2);
      }
      if (isAllSuccessful) {
        return RpcUtils.getStatus(
            TSStatusCode.SUCCESS_STATUS, "Execute batch statements successfully");
      } else {
        return RpcUtils.getStatus(result);
      }
    } catch (Exception e) {
      logger.error(SERVER_INTERNAL_ERROR, IoTDBConstant.GLOBAL_DB_NAME, e);
      return RpcUtils
          .getStatus(TSStatusCode.INTERNAL_SERVER_ERROR, e.getMessage());
    } finally {
      Measurement.INSTANCE.addOperationLatency(Operation.EXECUTE_JDBC_BATCH, t1);
    }
  }

  // execute one statement of a batch. Currently, query is not allowed in a batch statement and
  // on finding queries in a batch, such query will be ignored and an error will be generated
  private boolean executeStatementInBatch(String statement, List<TSStatus> result, long sessionId) {
    try {
      PhysicalPlan physicalPlan = processor
          .parseSQLToPhysicalPlan(statement, sessionIdZoneIdMap.get(sessionId), DEFAULT_FETCH_SIZE);
      if (physicalPlan.isQuery()) {
        throw new QueryInBatchStatementException(statement);
      }
      TSExecuteStatementResp resp = executeUpdateStatement(physicalPlan, sessionId);
      if (resp.getStatus().code == TSStatusCode.SUCCESS_STATUS.getStatusCode()) {
        result.add(resp.status);
      } else {
        result.add(resp.status);
        return false;
      }
    } catch (ParseCancellationException e) {
      logger.warn(ERROR_PARSING_SQL, statement + " " + e.getMessage());
      result.add(RpcUtils.getStatus(TSStatusCode.SQL_PARSE_ERROR,
          ERROR_PARSING_SQL + " " + statement + " " + e.getMessage()));
      return false;
    } catch (SQLParserException e) {
      logger.error("Error occurred when executing {}, check metadata error: ", statement, e);
      result.add(RpcUtils.getStatus(
          TSStatusCode.SQL_PARSE_ERROR,
          ERROR_PARSING_SQL + " " + statement + " " + e.getMessage()));
      return false;
    } catch (QueryProcessException e) {
      logger.info(
          "Error occurred when executing {}, meet error while parsing SQL to physical plan: {}",
          statement, e.getMessage());
      result.add(RpcUtils.getStatus(
          TSStatusCode.QUERY_PROCESS_ERROR, "Meet error in query process: " + e.getMessage()));
      return false;
    } catch (QueryInBatchStatementException e) {
      logger.info("Error occurred when executing {}, query statement not allowed: ", statement, e);
      result.add(
          RpcUtils.getStatus(TSStatusCode.QUERY_NOT_ALLOWED,
              "query statement not allowed: " + statement));
      return false;
    } catch (Exception e) {
      logger.error(SERVER_INTERNAL_ERROR, IoTDBConstant.GLOBAL_DB_NAME, e);
      result.add(RpcUtils.getStatus(
          TSStatusCode.INTERNAL_SERVER_ERROR, "server Internal Error: " + e.getMessage()));
    }
    return true;
  }

  @Override
  public TSExecuteStatementResp executeStatement(TSExecuteStatementReq req) {
    try {
      if (!checkLogin(req.getSessionId())) {
        logger.info(INFO_NOT_LOGIN, IoTDBConstant.GLOBAL_DB_NAME);
        return RpcUtils.getTSExecuteStatementResp(TSStatusCode.NOT_LOGIN_ERROR);
      }
      String statement = req.getStatement();

      PhysicalPlan physicalPlan = processor
          .parseSQLToPhysicalPlan(statement, sessionIdZoneIdMap.get(req.getSessionId()),
              req.fetchSize);
      if (physicalPlan.isQuery()) {
        return internalExecuteQueryStatement(statement, req.statementId, physicalPlan,
            req.fetchSize,
            sessionIdUsernameMap.get(req.getSessionId()));
      } else {
        return executeUpdateStatement(physicalPlan, req.getSessionId());
      }
    } catch (ParseCancellationException e) {
      logger.warn(ERROR_PARSING_SQL, req.getStatement() + " " + e.getMessage());
      return RpcUtils.getTSExecuteStatementResp(TSStatusCode.SQL_PARSE_ERROR, e.getMessage());
    } catch (SQLParserException e) {
      logger.error(CHECK_METADATA_ERROR, e);
      return RpcUtils.getTSExecuteStatementResp(
          TSStatusCode.METADATA_ERROR, CHECK_METADATA_ERROR + e.getMessage());
    } catch (QueryProcessException e) {
      logger.info(ERROR_PARSING_SQL, e.getMessage());
      return RpcUtils.getTSExecuteStatementResp(
          RpcUtils.getStatus(TSStatusCode.QUERY_PROCESS_ERROR,
              "Meet error in query process: " + e.getMessage()));
    } catch (Exception e) {
      logger.error(SERVER_INTERNAL_ERROR, IoTDBConstant.GLOBAL_DB_NAME, e);
      return RpcUtils.getTSExecuteStatementResp(TSStatusCode.INTERNAL_SERVER_ERROR, e.getMessage());
    }
  }

  @Override
  public TSExecuteStatementResp executeQueryStatement(TSExecuteStatementReq req) {
    try {
      if (!checkLogin(req.getSessionId())) {
        logger.info(INFO_NOT_LOGIN, IoTDBConstant.GLOBAL_DB_NAME);
        return RpcUtils.getTSExecuteStatementResp(TSStatusCode.NOT_LOGIN_ERROR);
      }

      String statement = req.getStatement();
      PhysicalPlan physicalPlan;
      try {
        physicalPlan = processor
            .parseSQLToPhysicalPlan(statement, sessionIdZoneIdMap.get(req.getSessionId()),
                req.fetchSize);
      } catch (QueryProcessException | SQLParserException e) {
        logger.info(ERROR_PARSING_SQL, e.getMessage());
        return RpcUtils.getTSExecuteStatementResp(TSStatusCode.SQL_PARSE_ERROR, e.getMessage());
      }

      if (!physicalPlan.isQuery()) {
        return RpcUtils.getTSExecuteStatementResp(
            TSStatusCode.EXECUTE_STATEMENT_ERROR, "Statement is not a query statement.");
      }

      return internalExecuteQueryStatement(statement, req.statementId, physicalPlan, req.fetchSize,
          sessionIdUsernameMap.get(req.getSessionId()));

    } catch (ParseCancellationException e) {
      logger.warn(ERROR_PARSING_SQL, req.getStatement() + " " + e.getMessage());
      return RpcUtils.getTSExecuteStatementResp(TSStatusCode.SQL_PARSE_ERROR,
          ERROR_PARSING_SQL + e.getMessage());
    } catch (SQLParserException e) {
      logger.error(CHECK_METADATA_ERROR, e);
      return RpcUtils.getTSExecuteStatementResp(
          TSStatusCode.METADATA_ERROR, CHECK_METADATA_ERROR + e.getMessage());
    } catch (Exception e) {
      logger.error(SERVER_INTERNAL_ERROR, IoTDBConstant.GLOBAL_DB_NAME, e);
      return RpcUtils.getTSExecuteStatementResp(
          RpcUtils.getStatus(TSStatusCode.INTERNAL_SERVER_ERROR, e.getMessage()));
    }
  }

  @Override
  public TSExecuteStatementResp executeRawDataQuery(TSRawDataQueryReq req) {
    try {
      if (!checkLogin(req.getSessionId())) {
        logger.info(INFO_NOT_LOGIN, IoTDBConstant.GLOBAL_DB_NAME);
        return RpcUtils.getTSExecuteStatementResp(TSStatusCode.NOT_LOGIN_ERROR);
      }

      PhysicalPlan physicalPlan;
      try {
        physicalPlan =
            processor.rawDataQueryReqToPhysicalPlan(req);
      } catch (QueryProcessException | SQLParserException e) {
        logger.info(ERROR_PARSING_SQL, e.getMessage());
        return RpcUtils.getTSExecuteStatementResp(TSStatusCode.SQL_PARSE_ERROR, e.getMessage());
      }

      if (!physicalPlan.isQuery()) {
        return RpcUtils.getTSExecuteStatementResp(
            TSStatusCode.EXECUTE_STATEMENT_ERROR, "Statement is not a query statement.");
      }

      return internalExecuteQueryStatement("", req.statementId, physicalPlan, req.fetchSize,
          sessionIdUsernameMap.get(req.getSessionId()));

    } catch (ParseCancellationException e) {
      logger.warn(ERROR_PARSING_SQL, e.getMessage());
      return RpcUtils.getTSExecuteStatementResp(TSStatusCode.SQL_PARSE_ERROR,
          ERROR_PARSING_SQL + e.getMessage());
    } catch (SQLParserException e) {
      logger.error(CHECK_METADATA_ERROR, e);
      return RpcUtils.getTSExecuteStatementResp(
          TSStatusCode.METADATA_ERROR, CHECK_METADATA_ERROR + e.getMessage());
    } catch (Exception e) {
      logger.error(SERVER_INTERNAL_ERROR, IoTDBConstant.GLOBAL_DB_NAME, e);
      return RpcUtils.getTSExecuteStatementResp(
          RpcUtils.getStatus(TSStatusCode.INTERNAL_SERVER_ERROR, e.getMessage()));
    }
  }

  /**
   * @param plan must be a plan for Query: FillQueryPlan, AggregationPlan, GroupByTimePlan, some
   *             AuthorPlan
   */
  @SuppressWarnings("squid:S3776") // Suppress high Cognitive Complexity warning
  private TSExecuteStatementResp internalExecuteQueryStatement(String statement,
      long statementId, PhysicalPlan plan, int fetchSize, String username) throws IOException {
    auditLogger.debug("Session {} execute Query: {}", currSessionId.get(), statement);
    long startTime = System.currentTimeMillis();
    long queryId = -1;
    try {
      TSExecuteStatementResp resp = getQueryResp(plan, username); // column headers

      // In case users forget to set this field in query, use the default value
      if (fetchSize == 0) {
        fetchSize = FETCH_SIZE;
      }

      if (plan instanceof ShowTimeSeriesPlan) {
        //If the user does not pass the limit, then set limit = fetchSize and haslimit=false,else set haslimit = true
        if (((ShowTimeSeriesPlan) plan).getLimit() == 0) {
          ((ShowTimeSeriesPlan) plan).setLimit(fetchSize);
          ((ShowTimeSeriesPlan) plan).setHasLimit(false);
        } else {
          ((ShowTimeSeriesPlan) plan).setHasLimit(true);
        }
      }
      if (plan instanceof QueryPlan && !((QueryPlan) plan).isAlignByTime()) {
        if (plan.getOperatorType() == OperatorType.AGGREGATION) {
          throw new QueryProcessException("Aggregation doesn't support disable align clause.");
        }
        if (plan.getOperatorType() == OperatorType.FILL) {
          throw new QueryProcessException("Fill doesn't support disable align clause.");
        }
        if (plan.getOperatorType() == OperatorType.GROUPBYTIME) {
          throw new QueryProcessException("Group by doesn't support disable align clause.");
        }
      }
      if (plan.getOperatorType() == OperatorType.AGGREGATION) {
        resp.setIgnoreTimeStamp(true);
      } // else default ignoreTimeStamp is false
      resp.setOperationType(plan.getOperatorType().toString());

      // get deduplicated path num
      int deduplicatedPathNum = -1;
      if (plan instanceof AlignByDevicePlan) {
        deduplicatedPathNum = ((AlignByDevicePlan) plan).getMeasurements().size();
      } else if (plan instanceof LastQueryPlan) {
        deduplicatedPathNum = 0;
      } else if (plan instanceof RawDataQueryPlan) {
        deduplicatedPathNum = ((RawDataQueryPlan) plan).getDeduplicatedPaths().size();
      }

      // generate the queryId for the operation

      queryId = generateQueryId(true, fetchSize, deduplicatedPathNum);
      if (plan instanceof QueryPlan && config.isEnablePerformanceTracing()) {
        if (!(plan instanceof AlignByDevicePlan)) {
          TracingManager.getInstance().writeQueryInfo(queryId, statement, plan.getPaths().size());
        } else {
          TracingManager.getInstance().writeQueryInfo(queryId, statement);
        }
      }
      // put it into the corresponding Set

      statementId2QueryId.computeIfAbsent(statementId, k -> new HashSet<>()).add(queryId);

      if (plan instanceof AuthorPlan) {
        ((AuthorPlan) plan).setLoginUserName(username);
      }
      // create and cache dataset
      QueryDataSet newDataSet = createQueryDataSet(queryId, plan);
      if (plan instanceof QueryPlan && !((QueryPlan) plan).isAlignByTime()
          && newDataSet instanceof NonAlignEngineDataSet) {
        TSQueryNonAlignDataSet result = fillRpcNonAlignReturnData(fetchSize, newDataSet, username);
        resp.setNonAlignQueryDataSet(result);
      } else {
        if (plan instanceof ShowPlan && ((ShowPlan) plan).getShowContentType() == TIMESERIES) {
          resp.setColumns(
              newDataSet.getPaths().stream().map(Path::getFullPath).collect(Collectors.toList()));
          resp.setDataTypeList(
              newDataSet.getDataTypes().stream().map(Enum::toString).collect(Collectors.toList()));
        }
        TSQueryDataSet result = fillRpcReturnData(fetchSize, newDataSet, username);
        resp.setQueryDataSet(result);
      }
      resp.setQueryId(queryId);

      if (plan instanceof AlignByDevicePlan && config.isEnablePerformanceTracing()) {
        TracingManager.getInstance()
            .writePathsNum(queryId, ((AlignByDeviceDataSet) newDataSet).getPathsNum());
      }

      if (enableMetric) {
        long endTime = System.currentTimeMillis();
        SqlArgument sqlArgument = new SqlArgument(resp, plan, statement, startTime, endTime);
        synchronized (sqlArgumentList) {
          sqlArgumentList.add(sqlArgument);
          if (sqlArgumentList.size() >= MAX_SIZE) {
            sqlArgumentList.subList(0, DELETE_SIZE).clear();
          }
        }
      }

      return resp;
    } catch (Exception e) {
      logger.error("{}: Internal server error: ", IoTDBConstant.GLOBAL_DB_NAME, e);
      if (e instanceof NullPointerException) {
        e.printStackTrace();
      }
      if (queryId != -1) {
        try {
          releaseQueryResource(queryId);
        } catch (StorageEngineException ex) {
          logger.error("Error happened while releasing query resource: ", ex);
        }
      }
      return RpcUtils.getTSExecuteStatementResp(TSStatusCode.INTERNAL_SERVER_ERROR, e.getMessage());
    } finally {
      Measurement.INSTANCE.addOperationLatency(Operation.EXECUTE_QUERY, startTime);
    }
  }

  private TSExecuteStatementResp getQueryResp(PhysicalPlan plan, String username)
      throws QueryProcessException, AuthException, TException, MetadataException {
    if (plan instanceof AuthorPlan) {
      return getAuthQueryColumnHeaders(plan);
    } else if (plan instanceof ShowPlan) {
      return getShowQueryColumnHeaders((ShowPlan) plan);
    } else {
      return getQueryColumnHeaders(plan, username);
    }
  }

  private TSExecuteStatementResp getShowQueryColumnHeaders(ShowPlan showPlan)
      throws QueryProcessException {
    switch (showPlan.getShowContentType()) {
      case TTL:
        return StaticResps.TTL_RESP;
      case FLUSH_TASK_INFO:
        return StaticResps.FLUSH_INFO_RESP;
      case DYNAMIC_PARAMETER:
        return StaticResps.DYNAMIC_PARAMETER_RESP;
      case VERSION:
        return StaticResps.SHOW_VERSION_RESP;
      case TIMESERIES:
        return StaticResps.SHOW_TIMESERIES_RESP;
      case STORAGE_GROUP:
        return StaticResps.SHOW_STORAGE_GROUP;
      case CHILD_PATH:
        return StaticResps.SHOW_CHILD_PATHS;
      case DEVICES:
        return StaticResps.SHOW_DEVICES;
      case COUNT_NODE_TIMESERIES:
        return StaticResps.COUNT_NODE_TIMESERIES;
      case COUNT_NODES:
        return StaticResps.COUNT_NODES;
      case COUNT_TIMESERIES:
        return StaticResps.COUNT_TIMESERIES;
      case COUNT_DEVICES:
        return StaticResps.COUNT_DEVICES;
      case COUNT_STORAGE_GROUP:
        return StaticResps.COUNT_STORAGE_GROUP;
      case MERGE_STATUS:
        return StaticResps.MERGE_STATUS_RESP;
      default:
        logger.error("Unsupported show content type: {}", showPlan.getShowContentType());
        throw new QueryProcessException(
            "Unsupported show content type:" + showPlan.getShowContentType());
    }
  }

  private TSExecuteStatementResp getAuthQueryColumnHeaders(PhysicalPlan plan) {
    AuthorPlan authorPlan = (AuthorPlan) plan;
    switch (authorPlan.getAuthorType()) {
      case LIST_ROLE:
      case LIST_USER_ROLES:
        return StaticResps.LIST_ROLE_RESP;
      case LIST_USER:
      case LIST_ROLE_USERS:
        return StaticResps.LIST_USER_RESP;
      case LIST_ROLE_PRIVILEGE:
        return StaticResps.LIST_ROLE_PRIVILEGE_RESP;
      case LIST_USER_PRIVILEGE:
        return StaticResps.LIST_USER_PRIVILEGE_RESP;
      default:
        return RpcUtils.getTSExecuteStatementResp(
            RpcUtils.getStatus(TSStatusCode.SQL_PARSE_ERROR,
                String.format("%s is not an auth query", authorPlan.getAuthorType())));
    }
  }

  /**
   * get ResultSet schema
   */
  private TSExecuteStatementResp getQueryColumnHeaders(PhysicalPlan physicalPlan, String username)
      throws AuthException, TException, QueryProcessException, MetadataException {

    List<String> respColumns = new ArrayList<>();
    List<String> columnsTypes = new ArrayList<>();

    // check permissions
    if (!checkAuthorization(physicalPlan.getPaths(), physicalPlan, username)) {
      return RpcUtils.getTSExecuteStatementResp(
          RpcUtils.getStatus(TSStatusCode.NO_PERMISSION_ERROR,
              "No permissions for this operation " + physicalPlan.getOperatorType()));
    }

    TSExecuteStatementResp resp = RpcUtils
        .getTSExecuteStatementResp(TSStatusCode.SUCCESS_STATUS);

    // align by device query
    QueryPlan plan = (QueryPlan) physicalPlan;
    if (plan instanceof AlignByDevicePlan) {
      getAlignByDeviceQueryHeaders((AlignByDevicePlan) plan, respColumns, columnsTypes);
    } else if (plan instanceof LastQueryPlan) {
      // Last Query should return different respond instead of the static one
      // because the query dataset and query id is different although the header of last query is same.
      return StaticResps.LAST_RESP.deepCopy();
    } else if (plan instanceof AggregationPlan && ((AggregationPlan) plan).getLevel() >= 0) {
      Map<String, Long> finalPaths = FilePathUtils
          .getPathByLevel(((AggregationPlan) plan).getDeduplicatedPaths(),
              ((AggregationPlan) plan).getLevel(), null);
      for (Map.Entry<String, Long> entry : finalPaths.entrySet()) {
        respColumns.add("count(" + entry.getKey() + ")");
        columnsTypes.add(TSDataType.INT64.toString());
      }
    } else {
      getWideQueryHeaders(plan, respColumns, columnsTypes);
      resp.setColumnNameIndexMap(plan.getPathToIndex());
    }
    resp.setColumns(respColumns);
    resp.setDataTypeList(columnsTypes);
    return resp;
  }

  // wide means not align by device
  @SuppressWarnings("squid:S3776") // Suppress high Cognitive Complexity warning
  private void getWideQueryHeaders(
      QueryPlan plan, List<String> respColumns, List<String> columnTypes)
      throws TException, MetadataException {
    // Restore column header of aggregate to func(column_name), only
    // support single aggregate function for now
    List<PartialPath> paths = plan.getPaths();
    List<TSDataType> seriesTypes = new ArrayList<>();
    switch (plan.getOperatorType()) {
      case QUERY:
      case FILL:
        for (PartialPath path : paths) {
          String column = path.getTsAlias();
          if (column == null) {
            column = path.getMeasurementAlias() != null ? path.getFullPathWithAlias()
                : path.getFullPath();
          }
          respColumns.add(column);
          seriesTypes.add(getSeriesTypeByPath(path));
        }
        break;
      case AGGREGATION:
      case GROUPBYTIME:
      case GROUP_BY_FILL:
        List<String> aggregations = plan.getAggregations();
        if (aggregations.size() != paths.size()) {
          for (int i = 1; i < paths.size(); i++) {
            aggregations.add(aggregations.get(0));
          }
        }
        for (int i = 0; i < paths.size(); i++) {
          PartialPath path = paths.get(i);
          String column = path.getTsAlias();
          if (column == null) {
            column = path.getMeasurementAlias() != null
                ? aggregations.get(i) + "(" + paths.get(i).getFullPathWithAlias() + ")"
                : aggregations.get(i) + "(" + paths.get(i).getFullPath() + ")";
          }
          respColumns.add(column);
        }
        seriesTypes = getSeriesTypesByPaths(paths, aggregations);
        break;
      default:
        throw new TException("unsupported query type: " + plan.getOperatorType());
    }

    for (TSDataType seriesType : seriesTypes) {
      columnTypes.add(seriesType.toString());
    }
  }

  private void getAlignByDeviceQueryHeaders(
      AlignByDevicePlan plan, List<String> respColumns, List<String> columnTypes) {
    // set columns in TSExecuteStatementResp.
    respColumns.add(SQLConstant.ALIGNBY_DEVICE_COLUMN_NAME);

    // get column types and do deduplication
    columnTypes.add(TSDataType.TEXT.toString()); // the DEVICE column of ALIGN_BY_DEVICE result
    List<TSDataType> deduplicatedColumnsType = new ArrayList<>();
    deduplicatedColumnsType.add(TSDataType.TEXT); // the DEVICE column of ALIGN_BY_DEVICE result

    Set<String> deduplicatedMeasurements = new LinkedHashSet<>();
    Map<String, TSDataType> measurementDataTypeMap = plan.getColumnDataTypeMap();

    // build column header with constant and non exist column and deduplication
    List<String> measurements = plan.getMeasurements();
    Map<String, String> measurementAliasMap = plan.getMeasurementAliasMap();
    Map<String, MeasurementType> measurementTypeMap = plan.getMeasurementTypeMap();
    for (String measurement : measurements) {
      TSDataType type = TSDataType.TEXT;
      switch (measurementTypeMap.get(measurement)) {
        case Exist:
          type = measurementDataTypeMap.get(measurement);
          break;
        case NonExist:
        case Constant:
          type = TSDataType.TEXT;
      }
      respColumns.add(measurementAliasMap.getOrDefault(measurement, measurement));
      columnTypes.add(type.toString());

      if (!deduplicatedMeasurements.contains(measurement)) {
        deduplicatedMeasurements.add(measurement);
        deduplicatedColumnsType.add(type);
      }
    }

    // save deduplicated measurementColumn names and types in QueryPlan for the next stage to use.
    // i.e., used by AlignByDeviceDataSet constructor in `fetchResults` stage.
    plan.setMeasurements(new ArrayList<>(deduplicatedMeasurements));
    plan.setDataTypes(deduplicatedColumnsType);

    // set these null since they are never used henceforth in ALIGN_BY_DEVICE query processing.
    plan.setPaths(null);
  }

  @SuppressWarnings("squid:S3776") // Suppress high Cognitive Complexity warning
  @Override
  public TSFetchResultsResp fetchResults(TSFetchResultsReq req) {
    try {
      if (!checkLogin(req.getSessionId())) {
        return RpcUtils.getTSFetchResultsResp(TSStatusCode.NOT_LOGIN_ERROR);
      }

      if (!queryId2DataSet.containsKey(req.queryId)) {
        return RpcUtils.getTSFetchResultsResp(
            RpcUtils.getStatus(TSStatusCode.EXECUTE_STATEMENT_ERROR, "Has not executed query"));
      }

      QueryDataSet queryDataSet = queryId2DataSet.get(req.queryId);
      if (req.isAlign) {
        TSQueryDataSet result =
            fillRpcReturnData(req.fetchSize, queryDataSet, sessionIdUsernameMap.get(req.sessionId));
        boolean hasResultSet = result.bufferForTime().limit() != 0;
        if (!hasResultSet) {
          releaseQueryResource(req.queryId);
        }
        TSFetchResultsResp resp = RpcUtils.getTSFetchResultsResp(TSStatusCode.SUCCESS_STATUS);
        resp.setHasResultSet(hasResultSet);
        resp.setQueryDataSet(result);
        resp.setIsAlign(true);
        return resp;
      } else {
        TSQueryNonAlignDataSet nonAlignResult =
            fillRpcNonAlignReturnData(
                req.fetchSize, queryDataSet, sessionIdUsernameMap.get(req.sessionId));
        boolean hasResultSet = false;
        for (ByteBuffer timeBuffer : nonAlignResult.getTimeList()) {
          if (timeBuffer.limit() != 0) {
            hasResultSet = true;
            break;
          }
        }
        if (!hasResultSet) {
          queryId2DataSet.remove(req.queryId);
        }
        TSFetchResultsResp resp = RpcUtils.getTSFetchResultsResp(TSStatusCode.SUCCESS_STATUS);
        resp.setHasResultSet(hasResultSet);
        resp.setNonAlignQueryDataSet(nonAlignResult);
        resp.setIsAlign(false);
        return resp;
      }
    } catch (Exception e) {
      logger.error("{}: Internal server error: ", IoTDBConstant.GLOBAL_DB_NAME, e);
      try {
        releaseQueryResource(req.queryId);
      } catch (StorageEngineException ex) {
        logger.error("Error happened while releasing query resource: ", ex);
      }
      return RpcUtils.getTSFetchResultsResp(TSStatusCode.INTERNAL_SERVER_ERROR, e.getMessage());
    }
  }

  private TSQueryDataSet fillRpcReturnData(
      int fetchSize, QueryDataSet queryDataSet, String userName)
      throws TException, AuthException, IOException, InterruptedException {
    IAuthorizer authorizer;
    try {
      authorizer = BasicAuthorizer.getInstance();
    } catch (AuthException e) {
      throw new TException(e);
    }
    TSQueryDataSet result;

    if (config.isEnableWatermark() && authorizer.isUserUseWaterMark(userName)) {
      WatermarkEncoder encoder;
      if (config.getWatermarkMethodName().equals(IoTDBConfig.WATERMARK_GROUPED_LSB)) {
        encoder = new GroupedLSBWatermarkEncoder(config);
      } else {
        throw new UnSupportedDataTypeException(
            String.format(
                "Watermark method is not supported yet: %s", config.getWatermarkMethodName()));
      }
      if (queryDataSet instanceof RawQueryDataSetWithoutValueFilter) {
        // optimize for query without value filter
        result = ((RawQueryDataSetWithoutValueFilter) queryDataSet).fillBuffer(fetchSize, encoder);
      } else {
        result = QueryDataSetUtils.convertQueryDataSetByFetchSize(queryDataSet, fetchSize, encoder);
      }
    } else {
      if (queryDataSet instanceof RawQueryDataSetWithoutValueFilter) {
        // optimize for query without value filter
        result = ((RawQueryDataSetWithoutValueFilter) queryDataSet).fillBuffer(fetchSize, null);
      } else {
        result = QueryDataSetUtils.convertQueryDataSetByFetchSize(queryDataSet, fetchSize);
      }
    }
    return result;
  }

  private TSQueryNonAlignDataSet fillRpcNonAlignReturnData(
      int fetchSize, QueryDataSet queryDataSet, String userName)
      throws TException, AuthException, InterruptedException {
    IAuthorizer authorizer;
    try {
      authorizer = BasicAuthorizer.getInstance();
    } catch (AuthException e) {
      throw new TException(e);
    }
    TSQueryNonAlignDataSet result;

    if (config.isEnableWatermark() && authorizer.isUserUseWaterMark(userName)) {
      WatermarkEncoder encoder;
      if (config.getWatermarkMethodName().equals(IoTDBConfig.WATERMARK_GROUPED_LSB)) {
        encoder = new GroupedLSBWatermarkEncoder(config);
      } else {
        throw new UnSupportedDataTypeException(
            String.format(
                "Watermark method is not supported yet: %s", config.getWatermarkMethodName()));
      }
      result = ((NonAlignEngineDataSet) queryDataSet).fillBuffer(fetchSize, encoder);
    } else {
      result = ((NonAlignEngineDataSet) queryDataSet).fillBuffer(fetchSize, null);
    }
    return result;
  }

  /**
   * create QueryDataSet and buffer it for fetchResults
   */
  private QueryDataSet createQueryDataSet(long queryId, PhysicalPlan physicalPlan)
      throws QueryProcessException, QueryFilterOptimizationException, StorageEngineException,
      IOException, MetadataException, SQLException, TException, InterruptedException {

    QueryContext context = genQueryContext(queryId);
    QueryDataSet queryDataSet = executor.processQuery(physicalPlan, context);
    queryId2DataSet.put(queryId, queryDataSet);
    return queryDataSet;
  }

  protected QueryContext genQueryContext(long queryId) {
    return new QueryContext(queryId);
  }

  @Override
  public TSExecuteStatementResp executeUpdateStatement(TSExecuteStatementReq req) {
    try {
      if (!checkLogin(req.getSessionId())) {
        logger.info(INFO_NOT_LOGIN, IoTDBConstant.GLOBAL_DB_NAME);
        return RpcUtils.getTSExecuteStatementResp(TSStatusCode.NOT_LOGIN_ERROR);
      }
      String statement = req.getStatement();
      return executeUpdateStatement(statement, req.getSessionId());
    } catch (Exception e) {
      logger.error(SERVER_INTERNAL_ERROR, IoTDBConstant.GLOBAL_DB_NAME, e);
      return RpcUtils.getTSExecuteStatementResp(
          RpcUtils.getStatus(TSStatusCode.INTERNAL_SERVER_ERROR, e.getMessage()));
    }
  }

  private TSExecuteStatementResp executeUpdateStatement(PhysicalPlan plan, long sessionId) {
    TSStatus status = checkAuthority(plan, sessionId);
    if (status != null) {
      return new TSExecuteStatementResp(status);
    }

    status = executeNonQueryPlan(plan);
    TSExecuteStatementResp resp = RpcUtils.getTSExecuteStatementResp(status);
    long queryId = generateQueryId(false, DEFAULT_FETCH_SIZE, -1);
    resp.setQueryId(queryId);
    return resp;
  }

  private boolean executeNonQuery(PhysicalPlan plan)
      throws QueryProcessException, StorageGroupNotSetException, StorageEngineException {
    if (IoTDBDescriptor.getInstance().getConfig().isReadOnly()) {
      throw new QueryProcessException(
          "Current system mode is read-only, does not support non-query operation");
    }
    return executor.processNonQuery(plan);
  }

  private TSExecuteStatementResp executeUpdateStatement(String statement, long sessionId) {

    PhysicalPlan physicalPlan;
    try {
      physicalPlan = processor
          .parseSQLToPhysicalPlan(statement, sessionIdZoneIdMap.get(sessionId), DEFAULT_FETCH_SIZE);
    } catch (QueryProcessException | SQLParserException e) {
      logger.warn(ERROR_PARSING_SQL, statement, e);
      return RpcUtils.getTSExecuteStatementResp(TSStatusCode.SQL_PARSE_ERROR, e.getMessage());
    }

    if (physicalPlan.isQuery()) {
      return RpcUtils.getTSExecuteStatementResp(
          TSStatusCode.EXECUTE_STATEMENT_ERROR, "Statement is a query statement.");
    }

    return executeUpdateStatement(physicalPlan, sessionId);
  }

  /**
   * Check whether current user has logged in.
   *
   * @return true: If logged in; false: If not logged in
   */
  private boolean checkLogin(long sessionId) {
    return sessionIdUsernameMap.get(sessionId) != null;
  }

  private boolean checkAuthorization(List<PartialPath> paths, PhysicalPlan plan, String username)
      throws AuthException {
    String targetUser = null;
    if (plan instanceof AuthorPlan) {
      targetUser = ((AuthorPlan) plan).getUserName();
    }
    return AuthorityChecker.check(username, paths, plan.getOperatorType(), targetUser);
  }

  protected void handleClientExit() {
    Long sessionId = currSessionId.get();
    if (sessionId != null) {
      TSCloseSessionReq req = new TSCloseSessionReq(sessionId);
      closeSession(req);
    }
  }

  @Override
  public TSGetTimeZoneResp getTimeZone(long sessionId) {
    TSStatus tsStatus;
    TSGetTimeZoneResp resp = null;
    try {
      tsStatus = RpcUtils.getStatus(TSStatusCode.SUCCESS_STATUS);
      ZoneId zoneId = sessionIdZoneIdMap.get(sessionId);
      if (zoneId != null) {
        resp = new TSGetTimeZoneResp(tsStatus, zoneId.toString());
      }
    } catch (Exception e) {
      logger.error("meet error while generating time zone.", e);
      tsStatus = RpcUtils.getStatus(TSStatusCode.GENERATE_TIME_ZONE_ERROR);
      resp = new TSGetTimeZoneResp(tsStatus, "Unknown time zone");
    }
    return resp;
  }

  @Override
  public TSStatus setTimeZone(TSSetTimeZoneReq req) {
    TSStatus tsStatus;
    try {
      String timeZoneID = req.getTimeZone();
      sessionIdZoneIdMap.put(req.getSessionId(), ZoneId.of(timeZoneID));
      tsStatus = RpcUtils.getStatus(TSStatusCode.SUCCESS_STATUS);
    } catch (Exception e) {
      logger.error("meet error while setting time zone.", e);
      tsStatus = RpcUtils.getStatus(TSStatusCode.SET_TIME_ZONE_ERROR);
    }
    return new TSStatus(tsStatus);
  }

  @Override
  public ServerProperties getProperties() {
    ServerProperties properties = new ServerProperties();
    properties.setVersion(IoTDBConstant.VERSION);
    logger.info("IoTDB server version: {}", IoTDBConstant.VERSION);
    properties.setSupportedTimeAggregationOperations(new ArrayList<>());
    properties.getSupportedTimeAggregationOperations().add(IoTDBConstant.MAX_TIME);
    properties.getSupportedTimeAggregationOperations().add(IoTDBConstant.MIN_TIME);
    properties.setTimestampPrecision(
        IoTDBDescriptor.getInstance().getConfig().getTimestampPrecision());
    return properties;
  }

  @Override
  public TSStatus insertRecords(TSInsertRecordsReq req) {
    if (auditLogger.isDebugEnabled()) {
      auditLogger
          .debug("Session {} insertRecords, first device {}, first time {}", currSessionId.get(),
              req.deviceIds.get(0), req.getTimestamps().get(0));
    }
    if (!checkLogin(req.getSessionId())) {
      logger.info(INFO_NOT_LOGIN, IoTDBConstant.GLOBAL_DB_NAME);
      return RpcUtils.getStatus(TSStatusCode.NOT_LOGIN_ERROR);
    }

    List<TSStatus> statusList = new ArrayList<>();
    InsertRowPlan plan = new InsertRowPlan();
    for (int i = 0; i < req.deviceIds.size(); i++) {
      try {
        plan.setDeviceId(new PartialPath(req.getDeviceIds().get(i)));
        plan.setTime(req.getTimestamps().get(i));
        plan.setMeasurements(req.getMeasurementsList().get(i).toArray(new String[0]));
        plan.setDataTypes(new TSDataType[plan.getMeasurements().length]);
        plan.setValues(new Object[plan.getMeasurements().length]);
        plan.fillValues(req.valuesList.get(i));
        plan.setNeedInferType(false);
        TSStatus status = checkAuthority(plan, req.getSessionId());
        if (status != null) {
          statusList.add(status);
        } else {
          statusList.add(executeNonQueryPlan(plan));
        }
      } catch (Exception e) {
        logger.error("meet error when insert in batch", e);
        statusList.add(RpcUtils.getStatus(TSStatusCode.INTERNAL_SERVER_ERROR));
      }
    }

    return RpcUtils.getStatus(statusList);
  }

  @Override
  public TSStatus insertStringRecords(TSInsertStringRecordsReq req) throws TException {
    if (auditLogger.isDebugEnabled()) {
      auditLogger
          .debug("Session {} insertRecords, first device {}, first time {}", currSessionId.get(),
              req.deviceIds.get(0), req.getTimestamps().get(0));
    }
    if (!checkLogin(req.getSessionId())) {
      logger.info(INFO_NOT_LOGIN, IoTDBConstant.GLOBAL_DB_NAME);
      return RpcUtils.getStatus(TSStatusCode.NOT_LOGIN_ERROR);
    }

    List<TSStatus> statusList = new ArrayList<>();
    InsertRowPlan plan = new InsertRowPlan();
    for (int i = 0; i < req.deviceIds.size(); i++) {
      try {
        plan.setDeviceId(new PartialPath(req.getDeviceIds().get(i)));
        plan.setTime(req.getTimestamps().get(i));
        plan.setMeasurements(req.getMeasurementsList().get(i).toArray(new String[0]));
        plan.setDataTypes(new TSDataType[plan.getMeasurements().length]);
        plan.setValues(
            req.getValuesList().get(i).toArray(new Object[req.getValuesList().get(i).size()]));
        plan.setNeedInferType(true);
        TSStatus status = checkAuthority(plan, req.getSessionId());
        if (status != null) {
          statusList.add(status);
        } else {
          statusList.add(executeNonQueryPlan(plan));
        }
      } catch (Exception e) {
        logger.error("meet error when insert in batch", e);
        statusList.add(RpcUtils.getStatus(TSStatusCode.INTERNAL_SERVER_ERROR));
      }
    }

    return RpcUtils.getStatus(statusList);
  }

  @Override
  public TSStatus testInsertTablet(TSInsertTabletReq req) {
    logger.debug("Test insert batch request receive.");
    return RpcUtils.getStatus(TSStatusCode.SUCCESS_STATUS);
  }

  @Override
  public TSStatus testInsertTablets(TSInsertTabletsReq req) {
    logger.debug("Test insert batch request receive.");
    return RpcUtils.getStatus(TSStatusCode.SUCCESS_STATUS);
  }

  @Override
  public TSStatus testInsertRecord(TSInsertRecordReq req) {
    logger.debug("Test insert row request receive.");
    return RpcUtils.getStatus(TSStatusCode.SUCCESS_STATUS);
  }

  @Override
  public TSStatus testInsertStringRecord(TSInsertStringRecordReq req) throws TException {
    logger.debug("Test insert string record request receive.");
    return RpcUtils.getStatus(TSStatusCode.SUCCESS_STATUS);
  }

  @Override
  public TSStatus testInsertRecords(TSInsertRecordsReq req) {
    logger.debug("Test insert row in batch request receive.");
    return RpcUtils.getStatus(TSStatusCode.SUCCESS_STATUS);
  }

  @Override
  public TSStatus testInsertStringRecords(TSInsertStringRecordsReq req) throws TException {
    logger.debug("Test insert string records request receive.");
    return RpcUtils.getStatus(TSStatusCode.SUCCESS_STATUS);
  }

  @Override
  public TSStatus insertRecord(TSInsertRecordReq req) {
    try {
      auditLogger
          .debug("Session {} insertRecord, device {}, time {}", currSessionId.get(),
              req.getDeviceId(), req.getTimestamp());
      if (!checkLogin(req.getSessionId())) {
        logger.info(INFO_NOT_LOGIN, IoTDBConstant.GLOBAL_DB_NAME);
        return RpcUtils.getStatus(TSStatusCode.NOT_LOGIN_ERROR);
      }

      InsertRowPlan plan = new InsertRowPlan();
      plan.setDeviceId(new PartialPath(req.getDeviceId()));
      plan.setTime(req.getTimestamp());
      plan.setMeasurements(req.getMeasurements().toArray(new String[0]));
      plan.setDataTypes(new TSDataType[plan.getMeasurements().length]);
      plan.setValues(new Object[plan.getMeasurements().length]);
      plan.fillValues(req.values);
      plan.setNeedInferType(false);

      TSStatus status = checkAuthority(plan, req.getSessionId());
      if (status != null) {
        return status;
      }
      return executeNonQueryPlan(plan);
    } catch (Exception e) {
      logger.error("meet error when insert", e);
    }
    return RpcUtils.getStatus(TSStatusCode.EXECUTE_STATEMENT_ERROR);
  }

  @Override
  public TSStatus insertStringRecord(TSInsertStringRecordReq req) throws TException {
    try {
      auditLogger
          .debug("Session {} insertRecord, device {}, time {}", currSessionId.get(),
              req.getDeviceId(), req.getTimestamp());
      if (!checkLogin(req.getSessionId())) {
        logger.info(INFO_NOT_LOGIN, IoTDBConstant.GLOBAL_DB_NAME);
        return RpcUtils.getStatus(TSStatusCode.NOT_LOGIN_ERROR);
      }

      InsertRowPlan plan = new InsertRowPlan();
      plan.setDeviceId(new PartialPath(req.getDeviceId()));
      plan.setTime(req.getTimestamp());
      plan.setMeasurements(req.getMeasurements().toArray(new String[0]));
      plan.setDataTypes(new TSDataType[plan.getMeasurements().length]);
      plan.setValues(req.getValues().toArray(new Object[req.getValues().size()]));
      plan.setNeedInferType(true);

      TSStatus status = checkAuthority(plan, req.getSessionId());
      if (status != null) {
        return status;
      }
      return executeNonQueryPlan(plan);
    } catch (Exception e) {
      logger.error("meet error when insert", e);
    }
    return RpcUtils.getStatus(TSStatusCode.EXECUTE_STATEMENT_ERROR);
  }

  @Override
  public TSStatus deleteData(TSDeleteDataReq req) throws TException {
    try {
      if (!checkLogin(req.getSessionId())) {
        logger.info(INFO_NOT_LOGIN, IoTDBConstant.GLOBAL_DB_NAME);
        return RpcUtils.getStatus(TSStatusCode.NOT_LOGIN_ERROR);
      }

      DeletePlan plan = new DeletePlan();
      plan.setDeleteStartTime(req.getStartTime());
      plan.setDeleteEndTime(req.getEndTime());
      List<PartialPath> paths = new ArrayList<>();
      for (String path : req.getPaths()) {
        paths.add(new PartialPath(path));
      }
      plan.addPaths(paths);

      TSStatus status = checkAuthority(plan, req.getSessionId());
      if (status != null) {
        return new TSStatus(status);
      }
      return new TSStatus(executeNonQueryPlan(plan));
    } catch (Exception e) {
      logger.error("meet error when delete data", e);
    }
    return RpcUtils.getStatus(TSStatusCode.EXECUTE_STATEMENT_ERROR);
  }

  @Override
  public TSStatus insertTablet(TSInsertTabletReq req) {
    long t1 = System.currentTimeMillis();
    try {
      if (!checkLogin(req.getSessionId())) {
        logger.info(INFO_NOT_LOGIN, IoTDBConstant.GLOBAL_DB_NAME);
        return RpcUtils.getStatus(TSStatusCode.NOT_LOGIN_ERROR);
      }

      InsertTabletPlan insertTabletPlan = new InsertTabletPlan(new PartialPath(req.deviceId),
          req.measurements);
      insertTabletPlan.setTimes(QueryDataSetUtils.readTimesFromBuffer(req.timestamps, req.size));
      insertTabletPlan.setColumns(
          QueryDataSetUtils.readValuesFromBuffer(
              req.values, req.types, req.measurements.size(), req.size));
      insertTabletPlan.setRowCount(req.size);
      insertTabletPlan.setDataTypes(req.types);

      TSStatus status = checkAuthority(insertTabletPlan, req.getSessionId());
      if (status != null) {
        return status;
      }

      return executeNonQueryPlan(insertTabletPlan);
    } catch (Exception e) {
      logger.error("{}: error occurs when executing statements", IoTDBConstant.GLOBAL_DB_NAME, e);
      return RpcUtils
          .getStatus(TSStatusCode.EXECUTE_STATEMENT_ERROR, e.getMessage());
    } finally {
      Measurement.INSTANCE.addOperationLatency(Operation.EXECUTE_RPC_BATCH_INSERT, t1);
    }
  }

  @Override
  public TSStatus insertTablets(TSInsertTabletsReq req) {
    long t1 = System.currentTimeMillis();
    try {
      if (!checkLogin(req.getSessionId())) {
        logger.info(INFO_NOT_LOGIN, IoTDBConstant.GLOBAL_DB_NAME);
        return RpcUtils.getStatus(TSStatusCode.NOT_LOGIN_ERROR);
      }

      List<TSStatus> statusList = new ArrayList<>();
      for (int i = 0; i < req.deviceIds.size(); i++) {
        InsertTabletPlan insertTabletPlan = new InsertTabletPlan(
            new PartialPath(req.deviceIds.get(i)),
            req.measurementsList.get(i));
        insertTabletPlan.setTimes(
            QueryDataSetUtils.readTimesFromBuffer(req.timestampsList.get(i), req.sizeList.get(i)));
        insertTabletPlan.setColumns(
            QueryDataSetUtils.readValuesFromBuffer(
                req.valuesList.get(i), req.typesList.get(i), req.measurementsList.get(i).size(),
                req.sizeList.get(i)));
        insertTabletPlan.setRowCount(req.sizeList.get(i));
        insertTabletPlan.setDataTypes(req.typesList.get(i));

        TSStatus status = checkAuthority(insertTabletPlan, req.getSessionId());
        if (status != null) {
          statusList.add(status);
          continue;
        }

        statusList.add(executeNonQueryPlan(insertTabletPlan));
      }
      return RpcUtils.getStatus(statusList);
    } catch (Exception e) {
      logger.error("{}: error occurs when insertTablets", IoTDBConstant.GLOBAL_DB_NAME, e);
      return RpcUtils
          .getStatus(TSStatusCode.EXECUTE_STATEMENT_ERROR, e.getMessage());
    } finally {
      Measurement.INSTANCE.addOperationLatency(Operation.EXECUTE_RPC_BATCH_INSERT, t1);
    }
  }

  @Override
  public TSStatus setStorageGroup(long sessionId, String storageGroup) {
    try {
      if (!checkLogin(sessionId)) {
        logger.info(INFO_NOT_LOGIN, IoTDBConstant.GLOBAL_DB_NAME);
        return RpcUtils.getStatus(TSStatusCode.NOT_LOGIN_ERROR);
      }

      TSStatus status = checkPathValidity(storageGroup);
      if (status != null) {
        return status;
      }

      SetStorageGroupPlan plan = new SetStorageGroupPlan(new PartialPath(storageGroup));
      status = checkAuthority(plan, sessionId);
      if (status != null) {
        return new TSStatus(status);
      }
      return new TSStatus(executeNonQueryPlan(plan));
    } catch (Exception e) {
      logger.error("meet error when set storage group", e);
    }
    return RpcUtils.getStatus(TSStatusCode.EXECUTE_STATEMENT_ERROR);
  }

  @Override
  public TSStatus deleteStorageGroups(long sessionId, List<String> storageGroups) {
    try {
      if (!checkLogin(sessionId)) {
        logger.info(INFO_NOT_LOGIN, IoTDBConstant.GLOBAL_DB_NAME);
        return RpcUtils.getStatus(TSStatusCode.NOT_LOGIN_ERROR);
      }
      List<PartialPath> storageGroupList = new ArrayList<>();
      for (String storageGroup : storageGroups) {
        storageGroupList.add(new PartialPath(storageGroup));
      }
      DeleteStorageGroupPlan plan = new DeleteStorageGroupPlan(storageGroupList);
      TSStatus status = checkAuthority(plan, sessionId);
      if (status != null) {
        return new TSStatus(status);
      }
      return new TSStatus(executeNonQueryPlan(plan));
    } catch (Exception e) {
      logger.error("meet error when delete storage groups", e);
    }
    return RpcUtils.getStatus(TSStatusCode.EXECUTE_STATEMENT_ERROR);
  }

  @Override
  public TSStatus createTimeseries(TSCreateTimeseriesReq req) {
    try {
      if (!checkLogin(req.getSessionId())) {
        logger.info(INFO_NOT_LOGIN, IoTDBConstant.GLOBAL_DB_NAME);
        return RpcUtils.getStatus(TSStatusCode.NOT_LOGIN_ERROR);
      }

      if (auditLogger.isDebugEnabled()) {
        auditLogger.debug("Session-{} create timeseries {}", currSessionId.get(), req.getPath());
      }
      TSStatus status = checkPathValidity(req.path);
      if (status != null) {
        return status;
      }

      CreateTimeSeriesPlan plan = new CreateTimeSeriesPlan(new PartialPath(req.path),
          TSDataType.values()[req.dataType], TSEncoding.values()[req.encoding],
          CompressionType.values()[req.compressor], req.props, req.tags, req.attributes,
          req.measurementAlias);
      status = checkAuthority(plan, req.getSessionId());
      if (status != null) {
        return status;
      }
      return executeNonQueryPlan(plan);
    } catch (Exception e) {
      logger.error("meet error when create timeseries", e);
    }
    return RpcUtils.getStatus(TSStatusCode.EXECUTE_STATEMENT_ERROR);
  }

  @SuppressWarnings("squid:S3776") // Suppress high Cognitive Complexity warning
  @Override
  public TSStatus createMultiTimeseries(TSCreateMultiTimeseriesReq req) {
    try {
      if (!checkLogin(req.getSessionId())) {
        logger.info(INFO_NOT_LOGIN, IoTDBConstant.GLOBAL_DB_NAME);
        return RpcUtils.getStatus(TSStatusCode.NOT_LOGIN_ERROR);
      }
      if (auditLogger.isDebugEnabled()) {
        auditLogger.debug("Session-{} create {} timeseries, the first is {}", currSessionId.get(),
            req.getPaths().size(), req.getPaths().get(0));
      }
      List<TSStatus> statusList = new ArrayList<>(req.paths.size());
      CreateTimeSeriesPlan plan = new CreateTimeSeriesPlan();
      CreateMultiTimeSeriesPlan createMultiTimeSeriesPlan = new CreateMultiTimeSeriesPlan();

      List<PartialPath> paths = new ArrayList<>(req.paths.size());
      List<TSDataType> dataTypes = new ArrayList<>(req.paths.size());
      List<TSEncoding> encodings = new ArrayList<>(req.paths.size());
      List<CompressionType> compressors = new ArrayList<>(req.paths.size());
      List<String> alias = null;
      if (req.measurementAliasList != null) {
        alias = new ArrayList<>(req.paths.size());
      }
      List<Map<String, String>> props = null;
      if (req.propsList != null) {
        props = new ArrayList<>(req.paths.size());
      }
      List<Map<String, String>> tags = null;
      if (req.tagsList != null) {
        tags = new ArrayList<>(req.paths.size());
      }
      List<Map<String, String>> attributes = null;
      if (req.attributesList != null) {
        attributes = new ArrayList<>(req.paths.size());
      }

      // record the result of creation of time series
      List<Integer> indexes = new ArrayList<>(req.paths.size());

      for (int i = 0; i < req.paths.size(); i++) {
        plan.setPath(new PartialPath(req.paths.get(i)));

        TSStatus status = checkPathValidity(req.paths.get(i));
        if (status != null) {
          // path naming is not valid
          statusList.add(status);
          continue;
        }

        status = checkAuthority(plan, req.getSessionId());
        if (status != null) {
          // not authorized
          statusList.add(status);
          continue;
        }

        paths.add(new PartialPath(req.paths.get(i)));
        dataTypes.add(TSDataType.values()[req.dataTypes.get(i)]);
        encodings.add(TSEncoding.values()[req.encodings.get(i)]);
        compressors.add(CompressionType.values()[req.compressors.get(i)]);
        if (alias != null) {
          alias.add(req.measurementAliasList.get(i));
        }
        if (props != null) {
          props.add(req.propsList.get(i));
        }
        if (tags != null) {
          tags.add(req.tagsList.get(i));
        }
        if (attributes != null) {
          attributes.add(req.attributesList.get(i));
        }

        indexes.add(i);
        statusList.add(RpcUtils.getStatus(TSStatusCode.SUCCESS_STATUS, ""));
      }

      createMultiTimeSeriesPlan.setPaths(paths);
      createMultiTimeSeriesPlan.setDataTypes(dataTypes);
      createMultiTimeSeriesPlan.setEncodings(encodings);
      createMultiTimeSeriesPlan.setCompressors(compressors);
      createMultiTimeSeriesPlan.setAlias(alias);
      createMultiTimeSeriesPlan.setProps(props);
      createMultiTimeSeriesPlan.setTags(tags);
      createMultiTimeSeriesPlan.setAttributes(attributes);
      createMultiTimeSeriesPlan.setIndexes(indexes);

      executeNonQuery(createMultiTimeSeriesPlan);

      boolean isAllSuccessful = true;

      if (createMultiTimeSeriesPlan.getResults().entrySet().size() > 0) {
        isAllSuccessful = false;
        for (Map.Entry<Integer, Exception> entry : createMultiTimeSeriesPlan.getResults().entrySet()) {
          statusList.set(entry.getKey(),
            RpcUtils.getStatus(TSStatusCode.EXECUTE_STATEMENT_ERROR, entry.getValue().getMessage()));
        }
      }

      if (isAllSuccessful) {
        if (logger.isDebugEnabled()) {
          logger.debug("Create multiple timeseries successfully");
        }
        return RpcUtils.getStatus(TSStatusCode.SUCCESS_STATUS);
      } else {
        logger.debug("Create multiple timeseries failed!");
        return RpcUtils.getStatus(statusList);
      }
    } catch (Exception e) {
      logger.error("meet error when create multi timeseries", e);
    }
    return RpcUtils.getStatus(TSStatusCode.EXECUTE_STATEMENT_ERROR);
  }

  @Override
  public TSStatus deleteTimeseries(long sessionId, List<String> paths) {
    try {
      if (!checkLogin(sessionId)) {
        logger.info(INFO_NOT_LOGIN, IoTDBConstant.GLOBAL_DB_NAME);
        return RpcUtils.getStatus(TSStatusCode.NOT_LOGIN_ERROR);
      }
      List<PartialPath> pathList = new ArrayList<>();
      for (String path : paths) {
        pathList.add(new PartialPath(path));
      }
      DeleteTimeSeriesPlan plan = new DeleteTimeSeriesPlan(pathList);
      TSStatus status = checkAuthority(plan, sessionId);
      if (status != null) {
        return status;
      }
      return executeNonQueryPlan(plan);
    } catch (Exception e) {
      logger.error("meet error when delete timeseries", e);
    }
    return RpcUtils.getStatus(TSStatusCode.EXECUTE_STATEMENT_ERROR);
  }

  @Override
  public long requestStatementId(long sessionId) {
    long statementId = statementIdGenerator.incrementAndGet();
    sessionId2StatementId.computeIfAbsent(sessionId, s -> new HashSet<>()).add(statementId);
    return statementId;
  }

  private TSStatus checkAuthority(PhysicalPlan plan, long sessionId) {
    List<PartialPath> paths = plan.getPaths();
    try {
      if (!checkAuthorization(paths, plan, sessionIdUsernameMap.get(sessionId))) {
        return RpcUtils.getStatus(
            TSStatusCode.NO_PERMISSION_ERROR,
            "No permissions for this operation " + plan.getOperatorType().toString());
      }
    } catch (AuthException e) {
      logger.error("meet error while checking authorization.", e);
      return RpcUtils.getStatus(TSStatusCode.UNINITIALIZED_AUTH_ERROR, e.getMessage());
    } catch (Exception e) {
      logger.error(SERVER_INTERNAL_ERROR, IoTDBConstant.GLOBAL_DB_NAME, e);
      return RpcUtils.getStatus(TSStatusCode.INTERNAL_SERVER_ERROR, e.getMessage());
    }
    return null;
  }

  protected TSStatus executeNonQueryPlan(PhysicalPlan plan) {
    boolean execRet;
    try {
      execRet = executeNonQuery(plan);
    } catch (BatchInsertionException e) {
      return RpcUtils.getStatus(Arrays.asList(e.getFailingStatus()));
    } catch (QueryProcessException e) {
      logger.error("meet error while processing non-query. ", e);
      return RpcUtils.getStatus(e.getErrorCode(), e.getMessage());
    } catch (Exception e) {
      logger.error(SERVER_INTERNAL_ERROR, IoTDBConstant.GLOBAL_DB_NAME, e);
      return RpcUtils.getStatus(TSStatusCode.INTERNAL_SERVER_ERROR, e.getMessage());
    }

    return execRet
        ? RpcUtils.getStatus(TSStatusCode.SUCCESS_STATUS, "Execute successfully")
        : RpcUtils.getStatus(TSStatusCode.EXECUTE_STATEMENT_ERROR);
  }

  private TSStatus checkPathValidity(String path) {
    if (!PATH_PATTERN.matcher(path).matches()) {
      logger.warn("Illegal path: {}", path);
      return RpcUtils.getStatus(TSStatusCode.PATH_ILLEGAL, path + " path is illegal");
    } else {
      return null;
    }
  }

  private long generateQueryId(boolean isDataQuery, int fetchSize, int deduplicatedPathNum) {
    return QueryResourceManager.getInstance()
        .assignQueryId(isDataQuery, fetchSize, deduplicatedPathNum);
  }

  protected List<TSDataType> getSeriesTypesByPaths(List<PartialPath> paths,
      List<String> aggregations)
      throws MetadataException {
    return SchemaUtils.getSeriesTypesByPaths(paths, aggregations);
  }


  protected TSDataType getSeriesTypeByPath(PartialPath path) throws MetadataException {
    return SchemaUtils.getSeriesTypeByPath(path);
  }
}<|MERGE_RESOLUTION|>--- conflicted
+++ resolved
@@ -146,17 +146,12 @@
   private static final int MAX_SIZE =
       IoTDBDescriptor.getInstance().getConfig().getQueryCacheSizeInMetric();
   private static final int DELETE_SIZE = 20;
-  private static final int FETCH_SIZE = 10000;
+  private static final int DEFAULT_FETCH_SIZE = 10000;
   private static final String ERROR_PARSING_SQL =
       "meet error while parsing SQL to physical plan: {}";
-<<<<<<< HEAD
-
-  private static final int DEFAULT_FETCH_SIZE = 1024;
-=======
   private static final String SERVER_INTERNAL_ERROR = "{}: server Internal Error: ";
   private static final String CHECK_METADATA_ERROR = "check metadata error: ";
 
->>>>>>> f72064d2
   private static final List<SqlArgument> sqlArgumentList = new ArrayList<>(MAX_SIZE);
   protected Planner processor;
   protected IPlanExecutor executor;
@@ -612,7 +607,7 @@
 
       // In case users forget to set this field in query, use the default value
       if (fetchSize == 0) {
-        fetchSize = FETCH_SIZE;
+        fetchSize = DEFAULT_FETCH_SIZE;
       }
 
       if (plan instanceof ShowTimeSeriesPlan) {
