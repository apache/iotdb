--- conflicted
+++ resolved
@@ -723,44 +723,25 @@
       }
 
       TSExecuteStatementResp resp = null;
-
       // execute it before createDataSet since it may change the content of query plan
       if (plan instanceof QueryPlan) {
         resp = getQueryColumnHeaders(plan, username);
       }
       // create and cache dataset
       QueryDataSet newDataSet = createQueryDataSet(queryId, plan);
-<<<<<<< HEAD
+      if (plan instanceof ShowPlan || plan instanceof AuthorPlan) {
+        resp = getListDataSetHeaders(newDataSet);
+      }
+
+      resp.setOperationType(plan.getOperatorType().toString());
+      if (plan.getOperatorType() == OperatorType.AGGREGATION) {
+        resp.setIgnoreTimeStamp(true);
+      } // else default ignoreTimeStamp is false
+
       if (newDataSet instanceof DirectNonAlignDataSet) {
         resp.setNonAlignQueryDataSet(fillRpcNonAlignReturnData(fetchSize, newDataSet, username));
       } else {
-        if (plan instanceof ShowPlan && ((ShowPlan) plan).getShowContentType() == TIMESERIES) {
-          resp.setColumns(
-              newDataSet.getPaths().stream().map(Path::getFullPath).collect(Collectors.toList()));
-          resp.setDataTypeList(
-              newDataSet.getDataTypes().stream().map(Enum::toString).collect(Collectors.toList()));
-        }
         resp.setQueryDataSet(fillRpcReturnData(fetchSize, newDataSet, username));
-=======
-
-      if (plan instanceof ShowPlan || plan instanceof AuthorPlan) {
-        resp = getListDataSetHeaders(newDataSet);
-      }
-
-      resp.setOperationType(plan.getOperatorType().toString());
-
-      if (plan.getOperatorType() == OperatorType.AGGREGATION) {
-        resp.setIgnoreTimeStamp(true);
-      } // else default ignoreTimeStamp is false
-
-      if (plan instanceof QueryPlan && !((QueryPlan) plan).isAlignByTime()
-          && newDataSet instanceof NonAlignEngineDataSet) {
-        TSQueryNonAlignDataSet result = fillRpcNonAlignReturnData(fetchSize, newDataSet, username);
-        resp.setNonAlignQueryDataSet(result);
-      } else {
-        TSQueryDataSet result = fillRpcReturnData(fetchSize, newDataSet, username);
-        resp.setQueryDataSet(result);
->>>>>>> 20fed99e
       }
       resp.setQueryId(queryId);
 
@@ -812,81 +793,11 @@
     }
   }
 
-<<<<<<< HEAD
-  private TSExecuteStatementResp getQueryResp(PhysicalPlan plan, String username)
-      throws QueryProcessException, AuthException, TException, MetadataException {
-    if (plan instanceof AuthorPlan) {
-      return getAuthQueryColumnHeaders(plan);
-    } else if (plan instanceof ShowPlan) {
-      return getShowQueryColumnHeaders((ShowPlan) plan);
-    } else {
-      return getQueryColumnHeaders(plan, username);
-    }
-  }
-
-  private TSExecuteStatementResp getShowQueryColumnHeaders(ShowPlan showPlan)
-      throws QueryProcessException {
-    switch (showPlan.getShowContentType()) {
-      case TTL:
-        return StaticResps.TTL_RESP;
-      case FLUSH_TASK_INFO:
-        return StaticResps.FLUSH_INFO_RESP;
-      case VERSION:
-        return StaticResps.SHOW_VERSION_RESP;
-      case TIMESERIES:
-        return StaticResps.SHOW_TIMESERIES_RESP;
-      case STORAGE_GROUP:
-        return StaticResps.SHOW_STORAGE_GROUP;
-      case CHILD_PATH:
-        return StaticResps.SHOW_CHILD_PATHS;
-      case DEVICES:
-        return StaticResps.SHOW_DEVICES;
-      case COUNT_NODE_TIMESERIES:
-        return StaticResps.COUNT_NODE_TIMESERIES;
-      case COUNT_NODES:
-        return StaticResps.COUNT_NODES;
-      case COUNT_TIMESERIES:
-        return StaticResps.COUNT_TIMESERIES;
-      case COUNT_DEVICES:
-        return StaticResps.COUNT_DEVICES;
-      case COUNT_STORAGE_GROUP:
-        return StaticResps.COUNT_STORAGE_GROUP;
-      case MERGE_STATUS:
-        return StaticResps.MERGE_STATUS_RESP;
-      case FUNCTIONS:
-        return StaticResps.SHOW_FUNCTIONS_RESP;
-      default:
-        logger.warn("Unsupported show content type: {}", showPlan.getShowContentType());
-        throw new QueryProcessException(
-            "Unsupported show content type:" + showPlan.getShowContentType());
-    }
-  }
-
-  private TSExecuteStatementResp getAuthQueryColumnHeaders(PhysicalPlan plan) {
-    AuthorPlan authorPlan = (AuthorPlan) plan;
-    switch (authorPlan.getAuthorType()) {
-      case LIST_ROLE:
-      case LIST_USER_ROLES:
-        return StaticResps.LIST_ROLE_RESP;
-      case LIST_USER:
-      case LIST_ROLE_USERS:
-        return StaticResps.LIST_USER_RESP;
-      case LIST_ROLE_PRIVILEGE:
-        return StaticResps.LIST_ROLE_PRIVILEGE_RESP;
-      case LIST_USER_PRIVILEGE:
-        return StaticResps.LIST_USER_PRIVILEGE_RESP;
-      default:
-        return RpcUtils.getTSExecuteStatementResp(
-            RpcUtils.getStatus(TSStatusCode.SQL_PARSE_ERROR,
-                String.format("%s is not an auth query", authorPlan.getAuthorType())));
-    }
-=======
   private TSExecuteStatementResp getListDataSetHeaders(QueryDataSet dataSet) {
     return StaticResps
         .getNoTimeExecuteResp(dataSet.getPaths().stream().map(Path::getFullPath).collect(
             Collectors.toList()), dataSet.getDataTypes().stream().map(Enum::toString).collect(
             Collectors.toList()));
->>>>>>> 20fed99e
   }
 
   /**
