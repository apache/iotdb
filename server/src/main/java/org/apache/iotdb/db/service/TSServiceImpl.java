/*
 * Licensed to the Apache Software Foundation (ASF) under one
 * or more contributor license agreements.  See the NOTICE file
 * distributed with this work for additional information
 * regarding copyright ownership.  The ASF licenses this file
 * to you under the Apache License, Version 2.0 (the
 * "License"); you may not use this file except in compliance
 * with the License.  You may obtain a copy of the License at
 *
 *     http://www.apache.org/licenses/LICENSE-2.0
 *
 * Unless required by applicable law or agreed to in writing,
 * software distributed under the License is distributed on an
 * "AS IS" BASIS, WITHOUT WARRANTIES OR CONDITIONS OF ANY
 * KIND, either express or implied.  See the License for the
 * specific language governing permissions and limitations
 * under the License.
 */
package org.apache.iotdb.db.service;

import static org.apache.iotdb.db.conf.IoTDBConstant.COLUMN_PRIVILEGE;
import static org.apache.iotdb.db.conf.IoTDBConstant.COLUMN_ROLE;
import static org.apache.iotdb.db.conf.IoTDBConstant.COLUMN_STORAGE_GROUP;
import static org.apache.iotdb.db.conf.IoTDBConstant.COLUMN_TTL;
import static org.apache.iotdb.db.conf.IoTDBConstant.COLUMN_USER;

import java.io.IOException;
import java.sql.SQLException;
import java.sql.Statement;
import java.time.ZoneId;
import java.util.ArrayList;
import java.util.Arrays;
import java.util.Collections;
import java.util.HashMap;
import java.util.HashSet;
import java.util.List;
import java.util.Map;
import java.util.Set;
import java.util.Vector;
import java.util.concurrent.ConcurrentHashMap;
import java.util.concurrent.atomic.AtomicLong;
import org.antlr.v4.runtime.misc.ParseCancellationException;
import org.apache.iotdb.db.auth.AuthException;
import org.apache.iotdb.db.auth.AuthorityChecker;
import org.apache.iotdb.db.auth.authorizer.IAuthorizer;
import org.apache.iotdb.db.auth.authorizer.LocalFileAuthorizer;
import org.apache.iotdb.db.conf.IoTDBConfig;
import org.apache.iotdb.db.conf.IoTDBConstant;
import org.apache.iotdb.db.conf.IoTDBDescriptor;
import org.apache.iotdb.db.cost.statistic.Measurement;
import org.apache.iotdb.db.cost.statistic.Operation;
import org.apache.iotdb.db.engine.StorageEngine;
import org.apache.iotdb.db.exception.QueryInBatchStatementException;
import org.apache.iotdb.db.exception.StorageEngineException;
import org.apache.iotdb.db.exception.metadata.MetadataException;
import org.apache.iotdb.db.exception.path.PathException;
import org.apache.iotdb.db.exception.query.QueryProcessException;
import org.apache.iotdb.db.exception.runtime.SQLParserException;
import org.apache.iotdb.db.metadata.MManager;
import org.apache.iotdb.db.metrics.server.SqlArgument;
import org.apache.iotdb.db.qp.QueryProcessor;
import org.apache.iotdb.db.qp.constant.SQLConstant;
import org.apache.iotdb.db.qp.executor.QueryProcessExecutor;
import org.apache.iotdb.db.qp.logical.Operator.OperatorType;
import org.apache.iotdb.db.qp.physical.PhysicalPlan;
import org.apache.iotdb.db.qp.physical.crud.BatchInsertPlan;
import org.apache.iotdb.db.qp.physical.crud.DeletePlan;
import org.apache.iotdb.db.qp.physical.crud.InsertPlan;
import org.apache.iotdb.db.qp.physical.crud.QueryPlan;
import org.apache.iotdb.db.qp.physical.sys.AuthorPlan;
import org.apache.iotdb.db.qp.physical.sys.CreateTimeSeriesPlan;
import org.apache.iotdb.db.qp.physical.sys.DeleteStorageGroupPlan;
import org.apache.iotdb.db.qp.physical.sys.DeleteTimeSeriesPlan;
import org.apache.iotdb.db.qp.physical.sys.SetStorageGroupPlan;
import org.apache.iotdb.db.qp.physical.sys.ShowPlan;
import org.apache.iotdb.db.query.context.QueryContext;
import org.apache.iotdb.db.query.control.QueryResourceManager;
import org.apache.iotdb.db.query.dataset.EngineDataSetWithoutValueFilter;
import org.apache.iotdb.db.tools.watermark.GroupedLSBWatermarkEncoder;
import org.apache.iotdb.db.tools.watermark.WatermarkEncoder;
import org.apache.iotdb.db.utils.QueryDataSetUtils;
import org.apache.iotdb.rpc.TSStatusCode;
import org.apache.iotdb.service.rpc.thrift.ServerProperties;
import org.apache.iotdb.service.rpc.thrift.TSBatchInsertionReq;
import org.apache.iotdb.service.rpc.thrift.TSCancelOperationReq;
import org.apache.iotdb.service.rpc.thrift.TSCloseOperationReq;
import org.apache.iotdb.service.rpc.thrift.TSCloseSessionReq;
import org.apache.iotdb.service.rpc.thrift.TSCreateTimeseriesReq;
import org.apache.iotdb.service.rpc.thrift.TSDeleteDataReq;
import org.apache.iotdb.service.rpc.thrift.TSExecuteBatchStatementReq;
import org.apache.iotdb.service.rpc.thrift.TSExecuteBatchStatementResp;
import org.apache.iotdb.service.rpc.thrift.TSExecuteInsertRowInBatchResp;
import org.apache.iotdb.service.rpc.thrift.TSExecuteStatementReq;
import org.apache.iotdb.service.rpc.thrift.TSExecuteStatementResp;
import org.apache.iotdb.service.rpc.thrift.TSFetchMetadataReq;
import org.apache.iotdb.service.rpc.thrift.TSFetchMetadataResp;
import org.apache.iotdb.service.rpc.thrift.TSFetchResultsReq;
import org.apache.iotdb.service.rpc.thrift.TSFetchResultsResp;
import org.apache.iotdb.service.rpc.thrift.TSGetTimeZoneResp;
import org.apache.iotdb.service.rpc.thrift.TSIService;
import org.apache.iotdb.service.rpc.thrift.TSInsertInBatchReq;
import org.apache.iotdb.service.rpc.thrift.TSInsertReq;
import org.apache.iotdb.service.rpc.thrift.TSInsertionReq;
import org.apache.iotdb.service.rpc.thrift.TSOpenSessionReq;
import org.apache.iotdb.service.rpc.thrift.TSOpenSessionResp;
import org.apache.iotdb.service.rpc.thrift.TSProtocolVersion;
import org.apache.iotdb.service.rpc.thrift.TSQueryDataSet;
import org.apache.iotdb.service.rpc.thrift.TSSetTimeZoneReq;
import org.apache.iotdb.service.rpc.thrift.TSStatus;
import org.apache.iotdb.service.rpc.thrift.TSStatusType;
import org.apache.iotdb.tsfile.exception.filter.QueryFilterOptimizationException;
import org.apache.iotdb.tsfile.exception.write.UnSupportedDataTypeException;
import org.apache.iotdb.tsfile.file.metadata.enums.CompressionType;
import org.apache.iotdb.tsfile.file.metadata.enums.TSDataType;
import org.apache.iotdb.tsfile.file.metadata.enums.TSEncoding;
import org.apache.iotdb.tsfile.read.common.Path;
import org.apache.iotdb.tsfile.read.query.dataset.QueryDataSet;
import org.apache.thrift.TException;
import org.apache.thrift.server.ServerContext;
import org.slf4j.Logger;
import org.slf4j.LoggerFactory;

/**
 * Thrift RPC implementation at server side.
 */

public class TSServiceImpl implements TSIService.Iface, ServerContext {

  private static final Logger logger = LoggerFactory.getLogger(TSServiceImpl.class);
  private static final String INFO_NOT_LOGIN = "{}: Not login.";
  private static final int MAX_SIZE = 200;
  private static final int DELETE_SIZE = 50;
  private static final String ERROR_PARSING_SQL = "meet error while parsing SQL to physical plan: {}";
  public static Vector<SqlArgument> sqlArgumentsList = new Vector<>();

  protected QueryProcessor processor;
<<<<<<< HEAD
  // Record the username for every rpc connection. Username.get() is null if
  // login is failed.
  protected ThreadLocal<String> username = new ThreadLocal<>();

  // The statementId is unique in one session for each statement.
  private ThreadLocal<Long> statementIdGenerator = new ThreadLocal<>();

  // The operationIdGenerator is unique in one session for each operation.
  private ThreadLocal<Long> operationIdGenerator = new ThreadLocal<>();

  // (statement -> Set(queryId))
  private ThreadLocal<Map<Long, Set<Long>>> statementId2QueryId = new ThreadLocal<>();

  // (queryId -> QueryDataSet)
  private ThreadLocal<Map<Long, QueryDataSet>> queryId2DataSet = new ThreadLocal<>();
  private ThreadLocal<Map<Long, QueryContext>> queryId2Context = new ThreadLocal<>();

  private ThreadLocal<ZoneId> zoneIds = new ThreadLocal<>();
  private IoTDBConfig config = IoTDBDescriptor.getInstance().getConfig();
=======
  // Record the username for every rpc connection (session).
  private Map<Long, String> sessionIdUsernameMap = new ConcurrentHashMap<>();
  private Map<Long, ZoneId> sessionIdZoneIdMap = new ConcurrentHashMap<>();
  
  // The sessionId is unique in one IoTDB instance.
  private AtomicLong sessionIdGenerator = new AtomicLong();
  // The statementId is unique in one IoTDB instance.
  private AtomicLong statementIdGenerator = new AtomicLong();

  // (sessionId -> Set(statementId))
  private Map<Long, Set<Long>> sessionId2StatementId = new ConcurrentHashMap<>();
  // (statementId -> Set(queryId))
  private Map<Long, Set<Long>> statementId2QueryId = new ConcurrentHashMap<>();

  // (queryId -> PhysicalPlan)
  private Map<Long, PhysicalPlan> queryId2Plan = new ConcurrentHashMap<>();
  // (queryId -> QueryDataSet)
  private Map<Long, QueryDataSet> queryId2DataSet = new ConcurrentHashMap<>();

  private IoTDBConfig config = IoTDBDescriptor.getInstance().getConfig();

  // When the client abnormally exits, we can still know who to disconnect
  private ThreadLocal<Long> currSessionId = new ThreadLocal<>();
>>>>>>> 5043dce2

  public TSServiceImpl() {
    processor = new QueryProcessor(new QueryProcessExecutor());
  }

  public static TSDataType getSeriesType(String path) throws QueryProcessException {
    switch (path.toLowerCase()) {
      // authorization queries
      case COLUMN_ROLE:
      case COLUMN_USER:
      case COLUMN_PRIVILEGE:
      case COLUMN_STORAGE_GROUP:
        return TSDataType.TEXT;
      case COLUMN_TTL:
        return TSDataType.INT64;
      default:
        // do nothing
    }

    if (path.contains("(") && !path.startsWith("(") && path.endsWith(")")) {
      // aggregation
      int leftBracketIndex = path.indexOf('(');
      String aggrType = path.substring(0, leftBracketIndex);
      String innerPath = path.substring(leftBracketIndex + 1, path.length() - 1);
      switch (aggrType.toLowerCase()) {
        case SQLConstant.MIN_TIME:
        case SQLConstant.MAX_TIME:
        case SQLConstant.COUNT:
          return TSDataType.INT64;
        case SQLConstant.LAST_VALUE:
        case SQLConstant.FIRST_VALUE:
        case SQLConstant.MIN_VALUE:
        case SQLConstant.MAX_VALUE:
          return getSeriesType(innerPath);
        case SQLConstant.AVG:
        case SQLConstant.SUM:
          return TSDataType.DOUBLE;
        default:
          throw new QueryProcessException(
              "aggregate does not support " + aggrType + " function.");
      }
    }
    return MManager.getInstance().getSeriesType(path);
  }

  @Override
  public TSOpenSessionResp openSession(TSOpenSessionReq req) throws TException {
    logger.info("{}: receive open session request from username {}", IoTDBConstant.GLOBAL_DB_NAME,
        req.getUsername());

    boolean status;
    IAuthorizer authorizer;
    try {
      authorizer = LocalFileAuthorizer.getInstance();
    } catch (AuthException e) {
      throw new TException(e);
    }
    try {
      status = authorizer.login(req.getUsername(), req.getPassword());
    } catch (AuthException e) {
      logger.info("meet error while logging in.", e);
      status = false;
    }
    TSStatus tsStatus;
    long sessionId = -1;
    if (status) {
      tsStatus = getStatus(TSStatusCode.SUCCESS_STATUS, "Login successfully");
      sessionId = sessionIdGenerator.incrementAndGet();
      sessionIdUsernameMap.put(sessionId, req.getUsername());
      sessionIdZoneIdMap.put(sessionId, config.getZoneID());
      currSessionId.set(sessionId);
    } else {
      tsStatus = getStatus(TSStatusCode.WRONG_LOGIN_PASSWORD_ERROR);
    }
    TSOpenSessionResp resp = new TSOpenSessionResp(tsStatus,
        TSProtocolVersion.IOTDB_SERVICE_PROTOCOL_V1);
    resp.setSessionId(sessionId);
    logger.info("{}: Login status: {}. User : {}", IoTDBConstant.GLOBAL_DB_NAME,
        tsStatus.getStatusType().getMessage(), req.getUsername());

    return resp;
  }

<<<<<<< HEAD
  private void initForOneSession() {
    queryId2DataSet.set(new HashMap<>());
    operationIdGenerator.set(0L);
    statementIdGenerator.set(0L);
    queryId2Context.set(new HashMap<>());
    statementId2QueryId.set(new HashMap<>());
  }

=======
>>>>>>> 5043dce2
  @Override
  public TSStatus closeSession(TSCloseSessionReq req) {
    logger.info("{}: receive close session", IoTDBConstant.GLOBAL_DB_NAME);
    long sessionId = req.getSessionId();
    TSStatus tsStatus;
    if (sessionIdUsernameMap.remove(sessionId) == null) {
      tsStatus = getStatus(TSStatusCode.NOT_LOGIN_ERROR);
    } else {
      tsStatus = getStatus(TSStatusCode.SUCCESS_STATUS);
<<<<<<< HEAD
      username.remove();
    }
    if (zoneIds.get() != null) {
      zoneIds.remove();
    }
    // clear the statementId counter
    if (statementIdGenerator.get() != null) {
      statementIdGenerator.remove();
    }
    // clear the queryId counter
    if (operationIdGenerator.get() != null) {
      operationIdGenerator.remove();
    }
    // clear all cached ResultSets of the connection
    if (queryId2DataSet.get() != null) {
      queryId2DataSet.remove();
    }
    // clear all cached query context of the connection
    if (queryId2Context.get() != null) {
      try {
        for (QueryContext context : queryId2Context.get().values()) {
          QueryResourceManager.getInstance().endQueryForGivenJob(context.getJobId());
        }
        queryId2Context.remove();
      } catch (StorageEngineException e) {
        logger.error("Error in closeSession : ", e);
        return new TSStatus(
            getStatus(TSStatusCode.CLOSE_OPERATION_ERROR, "Error in closeOperation"));
=======
    }

    sessionIdZoneIdMap.remove(sessionId);
    List<Exception> exceptions = new ArrayList<>();
    Set<Long> statementIds = sessionId2StatementId.getOrDefault(sessionId, Collections.emptySet());
    for (long statementId : statementIds) {
      Set<Long> queryIds = statementId2QueryId.getOrDefault(statementId, Collections.emptySet());
      for (long queryId : queryIds) {
        queryId2Plan.remove(queryId);
        queryId2DataSet.remove(queryId);

        try {
          QueryResourceManager.getInstance().endQuery(queryId);
        } catch (StorageEngineException e) {
          // release as many as resources as possible, so do not break as soon as one exception is
          // raised
          exceptions.add(e);
          logger.error("Error in closeSession : ", e);
        }
>>>>>>> 5043dce2
      }
    }
    if (!exceptions.isEmpty()) {
      return new TSStatus(
          getStatus(TSStatusCode.CLOSE_OPERATION_ERROR,
              String.format("%d errors in closeOperation, see server logs for detail",
                  exceptions.size())));
    }

    return new TSStatus(tsStatus);
  }

  @Override
  public TSStatus cancelOperation(TSCancelOperationReq req) {
    //TODO implement
    return getStatus(TSStatusCode.QUERY_NOT_ALLOWED, "Cancellation is not implemented");
  }

  @Override
  public TSStatus closeOperation(TSCloseOperationReq req) {
    logger.info("{}: receive close operation", IoTDBConstant.GLOBAL_DB_NAME);
    TSStatus status;
    if (!checkLogin(req.getSessionId())) {
      logger.info(INFO_NOT_LOGIN, IoTDBConstant.GLOBAL_DB_NAME);
      return getStatus(TSStatusCode.NOT_LOGIN_ERROR);
    }
    try {
      // statement close
      if (req.isSetStatementId()) {
        long stmtId = req.getStatementId();
        Set<Long> queryIdSet = statementId2QueryId.remove(stmtId);
        if (queryIdSet != null) {
          for (long queryId : queryIdSet) {
            releaseQueryResource(queryId);
          }
        }
      } else {
        // ResultSet close
        releaseQueryResource(req.queryId);
      }

    } catch (Exception e) {
      logger.error("Error in closeOperation : ", e);
      return getStatus(TSStatusCode.CLOSE_OPERATION_ERROR, "Error in closeOperation");
    }
    return getStatus(TSStatusCode.SUCCESS_STATUS);
  }

  /**
   * release single operation resource
   */
  private void releaseQueryResource(long queryId) throws StorageEngineException {
<<<<<<< HEAD
    // remove the corresponding Dataset
    if (queryId2DataSet.get() != null) {
      queryId2DataSet.get().remove(queryId);
    }
    // remove the corresponding query context and query resource
    if (queryId2Context.get() != null && queryId2Context.get().containsKey(queryId)) {
      QueryResourceManager.getInstance()
          .endQueryForGivenJob(queryId2Context.get().remove(queryId).getJobId());
    }
=======

    // remove the corresponding Physical Plan
    queryId2DataSet.remove(queryId);
    queryId2Plan.remove(queryId);

    QueryResourceManager.getInstance().endQuery(queryId);
>>>>>>> 5043dce2
  }

  /**
   * convert from TSStatusCode to TSStatus according to status code and status message
   *
   * @param statusType status type
   */
  static TSStatus getStatus(TSStatusCode statusType) {
    TSStatusType statusCodeAndMessage = new TSStatusType(statusType.getStatusCode(), "");
    return new TSStatus(statusCodeAndMessage);
  }

  /**
   * convert from TSStatusCode to TSStatus, which has message appending with existed status message
   *
   * @param statusType    status type
   * @param appendMessage appending message
   */
  private TSStatus getStatus(TSStatusCode statusType, String appendMessage) {
    TSStatusType statusCodeAndMessage = new TSStatusType(statusType.getStatusCode(), appendMessage);
    return new TSStatus(statusCodeAndMessage);
  }

  @Override
  public TSFetchMetadataResp fetchMetadata(TSFetchMetadataReq req) {
    TSStatus status;
    if (!checkLogin(req.getSessionId())) {
      logger.info(INFO_NOT_LOGIN, IoTDBConstant.GLOBAL_DB_NAME);
      status = getStatus(TSStatusCode.NOT_LOGIN_ERROR);
      return new TSFetchMetadataResp(status);
    }

    TSFetchMetadataResp resp = new TSFetchMetadataResp();
    try {
      switch (req.getType()) {
        case "SHOW_TIMESERIES":
          String path = req.getColumnPath();
          List<List<String>> timeseriesList = getTimeSeriesForPath(path);
          resp.setTimeseriesList(timeseriesList);
          status = getStatus(TSStatusCode.SUCCESS_STATUS);
          break;
        case "SHOW_STORAGE_GROUP":
          Set<String> storageGroups = new HashSet<>(getAllStorageGroups());
          resp.setStorageGroups(storageGroups);
          status = getStatus(TSStatusCode.SUCCESS_STATUS);
          break;
        case "METADATA_IN_JSON":
          String metadataInJson = getMetadataInString();
          resp.setMetadataInJson(metadataInJson);
          status = getStatus(TSStatusCode.SUCCESS_STATUS);
          break;
        case "SHOW_DEVICES":
          Set<String> devices = getAllDevices();
          resp.setDevices(devices);
          status = getStatus(TSStatusCode.SUCCESS_STATUS);
          break;
        case "SHOW_CHILD_PATHS":
          path = req.getColumnPath();
          Set<String> childPaths = getChildPaths(path);
          resp.setChildPaths(childPaths);
          status = getStatus(TSStatusCode.SUCCESS_STATUS);
          break;
        case "COLUMN":
          resp.setDataType(getSeriesType(req.getColumnPath()).toString());
          status = getStatus(TSStatusCode.SUCCESS_STATUS);
          break;
        case "ALL_COLUMNS":
          resp.setColumnsList(getPaths(req.getColumnPath()));
          status = getStatus(TSStatusCode.SUCCESS_STATUS);
          break;
        case "COUNT_TIMESERIES":
          resp.setTimeseriesNum(getPaths(req.getColumnPath()).size());
          status = getStatus(TSStatusCode.SUCCESS_STATUS);
          break;
        case "COUNT_NODES":
          resp.setNodesList(getNodesList(req.getColumnPath(), req.getNodeLevel()));
          status = getStatus(TSStatusCode.SUCCESS_STATUS);
          break;
        case "COUNT_NODE_TIMESERIES":
          resp.setNodeTimeseriesNum(
              getNodeTimeseriesNum(getNodesList(req.getColumnPath(), req.getNodeLevel())));
          status = getStatus(TSStatusCode.SUCCESS_STATUS);
          break;
        default:
          status = getStatus(TSStatusCode.METADATA_ERROR, req.getType());
          break;
      }
    } catch (QueryProcessException | MetadataException | OutOfMemoryError | SQLException e) {
      logger
          .error(String.format("Failed to fetch timeseries %s's metadata", req.getColumnPath()), e);
      status = getStatus(TSStatusCode.METADATA_ERROR, e.getMessage());
      resp.setStatus(status);
      return resp;
    }
    resp.setStatus(status);
    return resp;
  }

  private Map<String, String> getNodeTimeseriesNum(List<String> nodes)
      throws MetadataException {
    Map<String, String> nodeColumnsNum = new HashMap<>();
    for (String columnPath : nodes) {
      nodeColumnsNum.put(columnPath, Integer.toString(getPaths(columnPath).size()));
    }
    return nodeColumnsNum;
  }

  private List<String> getNodesList(String schemaPattern, int level) throws SQLException {
    return MManager.getInstance().getNodesList(schemaPattern, level);
  }

  private List<String> getAllStorageGroups() {
    return MManager.getInstance().getAllStorageGroupNames();
  }

  private Set<String> getAllDevices() throws SQLException {
    return MManager.getInstance().getAllDevices();
  }

  private Set<String> getChildPaths(String path) throws PathException {
    return MManager.getInstance().getChildNodePathInNextLevel(path);
  }

  private List<List<String>> getTimeSeriesForPath(String path)
      throws PathException {
    return MManager.getInstance().getShowTimeseriesPath(path);
  }

  private String getMetadataInString() {
    return MManager.getInstance().getMetadataInString();
  }

  protected List<String> getPaths(String path) throws MetadataException {
    return MManager.getInstance().getPaths(path);
  }

  /**
   * Judge whether the statement is ADMIN COMMAND and if true, execute it.
   *
   * @param statement command
   * @return true if the statement is ADMIN COMMAND
   */
  private boolean execAdminCommand(String statement, long sessionId) throws StorageEngineException {
    if (!"root".equals(sessionIdUsernameMap.get(sessionId))) {
      return false;
    }
    if (statement == null) {
      return false;
    }
    statement = statement.toLowerCase();
    switch (statement) {
      case "flush":
        StorageEngine.getInstance().syncCloseAllProcessor();
        return true;
      case "merge":
        StorageEngine.getInstance()
            .mergeAll(IoTDBDescriptor.getInstance().getConfig().isForceFullMerge());
        return true;
      case "full merge":
        StorageEngine.getInstance().mergeAll(true);
        return true;
      default:
        return false;
    }
  }

  @Override
  public TSExecuteBatchStatementResp executeBatchStatement(TSExecuteBatchStatementReq req) {
    long t1 = System.currentTimeMillis();
    List<Integer> result = new ArrayList<>();
    try {
      if (!checkLogin(req.getSessionId())) {
        logger.info(INFO_NOT_LOGIN, IoTDBConstant.GLOBAL_DB_NAME);
        return getTSBatchExecuteStatementResp(getStatus(TSStatusCode.NOT_LOGIN_ERROR), null);
      }
      List<String> statements = req.getStatements();

      boolean isAllSuccessful = true;
      StringBuilder batchErrorMessage = new StringBuilder();

      for (String statement : statements) {
        long t2 = System.currentTimeMillis();
        isAllSuccessful =
            isAllSuccessful && executeStatementInBatch(statement, batchErrorMessage, result,
                req.getSessionId());
        Measurement.INSTANCE.addOperationLatency(Operation.EXECUTE_ONE_SQL_IN_BATCH, t2);
      }
      if (isAllSuccessful) {
        return getTSBatchExecuteStatementResp(getStatus(TSStatusCode.SUCCESS_STATUS,
            "Execute batch statements successfully"), result);
      } else {
        return getTSBatchExecuteStatementResp(getStatus(TSStatusCode.EXECUTE_STATEMENT_ERROR,
            batchErrorMessage.toString()), result);
      }
    } finally {
      Measurement.INSTANCE.addOperationLatency(Operation.EXECUTE_JDBC_BATCH, t1);
    }
  }

  // execute one statement of a batch. Currently, query is not allowed in a batch statement and
  // on finding queries in a batch, such query will be ignored and an error will be generated
  private boolean executeStatementInBatch(String statement, StringBuilder batchErrorMessage,
      List<Integer> result, long sessionId) {
    try {
      PhysicalPlan physicalPlan = processor.parseSQLToPhysicalPlan(statement, sessionIdZoneIdMap.get(sessionId));
      if (physicalPlan.isQuery()) {
        throw new QueryInBatchStatementException(statement);
      }
      TSExecuteStatementResp resp = executeUpdateStatement(physicalPlan, sessionId);
      if (resp.getStatus().getStatusType().getCode() == TSStatusCode.SUCCESS_STATUS
          .getStatusCode()) {
        result.add(Statement.SUCCESS_NO_INFO);
      } else {
        result.add(Statement.EXECUTE_FAILED);
        batchErrorMessage.append(resp.getStatus().getStatusType().getCode()).append("\n");
        return false;
      }
    } catch (ParseCancellationException e) {
      logger.debug(e.getMessage());
      result.add(Statement.EXECUTE_FAILED);
      batchErrorMessage.append(TSStatusCode.SQL_PARSE_ERROR.getStatusCode()).append("\n");
      return false;
    } catch (SQLParserException e) {
      logger.error("Error occurred when executing {}, check metadata error: ", statement, e);
      result.add(Statement.EXECUTE_FAILED);
      batchErrorMessage.append(TSStatusCode.METADATA_ERROR.getStatusCode()).append("\n");
      return false;
    } catch (QueryProcessException e) {
      logger.info(
          "Error occurred when executing {}, meet error while parsing SQL to physical plan: {}",
          statement, e.getMessage());
      result.add(Statement.EXECUTE_FAILED);
      batchErrorMessage.append(TSStatusCode.SQL_PARSE_ERROR.getStatusCode()).append("\n");
      return false;
    } catch (QueryInBatchStatementException e) {
      logger.info("Error occurred when executing {}, query statement not allowed: ", statement, e);
      result.add(Statement.EXECUTE_FAILED);
      batchErrorMessage.append(TSStatusCode.QUERY_NOT_ALLOWED.getStatusCode()).append("\n");
      return false;
    }
    return true;
  }


  @Override
  public TSExecuteStatementResp executeStatement(TSExecuteStatementReq req) {
    long startTime = System.currentTimeMillis();
    TSExecuteStatementResp resp;
    SqlArgument sqlArgument;
    try {
      if (!checkLogin(req.getSessionId())) {
        logger.info(INFO_NOT_LOGIN, IoTDBConstant.GLOBAL_DB_NAME);
        return getTSExecuteStatementResp(getStatus(TSStatusCode.NOT_LOGIN_ERROR));
      }
      String statement = req.getStatement();

      if (execAdminCommand(statement, req.getSessionId())) {
        return getTSExecuteStatementResp(
            getStatus(TSStatusCode.SUCCESS_STATUS, "ADMIN_COMMAND_SUCCESS"));
      }

      PhysicalPlan physicalPlan;
      physicalPlan = processor.parseSQLToPhysicalPlan(statement, sessionIdZoneIdMap.get(req.getSessionId()));
      if (physicalPlan.isQuery()) {
<<<<<<< HEAD
        resp = executeQueryStatement(req.statementId, physicalPlan, req.fetchSize);
=======
        resp = executeQueryStatement(req.statementId, physicalPlan, sessionIdUsernameMap.get(req.getSessionId()));
>>>>>>> 5043dce2
        long endTime = System.currentTimeMillis();
        sqlArgument = new SqlArgument(resp, physicalPlan, statement, startTime, endTime);
        sqlArgumentsList.add(sqlArgument);
        if (sqlArgumentsList.size() > MAX_SIZE) {
          sqlArgumentsList.subList(0, DELETE_SIZE).clear();
        }
        return resp;
      } else {
        return executeUpdateStatement(physicalPlan, req.getSessionId());
      }
    } catch (ParseCancellationException e) {
      logger.debug(e.getMessage());
      return getTSExecuteStatementResp(getStatus(TSStatusCode.SQL_PARSE_ERROR, e.getMessage()));
    } catch (SQLParserException e) {
      logger.error("check metadata error: ", e);
      return getTSExecuteStatementResp(getStatus(TSStatusCode.METADATA_ERROR,
          "Check metadata error: " + e.getMessage()));
    } catch (QueryProcessException e) {
      logger.info(ERROR_PARSING_SQL, e.getMessage());
      return getTSExecuteStatementResp(getStatus(TSStatusCode.SQL_PARSE_ERROR,
          "Statement format is not right: " + e.getMessage()));
    } catch (StorageEngineException e) {
      logger.info(ERROR_PARSING_SQL, e.getMessage());
      return getTSExecuteStatementResp(getStatus(TSStatusCode.READ_ONLY_SYSTEM_ERROR,
          e.getMessage()));
    }
  }

  /**
   * @param plan      must be a plan for Query: FillQueryPlan, AggregationPlan, GroupByPlan, some
   *                  AuthorPlan
   * @param fetchSize
   */
  private TSExecuteStatementResp executeQueryStatement(long statementId, PhysicalPlan plan,
<<<<<<< HEAD
      int fetchSize) {
=======
      String username) {
>>>>>>> 5043dce2
    long t1 = System.currentTimeMillis();
    try {
      TSExecuteStatementResp resp; // column headers
      if (plan instanceof AuthorPlan) {
        resp = getAuthQueryColumnHeaders(plan);
      } else if (plan instanceof ShowPlan) {
        resp = getShowQueryColumnHeaders((ShowPlan) plan);
      } else {
        resp = getQueryColumnHeaders(plan, username);
      }
      if (plan.getOperatorType() == OperatorType.AGGREGATION) {
        resp.setIgnoreTimeStamp(true);
      } // else default ignoreTimeStamp is false
      resp.setOperationType(plan.getOperatorType().toString());
      // generate the queryId for the operation
      long queryId = generateQueryId();
      // put it into the corresponding Set
<<<<<<< HEAD
      Set<Long> queryIdSet = statementId2QueryId.get()
          .computeIfAbsent(statementId, k -> new HashSet<>());
      queryIdSet.add(queryId);

      TSHandleIdentifier operationId = new TSHandleIdentifier(
          ByteBuffer.wrap(username.get().getBytes()), ByteBuffer.wrap("PASS".getBytes()),
          queryId);

      // create and cache dataset
      QueryDataSet newDataSet = createQueryDataSet(queryId, plan);
      TSQueryDataSet result = fillRpcReturnData(fetchSize, newDataSet);
      resp.setQueryDataSet(result);

      // hasResultSet is true even it is empty
      TSOperationHandle operationHandle = new TSOperationHandle(operationId, true);
      resp.setOperationHandle(operationHandle);
=======
      statementId2QueryId.computeIfAbsent(statementId, k -> new HashSet<>()).add(queryId);

      resp.setQueryId(queryId);
      queryId2Plan.put(queryId, plan);
>>>>>>> 5043dce2
      return resp;
    } catch (Exception e) {
      logger.error("{}: Internal server error: ", IoTDBConstant.GLOBAL_DB_NAME, e);
      return getTSExecuteStatementResp(
          getStatus(TSStatusCode.INTERNAL_SERVER_ERROR, e.getMessage()));
    } finally {
      Measurement.INSTANCE.addOperationLatency(Operation.EXECUTE_QUERY, t1);
    }
  }

  @Override
  public TSExecuteStatementResp executeQueryStatement(TSExecuteStatementReq req) {
    if (!checkLogin(req.getSessionId())) {
      logger.info(INFO_NOT_LOGIN, IoTDBConstant.GLOBAL_DB_NAME);
      return getTSExecuteStatementResp(getStatus(TSStatusCode.NOT_LOGIN_ERROR));
    }

    String statement = req.getStatement();
    PhysicalPlan physicalPlan;
    try {
      physicalPlan = processor.parseSQLToPhysicalPlan(statement, sessionIdZoneIdMap.get(req.getSessionId()));
    } catch (QueryProcessException | SQLParserException e) {
      logger.info(ERROR_PARSING_SQL, e.getMessage());
      return getTSExecuteStatementResp(getStatus(TSStatusCode.SQL_PARSE_ERROR, e.getMessage()));
    }

    if (!physicalPlan.isQuery()) {
      return getTSExecuteStatementResp(getStatus(TSStatusCode.EXECUTE_STATEMENT_ERROR,
          "Statement is not a query statement."));
    }
<<<<<<< HEAD
    return executeQueryStatement(req.statementId, physicalPlan, req.fetchSize);
=======
    return executeQueryStatement(req.statementId, physicalPlan, sessionIdUsernameMap.get(req.getSessionId()));
>>>>>>> 5043dce2
  }

  private TSExecuteStatementResp getShowQueryColumnHeaders(ShowPlan showPlan) throws QueryProcessException {
    switch (showPlan.getShowContentType()) {
      case TTL:
        return StaticResps.TTL_RESP;
      case FLUSH_TASK_INFO:
        return StaticResps.FLUSH_INFO_RESP;
      case DYNAMIC_PARAMETER:
        return StaticResps.DYNAMIC_PARAMETER_RESP;
      case VERSION:
        return StaticResps.SHOW_VERSION_RESP;
      default:
        logger.error("Unsupported show content type: {}", showPlan.getShowContentType());
        throw new QueryProcessException("Unsupported show content type:" + showPlan.getShowContentType());
    }
  }

  private TSExecuteStatementResp getAuthQueryColumnHeaders(PhysicalPlan plan) {
    AuthorPlan authorPlan = (AuthorPlan) plan;
    switch (authorPlan.getAuthorType()) {
      case LIST_ROLE:
      case LIST_USER_ROLES:
        return StaticResps.LIST_ROLE_RESP;
      case LIST_USER:
      case LIST_ROLE_USERS:
        return StaticResps.LIST_USER_RESP;
      case LIST_ROLE_PRIVILEGE:
        return StaticResps.LIST_ROLE_PRIVILEGE_RESP;
      case LIST_USER_PRIVILEGE:
        return StaticResps.LIST_USER_PRIVILEGE_RESP;
      default:
        return getTSExecuteStatementResp(getStatus(TSStatusCode.SQL_PARSE_ERROR,
            String.format("%s is not an auth query", authorPlan.getAuthorType())));
    }
  }


  /**
   * get ResultSet schema
   */
  private TSExecuteStatementResp getQueryColumnHeaders(PhysicalPlan physicalPlan, String username)
      throws AuthException, TException, QueryProcessException {

    List<String> respColumns = new ArrayList<>();
    List<String> columnsTypes = new ArrayList<>();

    // check permissions
    if (!checkAuthorization(physicalPlan.getPaths(), physicalPlan, username)) {
      return getTSExecuteStatementResp(getStatus(TSStatusCode.NO_PERMISSION_ERROR));
    }

    TSExecuteStatementResp resp = getTSExecuteStatementResp(getStatus(TSStatusCode.SUCCESS_STATUS));

    // group by device query
    QueryPlan plan = (QueryPlan) physicalPlan;
    if (plan.isGroupByDevice()) {
      getGroupByDeviceQueryHeaders(plan, respColumns, columnsTypes);
      // set dataTypeList in TSExecuteStatementResp. Note this is without deduplication.
      resp.setColumns(respColumns);
      resp.setDataTypeList(columnsTypes);
    } else {
      getWideQueryHeaders(plan, respColumns, columnsTypes);
      resp.setColumns(respColumns);
      resp.setDataTypeList(columnsTypes);
    }
    return resp;
  }

  // wide means not group by device
  private void getWideQueryHeaders(QueryPlan plan, List<String> respColumns,
  List<String> columnTypes) throws TException, QueryProcessException {
    // Restore column header of aggregate to func(column_name), only
    // support single aggregate function for now
    List<Path> paths = plan.getPaths();
    switch (plan.getOperatorType()) {
      case QUERY:
      case FILL:
        for (Path p : paths) {
          respColumns.add(p.getFullPath());
        }
        break;
      case AGGREGATION:
      case GROUPBY:
        List<String> aggregations = plan.getAggregations();
        if (aggregations.size() != paths.size()) {
          for (int i = 1; i < paths.size(); i++) {
            aggregations.add(aggregations.get(0));
          }
        }
        for (int i = 0; i < paths.size(); i++) {
          respColumns.add(aggregations.get(i) + "(" + paths.get(i).getFullPath() + ")");
        }
        break;
      default:
        throw new TException("unsupported query type: " + plan.getOperatorType());
    }

    for (String column : respColumns) {
      columnTypes.add(getSeriesType(column).toString());
    }
  }

  private void getGroupByDeviceQueryHeaders(QueryPlan plan, List<String> respColumns,
      List<String> columnTypes) {
    // set columns in TSExecuteStatementResp. Note this is without deduplication.
    List<String> measurementColumns = plan.getMeasurementColumnList();
    respColumns.add(SQLConstant.GROUPBY_DEVICE_COLUMN_NAME);
    respColumns.addAll(measurementColumns);

    // get column types and do deduplication
    columnTypes.add(TSDataType.TEXT.toString()); // the DEVICE column of GROUP_BY_DEVICE result
    List<TSDataType> deduplicatedColumnsType = new ArrayList<>();
    deduplicatedColumnsType.add(TSDataType.TEXT); // the DEVICE column of GROUP_BY_DEVICE result
    List<String> deduplicatedMeasurementColumns = new ArrayList<>();
    Set<String> tmpColumnSet = new HashSet<>();
    Map<String, TSDataType> checker = plan.getDataTypeConsistencyChecker();
    for (String column : measurementColumns) {
      TSDataType dataType = checker.get(column);
      columnTypes.add(dataType.toString());

      if (!tmpColumnSet.contains(column)) {
        // Note that this deduplication strategy is consistent with that of client IoTDBQueryResultSet.
        tmpColumnSet.add(column);
        deduplicatedMeasurementColumns.add(column);
        deduplicatedColumnsType.add(dataType);
      }
    }

    // save deduplicated measurementColumn names and types in QueryPlan for the next stage to use.
    // i.e., used by DeviceIterateDataSet constructor in `fetchResults` stage.
    plan.setMeasurementColumnList(deduplicatedMeasurementColumns);
    plan.setDataTypes(deduplicatedColumnsType);

    // set these null since they are never used henceforth in GROUP_BY_DEVICE query processing.
    plan.setPaths(null);
    plan.setDataTypeConsistencyChecker(null);
  }


  @Override
  public TSFetchResultsResp fetchResults(TSFetchResultsReq req) {
    try {
      if (!checkLogin(req.getSessionId())) {
        return getTSFetchResultsResp(getStatus(TSStatusCode.NOT_LOGIN_ERROR));
      }

<<<<<<< HEAD
      if (!queryId2DataSet.get().containsKey(req.queryId)) {
=======
      if (!queryId2Plan.containsKey(req.queryId)) {
>>>>>>> 5043dce2
        return getTSFetchResultsResp(
            getStatus(TSStatusCode.EXECUTE_STATEMENT_ERROR, "Has not executed query"));
      }

<<<<<<< HEAD
      QueryDataSet queryDataSet = queryId2DataSet.get().get(req.queryId);
      TSQueryDataSet result = fillRpcReturnData(req.fetchSize, queryDataSet);


      boolean hasResultSet = result.bufferForTime().limit() != 0;
      if (!hasResultSet) {
        queryId2DataSet.get().remove(req.queryId);
=======
      QueryDataSet queryDataSet;
      if (!queryId2DataSet.containsKey(req.queryId)) {
        queryDataSet = createNewDataSet(req);
      } else {
        queryDataSet = queryId2DataSet.get(req.queryId);
      }

      IAuthorizer authorizer;
      authorizer = LocalFileAuthorizer.getInstance();

      TSQueryDataSet result;
      if (config.isEnableWatermark() && authorizer.isUserUseWaterMark(sessionIdUsernameMap.get(req.getSessionId()))) {
        WatermarkEncoder encoder;
        if (config.getWatermarkMethodName().equals(IoTDBConfig.WATERMARK_GROUPED_LSB)) {
          encoder = new GroupedLSBWatermarkEncoder(config);
        } else {
          throw new UnSupportedDataTypeException(String.format(
              "Watermark method is not supported yet: %s", config.getWatermarkMethodName()));
        }
        result = QueryDataSetUtils
            .convertQueryDataSetByFetchSize(queryDataSet, req.fetchSize, encoder);
      } else {
        result = QueryDataSetUtils.convertQueryDataSetByFetchSize(queryDataSet, req.fetchSize);
      }
      boolean hasResultSet = (result.bufferForTime().limit() != 0);
      if (!hasResultSet) {
        queryId2DataSet.remove(req.queryId);
>>>>>>> 5043dce2
      }

      TSFetchResultsResp resp = getTSFetchResultsResp(getStatus(TSStatusCode.SUCCESS_STATUS,
          "FetchResult successfully. Has more result: " + hasResultSet));
      resp.setHasResultSet(hasResultSet);
      resp.setQueryDataSet(result);
      return resp;
    } catch (Exception e) {
      logger.error("{}: Internal server error: ", IoTDBConstant.GLOBAL_DB_NAME, e);
      return getTSFetchResultsResp(getStatus(TSStatusCode.INTERNAL_SERVER_ERROR, e.getMessage()));
    }
  }

<<<<<<< HEAD
  private TSQueryDataSet fillRpcReturnData(int fetchSize, QueryDataSet queryDataSet)
      throws TException, AuthException, IOException {
    IAuthorizer authorizer;
    try {
      authorizer = LocalFileAuthorizer.getInstance();
    } catch (AuthException e) {
      throw new TException(e);
    }
    TSQueryDataSet result;
    // optimize for query without value filter and
    // !!!!!!!!!!!!!!!!!!Attention !!!!!!!!!!!!!!!!!!!
    // !!!!!!!don't support watermark now!!!!!
    if (queryDataSet instanceof EngineDataSetWithoutValueFilter) {
      result = ((EngineDataSetWithoutValueFilter)queryDataSet).fillBuffer(fetchSize);
    }
    // TODO need to refactor the other query in the future
    else {
      if (config.isEnableWatermark() && authorizer.isUserUseWaterMark(username.get())) {
        WatermarkEncoder encoder;
        if (config.getWatermarkMethodName().equals(IoTDBConfig.WATERMARK_GROUPED_LSB)) {
          encoder = new GroupedLSBWatermarkEncoder(config);
        } else {
          throw new UnSupportedDataTypeException(String.format(
                  "Watermark method is not supported yet: %s", config.getWatermarkMethodName()));
        }
        result = QueryDataSetUtils
                .convertQueryDataSetByFetchSize(queryDataSet, fetchSize, encoder);
      } else {
        result = QueryDataSetUtils.convertQueryDataSetByFetchSize(queryDataSet, fetchSize);
      }
    }
    return result;
  }

  /**
   * create QueryDataSet and buffer it for fetchResults
   */
  private QueryDataSet createQueryDataSet(long queryId, PhysicalPlan physicalPlan) throws
      QueryProcessException, QueryFilterOptimizationException, StorageEngineException, IOException {
=======
  private QueryDataSet createNewDataSet(TSFetchResultsReq req)
      throws QueryProcessException, QueryFilterOptimizationException, StorageEngineException, IOException {
    PhysicalPlan physicalPlan = queryId2Plan.get(req.queryId);

    QueryDataSet queryDataSet;
    QueryContext context = new QueryContext(req.getQueryId());
>>>>>>> 5043dce2

    QueryContext context = new QueryContext(QueryResourceManager.getInstance().assignJobId());
    queryId2Context.get().put(queryId, context);

<<<<<<< HEAD
    QueryDataSet queryDataSet = processor.getExecutor().processQuery(physicalPlan, context);
    queryId2DataSet.get().put(queryId, queryDataSet);
=======
    queryId2DataSet.put(req.queryId, queryDataSet);
>>>>>>> 5043dce2
    return queryDataSet;
  }

  @Override
  public TSExecuteStatementResp executeUpdateStatement(TSExecuteStatementReq req) {
    try {
      if (!checkLogin(req.getSessionId())) {
        logger.info(INFO_NOT_LOGIN, IoTDBConstant.GLOBAL_DB_NAME);
        return getTSExecuteStatementResp(getStatus(TSStatusCode.NOT_LOGIN_ERROR));
      }
      String statement = req.getStatement();
      return executeUpdateStatement(statement, req.getSessionId());
    } catch (Exception e) {
      logger.error("{}: server Internal Error: ", IoTDBConstant.GLOBAL_DB_NAME, e);
      return getTSExecuteStatementResp(
          getStatus(TSStatusCode.INTERNAL_SERVER_ERROR, e.getMessage()));
    }
  }

  private TSExecuteStatementResp executeUpdateStatement(PhysicalPlan plan, long sessionId) {
    TSStatus status = checkAuthority(plan, sessionId);
    if (status != null) {
      return new TSExecuteStatementResp(status);
    }

    status = executePlan(plan);
    TSExecuteStatementResp resp = getTSExecuteStatementResp(status);
    long queryId = generateQueryId();
    resp.setQueryId(queryId);
    return resp;
  }

  private boolean executeNonQuery(PhysicalPlan plan) throws QueryProcessException {
    if (IoTDBDescriptor.getInstance().getConfig().isReadOnly()) {
      throw new QueryProcessException(
          "Current system mode is read-only, does not support non-query operation");
    }
    return processor.getExecutor().processNonQuery(plan);
  }

  private TSExecuteStatementResp executeUpdateStatement(String statement, long sessionId) {

    PhysicalPlan physicalPlan;
    try {
      physicalPlan = processor.parseSQLToPhysicalPlan(statement, sessionIdZoneIdMap.get(sessionId));
    } catch (QueryProcessException | SQLParserException e) {
      logger.info(ERROR_PARSING_SQL, e.getMessage());
      return getTSExecuteStatementResp(getStatus(TSStatusCode.SQL_PARSE_ERROR, e.getMessage()));
    }

    if (physicalPlan.isQuery()) {
      return getTSExecuteStatementResp(getStatus(TSStatusCode.EXECUTE_STATEMENT_ERROR,
          "Statement is a query statement."));
    }

    return executeUpdateStatement(physicalPlan, sessionId);
  }

  /**
   * Check whether current user has logged in.
   *
   * @return true: If logged in; false: If not logged in
   */
  private boolean checkLogin(long sessionId) {
    return sessionIdUsernameMap.get(sessionId) != null;
  }

  private boolean checkAuthorization(List<Path> paths, PhysicalPlan plan, String username) throws AuthException {
    String targetUser = null;
    if (plan instanceof AuthorPlan) {
      targetUser = ((AuthorPlan) plan).getUserName();
    }
    return AuthorityChecker.check(username, paths, plan.getOperatorType(), targetUser);
  }

  static TSExecuteStatementResp getTSExecuteStatementResp(TSStatus status) {
    TSExecuteStatementResp resp = new TSExecuteStatementResp();
    TSStatus tsStatus = new TSStatus(status);
    resp.setStatus(tsStatus);
    return resp;
  }

  private TSExecuteBatchStatementResp getTSBatchExecuteStatementResp(TSStatus status,
      List<Integer> result) {
    TSExecuteBatchStatementResp resp = new TSExecuteBatchStatementResp();
    TSStatus tsStatus = new TSStatus(status);
    resp.setStatus(tsStatus);
    resp.setResult(result);
    return resp;
  }

  private TSFetchResultsResp getTSFetchResultsResp(TSStatus status) {
    TSFetchResultsResp resp = new TSFetchResultsResp();
    TSStatus tsStatus = new TSStatus(status);
    resp.setStatus(tsStatus);
    return resp;
  }

  void handleClientExit() {
    Long sessionId = currSessionId.get();
    if (sessionId != null) {
      TSCloseSessionReq req = new TSCloseSessionReq(sessionId);
      closeSession(req);
    }
  }

  @Override
  public TSGetTimeZoneResp getTimeZone(long sessionId) {
    TSStatus tsStatus;
    TSGetTimeZoneResp resp;
    try {
      tsStatus = getStatus(TSStatusCode.SUCCESS_STATUS);
      resp = new TSGetTimeZoneResp(tsStatus, sessionIdZoneIdMap.get(sessionId).toString());
    } catch (Exception e) {
      logger.error("meet error while generating time zone.", e);
      tsStatus = getStatus(TSStatusCode.GENERATE_TIME_ZONE_ERROR);
      resp = new TSGetTimeZoneResp(tsStatus, "Unknown time zone");
    }
    return resp;
  }

  @Override
  public TSStatus setTimeZone(TSSetTimeZoneReq req) {
    TSStatus tsStatus;
    try {
      String timeZoneID = req.getTimeZone();
      sessionIdZoneIdMap.put(req.getSessionId(), ZoneId.of(timeZoneID));
      tsStatus = getStatus(TSStatusCode.SUCCESS_STATUS);
    } catch (Exception e) {
      logger.error("meet error while setting time zone.", e);
      tsStatus = getStatus(TSStatusCode.SET_TIME_ZONE_ERROR);
    }
    return new TSStatus(tsStatus);
  }

  @Override
  public ServerProperties getProperties() {
    ServerProperties properties = new ServerProperties();
    properties.setVersion(IoTDBConstant.VERSION);
    properties.setSupportedTimeAggregationOperations(new ArrayList<>());
    properties.getSupportedTimeAggregationOperations().add(IoTDBConstant.MAX_TIME);
    properties.getSupportedTimeAggregationOperations().add(IoTDBConstant.MIN_TIME);
    properties
        .setTimestampPrecision(IoTDBDescriptor.getInstance().getConfig().getTimestampPrecision());
    return properties;
  }

<<<<<<< HEAD
=======
  @Override
  public TSExecuteStatementResp insert(TSInsertionReq req) {
    // TODO need to refactor this when implementing PreparedStatement
    if (!checkLogin(req.getSessionId())) {
      logger.info(INFO_NOT_LOGIN, IoTDBConstant.GLOBAL_DB_NAME);
      return getTSExecuteStatementResp(getStatus(TSStatusCode.NOT_LOGIN_ERROR));
    }

    long queryId;
    InsertPlan plan;
    if (req.isSetQueryId()) {
      plan = (InsertPlan) queryId2Plan.get(req.getQueryId());
      queryId = req.getQueryId();
    } else {
      queryId = generateQueryId();
      plan = new InsertPlan();
      queryId2Plan.put(queryId, plan);
    }


    // the old parameter will be used if new parameter is not set
    if (req.isSetDeviceId()) {
      plan.setDeviceId(req.getDeviceId());
    }
    if (req.isSetTimestamp()) {
      plan.setTime(req.getTimestamp());
    }
    if (req.isSetMeasurements()) {
      plan.setMeasurements(req.getMeasurements().toArray(new String[0]));
    }
    if (req.isSetValues()) {
      plan.setValues(req.getValues().toArray(new String[0]));
    }

    try {
      TSExecuteStatementResp resp = executeUpdateStatement(plan, req.getSessionId());
      resp.setQueryId(queryId);
      return resp;
    } catch (Exception e) {
      logger.info("meet error while executing an insertion into {}", req.getDeviceId(), e);
      return getTSExecuteStatementResp(
          getStatus(TSStatusCode.EXECUTE_STATEMENT_ERROR, e.getMessage()));
    }
  }
>>>>>>> 5043dce2

  @Override
  public TSExecuteInsertRowInBatchResp insertRowInBatch(TSInsertInBatchReq req) {
    TSExecuteInsertRowInBatchResp resp = new TSExecuteInsertRowInBatchResp();
    if (!checkLogin(req.getSessionId())) {
      logger.info(INFO_NOT_LOGIN, IoTDBConstant.GLOBAL_DB_NAME);
      resp.addToStatusList(getStatus(TSStatusCode.NOT_LOGIN_ERROR));
      return resp;
    }

    InsertPlan plan = new InsertPlan();
    for (int i = 0; i < req.deviceIds.size(); i++) {
      plan.setDeviceId(req.getDeviceIds().get(i));
      plan.setTime(req.getTimestamps().get(i));
      plan.setMeasurements(req.getMeasurementsList().get(i).toArray(new String[0]));
      plan.setValues(req.getValuesList().get(i).toArray(new String[0]));
      TSStatus status = checkAuthority(plan, req.getSessionId());
      if (status != null) {
        resp.addToStatusList(new TSStatus(status));
      } else {
        resp.addToStatusList(executePlan(plan));
      }
    }

    return resp;
  }

  @Override
  public TSExecuteBatchStatementResp testInsertBatch(TSBatchInsertionReq req) {
    logger.debug("Test insert batch request receive.");
    TSExecuteBatchStatementResp resp = new TSExecuteBatchStatementResp();
    resp.setStatus(getStatus(TSStatusCode.SUCCESS_STATUS));
    resp.setResult(Collections.emptyList());
    return resp;
  }

  @Override
  public TSStatus testInsertRow(TSInsertReq req) {
    logger.debug("Test insert row request receive.");
    return getStatus(TSStatusCode.SUCCESS_STATUS);
  }

  @Override
  public TSExecuteInsertRowInBatchResp testInsertRowInBatch(TSInsertInBatchReq req) {
    logger.debug("Test insert row in batch request receive.");

    TSExecuteInsertRowInBatchResp resp = new TSExecuteInsertRowInBatchResp();
    resp.addToStatusList(getStatus(TSStatusCode.SUCCESS_STATUS));
    return resp;
  }


  @Override
<<<<<<< HEAD
  public TSStatus insert(TSInsertReq req) {
    if (!checkLogin()) {
=======
  public TSStatus insertRow(TSInsertReq req) {
    if (!checkLogin(req.getSessionId())) {
>>>>>>> 5043dce2
      logger.info(INFO_NOT_LOGIN, IoTDBConstant.GLOBAL_DB_NAME);
      return getStatus(TSStatusCode.NOT_LOGIN_ERROR);
    }

    InsertPlan plan = new InsertPlan();
    plan.setDeviceId(req.getDeviceId());
    plan.setTime(req.getTimestamp());
    plan.setMeasurements(req.getMeasurements().toArray(new String[0]));
    plan.setValues(req.getValues().toArray(new String[0]));

    TSStatus status = checkAuthority(plan, req.getSessionId());
    if (status != null) {
      return new TSStatus(status);
    }
    return new TSStatus(executePlan(plan));
  }

  @Override
  public TSStatus deleteData(TSDeleteDataReq req) {
    if (!checkLogin(req.getSessionId())) {
      logger.info(INFO_NOT_LOGIN, IoTDBConstant.GLOBAL_DB_NAME);
      return getStatus(TSStatusCode.NOT_LOGIN_ERROR);
    }

    DeletePlan plan = new DeletePlan();
    plan.setDeleteTime(req.getTimestamp());
    List<Path> paths = new ArrayList<>();
    for (String path : req.getPaths()) {
      paths.add(new Path(path));
    }
    plan.addPaths(paths);

    TSStatus status = checkAuthority(plan, req.getSessionId());
    if (status != null) {
      return new TSStatus(status);
    }
    return new TSStatus(executePlan(plan));
  }

  @Override
  public TSExecuteBatchStatementResp insertBatch(TSBatchInsertionReq req) {
    long t1 = System.currentTimeMillis();
    try {
      if (!checkLogin(req.getSessionId())) {
        logger.info(INFO_NOT_LOGIN, IoTDBConstant.GLOBAL_DB_NAME);
        return getTSBatchExecuteStatementResp(getStatus(TSStatusCode.NOT_LOGIN_ERROR), null);
      }

      BatchInsertPlan batchInsertPlan = new BatchInsertPlan(req.deviceId, req.measurements);
      batchInsertPlan.setTimes(QueryDataSetUtils.readTimesFromBuffer(req.timestamps, req.size));
      batchInsertPlan.setColumns(QueryDataSetUtils
          .readValuesFromBuffer(req.values, req.types, req.measurements.size(), req.size));
      batchInsertPlan.setRowCount(req.size);
      batchInsertPlan.setTimeBuffer(req.timestamps);
      batchInsertPlan.setValueBuffer(req.values);
      batchInsertPlan.setDataTypes(req.types);

      boolean isAllSuccessful = true;
      TSStatus status = checkAuthority(batchInsertPlan, req.getSessionId());
      if (status != null) {
        return new TSExecuteBatchStatementResp(status);
      }
      Integer[] results = processor.getExecutor().insertBatch(batchInsertPlan);

      for (Integer result : results) {
        if (result != TSStatusCode.SUCCESS_STATUS.getStatusCode()) {
          isAllSuccessful = false;
          break;
        }
      }

      if (isAllSuccessful) {
        logger.debug("Insert one RowBatch successfully");
        return getTSBatchExecuteStatementResp(getStatus(TSStatusCode.SUCCESS_STATUS),
            Arrays.asList(results));
      } else {
        logger.debug("Insert one RowBatch failed!");
        return getTSBatchExecuteStatementResp(getStatus(TSStatusCode.INTERNAL_SERVER_ERROR),
            Arrays.asList(results));
      }
    } catch (Exception e) {
      logger.info("{}: error occurs when executing statements", IoTDBConstant.GLOBAL_DB_NAME, e);
      return getTSBatchExecuteStatementResp(
          getStatus(TSStatusCode.EXECUTE_STATEMENT_ERROR, e.getMessage()), null);
    } finally {
      Measurement.INSTANCE.addOperationLatency(Operation.EXECUTE_RPC_BATCH_INSERT, t1);
    }
  }

  @Override
  public TSStatus setStorageGroup(long sessionId, String storageGroup) {
    if (!checkLogin(sessionId)) {
      logger.info(INFO_NOT_LOGIN, IoTDBConstant.GLOBAL_DB_NAME);
      return getStatus(TSStatusCode.NOT_LOGIN_ERROR);
    }

    SetStorageGroupPlan plan = new SetStorageGroupPlan(new Path(storageGroup));
    TSStatus status = checkAuthority(plan, sessionId);
    if (status != null) {
      return new TSStatus(status);
    }
    return new TSStatus(executePlan(plan));
  }

  @Override
  public TSStatus deleteStorageGroups(long sessionId, List<String> storageGroups) {
    if (!checkLogin(sessionId)) {
      logger.info(INFO_NOT_LOGIN, IoTDBConstant.GLOBAL_DB_NAME);
      return getStatus(TSStatusCode.NOT_LOGIN_ERROR);
    }
    List<Path> storageGroupList = new ArrayList<>();
    for (String storageGroup : storageGroups) {
      storageGroupList.add(new Path(storageGroup));
    }
    DeleteStorageGroupPlan plan = new DeleteStorageGroupPlan(storageGroupList);
    TSStatus status = checkAuthority(plan, sessionId);
    if (status != null) {
      return new TSStatus(status);
    }
    return new TSStatus(executePlan(plan));
  }

  @Override
  public TSStatus createTimeseries(TSCreateTimeseriesReq req) {
    if (!checkLogin(req.getSessionId())) {
      logger.info(INFO_NOT_LOGIN, IoTDBConstant.GLOBAL_DB_NAME);
      return getStatus(TSStatusCode.NOT_LOGIN_ERROR);
    }
    CreateTimeSeriesPlan plan = new CreateTimeSeriesPlan(new Path(req.getPath()),
        TSDataType.values()[req.getDataType()], TSEncoding.values()[req.getEncoding()],
        CompressionType.values()[req.compressor], new HashMap<>());
    TSStatus status = checkAuthority(plan, req.getSessionId());
    if (status != null) {
      return new TSStatus(status);
    }
    return new TSStatus(executePlan(plan));
  }

  @Override
  public TSStatus deleteTimeseries(long sessionId, List<String> paths) {
    if (!checkLogin(sessionId)) {
      logger.info(INFO_NOT_LOGIN, IoTDBConstant.GLOBAL_DB_NAME);
      return getStatus(TSStatusCode.NOT_LOGIN_ERROR);
    }
    List<Path> pathList = new ArrayList<>();
    for (String path : paths) {
      pathList.add(new Path(path));
    }
    DeleteTimeSeriesPlan plan = new DeleteTimeSeriesPlan(pathList);
    TSStatus status = checkAuthority(plan, sessionId);
    if (status != null) {
      return new TSStatus(status);
    }
    return new TSStatus(executePlan(plan));
  }

  @Override
  public long requestStatementId(long sessionId) {
    long statementId = statementIdGenerator.incrementAndGet();
    sessionId2StatementId.computeIfAbsent(sessionId, s -> new HashSet<>()).add(statementId);
    return statementId;
  }

  private TSStatus checkAuthority(PhysicalPlan plan, long sessionId) {
    List<Path> paths = plan.getPaths();
    try {
      if (!checkAuthorization(paths, plan, sessionIdUsernameMap.get(sessionId))) {
        return getStatus(TSStatusCode.NO_PERMISSION_ERROR, plan.getOperatorType().toString());
      }
    } catch (AuthException e) {
      logger.error("meet error while checking authorization.", e);
      return getStatus(TSStatusCode.UNINITIALIZED_AUTH_ERROR, e.getMessage());
    }
    return null;
  }

  private TSStatus executePlan(PhysicalPlan plan) {
    boolean execRet;
    try {
      execRet = executeNonQuery(plan);
    } catch (QueryProcessException e) {
      logger.debug("meet error while processing non-query. ", e);
      return new TSStatus(new TSStatusType(e.getErrorCode(), e.getMessage()));
    }

    return execRet ? getStatus(TSStatusCode.SUCCESS_STATUS, "Execute successfully")
        : getStatus(TSStatusCode.EXECUTE_STATEMENT_ERROR);
  }

  private long generateQueryId() {
    return QueryResourceManager.getInstance().assignQueryId();
  }
}
<|MERGE_RESOLUTION|>--- conflicted
+++ resolved
@@ -100,7 +100,6 @@
 import org.apache.iotdb.service.rpc.thrift.TSIService;
 import org.apache.iotdb.service.rpc.thrift.TSInsertInBatchReq;
 import org.apache.iotdb.service.rpc.thrift.TSInsertReq;
-import org.apache.iotdb.service.rpc.thrift.TSInsertionReq;
 import org.apache.iotdb.service.rpc.thrift.TSOpenSessionReq;
 import org.apache.iotdb.service.rpc.thrift.TSOpenSessionResp;
 import org.apache.iotdb.service.rpc.thrift.TSProtocolVersion;
@@ -134,31 +133,12 @@
   public static Vector<SqlArgument> sqlArgumentsList = new Vector<>();
 
   protected QueryProcessor processor;
-<<<<<<< HEAD
-  // Record the username for every rpc connection. Username.get() is null if
-  // login is failed.
-  protected ThreadLocal<String> username = new ThreadLocal<>();
-
-  // The statementId is unique in one session for each statement.
-  private ThreadLocal<Long> statementIdGenerator = new ThreadLocal<>();
-
-  // The operationIdGenerator is unique in one session for each operation.
-  private ThreadLocal<Long> operationIdGenerator = new ThreadLocal<>();
-
-  // (statement -> Set(queryId))
-  private ThreadLocal<Map<Long, Set<Long>>> statementId2QueryId = new ThreadLocal<>();
-
-  // (queryId -> QueryDataSet)
-  private ThreadLocal<Map<Long, QueryDataSet>> queryId2DataSet = new ThreadLocal<>();
-  private ThreadLocal<Map<Long, QueryContext>> queryId2Context = new ThreadLocal<>();
-
-  private ThreadLocal<ZoneId> zoneIds = new ThreadLocal<>();
-  private IoTDBConfig config = IoTDBDescriptor.getInstance().getConfig();
-=======
+
+
   // Record the username for every rpc connection (session).
   private Map<Long, String> sessionIdUsernameMap = new ConcurrentHashMap<>();
   private Map<Long, ZoneId> sessionIdZoneIdMap = new ConcurrentHashMap<>();
-  
+
   // The sessionId is unique in one IoTDB instance.
   private AtomicLong sessionIdGenerator = new AtomicLong();
   // The statementId is unique in one IoTDB instance.
@@ -169,8 +149,6 @@
   // (statementId -> Set(queryId))
   private Map<Long, Set<Long>> statementId2QueryId = new ConcurrentHashMap<>();
 
-  // (queryId -> PhysicalPlan)
-  private Map<Long, PhysicalPlan> queryId2Plan = new ConcurrentHashMap<>();
   // (queryId -> QueryDataSet)
   private Map<Long, QueryDataSet> queryId2DataSet = new ConcurrentHashMap<>();
 
@@ -178,7 +156,6 @@
 
   // When the client abnormally exits, we can still know who to disconnect
   private ThreadLocal<Long> currSessionId = new ThreadLocal<>();
->>>>>>> 5043dce2
 
   public TSServiceImpl() {
     processor = new QueryProcessor(new QueryProcessExecutor());
@@ -262,17 +239,6 @@
     return resp;
   }
 
-<<<<<<< HEAD
-  private void initForOneSession() {
-    queryId2DataSet.set(new HashMap<>());
-    operationIdGenerator.set(0L);
-    statementIdGenerator.set(0L);
-    queryId2Context.set(new HashMap<>());
-    statementId2QueryId.set(new HashMap<>());
-  }
-
-=======
->>>>>>> 5043dce2
   @Override
   public TSStatus closeSession(TSCloseSessionReq req) {
     logger.info("{}: receive close session", IoTDBConstant.GLOBAL_DB_NAME);
@@ -282,36 +248,6 @@
       tsStatus = getStatus(TSStatusCode.NOT_LOGIN_ERROR);
     } else {
       tsStatus = getStatus(TSStatusCode.SUCCESS_STATUS);
-<<<<<<< HEAD
-      username.remove();
-    }
-    if (zoneIds.get() != null) {
-      zoneIds.remove();
-    }
-    // clear the statementId counter
-    if (statementIdGenerator.get() != null) {
-      statementIdGenerator.remove();
-    }
-    // clear the queryId counter
-    if (operationIdGenerator.get() != null) {
-      operationIdGenerator.remove();
-    }
-    // clear all cached ResultSets of the connection
-    if (queryId2DataSet.get() != null) {
-      queryId2DataSet.remove();
-    }
-    // clear all cached query context of the connection
-    if (queryId2Context.get() != null) {
-      try {
-        for (QueryContext context : queryId2Context.get().values()) {
-          QueryResourceManager.getInstance().endQueryForGivenJob(context.getJobId());
-        }
-        queryId2Context.remove();
-      } catch (StorageEngineException e) {
-        logger.error("Error in closeSession : ", e);
-        return new TSStatus(
-            getStatus(TSStatusCode.CLOSE_OPERATION_ERROR, "Error in closeOperation"));
-=======
     }
 
     sessionIdZoneIdMap.remove(sessionId);
@@ -320,7 +256,6 @@
     for (long statementId : statementIds) {
       Set<Long> queryIds = statementId2QueryId.getOrDefault(statementId, Collections.emptySet());
       for (long queryId : queryIds) {
-        queryId2Plan.remove(queryId);
         queryId2DataSet.remove(queryId);
 
         try {
@@ -331,7 +266,6 @@
           exceptions.add(e);
           logger.error("Error in closeSession : ", e);
         }
->>>>>>> 5043dce2
       }
     }
     if (!exceptions.isEmpty()) {
@@ -353,7 +287,6 @@
   @Override
   public TSStatus closeOperation(TSCloseOperationReq req) {
     logger.info("{}: receive close operation", IoTDBConstant.GLOBAL_DB_NAME);
-    TSStatus status;
     if (!checkLogin(req.getSessionId())) {
       logger.info(INFO_NOT_LOGIN, IoTDBConstant.GLOBAL_DB_NAME);
       return getStatus(TSStatusCode.NOT_LOGIN_ERROR);
@@ -384,24 +317,9 @@
    * release single operation resource
    */
   private void releaseQueryResource(long queryId) throws StorageEngineException {
-<<<<<<< HEAD
-    // remove the corresponding Dataset
-    if (queryId2DataSet.get() != null) {
-      queryId2DataSet.get().remove(queryId);
-    }
-    // remove the corresponding query context and query resource
-    if (queryId2Context.get() != null && queryId2Context.get().containsKey(queryId)) {
-      QueryResourceManager.getInstance()
-          .endQueryForGivenJob(queryId2Context.get().remove(queryId).getJobId());
-    }
-=======
-
     // remove the corresponding Physical Plan
     queryId2DataSet.remove(queryId);
-    queryId2Plan.remove(queryId);
-
     QueryResourceManager.getInstance().endQuery(queryId);
->>>>>>> 5043dce2
   }
 
   /**
@@ -662,15 +580,11 @@
         return getTSExecuteStatementResp(
             getStatus(TSStatusCode.SUCCESS_STATUS, "ADMIN_COMMAND_SUCCESS"));
       }
-
-      PhysicalPlan physicalPlan;
-      physicalPlan = processor.parseSQLToPhysicalPlan(statement, sessionIdZoneIdMap.get(req.getSessionId()));
+      PhysicalPlan physicalPlan = processor.parseSQLToPhysicalPlan(statement,
+          sessionIdZoneIdMap.get(req.getSessionId()));
       if (physicalPlan.isQuery()) {
-<<<<<<< HEAD
-        resp = executeQueryStatement(req.statementId, physicalPlan, req.fetchSize);
-=======
-        resp = executeQueryStatement(req.statementId, physicalPlan, sessionIdUsernameMap.get(req.getSessionId()));
->>>>>>> 5043dce2
+        resp = executeQueryStatement(req.statementId, physicalPlan, req.fetchSize,
+            sessionIdUsernameMap.get(req.getSessionId()));
         long endTime = System.currentTimeMillis();
         sqlArgument = new SqlArgument(resp, physicalPlan, statement, startTime, endTime);
         sqlArgumentsList.add(sqlArgument);
@@ -702,14 +616,9 @@
   /**
    * @param plan      must be a plan for Query: FillQueryPlan, AggregationPlan, GroupByPlan, some
    *                  AuthorPlan
-   * @param fetchSize
    */
   private TSExecuteStatementResp executeQueryStatement(long statementId, PhysicalPlan plan,
-<<<<<<< HEAD
-      int fetchSize) {
-=======
-      String username) {
->>>>>>> 5043dce2
+      int fetchSize, String username) {
     long t1 = System.currentTimeMillis();
     try {
       TSExecuteStatementResp resp; // column headers
@@ -727,29 +636,14 @@
       // generate the queryId for the operation
       long queryId = generateQueryId();
       // put it into the corresponding Set
-<<<<<<< HEAD
-      Set<Long> queryIdSet = statementId2QueryId.get()
-          .computeIfAbsent(statementId, k -> new HashSet<>());
-      queryIdSet.add(queryId);
-
-      TSHandleIdentifier operationId = new TSHandleIdentifier(
-          ByteBuffer.wrap(username.get().getBytes()), ByteBuffer.wrap("PASS".getBytes()),
-          queryId);
+
+      statementId2QueryId.computeIfAbsent(statementId, k -> new HashSet<>()).add(queryId);
 
       // create and cache dataset
       QueryDataSet newDataSet = createQueryDataSet(queryId, plan);
-      TSQueryDataSet result = fillRpcReturnData(fetchSize, newDataSet);
+      TSQueryDataSet result = fillRpcReturnData(fetchSize, newDataSet, username);
       resp.setQueryDataSet(result);
-
-      // hasResultSet is true even it is empty
-      TSOperationHandle operationHandle = new TSOperationHandle(operationId, true);
-      resp.setOperationHandle(operationHandle);
-=======
-      statementId2QueryId.computeIfAbsent(statementId, k -> new HashSet<>()).add(queryId);
-
       resp.setQueryId(queryId);
-      queryId2Plan.put(queryId, plan);
->>>>>>> 5043dce2
       return resp;
     } catch (Exception e) {
       logger.error("{}: Internal server error: ", IoTDBConstant.GLOBAL_DB_NAME, e);
@@ -780,11 +674,7 @@
       return getTSExecuteStatementResp(getStatus(TSStatusCode.EXECUTE_STATEMENT_ERROR,
           "Statement is not a query statement."));
     }
-<<<<<<< HEAD
-    return executeQueryStatement(req.statementId, physicalPlan, req.fetchSize);
-=======
-    return executeQueryStatement(req.statementId, physicalPlan, sessionIdUsernameMap.get(req.getSessionId()));
->>>>>>> 5043dce2
+    return executeQueryStatement(req.statementId, physicalPlan, req.fetchSize, sessionIdUsernameMap.get(req.getSessionId()));
   }
 
   private TSExecuteStatementResp getShowQueryColumnHeaders(ShowPlan showPlan) throws QueryProcessException {
@@ -932,52 +822,18 @@
         return getTSFetchResultsResp(getStatus(TSStatusCode.NOT_LOGIN_ERROR));
       }
 
-<<<<<<< HEAD
-      if (!queryId2DataSet.get().containsKey(req.queryId)) {
-=======
-      if (!queryId2Plan.containsKey(req.queryId)) {
->>>>>>> 5043dce2
+      if (!queryId2DataSet.containsKey(req.queryId)) {
         return getTSFetchResultsResp(
             getStatus(TSStatusCode.EXECUTE_STATEMENT_ERROR, "Has not executed query"));
       }
 
-<<<<<<< HEAD
-      QueryDataSet queryDataSet = queryId2DataSet.get().get(req.queryId);
-      TSQueryDataSet result = fillRpcReturnData(req.fetchSize, queryDataSet);
-
+      QueryDataSet queryDataSet = queryId2DataSet.get(req.queryId);
+      TSQueryDataSet result = fillRpcReturnData(req.fetchSize, queryDataSet,
+          sessionIdUsernameMap.get(req.sessionId));
 
       boolean hasResultSet = result.bufferForTime().limit() != 0;
       if (!hasResultSet) {
-        queryId2DataSet.get().remove(req.queryId);
-=======
-      QueryDataSet queryDataSet;
-      if (!queryId2DataSet.containsKey(req.queryId)) {
-        queryDataSet = createNewDataSet(req);
-      } else {
-        queryDataSet = queryId2DataSet.get(req.queryId);
-      }
-
-      IAuthorizer authorizer;
-      authorizer = LocalFileAuthorizer.getInstance();
-
-      TSQueryDataSet result;
-      if (config.isEnableWatermark() && authorizer.isUserUseWaterMark(sessionIdUsernameMap.get(req.getSessionId()))) {
-        WatermarkEncoder encoder;
-        if (config.getWatermarkMethodName().equals(IoTDBConfig.WATERMARK_GROUPED_LSB)) {
-          encoder = new GroupedLSBWatermarkEncoder(config);
-        } else {
-          throw new UnSupportedDataTypeException(String.format(
-              "Watermark method is not supported yet: %s", config.getWatermarkMethodName()));
-        }
-        result = QueryDataSetUtils
-            .convertQueryDataSetByFetchSize(queryDataSet, req.fetchSize, encoder);
-      } else {
-        result = QueryDataSetUtils.convertQueryDataSetByFetchSize(queryDataSet, req.fetchSize);
-      }
-      boolean hasResultSet = (result.bufferForTime().limit() != 0);
-      if (!hasResultSet) {
         queryId2DataSet.remove(req.queryId);
->>>>>>> 5043dce2
       }
 
       TSFetchResultsResp resp = getTSFetchResultsResp(getStatus(TSStatusCode.SUCCESS_STATUS,
@@ -991,8 +847,7 @@
     }
   }
 
-<<<<<<< HEAD
-  private TSQueryDataSet fillRpcReturnData(int fetchSize, QueryDataSet queryDataSet)
+  private TSQueryDataSet fillRpcReturnData(int fetchSize, QueryDataSet queryDataSet, String userName)
       throws TException, AuthException, IOException {
     IAuthorizer authorizer;
     try {
@@ -1009,7 +864,7 @@
     }
     // TODO need to refactor the other query in the future
     else {
-      if (config.isEnableWatermark() && authorizer.isUserUseWaterMark(username.get())) {
+      if (config.isEnableWatermark() && authorizer.isUserUseWaterMark(userName)) {
         WatermarkEncoder encoder;
         if (config.getWatermarkMethodName().equals(IoTDBConfig.WATERMARK_GROUPED_LSB)) {
           encoder = new GroupedLSBWatermarkEncoder(config);
@@ -1031,24 +886,10 @@
    */
   private QueryDataSet createQueryDataSet(long queryId, PhysicalPlan physicalPlan) throws
       QueryProcessException, QueryFilterOptimizationException, StorageEngineException, IOException {
-=======
-  private QueryDataSet createNewDataSet(TSFetchResultsReq req)
-      throws QueryProcessException, QueryFilterOptimizationException, StorageEngineException, IOException {
-    PhysicalPlan physicalPlan = queryId2Plan.get(req.queryId);
-
-    QueryDataSet queryDataSet;
-    QueryContext context = new QueryContext(req.getQueryId());
->>>>>>> 5043dce2
-
-    QueryContext context = new QueryContext(QueryResourceManager.getInstance().assignJobId());
-    queryId2Context.get().put(queryId, context);
-
-<<<<<<< HEAD
+
+    QueryContext context = new QueryContext(QueryResourceManager.getInstance().assignQueryId());
     QueryDataSet queryDataSet = processor.getExecutor().processQuery(physicalPlan, context);
-    queryId2DataSet.get().put(queryId, queryDataSet);
-=======
-    queryId2DataSet.put(req.queryId, queryDataSet);
->>>>>>> 5043dce2
+    queryId2DataSet.put(queryId, queryDataSet);
     return queryDataSet;
   }
 
@@ -1196,53 +1037,6 @@
     return properties;
   }
 
-<<<<<<< HEAD
-=======
-  @Override
-  public TSExecuteStatementResp insert(TSInsertionReq req) {
-    // TODO need to refactor this when implementing PreparedStatement
-    if (!checkLogin(req.getSessionId())) {
-      logger.info(INFO_NOT_LOGIN, IoTDBConstant.GLOBAL_DB_NAME);
-      return getTSExecuteStatementResp(getStatus(TSStatusCode.NOT_LOGIN_ERROR));
-    }
-
-    long queryId;
-    InsertPlan plan;
-    if (req.isSetQueryId()) {
-      plan = (InsertPlan) queryId2Plan.get(req.getQueryId());
-      queryId = req.getQueryId();
-    } else {
-      queryId = generateQueryId();
-      plan = new InsertPlan();
-      queryId2Plan.put(queryId, plan);
-    }
-
-
-    // the old parameter will be used if new parameter is not set
-    if (req.isSetDeviceId()) {
-      plan.setDeviceId(req.getDeviceId());
-    }
-    if (req.isSetTimestamp()) {
-      plan.setTime(req.getTimestamp());
-    }
-    if (req.isSetMeasurements()) {
-      plan.setMeasurements(req.getMeasurements().toArray(new String[0]));
-    }
-    if (req.isSetValues()) {
-      plan.setValues(req.getValues().toArray(new String[0]));
-    }
-
-    try {
-      TSExecuteStatementResp resp = executeUpdateStatement(plan, req.getSessionId());
-      resp.setQueryId(queryId);
-      return resp;
-    } catch (Exception e) {
-      logger.info("meet error while executing an insertion into {}", req.getDeviceId(), e);
-      return getTSExecuteStatementResp(
-          getStatus(TSStatusCode.EXECUTE_STATEMENT_ERROR, e.getMessage()));
-    }
-  }
->>>>>>> 5043dce2
 
   @Override
   public TSExecuteInsertRowInBatchResp insertRowInBatch(TSInsertInBatchReq req) {
@@ -1296,13 +1090,8 @@
 
 
   @Override
-<<<<<<< HEAD
   public TSStatus insert(TSInsertReq req) {
-    if (!checkLogin()) {
-=======
-  public TSStatus insertRow(TSInsertReq req) {
     if (!checkLogin(req.getSessionId())) {
->>>>>>> 5043dce2
       logger.info(INFO_NOT_LOGIN, IoTDBConstant.GLOBAL_DB_NAME);
       return getStatus(TSStatusCode.NOT_LOGIN_ERROR);
     }
