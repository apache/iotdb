--- conflicted
+++ resolved
@@ -392,10 +392,15 @@
           status = RpcUtils.getStatus(TSStatusCode.METADATA_ERROR, req.getType());
           break;
       }
-    } catch (NullPointerException | OutOfMemoryError e) {
+    } catch (MetadataException e) {
       logger.error(
           String.format("Failed to fetch timeseries %s's metadata", req.getColumnPath()), e);
       status = RpcUtils.getStatus(TSStatusCode.METADATA_ERROR, e.getMessage());
+      resp.setStatus(status);
+      return resp;
+    } catch (NullPointerException e) {
+      logger.error("Error in fetchMetadata : ", e);
+      status = RpcUtils.getStatus(TSStatusCode.INTERNAL_SERVER_ERROR, e.getMessage());
       resp.setStatus(status);
       return resp;
     } catch (Exception e) {
@@ -1133,6 +1138,7 @@
   private QueryDataSet createQueryDataSet(long queryId, PhysicalPlan physicalPlan)
       throws QueryProcessException, QueryFilterOptimizationException, StorageEngineException,
       IOException, MetadataException, SQLException, TException, InterruptedException {
+
     QueryContext context = genQueryContext(queryId);
     QueryDataSet queryDataSet = executor.processQuery(physicalPlan, context);
     queryId2DataSet.put(queryId, queryDataSet);
@@ -1364,11 +1370,6 @@
                   && isAllSuccessful);
         }
         statusList.add(status);
-<<<<<<< HEAD
-      } catch (Exception e) {
-        isAllSuccessful = false;
-        statusList.add(RpcUtils.getStatus(TSStatusCode.INTERNAL_SERVER_ERROR, e.getMessage()));
-=======
       } catch (NullPointerException e) {
         logger.error("meet error when insert in batch", e);
         isAllSuccessful = false;
@@ -1376,8 +1377,7 @@
       } catch (Exception e) {
         logger.warn("meet error when insert in batch", e);
         isAllSuccessful = false;
-        statusList.add(RpcUtils.getStatus(TSStatusCode.INTERNAL_SERVER_ERROR));
->>>>>>> abc69990
+        statusList.add(RpcUtils.getStatus(TSStatusCode.INTERNAL_SERVER_ERROR, e.getMessage()));
       }
     }
 
@@ -1451,12 +1451,10 @@
       return executeNonQueryPlan(plan);
     } catch (NullPointerException e) {
       logger.error("meet error when insert", e);
-<<<<<<< HEAD
+      return RpcUtils.getStatus(TSStatusCode.EXECUTE_STATEMENT_ERROR);
+    } catch (Exception e) {
+      logger.warn("meet error when insert", e);
       return RpcUtils.getStatus(TSStatusCode.EXECUTE_STATEMENT_ERROR, e.getMessage());
-=======
-    } catch (Exception e) {
-      logger.warn("meet error when insert", e);
->>>>>>> abc69990
     }
   }
 
@@ -1486,12 +1484,10 @@
       return executeNonQueryPlan(plan);
     } catch (NullPointerException e) {
       logger.error("meet error when insert", e);
-<<<<<<< HEAD
+      return RpcUtils.getStatus(TSStatusCode.EXECUTE_STATEMENT_ERROR);
+    } catch (Exception e) {
+      logger.warn("meet error when insert", e);
       return RpcUtils.getStatus(TSStatusCode.EXECUTE_STATEMENT_ERROR, e.getMessage());
-=======
-    } catch (Exception e) {
-      logger.warn("meet error when insert", e);
->>>>>>> abc69990
     }
   }
 
@@ -1519,12 +1515,10 @@
       return new TSStatus(executeNonQueryPlan(plan));
     } catch (NullPointerException e) {
       logger.error("meet error when delete data", e);
-<<<<<<< HEAD
+      return RpcUtils.getStatus(TSStatusCode.EXECUTE_STATEMENT_ERROR);
+    } catch (Exception e) {
+      logger.warn("meet error when delete data", e);
       return RpcUtils.getStatus(TSStatusCode.EXECUTE_STATEMENT_ERROR, e.getMessage());
-=======
-    } catch (Exception e) {
-      logger.warn("meet error when delete data", e);
->>>>>>> abc69990
     }
   }
 
@@ -1555,7 +1549,7 @@
     } catch (NullPointerException e) {
       logger.error("{}: error occurs when executing statements", IoTDBConstant.GLOBAL_DB_NAME, e);
       return RpcUtils
-          .getStatus(TSStatusCode.EXECUTE_STATEMENT_ERROR, e.getMessage());
+          .getStatus(TSStatusCode.EXECUTE_STATEMENT_ERROR);
     } catch (Exception e) {
       logger.warn("{}: error occurs when executing statements", IoTDBConstant.GLOBAL_DB_NAME, e);
       return RpcUtils
@@ -1604,7 +1598,7 @@
       return RpcUtils.getStatus(TSStatusCode.SUCCESS_STATUS);
     } catch (NullPointerException e) {
       logger.error("{}: error occurs when insertTablets", IoTDBConstant.GLOBAL_DB_NAME, e);
-      return RpcUtils.getStatus(TSStatusCode.EXECUTE_STATEMENT_ERROR, e.getMessage());
+      return RpcUtils.getStatus(TSStatusCode.EXECUTE_STATEMENT_ERROR);
     } catch (Exception e) {
       logger.warn("{}: error occurs when insertTablets", IoTDBConstant.GLOBAL_DB_NAME, e);
       return RpcUtils.getStatus(TSStatusCode.EXECUTE_STATEMENT_ERROR, e.getMessage());
@@ -1629,12 +1623,10 @@
       return new TSStatus(executeNonQueryPlan(plan));
     } catch (NullPointerException e) {
       logger.error("meet error when set storage group", e);
-<<<<<<< HEAD
+      return RpcUtils.getStatus(TSStatusCode.EXECUTE_STATEMENT_ERROR);
+    } catch (Exception e) {
+      logger.warn("meet error when set storage group", e);
       return RpcUtils.getStatus(TSStatusCode.EXECUTE_STATEMENT_ERROR, e.getMessage());
-=======
-    } catch (Exception e) {
-      logger.warn("meet error when set storage group", e);
->>>>>>> abc69990
     }
   }
 
@@ -1657,12 +1649,10 @@
       return new TSStatus(executeNonQueryPlan(plan));
     } catch (NullPointerException e) {
       logger.error("meet error when delete storage groups", e);
-<<<<<<< HEAD
+      return RpcUtils.getStatus(TSStatusCode.EXECUTE_STATEMENT_ERROR);
+    } catch (Exception e) {
+      logger.warn("meet error when delete storage groups", e);
       return RpcUtils.getStatus(TSStatusCode.EXECUTE_STATEMENT_ERROR, e.getMessage());
-=======
-    } catch (Exception e) {
-      logger.warn("meet error when delete storage groups", e);
->>>>>>> abc69990
     }
   }
 
@@ -1689,12 +1679,10 @@
       return executeNonQueryPlan(plan);
     } catch (NullPointerException e) {
       logger.error("meet error when create timeseries", e);
-<<<<<<< HEAD
+      return RpcUtils.getStatus(TSStatusCode.EXECUTE_STATEMENT_ERROR);
+    } catch (Exception e) {
+      logger.warn("meet error when create timeseries", e);
       return RpcUtils.getStatus(TSStatusCode.EXECUTE_STATEMENT_ERROR, e.getMessage());
-=======
-    } catch (Exception e) {
-      logger.warn("meet error when create timeseries", e);
->>>>>>> abc69990
     }
   }
 
@@ -1772,36 +1760,13 @@
       multiPlan.setAttributes(attributes);
       multiPlan.setIndexes(new ArrayList<>());
 
-<<<<<<< HEAD
       return executeNonQueryPlan(multiPlan);
-    } catch (Exception e) {
+    } catch (NullPointerException e) {
       logger.error("meet error when create multi timeseries", e);
+      return RpcUtils.getStatus(TSStatusCode.EXECUTE_STATEMENT_ERROR);
+    } catch (Exception e) {
+      logger.warn("meet error when create multi timeseries", e);
       return RpcUtils.getStatus(TSStatusCode.EXECUTE_STATEMENT_ERROR, e.getMessage());
-=======
-      if (createMultiTimeSeriesPlan.getResults().entrySet().size() > 0) {
-        isAllSuccessful = false;
-        for (Map.Entry<Integer, Exception> entry : createMultiTimeSeriesPlan.getResults()
-            .entrySet()) {
-          statusList.set(entry.getKey(),
-              RpcUtils
-                  .getStatus(TSStatusCode.EXECUTE_STATEMENT_ERROR, entry.getValue().getMessage()));
-        }
-      }
-
-      if (isAllSuccessful) {
-        if (logger.isDebugEnabled()) {
-          logger.debug("Create multiple timeseries successfully");
-        }
-        return RpcUtils.getStatus(TSStatusCode.SUCCESS_STATUS);
-      } else {
-        logger.debug("Create multiple timeseries failed!");
-        return RpcUtils.getStatus(statusList);
-      }
-    } catch (NullPointerException e) {
-      logger.error("meet error when create multi timeseries", e);
-    } catch (Exception e) {
-      logger.warn("meet error when create multi timeseries", e);
->>>>>>> abc69990
     }
   }
 
@@ -1824,12 +1789,10 @@
       return executeNonQueryPlan(plan);
     } catch (NullPointerException e) {
       logger.error("meet error when delete timeseries", e);
-<<<<<<< HEAD
+      return RpcUtils.getStatus(TSStatusCode.EXECUTE_STATEMENT_ERROR);
+    } catch (Exception e) {
+      logger.warn("meet error when delete timeseries", e);
       return RpcUtils.getStatus(TSStatusCode.EXECUTE_STATEMENT_ERROR, e.getMessage());
-=======
-    } catch (Exception e) {
-      logger.warn("meet error when delete timeseries", e);
->>>>>>> abc69990
     }
   }
 
@@ -1870,21 +1833,12 @@
     } catch (BatchProcessException e) {
       return RpcUtils.getStatus(Arrays.asList(e.getFailingStatus()));
     } catch (QueryProcessException e) {
-<<<<<<< HEAD
-      logger.error("meet error while processing non-query. ", e);
+      logger.warn("meet error while processing non-query. ", e);
       Throwable cause = e;
       while (cause.getCause() != null) {
         cause = cause.getCause();
       }
       return RpcUtils.getStatus(e.getErrorCode(), cause.getMessage());
-    } catch (Exception e) {
-=======
-      logger.warn("meet error while processing non-query. ", e);
-      return RpcUtils.getStatus(e.getErrorCode(), e.getMessage());
-    } catch (NullPointerException e) {
->>>>>>> abc69990
-      logger.error(SERVER_INTERNAL_ERROR, IoTDBConstant.GLOBAL_DB_NAME, e);
-      return RpcUtils.getStatus(TSStatusCode.INTERNAL_SERVER_ERROR, e.getMessage());
     } catch (Exception e) {
       logger.warn(SERVER_INTERNAL_ERROR, IoTDBConstant.GLOBAL_DB_NAME, e);
       return RpcUtils.getStatus(TSStatusCode.INTERNAL_SERVER_ERROR, e.getMessage());
