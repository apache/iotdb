--- conflicted
+++ resolved
@@ -689,13 +689,8 @@
     PhysicalPlan physicalPlan;
     try {
       physicalPlan = processor.parseSQLToPhysicalPlan(statement, zoneIds.get());
-<<<<<<< HEAD
     } catch (QueryProcessException | SQLParserException e) {
-      logger.error("meet error while parsing SQL to physical plan!", e);
-=======
-    } catch (QueryProcessException | MetadataException e) {
       logger.info("meet error while parsing SQL to physical plan: {}", e.getMessage());
->>>>>>> 3a1b2259
       return getTSExecuteStatementResp(getStatus(TSStatusCode.SQL_PARSE_ERROR, e.getMessage()));
     }
 
@@ -1038,13 +1033,8 @@
     PhysicalPlan physicalPlan;
     try {
       physicalPlan = processor.parseSQLToPhysicalPlan(statement, zoneIds.get());
-<<<<<<< HEAD
     } catch (QueryProcessException | SQLParserException e) {
-      logger.error("meet error while parsing SQL to physical plan!", e);
-=======
-    } catch (QueryProcessException | MetadataException e) {
       logger.info("meet error while parsing SQL to physical plan: {}", e.getMessage());
->>>>>>> 3a1b2259
       return getTSExecuteStatementResp(getStatus(TSStatusCode.SQL_PARSE_ERROR, e.getMessage()));
     }
 
