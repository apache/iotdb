--- conflicted
+++ resolved
@@ -20,6 +20,8 @@
 
 import static org.apache.iotdb.db.conf.IoTDBConstant.PRIVILEGE;
 import static org.apache.iotdb.db.conf.IoTDBConstant.ROLE;
+import static org.apache.iotdb.db.conf.IoTDBConstant.STORAGE_GROUP;
+import static org.apache.iotdb.db.conf.IoTDBConstant.TTL;
 import static org.apache.iotdb.db.conf.IoTDBConstant.USER;
 
 import java.io.IOException;
@@ -32,7 +34,6 @@
 import java.util.HashMap;
 import java.util.List;
 import java.util.Map;
-import java.util.Set;
 import java.util.concurrent.ConcurrentHashMap;
 import java.util.concurrent.atomic.AtomicLong;
 import java.util.regex.Pattern;
@@ -51,6 +52,7 @@
 import org.apache.iotdb.db.engine.flush.pool.FlushTaskPoolManager;
 import org.apache.iotdb.db.exception.ArgsErrorException;
 import org.apache.iotdb.db.exception.MetadataErrorException;
+import org.apache.iotdb.db.exception.OutOfTTLException;
 import org.apache.iotdb.db.exception.PathErrorException;
 import org.apache.iotdb.db.exception.ProcessorException;
 import org.apache.iotdb.db.exception.QueryInBatchStmtException;
@@ -103,9 +105,9 @@
 import org.apache.iotdb.service.rpc.thrift.TSProtocolVersion;
 import org.apache.iotdb.service.rpc.thrift.TSQueryDataSet;
 import org.apache.iotdb.service.rpc.thrift.TSSetTimeZoneReq;
-import org.apache.iotdb.service.rpc.thrift.TS_SessionHandle;
 import org.apache.iotdb.service.rpc.thrift.TSStatus;
 import org.apache.iotdb.service.rpc.thrift.TSStatusType;
+import org.apache.iotdb.service.rpc.thrift.TS_SessionHandle;
 import org.apache.iotdb.tsfile.common.constant.StatisticConstant;
 import org.apache.iotdb.tsfile.exception.filter.QueryFilterOptimizationException;
 import org.apache.iotdb.tsfile.exception.write.UnSupportedDataTypeException;
@@ -265,16 +267,9 @@
    * @param statusType status type
    * @return
    */
-<<<<<<< HEAD
-  private TS_Status getStatus(TSStatusType statusType) {
-    TS_StatusType statusCodeAndMessage = new TS_StatusType(statusType.getStatusCode(), statusType.getStatusMessage());
-    return new TS_Status(statusCodeAndMessage);
-=======
   private TSStatus getStatus(TSStatusCode statusType) {
     TSStatusType statusCodeAndMessage = new TSStatusType(statusType.getStatusCode(), statusType.getStatusMessage());
-    TSStatus status = new TSStatus(statusCodeAndMessage);
-    return status;
->>>>>>> ad3b9241
+    return new TSStatus(statusCodeAndMessage);
   }
 
   /**
@@ -287,12 +282,7 @@
   private TSStatus getStatus(TSStatusCode statusType, String appendMessage) {
     TSStatusType statusCodeAndMessage = new TSStatusType(statusType.getStatusCode(),
             statusType.getStatusMessage() + ": " + appendMessage);
-<<<<<<< HEAD
-    return new TS_Status(statusCodeAndMessage);
-=======
-    TSStatus status = new TSStatus(statusCodeAndMessage);
-    return status;
->>>>>>> ad3b9241
+    return new TSStatus(statusCodeAndMessage);
   }
 
   @Override
@@ -701,7 +691,8 @@
   }
 
   private TSExecuteStatementResp executeShowTTL(List<String> columns) {
-    TSExecuteStatementResp resp = getTSExecuteStatementResp(getStatus(TSStatusType.SUCCESS_STATUS));
+    TSExecuteStatementResp resp =
+        getTSExecuteStatementResp(getStatus(TSStatusCode.SUCCESS_STATUS));
     resp.setIgnoreTimeStamp(true);
     columns.add(STORAGE_GROUP);
     columns.add(TTL);
@@ -1060,11 +1051,7 @@
   }
 
   @Override
-<<<<<<< HEAD
-  public TSRPCResp insertRow(TSInsertReq req) {
-=======
-  public TSStatus insertRow(TSInsertReq req) throws TException {
->>>>>>> ad3b9241
+  public TSStatus insertRow(TSInsertReq req) {
     if (!checkLogin()) {
       logger.info(INFO_NOT_LOGIN, IoTDBConstant.GLOBAL_DB_NAME);
       return new TSStatus(getStatus(TSStatusCode.NOT_LOGIN_ERROR));
@@ -1084,11 +1071,7 @@
   }
 
   @Override
-<<<<<<< HEAD
-  public TSRPCResp deleteData(TSDeleteReq req) {
-=======
   public TSStatus deleteData(TSDeleteDataReq req) {
->>>>>>> ad3b9241
     if (!checkLogin()) {
       logger.info(INFO_NOT_LOGIN, IoTDBConstant.GLOBAL_DB_NAME);
       return new TSStatus(getStatus(TSStatusCode.NOT_LOGIN_ERROR));
@@ -1157,11 +1140,7 @@
   }
 
   @Override
-<<<<<<< HEAD
-  public TSRPCResp setStorageGroup(String storageGroup) {
-=======
-  public TSStatus setStorageGroup(String storageGroup) throws TException {
->>>>>>> ad3b9241
+  public TSStatus setStorageGroup(String storageGroup) {
     if (!checkLogin()) {
       logger.info(INFO_NOT_LOGIN, IoTDBConstant.GLOBAL_DB_NAME);
       return new TSStatus(getStatus(TSStatusCode.NOT_LOGIN_ERROR));
@@ -1176,11 +1155,7 @@
   }
 
   @Override
-<<<<<<< HEAD
-  public TSRPCResp createTimeseries(TSCreateTimeseriesReq req) {
-=======
   public TSStatus createTimeseries(TSCreateTimeseriesReq req) {
->>>>>>> ad3b9241
     if (!checkLogin()) {
       logger.info(INFO_NOT_LOGIN, IoTDBConstant.GLOBAL_DB_NAME);
       return new TSStatus(getStatus(TSStatusCode.NOT_LOGIN_ERROR));
@@ -1241,17 +1216,13 @@
       execRet = executeNonQuery(plan);
     } catch (ProcessorException e) {
       logger.debug("meet error while processing non-query. ", e);
-<<<<<<< HEAD
       if (e.getCause() instanceof OutOfTTLException) {
-        return getStatus(TSStatusType.OUT_OF_TTL_ERROR, e.getMessage());
+        return getStatus(TSStatusCode.OUT_OF_TTL_ERROR, e.getMessage());
       } else if (e.getCause() instanceof PathErrorException) {
-        return getStatus(TSStatusType.NOT_A_STORAGE_GROUP_ERROR, e.getMessage());
+        return getStatus(TSStatusCode.NOT_A_STORAGE_GROUP_ERROR, e.getMessage());
       } else {
-        return getStatus(TSStatusType.EXECUTE_STATEMENT_ERROR, e.getMessage());
-      }
-=======
-      return getStatus(TSStatusCode.EXECUTE_STATEMENT_ERROR, e.getMessage());
->>>>>>> ad3b9241
+        return getStatus(TSStatusCode.EXECUTE_STATEMENT_ERROR, e.getMessage());
+      }
     }
 
     return execRet ? getStatus(TSStatusCode.SUCCESS_STATUS, "Execute successfully")
