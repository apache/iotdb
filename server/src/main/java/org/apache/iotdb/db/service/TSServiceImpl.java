--- conflicted
+++ resolved
@@ -1431,8 +1431,7 @@
         : RpcUtils.getStatus(TSStatusCode.EXECUTE_STATEMENT_ERROR);
   }
 
-<<<<<<< HEAD
-=======
+
   private TSStatus checkPathValidity(String path) {
     if (!PATH_PATTERN.matcher(path).matches()) {
       return RpcUtils.getStatus(TSStatusCode.PATH_ILLEGAL);
@@ -1445,7 +1444,6 @@
     return sqlArgumentList;
   }
 
->>>>>>> 8a296c6d
   private long generateQueryId(boolean isDataQuery) {
     return QueryResourceManager.getInstance().assignQueryId(isDataQuery);
   }
