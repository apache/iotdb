--- conflicted
+++ resolved
@@ -883,16 +883,9 @@
       } else {
         result = QueryDataSetUtils.convertQueryDataSetByFetchSize(queryDataSet, req.fetchSize);
       }
-<<<<<<< HEAD
-
-      boolean hasResultSet = (result.bufferForTime().limit() != 0);
-      if (!hasResultSet && queryDataSets.get() != null) {
-        queryDataSets.get().remove(queryId);
-=======
       boolean hasResultSet = (result.getRowCount() != 0);
       if (!hasResultSet && queryId2DataSet.get() != null) {
         queryId2DataSet.get().remove(req.queryId);
->>>>>>> 571043f7
       }
 
       TSFetchResultsResp resp = getTSFetchResultsResp(getStatus(TSStatusCode.SUCCESS_STATUS,
