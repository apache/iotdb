/*
 * Licensed to the Apache Software Foundation (ASF) under one
 * or more contributor license agreements.  See the NOTICE file
 * distributed with this work for additional information
 * regarding copyright ownership.  The ASF licenses this file
 * to you under the Apache License, Version 2.0 (the
 * "License"); you may not use this file except in compliance
 * with the License.  You may obtain a copy of the License at
 *
 *     http://www.apache.org/licenses/LICENSE-2.0
 *
 * Unless required by applicable law or agreed to in writing,
 * software distributed under the License is distributed on an
 * "AS IS" BASIS, WITHOUT WARRANTIES OR CONDITIONS OF ANY
 * KIND, either express or implied.  See the License for the
 * specific language governing permissions and limitations
 * under the License.
 */
package org.apache.iotdb.db.service;

import static org.apache.iotdb.db.conf.IoTDBConfig.PATH_PATTERN;
import static org.apache.iotdb.db.qp.physical.sys.ShowPlan.ShowContentType.TIMESERIES;

import java.io.IOException;
import java.nio.ByteBuffer;
import java.sql.SQLException;
import java.time.ZoneId;
import java.util.ArrayList;
import java.util.Arrays;
import java.util.Collections;
import java.util.HashSet;
import java.util.LinkedHashSet;
import java.util.List;
import java.util.Map;
import java.util.Set;
import java.util.concurrent.ConcurrentHashMap;
import java.util.concurrent.atomic.AtomicLong;
import java.util.stream.Collectors;
import org.antlr.v4.runtime.misc.ParseCancellationException;
import org.apache.iotdb.db.auth.AuthException;
import org.apache.iotdb.db.auth.AuthorityChecker;
import org.apache.iotdb.db.auth.authorizer.BasicAuthorizer;
import org.apache.iotdb.db.auth.authorizer.IAuthorizer;
import org.apache.iotdb.db.conf.IoTDBConfig;
import org.apache.iotdb.db.conf.IoTDBConstant;
import org.apache.iotdb.db.conf.IoTDBDescriptor;
import org.apache.iotdb.db.cost.statistic.Measurement;
import org.apache.iotdb.db.cost.statistic.Operation;
import org.apache.iotdb.db.exception.BatchInsertionException;
import org.apache.iotdb.db.exception.QueryInBatchStatementException;
import org.apache.iotdb.db.exception.StorageEngineException;
import org.apache.iotdb.db.exception.metadata.MetadataException;
import org.apache.iotdb.db.exception.metadata.StorageGroupNotSetException;
import org.apache.iotdb.db.exception.query.QueryProcessException;
import org.apache.iotdb.db.exception.runtime.SQLParserException;
import org.apache.iotdb.db.metadata.PartialPath;
import org.apache.iotdb.db.metrics.server.SqlArgument;
import org.apache.iotdb.db.qp.Planner;
import org.apache.iotdb.db.qp.constant.SQLConstant;
import org.apache.iotdb.db.qp.executor.IPlanExecutor;
import org.apache.iotdb.db.qp.executor.PlanExecutor;
import org.apache.iotdb.db.qp.logical.Operator.OperatorType;
import org.apache.iotdb.db.qp.physical.PhysicalPlan;
import org.apache.iotdb.db.qp.physical.crud.AggregationPlan;
import org.apache.iotdb.db.qp.physical.crud.AlignByDevicePlan;
import org.apache.iotdb.db.qp.physical.crud.AlignByDevicePlan.MeasurementType;
import org.apache.iotdb.db.qp.physical.crud.DeletePlan;
import org.apache.iotdb.db.qp.physical.crud.InsertRowPlan;
import org.apache.iotdb.db.qp.physical.crud.InsertTabletPlan;
import org.apache.iotdb.db.qp.physical.crud.LastQueryPlan;
import org.apache.iotdb.db.qp.physical.crud.QueryPlan;
import org.apache.iotdb.db.qp.physical.sys.AuthorPlan;
import org.apache.iotdb.db.qp.physical.sys.CreateTimeSeriesPlan;
import org.apache.iotdb.db.qp.physical.sys.DeleteStorageGroupPlan;
import org.apache.iotdb.db.qp.physical.sys.DeleteTimeSeriesPlan;
import org.apache.iotdb.db.qp.physical.sys.SetStorageGroupPlan;
import org.apache.iotdb.db.qp.physical.sys.ShowPlan;
import org.apache.iotdb.db.qp.physical.sys.ShowTimeSeriesPlan;
import org.apache.iotdb.db.query.context.QueryContext;
import org.apache.iotdb.db.query.control.QueryResourceManager;
import org.apache.iotdb.db.query.control.TracingManager;
import org.apache.iotdb.db.query.dataset.AlignByDeviceDataSet;
import org.apache.iotdb.db.query.dataset.NonAlignEngineDataSet;
import org.apache.iotdb.db.query.dataset.RawQueryDataSetWithoutValueFilter;
import org.apache.iotdb.db.tools.watermark.GroupedLSBWatermarkEncoder;
import org.apache.iotdb.db.tools.watermark.WatermarkEncoder;
import org.apache.iotdb.db.utils.FilePathUtils;
import org.apache.iotdb.db.utils.QueryDataSetUtils;
import org.apache.iotdb.db.utils.SchemaUtils;
import org.apache.iotdb.rpc.RpcUtils;
import org.apache.iotdb.rpc.TSStatusCode;
import org.apache.iotdb.service.rpc.thrift.ServerProperties;
import org.apache.iotdb.service.rpc.thrift.TSCancelOperationReq;
import org.apache.iotdb.service.rpc.thrift.TSCloseOperationReq;
import org.apache.iotdb.service.rpc.thrift.TSCloseSessionReq;
import org.apache.iotdb.service.rpc.thrift.TSCreateMultiTimeseriesReq;
import org.apache.iotdb.service.rpc.thrift.TSCreateTimeseriesReq;
import org.apache.iotdb.service.rpc.thrift.TSDeleteDataReq;
import org.apache.iotdb.service.rpc.thrift.TSExecuteBatchStatementReq;
import org.apache.iotdb.service.rpc.thrift.TSExecuteStatementReq;
import org.apache.iotdb.service.rpc.thrift.TSExecuteStatementResp;
import org.apache.iotdb.service.rpc.thrift.TSFetchMetadataReq;
import org.apache.iotdb.service.rpc.thrift.TSFetchMetadataResp;
import org.apache.iotdb.service.rpc.thrift.TSFetchResultsReq;
import org.apache.iotdb.service.rpc.thrift.TSFetchResultsResp;
import org.apache.iotdb.service.rpc.thrift.TSGetTimeZoneResp;
import org.apache.iotdb.service.rpc.thrift.TSIService;
import org.apache.iotdb.service.rpc.thrift.TSInsertRecordReq;
import org.apache.iotdb.service.rpc.thrift.TSInsertRecordsReq;
import org.apache.iotdb.service.rpc.thrift.TSInsertStringRecordReq;
import org.apache.iotdb.service.rpc.thrift.TSInsertStringRecordsReq;
import org.apache.iotdb.service.rpc.thrift.TSInsertTabletReq;
import org.apache.iotdb.service.rpc.thrift.TSInsertTabletsReq;
import org.apache.iotdb.service.rpc.thrift.TSOpenSessionReq;
import org.apache.iotdb.service.rpc.thrift.TSOpenSessionResp;
import org.apache.iotdb.service.rpc.thrift.TSProtocolVersion;
import org.apache.iotdb.service.rpc.thrift.TSQueryDataSet;
import org.apache.iotdb.service.rpc.thrift.TSQueryNonAlignDataSet;
import org.apache.iotdb.service.rpc.thrift.TSSetTimeZoneReq;
import org.apache.iotdb.service.rpc.thrift.TSStatus;
import org.apache.iotdb.tsfile.exception.filter.QueryFilterOptimizationException;
import org.apache.iotdb.tsfile.exception.write.UnSupportedDataTypeException;
import org.apache.iotdb.tsfile.file.metadata.enums.CompressionType;
import org.apache.iotdb.tsfile.file.metadata.enums.TSDataType;
import org.apache.iotdb.tsfile.file.metadata.enums.TSEncoding;
import org.apache.iotdb.tsfile.read.common.Path;
import org.apache.iotdb.tsfile.read.query.dataset.QueryDataSet;
import org.apache.thrift.TException;
import org.apache.thrift.server.ServerContext;
import org.slf4j.Logger;
import org.slf4j.LoggerFactory;


/**
 * Thrift RPC implementation at server side.
 */
public class TSServiceImpl implements TSIService.Iface, ServerContext {

  private static final Logger auditLogger = LoggerFactory
      .getLogger(IoTDBConstant.AUDIT_LOGGER_NAME);
  private static final Logger logger = LoggerFactory.getLogger(TSServiceImpl.class);
  private static final String INFO_NOT_LOGIN = "{}: Not login.";
  private static final int MAX_SIZE =
      IoTDBDescriptor.getInstance().getConfig().getQueryCacheSizeInMetric();
  private static final int DELETE_SIZE = 20;
  private static final int FETCH_SIZE = 10000;
  private static final String ERROR_PARSING_SQL =
      "meet error while parsing SQL to physical plan: {}";
  private static final List<SqlArgument> sqlArgumentList = new ArrayList<>(MAX_SIZE);
  protected Planner processor;
  protected IPlanExecutor executor;
  private boolean enableMetric = IoTDBDescriptor.getInstance().getConfig().isEnableMetricService();
  // Record the username for every rpc connection (session).
  private Map<Long, String> sessionIdUsernameMap = new ConcurrentHashMap<>();
  private Map<Long, ZoneId> sessionIdZoneIdMap = new ConcurrentHashMap<>();

  // The sessionId is unique in one IoTDB instance.
  private AtomicLong sessionIdGenerator = new AtomicLong();
  // The statementId is unique in one IoTDB instance.
  private AtomicLong statementIdGenerator = new AtomicLong();

  // (sessionId -> Set(statementId))
  private Map<Long, Set<Long>> sessionId2StatementId = new ConcurrentHashMap<>();
  // (statementId -> Set(queryId))
  private Map<Long, Set<Long>> statementId2QueryId = new ConcurrentHashMap<>();

  // (queryId -> QueryDataSet)
  private Map<Long, QueryDataSet> queryId2DataSet = new ConcurrentHashMap<>();

  private IoTDBConfig config = IoTDBDescriptor.getInstance().getConfig();

  // When the client abnormally exits, we can still know who to disconnect
  private ThreadLocal<Long> currSessionId = new ThreadLocal<>();

  public static final TSProtocolVersion CURRENT_RPC_VERSION = TSProtocolVersion.IOTDB_SERVICE_PROTOCOL_V3;


  public TSServiceImpl() throws QueryProcessException {
    processor = new Planner();
    executor = new PlanExecutor();
  }

  public static List<SqlArgument> getSqlArgumentList() {
    return sqlArgumentList;
  }

  @Override
  public TSOpenSessionResp openSession(TSOpenSessionReq req) throws TException {
    boolean status;
    IAuthorizer authorizer;
    try {
      authorizer = BasicAuthorizer.getInstance();
    } catch (AuthException e) {
      throw new TException(e);
    }
    String loginMessage = null;
    try {
      status = authorizer.login(req.getUsername(), req.getPassword());
    } catch (AuthException e) {
      logger.info("meet error while logging in.", e);
      status = false;
      loginMessage = e.getMessage();
    }

    TSStatus tsStatus;
    long sessionId = -1;
    if (status) {
      //check the version compatibility
      boolean compatible = checkCompatibility(req.getClient_protocol());
      if (!compatible) {
        tsStatus = RpcUtils.getStatus(TSStatusCode.INCOMPATIBLE_VERSION,
            "The version is incompatible, please upgrade to " + IoTDBConstant.VERSION);
        TSOpenSessionResp resp = new TSOpenSessionResp(tsStatus,
            CURRENT_RPC_VERSION);
        resp.setSessionId(sessionId);
        return resp;
      }

      tsStatus = RpcUtils.getStatus(TSStatusCode.SUCCESS_STATUS, "Login successfully");
      sessionId = sessionIdGenerator.incrementAndGet();
      sessionIdUsernameMap.put(sessionId, req.getUsername());
      sessionIdZoneIdMap.put(sessionId, config.getZoneID());
      currSessionId.set(sessionId);
    } else {
      tsStatus = RpcUtils.getStatus(TSStatusCode.WRONG_LOGIN_PASSWORD_ERROR);
      tsStatus.setMessage(loginMessage);
    }
    auditLogger.info("User {} opens Session-{}", req.getUsername(), sessionId);
    TSOpenSessionResp resp = new TSOpenSessionResp(tsStatus,
        CURRENT_RPC_VERSION);
    resp.setSessionId(sessionId);
    logger.info(
        "{}: Login status: {}. User : {}", IoTDBConstant.GLOBAL_DB_NAME, tsStatus.message,
        req.getUsername());

    return resp;
  }

  private boolean checkCompatibility(TSProtocolVersion version) {
    return version.equals(CURRENT_RPC_VERSION);
  }

  @Override
  public TSStatus closeSession(TSCloseSessionReq req) {
    long sessionId = req.getSessionId();
    auditLogger.info("Session-{} is closing", sessionId);
    currSessionId.remove();

    TSStatus tsStatus;
    if (sessionIdUsernameMap.remove(sessionId) == null) {
      tsStatus = RpcUtils.getStatus(TSStatusCode.NOT_LOGIN_ERROR);
    } else {
      tsStatus = RpcUtils.getStatus(TSStatusCode.SUCCESS_STATUS);
    }

    sessionIdZoneIdMap.remove(sessionId);
    List<Exception> exceptions = new ArrayList<>();
    Set<Long> statementIds = sessionId2StatementId.getOrDefault(sessionId, Collections.emptySet());
    for (long statementId : statementIds) {
      Set<Long> queryIds = statementId2QueryId.getOrDefault(statementId, Collections.emptySet());
      for (long queryId : queryIds) {
        try {
          releaseQueryResource(queryId);
        } catch (StorageEngineException e) {
          // release as many as resources as possible, so do not break as soon as one exception is
          // raised
          exceptions.add(e);
          logger.error("Error in closeSession : ", e);
        }
      }
    }

    if (!exceptions.isEmpty()) {
      return new TSStatus(
          RpcUtils.getStatus(
              TSStatusCode.CLOSE_OPERATION_ERROR,
              String.format(
                  "%d errors in closeOperation, see server logs for detail", exceptions.size())));
    }

    return new TSStatus(tsStatus);
  }

  @Override
  public TSStatus cancelOperation(TSCancelOperationReq req) {
    // TODO implement
    return RpcUtils.getStatus(TSStatusCode.QUERY_NOT_ALLOWED, "Cancellation is not implemented");
  }

  @Override
  public TSStatus closeOperation(TSCloseOperationReq req) {
    if (auditLogger.isDebugEnabled()) {
      auditLogger.debug("{}: receive close operation from Session {}", IoTDBConstant.GLOBAL_DB_NAME,
          currSessionId.get());
    }
    if (!checkLogin(req.getSessionId())) {
      auditLogger.info(INFO_NOT_LOGIN, IoTDBConstant.GLOBAL_DB_NAME);
      return RpcUtils.getStatus(TSStatusCode.NOT_LOGIN_ERROR);
    }
    try {
      // statement close
      if (req.isSetStatementId()) {
        long stmtId = req.getStatementId();
        Set<Long> queryIdSet = statementId2QueryId.remove(stmtId);
        if (queryIdSet != null) {
          for (long queryId : queryIdSet) {
            releaseQueryResource(queryId);
          }
        }
      } else {
        // ResultSet close
        releaseQueryResource(req.queryId);
      }

    } catch (Exception e) {
      logger.error("Error in closeOperation : ", e);
      return RpcUtils.getStatus(TSStatusCode.CLOSE_OPERATION_ERROR, "Error in closeOperation");
    }
    return RpcUtils.getStatus(TSStatusCode.SUCCESS_STATUS);
  }

  /**
   * release single operation resource
   */
  protected void releaseQueryResource(long queryId) throws StorageEngineException {
    // remove the corresponding Physical Plan
    queryId2DataSet.remove(queryId);
    QueryResourceManager.getInstance().endQuery(queryId);
  }

  @Override
  public TSFetchMetadataResp fetchMetadata(TSFetchMetadataReq req) {
    TSStatus status;
    if (!checkLogin(req.getSessionId())) {
      logger.info(INFO_NOT_LOGIN, IoTDBConstant.GLOBAL_DB_NAME);
      status = RpcUtils.getStatus(TSStatusCode.NOT_LOGIN_ERROR);
      return new TSFetchMetadataResp(status);
    }

    TSFetchMetadataResp resp = new TSFetchMetadataResp();
    try {
      switch (req.getType()) {
        case "METADATA_IN_JSON":
          String metadataInJson = getMetadataInString();
          resp.setMetadataInJson(metadataInJson);
          status = RpcUtils.getStatus(TSStatusCode.SUCCESS_STATUS);
          break;
        case "COLUMN":
<<<<<<< HEAD
          resp.setDataType(getSeriesTypesByString(req.getColumnPath()).toString());
=======
          List<TSDataType> dataTypes =
              getSeriesTypesByString(Collections.singletonList(new PartialPath(req.getColumnPath())), null);
          resp.setDataType(dataTypes.get(0).toString());
>>>>>>> 12e13327
          status = RpcUtils.getStatus(TSStatusCode.SUCCESS_STATUS);
          break;
        case "ALL_COLUMNS":
          resp.setColumnsList(getPaths(new PartialPath(req.getColumnPath())).stream().map(PartialPath::getFullPath).collect(
              Collectors.toList()));
          status = RpcUtils.getStatus(TSStatusCode.SUCCESS_STATUS);
          break;
        default:
          status = RpcUtils.getStatus(TSStatusCode.METADATA_ERROR, req.getType());
          break;
      }
    } catch (MetadataException | OutOfMemoryError e) {
      logger.error(
          String.format("Failed to fetch timeseries %s's metadata", req.getColumnPath()), e);
      status = RpcUtils.getStatus(TSStatusCode.METADATA_ERROR, e.getMessage());
      resp.setStatus(status);
      return resp;
    } catch (Exception e) {
      logger.error("Error in fetchMetadata : ", e);
      status = RpcUtils.getStatus(TSStatusCode.INTERNAL_SERVER_ERROR, e.getMessage());
      resp.setStatus(status);
      return resp;
    }
    resp.setStatus(status);
    return resp;
  }

  private String getMetadataInString() {
    return IoTDB.metaManager.getMetadataInString();
  }

  protected List<PartialPath> getPaths(PartialPath path) throws MetadataException {
    return IoTDB.metaManager.getAllTimeseriesPath(path);
  }

  @Override
  public TSStatus executeBatchStatement(TSExecuteBatchStatementReq req) {
    long t1 = System.currentTimeMillis();
    List<TSStatus> result = new ArrayList<>();
    try {
      if (!checkLogin(req.getSessionId())) {
        logger.info(INFO_NOT_LOGIN, IoTDBConstant.GLOBAL_DB_NAME);
        return RpcUtils.getStatus(TSStatusCode.NOT_LOGIN_ERROR);
      }
      List<String> statements = req.getStatements();

      boolean isAllSuccessful = true;

      for (String statement : statements) {
        long t2 = System.currentTimeMillis();
        isAllSuccessful =
            executeStatementInBatch(statement, result, req.getSessionId())
                && isAllSuccessful;
        Measurement.INSTANCE.addOperationLatency(Operation.EXECUTE_ONE_SQL_IN_BATCH, t2);
      }
      if (isAllSuccessful) {
        return RpcUtils.getStatus(
            TSStatusCode.SUCCESS_STATUS, "Execute batch statements successfully");
      } else {
        return RpcUtils.getStatus(result);
      }
    } catch (Exception e) {
      logger.error("{}: server Internal Error: ", IoTDBConstant.GLOBAL_DB_NAME, e);
      return RpcUtils
          .getStatus(TSStatusCode.INTERNAL_SERVER_ERROR, e.getMessage());
    } finally {
      Measurement.INSTANCE.addOperationLatency(Operation.EXECUTE_JDBC_BATCH, t1);
    }
  }

  // execute one statement of a batch. Currently, query is not allowed in a batch statement and
  // on finding queries in a batch, such query will be ignored and an error will be generated
  private boolean executeStatementInBatch(String statement, List<TSStatus> result, long sessionId) {
    try {
      PhysicalPlan physicalPlan =
          processor.parseSQLToPhysicalPlan(statement, sessionIdZoneIdMap.get(sessionId));
      if (physicalPlan.isQuery()) {
        throw new QueryInBatchStatementException(statement);
      }
      TSExecuteStatementResp resp = executeUpdateStatement(physicalPlan, sessionId);
      if (resp.getStatus().code == TSStatusCode.SUCCESS_STATUS.getStatusCode()) {
        result.add(resp.status);
      } else {
        result.add(resp.status);
        return false;
      }
    } catch (ParseCancellationException e) {
      logger.warn(ERROR_PARSING_SQL, statement + " " + e.getMessage());
      result.add(RpcUtils.getStatus(TSStatusCode.SQL_PARSE_ERROR,
          ERROR_PARSING_SQL + " " + statement + " " + e.getMessage()));
      return false;
    } catch (SQLParserException e) {
      logger.error("Error occurred when executing {}, check metadata error: ", statement, e);
      result.add(RpcUtils.getStatus(
          TSStatusCode.SQL_PARSE_ERROR,
          ERROR_PARSING_SQL + " " + statement + " " + e.getMessage()));
      return false;
    } catch (QueryProcessException e) {
      logger.info(
          "Error occurred when executing {}, meet error while parsing SQL to physical plan: {}",
          statement, e.getMessage());
      result.add(RpcUtils.getStatus(
          TSStatusCode.QUERY_PROCESS_ERROR, "Meet error in query process: " + e.getMessage()));
      return false;
    } catch (QueryInBatchStatementException e) {
      logger.info("Error occurred when executing {}, query statement not allowed: ", statement, e);
      result.add(
          RpcUtils.getStatus(TSStatusCode.QUERY_NOT_ALLOWED,
              "query statement not allowed: " + statement));
      return false;
    } catch (Exception e) {
      logger.error("{}: server Internal Error: ", IoTDBConstant.GLOBAL_DB_NAME, e);
      result.add(RpcUtils.getStatus(
          TSStatusCode.INTERNAL_SERVER_ERROR, "server Internal Error: " + e.getMessage()));
    }
    return true;
  }

  @Override
  public TSExecuteStatementResp executeStatement(TSExecuteStatementReq req) {
    try {
      if (!checkLogin(req.getSessionId())) {
        logger.info(INFO_NOT_LOGIN, IoTDBConstant.GLOBAL_DB_NAME);
        return RpcUtils.getTSExecuteStatementResp(TSStatusCode.NOT_LOGIN_ERROR);
      }
      String statement = req.getStatement();

      PhysicalPlan physicalPlan =
          processor.parseSQLToPhysicalPlan(statement, sessionIdZoneIdMap.get(req.getSessionId()));
      if (physicalPlan.isQuery()) {
        return internalExecuteQueryStatement(statement, req.statementId, physicalPlan,
            req.fetchSize,
            sessionIdUsernameMap.get(req.getSessionId()));
      } else {
        return executeUpdateStatement(physicalPlan, req.getSessionId());
      }
    } catch (ParseCancellationException e) {
      logger.warn(ERROR_PARSING_SQL, req.getStatement() + " " + e.getMessage());
      return RpcUtils.getTSExecuteStatementResp(TSStatusCode.SQL_PARSE_ERROR, e.getMessage());
    } catch (SQLParserException e) {
      logger.error("check metadata error: ", e);
      return RpcUtils.getTSExecuteStatementResp(
          TSStatusCode.METADATA_ERROR, "Check metadata error: " + e.getMessage());
    } catch (QueryProcessException e) {
      logger.info(ERROR_PARSING_SQL, e.getMessage());
      return RpcUtils.getTSExecuteStatementResp(
          RpcUtils.getStatus(TSStatusCode.QUERY_PROCESS_ERROR,
              "Meet error in query process: " + e.getMessage()));
    } catch (Exception e) {
      logger.error("{}: server Internal Error: ", IoTDBConstant.GLOBAL_DB_NAME, e);
      return RpcUtils.getTSExecuteStatementResp(TSStatusCode.INTERNAL_SERVER_ERROR, e.getMessage());
    }
  }

  @Override
  public TSExecuteStatementResp executeQueryStatement(TSExecuteStatementReq req) {
    try {
      if (!checkLogin(req.getSessionId())) {
        logger.info(INFO_NOT_LOGIN, IoTDBConstant.GLOBAL_DB_NAME);
        return RpcUtils.getTSExecuteStatementResp(TSStatusCode.NOT_LOGIN_ERROR);
      }

      String statement = req.getStatement();
      PhysicalPlan physicalPlan;
      try {
        physicalPlan =
            processor.parseSQLToPhysicalPlan(statement, sessionIdZoneIdMap.get(req.getSessionId()));
      } catch (QueryProcessException | SQLParserException e) {
        logger.info(ERROR_PARSING_SQL, e.getMessage());
        return RpcUtils.getTSExecuteStatementResp(TSStatusCode.SQL_PARSE_ERROR, e.getMessage());
      }

      if (!physicalPlan.isQuery()) {
        return RpcUtils.getTSExecuteStatementResp(
            TSStatusCode.EXECUTE_STATEMENT_ERROR, "Statement is not a query statement.");
      }

      return internalExecuteQueryStatement(statement, req.statementId, physicalPlan, req.fetchSize,
          sessionIdUsernameMap.get(req.getSessionId()));

    } catch (ParseCancellationException e) {
      logger.warn(ERROR_PARSING_SQL, req.getStatement() + " " + e.getMessage());
      return RpcUtils.getTSExecuteStatementResp(TSStatusCode.SQL_PARSE_ERROR,
          ERROR_PARSING_SQL + e.getMessage());
    } catch (SQLParserException e) {
      logger.error("check metadata error: ", e);
      return RpcUtils.getTSExecuteStatementResp(
          TSStatusCode.METADATA_ERROR, "Check metadata error: " + e.getMessage());
    } catch (Exception e) {
      logger.error("{}: server Internal Error: ", IoTDBConstant.GLOBAL_DB_NAME, e);
      return RpcUtils.getTSExecuteStatementResp(
          RpcUtils.getStatus(TSStatusCode.INTERNAL_SERVER_ERROR, e.getMessage()));
    }
  }

  /**
   * @param plan must be a plan for Query: FillQueryPlan, AggregationPlan, GroupByTimePlan, some
   *             AuthorPlan
   */
  private TSExecuteStatementResp internalExecuteQueryStatement(String statement,
      long statementId, PhysicalPlan plan, int fetchSize, String username) throws IOException {
    auditLogger.debug("Session {} execute Query: {}", currSessionId.get(), statement);
    long startTime = System.currentTimeMillis();
    long queryId = -1;
    try {
      TSExecuteStatementResp resp = getQueryResp(plan, username); // column headers

      // In case users forget to set this field in query, use the default value
      if (fetchSize == 0) {
        fetchSize = FETCH_SIZE;
      }

      if (plan instanceof ShowTimeSeriesPlan) {
        //If the user does not pass the limit, then set limit = fetchSize and haslimit=false,else set haslimit = true
        if (((ShowTimeSeriesPlan) plan).getLimit() == 0) {
          ((ShowTimeSeriesPlan) plan).setLimit(fetchSize);
          ((ShowTimeSeriesPlan) plan).setHasLimit(false);
        } else {
          ((ShowTimeSeriesPlan) plan).setHasLimit(true);
        }
      }
      if (plan instanceof QueryPlan && !((QueryPlan) plan).isAlignByTime()) {
        if (plan.getOperatorType() == OperatorType.AGGREGATION) {
          throw new QueryProcessException("Aggregation doesn't support disable align clause.");
        }
        if (plan.getOperatorType() == OperatorType.FILL) {
          throw new QueryProcessException("Fill doesn't support disable align clause.");
        }
        if (plan.getOperatorType() == OperatorType.GROUPBYTIME) {
          throw new QueryProcessException("Group by doesn't support disable align clause.");
        }
      }
      if (plan.getOperatorType() == OperatorType.AGGREGATION) {
        resp.setIgnoreTimeStamp(true);
      } // else default ignoreTimeStamp is false
      resp.setOperationType(plan.getOperatorType().toString());
      // generate the queryId for the operation
      queryId = generateQueryId(true);
      if (plan instanceof QueryPlan && config.isEnablePerformanceTracing()) {
        if (!(plan instanceof AlignByDevicePlan)) {
          TracingManager.getInstance().writeQueryInfo(queryId, statement, plan.getPaths().size());
        } else {
          TracingManager.getInstance().writeQueryInfo(queryId, statement);
        }
      }
      // put it into the corresponding Set

      statementId2QueryId.computeIfAbsent(statementId, k -> new HashSet<>()).add(queryId);

      // create and cache dataset
      QueryDataSet newDataSet = createQueryDataSet(queryId, plan);
      if (plan instanceof QueryPlan && !((QueryPlan) plan).isAlignByTime()
          && newDataSet instanceof NonAlignEngineDataSet) {
        TSQueryNonAlignDataSet result = fillRpcNonAlignReturnData(fetchSize, newDataSet, username);
        resp.setNonAlignQueryDataSet(result);
      } else {
        if (plan instanceof ShowPlan && ((ShowPlan) plan).getShowContentType() == TIMESERIES) {
          resp.setColumns(
              newDataSet.getPaths().stream().map(Path::getFullPath).collect(Collectors.toList()));
          resp.setDataTypeList(
              newDataSet.getDataTypes().stream().map(Enum::toString).collect(Collectors.toList()));
        }
        TSQueryDataSet result = fillRpcReturnData(fetchSize, newDataSet, username);
        resp.setQueryDataSet(result);
      }
      resp.setQueryId(queryId);

      if (plan instanceof AlignByDevicePlan && config.isEnablePerformanceTracing()) {
        TracingManager.getInstance()
            .writePathsNum(queryId, ((AlignByDeviceDataSet) newDataSet).getPathsNum());
      }

      if (enableMetric) {
        long endTime = System.currentTimeMillis();
        SqlArgument sqlArgument = new SqlArgument(resp, plan, statement, startTime, endTime);
        synchronized (sqlArgumentList) {
          sqlArgumentList.add(sqlArgument);
          if (sqlArgumentList.size() >= MAX_SIZE) {
            sqlArgumentList.subList(0, DELETE_SIZE).clear();
          }
        }
      }

      return resp;
    } catch (Exception e) {
      logger.error("{}: Internal server error: ", IoTDBConstant.GLOBAL_DB_NAME, e);
      if (e instanceof NullPointerException) {
        e.printStackTrace();
      }
      if (queryId != -1) {
        try {
          releaseQueryResource(queryId);
        } catch (StorageEngineException ex) {
          logger.error("Error happened while releasing query resource: ", ex);
        }
      }
      return RpcUtils.getTSExecuteStatementResp(TSStatusCode.INTERNAL_SERVER_ERROR, e.getMessage());
    } finally {
      Measurement.INSTANCE.addOperationLatency(Operation.EXECUTE_QUERY, startTime);
    }
  }

  private TSExecuteStatementResp getQueryResp(PhysicalPlan plan, String username)
      throws QueryProcessException, AuthException, TException, MetadataException {
    if (plan instanceof AuthorPlan) {
      return getAuthQueryColumnHeaders(plan);
    } else if (plan instanceof ShowPlan) {
      return getShowQueryColumnHeaders((ShowPlan) plan);
    } else {
      return getQueryColumnHeaders(plan, username);
    }
  }

  private TSExecuteStatementResp getShowQueryColumnHeaders(ShowPlan showPlan)
      throws QueryProcessException {
    switch (showPlan.getShowContentType()) {
      case TTL:
        return StaticResps.TTL_RESP;
      case FLUSH_TASK_INFO:
        return StaticResps.FLUSH_INFO_RESP;
      case DYNAMIC_PARAMETER:
        return StaticResps.DYNAMIC_PARAMETER_RESP;
      case VERSION:
        return StaticResps.SHOW_VERSION_RESP;
      case TIMESERIES:
        return StaticResps.SHOW_TIMESERIES_RESP;
      case STORAGE_GROUP:
        return StaticResps.SHOW_STORAGE_GROUP;
      case CHILD_PATH:
        return StaticResps.SHOW_CHILD_PATHS;
      case DEVICES:
        return StaticResps.SHOW_DEVICES;
      case COUNT_NODE_TIMESERIES:
        return StaticResps.COUNT_NODE_TIMESERIES;
      case COUNT_NODES:
        return StaticResps.COUNT_NODES;
      case COUNT_TIMESERIES:
        return StaticResps.COUNT_TIMESERIES;
      case MERGE_STATUS:
        return StaticResps.MERGE_STATUS_RESP;
      default:
        logger.error("Unsupported show content type: {}", showPlan.getShowContentType());
        throw new QueryProcessException(
            "Unsupported show content type:" + showPlan.getShowContentType());
    }
  }

  private TSExecuteStatementResp getAuthQueryColumnHeaders(PhysicalPlan plan) {
    AuthorPlan authorPlan = (AuthorPlan) plan;
    switch (authorPlan.getAuthorType()) {
      case LIST_ROLE:
      case LIST_USER_ROLES:
        return StaticResps.LIST_ROLE_RESP;
      case LIST_USER:
      case LIST_ROLE_USERS:
        return StaticResps.LIST_USER_RESP;
      case LIST_ROLE_PRIVILEGE:
        return StaticResps.LIST_ROLE_PRIVILEGE_RESP;
      case LIST_USER_PRIVILEGE:
        return StaticResps.LIST_USER_PRIVILEGE_RESP;
      default:
        return RpcUtils.getTSExecuteStatementResp(
            RpcUtils.getStatus(TSStatusCode.SQL_PARSE_ERROR,
                String.format("%s is not an auth query", authorPlan.getAuthorType())));
    }
  }

  /**
   * get ResultSet schema
   */
  private TSExecuteStatementResp getQueryColumnHeaders(PhysicalPlan physicalPlan, String username)
      throws AuthException, TException, QueryProcessException, MetadataException {

    List<String> respColumns = new ArrayList<>();
    List<String> columnsTypes = new ArrayList<>();

    // check permissions
    if (!checkAuthorization(physicalPlan.getPaths(), physicalPlan, username)) {
      return RpcUtils.getTSExecuteStatementResp(
          RpcUtils.getStatus(TSStatusCode.NO_PERMISSION_ERROR,
              "No permissions for this operation " + physicalPlan.getOperatorType()));
    }

    TSExecuteStatementResp resp = RpcUtils
        .getTSExecuteStatementResp(TSStatusCode.SUCCESS_STATUS);

    // align by device query
    QueryPlan plan = (QueryPlan) physicalPlan;
    if (plan instanceof AlignByDevicePlan) {
      getAlignByDeviceQueryHeaders((AlignByDevicePlan) plan, respColumns, columnsTypes);
    } else if (plan instanceof LastQueryPlan) {
      // Last Query should return different respond instead of the static one
      // because the query dataset and query id is different although the header of last query is same.
      return StaticResps.LAST_RESP.deepCopy();
    } else if (plan instanceof AggregationPlan && ((AggregationPlan) plan).getLevel() >= 0) {
      Map<String, Long> finalPaths = FilePathUtils
          .getPathByLevel(((AggregationPlan) plan).getDeduplicatedPaths(),
              ((AggregationPlan) plan).getLevel(), null);
      for (Map.Entry<String, Long> entry : finalPaths.entrySet()) {
        respColumns.add("count(" + entry.getKey() + ")");
        columnsTypes.add(TSDataType.INT64.toString());
      }
    } else {
      getWideQueryHeaders(plan, respColumns, columnsTypes);
      resp.setColumnNameIndexMap(plan.getPathToIndex());
    }
    resp.setColumns(respColumns);
    resp.setDataTypeList(columnsTypes);
    return resp;
  }

  // wide means not align by device
  private void getWideQueryHeaders(
      QueryPlan plan, List<String> respColumns, List<String> columnTypes)
      throws TException, MetadataException {
    // Restore column header of aggregate to func(column_name), only
    // support single aggregate function for now
<<<<<<< HEAD
    List<Path> paths = plan.getPaths();
    List<TSDataType> seriesTypes = new ArrayList<>();
    switch (plan.getOperatorType()) {
      case QUERY:
      case FILL:
        for (Path path : paths) {
          // judge whether as clause is used or not first
          String column = path.getTsAlias();
          if (column == null) {
            column = path.getAlias() != null ? path.getFullPathWithAlias() : path.getFullPath();
=======
    List<PartialPath> paths = plan.getPaths();
    List<TSDataType> seriesTypes;
    switch (plan.getOperatorType()) {
      case QUERY:
      case FILL:
        for (PartialPath path : paths) {
          if (path.getAlias() != null) {
            respColumns.add(path.getFullPathWithAlias());
          } else {
            respColumns.add(path.getFullPath());
>>>>>>> 12e13327
          }
          respColumns.add(column);
          seriesTypes.add(getSeriesTypesByString(path.getFullPath()));
        }
<<<<<<< HEAD
=======
        seriesTypes = getSeriesTypesByString(paths, null);
>>>>>>> 12e13327
        break;
      case AGGREGATION:
      case GROUPBYTIME:
      case GROUP_BY_FILL:
        List<String> aggregations = plan.getAggregations();
        if (aggregations.size() != paths.size()) {
          for (int i = 1; i < paths.size(); i++) {
            aggregations.add(aggregations.get(0));
          }
        }
        for (int i = 0; i < paths.size(); i++) {
          Path path = paths.get(i);
          // judge whether as clause is used or not first
          String column = path.getTsAlias();
          if (column == null) {
            column = path.getAlias() != null
                ? aggregations.get(i) + "(" + paths.get(i).getFullPathWithAlias() + ")"
                : aggregations.get(i) + "(" + paths.get(i).getFullPath() + ")";
          }
          respColumns.add(column);
        }
        seriesTypes = getSeriesTypesByPath(paths, aggregations);
        break;
      default:
        throw new TException("unsupported query type: " + plan.getOperatorType());
    }

    for (TSDataType seriesType : seriesTypes) {
      columnTypes.add(seriesType.toString());
    }
  }

  private void getAlignByDeviceQueryHeaders(
      AlignByDevicePlan plan, List<String> respColumns, List<String> columnTypes) {
    // set columns in TSExecuteStatementResp.
    respColumns.add(SQLConstant.ALIGNBY_DEVICE_COLUMN_NAME);

    // get column types and do deduplication
    columnTypes.add(TSDataType.TEXT.toString()); // the DEVICE column of ALIGN_BY_DEVICE result
    List<TSDataType> deduplicatedColumnsType = new ArrayList<>();
    deduplicatedColumnsType.add(TSDataType.TEXT); // the DEVICE column of ALIGN_BY_DEVICE result

    Set<String> deduplicatedMeasurements = new LinkedHashSet<>();
    Map<String, TSDataType> measurementDataTypeMap = plan.getColumnDataTypeMap();

    // build column header with constant and non exist column and deduplication
    List<String> measurements = plan.getMeasurements();
    Map<String, String> measurementAliasMap = plan.getMeasurementAliasMap();
    Map<String, MeasurementType> measurementTypeMap = plan.getMeasurementTypeMap();
    for (String measurement : measurements) {
      TSDataType type = null;
      switch (measurementTypeMap.get(measurement)) {
        case Exist:
          type = measurementDataTypeMap.get(measurement);
          break;
        case NonExist:
        case Constant:
          type = TSDataType.TEXT;
      }
      respColumns.add(measurementAliasMap.getOrDefault(measurement, measurement));
      columnTypes.add(type.toString());

      if (!deduplicatedMeasurements.contains(measurement)) {
        deduplicatedMeasurements.add(measurement);
        deduplicatedColumnsType.add(type);
      }
    }

    // save deduplicated measurementColumn names and types in QueryPlan for the next stage to use.
    // i.e., used by AlignByDeviceDataSet constructor in `fetchResults` stage.
    plan.setMeasurements(new ArrayList<>(deduplicatedMeasurements));
    plan.setDataTypes(deduplicatedColumnsType);

    // set these null since they are never used henceforth in ALIGN_BY_DEVICE query processing.
    plan.setPaths(null);
  }

  @Override
  public TSFetchResultsResp fetchResults(TSFetchResultsReq req) {
    try {
      if (!checkLogin(req.getSessionId())) {
        return RpcUtils.getTSFetchResultsResp(TSStatusCode.NOT_LOGIN_ERROR);
      }

      if (!queryId2DataSet.containsKey(req.queryId)) {
        return RpcUtils.getTSFetchResultsResp(
            RpcUtils.getStatus(TSStatusCode.EXECUTE_STATEMENT_ERROR, "Has not executed query"));
      }

      QueryDataSet queryDataSet = queryId2DataSet.get(req.queryId);
      if (req.isAlign) {
        TSQueryDataSet result =
            fillRpcReturnData(req.fetchSize, queryDataSet, sessionIdUsernameMap.get(req.sessionId));
        boolean hasResultSet = result.bufferForTime().limit() != 0;
        if (!hasResultSet) {
          releaseQueryResource(req.queryId);
        }
        TSFetchResultsResp resp = RpcUtils.getTSFetchResultsResp(TSStatusCode.SUCCESS_STATUS);
        resp.setHasResultSet(hasResultSet);
        resp.setQueryDataSet(result);
        resp.setIsAlign(true);
        return resp;
      } else {
        TSQueryNonAlignDataSet nonAlignResult =
            fillRpcNonAlignReturnData(
                req.fetchSize, queryDataSet, sessionIdUsernameMap.get(req.sessionId));
        boolean hasResultSet = false;
        for (ByteBuffer timeBuffer : nonAlignResult.getTimeList()) {
          if (timeBuffer.limit() != 0) {
            hasResultSet = true;
            break;
          }
        }
        if (!hasResultSet) {
          queryId2DataSet.remove(req.queryId);
        }
        TSFetchResultsResp resp = RpcUtils.getTSFetchResultsResp(TSStatusCode.SUCCESS_STATUS);
        resp.setHasResultSet(hasResultSet);
        resp.setNonAlignQueryDataSet(nonAlignResult);
        resp.setIsAlign(false);
        return resp;
      }
    } catch (Exception e) {
      logger.error("{}: Internal server error: ", IoTDBConstant.GLOBAL_DB_NAME, e);
      try {
        releaseQueryResource(req.queryId);
      } catch (StorageEngineException ex) {
        logger.error("Error happened while releasing query resource: ", ex);
      }
      return RpcUtils.getTSFetchResultsResp(TSStatusCode.INTERNAL_SERVER_ERROR, e.getMessage());
    }
  }

  private TSQueryDataSet fillRpcReturnData(
      int fetchSize, QueryDataSet queryDataSet, String userName)
      throws TException, AuthException, IOException, InterruptedException {
    IAuthorizer authorizer;
    try {
      authorizer = BasicAuthorizer.getInstance();
    } catch (AuthException e) {
      throw new TException(e);
    }
    TSQueryDataSet result;

    if (config.isEnableWatermark() && authorizer.isUserUseWaterMark(userName)) {
      WatermarkEncoder encoder;
      if (config.getWatermarkMethodName().equals(IoTDBConfig.WATERMARK_GROUPED_LSB)) {
        encoder = new GroupedLSBWatermarkEncoder(config);
      } else {
        throw new UnSupportedDataTypeException(
            String.format(
                "Watermark method is not supported yet: %s", config.getWatermarkMethodName()));
      }
      if (queryDataSet instanceof RawQueryDataSetWithoutValueFilter) {
        // optimize for query without value filter
        result = ((RawQueryDataSetWithoutValueFilter) queryDataSet).fillBuffer(fetchSize, encoder);
      } else {
        result = QueryDataSetUtils.convertQueryDataSetByFetchSize(queryDataSet, fetchSize, encoder);
      }
    } else {
      if (queryDataSet instanceof RawQueryDataSetWithoutValueFilter) {
        // optimize for query without value filter
        result = ((RawQueryDataSetWithoutValueFilter) queryDataSet).fillBuffer(fetchSize, null);
      } else {
        result = QueryDataSetUtils.convertQueryDataSetByFetchSize(queryDataSet, fetchSize);
      }
    }
    return result;
  }

  private TSQueryNonAlignDataSet fillRpcNonAlignReturnData(
      int fetchSize, QueryDataSet queryDataSet, String userName)
      throws TException, AuthException, InterruptedException {
    IAuthorizer authorizer;
    try {
      authorizer = BasicAuthorizer.getInstance();
    } catch (AuthException e) {
      throw new TException(e);
    }
    TSQueryNonAlignDataSet result;

    if (config.isEnableWatermark() && authorizer.isUserUseWaterMark(userName)) {
      WatermarkEncoder encoder;
      if (config.getWatermarkMethodName().equals(IoTDBConfig.WATERMARK_GROUPED_LSB)) {
        encoder = new GroupedLSBWatermarkEncoder(config);
      } else {
        throw new UnSupportedDataTypeException(
            String.format(
                "Watermark method is not supported yet: %s", config.getWatermarkMethodName()));
      }
      result = ((NonAlignEngineDataSet) queryDataSet).fillBuffer(fetchSize, encoder);
    } else {
      result = ((NonAlignEngineDataSet) queryDataSet).fillBuffer(fetchSize, null);
    }
    return result;
  }

  /**
   * create QueryDataSet and buffer it for fetchResults
   */
  private QueryDataSet createQueryDataSet(long queryId, PhysicalPlan physicalPlan)
      throws QueryProcessException, QueryFilterOptimizationException, StorageEngineException,
      IOException, MetadataException, SQLException, TException, InterruptedException {

    QueryContext context = genQueryContext(queryId);
    QueryDataSet queryDataSet = executor.processQuery(physicalPlan, context);
    queryId2DataSet.put(queryId, queryDataSet);
    return queryDataSet;
  }

  protected QueryContext genQueryContext(long queryId) {
    return new QueryContext(queryId);
  }

  @Override
  public TSExecuteStatementResp executeUpdateStatement(TSExecuteStatementReq req) {
    try {
      if (!checkLogin(req.getSessionId())) {
        logger.info(INFO_NOT_LOGIN, IoTDBConstant.GLOBAL_DB_NAME);
        return RpcUtils.getTSExecuteStatementResp(TSStatusCode.NOT_LOGIN_ERROR);
      }
      String statement = req.getStatement();
      return executeUpdateStatement(statement, req.getSessionId());
    } catch (Exception e) {
      logger.error("{}: server Internal Error: ", IoTDBConstant.GLOBAL_DB_NAME, e);
      return RpcUtils.getTSExecuteStatementResp(
          RpcUtils.getStatus(TSStatusCode.INTERNAL_SERVER_ERROR, e.getMessage()));
    }
  }

  private TSExecuteStatementResp executeUpdateStatement(PhysicalPlan plan, long sessionId) {
    TSStatus status = checkAuthority(plan, sessionId);
    if (status != null) {
      return new TSExecuteStatementResp(status);
    }

    status = executeNonQueryPlan(plan);
    TSExecuteStatementResp resp = RpcUtils.getTSExecuteStatementResp(status);
    long queryId = generateQueryId(false);
    resp.setQueryId(queryId);
    return resp;
  }

  private boolean executeNonQuery(PhysicalPlan plan)
      throws QueryProcessException, StorageGroupNotSetException, StorageEngineException {
    if (IoTDBDescriptor.getInstance().getConfig().isReadOnly()) {
      throw new QueryProcessException(
          "Current system mode is read-only, does not support non-query operation");
    }
    return executor.processNonQuery(plan);
  }

  private TSExecuteStatementResp executeUpdateStatement(String statement, long sessionId) {

    PhysicalPlan physicalPlan;
    try {
      physicalPlan = processor.parseSQLToPhysicalPlan(statement, sessionIdZoneIdMap.get(sessionId));
    } catch (QueryProcessException | SQLParserException e) {
      logger.warn(ERROR_PARSING_SQL, statement, e);
      return RpcUtils.getTSExecuteStatementResp(TSStatusCode.SQL_PARSE_ERROR, e.getMessage());
    }

    if (physicalPlan.isQuery()) {
      return RpcUtils.getTSExecuteStatementResp(
          TSStatusCode.EXECUTE_STATEMENT_ERROR, "Statement is a query statement.");
    }

    return executeUpdateStatement(physicalPlan, sessionId);
  }

  /**
   * Check whether current user has logged in.
   *
   * @return true: If logged in; false: If not logged in
   */
  private boolean checkLogin(long sessionId) {
    return sessionIdUsernameMap.get(sessionId) != null;
  }

  private boolean checkAuthorization(List<PartialPath> paths, PhysicalPlan plan, String username)
      throws AuthException {
    String targetUser = null;
    if (plan instanceof AuthorPlan) {
      targetUser = ((AuthorPlan) plan).getUserName();
    }
    return AuthorityChecker.check(username, paths, plan.getOperatorType(), targetUser);
  }

  protected void handleClientExit() {
    Long sessionId = currSessionId.get();
    if (sessionId != null) {
      TSCloseSessionReq req = new TSCloseSessionReq(sessionId);
      closeSession(req);
    }
  }

  @Override
  public TSGetTimeZoneResp getTimeZone(long sessionId) {
    TSStatus tsStatus;
    TSGetTimeZoneResp resp = null;
    try {
      tsStatus = RpcUtils.getStatus(TSStatusCode.SUCCESS_STATUS);
      ZoneId zoneId = sessionIdZoneIdMap.get(sessionId);
      if (zoneId != null) {
        resp = new TSGetTimeZoneResp(tsStatus, zoneId.toString());
      }
    } catch (Exception e) {
      logger.error("meet error while generating time zone.", e);
      tsStatus = RpcUtils.getStatus(TSStatusCode.GENERATE_TIME_ZONE_ERROR);
      resp = new TSGetTimeZoneResp(tsStatus, "Unknown time zone");
    }
    return resp;
  }

  @Override
  public TSStatus setTimeZone(TSSetTimeZoneReq req) {
    TSStatus tsStatus;
    try {
      String timeZoneID = req.getTimeZone();
      sessionIdZoneIdMap.put(req.getSessionId(), ZoneId.of(timeZoneID));
      tsStatus = RpcUtils.getStatus(TSStatusCode.SUCCESS_STATUS);
    } catch (Exception e) {
      logger.error("meet error while setting time zone.", e);
      tsStatus = RpcUtils.getStatus(TSStatusCode.SET_TIME_ZONE_ERROR);
    }
    return new TSStatus(tsStatus);
  }

  @Override
  public ServerProperties getProperties() {
    ServerProperties properties = new ServerProperties();
    properties.setVersion(IoTDBConstant.VERSION);
    logger.info("IoTDB server version: {}", IoTDBConstant.VERSION);
    properties.setSupportedTimeAggregationOperations(new ArrayList<>());
    properties.getSupportedTimeAggregationOperations().add(IoTDBConstant.MAX_TIME);
    properties.getSupportedTimeAggregationOperations().add(IoTDBConstant.MIN_TIME);
    properties.setTimestampPrecision(
        IoTDBDescriptor.getInstance().getConfig().getTimestampPrecision());
    return properties;
  }

  @Override
  public TSStatus insertRecords(TSInsertRecordsReq req) {
    if (auditLogger.isDebugEnabled()) {
      auditLogger
          .debug("Session {} insertRecords, first device {}, first time {}", currSessionId.get(),
              req.deviceIds.get(0), req.getTimestamps().get(0));
    }
    if (!checkLogin(req.getSessionId())) {
      logger.info(INFO_NOT_LOGIN, IoTDBConstant.GLOBAL_DB_NAME);
      return RpcUtils.getStatus(TSStatusCode.NOT_LOGIN_ERROR);
    }

    List<TSStatus> statusList = new ArrayList<>();
    InsertRowPlan plan = new InsertRowPlan();
    for (int i = 0; i < req.deviceIds.size(); i++) {
      try {
        plan.setDeviceId(new PartialPath(req.getDeviceIds().get(i)));
        plan.setTime(req.getTimestamps().get(i));
        plan.setMeasurements(req.getMeasurementsList().get(i).toArray(new String[0]));
        plan.setDataTypes(new TSDataType[plan.getMeasurements().length]);
        plan.setValues(new Object[plan.getMeasurements().length]);
        plan.fillValues(req.valuesList.get(i));
        plan.setNeedInferType(false);
        TSStatus status = checkAuthority(plan, req.getSessionId());
        if (status != null) {
          statusList.add(status);
        } else {
          statusList.add(executeNonQueryPlan(plan));
        }
      } catch (Exception e) {
        logger.error("meet error when insert in batch", e);
        statusList.add(RpcUtils.getStatus(TSStatusCode.INTERNAL_SERVER_ERROR));
      }
    }

    return RpcUtils.getStatus(statusList);
  }

  @Override
  public TSStatus insertStringRecords(TSInsertStringRecordsReq req) throws TException {
    if (auditLogger.isDebugEnabled()) {
      auditLogger
          .debug("Session {} insertRecords, first device {}, first time {}", currSessionId.get(),
              req.deviceIds.get(0), req.getTimestamps().get(0));
    }
    if (!checkLogin(req.getSessionId())) {
      logger.info(INFO_NOT_LOGIN, IoTDBConstant.GLOBAL_DB_NAME);
      return RpcUtils.getStatus(TSStatusCode.NOT_LOGIN_ERROR);
    }

    List<TSStatus> statusList = new ArrayList<>();
    InsertRowPlan plan = new InsertRowPlan();
    for (int i = 0; i < req.deviceIds.size(); i++) {
      try {
        plan.setDeviceId(new PartialPath(req.getDeviceIds().get(i)));
        plan.setTime(req.getTimestamps().get(i));
        plan.setMeasurements(req.getMeasurementsList().get(i).toArray(new String[0]));
        plan.setDataTypes(new TSDataType[plan.getMeasurements().length]);
        plan.setValues(
            req.getValuesList().get(i).toArray(new Object[req.getValuesList().get(i).size()]));
        plan.setNeedInferType(true);
        TSStatus status = checkAuthority(plan, req.getSessionId());
        if (status != null) {
          statusList.add(status);
        } else {
          statusList.add(executeNonQueryPlan(plan));
        }
      } catch (Exception e) {
        logger.error("meet error when insert in batch", e);
        statusList.add(RpcUtils.getStatus(TSStatusCode.INTERNAL_SERVER_ERROR));
      }
    }

    return RpcUtils.getStatus(statusList);
  }

  @Override
  public TSStatus testInsertTablet(TSInsertTabletReq req) {
    logger.debug("Test insert batch request receive.");
    return RpcUtils.getStatus(TSStatusCode.SUCCESS_STATUS);
  }

  @Override
  public TSStatus testInsertTablets(TSInsertTabletsReq req) {
    logger.debug("Test insert batch request receive.");
    return RpcUtils.getStatus(TSStatusCode.SUCCESS_STATUS);
  }

  @Override
  public TSStatus testInsertRecord(TSInsertRecordReq req) {
    logger.debug("Test insert row request receive.");
    return RpcUtils.getStatus(TSStatusCode.SUCCESS_STATUS);
  }

  @Override
  public TSStatus testInsertStringRecord(TSInsertStringRecordReq req) throws TException {
    logger.debug("Test insert string record request receive.");
    return RpcUtils.getStatus(TSStatusCode.SUCCESS_STATUS);
  }

  @Override
  public TSStatus testInsertRecords(TSInsertRecordsReq req) {
    logger.debug("Test insert row in batch request receive.");
    return RpcUtils.getStatus(TSStatusCode.SUCCESS_STATUS);
  }

  @Override
  public TSStatus testInsertStringRecords(TSInsertStringRecordsReq req) throws TException {
    logger.debug("Test insert string records request receive.");
    return RpcUtils.getStatus(TSStatusCode.SUCCESS_STATUS);
  }

  @Override
  public TSStatus insertRecord(TSInsertRecordReq req) {
    try {
      auditLogger
          .debug("Session {} insertRecord, device {}, time {}", currSessionId.get(),
              req.getDeviceId(), req.getTimestamp());
      if (!checkLogin(req.getSessionId())) {
        logger.info(INFO_NOT_LOGIN, IoTDBConstant.GLOBAL_DB_NAME);
        return RpcUtils.getStatus(TSStatusCode.NOT_LOGIN_ERROR);
      }

      InsertRowPlan plan = new InsertRowPlan();
      plan.setDeviceId(new PartialPath(req.getDeviceId()));
      plan.setTime(req.getTimestamp());
      plan.setMeasurements(req.getMeasurements().toArray(new String[0]));
      plan.setDataTypes(new TSDataType[plan.getMeasurements().length]);
      plan.setValues(new Object[plan.getMeasurements().length]);
      plan.fillValues(req.values);
      plan.setNeedInferType(false);

      TSStatus status = checkAuthority(plan, req.getSessionId());
      if (status != null) {
        return status;
      }
      return executeNonQueryPlan(plan);
    } catch (Exception e) {
      logger.error("meet error when insert", e);
    }
    return RpcUtils.getStatus(TSStatusCode.EXECUTE_STATEMENT_ERROR);
  }

  @Override
  public TSStatus insertStringRecord(TSInsertStringRecordReq req) throws TException {
    try {
      auditLogger
          .debug("Session {} insertRecord, device {}, time {}", currSessionId.get(),
              req.getDeviceId(), req.getTimestamp());
      if (!checkLogin(req.getSessionId())) {
        logger.info(INFO_NOT_LOGIN, IoTDBConstant.GLOBAL_DB_NAME);
        return RpcUtils.getStatus(TSStatusCode.NOT_LOGIN_ERROR);
      }

      InsertRowPlan plan = new InsertRowPlan();
      plan.setDeviceId(new PartialPath(req.getDeviceId()));
      plan.setTime(req.getTimestamp());
      plan.setMeasurements(req.getMeasurements().toArray(new String[0]));
      plan.setDataTypes(new TSDataType[plan.getMeasurements().length]);
      plan.setValues(req.getValues().toArray(new Object[req.getValues().size()]));
      plan.setNeedInferType(true);

      TSStatus status = checkAuthority(plan, req.getSessionId());
      if (status != null) {
        return status;
      }
      return executeNonQueryPlan(plan);
    } catch (Exception e) {
      logger.error("meet error when insert", e);
    }
    return RpcUtils.getStatus(TSStatusCode.EXECUTE_STATEMENT_ERROR);
  }

  @Override
  public TSStatus deleteData(TSDeleteDataReq req) throws TException {
    try {
      if (!checkLogin(req.getSessionId())) {
        logger.info(INFO_NOT_LOGIN, IoTDBConstant.GLOBAL_DB_NAME);
        return RpcUtils.getStatus(TSStatusCode.NOT_LOGIN_ERROR);
      }

      DeletePlan plan = new DeletePlan();
      plan.setDeleteStartTime(req.getStartTime());
      plan.setDeleteEndTime(req.getEndTime());
      List<PartialPath> paths = new ArrayList<>();
      for (String path : req.getPaths()) {
        paths.add(new PartialPath(path));
      }
      plan.addPaths(paths);

      TSStatus status = checkAuthority(plan, req.getSessionId());
      if (status != null) {
        return new TSStatus(status);
      }
      return new TSStatus(executeNonQueryPlan(plan));
    } catch (Exception e) {
      logger.error("meet error when delete data", e);
    }
    return RpcUtils.getStatus(TSStatusCode.EXECUTE_STATEMENT_ERROR);
  }

  @Override
  public TSStatus insertTablet(TSInsertTabletReq req) {
    long t1 = System.currentTimeMillis();
    try {
      if (!checkLogin(req.getSessionId())) {
        logger.info(INFO_NOT_LOGIN, IoTDBConstant.GLOBAL_DB_NAME);
        return RpcUtils.getStatus(TSStatusCode.NOT_LOGIN_ERROR);
      }

      InsertTabletPlan insertTabletPlan = new InsertTabletPlan(new PartialPath(req.deviceId), req.measurements);
      insertTabletPlan.setTimes(QueryDataSetUtils.readTimesFromBuffer(req.timestamps, req.size));
      insertTabletPlan.setColumns(
          QueryDataSetUtils.readValuesFromBuffer(
              req.values, req.types, req.measurements.size(), req.size));
      insertTabletPlan.setRowCount(req.size);
      insertTabletPlan.setDataTypes(req.types);

      TSStatus status = checkAuthority(insertTabletPlan, req.getSessionId());
      if (status != null) {
        return status;
      }

      return executeNonQueryPlan(insertTabletPlan);
    } catch (Exception e) {
      logger.error("{}: error occurs when executing statements", IoTDBConstant.GLOBAL_DB_NAME, e);
      return RpcUtils
          .getStatus(TSStatusCode.EXECUTE_STATEMENT_ERROR, e.getMessage());
    } finally {
      Measurement.INSTANCE.addOperationLatency(Operation.EXECUTE_RPC_BATCH_INSERT, t1);
    }
  }

  @Override
  public TSStatus insertTablets(TSInsertTabletsReq req) {
    long t1 = System.currentTimeMillis();
    try {
      if (!checkLogin(req.getSessionId())) {
        logger.info(INFO_NOT_LOGIN, IoTDBConstant.GLOBAL_DB_NAME);
        return RpcUtils.getStatus(TSStatusCode.NOT_LOGIN_ERROR);
      }

      List<TSStatus> statusList = new ArrayList<>();
      for (int i = 0; i < req.deviceIds.size(); i++) {
        InsertTabletPlan insertTabletPlan = new InsertTabletPlan(new PartialPath(req.deviceIds.get(i)),
            req.measurementsList.get(i));
        insertTabletPlan.setTimes(
            QueryDataSetUtils.readTimesFromBuffer(req.timestampsList.get(i), req.sizeList.get(i)));
        insertTabletPlan.setColumns(
            QueryDataSetUtils.readValuesFromBuffer(
                req.valuesList.get(i), req.typesList.get(i), req.measurementsList.get(i).size(),
                req.sizeList.get(i)));
        insertTabletPlan.setRowCount(req.sizeList.get(i));
        insertTabletPlan.setDataTypes(req.typesList.get(i));

        TSStatus status = checkAuthority(insertTabletPlan, req.getSessionId());
        if (status != null) {
          statusList.add(status);
          continue;
        }

        statusList.add(executeNonQueryPlan(insertTabletPlan));
      }
      return RpcUtils.getStatus(statusList);
    } catch (Exception e) {
      logger.error("{}: error occurs when insertTablets", IoTDBConstant.GLOBAL_DB_NAME, e);
      return RpcUtils
          .getStatus(TSStatusCode.EXECUTE_STATEMENT_ERROR, e.getMessage());
    } finally {
      Measurement.INSTANCE.addOperationLatency(Operation.EXECUTE_RPC_BATCH_INSERT, t1);
    }
  }

  @Override
  public TSStatus setStorageGroup(long sessionId, String storageGroup) {
    try {
      if (!checkLogin(sessionId)) {
        logger.info(INFO_NOT_LOGIN, IoTDBConstant.GLOBAL_DB_NAME);
        return RpcUtils.getStatus(TSStatusCode.NOT_LOGIN_ERROR);
      }

      TSStatus status = checkPathValidity(storageGroup);
      if (status != null) {
        return status;
      }

      SetStorageGroupPlan plan = new SetStorageGroupPlan(new PartialPath(storageGroup));
      status = checkAuthority(plan, sessionId);
      if (status != null) {
        return new TSStatus(status);
      }
      return new TSStatus(executeNonQueryPlan(plan));
    } catch (Exception e) {
      logger.error("meet error when set storage group", e);
    }
    return RpcUtils.getStatus(TSStatusCode.EXECUTE_STATEMENT_ERROR);
  }

  @Override
  public TSStatus deleteStorageGroups(long sessionId, List<String> storageGroups) {
    try {
      if (!checkLogin(sessionId)) {
        logger.info(INFO_NOT_LOGIN, IoTDBConstant.GLOBAL_DB_NAME);
        return RpcUtils.getStatus(TSStatusCode.NOT_LOGIN_ERROR);
      }
      List<PartialPath> storageGroupList = new ArrayList<>();
      for (String storageGroup : storageGroups) {
        storageGroupList.add(new PartialPath(storageGroup));
      }
      DeleteStorageGroupPlan plan = new DeleteStorageGroupPlan(storageGroupList);
      TSStatus status = checkAuthority(plan, sessionId);
      if (status != null) {
        return new TSStatus(status);
      }
      return new TSStatus(executeNonQueryPlan(plan));
    } catch (Exception e) {
      logger.error("meet error when delete storage groups", e);
    }
    return RpcUtils.getStatus(TSStatusCode.EXECUTE_STATEMENT_ERROR);
  }

  @Override
  public TSStatus createTimeseries(TSCreateTimeseriesReq req) {
    try {
      if (!checkLogin(req.getSessionId())) {
        logger.info(INFO_NOT_LOGIN, IoTDBConstant.GLOBAL_DB_NAME);
        return RpcUtils.getStatus(TSStatusCode.NOT_LOGIN_ERROR);
      }

      if (auditLogger.isDebugEnabled()) {
        auditLogger.debug("Session-{} create timeseries {}", currSessionId.get(), req.getPath());
      }
      TSStatus status = checkPathValidity(req.path);
      if (status != null) {
        return status;
      }

      CreateTimeSeriesPlan plan = new CreateTimeSeriesPlan(new PartialPath(req.path),
          TSDataType.values()[req.dataType], TSEncoding.values()[req.encoding],
          CompressionType.values()[req.compressor], req.props, req.tags, req.attributes,
          req.measurementAlias);
      status = checkAuthority(plan, req.getSessionId());
      if (status != null) {
        return status;
      }
      return executeNonQueryPlan(plan);
    } catch (Exception e) {
      logger.error("meet error when create timeseries", e);
    }
    return RpcUtils.getStatus(TSStatusCode.EXECUTE_STATEMENT_ERROR);
  }

  @Override
  public TSStatus createMultiTimeseries(TSCreateMultiTimeseriesReq req) {
    try {
      if (!checkLogin(req.getSessionId())) {
        logger.info(INFO_NOT_LOGIN, IoTDBConstant.GLOBAL_DB_NAME);
        return RpcUtils.getStatus(TSStatusCode.NOT_LOGIN_ERROR);
      }
      if (auditLogger.isDebugEnabled()) {
        auditLogger.debug("Session-{} create {} timeseries, the first is {}", currSessionId.get(),
            req.getPaths().size(), req.getPaths().get(0));
      }
      List<TSStatus> statusList = new ArrayList<>(req.paths.size());
      for (int i = 0; i < req.paths.size(); i++) {
        CreateTimeSeriesPlan plan = new CreateTimeSeriesPlan(new PartialPath(req.getPaths().get(i)),
            TSDataType.values()[req.dataTypes.get(i)], TSEncoding.values()[req.encodings.get(i)],
            CompressionType.values()[req.compressors.get(i)],
            req.propsList == null ? null : req.propsList.get(i),
            req.tagsList == null ? null : req.tagsList.get(i),
            req.attributesList == null ? null : req.attributesList.get(i),
            req.measurementAliasList == null ? null : req.measurementAliasList.get(i));

        TSStatus status = checkPathValidity(req.paths.get(i));
        if (status != null) {
          // path naming is not valid
          statusList.add(status);
          continue;
        }

        status = checkAuthority(plan, req.getSessionId());
        if (status != null) {
          // not authorized
          statusList.add(status);
          continue;
        }

        statusList.add(executeNonQueryPlan(plan));
      }

      boolean isAllSuccessful = true;
      for (TSStatus tsStatus : statusList) {
        if (tsStatus.code != TSStatusCode.SUCCESS_STATUS.getStatusCode()) {
          isAllSuccessful = false;
          break;
        }
      }

      if (isAllSuccessful) {
        if (logger.isDebugEnabled()) {
          logger.debug("Create multiple timeseries successfully");
        }
        return RpcUtils.getStatus(TSStatusCode.SUCCESS_STATUS);
      } else {
        logger.debug("Create multiple timeseries failed!");
        return RpcUtils.getStatus(statusList);
      }
    } catch (Exception e) {
      logger.error("meet error when create multi timeseries", e);
    }
    return RpcUtils.getStatus(TSStatusCode.EXECUTE_STATEMENT_ERROR);
  }

  @Override
  public TSStatus deleteTimeseries(long sessionId, List<String> paths) {
    try {
      if (!checkLogin(sessionId)) {
        logger.info(INFO_NOT_LOGIN, IoTDBConstant.GLOBAL_DB_NAME);
        return RpcUtils.getStatus(TSStatusCode.NOT_LOGIN_ERROR);
      }
      List<PartialPath> pathList = new ArrayList<>();
      for (String path : paths) {
        pathList.add(new PartialPath(path));
      }
      DeleteTimeSeriesPlan plan = new DeleteTimeSeriesPlan(pathList);
      TSStatus status = checkAuthority(plan, sessionId);
      if (status != null) {
        return status;
      }
      return executeNonQueryPlan(plan);
    } catch (Exception e) {
      logger.error("meet error when delete timeseries", e);
    }
    return RpcUtils.getStatus(TSStatusCode.EXECUTE_STATEMENT_ERROR);
  }

  @Override
  public long requestStatementId(long sessionId) {
    long statementId = statementIdGenerator.incrementAndGet();
    sessionId2StatementId.computeIfAbsent(sessionId, s -> new HashSet<>()).add(statementId);
    return statementId;
  }

  private TSStatus checkAuthority(PhysicalPlan plan, long sessionId) {
    List<PartialPath> paths = plan.getPaths();
    try {
      if (!checkAuthorization(paths, plan, sessionIdUsernameMap.get(sessionId))) {
        return RpcUtils.getStatus(
            TSStatusCode.NO_PERMISSION_ERROR,
            "No permissions for this operation " + plan.getOperatorType().toString());
      }
    } catch (AuthException e) {
      logger.error("meet error while checking authorization.", e);
      return RpcUtils.getStatus(TSStatusCode.UNINITIALIZED_AUTH_ERROR, e.getMessage());
    } catch (Exception e) {
      logger.error("{}: server Internal Error: ", IoTDBConstant.GLOBAL_DB_NAME, e);
      return RpcUtils.getStatus(TSStatusCode.INTERNAL_SERVER_ERROR, e.getMessage());
    }
    return null;
  }

  protected TSStatus executeNonQueryPlan(PhysicalPlan plan) {
    boolean execRet;
    try {
      execRet = executeNonQuery(plan);
    } catch (BatchInsertionException e) {
      return RpcUtils.getStatus(Arrays.asList(e.getFailingStatus()));
    } catch (QueryProcessException e) {
      logger.debug("meet error while processing non-query. ", e);
      return RpcUtils.getStatus(e.getErrorCode(), e.getMessage());
    } catch (Exception e) {
      logger.error("{}: server Internal Error: ", IoTDBConstant.GLOBAL_DB_NAME, e);
      return RpcUtils.getStatus(TSStatusCode.INTERNAL_SERVER_ERROR, e.getMessage());
    }

    return execRet
        ? RpcUtils.getStatus(TSStatusCode.SUCCESS_STATUS, "Execute successfully")
        : RpcUtils.getStatus(TSStatusCode.EXECUTE_STATEMENT_ERROR);
  }

  private TSStatus checkPathValidity(String path) {
    if (!PATH_PATTERN.matcher(path).matches()) {
      logger.warn("Illegal path: {}", path);
      return RpcUtils.getStatus(TSStatusCode.PATH_ILLEGAL, path + " path is illegal");
    } else {
      return null;
    }
  }

  private long generateQueryId(boolean isDataQuery) {
    return QueryResourceManager.getInstance().assignQueryId(isDataQuery);
  }

  protected List<TSDataType> getSeriesTypesByPath(List<PartialPath> paths, List<String> aggregations)
      throws MetadataException {
    return SchemaUtils.getSeriesTypesByPath(paths, aggregations);
  }

<<<<<<< HEAD
  protected TSDataType getSeriesTypesByString(String path) throws MetadataException {
    return SchemaUtils.getSeriesTypesByString(path);
=======
  protected List<TSDataType> getSeriesTypesByString(List<PartialPath> paths, String aggregation)
      throws MetadataException {
    return SchemaUtils.getSeriesTypesByString(paths, aggregation);
>>>>>>> 12e13327
  }
}<|MERGE_RESOLUTION|>--- conflicted
+++ resolved
@@ -346,13 +346,7 @@
           status = RpcUtils.getStatus(TSStatusCode.SUCCESS_STATUS);
           break;
         case "COLUMN":
-<<<<<<< HEAD
-          resp.setDataType(getSeriesTypesByString(req.getColumnPath()).toString());
-=======
-          List<TSDataType> dataTypes =
-              getSeriesTypesByString(Collections.singletonList(new PartialPath(req.getColumnPath())), null);
-          resp.setDataType(dataTypes.get(0).toString());
->>>>>>> 12e13327
+          resp.setDataType(getSeriesTypeByPath(new PartialPath(req.getColumnPath())).toString());
           status = RpcUtils.getStatus(TSStatusCode.SUCCESS_STATUS);
           break;
         case "ALL_COLUMNS":
@@ -770,37 +764,20 @@
       throws TException, MetadataException {
     // Restore column header of aggregate to func(column_name), only
     // support single aggregate function for now
-<<<<<<< HEAD
-    List<Path> paths = plan.getPaths();
+    List<PartialPath> paths = plan.getPaths();
     List<TSDataType> seriesTypes = new ArrayList<>();
     switch (plan.getOperatorType()) {
       case QUERY:
       case FILL:
-        for (Path path : paths) {
+        for (PartialPath path : paths) {
           // judge whether as clause is used or not first
           String column = path.getTsAlias();
           if (column == null) {
             column = path.getAlias() != null ? path.getFullPathWithAlias() : path.getFullPath();
-=======
-    List<PartialPath> paths = plan.getPaths();
-    List<TSDataType> seriesTypes;
-    switch (plan.getOperatorType()) {
-      case QUERY:
-      case FILL:
-        for (PartialPath path : paths) {
-          if (path.getAlias() != null) {
-            respColumns.add(path.getFullPathWithAlias());
-          } else {
-            respColumns.add(path.getFullPath());
->>>>>>> 12e13327
           }
           respColumns.add(column);
-          seriesTypes.add(getSeriesTypesByString(path.getFullPath()));
-        }
-<<<<<<< HEAD
-=======
-        seriesTypes = getSeriesTypesByString(paths, null);
->>>>>>> 12e13327
+          seriesTypes.add(getSeriesTypeByPath(path));
+        }
         break;
       case AGGREGATION:
       case GROUPBYTIME:
@@ -812,7 +789,7 @@
           }
         }
         for (int i = 0; i < paths.size(); i++) {
-          Path path = paths.get(i);
+          PartialPath path = paths.get(i);
           // judge whether as clause is used or not first
           String column = path.getTsAlias();
           if (column == null) {
@@ -822,7 +799,7 @@
           }
           respColumns.add(column);
         }
-        seriesTypes = getSeriesTypesByPath(paths, aggregations);
+        seriesTypes = getSeriesTypesByPaths(paths, aggregations);
         break;
       default:
         throw new TException("unsupported query type: " + plan.getOperatorType());
@@ -1635,18 +1612,13 @@
     return QueryResourceManager.getInstance().assignQueryId(isDataQuery);
   }
 
-  protected List<TSDataType> getSeriesTypesByPath(List<PartialPath> paths, List<String> aggregations)
+  protected List<TSDataType> getSeriesTypesByPaths(List<PartialPath> paths, List<String> aggregations)
       throws MetadataException {
-    return SchemaUtils.getSeriesTypesByPath(paths, aggregations);
-  }
-
-<<<<<<< HEAD
-  protected TSDataType getSeriesTypesByString(String path) throws MetadataException {
-    return SchemaUtils.getSeriesTypesByString(path);
-=======
-  protected List<TSDataType> getSeriesTypesByString(List<PartialPath> paths, String aggregation)
-      throws MetadataException {
-    return SchemaUtils.getSeriesTypesByString(paths, aggregation);
->>>>>>> 12e13327
+    return SchemaUtils.getSeriesTypesByPaths(paths, aggregations);
+  }
+
+
+  protected TSDataType getSeriesTypeByPath(PartialPath path) throws MetadataException {
+    return SchemaUtils.getSeriesTypeByPath(path);
   }
 }