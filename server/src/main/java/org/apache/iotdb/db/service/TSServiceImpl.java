/*
 * Licensed to the Apache Software Foundation (ASF) under one
 * or more contributor license agreements.  See the NOTICE file
 * distributed with this work for additional information
 * regarding copyright ownership.  The ASF licenses this file
 * to you under the Apache License, Version 2.0 (the
 * "License"); you may not use this file except in compliance
 * with the License.  You may obtain a copy of the License at
 *
 *     http://www.apache.org/licenses/LICENSE-2.0
 *
 * Unless required by applicable law or agreed to in writing,
 * software distributed under the License is distributed on an
 * "AS IS" BASIS, WITHOUT WARRANTIES OR CONDITIONS OF ANY
 * KIND, either express or implied.  See the License for the
 * specific language governing permissions and limitations
 * under the License.
 */
package org.apache.iotdb.db.service;

import static org.apache.iotdb.db.conf.IoTDBConfig.PATH_PATTERN;
import static org.apache.iotdb.db.qp.physical.sys.ShowPlan.ShowContentType.TIMESERIES;

import java.io.IOException;
import java.nio.ByteBuffer;
import java.sql.SQLException;
import java.time.ZoneId;
import java.util.ArrayList;
import java.util.Arrays;
import java.util.Collections;
import java.util.HashSet;
import java.util.LinkedHashSet;
import java.util.List;
import java.util.Map;
import java.util.Set;
import java.util.concurrent.ConcurrentHashMap;
import java.util.concurrent.atomic.AtomicLong;
import java.util.stream.Collectors;
import org.antlr.v4.runtime.misc.ParseCancellationException;
import org.apache.iotdb.db.auth.AuthException;
import org.apache.iotdb.db.auth.AuthorityChecker;
import org.apache.iotdb.db.auth.authorizer.BasicAuthorizer;
import org.apache.iotdb.db.auth.authorizer.IAuthorizer;
import org.apache.iotdb.db.conf.IoTDBConfig;
import org.apache.iotdb.db.conf.IoTDBConstant;
import org.apache.iotdb.db.conf.IoTDBDescriptor;
import org.apache.iotdb.db.cost.statistic.Measurement;
import org.apache.iotdb.db.cost.statistic.Operation;
import org.apache.iotdb.db.exception.BatchInsertionException;
import org.apache.iotdb.db.exception.QueryInBatchStatementException;
import org.apache.iotdb.db.exception.StorageEngineException;
import org.apache.iotdb.db.exception.metadata.MetadataException;
import org.apache.iotdb.db.exception.metadata.StorageGroupNotSetException;
import org.apache.iotdb.db.exception.query.QueryProcessException;
import org.apache.iotdb.db.exception.runtime.SQLParserException;
import org.apache.iotdb.db.metadata.PartialPath;
import org.apache.iotdb.db.metrics.server.SqlArgument;
import org.apache.iotdb.db.qp.Planner;
import org.apache.iotdb.db.qp.constant.SQLConstant;
import org.apache.iotdb.db.qp.executor.IPlanExecutor;
import org.apache.iotdb.db.qp.executor.PlanExecutor;
import org.apache.iotdb.db.qp.logical.Operator.OperatorType;
import org.apache.iotdb.db.qp.physical.PhysicalPlan;
import org.apache.iotdb.db.qp.physical.crud.AggregationPlan;
import org.apache.iotdb.db.qp.physical.crud.AlignByDevicePlan;
import org.apache.iotdb.db.qp.physical.crud.AlignByDevicePlan.MeasurementType;
import org.apache.iotdb.db.qp.physical.crud.DeletePlan;
import org.apache.iotdb.db.qp.physical.crud.InsertRowPlan;
import org.apache.iotdb.db.qp.physical.crud.InsertTabletPlan;
import org.apache.iotdb.db.qp.physical.crud.LastQueryPlan;
import org.apache.iotdb.db.qp.physical.crud.QueryPlan;
import org.apache.iotdb.db.qp.physical.crud.RawDataQueryPlan;
import org.apache.iotdb.db.qp.physical.sys.AuthorPlan;
import org.apache.iotdb.db.qp.physical.sys.CreateTimeSeriesPlan;
import org.apache.iotdb.db.qp.physical.sys.DeleteStorageGroupPlan;
import org.apache.iotdb.db.qp.physical.sys.DeleteTimeSeriesPlan;
import org.apache.iotdb.db.qp.physical.sys.SetStorageGroupPlan;
import org.apache.iotdb.db.qp.physical.sys.ShowPlan;
import org.apache.iotdb.db.qp.physical.sys.ShowTimeSeriesPlan;
import org.apache.iotdb.db.query.context.QueryContext;
import org.apache.iotdb.db.query.control.QueryResourceManager;
import org.apache.iotdb.db.query.control.TracingManager;
import org.apache.iotdb.db.query.dataset.AlignByDeviceDataSet;
import org.apache.iotdb.db.query.dataset.NonAlignEngineDataSet;
import org.apache.iotdb.db.query.dataset.RawQueryDataSetWithoutValueFilter;
import org.apache.iotdb.db.tools.watermark.GroupedLSBWatermarkEncoder;
import org.apache.iotdb.db.tools.watermark.WatermarkEncoder;
import org.apache.iotdb.db.utils.FilePathUtils;
import org.apache.iotdb.db.utils.QueryDataSetUtils;
import org.apache.iotdb.db.utils.SchemaUtils;
import org.apache.iotdb.rpc.RpcUtils;
import org.apache.iotdb.rpc.TSStatusCode;
import org.apache.iotdb.service.rpc.thrift.ServerProperties;
import org.apache.iotdb.service.rpc.thrift.TSCancelOperationReq;
import org.apache.iotdb.service.rpc.thrift.TSCloseOperationReq;
import org.apache.iotdb.service.rpc.thrift.TSCloseSessionReq;
import org.apache.iotdb.service.rpc.thrift.TSCreateMultiTimeseriesReq;
import org.apache.iotdb.service.rpc.thrift.TSCreateTimeseriesReq;
import org.apache.iotdb.service.rpc.thrift.TSDeleteDataReq;
import org.apache.iotdb.service.rpc.thrift.TSExecuteBatchStatementReq;
import org.apache.iotdb.service.rpc.thrift.TSExecuteStatementReq;
import org.apache.iotdb.service.rpc.thrift.TSExecuteStatementResp;
import org.apache.iotdb.service.rpc.thrift.TSFetchMetadataReq;
import org.apache.iotdb.service.rpc.thrift.TSFetchMetadataResp;
import org.apache.iotdb.service.rpc.thrift.TSFetchResultsReq;
import org.apache.iotdb.service.rpc.thrift.TSFetchResultsResp;
import org.apache.iotdb.service.rpc.thrift.TSGetTimeZoneResp;
import org.apache.iotdb.service.rpc.thrift.TSIService;
import org.apache.iotdb.service.rpc.thrift.TSInsertRecordReq;
import org.apache.iotdb.service.rpc.thrift.TSInsertRecordsReq;
import org.apache.iotdb.service.rpc.thrift.TSInsertStringRecordReq;
import org.apache.iotdb.service.rpc.thrift.TSInsertStringRecordsReq;
import org.apache.iotdb.service.rpc.thrift.TSInsertTabletReq;
import org.apache.iotdb.service.rpc.thrift.TSInsertTabletsReq;
import org.apache.iotdb.service.rpc.thrift.TSOpenSessionReq;
import org.apache.iotdb.service.rpc.thrift.TSOpenSessionResp;
import org.apache.iotdb.service.rpc.thrift.TSProtocolVersion;
import org.apache.iotdb.service.rpc.thrift.TSQueryDataSet;
import org.apache.iotdb.service.rpc.thrift.TSQueryNonAlignDataSet;
import org.apache.iotdb.service.rpc.thrift.TSRawDataQueryReq;
import org.apache.iotdb.service.rpc.thrift.TSSetTimeZoneReq;
import org.apache.iotdb.service.rpc.thrift.TSStatus;
import org.apache.iotdb.tsfile.exception.filter.QueryFilterOptimizationException;
import org.apache.iotdb.tsfile.exception.write.UnSupportedDataTypeException;
import org.apache.iotdb.tsfile.file.metadata.enums.CompressionType;
import org.apache.iotdb.tsfile.file.metadata.enums.TSDataType;
import org.apache.iotdb.tsfile.file.metadata.enums.TSEncoding;
import org.apache.iotdb.tsfile.read.common.Path;
import org.apache.iotdb.tsfile.read.query.dataset.QueryDataSet;
import org.apache.thrift.TException;
import org.apache.thrift.server.ServerContext;
import org.slf4j.Logger;
import org.slf4j.LoggerFactory;
<<<<<<< HEAD
=======

>>>>>>> c9d275ec

/**
 * Thrift RPC implementation at server side.
 */
public class TSServiceImpl implements TSIService.Iface, ServerContext {

  private static final Logger auditLogger = LoggerFactory
      .getLogger(IoTDBConstant.AUDIT_LOGGER_NAME);
  private static final Logger logger = LoggerFactory.getLogger(TSServiceImpl.class);
  private static final String INFO_NOT_LOGIN = "{}: Not login.";
  private static final int MAX_SIZE =
      IoTDBDescriptor.getInstance().getConfig().getQueryCacheSizeInMetric();
  private static final int DELETE_SIZE = 20;
  private static final int FETCH_SIZE = 10000;
  private static final String ERROR_PARSING_SQL =
      "meet error while parsing SQL to physical plan: {}";

  private static final int DEFAULT_FETCH_SIZE = 1024;
  private static final List<SqlArgument> sqlArgumentList = new ArrayList<>(MAX_SIZE);
  protected Planner processor;
  protected IPlanExecutor executor;
  private boolean enableMetric = IoTDBDescriptor.getInstance().getConfig().isEnableMetricService();
  // Record the username for every rpc connection (session).
  private Map<Long, String> sessionIdUsernameMap = new ConcurrentHashMap<>();
  private Map<Long, ZoneId> sessionIdZoneIdMap = new ConcurrentHashMap<>();

  // The sessionId is unique in one IoTDB instance.
  private AtomicLong sessionIdGenerator = new AtomicLong();
  // The statementId is unique in one IoTDB instance.
  private AtomicLong statementIdGenerator = new AtomicLong();

  // (sessionId -> Set(statementId))
  private Map<Long, Set<Long>> sessionId2StatementId = new ConcurrentHashMap<>();
  // (statementId -> Set(queryId))
  private Map<Long, Set<Long>> statementId2QueryId = new ConcurrentHashMap<>();

  // (queryId -> QueryDataSet)
  private Map<Long, QueryDataSet> queryId2DataSet = new ConcurrentHashMap<>();

  private IoTDBConfig config = IoTDBDescriptor.getInstance().getConfig();

  // When the client abnormally exits, we can still know who to disconnect
  private ThreadLocal<Long> currSessionId = new ThreadLocal<>();

  public static final TSProtocolVersion CURRENT_RPC_VERSION = TSProtocolVersion.IOTDB_SERVICE_PROTOCOL_V3;


  public TSServiceImpl() throws QueryProcessException {
    processor = new Planner();
    executor = new PlanExecutor();
  }

  public static List<SqlArgument> getSqlArgumentList() {
    return sqlArgumentList;
  }

  @Override
  public TSOpenSessionResp openSession(TSOpenSessionReq req) throws TException {
    boolean status;
    IAuthorizer authorizer;
    try {
      authorizer = BasicAuthorizer.getInstance();
    } catch (AuthException e) {
      throw new TException(e);
    }
    String loginMessage = null;
    try {
      status = authorizer.login(req.getUsername(), req.getPassword());
    } catch (AuthException e) {
      logger.info("meet error while logging in.", e);
      status = false;
      loginMessage = e.getMessage();
    }

    TSStatus tsStatus;
    long sessionId = -1;
    if (status) {
      //check the version compatibility
      boolean compatible = checkCompatibility(req.getClient_protocol());
      if (!compatible) {
        tsStatus = RpcUtils.getStatus(TSStatusCode.INCOMPATIBLE_VERSION,
            "The version is incompatible, please upgrade to " + IoTDBConstant.VERSION);
        TSOpenSessionResp resp = new TSOpenSessionResp(tsStatus,
            CURRENT_RPC_VERSION);
        resp.setSessionId(sessionId);
        return resp;
      }

      tsStatus = RpcUtils.getStatus(TSStatusCode.SUCCESS_STATUS, "Login successfully");
      sessionId = sessionIdGenerator.incrementAndGet();
      sessionIdUsernameMap.put(sessionId, req.getUsername());
      sessionIdZoneIdMap.put(sessionId, config.getZoneID());
      currSessionId.set(sessionId);
    } else {
      tsStatus = RpcUtils.getStatus(TSStatusCode.WRONG_LOGIN_PASSWORD_ERROR);
      tsStatus.setMessage(loginMessage);
    }
    auditLogger.info("User {} opens Session-{}", req.getUsername(), sessionId);
    TSOpenSessionResp resp = new TSOpenSessionResp(tsStatus,
        CURRENT_RPC_VERSION);
    resp.setSessionId(sessionId);
    logger.info(
        "{}: Login status: {}. User : {}", IoTDBConstant.GLOBAL_DB_NAME, tsStatus.message,
        req.getUsername());

    return resp;
  }

  private boolean checkCompatibility(TSProtocolVersion version) {
    return version.equals(CURRENT_RPC_VERSION);
  }

  @Override
  public TSStatus closeSession(TSCloseSessionReq req) {
    long sessionId = req.getSessionId();
    auditLogger.info("Session-{} is closing", sessionId);
    currSessionId.remove();

    TSStatus tsStatus;
    if (sessionIdUsernameMap.remove(sessionId) == null) {
      tsStatus = RpcUtils.getStatus(TSStatusCode.NOT_LOGIN_ERROR);
    } else {
      tsStatus = RpcUtils.getStatus(TSStatusCode.SUCCESS_STATUS);
    }

    sessionIdZoneIdMap.remove(sessionId);
    List<Exception> exceptions = new ArrayList<>();
    Set<Long> statementIds = sessionId2StatementId.getOrDefault(sessionId, Collections.emptySet());
    for (long statementId : statementIds) {
      Set<Long> queryIds = statementId2QueryId.getOrDefault(statementId, Collections.emptySet());
      for (long queryId : queryIds) {
        try {
          releaseQueryResource(queryId);
        } catch (StorageEngineException e) {
          // release as many as resources as possible, so do not break as soon as one exception is
          // raised
          exceptions.add(e);
          logger.error("Error in closeSession : ", e);
        }
      }
    }

    if (!exceptions.isEmpty()) {
      return new TSStatus(
          RpcUtils.getStatus(
              TSStatusCode.CLOSE_OPERATION_ERROR,
              String.format(
                  "%d errors in closeOperation, see server logs for detail", exceptions.size())));
    }

    return new TSStatus(tsStatus);
  }

  @Override
  public TSStatus cancelOperation(TSCancelOperationReq req) {
    // TODO implement
    return RpcUtils.getStatus(TSStatusCode.QUERY_NOT_ALLOWED, "Cancellation is not implemented");
  }

  @Override
  public TSStatus closeOperation(TSCloseOperationReq req) {
    if (auditLogger.isDebugEnabled()) {
      auditLogger.debug("{}: receive close operation from Session {}", IoTDBConstant.GLOBAL_DB_NAME,
          currSessionId.get());
    }
    if (!checkLogin(req.getSessionId())) {
      auditLogger.info(INFO_NOT_LOGIN, IoTDBConstant.GLOBAL_DB_NAME);
      return RpcUtils.getStatus(TSStatusCode.NOT_LOGIN_ERROR);
    }
    try {
      // statement close
      if (req.isSetStatementId()) {
        long stmtId = req.getStatementId();
        Set<Long> queryIdSet = statementId2QueryId.remove(stmtId);
        if (queryIdSet != null) {
          for (long queryId : queryIdSet) {
            releaseQueryResource(queryId);
          }
        }
      } else {
        // ResultSet close
        releaseQueryResource(req.queryId);
      }

    } catch (Exception e) {
      logger.error("Error in closeOperation : ", e);
      return RpcUtils.getStatus(TSStatusCode.CLOSE_OPERATION_ERROR, "Error in closeOperation");
    }
    return RpcUtils.getStatus(TSStatusCode.SUCCESS_STATUS);
  }

  /**
   * release single operation resource
   */
  protected void releaseQueryResource(long queryId) throws StorageEngineException {
    // remove the corresponding Physical Plan
    queryId2DataSet.remove(queryId);
    QueryResourceManager.getInstance().endQuery(queryId);
  }

  @Override
  public TSFetchMetadataResp fetchMetadata(TSFetchMetadataReq req) {
    TSStatus status;
    if (!checkLogin(req.getSessionId())) {
      logger.info(INFO_NOT_LOGIN, IoTDBConstant.GLOBAL_DB_NAME);
      status = RpcUtils.getStatus(TSStatusCode.NOT_LOGIN_ERROR);
      return new TSFetchMetadataResp(status);
    }

    TSFetchMetadataResp resp = new TSFetchMetadataResp();
    try {
      switch (req.getType()) {
        case "METADATA_IN_JSON":
          String metadataInJson = getMetadataInString();
          resp.setMetadataInJson(metadataInJson);
          status = RpcUtils.getStatus(TSStatusCode.SUCCESS_STATUS);
          break;
        case "COLUMN":
          resp.setDataType(getSeriesTypeByPath(new PartialPath(req.getColumnPath())).toString());
          status = RpcUtils.getStatus(TSStatusCode.SUCCESS_STATUS);
          break;
        case "ALL_COLUMNS":
          resp.setColumnsList(
              getPaths(new PartialPath(req.getColumnPath())).stream().map(PartialPath::getFullPath)
                  .collect(
                      Collectors.toList()));
          status = RpcUtils.getStatus(TSStatusCode.SUCCESS_STATUS);
          break;
        default:
          status = RpcUtils.getStatus(TSStatusCode.METADATA_ERROR, req.getType());
          break;
      }
    } catch (MetadataException | OutOfMemoryError e) {
      logger.error(
          String.format("Failed to fetch timeseries %s's metadata", req.getColumnPath()), e);
      status = RpcUtils.getStatus(TSStatusCode.METADATA_ERROR, e.getMessage());
      resp.setStatus(status);
      return resp;
    } catch (Exception e) {
      logger.error("Error in fetchMetadata : ", e);
      status = RpcUtils.getStatus(TSStatusCode.INTERNAL_SERVER_ERROR, e.getMessage());
      resp.setStatus(status);
      return resp;
    }
    resp.setStatus(status);
    return resp;
  }

  private String getMetadataInString() {
    return IoTDB.metaManager.getMetadataInString();
  }

  protected List<PartialPath> getPaths(PartialPath path) throws MetadataException {
    return IoTDB.metaManager.getAllTimeseriesPath(path);
  }

  @Override
  public TSStatus executeBatchStatement(TSExecuteBatchStatementReq req) {
    long t1 = System.currentTimeMillis();
    List<TSStatus> result = new ArrayList<>();
    try {
      if (!checkLogin(req.getSessionId())) {
        logger.info(INFO_NOT_LOGIN, IoTDBConstant.GLOBAL_DB_NAME);
        return RpcUtils.getStatus(TSStatusCode.NOT_LOGIN_ERROR);
      }
      List<String> statements = req.getStatements();

      boolean isAllSuccessful = true;

      for (String statement : statements) {
        long t2 = System.currentTimeMillis();
        isAllSuccessful =
            executeStatementInBatch(statement, result, req.getSessionId())
                && isAllSuccessful;
        Measurement.INSTANCE.addOperationLatency(Operation.EXECUTE_ONE_SQL_IN_BATCH, t2);
      }
      if (isAllSuccessful) {
        return RpcUtils.getStatus(
            TSStatusCode.SUCCESS_STATUS, "Execute batch statements successfully");
      } else {
        return RpcUtils.getStatus(result);
      }
    } catch (Exception e) {
      logger.error("{}: server Internal Error: ", IoTDBConstant.GLOBAL_DB_NAME, e);
      return RpcUtils
          .getStatus(TSStatusCode.INTERNAL_SERVER_ERROR, e.getMessage());
    } finally {
      Measurement.INSTANCE.addOperationLatency(Operation.EXECUTE_JDBC_BATCH, t1);
    }
  }

  // execute one statement of a batch. Currently, query is not allowed in a batch statement and
  // on finding queries in a batch, such query will be ignored and an error will be generated
  private boolean executeStatementInBatch(String statement, List<TSStatus> result, long sessionId) {
    try {
      PhysicalPlan physicalPlan = processor
          .parseSQLToPhysicalPlan(statement, sessionIdZoneIdMap.get(sessionId), DEFAULT_FETCH_SIZE);
      if (physicalPlan.isQuery()) {
        throw new QueryInBatchStatementException(statement);
      }
      TSExecuteStatementResp resp = executeUpdateStatement(physicalPlan, sessionId);
      if (resp.getStatus().code == TSStatusCode.SUCCESS_STATUS.getStatusCode()) {
        result.add(resp.status);
      } else {
        result.add(resp.status);
        return false;
      }
    } catch (ParseCancellationException e) {
      logger.warn(ERROR_PARSING_SQL, statement + " " + e.getMessage());
      result.add(RpcUtils.getStatus(TSStatusCode.SQL_PARSE_ERROR,
          ERROR_PARSING_SQL + " " + statement + " " + e.getMessage()));
      return false;
    } catch (SQLParserException e) {
      logger.error("Error occurred when executing {}, check metadata error: ", statement, e);
      result.add(RpcUtils.getStatus(
          TSStatusCode.SQL_PARSE_ERROR,
          ERROR_PARSING_SQL + " " + statement + " " + e.getMessage()));
      return false;
    } catch (QueryProcessException e) {
      logger.info(
          "Error occurred when executing {}, meet error while parsing SQL to physical plan: {}",
          statement, e.getMessage());
      result.add(RpcUtils.getStatus(
          TSStatusCode.QUERY_PROCESS_ERROR, "Meet error in query process: " + e.getMessage()));
      return false;
    } catch (QueryInBatchStatementException e) {
      logger.info("Error occurred when executing {}, query statement not allowed: ", statement, e);
      result.add(
          RpcUtils.getStatus(TSStatusCode.QUERY_NOT_ALLOWED,
              "query statement not allowed: " + statement));
      return false;
    } catch (Exception e) {
      logger.error("{}: server Internal Error: ", IoTDBConstant.GLOBAL_DB_NAME, e);
      result.add(RpcUtils.getStatus(
          TSStatusCode.INTERNAL_SERVER_ERROR, "server Internal Error: " + e.getMessage()));
    }
    return true;
  }

  @Override
  public TSExecuteStatementResp executeStatement(TSExecuteStatementReq req) {
    try {
      if (!checkLogin(req.getSessionId())) {
        logger.info(INFO_NOT_LOGIN, IoTDBConstant.GLOBAL_DB_NAME);
        return RpcUtils.getTSExecuteStatementResp(TSStatusCode.NOT_LOGIN_ERROR);
      }
      String statement = req.getStatement();

      PhysicalPlan physicalPlan = processor
          .parseSQLToPhysicalPlan(statement, sessionIdZoneIdMap.get(req.getSessionId()),
              req.fetchSize);
      if (physicalPlan.isQuery()) {
        return internalExecuteQueryStatement(statement, req.statementId, physicalPlan,
            req.fetchSize,
            sessionIdUsernameMap.get(req.getSessionId()));
      } else {
        return executeUpdateStatement(physicalPlan, req.getSessionId());
      }
    } catch (ParseCancellationException e) {
      logger.warn(ERROR_PARSING_SQL, req.getStatement() + " " + e.getMessage());
      return RpcUtils.getTSExecuteStatementResp(TSStatusCode.SQL_PARSE_ERROR, e.getMessage());
    } catch (SQLParserException e) {
      logger.error("check metadata error: ", e);
      return RpcUtils.getTSExecuteStatementResp(
          TSStatusCode.METADATA_ERROR, "Check metadata error: " + e.getMessage());
    } catch (QueryProcessException e) {
      logger.info(ERROR_PARSING_SQL, e.getMessage());
      return RpcUtils.getTSExecuteStatementResp(
          RpcUtils.getStatus(TSStatusCode.QUERY_PROCESS_ERROR,
              "Meet error in query process: " + e.getMessage()));
    } catch (Exception e) {
      logger.error("{}: server Internal Error: ", IoTDBConstant.GLOBAL_DB_NAME, e);
      return RpcUtils.getTSExecuteStatementResp(TSStatusCode.INTERNAL_SERVER_ERROR, e.getMessage());
    }
  }

  @Override
  public TSExecuteStatementResp executeQueryStatement(TSExecuteStatementReq req) {
    try {
      if (!checkLogin(req.getSessionId())) {
        logger.info(INFO_NOT_LOGIN, IoTDBConstant.GLOBAL_DB_NAME);
        return RpcUtils.getTSExecuteStatementResp(TSStatusCode.NOT_LOGIN_ERROR);
      }

      String statement = req.getStatement();
      PhysicalPlan physicalPlan;
      try {
        physicalPlan = processor
            .parseSQLToPhysicalPlan(statement, sessionIdZoneIdMap.get(req.getSessionId()),
                req.fetchSize);
      } catch (QueryProcessException | SQLParserException e) {
        logger.info(ERROR_PARSING_SQL, e.getMessage());
        return RpcUtils.getTSExecuteStatementResp(TSStatusCode.SQL_PARSE_ERROR, e.getMessage());
      }

      if (!physicalPlan.isQuery()) {
        return RpcUtils.getTSExecuteStatementResp(
            TSStatusCode.EXECUTE_STATEMENT_ERROR, "Statement is not a query statement.");
      }

      return internalExecuteQueryStatement(statement, req.statementId, physicalPlan, req.fetchSize,
          sessionIdUsernameMap.get(req.getSessionId()));

    } catch (ParseCancellationException e) {
      logger.warn(ERROR_PARSING_SQL, req.getStatement() + " " + e.getMessage());
      return RpcUtils.getTSExecuteStatementResp(TSStatusCode.SQL_PARSE_ERROR,
          ERROR_PARSING_SQL + e.getMessage());
    } catch (SQLParserException e) {
      logger.error("check metadata error: ", e);
      return RpcUtils.getTSExecuteStatementResp(
          TSStatusCode.METADATA_ERROR, "Check metadata error: " + e.getMessage());
    } catch (Exception e) {
      logger.error("{}: server Internal Error: ", IoTDBConstant.GLOBAL_DB_NAME, e);
      return RpcUtils.getTSExecuteStatementResp(
          RpcUtils.getStatus(TSStatusCode.INTERNAL_SERVER_ERROR, e.getMessage()));
    }
  }

  public TSExecuteStatementResp executeRawDataQuery(TSRawDataQueryReq req) {
    try {
      if (!checkLogin(req.getSessionId())) {
        logger.info(INFO_NOT_LOGIN, IoTDBConstant.GLOBAL_DB_NAME);
        return RpcUtils.getTSExecuteStatementResp(TSStatusCode.NOT_LOGIN_ERROR);
      }

      PhysicalPlan physicalPlan;
      try {
        physicalPlan =
            processor.rawDataQueryReqToPhysicalPlan(req);
      } catch (QueryProcessException | SQLParserException e) {
        logger.info(ERROR_PARSING_SQL, e.getMessage());
        return RpcUtils.getTSExecuteStatementResp(TSStatusCode.SQL_PARSE_ERROR, e.getMessage());
      }

      if (!physicalPlan.isQuery()) {
        return RpcUtils.getTSExecuteStatementResp(
            TSStatusCode.EXECUTE_STATEMENT_ERROR, "Statement is not a query statement.");
      }

<<<<<<< HEAD
      // get deduplicated path num
      int deduplicatedPathNum = -1;
      if (physicalPlan instanceof AlignByDevicePlan) {
        deduplicatedPathNum = ((AlignByDevicePlan) physicalPlan).getMeasurements().size();
      } else if (physicalPlan instanceof LastQueryPlan) {
        deduplicatedPathNum = 0;
      } else if (physicalPlan instanceof RawDataQueryPlan) {
        deduplicatedPathNum = ((RawDataQueryPlan) physicalPlan).getDeduplicatedPaths().size();
      }

      return internalExecuteQueryStatement("",
          generateQueryId(true, req.fetchSize, deduplicatedPathNum), physicalPlan, req.fetchSize,
=======
      return internalExecuteQueryStatement("", req.statementId, physicalPlan, req.fetchSize,
>>>>>>> c9d275ec
          sessionIdUsernameMap.get(req.getSessionId()));

    } catch (ParseCancellationException e) {
      logger.warn(ERROR_PARSING_SQL, e.getMessage());
      return RpcUtils.getTSExecuteStatementResp(TSStatusCode.SQL_PARSE_ERROR,
          ERROR_PARSING_SQL + e.getMessage());
    } catch (SQLParserException e) {
      logger.error("check metadata error: ", e);
      return RpcUtils.getTSExecuteStatementResp(
          TSStatusCode.METADATA_ERROR, "Check metadata error: " + e.getMessage());
    } catch (Exception e) {
      logger.error("{}: server Internal Error: ", IoTDBConstant.GLOBAL_DB_NAME, e);
      return RpcUtils.getTSExecuteStatementResp(
          RpcUtils.getStatus(TSStatusCode.INTERNAL_SERVER_ERROR, e.getMessage()));
    }
  }

  /**
   * @param plan must be a plan for Query: FillQueryPlan, AggregationPlan, GroupByTimePlan, some
   *             AuthorPlan
   */
  @SuppressWarnings("squid:S3776") // Suppress high Cognitive Complexity warning
  private TSExecuteStatementResp internalExecuteQueryStatement(String statement,
      long statementId, PhysicalPlan plan, int fetchSize, String username) throws IOException {
    auditLogger.debug("Session {} execute Query: {}", currSessionId.get(), statement);
    long startTime = System.currentTimeMillis();
    long queryId = -1;
    try {
      TSExecuteStatementResp resp = getQueryResp(plan, username); // column headers

      // In case users forget to set this field in query, use the default value
      if (fetchSize == 0) {
        fetchSize = FETCH_SIZE;
      }

      if (plan instanceof ShowTimeSeriesPlan) {
        //If the user does not pass the limit, then set limit = fetchSize and haslimit=false,else set haslimit = true
        if (((ShowTimeSeriesPlan) plan).getLimit() == 0) {
          ((ShowTimeSeriesPlan) plan).setLimit(fetchSize);
          ((ShowTimeSeriesPlan) plan).setHasLimit(false);
        } else {
          ((ShowTimeSeriesPlan) plan).setHasLimit(true);
        }
      }
      if (plan instanceof QueryPlan && !((QueryPlan) plan).isAlignByTime()) {
        if (plan.getOperatorType() == OperatorType.AGGREGATION) {
          throw new QueryProcessException("Aggregation doesn't support disable align clause.");
        }
        if (plan.getOperatorType() == OperatorType.FILL) {
          throw new QueryProcessException("Fill doesn't support disable align clause.");
        }
        if (plan.getOperatorType() == OperatorType.GROUPBYTIME) {
          throw new QueryProcessException("Group by doesn't support disable align clause.");
        }
      }
      if (plan.getOperatorType() == OperatorType.AGGREGATION) {
        resp.setIgnoreTimeStamp(true);
      } // else default ignoreTimeStamp is false
      resp.setOperationType(plan.getOperatorType().toString());

      // get deduplicated path num
      int deduplicatedPathNum = -1;
      if (plan instanceof AlignByDevicePlan) {
        deduplicatedPathNum = ((AlignByDevicePlan) plan).getMeasurements().size();
      } else if (plan instanceof LastQueryPlan) {
        deduplicatedPathNum = 0;
      } else if (plan instanceof RawDataQueryPlan) {
        deduplicatedPathNum = ((RawDataQueryPlan) plan).getDeduplicatedPaths().size();
      }

      // generate the queryId for the operation

      queryId = generateQueryId(true, fetchSize, deduplicatedPathNum);
      if (plan instanceof QueryPlan && config.isEnablePerformanceTracing()) {
        if (!(plan instanceof AlignByDevicePlan)) {
          TracingManager.getInstance().writeQueryInfo(queryId, statement, plan.getPaths().size());
        } else {
          TracingManager.getInstance().writeQueryInfo(queryId, statement);
        }
      }
      // put it into the corresponding Set

      statementId2QueryId.computeIfAbsent(statementId, k -> new HashSet<>()).add(queryId);

      if (plan instanceof AuthorPlan) {
        ((AuthorPlan) plan).setLoginUserName(username);
      }
      // create and cache dataset
      QueryDataSet newDataSet = createQueryDataSet(queryId, plan);
      if (plan instanceof QueryPlan && !((QueryPlan) plan).isAlignByTime()
          && newDataSet instanceof NonAlignEngineDataSet) {
        TSQueryNonAlignDataSet result = fillRpcNonAlignReturnData(fetchSize, newDataSet, username);
        resp.setNonAlignQueryDataSet(result);
      } else {
        if (plan instanceof ShowPlan && ((ShowPlan) plan).getShowContentType() == TIMESERIES) {
          resp.setColumns(
              newDataSet.getPaths().stream().map(Path::getFullPath).collect(Collectors.toList()));
          resp.setDataTypeList(
              newDataSet.getDataTypes().stream().map(Enum::toString).collect(Collectors.toList()));
        }
        TSQueryDataSet result = fillRpcReturnData(fetchSize, newDataSet, username);
        resp.setQueryDataSet(result);
      }
      resp.setQueryId(queryId);

      if (plan instanceof AlignByDevicePlan && config.isEnablePerformanceTracing()) {
        TracingManager.getInstance()
            .writePathsNum(queryId, ((AlignByDeviceDataSet) newDataSet).getPathsNum());
      }

      if (enableMetric) {
        long endTime = System.currentTimeMillis();
        SqlArgument sqlArgument = new SqlArgument(resp, plan, statement, startTime, endTime);
        synchronized (sqlArgumentList) {
          sqlArgumentList.add(sqlArgument);
          if (sqlArgumentList.size() >= MAX_SIZE) {
            sqlArgumentList.subList(0, DELETE_SIZE).clear();
          }
        }
      }

      return resp;
    } catch (Exception e) {
      logger.error("{}: Internal server error: ", IoTDBConstant.GLOBAL_DB_NAME, e);
      if (e instanceof NullPointerException) {
        e.printStackTrace();
      }
      if (queryId != -1) {
        try {
          releaseQueryResource(queryId);
        } catch (StorageEngineException ex) {
          logger.error("Error happened while releasing query resource: ", ex);
        }
      }
      return RpcUtils.getTSExecuteStatementResp(TSStatusCode.INTERNAL_SERVER_ERROR, e.getMessage());
    } finally {
      Measurement.INSTANCE.addOperationLatency(Operation.EXECUTE_QUERY, startTime);
    }
  }

  private TSExecuteStatementResp getQueryResp(PhysicalPlan plan, String username)
      throws QueryProcessException, AuthException, TException, MetadataException {
    if (plan instanceof AuthorPlan) {
      return getAuthQueryColumnHeaders(plan);
    } else if (plan instanceof ShowPlan) {
      return getShowQueryColumnHeaders((ShowPlan) plan);
    } else {
      return getQueryColumnHeaders(plan, username);
    }
  }

  private TSExecuteStatementResp getShowQueryColumnHeaders(ShowPlan showPlan)
      throws QueryProcessException {
    switch (showPlan.getShowContentType()) {
      case TTL:
        return StaticResps.TTL_RESP;
      case FLUSH_TASK_INFO:
        return StaticResps.FLUSH_INFO_RESP;
      case DYNAMIC_PARAMETER:
        return StaticResps.DYNAMIC_PARAMETER_RESP;
      case VERSION:
        return StaticResps.SHOW_VERSION_RESP;
      case TIMESERIES:
        return StaticResps.SHOW_TIMESERIES_RESP;
      case STORAGE_GROUP:
        return StaticResps.SHOW_STORAGE_GROUP;
      case CHILD_PATH:
        return StaticResps.SHOW_CHILD_PATHS;
      case DEVICES:
        return StaticResps.SHOW_DEVICES;
      case COUNT_NODE_TIMESERIES:
        return StaticResps.COUNT_NODE_TIMESERIES;
      case COUNT_NODES:
        return StaticResps.COUNT_NODES;
      case COUNT_TIMESERIES:
        return StaticResps.COUNT_TIMESERIES;
      case COUNT_DEVICES:
        return StaticResps.COUNT_DEVICES;
      case COUNT_STORAGE_GROUP:
        return StaticResps.COUNT_STORAGE_GROUP;
      case MERGE_STATUS:
        return StaticResps.MERGE_STATUS_RESP;
      default:
        logger.error("Unsupported show content type: {}", showPlan.getShowContentType());
        throw new QueryProcessException(
            "Unsupported show content type:" + showPlan.getShowContentType());
    }
  }

  private TSExecuteStatementResp getAuthQueryColumnHeaders(PhysicalPlan plan) {
    AuthorPlan authorPlan = (AuthorPlan) plan;
    switch (authorPlan.getAuthorType()) {
      case LIST_ROLE:
      case LIST_USER_ROLES:
        return StaticResps.LIST_ROLE_RESP;
      case LIST_USER:
      case LIST_ROLE_USERS:
        return StaticResps.LIST_USER_RESP;
      case LIST_ROLE_PRIVILEGE:
        return StaticResps.LIST_ROLE_PRIVILEGE_RESP;
      case LIST_USER_PRIVILEGE:
        return StaticResps.LIST_USER_PRIVILEGE_RESP;
      default:
        return RpcUtils.getTSExecuteStatementResp(
            RpcUtils.getStatus(TSStatusCode.SQL_PARSE_ERROR,
                String.format("%s is not an auth query", authorPlan.getAuthorType())));
    }
  }

  /**
   * get ResultSet schema
   */
  private TSExecuteStatementResp getQueryColumnHeaders(PhysicalPlan physicalPlan, String username)
      throws AuthException, TException, QueryProcessException, MetadataException {

    List<String> respColumns = new ArrayList<>();
    List<String> columnsTypes = new ArrayList<>();

    // check permissions
    if (!checkAuthorization(physicalPlan.getPaths(), physicalPlan, username)) {
      return RpcUtils.getTSExecuteStatementResp(
          RpcUtils.getStatus(TSStatusCode.NO_PERMISSION_ERROR,
              "No permissions for this operation " + physicalPlan.getOperatorType()));
    }

    TSExecuteStatementResp resp = RpcUtils
        .getTSExecuteStatementResp(TSStatusCode.SUCCESS_STATUS);

    // align by device query
    QueryPlan plan = (QueryPlan) physicalPlan;
    if (plan instanceof AlignByDevicePlan) {
      getAlignByDeviceQueryHeaders((AlignByDevicePlan) plan, respColumns, columnsTypes);
    } else if (plan instanceof LastQueryPlan) {
      // Last Query should return different respond instead of the static one
      // because the query dataset and query id is different although the header of last query is same.
      return StaticResps.LAST_RESP.deepCopy();
    } else if (plan instanceof AggregationPlan && ((AggregationPlan) plan).getLevel() >= 0) {
      Map<String, Long> finalPaths = FilePathUtils
          .getPathByLevel(((AggregationPlan) plan).getDeduplicatedPaths(),
              ((AggregationPlan) plan).getLevel(), null);
      for (Map.Entry<String, Long> entry : finalPaths.entrySet()) {
        respColumns.add("count(" + entry.getKey() + ")");
        columnsTypes.add(TSDataType.INT64.toString());
      }
    } else {
      getWideQueryHeaders(plan, respColumns, columnsTypes);
      resp.setColumnNameIndexMap(plan.getPathToIndex());
    }
    resp.setColumns(respColumns);
    resp.setDataTypeList(columnsTypes);
    return resp;
  }

  // wide means not align by device
  @SuppressWarnings("squid:S3776") // Suppress high Cognitive Complexity warning
  private void getWideQueryHeaders(
      QueryPlan plan, List<String> respColumns, List<String> columnTypes)
      throws TException, MetadataException {
    // Restore column header of aggregate to func(column_name), only
    // support single aggregate function for now
    List<PartialPath> paths = plan.getPaths();
    List<TSDataType> seriesTypes = new ArrayList<>();
    switch (plan.getOperatorType()) {
      case QUERY:
      case FILL:
        for (PartialPath path : paths) {
          String column = path.getTsAlias();
          if (column == null) {
            column = path.getMeasurementAlias() != null ? path.getFullPathWithAlias()
                : path.getFullPath();
          }
          respColumns.add(column);
          seriesTypes.add(getSeriesTypeByPath(path));
        }
        break;
      case AGGREGATION:
      case GROUPBYTIME:
      case GROUP_BY_FILL:
        List<String> aggregations = plan.getAggregations();
        if (aggregations.size() != paths.size()) {
          for (int i = 1; i < paths.size(); i++) {
            aggregations.add(aggregations.get(0));
          }
        }
        for (int i = 0; i < paths.size(); i++) {
          PartialPath path = paths.get(i);
          String column = path.getTsAlias();
          if (column == null) {
            column = path.getMeasurementAlias() != null
                ? aggregations.get(i) + "(" + paths.get(i).getFullPathWithAlias() + ")"
                : aggregations.get(i) + "(" + paths.get(i).getFullPath() + ")";
          }
          respColumns.add(column);
        }
        seriesTypes = getSeriesTypesByPaths(paths, aggregations);
        break;
      default:
        throw new TException("unsupported query type: " + plan.getOperatorType());
    }

    for (TSDataType seriesType : seriesTypes) {
      columnTypes.add(seriesType.toString());
    }
  }

  private void getAlignByDeviceQueryHeaders(
      AlignByDevicePlan plan, List<String> respColumns, List<String> columnTypes) {
    // set columns in TSExecuteStatementResp.
    respColumns.add(SQLConstant.ALIGNBY_DEVICE_COLUMN_NAME);

    // get column types and do deduplication
    columnTypes.add(TSDataType.TEXT.toString()); // the DEVICE column of ALIGN_BY_DEVICE result
    List<TSDataType> deduplicatedColumnsType = new ArrayList<>();
    deduplicatedColumnsType.add(TSDataType.TEXT); // the DEVICE column of ALIGN_BY_DEVICE result

    Set<String> deduplicatedMeasurements = new LinkedHashSet<>();
    Map<String, TSDataType> measurementDataTypeMap = plan.getColumnDataTypeMap();

    // build column header with constant and non exist column and deduplication
    List<String> measurements = plan.getMeasurements();
    Map<String, String> measurementAliasMap = plan.getMeasurementAliasMap();
    Map<String, MeasurementType> measurementTypeMap = plan.getMeasurementTypeMap();
    for (String measurement : measurements) {
      TSDataType type = TSDataType.TEXT;
      switch (measurementTypeMap.get(measurement)) {
        case Exist:
          type = measurementDataTypeMap.get(measurement);
          break;
        case NonExist:
        case Constant:
          type = TSDataType.TEXT;
      }
      respColumns.add(measurementAliasMap.getOrDefault(measurement, measurement));
      columnTypes.add(type.toString());

      if (!deduplicatedMeasurements.contains(measurement)) {
        deduplicatedMeasurements.add(measurement);
        deduplicatedColumnsType.add(type);
      }
    }

    // save deduplicated measurementColumn names and types in QueryPlan for the next stage to use.
    // i.e., used by AlignByDeviceDataSet constructor in `fetchResults` stage.
    plan.setMeasurements(new ArrayList<>(deduplicatedMeasurements));
    plan.setDataTypes(deduplicatedColumnsType);

    // set these null since they are never used henceforth in ALIGN_BY_DEVICE query processing.
    plan.setPaths(null);
  }

  @SuppressWarnings("squid:S3776") // Suppress high Cognitive Complexity warning
  @Override
  public TSFetchResultsResp fetchResults(TSFetchResultsReq req) {
    try {
      if (!checkLogin(req.getSessionId())) {
        return RpcUtils.getTSFetchResultsResp(TSStatusCode.NOT_LOGIN_ERROR);
      }

      if (!queryId2DataSet.containsKey(req.queryId)) {
        return RpcUtils.getTSFetchResultsResp(
            RpcUtils.getStatus(TSStatusCode.EXECUTE_STATEMENT_ERROR, "Has not executed query"));
      }

      QueryDataSet queryDataSet = queryId2DataSet.get(req.queryId);
      if (req.isAlign) {
        TSQueryDataSet result =
            fillRpcReturnData(req.fetchSize, queryDataSet, sessionIdUsernameMap.get(req.sessionId));
        boolean hasResultSet = result.bufferForTime().limit() != 0;
        if (!hasResultSet) {
          releaseQueryResource(req.queryId);
        }
        TSFetchResultsResp resp = RpcUtils.getTSFetchResultsResp(TSStatusCode.SUCCESS_STATUS);
        resp.setHasResultSet(hasResultSet);
        resp.setQueryDataSet(result);
        resp.setIsAlign(true);
        return resp;
      } else {
        TSQueryNonAlignDataSet nonAlignResult =
            fillRpcNonAlignReturnData(
                req.fetchSize, queryDataSet, sessionIdUsernameMap.get(req.sessionId));
        boolean hasResultSet = false;
        for (ByteBuffer timeBuffer : nonAlignResult.getTimeList()) {
          if (timeBuffer.limit() != 0) {
            hasResultSet = true;
            break;
          }
        }
        if (!hasResultSet) {
          queryId2DataSet.remove(req.queryId);
        }
        TSFetchResultsResp resp = RpcUtils.getTSFetchResultsResp(TSStatusCode.SUCCESS_STATUS);
        resp.setHasResultSet(hasResultSet);
        resp.setNonAlignQueryDataSet(nonAlignResult);
        resp.setIsAlign(false);
        return resp;
      }
    } catch (Exception e) {
      logger.error("{}: Internal server error: ", IoTDBConstant.GLOBAL_DB_NAME, e);
      try {
        releaseQueryResource(req.queryId);
      } catch (StorageEngineException ex) {
        logger.error("Error happened while releasing query resource: ", ex);
      }
      return RpcUtils.getTSFetchResultsResp(TSStatusCode.INTERNAL_SERVER_ERROR, e.getMessage());
    }
  }

  private TSQueryDataSet fillRpcReturnData(
      int fetchSize, QueryDataSet queryDataSet, String userName)
      throws TException, AuthException, IOException, InterruptedException {
    IAuthorizer authorizer;
    try {
      authorizer = BasicAuthorizer.getInstance();
    } catch (AuthException e) {
      throw new TException(e);
    }
    TSQueryDataSet result;

    if (config.isEnableWatermark() && authorizer.isUserUseWaterMark(userName)) {
      WatermarkEncoder encoder;
      if (config.getWatermarkMethodName().equals(IoTDBConfig.WATERMARK_GROUPED_LSB)) {
        encoder = new GroupedLSBWatermarkEncoder(config);
      } else {
        throw new UnSupportedDataTypeException(
            String.format(
                "Watermark method is not supported yet: %s", config.getWatermarkMethodName()));
      }
      if (queryDataSet instanceof RawQueryDataSetWithoutValueFilter) {
        // optimize for query without value filter
        result = ((RawQueryDataSetWithoutValueFilter) queryDataSet).fillBuffer(fetchSize, encoder);
      } else {
        result = QueryDataSetUtils.convertQueryDataSetByFetchSize(queryDataSet, fetchSize, encoder);
      }
    } else {
      if (queryDataSet instanceof RawQueryDataSetWithoutValueFilter) {
        // optimize for query without value filter
        result = ((RawQueryDataSetWithoutValueFilter) queryDataSet).fillBuffer(fetchSize, null);
      } else {
        result = QueryDataSetUtils.convertQueryDataSetByFetchSize(queryDataSet, fetchSize);
      }
    }
    return result;
  }

  private TSQueryNonAlignDataSet fillRpcNonAlignReturnData(
      int fetchSize, QueryDataSet queryDataSet, String userName)
      throws TException, AuthException, InterruptedException {
    IAuthorizer authorizer;
    try {
      authorizer = BasicAuthorizer.getInstance();
    } catch (AuthException e) {
      throw new TException(e);
    }
    TSQueryNonAlignDataSet result;

    if (config.isEnableWatermark() && authorizer.isUserUseWaterMark(userName)) {
      WatermarkEncoder encoder;
      if (config.getWatermarkMethodName().equals(IoTDBConfig.WATERMARK_GROUPED_LSB)) {
        encoder = new GroupedLSBWatermarkEncoder(config);
      } else {
        throw new UnSupportedDataTypeException(
            String.format(
                "Watermark method is not supported yet: %s", config.getWatermarkMethodName()));
      }
      result = ((NonAlignEngineDataSet) queryDataSet).fillBuffer(fetchSize, encoder);
    } else {
      result = ((NonAlignEngineDataSet) queryDataSet).fillBuffer(fetchSize, null);
    }
    return result;
  }

  /**
   * create QueryDataSet and buffer it for fetchResults
   */
  private QueryDataSet createQueryDataSet(long queryId, PhysicalPlan physicalPlan)
      throws QueryProcessException, QueryFilterOptimizationException, StorageEngineException,
      IOException, MetadataException, SQLException, TException, InterruptedException {

    QueryContext context = genQueryContext(queryId);
    QueryDataSet queryDataSet = executor.processQuery(physicalPlan, context);
    queryId2DataSet.put(queryId, queryDataSet);
    return queryDataSet;
  }

  protected QueryContext genQueryContext(long queryId) {
    return new QueryContext(queryId);
  }

  @Override
  public TSExecuteStatementResp executeUpdateStatement(TSExecuteStatementReq req) {
    try {
      if (!checkLogin(req.getSessionId())) {
        logger.info(INFO_NOT_LOGIN, IoTDBConstant.GLOBAL_DB_NAME);
        return RpcUtils.getTSExecuteStatementResp(TSStatusCode.NOT_LOGIN_ERROR);
      }
      String statement = req.getStatement();
      return executeUpdateStatement(statement, req.getSessionId());
    } catch (Exception e) {
      logger.error("{}: server Internal Error: ", IoTDBConstant.GLOBAL_DB_NAME, e);
      return RpcUtils.getTSExecuteStatementResp(
          RpcUtils.getStatus(TSStatusCode.INTERNAL_SERVER_ERROR, e.getMessage()));
    }
  }

  private TSExecuteStatementResp executeUpdateStatement(PhysicalPlan plan, long sessionId) {
    TSStatus status = checkAuthority(plan, sessionId);
    if (status != null) {
      return new TSExecuteStatementResp(status);
    }

    status = executeNonQueryPlan(plan);
    TSExecuteStatementResp resp = RpcUtils.getTSExecuteStatementResp(status);
    long queryId = generateQueryId(false, DEFAULT_FETCH_SIZE, -1);
    resp.setQueryId(queryId);
    return resp;
  }

  private boolean executeNonQuery(PhysicalPlan plan)
      throws QueryProcessException, StorageGroupNotSetException, StorageEngineException {
    if (IoTDBDescriptor.getInstance().getConfig().isReadOnly()) {
      throw new QueryProcessException(
          "Current system mode is read-only, does not support non-query operation");
    }
    return executor.processNonQuery(plan);
  }

  private TSExecuteStatementResp executeUpdateStatement(String statement, long sessionId) {

    PhysicalPlan physicalPlan;
    try {
      physicalPlan = processor
          .parseSQLToPhysicalPlan(statement, sessionIdZoneIdMap.get(sessionId), DEFAULT_FETCH_SIZE);
    } catch (QueryProcessException | SQLParserException e) {
      logger.warn(ERROR_PARSING_SQL, statement, e);
      return RpcUtils.getTSExecuteStatementResp(TSStatusCode.SQL_PARSE_ERROR, e.getMessage());
    }

    if (physicalPlan.isQuery()) {
      return RpcUtils.getTSExecuteStatementResp(
          TSStatusCode.EXECUTE_STATEMENT_ERROR, "Statement is a query statement.");
    }

    return executeUpdateStatement(physicalPlan, sessionId);
  }

  /**
   * Check whether current user has logged in.
   *
   * @return true: If logged in; false: If not logged in
   */
  private boolean checkLogin(long sessionId) {
    return sessionIdUsernameMap.get(sessionId) != null;
  }

  private boolean checkAuthorization(List<PartialPath> paths, PhysicalPlan plan, String username)
      throws AuthException {
    String targetUser = null;
    if (plan instanceof AuthorPlan) {
      targetUser = ((AuthorPlan) plan).getUserName();
    }
    return AuthorityChecker.check(username, paths, plan.getOperatorType(), targetUser);
  }

  protected void handleClientExit() {
    Long sessionId = currSessionId.get();
    if (sessionId != null) {
      TSCloseSessionReq req = new TSCloseSessionReq(sessionId);
      closeSession(req);
    }
  }

  @Override
  public TSGetTimeZoneResp getTimeZone(long sessionId) {
    TSStatus tsStatus;
    TSGetTimeZoneResp resp = null;
    try {
      tsStatus = RpcUtils.getStatus(TSStatusCode.SUCCESS_STATUS);
      ZoneId zoneId = sessionIdZoneIdMap.get(sessionId);
      if (zoneId != null) {
        resp = new TSGetTimeZoneResp(tsStatus, zoneId.toString());
      }
    } catch (Exception e) {
      logger.error("meet error while generating time zone.", e);
      tsStatus = RpcUtils.getStatus(TSStatusCode.GENERATE_TIME_ZONE_ERROR);
      resp = new TSGetTimeZoneResp(tsStatus, "Unknown time zone");
    }
    return resp;
  }

  @Override
  public TSStatus setTimeZone(TSSetTimeZoneReq req) {
    TSStatus tsStatus;
    try {
      String timeZoneID = req.getTimeZone();
      sessionIdZoneIdMap.put(req.getSessionId(), ZoneId.of(timeZoneID));
      tsStatus = RpcUtils.getStatus(TSStatusCode.SUCCESS_STATUS);
    } catch (Exception e) {
      logger.error("meet error while setting time zone.", e);
      tsStatus = RpcUtils.getStatus(TSStatusCode.SET_TIME_ZONE_ERROR);
    }
    return new TSStatus(tsStatus);
  }

  @Override
  public ServerProperties getProperties() {
    ServerProperties properties = new ServerProperties();
    properties.setVersion(IoTDBConstant.VERSION);
    logger.info("IoTDB server version: {}", IoTDBConstant.VERSION);
    properties.setSupportedTimeAggregationOperations(new ArrayList<>());
    properties.getSupportedTimeAggregationOperations().add(IoTDBConstant.MAX_TIME);
    properties.getSupportedTimeAggregationOperations().add(IoTDBConstant.MIN_TIME);
    properties.setTimestampPrecision(
        IoTDBDescriptor.getInstance().getConfig().getTimestampPrecision());
    return properties;
  }

  @Override
  public TSStatus insertRecords(TSInsertRecordsReq req) {
    if (auditLogger.isDebugEnabled()) {
      auditLogger
          .debug("Session {} insertRecords, first device {}, first time {}", currSessionId.get(),
              req.deviceIds.get(0), req.getTimestamps().get(0));
    }
    if (!checkLogin(req.getSessionId())) {
      logger.info(INFO_NOT_LOGIN, IoTDBConstant.GLOBAL_DB_NAME);
      return RpcUtils.getStatus(TSStatusCode.NOT_LOGIN_ERROR);
    }

    List<TSStatus> statusList = new ArrayList<>();
    InsertRowPlan plan = new InsertRowPlan();
    for (int i = 0; i < req.deviceIds.size(); i++) {
      try {
        plan.setDeviceId(new PartialPath(req.getDeviceIds().get(i)));
        plan.setTime(req.getTimestamps().get(i));
        plan.setMeasurements(req.getMeasurementsList().get(i).toArray(new String[0]));
        plan.setDataTypes(new TSDataType[plan.getMeasurements().length]);
        plan.setValues(new Object[plan.getMeasurements().length]);
        plan.fillValues(req.valuesList.get(i));
        plan.setNeedInferType(false);
        TSStatus status = checkAuthority(plan, req.getSessionId());
        if (status != null) {
          statusList.add(status);
        } else {
          statusList.add(executeNonQueryPlan(plan));
        }
      } catch (Exception e) {
        logger.error("meet error when insert in batch", e);
        statusList.add(RpcUtils.getStatus(TSStatusCode.INTERNAL_SERVER_ERROR));
      }
    }

    return RpcUtils.getStatus(statusList);
  }

  @Override
  public TSStatus insertStringRecords(TSInsertStringRecordsReq req) throws TException {
    if (auditLogger.isDebugEnabled()) {
      auditLogger
          .debug("Session {} insertRecords, first device {}, first time {}", currSessionId.get(),
              req.deviceIds.get(0), req.getTimestamps().get(0));
    }
    if (!checkLogin(req.getSessionId())) {
      logger.info(INFO_NOT_LOGIN, IoTDBConstant.GLOBAL_DB_NAME);
      return RpcUtils.getStatus(TSStatusCode.NOT_LOGIN_ERROR);
    }

    List<TSStatus> statusList = new ArrayList<>();
    InsertRowPlan plan = new InsertRowPlan();
    for (int i = 0; i < req.deviceIds.size(); i++) {
      try {
        plan.setDeviceId(new PartialPath(req.getDeviceIds().get(i)));
        plan.setTime(req.getTimestamps().get(i));
        plan.setMeasurements(req.getMeasurementsList().get(i).toArray(new String[0]));
        plan.setDataTypes(new TSDataType[plan.getMeasurements().length]);
        plan.setValues(
            req.getValuesList().get(i).toArray(new Object[req.getValuesList().get(i).size()]));
        plan.setNeedInferType(true);
        TSStatus status = checkAuthority(plan, req.getSessionId());
        if (status != null) {
          statusList.add(status);
        } else {
          statusList.add(executeNonQueryPlan(plan));
        }
      } catch (Exception e) {
        logger.error("meet error when insert in batch", e);
        statusList.add(RpcUtils.getStatus(TSStatusCode.INTERNAL_SERVER_ERROR));
      }
    }

    return RpcUtils.getStatus(statusList);
  }

  @Override
  public TSStatus testInsertTablet(TSInsertTabletReq req) {
    logger.debug("Test insert batch request receive.");
    return RpcUtils.getStatus(TSStatusCode.SUCCESS_STATUS);
  }

  @Override
  public TSStatus testInsertTablets(TSInsertTabletsReq req) {
    logger.debug("Test insert batch request receive.");
    return RpcUtils.getStatus(TSStatusCode.SUCCESS_STATUS);
  }

  @Override
  public TSStatus testInsertRecord(TSInsertRecordReq req) {
    logger.debug("Test insert row request receive.");
    return RpcUtils.getStatus(TSStatusCode.SUCCESS_STATUS);
  }

  @Override
  public TSStatus testInsertStringRecord(TSInsertStringRecordReq req) throws TException {
    logger.debug("Test insert string record request receive.");
    return RpcUtils.getStatus(TSStatusCode.SUCCESS_STATUS);
  }

  @Override
  public TSStatus testInsertRecords(TSInsertRecordsReq req) {
    logger.debug("Test insert row in batch request receive.");
    return RpcUtils.getStatus(TSStatusCode.SUCCESS_STATUS);
  }

  @Override
  public TSStatus testInsertStringRecords(TSInsertStringRecordsReq req) throws TException {
    logger.debug("Test insert string records request receive.");
    return RpcUtils.getStatus(TSStatusCode.SUCCESS_STATUS);
  }

  @Override
  public TSStatus insertRecord(TSInsertRecordReq req) {
    try {
      auditLogger
          .debug("Session {} insertRecord, device {}, time {}", currSessionId.get(),
              req.getDeviceId(), req.getTimestamp());
      if (!checkLogin(req.getSessionId())) {
        logger.info(INFO_NOT_LOGIN, IoTDBConstant.GLOBAL_DB_NAME);
        return RpcUtils.getStatus(TSStatusCode.NOT_LOGIN_ERROR);
      }

      InsertRowPlan plan = new InsertRowPlan();
      plan.setDeviceId(new PartialPath(req.getDeviceId()));
      plan.setTime(req.getTimestamp());
      plan.setMeasurements(req.getMeasurements().toArray(new String[0]));
      plan.setDataTypes(new TSDataType[plan.getMeasurements().length]);
      plan.setValues(new Object[plan.getMeasurements().length]);
      plan.fillValues(req.values);
      plan.setNeedInferType(false);

      TSStatus status = checkAuthority(plan, req.getSessionId());
      if (status != null) {
        return status;
      }
      return executeNonQueryPlan(plan);
    } catch (Exception e) {
      logger.error("meet error when insert", e);
    }
    return RpcUtils.getStatus(TSStatusCode.EXECUTE_STATEMENT_ERROR);
  }

  @Override
  public TSStatus insertStringRecord(TSInsertStringRecordReq req) throws TException {
    try {
      auditLogger
          .debug("Session {} insertRecord, device {}, time {}", currSessionId.get(),
              req.getDeviceId(), req.getTimestamp());
      if (!checkLogin(req.getSessionId())) {
        logger.info(INFO_NOT_LOGIN, IoTDBConstant.GLOBAL_DB_NAME);
        return RpcUtils.getStatus(TSStatusCode.NOT_LOGIN_ERROR);
      }

      InsertRowPlan plan = new InsertRowPlan();
      plan.setDeviceId(new PartialPath(req.getDeviceId()));
      plan.setTime(req.getTimestamp());
      plan.setMeasurements(req.getMeasurements().toArray(new String[0]));
      plan.setDataTypes(new TSDataType[plan.getMeasurements().length]);
      plan.setValues(req.getValues().toArray(new Object[req.getValues().size()]));
      plan.setNeedInferType(true);

      TSStatus status = checkAuthority(plan, req.getSessionId());
      if (status != null) {
        return status;
      }
      return executeNonQueryPlan(plan);
    } catch (Exception e) {
      logger.error("meet error when insert", e);
    }
    return RpcUtils.getStatus(TSStatusCode.EXECUTE_STATEMENT_ERROR);
  }

  @Override
  public TSStatus deleteData(TSDeleteDataReq req) throws TException {
    try {
      if (!checkLogin(req.getSessionId())) {
        logger.info(INFO_NOT_LOGIN, IoTDBConstant.GLOBAL_DB_NAME);
        return RpcUtils.getStatus(TSStatusCode.NOT_LOGIN_ERROR);
      }

      DeletePlan plan = new DeletePlan();
      plan.setDeleteStartTime(req.getStartTime());
      plan.setDeleteEndTime(req.getEndTime());
      List<PartialPath> paths = new ArrayList<>();
      for (String path : req.getPaths()) {
        paths.add(new PartialPath(path));
      }
      plan.addPaths(paths);

      TSStatus status = checkAuthority(plan, req.getSessionId());
      if (status != null) {
        return new TSStatus(status);
      }
      return new TSStatus(executeNonQueryPlan(plan));
    } catch (Exception e) {
      logger.error("meet error when delete data", e);
    }
    return RpcUtils.getStatus(TSStatusCode.EXECUTE_STATEMENT_ERROR);
  }

  @Override
  public TSStatus insertTablet(TSInsertTabletReq req) {
    long t1 = System.currentTimeMillis();
    try {
      if (!checkLogin(req.getSessionId())) {
        logger.info(INFO_NOT_LOGIN, IoTDBConstant.GLOBAL_DB_NAME);
        return RpcUtils.getStatus(TSStatusCode.NOT_LOGIN_ERROR);
      }

      InsertTabletPlan insertTabletPlan = new InsertTabletPlan(new PartialPath(req.deviceId),
          req.measurements);
      insertTabletPlan.setTimes(QueryDataSetUtils.readTimesFromBuffer(req.timestamps, req.size));
      insertTabletPlan.setColumns(
          QueryDataSetUtils.readValuesFromBuffer(
              req.values, req.types, req.measurements.size(), req.size));
      insertTabletPlan.setRowCount(req.size);
      insertTabletPlan.setDataTypes(req.types);

      TSStatus status = checkAuthority(insertTabletPlan, req.getSessionId());
      if (status != null) {
        return status;
      }

      return executeNonQueryPlan(insertTabletPlan);
    } catch (Exception e) {
      logger.error("{}: error occurs when executing statements", IoTDBConstant.GLOBAL_DB_NAME, e);
      return RpcUtils
          .getStatus(TSStatusCode.EXECUTE_STATEMENT_ERROR, e.getMessage());
    } finally {
      Measurement.INSTANCE.addOperationLatency(Operation.EXECUTE_RPC_BATCH_INSERT, t1);
    }
  }

  @Override
  public TSStatus insertTablets(TSInsertTabletsReq req) {
    long t1 = System.currentTimeMillis();
    try {
      if (!checkLogin(req.getSessionId())) {
        logger.info(INFO_NOT_LOGIN, IoTDBConstant.GLOBAL_DB_NAME);
        return RpcUtils.getStatus(TSStatusCode.NOT_LOGIN_ERROR);
      }

      List<TSStatus> statusList = new ArrayList<>();
      for (int i = 0; i < req.deviceIds.size(); i++) {
        InsertTabletPlan insertTabletPlan = new InsertTabletPlan(
            new PartialPath(req.deviceIds.get(i)),
            req.measurementsList.get(i));
        insertTabletPlan.setTimes(
            QueryDataSetUtils.readTimesFromBuffer(req.timestampsList.get(i), req.sizeList.get(i)));
        insertTabletPlan.setColumns(
            QueryDataSetUtils.readValuesFromBuffer(
                req.valuesList.get(i), req.typesList.get(i), req.measurementsList.get(i).size(),
                req.sizeList.get(i)));
        insertTabletPlan.setRowCount(req.sizeList.get(i));
        insertTabletPlan.setDataTypes(req.typesList.get(i));

        TSStatus status = checkAuthority(insertTabletPlan, req.getSessionId());
        if (status != null) {
          statusList.add(status);
          continue;
        }

        statusList.add(executeNonQueryPlan(insertTabletPlan));
      }
      return RpcUtils.getStatus(statusList);
    } catch (Exception e) {
      logger.error("{}: error occurs when insertTablets", IoTDBConstant.GLOBAL_DB_NAME, e);
      return RpcUtils
          .getStatus(TSStatusCode.EXECUTE_STATEMENT_ERROR, e.getMessage());
    } finally {
      Measurement.INSTANCE.addOperationLatency(Operation.EXECUTE_RPC_BATCH_INSERT, t1);
    }
  }

  @Override
  public TSStatus setStorageGroup(long sessionId, String storageGroup) {
    try {
      if (!checkLogin(sessionId)) {
        logger.info(INFO_NOT_LOGIN, IoTDBConstant.GLOBAL_DB_NAME);
        return RpcUtils.getStatus(TSStatusCode.NOT_LOGIN_ERROR);
      }

      TSStatus status = checkPathValidity(storageGroup);
      if (status != null) {
        return status;
      }

      SetStorageGroupPlan plan = new SetStorageGroupPlan(new PartialPath(storageGroup));
      status = checkAuthority(plan, sessionId);
      if (status != null) {
        return new TSStatus(status);
      }
      return new TSStatus(executeNonQueryPlan(plan));
    } catch (Exception e) {
      logger.error("meet error when set storage group", e);
    }
    return RpcUtils.getStatus(TSStatusCode.EXECUTE_STATEMENT_ERROR);
  }

  @Override
  public TSStatus deleteStorageGroups(long sessionId, List<String> storageGroups) {
    try {
      if (!checkLogin(sessionId)) {
        logger.info(INFO_NOT_LOGIN, IoTDBConstant.GLOBAL_DB_NAME);
        return RpcUtils.getStatus(TSStatusCode.NOT_LOGIN_ERROR);
      }
      List<PartialPath> storageGroupList = new ArrayList<>();
      for (String storageGroup : storageGroups) {
        storageGroupList.add(new PartialPath(storageGroup));
      }
      DeleteStorageGroupPlan plan = new DeleteStorageGroupPlan(storageGroupList);
      TSStatus status = checkAuthority(plan, sessionId);
      if (status != null) {
        return new TSStatus(status);
      }
      return new TSStatus(executeNonQueryPlan(plan));
    } catch (Exception e) {
      logger.error("meet error when delete storage groups", e);
    }
    return RpcUtils.getStatus(TSStatusCode.EXECUTE_STATEMENT_ERROR);
  }

  @Override
  public TSStatus createTimeseries(TSCreateTimeseriesReq req) {
    try {
      if (!checkLogin(req.getSessionId())) {
        logger.info(INFO_NOT_LOGIN, IoTDBConstant.GLOBAL_DB_NAME);
        return RpcUtils.getStatus(TSStatusCode.NOT_LOGIN_ERROR);
      }

      if (auditLogger.isDebugEnabled()) {
        auditLogger.debug("Session-{} create timeseries {}", currSessionId.get(), req.getPath());
      }
      TSStatus status = checkPathValidity(req.path);
      if (status != null) {
        return status;
      }

      CreateTimeSeriesPlan plan = new CreateTimeSeriesPlan(new PartialPath(req.path),
          TSDataType.values()[req.dataType], TSEncoding.values()[req.encoding],
          CompressionType.values()[req.compressor], req.props, req.tags, req.attributes,
          req.measurementAlias);
      status = checkAuthority(plan, req.getSessionId());
      if (status != null) {
        return status;
      }
      return executeNonQueryPlan(plan);
    } catch (Exception e) {
      logger.error("meet error when create timeseries", e);
    }
    return RpcUtils.getStatus(TSStatusCode.EXECUTE_STATEMENT_ERROR);
  }

  @SuppressWarnings("squid:S3776") // Suppress high Cognitive Complexity warning
  @Override
  public TSStatus createMultiTimeseries(TSCreateMultiTimeseriesReq req) {
    try {
      if (!checkLogin(req.getSessionId())) {
        logger.info(INFO_NOT_LOGIN, IoTDBConstant.GLOBAL_DB_NAME);
        return RpcUtils.getStatus(TSStatusCode.NOT_LOGIN_ERROR);
      }
      if (auditLogger.isDebugEnabled()) {
        auditLogger.debug("Session-{} create {} timeseries, the first is {}", currSessionId.get(),
            req.getPaths().size(), req.getPaths().get(0));
      }
      List<TSStatus> statusList = new ArrayList<>(req.paths.size());
      for (int i = 0; i < req.paths.size(); i++) {
        CreateTimeSeriesPlan plan = new CreateTimeSeriesPlan(new PartialPath(req.getPaths().get(i)),
            TSDataType.values()[req.dataTypes.get(i)], TSEncoding.values()[req.encodings.get(i)],
            CompressionType.values()[req.compressors.get(i)],
            req.propsList == null ? null : req.propsList.get(i),
            req.tagsList == null ? null : req.tagsList.get(i),
            req.attributesList == null ? null : req.attributesList.get(i),
            req.measurementAliasList == null ? null : req.measurementAliasList.get(i));

        TSStatus status = checkPathValidity(req.paths.get(i));
        if (status != null) {
          // path naming is not valid
          statusList.add(status);
          continue;
        }

        status = checkAuthority(plan, req.getSessionId());
        if (status != null) {
          // not authorized
          statusList.add(status);
          continue;
        }

        statusList.add(executeNonQueryPlan(plan));
      }

      boolean isAllSuccessful = true;
      for (TSStatus tsStatus : statusList) {
        if (tsStatus.code != TSStatusCode.SUCCESS_STATUS.getStatusCode()) {
          isAllSuccessful = false;
          break;
        }
      }

      if (isAllSuccessful) {
        if (logger.isDebugEnabled()) {
          logger.debug("Create multiple timeseries successfully");
        }
        return RpcUtils.getStatus(TSStatusCode.SUCCESS_STATUS);
      } else {
        logger.debug("Create multiple timeseries failed!");
        return RpcUtils.getStatus(statusList);
      }
    } catch (Exception e) {
      logger.error("meet error when create multi timeseries", e);
    }
    return RpcUtils.getStatus(TSStatusCode.EXECUTE_STATEMENT_ERROR);
  }

  @Override
  public TSStatus deleteTimeseries(long sessionId, List<String> paths) {
    try {
      if (!checkLogin(sessionId)) {
        logger.info(INFO_NOT_LOGIN, IoTDBConstant.GLOBAL_DB_NAME);
        return RpcUtils.getStatus(TSStatusCode.NOT_LOGIN_ERROR);
      }
      List<PartialPath> pathList = new ArrayList<>();
      for (String path : paths) {
        pathList.add(new PartialPath(path));
      }
      DeleteTimeSeriesPlan plan = new DeleteTimeSeriesPlan(pathList);
      TSStatus status = checkAuthority(plan, sessionId);
      if (status != null) {
        return status;
      }
      return executeNonQueryPlan(plan);
    } catch (Exception e) {
      logger.error("meet error when delete timeseries", e);
    }
    return RpcUtils.getStatus(TSStatusCode.EXECUTE_STATEMENT_ERROR);
  }

  @Override
  public long requestStatementId(long sessionId) {
    long statementId = statementIdGenerator.incrementAndGet();
    sessionId2StatementId.computeIfAbsent(sessionId, s -> new HashSet<>()).add(statementId);
    return statementId;
  }

  private TSStatus checkAuthority(PhysicalPlan plan, long sessionId) {
    List<PartialPath> paths = plan.getPaths();
    try {
      if (!checkAuthorization(paths, plan, sessionIdUsernameMap.get(sessionId))) {
        return RpcUtils.getStatus(
            TSStatusCode.NO_PERMISSION_ERROR,
            "No permissions for this operation " + plan.getOperatorType().toString());
      }
    } catch (AuthException e) {
      logger.error("meet error while checking authorization.", e);
      return RpcUtils.getStatus(TSStatusCode.UNINITIALIZED_AUTH_ERROR, e.getMessage());
    } catch (Exception e) {
      logger.error("{}: server Internal Error: ", IoTDBConstant.GLOBAL_DB_NAME, e);
      return RpcUtils.getStatus(TSStatusCode.INTERNAL_SERVER_ERROR, e.getMessage());
    }
    return null;
  }

  protected TSStatus executeNonQueryPlan(PhysicalPlan plan) {
    boolean execRet;
    try {
      execRet = executeNonQuery(plan);
    } catch (BatchInsertionException e) {
      return RpcUtils.getStatus(Arrays.asList(e.getFailingStatus()));
    } catch (QueryProcessException e) {
      logger.error("meet error while processing non-query. ", e);
      return RpcUtils.getStatus(e.getErrorCode(), e.getMessage());
    } catch (Exception e) {
      logger.error("{}: server Internal Error: ", IoTDBConstant.GLOBAL_DB_NAME, e);
      return RpcUtils.getStatus(TSStatusCode.INTERNAL_SERVER_ERROR, e.getMessage());
    }

    return execRet
        ? RpcUtils.getStatus(TSStatusCode.SUCCESS_STATUS, "Execute successfully")
        : RpcUtils.getStatus(TSStatusCode.EXECUTE_STATEMENT_ERROR);
  }

  private TSStatus checkPathValidity(String path) {
    if (!PATH_PATTERN.matcher(path).matches()) {
      logger.warn("Illegal path: {}", path);
      return RpcUtils.getStatus(TSStatusCode.PATH_ILLEGAL, path + " path is illegal");
    } else {
      return null;
    }
  }

  private long generateQueryId(boolean isDataQuery, int fetchSize, int deduplicatedPathNum) {
    return QueryResourceManager.getInstance()
        .assignQueryId(isDataQuery, fetchSize, deduplicatedPathNum);
  }

  protected List<TSDataType> getSeriesTypesByPaths(List<PartialPath> paths,
      List<String> aggregations)
      throws MetadataException {
    return SchemaUtils.getSeriesTypesByPaths(paths, aggregations);
  }


  protected TSDataType getSeriesTypeByPath(PartialPath path) throws MetadataException {
    return SchemaUtils.getSeriesTypeByPath(path);
  }
}<|MERGE_RESOLUTION|>--- conflicted
+++ resolved
@@ -131,10 +131,7 @@
 import org.apache.thrift.server.ServerContext;
 import org.slf4j.Logger;
 import org.slf4j.LoggerFactory;
-<<<<<<< HEAD
-=======
-
->>>>>>> c9d275ec
+
 
 /**
  * Thrift RPC implementation at server side.
@@ -574,22 +571,7 @@
             TSStatusCode.EXECUTE_STATEMENT_ERROR, "Statement is not a query statement.");
       }
 
-<<<<<<< HEAD
-      // get deduplicated path num
-      int deduplicatedPathNum = -1;
-      if (physicalPlan instanceof AlignByDevicePlan) {
-        deduplicatedPathNum = ((AlignByDevicePlan) physicalPlan).getMeasurements().size();
-      } else if (physicalPlan instanceof LastQueryPlan) {
-        deduplicatedPathNum = 0;
-      } else if (physicalPlan instanceof RawDataQueryPlan) {
-        deduplicatedPathNum = ((RawDataQueryPlan) physicalPlan).getDeduplicatedPaths().size();
-      }
-
-      return internalExecuteQueryStatement("",
-          generateQueryId(true, req.fetchSize, deduplicatedPathNum), physicalPlan, req.fetchSize,
-=======
       return internalExecuteQueryStatement("", req.statementId, physicalPlan, req.fetchSize,
->>>>>>> c9d275ec
           sessionIdUsernameMap.get(req.getSessionId()));
 
     } catch (ParseCancellationException e) {
