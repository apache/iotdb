/*
 * Licensed to the Apache Software Foundation (ASF) under one
 * or more contributor license agreements.  See the NOTICE file
 * distributed with this work for additional information
 * regarding copyright ownership.  The ASF licenses this file
 * to you under the Apache License, Version 2.0 (the
 * "License"); you may not use this file except in compliance
 * with the License.  You may obtain a copy of the License at
 *
 *     http://www.apache.org/licenses/LICENSE-2.0
 *
 * Unless required by applicable law or agreed to in writing,
 * software distributed under the License is distributed on an
 * "AS IS" BASIS, WITHOUT WARRANTIES OR CONDITIONS OF ANY
 * KIND, either express or implied.  See the License for the
 * specific language governing permissions and limitations
 * under the License.
 */
package org.apache.iotdb.db.service;

import static org.apache.iotdb.db.conf.IoTDBConstant.COLUMN_PRIVILEGE;
import static org.apache.iotdb.db.conf.IoTDBConstant.COLUMN_ROLE;
import static org.apache.iotdb.db.conf.IoTDBConstant.COLUMN_STORAGE_GROUP;
import static org.apache.iotdb.db.conf.IoTDBConstant.COLUMN_TTL;
import static org.apache.iotdb.db.conf.IoTDBConstant.COLUMN_USER;

import java.io.IOException;
import java.sql.SQLException;
import java.sql.Statement;
import java.time.ZoneId;
import java.util.ArrayList;
import java.util.Arrays;
import java.util.Collections;
import java.util.HashMap;
import java.util.HashSet;
import java.util.List;
import java.util.Map;
import java.util.Set;
import java.util.Vector;
import java.util.concurrent.ConcurrentHashMap;
import java.util.concurrent.atomic.AtomicLong;
import org.antlr.v4.runtime.misc.ParseCancellationException;
import org.apache.iotdb.db.auth.AuthException;
import org.apache.iotdb.db.auth.AuthorityChecker;
import org.apache.iotdb.db.auth.authorizer.IAuthorizer;
import org.apache.iotdb.db.auth.authorizer.LocalFileAuthorizer;
import org.apache.iotdb.db.conf.IoTDBConfig;
import org.apache.iotdb.db.conf.IoTDBConstant;
import org.apache.iotdb.db.conf.IoTDBDescriptor;
import org.apache.iotdb.db.cost.statistic.Measurement;
import org.apache.iotdb.db.cost.statistic.Operation;
import org.apache.iotdb.db.engine.StorageEngine;
import org.apache.iotdb.db.exception.QueryInBatchStatementException;
import org.apache.iotdb.db.exception.StorageEngineException;
import org.apache.iotdb.db.exception.metadata.MetadataException;
import org.apache.iotdb.db.exception.path.PathException;
import org.apache.iotdb.db.exception.query.QueryProcessException;
import org.apache.iotdb.db.exception.runtime.SQLParserException;
import org.apache.iotdb.db.metadata.MManager;
import org.apache.iotdb.db.metrics.server.SqlArgument;
import org.apache.iotdb.db.qp.QueryProcessor;
import org.apache.iotdb.db.qp.constant.SQLConstant;
import org.apache.iotdb.db.qp.executor.QueryProcessExecutor;
import org.apache.iotdb.db.qp.logical.Operator.OperatorType;
import org.apache.iotdb.db.qp.physical.PhysicalPlan;
import org.apache.iotdb.db.qp.physical.crud.BatchInsertPlan;
import org.apache.iotdb.db.qp.physical.crud.DeletePlan;
import org.apache.iotdb.db.qp.physical.crud.InsertPlan;
import org.apache.iotdb.db.qp.physical.crud.QueryPlan;
import org.apache.iotdb.db.qp.physical.sys.AuthorPlan;
import org.apache.iotdb.db.qp.physical.sys.CreateTimeSeriesPlan;
import org.apache.iotdb.db.qp.physical.sys.DeleteStorageGroupPlan;
import org.apache.iotdb.db.qp.physical.sys.DeleteTimeSeriesPlan;
import org.apache.iotdb.db.qp.physical.sys.SetStorageGroupPlan;
import org.apache.iotdb.db.qp.physical.sys.ShowPlan;
import org.apache.iotdb.db.query.context.QueryContext;
import org.apache.iotdb.db.query.control.QueryResourceManager;
import org.apache.iotdb.db.query.dataset.NewEngineDataSetWithoutValueFilter;
import org.apache.iotdb.db.tools.watermark.GroupedLSBWatermarkEncoder;
import org.apache.iotdb.db.tools.watermark.WatermarkEncoder;
import org.apache.iotdb.db.utils.QueryDataSetUtils;
import org.apache.iotdb.rpc.TSStatusCode;
import org.apache.iotdb.service.rpc.thrift.ServerProperties;
import org.apache.iotdb.service.rpc.thrift.TSBatchInsertionReq;
import org.apache.iotdb.service.rpc.thrift.TSCancelOperationReq;
import org.apache.iotdb.service.rpc.thrift.TSCloseOperationReq;
import org.apache.iotdb.service.rpc.thrift.TSCloseSessionReq;
import org.apache.iotdb.service.rpc.thrift.TSCreateTimeseriesReq;
import org.apache.iotdb.service.rpc.thrift.TSDeleteDataReq;
import org.apache.iotdb.service.rpc.thrift.TSExecuteBatchStatementReq;
import org.apache.iotdb.service.rpc.thrift.TSExecuteBatchStatementResp;
import org.apache.iotdb.service.rpc.thrift.TSExecuteInsertRowInBatchResp;
import org.apache.iotdb.service.rpc.thrift.TSExecuteStatementReq;
import org.apache.iotdb.service.rpc.thrift.TSExecuteStatementResp;
import org.apache.iotdb.service.rpc.thrift.TSFetchMetadataReq;
import org.apache.iotdb.service.rpc.thrift.TSFetchMetadataResp;
import org.apache.iotdb.service.rpc.thrift.TSFetchResultsReq;
import org.apache.iotdb.service.rpc.thrift.TSFetchResultsResp;
import org.apache.iotdb.service.rpc.thrift.TSGetTimeZoneResp;
import org.apache.iotdb.service.rpc.thrift.TSIService;
import org.apache.iotdb.service.rpc.thrift.TSInsertInBatchReq;
import org.apache.iotdb.service.rpc.thrift.TSInsertReq;
import org.apache.iotdb.service.rpc.thrift.TSOpenSessionReq;
import org.apache.iotdb.service.rpc.thrift.TSOpenSessionResp;
import org.apache.iotdb.service.rpc.thrift.TSProtocolVersion;
import org.apache.iotdb.service.rpc.thrift.TSQueryDataSet;
import org.apache.iotdb.service.rpc.thrift.TSSetTimeZoneReq;
import org.apache.iotdb.service.rpc.thrift.TSStatus;
import org.apache.iotdb.service.rpc.thrift.TSStatusType;
import org.apache.iotdb.tsfile.exception.filter.QueryFilterOptimizationException;
import org.apache.iotdb.tsfile.exception.write.UnSupportedDataTypeException;
import org.apache.iotdb.tsfile.file.metadata.enums.CompressionType;
import org.apache.iotdb.tsfile.file.metadata.enums.TSDataType;
import org.apache.iotdb.tsfile.file.metadata.enums.TSEncoding;
import org.apache.iotdb.tsfile.read.common.Path;
import org.apache.iotdb.tsfile.read.query.dataset.QueryDataSet;
import org.apache.thrift.TException;
import org.apache.thrift.server.ServerContext;
import org.slf4j.Logger;
import org.slf4j.LoggerFactory;

/**
 * Thrift RPC implementation at server side.
 */
public class TSServiceImpl implements TSIService.Iface, ServerContext {

  private static final Logger logger = LoggerFactory.getLogger(TSServiceImpl.class);
  private static final String INFO_NOT_LOGIN = "{}: Not login.";
  private static final int MAX_SIZE = 200;
  private static final int DELETE_SIZE = 50;
  private static final String ERROR_PARSING_SQL = "meet error while parsing SQL to physical plan: {}";
  public static Vector<SqlArgument> sqlArgumentsList = new Vector<>();

  protected QueryProcessor processor;


  // Record the username for every rpc connection (session).
  private Map<Long, String> sessionIdUsernameMap = new ConcurrentHashMap<>();
  private Map<Long, ZoneId> sessionIdZoneIdMap = new ConcurrentHashMap<>();

  // The sessionId is unique in one IoTDB instance.
  private AtomicLong sessionIdGenerator = new AtomicLong();
  // The statementId is unique in one IoTDB instance.
  private AtomicLong statementIdGenerator = new AtomicLong();

  // (sessionId -> Set(statementId))
  private Map<Long, Set<Long>> sessionId2StatementId = new ConcurrentHashMap<>();
  // (statementId -> Set(queryId))
  private Map<Long, Set<Long>> statementId2QueryId = new ConcurrentHashMap<>();

  // (queryId -> QueryDataSet)
  private Map<Long, QueryDataSet> queryId2DataSet = new ConcurrentHashMap<>();

  private IoTDBConfig config = IoTDBDescriptor.getInstance().getConfig();

  // When the client abnormally exits, we can still know who to disconnect
  private ThreadLocal<Long> currSessionId = new ThreadLocal<>();

  public TSServiceImpl() {
    processor = new QueryProcessor(new QueryProcessExecutor());
  }

  public static TSDataType getSeriesType(String path) throws QueryProcessException {
    switch (path.toLowerCase()) {
      // authorization queries
      case COLUMN_ROLE:
      case COLUMN_USER:
      case COLUMN_PRIVILEGE:
      case COLUMN_STORAGE_GROUP:
        return TSDataType.TEXT;
      case COLUMN_TTL:
        return TSDataType.INT64;
      default:
        // do nothing
    }

    if (path.contains("(") && !path.startsWith("(") && path.endsWith(")")) {
      // aggregation
      int leftBracketIndex = path.indexOf('(');
      String aggrType = path.substring(0, leftBracketIndex);
      String innerPath = path.substring(leftBracketIndex + 1, path.length() - 1);
      switch (aggrType.toLowerCase()) {
        case SQLConstant.MIN_TIME:
        case SQLConstant.MAX_TIME:
        case SQLConstant.COUNT:
          return TSDataType.INT64;
        case SQLConstant.LAST_VALUE:
        case SQLConstant.FIRST_VALUE:
        case SQLConstant.MIN_VALUE:
        case SQLConstant.MAX_VALUE:
          return getSeriesType(innerPath);
        case SQLConstant.AVG:
        case SQLConstant.SUM:
          return TSDataType.DOUBLE;
        default:
          throw new QueryProcessException(
              "aggregate does not support " + aggrType + " function.");
      }
    }
    return MManager.getInstance().getSeriesType(path);
  }

  @Override
  public TSOpenSessionResp openSession(TSOpenSessionReq req) throws TException {
    logger.info("{}: receive open session request from username {}", IoTDBConstant.GLOBAL_DB_NAME,
        req.getUsername());

    boolean status;
    IAuthorizer authorizer;
    try {
      authorizer = LocalFileAuthorizer.getInstance();
    } catch (AuthException e) {
      throw new TException(e);
    }
    try {
      status = authorizer.login(req.getUsername(), req.getPassword());
    } catch (AuthException e) {
      logger.info("meet error while logging in.", e);
      status = false;
    }
    TSStatus tsStatus;
    long sessionId = -1;
    if (status) {
      tsStatus = getStatus(TSStatusCode.SUCCESS_STATUS, "Login successfully");
      sessionId = sessionIdGenerator.incrementAndGet();
      sessionIdUsernameMap.put(sessionId, req.getUsername());
      sessionIdZoneIdMap.put(sessionId, config.getZoneID());
      currSessionId.set(sessionId);
    } else {
      tsStatus = getStatus(TSStatusCode.WRONG_LOGIN_PASSWORD_ERROR);
    }
    TSOpenSessionResp resp = new TSOpenSessionResp(tsStatus,
        TSProtocolVersion.IOTDB_SERVICE_PROTOCOL_V1);
    resp.setSessionId(sessionId);
    logger.info("{}: Login status: {}. User : {}", IoTDBConstant.GLOBAL_DB_NAME,
        tsStatus.getStatusType().getMessage(), req.getUsername());

    return resp;
  }

  @Override
  public TSStatus closeSession(TSCloseSessionReq req) {
    logger.info("{}: receive close session", IoTDBConstant.GLOBAL_DB_NAME);
    long sessionId = req.getSessionId();
    TSStatus tsStatus;
    if (sessionIdUsernameMap.remove(sessionId) == null) {
      tsStatus = getStatus(TSStatusCode.NOT_LOGIN_ERROR);
    } else {
      tsStatus = getStatus(TSStatusCode.SUCCESS_STATUS);
    }

    sessionIdZoneIdMap.remove(sessionId);
    List<Exception> exceptions = new ArrayList<>();
    Set<Long> statementIds = sessionId2StatementId.getOrDefault(sessionId, Collections.emptySet());
    for (long statementId : statementIds) {
      Set<Long> queryIds = statementId2QueryId.getOrDefault(statementId, Collections.emptySet());
      for (long queryId : queryIds) {
        queryId2DataSet.remove(queryId);

        try {
          QueryResourceManager.getInstance().endQuery(queryId);
        } catch (StorageEngineException e) {
          // release as many as resources as possible, so do not break as soon as one exception is
          // raised
          exceptions.add(e);
          logger.error("Error in closeSession : ", e);
        }
      }
    }
    if (!exceptions.isEmpty()) {
      return new TSStatus(
          getStatus(TSStatusCode.CLOSE_OPERATION_ERROR,
              String.format("%d errors in closeOperation, see server logs for detail",
                  exceptions.size())));
    }

    return new TSStatus(tsStatus);
  }

  @Override
  public TSStatus cancelOperation(TSCancelOperationReq req) {
    //TODO implement
    return getStatus(TSStatusCode.QUERY_NOT_ALLOWED, "Cancellation is not implemented");
  }

  @Override
  public TSStatus closeOperation(TSCloseOperationReq req) {
    logger.info("{}: receive close operation", IoTDBConstant.GLOBAL_DB_NAME);
    if (!checkLogin(req.getSessionId())) {
      logger.info(INFO_NOT_LOGIN, IoTDBConstant.GLOBAL_DB_NAME);
      return getStatus(TSStatusCode.NOT_LOGIN_ERROR);
    }
    try {
      // statement close
      if (req.isSetStatementId()) {
        long stmtId = req.getStatementId();
        Set<Long> queryIdSet = statementId2QueryId.remove(stmtId);
        if (queryIdSet != null) {
          for (long queryId : queryIdSet) {
            releaseQueryResource(queryId);
          }
        }
      } else {
        // ResultSet close
        releaseQueryResource(req.queryId);
      }

    } catch (Exception e) {
      logger.error("Error in closeOperation : ", e);
      return getStatus(TSStatusCode.CLOSE_OPERATION_ERROR, "Error in closeOperation");
    }
    return getStatus(TSStatusCode.SUCCESS_STATUS);
  }

  /**
   * release single operation resource
   */
  private void releaseQueryResource(long queryId) throws StorageEngineException {
    // remove the corresponding Physical Plan
    queryId2DataSet.remove(queryId);
    QueryResourceManager.getInstance().endQuery(queryId);
  }

  /**
   * convert from TSStatusCode to TSStatus according to status code and status message
   *
   * @param statusType status type
   */
  static TSStatus getStatus(TSStatusCode statusType) {
    TSStatusType statusCodeAndMessage = new TSStatusType(statusType.getStatusCode(), "");
    return new TSStatus(statusCodeAndMessage);
  }

  /**
   * convert from TSStatusCode to TSStatus, which has message appending with existed status message
   *
   * @param statusType status type
   * @param appendMessage appending message
   */
  private TSStatus getStatus(TSStatusCode statusType, String appendMessage) {
    TSStatusType statusCodeAndMessage = new TSStatusType(statusType.getStatusCode(), appendMessage);
    return new TSStatus(statusCodeAndMessage);
  }

  @Override
  public TSFetchMetadataResp fetchMetadata(TSFetchMetadataReq req) {
    TSStatus status;
    if (!checkLogin(req.getSessionId())) {
      logger.info(INFO_NOT_LOGIN, IoTDBConstant.GLOBAL_DB_NAME);
      status = getStatus(TSStatusCode.NOT_LOGIN_ERROR);
      return new TSFetchMetadataResp(status);
    }

    TSFetchMetadataResp resp = new TSFetchMetadataResp();
    try {
      switch (req.getType()) {
        case "SHOW_TIMESERIES":
          String path = req.getColumnPath();
          List<List<String>> timeseriesList = getTimeSeriesForPath(path);
          resp.setTimeseriesList(timeseriesList);
          status = getStatus(TSStatusCode.SUCCESS_STATUS);
          break;
        case "SHOW_STORAGE_GROUP":
          Set<String> storageGroups = new HashSet<>(getAllStorageGroups());
          resp.setStorageGroups(storageGroups);
          status = getStatus(TSStatusCode.SUCCESS_STATUS);
          break;
        case "METADATA_IN_JSON":
          String metadataInJson = getMetadataInString();
          resp.setMetadataInJson(metadataInJson);
          status = getStatus(TSStatusCode.SUCCESS_STATUS);
          break;
        case "SHOW_DEVICES":
          Set<String> devices = getAllDevices();
          resp.setDevices(devices);
          status = getStatus(TSStatusCode.SUCCESS_STATUS);
          break;
        case "SHOW_CHILD_PATHS":
          path = req.getColumnPath();
          Set<String> childPaths = getChildPaths(path);
          resp.setChildPaths(childPaths);
          status = getStatus(TSStatusCode.SUCCESS_STATUS);
          break;
        case "COLUMN":
          resp.setDataType(getSeriesType(req.getColumnPath()).toString());
          status = getStatus(TSStatusCode.SUCCESS_STATUS);
          break;
        case "ALL_COLUMNS":
          resp.setColumnsList(getPaths(req.getColumnPath()));
          status = getStatus(TSStatusCode.SUCCESS_STATUS);
          break;
        case "COUNT_TIMESERIES":
          resp.setTimeseriesNum(getPaths(req.getColumnPath()).size());
          status = getStatus(TSStatusCode.SUCCESS_STATUS);
          break;
        case "COUNT_NODES":
          resp.setNodesList(getNodesList(req.getColumnPath(), req.getNodeLevel()));
          status = getStatus(TSStatusCode.SUCCESS_STATUS);
          break;
        case "COUNT_NODE_TIMESERIES":
          resp.setNodeTimeseriesNum(
              getNodeTimeseriesNum(getNodesList(req.getColumnPath(), req.getNodeLevel())));
          status = getStatus(TSStatusCode.SUCCESS_STATUS);
          break;
        default:
          status = getStatus(TSStatusCode.METADATA_ERROR, req.getType());
          break;
      }
    } catch (QueryProcessException | MetadataException | OutOfMemoryError | SQLException e) {
      logger
          .error(String.format("Failed to fetch timeseries %s's metadata", req.getColumnPath()), e);
      status = getStatus(TSStatusCode.METADATA_ERROR, e.getMessage());
      resp.setStatus(status);
      return resp;
    }
    resp.setStatus(status);
    return resp;
  }

  private Map<String, String> getNodeTimeseriesNum(List<String> nodes)
      throws MetadataException {
    Map<String, String> nodeColumnsNum = new HashMap<>();
    for (String columnPath : nodes) {
      nodeColumnsNum.put(columnPath, Integer.toString(getPaths(columnPath).size()));
    }
    return nodeColumnsNum;
  }

  private List<String> getNodesList(String schemaPattern, int level) throws SQLException {
    return MManager.getInstance().getNodesList(schemaPattern, level);
  }

  private List<String> getAllStorageGroups() {
    return MManager.getInstance().getAllStorageGroupNames();
  }

  private Set<String> getAllDevices() throws SQLException {
    return MManager.getInstance().getAllDevices();
  }

  private Set<String> getChildPaths(String path) throws PathException {
    return MManager.getInstance().getChildNodePathInNextLevel(path);
  }

  private List<List<String>> getTimeSeriesForPath(String path)
      throws PathException {
    return MManager.getInstance().getShowTimeseriesPath(path);
  }

  private String getMetadataInString() {
    return MManager.getInstance().getMetadataInString();
  }

  protected List<String> getPaths(String path) throws MetadataException {
    return MManager.getInstance().getPaths(path);
  }

  /**
   * Judge whether the statement is ADMIN COMMAND and if true, execute it.
   *
   * @param statement command
   * @return true if the statement is ADMIN COMMAND
   */
  private boolean execAdminCommand(String statement, long sessionId) throws StorageEngineException {
    if (!"root".equals(sessionIdUsernameMap.get(sessionId))) {
      return false;
    }
    if (statement == null) {
      return false;
    }
    statement = statement.toLowerCase();
    switch (statement) {
      case "flush":
        StorageEngine.getInstance().syncCloseAllProcessor();
        return true;
      case "merge":
        StorageEngine.getInstance()
            .mergeAll(IoTDBDescriptor.getInstance().getConfig().isForceFullMerge());
        return true;
      case "full merge":
        StorageEngine.getInstance().mergeAll(true);
        return true;
      default:
        return false;
    }
  }

  @Override
  public TSExecuteBatchStatementResp executeBatchStatement(TSExecuteBatchStatementReq req) {
    long t1 = System.currentTimeMillis();
    List<Integer> result = new ArrayList<>();
    try {
      if (!checkLogin(req.getSessionId())) {
        logger.info(INFO_NOT_LOGIN, IoTDBConstant.GLOBAL_DB_NAME);
        return getTSBatchExecuteStatementResp(getStatus(TSStatusCode.NOT_LOGIN_ERROR), null);
      }
      List<String> statements = req.getStatements();

      boolean isAllSuccessful = true;
      StringBuilder batchErrorMessage = new StringBuilder();

      for (String statement : statements) {
        long t2 = System.currentTimeMillis();
        isAllSuccessful =
            isAllSuccessful && executeStatementInBatch(statement, batchErrorMessage, result,
                req.getSessionId());
        Measurement.INSTANCE.addOperationLatency(Operation.EXECUTE_ONE_SQL_IN_BATCH, t2);
      }
      if (isAllSuccessful) {
        return getTSBatchExecuteStatementResp(getStatus(TSStatusCode.SUCCESS_STATUS,
            "Execute batch statements successfully"), result);
      } else {
        return getTSBatchExecuteStatementResp(getStatus(TSStatusCode.EXECUTE_STATEMENT_ERROR,
            batchErrorMessage.toString()), result);
      }
    } finally {
      Measurement.INSTANCE.addOperationLatency(Operation.EXECUTE_JDBC_BATCH, t1);
    }
  }

  // execute one statement of a batch. Currently, query is not allowed in a batch statement and
  // on finding queries in a batch, such query will be ignored and an error will be generated
  private boolean executeStatementInBatch(String statement, StringBuilder batchErrorMessage,
      List<Integer> result, long sessionId) {
    try {
      PhysicalPlan physicalPlan = processor
          .parseSQLToPhysicalPlan(statement, sessionIdZoneIdMap.get(sessionId));
      if (physicalPlan.isQuery()) {
        throw new QueryInBatchStatementException(statement);
      }
      TSExecuteStatementResp resp = executeUpdateStatement(physicalPlan, sessionId);
      if (resp.getStatus().getStatusType().getCode() == TSStatusCode.SUCCESS_STATUS
          .getStatusCode()) {
        result.add(Statement.SUCCESS_NO_INFO);
      } else {
        result.add(Statement.EXECUTE_FAILED);
        batchErrorMessage.append(resp.getStatus().getStatusType().getCode()).append("\n");
        return false;
      }
    } catch (ParseCancellationException e) {
      logger.debug(e.getMessage());
      result.add(Statement.EXECUTE_FAILED);
      batchErrorMessage.append(TSStatusCode.SQL_PARSE_ERROR.getStatusCode()).append("\n");
      return false;
    } catch (SQLParserException e) {
      logger.error("Error occurred when executing {}, check metadata error: ", statement, e);
      result.add(Statement.EXECUTE_FAILED);
      batchErrorMessage.append(TSStatusCode.METADATA_ERROR.getStatusCode()).append("\n");
      return false;
    } catch (QueryProcessException e) {
      logger.info(
          "Error occurred when executing {}, meet error while parsing SQL to physical plan: {}",
          statement, e.getMessage());
      result.add(Statement.EXECUTE_FAILED);
      batchErrorMessage.append(TSStatusCode.SQL_PARSE_ERROR.getStatusCode()).append("\n");
      return false;
    } catch (QueryInBatchStatementException e) {
      logger.info("Error occurred when executing {}, query statement not allowed: ", statement, e);
      result.add(Statement.EXECUTE_FAILED);
      batchErrorMessage.append(TSStatusCode.QUERY_NOT_ALLOWED.getStatusCode()).append("\n");
      return false;
    }
    return true;
  }


  @Override
  public TSExecuteStatementResp executeStatement(TSExecuteStatementReq req) {
    long startTime = System.currentTimeMillis();
    TSExecuteStatementResp resp;
    SqlArgument sqlArgument;
    try {
      if (!checkLogin(req.getSessionId())) {
        logger.info(INFO_NOT_LOGIN, IoTDBConstant.GLOBAL_DB_NAME);
        return getTSExecuteStatementResp(getStatus(TSStatusCode.NOT_LOGIN_ERROR));
      }
      String statement = req.getStatement();

      if (execAdminCommand(statement, req.getSessionId())) {
        return getTSExecuteStatementResp(
            getStatus(TSStatusCode.SUCCESS_STATUS, "ADMIN_COMMAND_SUCCESS"));
      }
      PhysicalPlan physicalPlan = processor.parseSQLToPhysicalPlan(statement,
          sessionIdZoneIdMap.get(req.getSessionId()));
      if (physicalPlan.isQuery()) {
        resp = executeQueryStatement(req.statementId, physicalPlan, req.fetchSize,
            sessionIdUsernameMap.get(req.getSessionId()));
        long endTime = System.currentTimeMillis();
        sqlArgument = new SqlArgument(resp, physicalPlan, statement, startTime, endTime);
        sqlArgumentsList.add(sqlArgument);
        if (sqlArgumentsList.size() > MAX_SIZE) {
          sqlArgumentsList.subList(0, DELETE_SIZE).clear();
        }
        return resp;
      } else {
        return executeUpdateStatement(physicalPlan, req.getSessionId());
      }
    } catch (ParseCancellationException e) {
      logger.debug(e.getMessage());
      return getTSExecuteStatementResp(getStatus(TSStatusCode.SQL_PARSE_ERROR, e.getMessage()));
    } catch (SQLParserException e) {
      logger.error("check metadata error: ", e);
      return getTSExecuteStatementResp(getStatus(TSStatusCode.METADATA_ERROR,
          "Check metadata error: " + e.getMessage()));
    } catch (QueryProcessException e) {
      logger.info(ERROR_PARSING_SQL, e.getMessage());
      return getTSExecuteStatementResp(getStatus(TSStatusCode.SQL_PARSE_ERROR,
          "Statement format is not right: " + e.getMessage()));
    } catch (StorageEngineException e) {
      logger.info(ERROR_PARSING_SQL, e.getMessage());
      return getTSExecuteStatementResp(getStatus(TSStatusCode.READ_ONLY_SYSTEM_ERROR,
          e.getMessage()));
    }
  }

  /**
   * @param plan must be a plan for Query: FillQueryPlan, AggregationPlan, GroupByPlan, some
   * AuthorPlan
   */
  private TSExecuteStatementResp executeQueryStatement(long statementId, PhysicalPlan plan,
      int fetchSize, String username) {
    long t1 = System.currentTimeMillis();
    try {
      TSExecuteStatementResp resp; // column headers
      if (plan instanceof AuthorPlan) {
        resp = getAuthQueryColumnHeaders(plan);
      } else if (plan instanceof ShowPlan) {
        resp = getShowQueryColumnHeaders((ShowPlan) plan);
      } else {
        resp = getQueryColumnHeaders(plan, username);
      }
      if (plan.getOperatorType() == OperatorType.AGGREGATION) {
        resp.setIgnoreTimeStamp(true);
      } // else default ignoreTimeStamp is false
      resp.setOperationType(plan.getOperatorType().toString());
      // generate the queryId for the operation
      long queryId = generateQueryId(true);
      // put it into the corresponding Set

      statementId2QueryId.computeIfAbsent(statementId, k -> new HashSet<>()).add(queryId);

      // create and cache dataset
      QueryDataSet newDataSet = createQueryDataSet(queryId, plan);
      TSQueryDataSet result = fillRpcReturnData(fetchSize, newDataSet, username);
      resp.setQueryDataSet(result);
      resp.setQueryId(queryId);
      return resp;
    } catch (Exception e) {
      logger.error("{}: Internal server error: ", IoTDBConstant.GLOBAL_DB_NAME, e);
      return getTSExecuteStatementResp(
          getStatus(TSStatusCode.INTERNAL_SERVER_ERROR, e.getMessage()));
    } finally {
      Measurement.INSTANCE.addOperationLatency(Operation.EXECUTE_QUERY, t1);
    }
  }

  @Override
  public TSExecuteStatementResp executeQueryStatement(TSExecuteStatementReq req) {
    if (!checkLogin(req.getSessionId())) {
      logger.info(INFO_NOT_LOGIN, IoTDBConstant.GLOBAL_DB_NAME);
      return getTSExecuteStatementResp(getStatus(TSStatusCode.NOT_LOGIN_ERROR));
    }

    String statement = req.getStatement();
    PhysicalPlan physicalPlan;
    try {
      physicalPlan = processor
          .parseSQLToPhysicalPlan(statement, sessionIdZoneIdMap.get(req.getSessionId()));
    } catch (QueryProcessException | SQLParserException e) {
      logger.info(ERROR_PARSING_SQL, e.getMessage());
      return getTSExecuteStatementResp(getStatus(TSStatusCode.SQL_PARSE_ERROR, e.getMessage()));
    }

    if (!physicalPlan.isQuery()) {
      return getTSExecuteStatementResp(getStatus(TSStatusCode.EXECUTE_STATEMENT_ERROR,
          "Statement is not a query statement."));
    }
    return executeQueryStatement(req.statementId, physicalPlan, req.fetchSize,
        sessionIdUsernameMap.get(req.getSessionId()));
  }

  private TSExecuteStatementResp getShowQueryColumnHeaders(ShowPlan showPlan)
      throws QueryProcessException {
    switch (showPlan.getShowContentType()) {
      case TTL:
        return StaticResps.TTL_RESP;
      case FLUSH_TASK_INFO:
        return StaticResps.FLUSH_INFO_RESP;
      case DYNAMIC_PARAMETER:
        return StaticResps.DYNAMIC_PARAMETER_RESP;
      case VERSION:
        return StaticResps.SHOW_VERSION_RESP;
      default:
        logger.error("Unsupported show content type: {}", showPlan.getShowContentType());
        throw new QueryProcessException(
            "Unsupported show content type:" + showPlan.getShowContentType());
    }
  }

  private TSExecuteStatementResp getAuthQueryColumnHeaders(PhysicalPlan plan) {
    AuthorPlan authorPlan = (AuthorPlan) plan;
    switch (authorPlan.getAuthorType()) {
      case LIST_ROLE:
      case LIST_USER_ROLES:
        return StaticResps.LIST_ROLE_RESP;
      case LIST_USER:
      case LIST_ROLE_USERS:
        return StaticResps.LIST_USER_RESP;
      case LIST_ROLE_PRIVILEGE:
        return StaticResps.LIST_ROLE_PRIVILEGE_RESP;
      case LIST_USER_PRIVILEGE:
        return StaticResps.LIST_USER_PRIVILEGE_RESP;
      default:
        return getTSExecuteStatementResp(getStatus(TSStatusCode.SQL_PARSE_ERROR,
            String.format("%s is not an auth query", authorPlan.getAuthorType())));
    }
  }


  /**
   * get ResultSet schema
   */
  private TSExecuteStatementResp getQueryColumnHeaders(PhysicalPlan physicalPlan, String username)
      throws AuthException, TException, QueryProcessException {

    List<String> respColumns = new ArrayList<>();
    List<String> columnsTypes = new ArrayList<>();

    // check permissions
    if (!checkAuthorization(physicalPlan.getPaths(), physicalPlan, username)) {
      return getTSExecuteStatementResp(getStatus(TSStatusCode.NO_PERMISSION_ERROR,
          "No permissions for this operation " + physicalPlan.getOperatorType()));
    }

    TSExecuteStatementResp resp = getTSExecuteStatementResp(getStatus(TSStatusCode.SUCCESS_STATUS));

    // group by device query
    QueryPlan plan = (QueryPlan) physicalPlan;
    if (plan.isGroupByDevice()) {
      getGroupByDeviceQueryHeaders(plan, respColumns, columnsTypes);
      // set dataTypeList in TSExecuteStatementResp. Note this is without deduplication.
      resp.setColumns(respColumns);
      resp.setDataTypeList(columnsTypes);
    } else {
      getWideQueryHeaders(plan, respColumns, columnsTypes);
      resp.setColumns(respColumns);
      resp.setDataTypeList(columnsTypes);
    }
    return resp;
  }

  // wide means not group by device
  private void getWideQueryHeaders(QueryPlan plan, List<String> respColumns,
      List<String> columnTypes) throws TException, QueryProcessException {
    // Restore column header of aggregate to func(column_name), only
    // support single aggregate function for now
    List<Path> paths = plan.getPaths();
    switch (plan.getOperatorType()) {
      case QUERY:
      case FILL:
        for (Path p : paths) {
          respColumns.add(p.getFullPath());
        }
        break;
      case AGGREGATION:
      case GROUPBY:
        List<String> aggregations = plan.getAggregations();
        if (aggregations.size() != paths.size()) {
          for (int i = 1; i < paths.size(); i++) {
            aggregations.add(aggregations.get(0));
          }
        }
        for (int i = 0; i < paths.size(); i++) {
          respColumns.add(aggregations.get(i) + "(" + paths.get(i).getFullPath() + ")");
        }
        break;
      default:
        throw new TException("unsupported query type: " + plan.getOperatorType());
    }

    for (String column : respColumns) {
      columnTypes.add(getSeriesType(column).toString());
    }
  }

  private void getGroupByDeviceQueryHeaders(QueryPlan plan, List<String> respColumns,
      List<String> columnTypes) {
    // set columns in TSExecuteStatementResp. Note this is without deduplication.
    List<String> measurementColumns = plan.getMeasurementColumnList();
    respColumns.add(SQLConstant.GROUPBY_DEVICE_COLUMN_NAME);
    respColumns.addAll(measurementColumns);

    // get column types and do deduplication
    columnTypes.add(TSDataType.TEXT.toString()); // the DEVICE column of GROUP_BY_DEVICE result
    List<TSDataType> deduplicatedColumnsType = new ArrayList<>();
    deduplicatedColumnsType.add(TSDataType.TEXT); // the DEVICE column of GROUP_BY_DEVICE result
    List<String> deduplicatedMeasurementColumns = new ArrayList<>();
    Set<String> tmpColumnSet = new HashSet<>();
    Map<String, TSDataType> checker = plan.getDataTypeConsistencyChecker();
    for (String column : measurementColumns) {
      TSDataType dataType = checker.get(column);
      columnTypes.add(dataType.toString());

      if (!tmpColumnSet.contains(column)) {
        // Note that this deduplication strategy is consistent with that of client IoTDBQueryResultSet.
        tmpColumnSet.add(column);
        deduplicatedMeasurementColumns.add(column);
        deduplicatedColumnsType.add(dataType);
      }
    }

    // save deduplicated measurementColumn names and types in QueryPlan for the next stage to use.
    // i.e., used by DeviceIterateDataSet constructor in `fetchResults` stage.
    plan.setMeasurementColumnList(deduplicatedMeasurementColumns);
    plan.setDataTypes(deduplicatedColumnsType);

    // set these null since they are never used henceforth in GROUP_BY_DEVICE query processing.
    plan.setPaths(null);
    plan.setDataTypeConsistencyChecker(null);
  }


  @Override
  public TSFetchResultsResp fetchResults(TSFetchResultsReq req) {
    try {
      if (!checkLogin(req.getSessionId())) {
        return getTSFetchResultsResp(getStatus(TSStatusCode.NOT_LOGIN_ERROR));
      }

      if (!queryId2DataSet.containsKey(req.queryId)) {
        return getTSFetchResultsResp(
            getStatus(TSStatusCode.EXECUTE_STATEMENT_ERROR, "Has not executed query"));
      }

      QueryDataSet queryDataSet = queryId2DataSet.get(req.queryId);
      TSQueryDataSet result = fillRpcReturnData(req.fetchSize, queryDataSet,
          sessionIdUsernameMap.get(req.sessionId));

      boolean hasResultSet = result.bufferForTime().limit() != 0;
      if (!hasResultSet) {
        queryId2DataSet.remove(req.queryId);
      }

      TSFetchResultsResp resp = getTSFetchResultsResp(getStatus(TSStatusCode.SUCCESS_STATUS,
          "FetchResult successfully. Has more result: " + hasResultSet));
      resp.setHasResultSet(hasResultSet);
      resp.setQueryDataSet(result);
      return resp;
    } catch (Exception e) {
      logger.error("{}: Internal server error: ", IoTDBConstant.GLOBAL_DB_NAME, e);
      return getTSFetchResultsResp(getStatus(TSStatusCode.INTERNAL_SERVER_ERROR, e.getMessage()));
    }
  }

<<<<<<< HEAD
  private TSQueryDataSet fillRpcReturnData(int fetchSize, QueryDataSet queryDataSet, String userName)
          throws TException, AuthException, IOException, InterruptedException {
=======
  private TSQueryDataSet fillRpcReturnData(int fetchSize, QueryDataSet queryDataSet,
      String userName)
      throws TException, AuthException, IOException {
>>>>>>> 994dc325
    IAuthorizer authorizer;
    try {
      authorizer = LocalFileAuthorizer.getInstance();
    } catch (AuthException e) {
      throw new TException(e);
    }
    TSQueryDataSet result;

    if (config.isEnableWatermark() && authorizer.isUserUseWaterMark(userName)) {
      WatermarkEncoder encoder;
      if (config.getWatermarkMethodName().equals(IoTDBConfig.WATERMARK_GROUPED_LSB)) {
        encoder = new GroupedLSBWatermarkEncoder(config);
      } else {
        throw new UnSupportedDataTypeException(String.format(
            "Watermark method is not supported yet: %s", config.getWatermarkMethodName()));
      }
      if (queryDataSet instanceof NewEngineDataSetWithoutValueFilter) {
        // optimize for query without value filter
        result = ((NewEngineDataSetWithoutValueFilter) queryDataSet).fillBuffer(fetchSize, encoder);
      } else {
        result = QueryDataSetUtils.convertQueryDataSetByFetchSize(queryDataSet, fetchSize, encoder);
      }
    } else {
      if (queryDataSet instanceof NewEngineDataSetWithoutValueFilter) {
        // optimize for query without value filter
        result = ((NewEngineDataSetWithoutValueFilter) queryDataSet).fillBuffer(fetchSize, null);
      } else {
        result = QueryDataSetUtils.convertQueryDataSetByFetchSize(queryDataSet, fetchSize);
      }
    }
    return result;
  }

  /**
   * create QueryDataSet and buffer it for fetchResults
   */
  private QueryDataSet createQueryDataSet(long queryId, PhysicalPlan physicalPlan) throws
      QueryProcessException, QueryFilterOptimizationException, StorageEngineException, IOException {

    QueryContext context = new QueryContext(queryId);
    QueryDataSet queryDataSet = processor.getExecutor().processQuery(physicalPlan, context);
    queryId2DataSet.put(queryId, queryDataSet);
    return queryDataSet;
  }

  @Override
  public TSExecuteStatementResp executeUpdateStatement(TSExecuteStatementReq req) {
    try {
      if (!checkLogin(req.getSessionId())) {
        logger.info(INFO_NOT_LOGIN, IoTDBConstant.GLOBAL_DB_NAME);
        return getTSExecuteStatementResp(getStatus(TSStatusCode.NOT_LOGIN_ERROR));
      }
      String statement = req.getStatement();
      return executeUpdateStatement(statement, req.getSessionId());
    } catch (Exception e) {
      logger.error("{}: server Internal Error: ", IoTDBConstant.GLOBAL_DB_NAME, e);
      return getTSExecuteStatementResp(
          getStatus(TSStatusCode.INTERNAL_SERVER_ERROR, e.getMessage()));
    }
  }

  private TSExecuteStatementResp executeUpdateStatement(PhysicalPlan plan, long sessionId) {
    TSStatus status = checkAuthority(plan, sessionId);
    if (status != null) {
      return new TSExecuteStatementResp(status);
    }

    status = executePlan(plan);
    TSExecuteStatementResp resp = getTSExecuteStatementResp(status);
    long queryId = generateQueryId(false);
    resp.setQueryId(queryId);
    return resp;
  }

  private boolean executeNonQuery(PhysicalPlan plan) throws QueryProcessException {
    if (IoTDBDescriptor.getInstance().getConfig().isReadOnly()) {
      throw new QueryProcessException(
          "Current system mode is read-only, does not support non-query operation");
    }
    return processor.getExecutor().processNonQuery(plan);
  }

  private TSExecuteStatementResp executeUpdateStatement(String statement, long sessionId) {

    PhysicalPlan physicalPlan;
    try {
      physicalPlan = processor.parseSQLToPhysicalPlan(statement, sessionIdZoneIdMap.get(sessionId));
    } catch (QueryProcessException | SQLParserException e) {
      logger.info(ERROR_PARSING_SQL, e.getMessage());
      return getTSExecuteStatementResp(getStatus(TSStatusCode.SQL_PARSE_ERROR, e.getMessage()));
    }

    if (physicalPlan.isQuery()) {
      return getTSExecuteStatementResp(getStatus(TSStatusCode.EXECUTE_STATEMENT_ERROR,
          "Statement is a query statement."));
    }

    return executeUpdateStatement(physicalPlan, sessionId);
  }

  /**
   * Check whether current user has logged in.
   *
   * @return true: If logged in; false: If not logged in
   */
  private boolean checkLogin(long sessionId) {
    return sessionIdUsernameMap.get(sessionId) != null;
  }

  private boolean checkAuthorization(List<Path> paths, PhysicalPlan plan, String username)
      throws AuthException {
    String targetUser = null;
    if (plan instanceof AuthorPlan) {
      targetUser = ((AuthorPlan) plan).getUserName();
    }
    return AuthorityChecker.check(username, paths, plan.getOperatorType(), targetUser);
  }

  static TSExecuteStatementResp getTSExecuteStatementResp(TSStatus status) {
    TSExecuteStatementResp resp = new TSExecuteStatementResp();
    TSStatus tsStatus = new TSStatus(status);
    resp.setStatus(tsStatus);
    return resp;
  }

  private TSExecuteBatchStatementResp getTSBatchExecuteStatementResp(TSStatus status,
      List<Integer> result) {
    TSExecuteBatchStatementResp resp = new TSExecuteBatchStatementResp();
    TSStatus tsStatus = new TSStatus(status);
    resp.setStatus(tsStatus);
    resp.setResult(result);
    return resp;
  }

  private TSFetchResultsResp getTSFetchResultsResp(TSStatus status) {
    TSFetchResultsResp resp = new TSFetchResultsResp();
    TSStatus tsStatus = new TSStatus(status);
    resp.setStatus(tsStatus);
    return resp;
  }

  void handleClientExit() {
    Long sessionId = currSessionId.get();
    if (sessionId != null) {
      TSCloseSessionReq req = new TSCloseSessionReq(sessionId);
      closeSession(req);
    }
  }

  @Override
  public TSGetTimeZoneResp getTimeZone(long sessionId) {
    TSStatus tsStatus;
    TSGetTimeZoneResp resp;
    try {
      tsStatus = getStatus(TSStatusCode.SUCCESS_STATUS);
      resp = new TSGetTimeZoneResp(tsStatus, sessionIdZoneIdMap.get(sessionId).toString());
    } catch (Exception e) {
      logger.error("meet error while generating time zone.", e);
      tsStatus = getStatus(TSStatusCode.GENERATE_TIME_ZONE_ERROR);
      resp = new TSGetTimeZoneResp(tsStatus, "Unknown time zone");
    }
    return resp;
  }

  @Override
  public TSStatus setTimeZone(TSSetTimeZoneReq req) {
    TSStatus tsStatus;
    try {
      String timeZoneID = req.getTimeZone();
      sessionIdZoneIdMap.put(req.getSessionId(), ZoneId.of(timeZoneID));
      tsStatus = getStatus(TSStatusCode.SUCCESS_STATUS);
    } catch (Exception e) {
      logger.error("meet error while setting time zone.", e);
      tsStatus = getStatus(TSStatusCode.SET_TIME_ZONE_ERROR);
    }
    return new TSStatus(tsStatus);
  }

  @Override
  public ServerProperties getProperties() {
    ServerProperties properties = new ServerProperties();
    properties.setVersion(IoTDBConstant.VERSION);
    properties.setSupportedTimeAggregationOperations(new ArrayList<>());
    properties.getSupportedTimeAggregationOperations().add(IoTDBConstant.MAX_TIME);
    properties.getSupportedTimeAggregationOperations().add(IoTDBConstant.MIN_TIME);
    properties
        .setTimestampPrecision(IoTDBDescriptor.getInstance().getConfig().getTimestampPrecision());
    return properties;
  }

  @Override
  public TSExecuteInsertRowInBatchResp insertRowInBatch(TSInsertInBatchReq req) {
    TSExecuteInsertRowInBatchResp resp = new TSExecuteInsertRowInBatchResp();
    if (!checkLogin(req.getSessionId())) {
      logger.info(INFO_NOT_LOGIN, IoTDBConstant.GLOBAL_DB_NAME);
      resp.addToStatusList(getStatus(TSStatusCode.NOT_LOGIN_ERROR));
      return resp;
    }

    InsertPlan plan = new InsertPlan();
    for (int i = 0; i < req.deviceIds.size(); i++) {
      plan.setDeviceId(req.getDeviceIds().get(i));
      plan.setTime(req.getTimestamps().get(i));
      plan.setMeasurements(req.getMeasurementsList().get(i).toArray(new String[0]));
      plan.setValues(req.getValuesList().get(i).toArray(new String[0]));
      TSStatus status = checkAuthority(plan, req.getSessionId());
      if (status != null) {
        resp.addToStatusList(new TSStatus(status));
      } else {
        resp.addToStatusList(executePlan(plan));
      }
    }

    return resp;
  }

  @Override
  public TSExecuteBatchStatementResp testInsertBatch(TSBatchInsertionReq req) {
    logger.debug("Test insert batch request receive.");
    TSExecuteBatchStatementResp resp = new TSExecuteBatchStatementResp();
    resp.setStatus(getStatus(TSStatusCode.SUCCESS_STATUS));
    resp.setResult(Collections.emptyList());
    return resp;
  }

  @Override
  public TSStatus testInsertRow(TSInsertReq req) {
    logger.debug("Test insert row request receive.");
    return getStatus(TSStatusCode.SUCCESS_STATUS);
  }

  @Override
  public TSExecuteInsertRowInBatchResp testInsertRowInBatch(TSInsertInBatchReq req) {
    logger.debug("Test insert row in batch request receive.");

    TSExecuteInsertRowInBatchResp resp = new TSExecuteInsertRowInBatchResp();
    resp.addToStatusList(getStatus(TSStatusCode.SUCCESS_STATUS));
    return resp;
  }


  @Override
  public TSStatus insert(TSInsertReq req) {
    if (!checkLogin(req.getSessionId())) {
      logger.info(INFO_NOT_LOGIN, IoTDBConstant.GLOBAL_DB_NAME);
      return getStatus(TSStatusCode.NOT_LOGIN_ERROR);
    }

    InsertPlan plan = new InsertPlan();
    plan.setDeviceId(req.getDeviceId());
    plan.setTime(req.getTimestamp());
    plan.setMeasurements(req.getMeasurements().toArray(new String[0]));
    plan.setValues(req.getValues().toArray(new String[0]));

    TSStatus status = checkAuthority(plan, req.getSessionId());
    if (status != null) {
      return new TSStatus(status);
    }
    return new TSStatus(executePlan(plan));
  }

  @Override
  public TSStatus deleteData(TSDeleteDataReq req) {
    if (!checkLogin(req.getSessionId())) {
      logger.info(INFO_NOT_LOGIN, IoTDBConstant.GLOBAL_DB_NAME);
      return getStatus(TSStatusCode.NOT_LOGIN_ERROR);
    }

    DeletePlan plan = new DeletePlan();
    plan.setDeleteTime(req.getTimestamp());
    List<Path> paths = new ArrayList<>();
    for (String path : req.getPaths()) {
      paths.add(new Path(path));
    }
    plan.addPaths(paths);

    TSStatus status = checkAuthority(plan, req.getSessionId());
    if (status != null) {
      return new TSStatus(status);
    }
    return new TSStatus(executePlan(plan));
  }

  @Override
  public TSExecuteBatchStatementResp insertBatch(TSBatchInsertionReq req) {
    long t1 = System.currentTimeMillis();
    try {
      if (!checkLogin(req.getSessionId())) {
        logger.info(INFO_NOT_LOGIN, IoTDBConstant.GLOBAL_DB_NAME);
        return getTSBatchExecuteStatementResp(getStatus(TSStatusCode.NOT_LOGIN_ERROR), null);
      }

      BatchInsertPlan batchInsertPlan = new BatchInsertPlan(req.deviceId, req.measurements);
      batchInsertPlan.setTimes(QueryDataSetUtils.readTimesFromBuffer(req.timestamps, req.size));
      batchInsertPlan.setColumns(QueryDataSetUtils
          .readValuesFromBuffer(req.values, req.types, req.measurements.size(), req.size));
      batchInsertPlan.setRowCount(req.size);
      batchInsertPlan.setTimeBuffer(req.timestamps);
      batchInsertPlan.setValueBuffer(req.values);
      batchInsertPlan.setDataTypes(req.types);

      boolean isAllSuccessful = true;
      TSStatus status = checkAuthority(batchInsertPlan, req.getSessionId());
      if (status != null) {
        return new TSExecuteBatchStatementResp(status);
      }
      Integer[] results = processor.getExecutor().insertBatch(batchInsertPlan);

      for (Integer result : results) {
        if (result != TSStatusCode.SUCCESS_STATUS.getStatusCode()) {
          isAllSuccessful = false;
          break;
        }
      }

      if (isAllSuccessful) {
        logger.debug("Insert one RowBatch successfully");
        return getTSBatchExecuteStatementResp(getStatus(TSStatusCode.SUCCESS_STATUS),
            Arrays.asList(results));
      } else {
        logger.debug("Insert one RowBatch failed!");
        return getTSBatchExecuteStatementResp(getStatus(TSStatusCode.INTERNAL_SERVER_ERROR),
            Arrays.asList(results));
      }
    } catch (Exception e) {
      logger.info("{}: error occurs when executing statements", IoTDBConstant.GLOBAL_DB_NAME, e);
      return getTSBatchExecuteStatementResp(
          getStatus(TSStatusCode.EXECUTE_STATEMENT_ERROR, e.getMessage()), null);
    } finally {
      Measurement.INSTANCE.addOperationLatency(Operation.EXECUTE_RPC_BATCH_INSERT, t1);
    }
  }

  @Override
  public TSStatus setStorageGroup(long sessionId, String storageGroup) {
    if (!checkLogin(sessionId)) {
      logger.info(INFO_NOT_LOGIN, IoTDBConstant.GLOBAL_DB_NAME);
      return getStatus(TSStatusCode.NOT_LOGIN_ERROR);
    }

    SetStorageGroupPlan plan = new SetStorageGroupPlan(new Path(storageGroup));
    TSStatus status = checkAuthority(plan, sessionId);
    if (status != null) {
      return new TSStatus(status);
    }
    return new TSStatus(executePlan(plan));
  }

  @Override
  public TSStatus deleteStorageGroups(long sessionId, List<String> storageGroups) {
    if (!checkLogin(sessionId)) {
      logger.info(INFO_NOT_LOGIN, IoTDBConstant.GLOBAL_DB_NAME);
      return getStatus(TSStatusCode.NOT_LOGIN_ERROR);
    }
    List<Path> storageGroupList = new ArrayList<>();
    for (String storageGroup : storageGroups) {
      storageGroupList.add(new Path(storageGroup));
    }
    DeleteStorageGroupPlan plan = new DeleteStorageGroupPlan(storageGroupList);
    TSStatus status = checkAuthority(plan, sessionId);
    if (status != null) {
      return new TSStatus(status);
    }
    return new TSStatus(executePlan(plan));
  }

  @Override
  public TSStatus createTimeseries(TSCreateTimeseriesReq req) {
    if (!checkLogin(req.getSessionId())) {
      logger.info(INFO_NOT_LOGIN, IoTDBConstant.GLOBAL_DB_NAME);
      return getStatus(TSStatusCode.NOT_LOGIN_ERROR);
    }
    CreateTimeSeriesPlan plan = new CreateTimeSeriesPlan(new Path(req.getPath()),
        TSDataType.values()[req.getDataType()], TSEncoding.values()[req.getEncoding()],
        CompressionType.values()[req.compressor], new HashMap<>());
    TSStatus status = checkAuthority(plan, req.getSessionId());
    if (status != null) {
      return new TSStatus(status);
    }
    return new TSStatus(executePlan(plan));
  }

  @Override
  public TSStatus deleteTimeseries(long sessionId, List<String> paths) {
    if (!checkLogin(sessionId)) {
      logger.info(INFO_NOT_LOGIN, IoTDBConstant.GLOBAL_DB_NAME);
      return getStatus(TSStatusCode.NOT_LOGIN_ERROR);
    }
    List<Path> pathList = new ArrayList<>();
    for (String path : paths) {
      pathList.add(new Path(path));
    }
    DeleteTimeSeriesPlan plan = new DeleteTimeSeriesPlan(pathList);
    TSStatus status = checkAuthority(plan, sessionId);
    if (status != null) {
      return new TSStatus(status);
    }
    return new TSStatus(executePlan(plan));
  }

  @Override
  public long requestStatementId(long sessionId) {
    long statementId = statementIdGenerator.incrementAndGet();
    sessionId2StatementId.computeIfAbsent(sessionId, s -> new HashSet<>()).add(statementId);
    return statementId;
  }

  private TSStatus checkAuthority(PhysicalPlan plan, long sessionId) {
    List<Path> paths = plan.getPaths();
    try {
      if (!checkAuthorization(paths, plan, sessionIdUsernameMap.get(sessionId))) {
        return getStatus(TSStatusCode.NO_PERMISSION_ERROR,
            "No permissions for this operation " + plan.getOperatorType().toString());
      }
    } catch (AuthException e) {
      logger.error("meet error while checking authorization.", e);
      return getStatus(TSStatusCode.UNINITIALIZED_AUTH_ERROR, e.getMessage());
    }
    return null;
  }

  private TSStatus executePlan(PhysicalPlan plan) {
    boolean execRet;
    try {
      execRet = executeNonQuery(plan);
    } catch (QueryProcessException e) {
      logger.debug("meet error while processing non-query. ", e);
      return new TSStatus(new TSStatusType(e.getErrorCode(), e.getMessage()));
    }

    return execRet ? getStatus(TSStatusCode.SUCCESS_STATUS, "Execute successfully")
        : getStatus(TSStatusCode.EXECUTE_STATEMENT_ERROR);
  }

  private long generateQueryId(boolean isDataQuery) {
    return QueryResourceManager.getInstance().assignQueryId(isDataQuery);
  }
}
<|MERGE_RESOLUTION|>--- conflicted
+++ resolved
@@ -852,14 +852,8 @@
     }
   }
 
-<<<<<<< HEAD
   private TSQueryDataSet fillRpcReturnData(int fetchSize, QueryDataSet queryDataSet, String userName)
           throws TException, AuthException, IOException, InterruptedException {
-=======
-  private TSQueryDataSet fillRpcReturnData(int fetchSize, QueryDataSet queryDataSet,
-      String userName)
-      throws TException, AuthException, IOException {
->>>>>>> 994dc325
     IAuthorizer authorizer;
     try {
       authorizer = LocalFileAuthorizer.getInstance();
