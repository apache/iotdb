/*
 * Licensed to the Apache Software Foundation (ASF) under one
 * or more contributor license agreements.  See the NOTICE file
 * distributed with this work for additional information
 * regarding copyright ownership.  The ASF licenses this file
 * to you under the Apache License, Version 2.0 (the
 * "License"); you may not use this file except in compliance
 * with the License.  You may obtain a copy of the License at
 *
 *     http://www.apache.org/licenses/LICENSE-2.0
 *
 * Unless required by applicable law or agreed to in writing,
 * software distributed under the License is distributed on an
 * "AS IS" BASIS, WITHOUT WARRANTIES OR CONDITIONS OF ANY
 * KIND, either express or implied.  See the License for the
 * specific language governing permissions and limitations
 * under the License.
 */
package org.apache.iotdb.db.service;

import org.apache.iotdb.db.auth.AuthException;
import org.apache.iotdb.db.auth.AuthorityChecker;
import org.apache.iotdb.db.auth.authorizer.BasicAuthorizer;
import org.apache.iotdb.db.auth.authorizer.IAuthorizer;
import org.apache.iotdb.db.conf.IoTDBConfig;
import org.apache.iotdb.db.conf.IoTDBConstant;
import org.apache.iotdb.db.conf.IoTDBDescriptor;
import org.apache.iotdb.db.conf.OperationType;
import org.apache.iotdb.db.cost.statistic.Measurement;
import org.apache.iotdb.db.cost.statistic.Operation;
import org.apache.iotdb.db.engine.selectinto.InsertTabletPlansIterator;
import org.apache.iotdb.db.exception.BatchProcessException;
import org.apache.iotdb.db.exception.IoTDBException;
import org.apache.iotdb.db.exception.QueryInBatchStatementException;
import org.apache.iotdb.db.exception.StorageEngineException;
import org.apache.iotdb.db.exception.metadata.IllegalPathException;
import org.apache.iotdb.db.exception.metadata.MetadataException;
import org.apache.iotdb.db.exception.metadata.StorageGroupNotSetException;
import org.apache.iotdb.db.exception.query.QueryProcessException;
import org.apache.iotdb.db.exception.query.QueryTimeoutRuntimeException;
import org.apache.iotdb.db.exception.runtime.SQLParserException;
import org.apache.iotdb.db.layoutoptimize.diskevaluate.DiskEvaluator;
import org.apache.iotdb.db.layoutoptimize.layoutholder.LayoutHolder;
import org.apache.iotdb.db.layoutoptimize.layoutoptimizer.LayoutOptimizer;
import org.apache.iotdb.db.layoutoptimize.layoutoptimizer.optimizerimpl.SCOAOptimizer;
import org.apache.iotdb.db.layoutoptimize.layoutoptimizer.optimizerimpl.TCAOptimizer;
import org.apache.iotdb.db.metadata.PartialPath;
import org.apache.iotdb.db.metrics.server.SqlArgument;
import org.apache.iotdb.db.qp.Planner;
import org.apache.iotdb.db.qp.constant.SQLConstant;
import org.apache.iotdb.db.qp.executor.IPlanExecutor;
import org.apache.iotdb.db.qp.executor.PlanExecutor;
import org.apache.iotdb.db.qp.logical.Operator.OperatorType;
import org.apache.iotdb.db.qp.physical.PhysicalPlan;
import org.apache.iotdb.db.qp.physical.crud.AggregationPlan;
import org.apache.iotdb.db.qp.physical.crud.AlignByDevicePlan;
import org.apache.iotdb.db.qp.physical.crud.CreateTemplatePlan;
import org.apache.iotdb.db.qp.physical.crud.DeletePlan;
import org.apache.iotdb.db.qp.physical.crud.InsertMultiTabletPlan;
import org.apache.iotdb.db.qp.physical.crud.InsertRowPlan;
import org.apache.iotdb.db.qp.physical.crud.InsertRowsOfOneDevicePlan;
import org.apache.iotdb.db.qp.physical.crud.InsertRowsPlan;
import org.apache.iotdb.db.qp.physical.crud.InsertTabletPlan;
import org.apache.iotdb.db.qp.physical.crud.LastQueryPlan;
import org.apache.iotdb.db.qp.physical.crud.MeasurementInfo;
import org.apache.iotdb.db.qp.physical.crud.QueryPlan;
import org.apache.iotdb.db.qp.physical.crud.SelectIntoPlan;
import org.apache.iotdb.db.qp.physical.crud.SetSchemaTemplatePlan;
import org.apache.iotdb.db.qp.physical.crud.UDFPlan;
import org.apache.iotdb.db.qp.physical.crud.UDTFPlan;
import org.apache.iotdb.db.qp.physical.sys.AuthorPlan;
import org.apache.iotdb.db.qp.physical.sys.CreateAlignedTimeSeriesPlan;
import org.apache.iotdb.db.qp.physical.sys.CreateMultiTimeSeriesPlan;
import org.apache.iotdb.db.qp.physical.sys.CreateTimeSeriesPlan;
import org.apache.iotdb.db.qp.physical.sys.DeleteStorageGroupPlan;
import org.apache.iotdb.db.qp.physical.sys.DeleteTimeSeriesPlan;
import org.apache.iotdb.db.qp.physical.sys.FlushPlan;
import org.apache.iotdb.db.qp.physical.sys.SetStorageGroupPlan;
import org.apache.iotdb.db.qp.physical.sys.SetSystemModePlan;
import org.apache.iotdb.db.qp.physical.sys.ShowPlan;
import org.apache.iotdb.db.qp.physical.sys.ShowQueryProcesslistPlan;
import org.apache.iotdb.db.query.aggregation.AggregateResult;
import org.apache.iotdb.db.query.context.QueryContext;
import org.apache.iotdb.db.query.control.QueryTimeManager;
import org.apache.iotdb.db.query.control.SessionManager;
import org.apache.iotdb.db.query.control.SessionTimeoutManager;
import org.apache.iotdb.db.query.control.TracingManager;
import org.apache.iotdb.db.query.dataset.AlignByDeviceDataSet;
import org.apache.iotdb.db.query.dataset.DirectAlignByTimeDataSet;
import org.apache.iotdb.db.query.dataset.DirectNonAlignDataSet;
import org.apache.iotdb.db.query.expression.ResultColumn;
import org.apache.iotdb.db.tools.watermark.GroupedLSBWatermarkEncoder;
import org.apache.iotdb.db.tools.watermark.WatermarkEncoder;
import org.apache.iotdb.db.utils.QueryDataSetUtils;
import org.apache.iotdb.db.utils.SchemaUtils;
import org.apache.iotdb.rpc.RedirectException;
import org.apache.iotdb.rpc.RpcUtils;
import org.apache.iotdb.rpc.TSStatusCode;
import org.apache.iotdb.service.rpc.thrift.EndPoint;
import org.apache.iotdb.service.rpc.thrift.ServerProperties;
import org.apache.iotdb.service.rpc.thrift.TSCancelOperationReq;
import org.apache.iotdb.service.rpc.thrift.TSCloseOperationReq;
import org.apache.iotdb.service.rpc.thrift.TSCloseSessionReq;
import org.apache.iotdb.service.rpc.thrift.TSCreateAlignedTimeseriesReq;
import org.apache.iotdb.service.rpc.thrift.TSCreateMultiTimeseriesReq;
import org.apache.iotdb.service.rpc.thrift.TSCreateSchemaTemplateReq;
import org.apache.iotdb.service.rpc.thrift.TSCreateTimeseriesReq;
import org.apache.iotdb.service.rpc.thrift.TSDeleteDataReq;
import org.apache.iotdb.service.rpc.thrift.TSExecuteBatchStatementReq;
import org.apache.iotdb.service.rpc.thrift.TSExecuteStatementReq;
import org.apache.iotdb.service.rpc.thrift.TSExecuteStatementResp;
import org.apache.iotdb.service.rpc.thrift.TSFetchMetadataReq;
import org.apache.iotdb.service.rpc.thrift.TSFetchMetadataResp;
import org.apache.iotdb.service.rpc.thrift.TSFetchResultsReq;
import org.apache.iotdb.service.rpc.thrift.TSFetchResultsResp;
import org.apache.iotdb.service.rpc.thrift.TSGetTimeZoneResp;
import org.apache.iotdb.service.rpc.thrift.TSIService;
import org.apache.iotdb.service.rpc.thrift.TSInsertRecordReq;
import org.apache.iotdb.service.rpc.thrift.TSInsertRecordsOfOneDeviceReq;
import org.apache.iotdb.service.rpc.thrift.TSInsertRecordsReq;
import org.apache.iotdb.service.rpc.thrift.TSInsertStringRecordReq;
import org.apache.iotdb.service.rpc.thrift.TSInsertStringRecordsReq;
import org.apache.iotdb.service.rpc.thrift.TSInsertTabletReq;
import org.apache.iotdb.service.rpc.thrift.TSInsertTabletsReq;
import org.apache.iotdb.service.rpc.thrift.TSLastDataQueryReq;
import org.apache.iotdb.service.rpc.thrift.TSOpenSessionReq;
import org.apache.iotdb.service.rpc.thrift.TSOpenSessionResp;
import org.apache.iotdb.service.rpc.thrift.TSProtocolVersion;
import org.apache.iotdb.service.rpc.thrift.TSQueryDataSet;
import org.apache.iotdb.service.rpc.thrift.TSQueryNonAlignDataSet;
import org.apache.iotdb.service.rpc.thrift.TSRawDataQueryReq;
import org.apache.iotdb.service.rpc.thrift.TSSetSchemaTemplateReq;
import org.apache.iotdb.service.rpc.thrift.TSSetTimeZoneReq;
import org.apache.iotdb.service.rpc.thrift.TSStatus;
import org.apache.iotdb.tsfile.exception.filter.QueryFilterOptimizationException;
import org.apache.iotdb.tsfile.exception.write.UnSupportedDataTypeException;
import org.apache.iotdb.tsfile.file.metadata.enums.CompressionType;
import org.apache.iotdb.tsfile.file.metadata.enums.TSDataType;
import org.apache.iotdb.tsfile.file.metadata.enums.TSEncoding;
import org.apache.iotdb.tsfile.read.common.Path;
import org.apache.iotdb.tsfile.read.query.dataset.QueryDataSet;

import com.google.common.primitives.Bytes;
import org.antlr.v4.runtime.misc.ParseCancellationException;
import org.apache.thrift.TException;
import org.slf4j.Logger;
import org.slf4j.LoggerFactory;

import java.io.IOException;
import java.nio.ByteBuffer;
import java.sql.SQLException;
import java.time.ZoneId;
<<<<<<< HEAD
import java.util.*;
import java.util.Map.Entry;
import java.util.concurrent.ConcurrentHashMap;
import java.util.concurrent.CopyOnWriteArraySet;
=======
import java.util.ArrayList;
import java.util.Arrays;
import java.util.BitSet;
import java.util.LinkedHashSet;
import java.util.List;
import java.util.Map;
import java.util.Map.Entry;
import java.util.Set;
>>>>>>> 8a039ebd
import java.util.concurrent.Executors;
import java.util.concurrent.ScheduledExecutorService;
import java.util.concurrent.TimeUnit;
import java.util.concurrent.atomic.AtomicInteger;
import java.util.stream.Collectors;

/** Thrift RPC implementation at server side. */
public class TSServiceImpl implements TSIService.Iface {

  private static final Logger LOGGER = LoggerFactory.getLogger(TSServiceImpl.class);
  private static final Logger SLOW_SQL_LOGGER = LoggerFactory.getLogger("SLOW_SQL");
  private static final Logger QUERY_FREQUENCY_LOGGER = LoggerFactory.getLogger("QUERY_FREQUENCY");
  private static final Logger DETAILED_FAILURE_QUERY_TRACE_LOGGER =
      LoggerFactory.getLogger("DETAILED_FAILURE_QUERY_TRACE");
  private static final Logger AUDIT_LOGGER =
      LoggerFactory.getLogger(IoTDBConstant.AUDIT_LOGGER_NAME);

  private static final String INFO_NOT_LOGIN = "{}: Not login. ";
  private static final String INFO_PARSING_SQL_ERROR =
      "Error occurred while parsing SQL to physical plan: ";
  private static final String INFO_CHECK_METADATA_ERROR = "Check metadata error: ";
  private static final String INFO_QUERY_PROCESS_ERROR = "Error occurred in query process: ";
  private static final String INFO_NOT_ALLOWED_IN_BATCH_ERROR =
      "The query statement is not allowed in batch: ";
  private static final String INFO_INTERRUPT_ERROR =
      "Current Thread interrupted when dealing with request {}";

  public static final TSProtocolVersion CURRENT_RPC_VERSION =
      TSProtocolVersion.IOTDB_SERVICE_PROTOCOL_V3;

  private static final int MAX_SIZE =
      IoTDBDescriptor.getInstance().getConfig().getQueryCacheSizeInMetric();
  private static final int DELETE_SIZE = 20;

  private final IoTDBConfig config = IoTDBDescriptor.getInstance().getConfig();

  private static final List<SqlArgument> sqlArgumentList = new ArrayList<>(MAX_SIZE);
  private static final AtomicInteger queryCount = new AtomicInteger(0);
  private final QueryTimeManager queryTimeManager = QueryTimeManager.getInstance();
  private final SessionManager sessionManager = SessionManager.getInstance();

  protected Planner processor;
  protected IPlanExecutor executor;

  public TSServiceImpl() throws QueryProcessException {
    processor = new Planner();
    executor = new PlanExecutor();

    ScheduledExecutorService timedQuerySqlCountThread =
        Executors.newSingleThreadScheduledExecutor(r -> new Thread(r, "timedQuerySqlCountThread"));
    timedQuerySqlCountThread.scheduleAtFixedRate(
        () -> {
          if (queryCount.get() != 0) {
            QUERY_FREQUENCY_LOGGER.info(
                "Query count in current 1 minute {} ", queryCount.getAndSet(0));
          }
        },
        config.getFrequencyIntervalInMinute(),
        config.getFrequencyIntervalInMinute(),
        TimeUnit.MINUTES);
  }

  public static List<SqlArgument> getSqlArgumentList() {
    return sqlArgumentList;
  }

  @Override
  public TSOpenSessionResp openSession(TSOpenSessionReq req) throws TException {
    boolean status;
    IAuthorizer authorizer;
    try {
      authorizer = BasicAuthorizer.getInstance();
    } catch (AuthException e) {
      throw new TException(e);
    }
    String loginMessage = null;
    try {
      status = authorizer.login(req.getUsername(), req.getPassword());
    } catch (AuthException e) {
      LOGGER.info("meet error while logging in.", e);
      status = false;
      loginMessage = e.getMessage();
    }

    TSStatus tsStatus;
    long sessionId = -1;
    if (status) {
      // check the version compatibility
      boolean compatible = checkCompatibility(req.getClient_protocol());
      if (!compatible) {
        tsStatus =
            RpcUtils.getStatus(
                TSStatusCode.INCOMPATIBLE_VERSION,
                "The version is incompatible, please upgrade to " + IoTDBConstant.VERSION);
        TSOpenSessionResp resp = new TSOpenSessionResp(tsStatus, CURRENT_RPC_VERSION);
        resp.setSessionId(sessionId);
        return resp;
      }

      tsStatus = RpcUtils.getStatus(TSStatusCode.SUCCESS_STATUS, "Login successfully");

      sessionId = sessionManager.requestSessionId(req.getUsername(), req.getZoneId());
      AUDIT_LOGGER.info("User {} opens Session-{}", req.getUsername(), sessionId);
      LOGGER.info(
          "{}: Login status: {}. User : {}",
          IoTDBConstant.GLOBAL_DB_NAME,
          tsStatus.message,
          req.getUsername());
    } else {
      tsStatus =
          RpcUtils.getStatus(
              TSStatusCode.WRONG_LOGIN_PASSWORD_ERROR,
              loginMessage != null ? loginMessage : "Authentication failed.");
      AUDIT_LOGGER.info(
          "User {} opens Session failed with an incorrect password", req.getUsername());
    }

    SessionTimeoutManager.getInstance().register(sessionId);

    TSOpenSessionResp resp = new TSOpenSessionResp(tsStatus, CURRENT_RPC_VERSION);
    return resp.setSessionId(sessionId);
  }

  private boolean checkCompatibility(TSProtocolVersion version) {
    return version.equals(CURRENT_RPC_VERSION);
  }

  @Override
  public TSStatus closeSession(TSCloseSessionReq req) {
    long sessionId = req.getSessionId();
    AUDIT_LOGGER.info("Session-{} is closing", sessionId);

    sessionManager.removeCurrSessionId();

    return new TSStatus(
        !SessionTimeoutManager.getInstance().unregister(sessionId)
            ? RpcUtils.getStatus(TSStatusCode.NOT_LOGIN_ERROR)
            : RpcUtils.getStatus(TSStatusCode.SUCCESS_STATUS));
  }

  @Override
  public TSStatus cancelOperation(TSCancelOperationReq req) {
    // TODO implement
    return RpcUtils.getStatus(TSStatusCode.QUERY_NOT_ALLOWED, "Cancellation is not implemented");
  }

  @Override
  public TSStatus closeOperation(TSCloseOperationReq req) {
    if (!checkLogin(req.getSessionId())) {
      return getNotLoggedInStatus();
    }

    if (AUDIT_LOGGER.isDebugEnabled()) {
      AUDIT_LOGGER.debug(
          "{}: receive close operation from Session {}",
          IoTDBConstant.GLOBAL_DB_NAME,
          sessionManager.getCurrSessionId());
    }

    try {
      if (req.isSetStatementId()) {
        if (req.isSetQueryId()) {
          sessionManager.closeDataset(req.statementId, req.queryId);
        } else {
          sessionManager.closeStatement(req.sessionId, req.statementId);
        }
        return RpcUtils.getStatus(TSStatusCode.SUCCESS_STATUS);
      } else {
        return RpcUtils.getStatus(
            TSStatusCode.CLOSE_OPERATION_ERROR, "statement id not set by client.");
      }
    } catch (Exception e) {
      return onNPEOrUnexpectedException(
          e, OperationType.CLOSE_OPERATION, TSStatusCode.CLOSE_OPERATION_ERROR);
    }
  }

  /** release single operation resource */
  protected void releaseQueryResource(long queryId) throws StorageEngineException {
    sessionManager.releaseQueryResource(queryId);
  }

  @Override
  public TSFetchMetadataResp fetchMetadata(TSFetchMetadataReq req) {
    TSFetchMetadataResp resp = new TSFetchMetadataResp();

    if (!checkLogin(req.getSessionId())) {
      return resp.setStatus(getNotLoggedInStatus());
    }

    TSStatus status;
    try {
      switch (req.getType()) {
        case "METADATA_IN_JSON":
          resp.setMetadataInJson(getMetadataInString());
          status = RpcUtils.getStatus(TSStatusCode.SUCCESS_STATUS);
          break;
        case "COLUMN":
          resp.setDataType(getSeriesTypeByPath(new PartialPath(req.getColumnPath())).toString());
          status = RpcUtils.getStatus(TSStatusCode.SUCCESS_STATUS);
          break;
        case "ALL_COLUMNS":
          resp.setColumnsList(
              getPaths(new PartialPath(req.getColumnPath())).stream()
                  .map(PartialPath::getFullPath)
                  .collect(Collectors.toList()));
          status = RpcUtils.getStatus(TSStatusCode.SUCCESS_STATUS);
          break;
        default:
          status = RpcUtils.getStatus(TSStatusCode.METADATA_ERROR, req.getType());
          break;
      }
    } catch (MetadataException e) {
      LOGGER.error(
          String.format("Failed to fetch timeseries %s's metadata", req.getColumnPath()), e);
      status = RpcUtils.getStatus(TSStatusCode.METADATA_ERROR, e.getMessage());
    } catch (Exception e) {
      status =
          onNPEOrUnexpectedException(
              e, OperationType.FETCH_METADATA, TSStatusCode.INTERNAL_SERVER_ERROR);
    }
    return resp.setStatus(status);
  }

  private String getMetadataInString() {
    return IoTDB.metaManager.getMetadataInString();
  }

  protected List<PartialPath> getPaths(PartialPath path) throws MetadataException {
    return IoTDB.metaManager.getAllTimeseriesPath(path);
  }

  private boolean executeInsertRowsPlan(InsertRowsPlan insertRowsPlan, List<TSStatus> result) {
    long t1 = System.currentTimeMillis();
    TSStatus tsStatus = executeNonQueryPlan(insertRowsPlan);
    Measurement.INSTANCE.addOperationLatency(Operation.EXECUTE_ROWS_PLAN_IN_BATCH, t1);
    int startIndex = result.size();
    if (startIndex > 0) {
      startIndex = startIndex - 1;
    }
    for (int i = 0; i < insertRowsPlan.getRowCount(); i++) {
      result.add(RpcUtils.SUCCESS_STATUS);
    }
    if (tsStatus.subStatus != null) {
      for (Entry<Integer, TSStatus> entry : insertRowsPlan.getResults().entrySet()) {
        result.set(startIndex + entry.getKey(), entry.getValue());
      }
    }
    return tsStatus.getCode() == RpcUtils.SUCCESS_STATUS.getCode();
  }

  private boolean executeMultiTimeSeriesPlan(
      CreateMultiTimeSeriesPlan multiPlan, List<TSStatus> result) {
    long t1 = System.currentTimeMillis();
    TSStatus tsStatus = executeNonQueryPlan(multiPlan);
    Measurement.INSTANCE.addOperationLatency(Operation.EXECUTE_MULTI_TIMESERIES_PLAN_IN_BATCH, t1);

    int startIndex = result.size();
    if (startIndex > 0) {
      startIndex = startIndex - 1;
    }
    for (int k = 0; k < multiPlan.getPaths().size(); k++) {
      result.add(RpcUtils.SUCCESS_STATUS);
    }
    if (tsStatus.subStatus != null) {
      for (Entry<Integer, TSStatus> entry : multiPlan.getResults().entrySet()) {
        result.set(startIndex + entry.getKey(), entry.getValue());
      }
    }
    return tsStatus.getCode() == RpcUtils.SUCCESS_STATUS.getCode();
  }

  private void initMultiTimeSeriesPlan(CreateMultiTimeSeriesPlan multiPlan) {
    if (multiPlan.getPaths() == null) {
      List<PartialPath> paths = new ArrayList<>();
      List<TSDataType> tsDataTypes = new ArrayList<>();
      List<TSEncoding> tsEncodings = new ArrayList<>();
      List<CompressionType> tsCompressionTypes = new ArrayList<>();
      List<Map<String, String>> tagsList = new ArrayList<>();
      List<Map<String, String>> attributesList = new ArrayList<>();
      List<String> aliasList = new ArrayList<>();
      multiPlan.setPaths(paths);
      multiPlan.setDataTypes(tsDataTypes);
      multiPlan.setEncodings(tsEncodings);
      multiPlan.setCompressors(tsCompressionTypes);
      multiPlan.setTags(tagsList);
      multiPlan.setAttributes(attributesList);
      multiPlan.setAlias(aliasList);
    }
  }

  private void setMultiTimeSeriesPlan(
      CreateMultiTimeSeriesPlan multiPlan, CreateTimeSeriesPlan createTimeSeriesPlan) {
    PartialPath path = createTimeSeriesPlan.getPath();
    TSDataType type = createTimeSeriesPlan.getDataType();
    TSEncoding encoding = createTimeSeriesPlan.getEncoding();
    CompressionType compressor = createTimeSeriesPlan.getCompressor();
    Map<String, String> tags = createTimeSeriesPlan.getTags();
    Map<String, String> attributes = createTimeSeriesPlan.getAttributes();
    String alias = createTimeSeriesPlan.getAlias();

    multiPlan.getPaths().add(path);
    multiPlan.getDataTypes().add(type);
    multiPlan.getEncodings().add(encoding);
    multiPlan.getCompressors().add(compressor);
    multiPlan.getTags().add(tags);
    multiPlan.getAttributes().add(attributes);
    multiPlan.getAlias().add(alias);
  }

  private boolean executeBatchList(List executeList, List<TSStatus> result) {
    boolean isAllSuccessful = true;
    for (int j = 0; j < executeList.size(); j++) {
      Object planObject = executeList.get(j);
      if (InsertRowsPlan.class.isInstance(planObject)) {
        if (!executeInsertRowsPlan((InsertRowsPlan) planObject, result)) {
          isAllSuccessful = false;
        }
      } else if (CreateMultiTimeSeriesPlan.class.isInstance(planObject)) {
        if (!executeMultiTimeSeriesPlan((CreateMultiTimeSeriesPlan) planObject, result)) {
          isAllSuccessful = false;
        }
      }
    }
    return isAllSuccessful;
  }

  @Override
  public TSStatus executeBatchStatement(TSExecuteBatchStatementReq req) {
    long t1 = System.currentTimeMillis();
    List<TSStatus> result = new ArrayList<>();
    boolean isAllSuccessful = true;
    if (!checkLogin(req.getSessionId())) {
      return getNotLoggedInStatus();
    }

    InsertRowsPlan insertRowsPlan;
    int index = 0;
    List<Object> executeList = new ArrayList<>();
    OperatorType lastOperatorType = null;
    CreateMultiTimeSeriesPlan multiPlan;
    for (int i = 0; i < req.getStatements().size(); i++) {
      String statement = req.getStatements().get(i);
      try {
        PhysicalPlan physicalPlan =
            processor.parseSQLToPhysicalPlan(statement, sessionManager.getZoneId(req.sessionId));
        if (physicalPlan.isQuery() || physicalPlan.isSelectInto()) {
          throw new QueryInBatchStatementException(statement);
        }

        if (physicalPlan.getOperatorType().equals(OperatorType.INSERT)) {
          if (OperatorType.INSERT == lastOperatorType) {
            insertRowsPlan = (InsertRowsPlan) executeList.get(executeList.size() - 1);
          } else {
            insertRowsPlan = new InsertRowsPlan();
            executeList.add(insertRowsPlan);
            index = 0;
          }

          TSStatus status = checkAuthority(physicalPlan, req.getSessionId());
          if (status != null) {
            insertRowsPlan.getResults().put(index, status);
            isAllSuccessful = false;
          }

          lastOperatorType = OperatorType.INSERT;
          insertRowsPlan.addOneInsertRowPlan((InsertRowPlan) physicalPlan, index);
          index++;

          if (i == req.getStatements().size() - 1) {
            if (!executeBatchList(executeList, result)) {
              isAllSuccessful = false;
            }
          }
        } else if (physicalPlan.getOperatorType().equals(OperatorType.CREATE_TIMESERIES)) {
          if (OperatorType.CREATE_TIMESERIES == lastOperatorType) {
            multiPlan = (CreateMultiTimeSeriesPlan) executeList.get(executeList.size() - 1);
          } else {
            multiPlan = new CreateMultiTimeSeriesPlan();
            executeList.add(multiPlan);
          }

          TSStatus status = checkAuthority(physicalPlan, req.getSessionId());
          if (status != null) {
            multiPlan.getResults().put(i, status);
            isAllSuccessful = false;
          }

          lastOperatorType = OperatorType.CREATE_TIMESERIES;
          initMultiTimeSeriesPlan(multiPlan);

          CreateTimeSeriesPlan createTimeSeriesPlan = (CreateTimeSeriesPlan) physicalPlan;
          setMultiTimeSeriesPlan(multiPlan, createTimeSeriesPlan);
          if (i == req.getStatements().size() - 1) {
            if (!executeBatchList(executeList, result)) {
              isAllSuccessful = false;
            }
          }
        } else {
          lastOperatorType = physicalPlan.getOperatorType();
          if (!executeList.isEmpty()) {
            if (!executeBatchList(executeList, result)) {
              isAllSuccessful = false;
            }
            executeList.clear();
          }
          long t2 = System.currentTimeMillis();
          TSExecuteStatementResp resp = executeNonQueryStatement(physicalPlan, req.getSessionId());
          Measurement.INSTANCE.addOperationLatency(Operation.EXECUTE_ONE_SQL_IN_BATCH, t2);
          result.add(resp.status);
          if (resp.getStatus().code != TSStatusCode.SUCCESS_STATUS.getStatusCode()) {
            isAllSuccessful = false;
          }
        }
      } catch (Exception e) {
        LOGGER.error("Error occurred when executing executeBatchStatement: ", e);
        TSStatus status = tryCatchQueryException(e);
        if (status != null) {
          result.add(status);
          isAllSuccessful = false;
        } else {
          result.add(
              onNPEOrUnexpectedException(
                  e,
                  "\"" + statement + "\". " + OperationType.EXECUTE_BATCH_STATEMENT,
                  TSStatusCode.INTERNAL_SERVER_ERROR));
        }
      }
    }
    Measurement.INSTANCE.addOperationLatency(Operation.EXECUTE_JDBC_BATCH, t1);
    return isAllSuccessful
        ? RpcUtils.getStatus(TSStatusCode.SUCCESS_STATUS, "Execute batch statements successfully")
        : RpcUtils.getStatus(result);
  }

  @Override
  public TSExecuteStatementResp executeStatement(TSExecuteStatementReq req) {
    String statement = req.getStatement();
    try {
      if (!checkLogin(req.getSessionId())) {
        return RpcUtils.getTSExecuteStatementResp(getNotLoggedInStatus());
      }

      PhysicalPlan physicalPlan =
          processor.parseSQLToPhysicalPlan(statement, sessionManager.getZoneId(req.getSessionId()));

      return physicalPlan.isQuery()
          ? internalExecuteQueryStatement(
              statement,
              req.statementId,
              physicalPlan,
              req.fetchSize,
              req.timeout,
              req.getSessionId(),
              req.isEnableRedirectQuery(),
              req.isJdbcQuery())
          : executeUpdateStatement(
              statement,
              req.statementId,
              physicalPlan,
              req.fetchSize,
              req.timeout,
              req.getSessionId());
    } catch (InterruptedException e) {
      LOGGER.error(INFO_INTERRUPT_ERROR, req, e);
      Thread.currentThread().interrupt();
      return RpcUtils.getTSExecuteStatementResp(
          onQueryException(e, "\"" + statement + "\". " + OperationType.EXECUTE_STATEMENT));
    } catch (Exception e) {
      return RpcUtils.getTSExecuteStatementResp(
          onQueryException(e, "\"" + statement + "\". " + OperationType.EXECUTE_STATEMENT));
    }
  }

  @Override
  public TSExecuteStatementResp executeQueryStatement(TSExecuteStatementReq req) {
    try {
      if (!checkLogin(req.getSessionId())) {
        return RpcUtils.getTSExecuteStatementResp(getNotLoggedInStatus());
      }

      String statement = req.getStatement();
      PhysicalPlan physicalPlan =
          processor.parseSQLToPhysicalPlan(statement, sessionManager.getZoneId(req.sessionId));

      return physicalPlan.isQuery()
          ? internalExecuteQueryStatement(
              statement,
              req.statementId,
              physicalPlan,
              req.fetchSize,
              req.timeout,
              req.getSessionId(),
              req.isEnableRedirectQuery(),
              req.isJdbcQuery())
          : RpcUtils.getTSExecuteStatementResp(
              TSStatusCode.EXECUTE_STATEMENT_ERROR, "Statement is not a query statement.");
    } catch (InterruptedException e) {
      LOGGER.error(INFO_INTERRUPT_ERROR, req, e);
      Thread.currentThread().interrupt();
      return RpcUtils.getTSExecuteStatementResp(
          onQueryException(
              e, "\"" + req.getStatement() + "\". " + OperationType.EXECUTE_QUERY_STATEMENT));
    } catch (Exception e) {
      return RpcUtils.getTSExecuteStatementResp(
          onQueryException(
              e, "\"" + req.getStatement() + "\". " + OperationType.EXECUTE_QUERY_STATEMENT));
    }
  }

  @Override
  public TSExecuteStatementResp executeRawDataQuery(TSRawDataQueryReq req) {
    try {
      if (!checkLogin(req.getSessionId())) {
        return RpcUtils.getTSExecuteStatementResp(getNotLoggedInStatus());
      }

      PhysicalPlan physicalPlan =
          processor.rawDataQueryReqToPhysicalPlan(req, sessionManager.getZoneId(req.sessionId));
      return physicalPlan.isQuery()
          ? internalExecuteQueryStatement(
              "",
              req.statementId,
              physicalPlan,
              req.fetchSize,
              config.getQueryTimeoutThreshold(),
              req.sessionId,
              req.isEnableRedirectQuery(),
              req.isJdbcQuery())
          : RpcUtils.getTSExecuteStatementResp(
              TSStatusCode.EXECUTE_STATEMENT_ERROR, "Statement is not a query statement.");
    } catch (InterruptedException e) {
      LOGGER.error(INFO_INTERRUPT_ERROR, req, e);
      Thread.currentThread().interrupt();
      return RpcUtils.getTSExecuteStatementResp(
          onQueryException(e, OperationType.EXECUTE_RAW_DATA_QUERY));
    } catch (Exception e) {
      return RpcUtils.getTSExecuteStatementResp(
          onQueryException(e, OperationType.EXECUTE_RAW_DATA_QUERY));
    }
  }

  @Override
  public TSExecuteStatementResp executeLastDataQuery(TSLastDataQueryReq req) {
    try {
      if (!checkLogin(req.getSessionId())) {
        return RpcUtils.getTSExecuteStatementResp(getNotLoggedInStatus());
      }

      PhysicalPlan physicalPlan =
          processor.lastDataQueryReqToPhysicalPlan(req, sessionManager.getZoneId(req.sessionId));
      return physicalPlan.isQuery()
          ? internalExecuteQueryStatement(
              "",
              req.statementId,
              physicalPlan,
              req.fetchSize,
              config.getQueryTimeoutThreshold(),
              req.sessionId,
              req.isEnableRedirectQuery(),
              req.isJdbcQuery())
          : RpcUtils.getTSExecuteStatementResp(
              TSStatusCode.EXECUTE_STATEMENT_ERROR, "Statement is not a query statement.");
    } catch (InterruptedException e) {
      LOGGER.error(INFO_INTERRUPT_ERROR, req, e);
      Thread.currentThread().interrupt();
      return RpcUtils.getTSExecuteStatementResp(
          onQueryException(e, OperationType.EXECUTE_LAST_DATA_QUERY));
    } catch (Exception e) {
      return RpcUtils.getTSExecuteStatementResp(
          onQueryException(e, OperationType.EXECUTE_LAST_DATA_QUERY));
    }
  }

  /**
   * @param plan must be a plan for Query: FillQueryPlan, AggregationPlan, GroupByTimePlan, UDFPlan,
   *     some AuthorPlan
   */
  @SuppressWarnings({"squid:S3776", "squid:S1141"}) // Suppress high Cognitive Complexity warning
  private TSExecuteStatementResp internalExecuteQueryStatement(
      String statement,
      long statementId,
      PhysicalPlan plan,
      int fetchSize,
      long timeout,
      long sessionId,
      boolean enableRedirect,
      boolean isJdbcQuery)
      throws QueryProcessException, SQLException, StorageEngineException,
          QueryFilterOptimizationException, MetadataException, IOException, InterruptedException,
          TException, AuthException {
    queryCount.incrementAndGet();
    AUDIT_LOGGER.debug(
        "Session {} execute Query: {}", sessionManager.getCurrSessionId(), statement);

    final long startTime = System.currentTimeMillis();
    final long queryId = sessionManager.requestQueryId(statementId, true);

    try {
      queryTimeManager.registerQuery(queryId, startTime, statement, timeout, plan);
      if (plan instanceof QueryPlan && config.isEnablePerformanceTracing()) {
        TracingManager tracingManager = TracingManager.getInstance();
        if (!(plan instanceof AlignByDevicePlan)) {
          tracingManager.writeQueryInfo(queryId, statement, startTime, plan.getPaths().size());
        } else {
          tracingManager.writeQueryInfo(queryId, statement, startTime);
        }
      }

      String username = sessionManager.getUsername(sessionId);
      plan.setLoginUserName(username);

      TSExecuteStatementResp resp = null;
      // execute it before createDataSet since it may change the content of query plan
      if (plan instanceof QueryPlan && !(plan instanceof UDFPlan)) {
        resp = getQueryColumnHeaders(plan, username, isJdbcQuery);
      }
      if (plan instanceof QueryPlan) {
        ((QueryPlan) plan).setEnableRedirect(enableRedirect);
      }
      // create and cache dataset
      QueryDataSet newDataSet = createQueryDataSet(queryId, plan, fetchSize);

      if (newDataSet.getEndPoint() != null && enableRedirect) {
        // redirect query
        LOGGER.debug(
            "need to redirect {} {} to node {}", statement, queryId, newDataSet.getEndPoint());
        TSStatus status = new TSStatus();
        status.setRedirectNode(
            new EndPoint(newDataSet.getEndPoint().getIp(), newDataSet.getEndPoint().getPort()));
        status.setCode(TSStatusCode.NEED_REDIRECTION.getStatusCode());
        resp.setStatus(status);
        resp.setQueryId(queryId);
        return resp;
      }

      if (plan instanceof ShowPlan || plan instanceof AuthorPlan) {
        resp = getListDataSetHeaders(newDataSet);
      } else if (plan instanceof UDFPlan) {
        resp = getQueryColumnHeaders(plan, username, isJdbcQuery);
      }

      resp.setOperationType(plan.getOperatorType().toString());
      if (plan.getOperatorType() == OperatorType.AGGREGATION) {
        resp.setIgnoreTimeStamp(true);
      } else if (plan instanceof ShowQueryProcesslistPlan) {
        resp.setIgnoreTimeStamp(false);
      }

      if (newDataSet instanceof DirectNonAlignDataSet) {
        resp.setNonAlignQueryDataSet(fillRpcNonAlignReturnData(fetchSize, newDataSet, username));
      } else {
        try {
          TSQueryDataSet tsQueryDataSet = fillRpcReturnData(fetchSize, newDataSet, username);
          resp.setQueryDataSet(tsQueryDataSet);
        } catch (RedirectException e) {
          LOGGER.debug("need to redirect {} {} to {}", statement, queryId, e.getEndPoint());
          if (enableRedirect) {
            // redirect query
            TSStatus status = new TSStatus();
            status.setRedirectNode(e.getEndPoint());
            status.setCode(TSStatusCode.NEED_REDIRECTION.getStatusCode());
            resp.setStatus(status);
            resp.setQueryId(queryId);
            return resp;
          } else {
            LOGGER.error(
                "execute {} error, if session does not support redirect,"
                    + " should not throw redirection exception.",
                statement,
                e);
          }
        }
      }

      resp.setQueryId(queryId);

      if (plan instanceof AlignByDevicePlan && config.isEnablePerformanceTracing()) {
        TracingManager.getInstance()
            .writePathsNum(queryId, ((AlignByDeviceDataSet) newDataSet).getPathsNum());
      }
      if (config.isEnableMetricService()) {
        long endTime = System.currentTimeMillis();
        SqlArgument sqlArgument = new SqlArgument(resp, plan, statement, startTime, endTime);
        synchronized (sqlArgumentList) {
          sqlArgumentList.add(sqlArgument);
          if (sqlArgumentList.size() >= MAX_SIZE) {
            sqlArgumentList.subList(0, DELETE_SIZE).clear();
          }
        }
      }
      queryTimeManager.unRegisterQuery(queryId, plan);

      return resp;
    } catch (Exception e) {
      sessionManager.releaseQueryResourceNoExceptions(queryId);
      throw e;
    } finally {
      Measurement.INSTANCE.addOperationLatency(Operation.EXECUTE_QUERY, startTime);
      long costTime = System.currentTimeMillis() - startTime;
      if (costTime >= config.getSlowQueryThreshold()) {
        SLOW_SQL_LOGGER.info("Cost: {} ms, sql is {}", costTime, statement);
      }
    }
  }

  private TSExecuteStatementResp getListDataSetHeaders(QueryDataSet dataSet) {
    return StaticResps.getNoTimeExecuteResp(
        dataSet.getPaths().stream().map(Path::getFullPath).collect(Collectors.toList()),
        dataSet.getDataTypes().stream().map(Enum::toString).collect(Collectors.toList()));
  }

  /** get ResultSet schema */
  private TSExecuteStatementResp getQueryColumnHeaders(
      PhysicalPlan physicalPlan, String username, boolean isJdbcQuery)
      throws AuthException, TException, QueryProcessException, MetadataException {

    List<String> respColumns = new ArrayList<>();
    List<String> columnsTypes = new ArrayList<>();

    // check permissions
    if (!checkAuthorization(physicalPlan.getPaths(), physicalPlan, username)) {
      return RpcUtils.getTSExecuteStatementResp(
          RpcUtils.getStatus(
              TSStatusCode.NO_PERMISSION_ERROR,
              "No permissions for this operation " + physicalPlan.getOperatorType()));
    }

    TSExecuteStatementResp resp = RpcUtils.getTSExecuteStatementResp(TSStatusCode.SUCCESS_STATUS);

    // align by device query
    QueryPlan plan = (QueryPlan) physicalPlan;
    if (plan instanceof AlignByDevicePlan) {
      getAlignByDeviceQueryHeaders((AlignByDevicePlan) plan, respColumns, columnsTypes);
    } else if (plan instanceof LastQueryPlan) {
      // Last Query should return different respond instead of the static one
      // because the query dataset and query id is different although the header of last query is
      // same.
      return StaticResps.LAST_RESP.deepCopy();
    } else if (plan instanceof AggregationPlan && ((AggregationPlan) plan).getLevel() >= 0) {
      Map<String, AggregateResult> finalPaths = ((AggregationPlan) plan).getAggPathByLevel();
      for (Map.Entry<String, AggregateResult> entry : finalPaths.entrySet()) {
        respColumns.add(entry.getKey());
        columnsTypes.add(entry.getValue().getResultDataType().toString());
      }
    } else {
      List<String> respSgColumns = new ArrayList<>();
      BitSet aliasMap = new BitSet();
      getWideQueryHeaders(plan, respColumns, columnsTypes, respSgColumns, isJdbcQuery, aliasMap);
      resp.setColumnNameIndexMap(plan.getPathToIndex());
      resp.setSgColumns(respSgColumns);
      List<Byte> byteList = new ArrayList<>();
      byteList.addAll(Bytes.asList(aliasMap.toByteArray()));
      resp.setAliasColumns(byteList);
    }
    resp.setColumns(respColumns);
    resp.setDataTypeList(columnsTypes);
    return resp;
  }

  // wide means not align by device
  private void getWideQueryHeaders(
      QueryPlan plan,
      List<String> respColumns,
      List<String> columnTypes,
      List<String> respSgColumns,
      Boolean isJdbcQuery,
      BitSet aliasList)
      throws TException, MetadataException {
    List<ResultColumn> resultColumns = plan.getResultColumns();
    List<PartialPath> paths = plan.getPaths();
    List<TSDataType> seriesTypes = new ArrayList<>();
    switch (plan.getOperatorType()) {
      case QUERY:
      case FILL:
        for (int i = 0; i < resultColumns.size(); ++i) {
          if (isJdbcQuery) {
            String sgName =
                IoTDB.metaManager.getStorageGroupPath(plan.getPaths().get(i)).getFullPath();
            respSgColumns.add(sgName);
            if (resultColumns.get(i).getAlias() == null) {
              respColumns.add(
                  resultColumns.get(i).getResultColumnName().substring(sgName.length() + 1));
            } else {
              aliasList.set(i);
              respColumns.add(resultColumns.get(i).getResultColumnName());
            }
          } else {
            respColumns.add(resultColumns.get(i).getResultColumnName());
          }
          seriesTypes.add(getSeriesTypeByPath(paths.get(i)));
        }
        break;
      case AGGREGATION:
      case GROUP_BY_TIME:
      case GROUP_BY_FILL:
        List<String> aggregations = plan.getAggregations();
        if (aggregations.size() != paths.size()) {
          for (int i = 1; i < paths.size(); i++) {
            aggregations.add(aggregations.get(0));
          }
        }
        for (ResultColumn resultColumn : resultColumns) {
          respColumns.add(resultColumn.getResultColumnName());
        }
        seriesTypes = SchemaUtils.getSeriesTypesByPaths(paths, aggregations);
        break;
      case UDTF:
        seriesTypes = new ArrayList<>();
        UDTFPlan udtfPlan = (UDTFPlan) plan;
        for (int i = 0; i < paths.size(); i++) {
          respColumns.add(resultColumns.get(i).getResultColumnName());
          seriesTypes.add(udtfPlan.getOriginalOutputColumnDataType(i));
        }
        break;
      default:
        throw new TException("unsupported query type: " + plan.getOperatorType());
    }

    for (TSDataType seriesType : seriesTypes) {
      columnTypes.add(seriesType.toString());
    }
  }

  private void getAlignByDeviceQueryHeaders(
      AlignByDevicePlan plan, List<String> respColumns, List<String> columnTypes) {
    // set columns in TSExecuteStatementResp.
    respColumns.add(SQLConstant.ALIGNBY_DEVICE_COLUMN_NAME);

    // get column types and do deduplication
    columnTypes.add(TSDataType.TEXT.toString()); // the DEVICE column of ALIGN_BY_DEVICE result
    List<TSDataType> deduplicatedColumnsType = new ArrayList<>();
    deduplicatedColumnsType.add(TSDataType.TEXT); // the DEVICE column of ALIGN_BY_DEVICE result

    Set<String> deduplicatedMeasurements = new LinkedHashSet<>();
    Map<String, MeasurementInfo> measurementInfoMap = plan.getMeasurementInfoMap();

    // build column header with constant and non exist column and deduplication
    List<String> measurements = plan.getMeasurements();
    for (String measurement : measurements) {
      MeasurementInfo measurementInfo = measurementInfoMap.get(measurement);
      TSDataType type = TSDataType.TEXT;
      switch (measurementInfo.getMeasurementType()) {
        case Exist:
          type = measurementInfo.getColumnDataType();
          break;
        case NonExist:
        case Constant:
          type = TSDataType.TEXT;
      }
      String measurementAlias = measurementInfo.getMeasurementAlias();
      respColumns.add(measurementAlias != null ? measurementAlias : measurement);
      columnTypes.add(type.toString());

      if (!deduplicatedMeasurements.contains(measurement)) {
        deduplicatedMeasurements.add(measurement);
        deduplicatedColumnsType.add(type);
      }
    }

    // save deduplicated measurementColumn names and types in QueryPlan for the next stage to use.
    // i.e., used by AlignByDeviceDataSet constructor in `fetchResults` stage.
    plan.setMeasurements(new ArrayList<>(deduplicatedMeasurements));
    plan.setDataTypes(deduplicatedColumnsType);

    // set these null since they are never used henceforth in ALIGN_BY_DEVICE query processing.
    plan.setPaths(null);
  }

  private TSExecuteStatementResp executeSelectIntoStatement(
      String statement,
      long statementId,
      PhysicalPlan physicalPlan,
      int fetchSize,
      long timeout,
      long sessionId)
      throws IoTDBException, TException, SQLException, IOException, InterruptedException,
          QueryFilterOptimizationException {
    TSStatus status = checkAuthority(physicalPlan, sessionId);
    if (status != null) {
      return new TSExecuteStatementResp(status);
    }

    final long startTime = System.currentTimeMillis();
    final long queryId = sessionManager.requestQueryId(statementId, true);
    final SelectIntoPlan selectIntoPlan = (SelectIntoPlan) physicalPlan;
    final QueryPlan queryPlan = selectIntoPlan.getQueryPlan();

    queryCount.incrementAndGet();
    AUDIT_LOGGER.debug(
        "Session {} execute select into: {}", sessionManager.getCurrSessionId(), statement);
    if (config.isEnablePerformanceTracing()) {
      TracingManager.getInstance()
          .writeQueryInfo(queryId, statement, startTime, queryPlan.getPaths().size());
    }

    try {
      queryTimeManager.registerQuery(queryId, startTime, statement, timeout, queryPlan);

      InsertTabletPlansIterator insertTabletPlansIterator =
          new InsertTabletPlansIterator(
              queryPlan,
              createQueryDataSet(queryId, queryPlan, fetchSize),
              selectIntoPlan.getFromPath(),
              selectIntoPlan.getIntoPaths());
      while (insertTabletPlansIterator.hasNext()) {
        TSStatus executionStatus =
            insertTabletsInternally(insertTabletPlansIterator.next(), sessionId);
        if (executionStatus.getCode() != TSStatusCode.SUCCESS_STATUS.getStatusCode()
            && executionStatus.getCode() != TSStatusCode.NEED_REDIRECTION.getStatusCode()) {
          return RpcUtils.getTSExecuteStatementResp(executionStatus).setQueryId(queryId);
        }
      }

      return RpcUtils.getTSExecuteStatementResp(TSStatusCode.SUCCESS_STATUS).setQueryId(queryId);
    } finally {
      sessionManager.releaseQueryResourceNoExceptions(queryId);
      queryTimeManager.unRegisterQuery(queryId, queryPlan);
      Measurement.INSTANCE.addOperationLatency(Operation.EXECUTE_SELECT_INTO, startTime);
      long costTime = System.currentTimeMillis() - startTime;
      if (costTime >= config.getSlowQueryThreshold()) {
        SLOW_SQL_LOGGER.info("Cost: {} ms, sql is {}", costTime, statement);
      }
    }
  }

  private TSStatus insertTabletsInternally(
      List<InsertTabletPlan> insertTabletPlans, long sessionId) {
    InsertMultiTabletPlan insertMultiTabletPlan = new InsertMultiTabletPlan();
    for (int i = 0; i < insertTabletPlans.size(); i++) {
      InsertTabletPlan insertTabletPlan = insertTabletPlans.get(i);
      TSStatus status = checkAuthority(insertTabletPlan, sessionId);
      if (status != null) {
        // not authorized
        insertMultiTabletPlan.getResults().put(i, status);
      }
    }
    insertMultiTabletPlan.setInsertTabletPlanList(insertTabletPlans);

    return executeNonQueryPlan(insertMultiTabletPlan);
  }

  @SuppressWarnings("squid:S3776") // Suppress high Cognitive Complexity warning
  @Override
  public TSFetchResultsResp fetchResults(TSFetchResultsReq req) {
    try {
      if (!checkLogin(req.getSessionId())) {
        return RpcUtils.getTSFetchResultsResp(getNotLoggedInStatus());
      }

      if (!sessionManager.hasDataset(req.queryId)) {
        return RpcUtils.getTSFetchResultsResp(
            RpcUtils.getStatus(TSStatusCode.EXECUTE_STATEMENT_ERROR, "Has not executed query"));
      }

      // register query info to queryTimeManager
      queryTimeManager.registerQuery(
          req.queryId, System.currentTimeMillis(), req.statement, req.timeout);

      QueryDataSet queryDataSet = sessionManager.getDataset(req.queryId);
      if (req.isAlign) {
        TSQueryDataSet result =
            fillRpcReturnData(
                req.fetchSize, queryDataSet, sessionManager.getUsername(req.sessionId));
        boolean hasResultSet = result.bufferForTime().limit() != 0;
        if (!hasResultSet) {
          sessionManager.releaseQueryResourceNoExceptions(req.queryId);
        }
        TSFetchResultsResp resp = RpcUtils.getTSFetchResultsResp(TSStatusCode.SUCCESS_STATUS);
        resp.setHasResultSet(hasResultSet);
        resp.setQueryDataSet(result);
        resp.setIsAlign(true);

        queryTimeManager.unRegisterQuery(req.queryId);
        return resp;
      } else {
        TSQueryNonAlignDataSet nonAlignResult =
            fillRpcNonAlignReturnData(
                req.fetchSize, queryDataSet, sessionManager.getUsername(req.sessionId));
        boolean hasResultSet = false;
        for (ByteBuffer timeBuffer : nonAlignResult.getTimeList()) {
          if (timeBuffer.limit() != 0) {
            hasResultSet = true;
            break;
          }
        }
        if (!hasResultSet) {
          sessionManager.removeDataset(req.queryId);
        }
        TSFetchResultsResp resp = RpcUtils.getTSFetchResultsResp(TSStatusCode.SUCCESS_STATUS);
        resp.setHasResultSet(hasResultSet);
        resp.setNonAlignQueryDataSet(nonAlignResult);
        resp.setIsAlign(false);

        queryTimeManager.unRegisterQuery(req.queryId);
        return resp;
      }
    } catch (InterruptedException e) {
      LOGGER.error(INFO_INTERRUPT_ERROR, req, e);
      Thread.currentThread().interrupt();
      return RpcUtils.getTSFetchResultsResp(
          onNPEOrUnexpectedException(
              e, OperationType.FETCH_RESULTS, TSStatusCode.INTERNAL_SERVER_ERROR));
    } catch (Exception e) {
      sessionManager.releaseQueryResourceNoExceptions(req.queryId);
      return RpcUtils.getTSFetchResultsResp(
          onNPEOrUnexpectedException(
              e, OperationType.FETCH_RESULTS, TSStatusCode.INTERNAL_SERVER_ERROR));
    }
  }

  private TSQueryDataSet fillRpcReturnData(
      int fetchSize, QueryDataSet queryDataSet, String userName)
      throws TException, AuthException, IOException, InterruptedException, QueryProcessException {
    WatermarkEncoder encoder = getWatermarkEncoder(userName);
    return queryDataSet instanceof DirectAlignByTimeDataSet
        ? ((DirectAlignByTimeDataSet) queryDataSet).fillBuffer(fetchSize, encoder)
        : QueryDataSetUtils.convertQueryDataSetByFetchSize(queryDataSet, fetchSize, encoder);
  }

  private TSQueryNonAlignDataSet fillRpcNonAlignReturnData(
      int fetchSize, QueryDataSet queryDataSet, String userName)
      throws TException, AuthException, IOException, QueryProcessException, InterruptedException {
    WatermarkEncoder encoder = getWatermarkEncoder(userName);
    return ((DirectNonAlignDataSet) queryDataSet).fillBuffer(fetchSize, encoder);
  }

  private WatermarkEncoder getWatermarkEncoder(String userName) throws TException, AuthException {
    IAuthorizer authorizer;
    try {
      authorizer = BasicAuthorizer.getInstance();
    } catch (AuthException e) {
      throw new TException(e);
    }

    WatermarkEncoder encoder = null;
    if (config.isEnableWatermark() && authorizer.isUserUseWaterMark(userName)) {
      if (config.getWatermarkMethodName().equals(IoTDBConfig.WATERMARK_GROUPED_LSB)) {
        encoder = new GroupedLSBWatermarkEncoder(config);
      } else {
        throw new UnSupportedDataTypeException(
            String.format(
                "Watermark method is not supported yet: %s", config.getWatermarkMethodName()));
      }
    }
    return encoder;
  }

  /** create QueryDataSet and buffer it for fetchResults */
  private QueryDataSet createQueryDataSet(long queryId, PhysicalPlan physicalPlan, int fetchSize)
      throws QueryProcessException, QueryFilterOptimizationException, StorageEngineException,
          IOException, MetadataException, SQLException, TException, InterruptedException {

    QueryContext context = genQueryContext(queryId, physicalPlan.isDebug());
    QueryDataSet queryDataSet = executor.processQuery(physicalPlan, context);
    queryDataSet.setFetchSize(fetchSize);
    sessionManager.setDataset(queryId, queryDataSet);
    return queryDataSet;
  }

  protected QueryContext genQueryContext(long queryId, boolean debug) {
    return new QueryContext(queryId, debug);
  }

  /** update statement can be: 1. select-into statement 2. non-query statement */
  @Override
  public TSExecuteStatementResp executeUpdateStatement(TSExecuteStatementReq req) {
    if (!checkLogin(req.getSessionId())) {
      return RpcUtils.getTSExecuteStatementResp(getNotLoggedInStatus());
    }

    try {
      PhysicalPlan physicalPlan =
          processor.parseSQLToPhysicalPlan(req.statement, sessionManager.getZoneId(req.sessionId));
      return physicalPlan.isQuery()
          ? RpcUtils.getTSExecuteStatementResp(
              TSStatusCode.EXECUTE_STATEMENT_ERROR, "Statement is a query statement.")
          : executeUpdateStatement(
              req.statement,
              req.statementId,
              physicalPlan,
              req.fetchSize,
              req.timeout,
              req.getSessionId());
    } catch (InterruptedException e) {
      LOGGER.error(INFO_INTERRUPT_ERROR, req, e);
      Thread.currentThread().interrupt();
      return RpcUtils.getTSExecuteStatementResp(
          onQueryException(
              e, "\"" + req.statement + "\". " + OperationType.EXECUTE_UPDATE_STATEMENT));
    } catch (Exception e) {
      return RpcUtils.getTSExecuteStatementResp(
          onQueryException(
              e, "\"" + req.statement + "\". " + OperationType.EXECUTE_UPDATE_STATEMENT));
    }
  }

  /** update statement can be: 1. select-into statement 2. non-query statement */
  private TSExecuteStatementResp executeUpdateStatement(
      String statement,
      long statementId,
      PhysicalPlan plan,
      int fetchSize,
      long timeout,
      long sessionId)
      throws TException, SQLException, IoTDBException, IOException, InterruptedException,
          QueryFilterOptimizationException {
    return plan.isSelectInto()
        ? executeSelectIntoStatement(statement, statementId, plan, fetchSize, timeout, sessionId)
        : executeNonQueryStatement(plan, sessionId);
  }

  private TSExecuteStatementResp executeNonQueryStatement(PhysicalPlan plan, long sessionId) {
    TSStatus status = checkAuthority(plan, sessionId);
    return status != null
        ? new TSExecuteStatementResp(status)
        : RpcUtils.getTSExecuteStatementResp(executeNonQueryPlan(plan))
            .setQueryId(sessionManager.requestQueryId(false));
  }

  /**
   * Check whether current user has logged in.
   *
   * @return true: If logged in; false: If not logged in
   */
  private boolean checkLogin(long sessionId) {
    boolean isLoggedIn = sessionManager.getUsername(sessionId) != null;
    if (!isLoggedIn) {
      LOGGER.info(INFO_NOT_LOGIN, IoTDBConstant.GLOBAL_DB_NAME);
    } else {
      SessionTimeoutManager.getInstance().refresh(sessionId);
    }
    return isLoggedIn;
  }

  private boolean checkAuthorization(List<PartialPath> paths, PhysicalPlan plan, String username)
      throws AuthException {
    String targetUser = null;
    if (plan instanceof AuthorPlan) {
      targetUser = ((AuthorPlan) plan).getUserName();
    }
    return AuthorityChecker.check(username, paths, plan.getOperatorType(), targetUser);
  }

  protected void handleClientExit() {
    Long sessionId = sessionManager.getCurrSessionId();
    if (sessionId != null) {
      TSCloseSessionReq req = new TSCloseSessionReq(sessionId);
      closeSession(req);
    }
  }

  @Override
  public TSGetTimeZoneResp getTimeZone(long sessionId) {
    try {
      ZoneId zoneId = sessionManager.getZoneId(sessionId);
      return new TSGetTimeZoneResp(
          RpcUtils.getStatus(TSStatusCode.SUCCESS_STATUS),
          zoneId != null ? zoneId.toString() : "Unknown time zone");
    } catch (Exception e) {
      return new TSGetTimeZoneResp(
          onNPEOrUnexpectedException(
              e, OperationType.GET_TIME_ZONE, TSStatusCode.GENERATE_TIME_ZONE_ERROR),
          "Unknown time zone");
    }
  }

  @Override
  public TSStatus setTimeZone(TSSetTimeZoneReq req) {
    try {
      sessionManager.setTimezone(req.sessionId, req.timeZone);
      return RpcUtils.getStatus(TSStatusCode.SUCCESS_STATUS);
    } catch (Exception e) {
      return onNPEOrUnexpectedException(
          e, OperationType.SET_TIME_ZONE, TSStatusCode.SET_TIME_ZONE_ERROR);
    }
  }

  @Override
  public ServerProperties getProperties() {
    ServerProperties properties = new ServerProperties();
    properties.setVersion(IoTDBConstant.VERSION);
    LOGGER.info("IoTDB server version: {}", IoTDBConstant.VERSION);
    properties.setSupportedTimeAggregationOperations(new ArrayList<>());
    properties.getSupportedTimeAggregationOperations().add(IoTDBConstant.MAX_TIME);
    properties.getSupportedTimeAggregationOperations().add(IoTDBConstant.MIN_TIME);
    properties.setTimestampPrecision(
        IoTDBDescriptor.getInstance().getConfig().getTimestampPrecision());
    properties.setMaxConcurrentClientNum(
        IoTDBDescriptor.getInstance().getConfig().getRpcMaxConcurrentClientNum());
    properties.setWatermarkSecretKey(
        IoTDBDescriptor.getInstance().getConfig().getWatermarkSecretKey());
    properties.setWatermarkBitString(
        IoTDBDescriptor.getInstance().getConfig().getWatermarkBitString());
    properties.setWatermarkParamMarkRate(
        IoTDBDescriptor.getInstance().getConfig().getWatermarkParamMarkRate());
    properties.setWatermarkParamMaxRightBit(
        IoTDBDescriptor.getInstance().getConfig().getWatermarkParamMaxRightBit());
    properties.setIsReadOnly(IoTDBDescriptor.getInstance().getConfig().isReadOnly());
    properties.setThriftMaxFrameSize(
        IoTDBDescriptor.getInstance().getConfig().getThriftMaxFrameSize());
    return properties;
  }

  @Override
  public TSStatus insertRecords(TSInsertRecordsReq req) {
    if (!checkLogin(req.getSessionId())) {
      return getNotLoggedInStatus();
    }

    if (AUDIT_LOGGER.isDebugEnabled()) {
      AUDIT_LOGGER.debug(
          "Session {} insertRecords, first device {}, first time {}",
          sessionManager.getCurrSessionId(),
          req.deviceIds.get(0),
          req.getTimestamps().get(0));
    }
    boolean allCheckSuccess = true;
    InsertRowsPlan insertRowsPlan = new InsertRowsPlan();
    for (int i = 0; i < req.deviceIds.size(); i++) {
      try {
        InsertRowPlan plan =
            new InsertRowPlan(
                new PartialPath(req.getDeviceIds().get(i)),
                req.getTimestamps().get(i),
                req.getMeasurementsList().get(i).toArray(new String[0]),
                req.valuesList.get(i));
        TSStatus status = checkAuthority(plan, req.getSessionId());
        if (status != null) {
          insertRowsPlan.getResults().put(i, status);
          allCheckSuccess = false;
        }
        insertRowsPlan.addOneInsertRowPlan(plan, i);
      } catch (IoTDBException e) {
        allCheckSuccess = false;
        insertRowsPlan
            .getResults()
            .put(i, onIoTDBException(e, OperationType.INSERT_RECORDS, e.getErrorCode()));
      } catch (Exception e) {
        allCheckSuccess = false;
        insertRowsPlan
            .getResults()
            .put(
                i,
                onNPEOrUnexpectedException(
                    e, OperationType.INSERT_RECORDS, TSStatusCode.INTERNAL_SERVER_ERROR));
      }
    }
    TSStatus tsStatus = executeNonQueryPlan(insertRowsPlan);

    return judgeFinalTsStatus(
        allCheckSuccess, tsStatus, insertRowsPlan.getResults(), req.deviceIds.size());
  }

  private TSStatus judgeFinalTsStatus(
      boolean allCheckSuccess,
      TSStatus executeTsStatus,
      Map<Integer, TSStatus> checkTsStatus,
      int totalRowCount) {

    if (allCheckSuccess) {
      return executeTsStatus;
    }

    if (executeTsStatus.subStatus == null) {
      TSStatus[] tmpSubTsStatus = new TSStatus[totalRowCount];
      Arrays.fill(tmpSubTsStatus, RpcUtils.SUCCESS_STATUS);
      executeTsStatus.subStatus = Arrays.asList(tmpSubTsStatus);
    }
    for (Entry<Integer, TSStatus> entry : checkTsStatus.entrySet()) {
      executeTsStatus.subStatus.set(entry.getKey(), entry.getValue());
    }
    return RpcUtils.getStatus(executeTsStatus.subStatus);
  }

  @Override
  public TSStatus insertRecordsOfOneDevice(TSInsertRecordsOfOneDeviceReq req) {
    if (!checkLogin(req.getSessionId())) {
      return getNotLoggedInStatus();
    }

    if (AUDIT_LOGGER.isDebugEnabled()) {
      AUDIT_LOGGER.debug(
          "Session {} insertRecords, device {}, first time {}",
          sessionManager.getCurrSessionId(),
          req.deviceId,
          req.getTimestamps().get(0));
    }

    List<TSStatus> statusList = new ArrayList<>();
    try {
      InsertRowsOfOneDevicePlan plan =
          new InsertRowsOfOneDevicePlan(
              new PartialPath(req.getDeviceId()),
              req.getTimestamps().toArray(new Long[0]),
              req.getMeasurementsList(),
              req.getValuesList().toArray(new ByteBuffer[0]));
      TSStatus status = checkAuthority(plan, req.getSessionId());
      statusList.add(status != null ? status : executeNonQueryPlan(plan));
    } catch (IoTDBException e) {
      statusList.add(
          onIoTDBException(e, OperationType.INSERT_RECORDS_OF_ONE_DEVICE, e.getErrorCode()));
    } catch (Exception e) {
      statusList.add(
          onNPEOrUnexpectedException(
              e, OperationType.INSERT_RECORDS_OF_ONE_DEVICE, TSStatusCode.INTERNAL_SERVER_ERROR));
    }

    TSStatus resp = RpcUtils.getStatus(statusList);
    for (TSStatus status : resp.subStatus) {
      if (status.code != TSStatusCode.SUCCESS_STATUS.getStatusCode()) {
        return resp;
      }
    }

    resp.setCode(TSStatusCode.SUCCESS_STATUS.getStatusCode());

    return resp;
  }

  @Override
  public TSStatus insertStringRecords(TSInsertStringRecordsReq req) {
    if (!checkLogin(req.getSessionId())) {
      return getNotLoggedInStatus();
    }

    if (AUDIT_LOGGER.isDebugEnabled()) {
      AUDIT_LOGGER.debug(
          "Session {} insertRecords, first device {}, first time {}",
          sessionManager.getCurrSessionId(),
          req.deviceIds.get(0),
          req.getTimestamps().get(0));
    }

    boolean allCheckSuccess = true;
    InsertRowsPlan insertRowsPlan = new InsertRowsPlan();
    for (int i = 0; i < req.deviceIds.size(); i++) {
      InsertRowPlan plan = new InsertRowPlan();
      try {
        plan.setPrefixPath(new PartialPath(req.getDeviceIds().get(i)));
        plan.setTime(req.getTimestamps().get(i));
        addMeasurementAndValue(plan, req.getMeasurementsList().get(i), req.getValuesList().get(i));
        plan.setDataTypes(new TSDataType[plan.getMeasurements().length]);
        plan.setNeedInferType(true);
        TSStatus status = checkAuthority(plan, req.getSessionId());
        if (status != null) {
          insertRowsPlan.getResults().put(i, status);
          allCheckSuccess = false;
        }
        insertRowsPlan.addOneInsertRowPlan(plan, i);
      } catch (IoTDBException e) {
        insertRowsPlan
            .getResults()
            .put(i, onIoTDBException(e, OperationType.INSERT_STRING_RECORDS, e.getErrorCode()));
        allCheckSuccess = false;
      } catch (Exception e) {
        insertRowsPlan
            .getResults()
            .put(
                i,
                onNPEOrUnexpectedException(
                    e, OperationType.INSERT_STRING_RECORDS, TSStatusCode.INTERNAL_SERVER_ERROR));
        allCheckSuccess = false;
      }
    }
    TSStatus tsStatus = executeNonQueryPlan(insertRowsPlan);

    return judgeFinalTsStatus(
        allCheckSuccess, tsStatus, insertRowsPlan.getResults(), req.deviceIds.size());
  }

  private void addMeasurementAndValue(
      InsertRowPlan insertRowPlan, List<String> measurements, List<String> values) {
    List<String> newMeasurements = new ArrayList<>(measurements.size());
    List<Object> newValues = new ArrayList<>(values.size());

    for (int i = 0; i < measurements.size(); ++i) {
      String value = values.get(i);
      if (value.isEmpty()) {
        continue;
      }
      newMeasurements.add(measurements.get(i));
      newValues.add(value);
    }

    insertRowPlan.setValues(newValues.toArray(new Object[0]));
    insertRowPlan.setMeasurements(newMeasurements.toArray(new String[0]));
  }

  @Override
  public TSStatus testInsertTablet(TSInsertTabletReq req) {
    LOGGER.debug("Test insert batch request receive.");
    return RpcUtils.getStatus(TSStatusCode.SUCCESS_STATUS);
  }

  @Override
  public TSStatus testInsertTablets(TSInsertTabletsReq req) {
    LOGGER.debug("Test insert batch request receive.");
    return RpcUtils.getStatus(TSStatusCode.SUCCESS_STATUS);
  }

  @Override
  public TSStatus testInsertRecord(TSInsertRecordReq req) {
    LOGGER.debug("Test insert row request receive.");
    return RpcUtils.getStatus(TSStatusCode.SUCCESS_STATUS);
  }

  @Override
  public TSStatus testInsertStringRecord(TSInsertStringRecordReq req) {
    LOGGER.debug("Test insert string record request receive.");
    return RpcUtils.getStatus(TSStatusCode.SUCCESS_STATUS);
  }

  @Override
  public TSStatus testInsertRecords(TSInsertRecordsReq req) {
    LOGGER.debug("Test insert row in batch request receive.");
    return RpcUtils.getStatus(TSStatusCode.SUCCESS_STATUS);
  }

  @Override
  public TSStatus testInsertRecordsOfOneDevice(TSInsertRecordsOfOneDeviceReq req) {
    LOGGER.debug("Test insert rows in batch request receive.");
    return RpcUtils.getStatus(TSStatusCode.SUCCESS_STATUS);
  }

  @Override
  public TSStatus testInsertStringRecords(TSInsertStringRecordsReq req) {
    LOGGER.debug("Test insert string records request receive.");
    return RpcUtils.getStatus(TSStatusCode.SUCCESS_STATUS);
  }

  @Override
  public TSStatus insertRecord(TSInsertRecordReq req) {
    try {
      if (!checkLogin(req.getSessionId())) {
        return getNotLoggedInStatus();
      }

      AUDIT_LOGGER.debug(
          "Session {} insertRecord, device {}, time {}",
          sessionManager.getCurrSessionId(),
          req.getPrefixPath(),
          req.getTimestamp());

      InsertRowPlan plan =
          new InsertRowPlan(
              new PartialPath(req.getPrefixPath()),
              req.getTimestamp(),
              req.getMeasurements().toArray(new String[0]),
              req.values,
              req.isAligned);

      TSStatus status = checkAuthority(plan, req.getSessionId());
      return status != null ? status : executeNonQueryPlan(plan);
    } catch (IoTDBException e) {
      return onIoTDBException(e, OperationType.INSERT_RECORD, e.getErrorCode());
    } catch (Exception e) {
      return onNPEOrUnexpectedException(
          e, OperationType.INSERT_RECORD, TSStatusCode.EXECUTE_STATEMENT_ERROR);
    }
  }

  @Override
  public TSStatus insertStringRecord(TSInsertStringRecordReq req) {
    try {
      if (!checkLogin(req.getSessionId())) {
        return getNotLoggedInStatus();
      }

      AUDIT_LOGGER.debug(
          "Session {} insertRecord, device {}, time {}",
          sessionManager.getCurrSessionId(),
          req.getDeviceId(),
          req.getTimestamp());

      InsertRowPlan plan = new InsertRowPlan();
      plan.setPrefixPath(new PartialPath(req.getDeviceId()));
      plan.setTime(req.getTimestamp());
      plan.setMeasurements(req.getMeasurements().toArray(new String[0]));
      plan.setDataTypes(new TSDataType[plan.getMeasurements().length]);
      plan.setValues(req.getValues().toArray(new Object[0]));
      plan.setNeedInferType(true);

      TSStatus status = checkAuthority(plan, req.getSessionId());
      return status != null ? status : executeNonQueryPlan(plan);
    } catch (IoTDBException e) {
      return onIoTDBException(e, OperationType.INSERT_STRING_RECORD, e.getErrorCode());
    } catch (Exception e) {
      return onNPEOrUnexpectedException(
          e, OperationType.INSERT_STRING_RECORD, TSStatusCode.EXECUTE_STATEMENT_ERROR);
    }
  }

  @Override
  public TSStatus deleteData(TSDeleteDataReq req) {
    try {
      if (!checkLogin(req.getSessionId())) {
        return getNotLoggedInStatus();
      }

      DeletePlan plan = new DeletePlan();
      plan.setDeleteStartTime(req.getStartTime());
      plan.setDeleteEndTime(req.getEndTime());
      List<PartialPath> paths = new ArrayList<>();
      for (String path : req.getPaths()) {
        paths.add(new PartialPath(path));
      }
      plan.addPaths(paths);

      TSStatus status = checkAuthority(plan, req.getSessionId());
      return status != null ? new TSStatus(status) : new TSStatus(executeNonQueryPlan(plan));
    } catch (IoTDBException e) {
      return onIoTDBException(e, OperationType.DELETE_DATA, e.getErrorCode());
    } catch (Exception e) {
      return onNPEOrUnexpectedException(
          e, OperationType.DELETE_DATA, TSStatusCode.EXECUTE_STATEMENT_ERROR);
    }
  }

  @Override
  public TSStatus insertTablet(TSInsertTabletReq req) {
    long t1 = System.currentTimeMillis();
    try {
      if (!checkLogin(req.getSessionId())) {
        return getNotLoggedInStatus();
      }

      InsertTabletPlan insertTabletPlan =
          new InsertTabletPlan(new PartialPath(req.getPrefixPath()), req.measurements);
      insertTabletPlan.setTimes(QueryDataSetUtils.readTimesFromBuffer(req.timestamps, req.size));
      insertTabletPlan.setColumns(
          QueryDataSetUtils.readValuesFromBuffer(
              req.values, req.types, req.types.size(), req.size));
      insertTabletPlan.setBitMaps(
          QueryDataSetUtils.readBitMapsFromBuffer(req.values, req.types.size(), req.size));
      insertTabletPlan.setRowCount(req.size);
      insertTabletPlan.setDataTypes(req.types);
      insertTabletPlan.setAligned(req.isAligned);

      TSStatus status = checkAuthority(insertTabletPlan, req.getSessionId());
      return status != null ? status : executeNonQueryPlan(insertTabletPlan);
    } catch (IoTDBException e) {
      return onIoTDBException(e, OperationType.INSERT_TABLET, e.getErrorCode());
    } catch (Exception e) {
      return onNPEOrUnexpectedException(
          e, OperationType.INSERT_TABLET, TSStatusCode.EXECUTE_STATEMENT_ERROR);
    } finally {
      Measurement.INSTANCE.addOperationLatency(Operation.EXECUTE_RPC_BATCH_INSERT, t1);
    }
  }

  @Override
  public TSStatus insertTablets(TSInsertTabletsReq req) {
    long t1 = System.currentTimeMillis();
    try {
      if (!checkLogin(req.getSessionId())) {
        return getNotLoggedInStatus();
      }

      return insertTabletsInternally(req);
    } catch (IoTDBException e) {
      return onIoTDBException(e, OperationType.INSERT_TABLETS, e.getErrorCode());
    } catch (NullPointerException e) {
      LOGGER.error("{}: error occurs when insertTablets", IoTDBConstant.GLOBAL_DB_NAME, e);
      return RpcUtils.getStatus(TSStatusCode.EXECUTE_STATEMENT_ERROR);
    } catch (Exception e) {
      return onNPEOrUnexpectedException(
          e, OperationType.INSERT_TABLETS, TSStatusCode.EXECUTE_STATEMENT_ERROR);
    } finally {
      Measurement.INSTANCE.addOperationLatency(Operation.EXECUTE_RPC_BATCH_INSERT, t1);
    }
  }

  private InsertTabletPlan constructInsertTabletPlan(TSInsertTabletsReq req, int i)
      throws IllegalPathException {
    InsertTabletPlan insertTabletPlan =
        new InsertTabletPlan(new PartialPath(req.deviceIds.get(i)), req.measurementsList.get(i));
    insertTabletPlan.setTimes(
        QueryDataSetUtils.readTimesFromBuffer(req.timestampsList.get(i), req.sizeList.get(i)));
    insertTabletPlan.setColumns(
        QueryDataSetUtils.readValuesFromBuffer(
            req.valuesList.get(i),
            req.typesList.get(i),
            req.measurementsList.get(i).size(),
            req.sizeList.get(i)));
    insertTabletPlan.setBitMaps(
        QueryDataSetUtils.readBitMapsFromBuffer(
            req.valuesList.get(i), req.measurementsList.get(i).size(), req.sizeList.get(i)));
    insertTabletPlan.setRowCount(req.sizeList.get(i));
    insertTabletPlan.setDataTypes(req.typesList.get(i));
    return insertTabletPlan;
  }

  /** construct one InsertMultiTabletPlan and process it */
  public TSStatus insertTabletsInternally(TSInsertTabletsReq req) throws IllegalPathException {
    List<InsertTabletPlan> insertTabletPlanList = new ArrayList<>();
    InsertMultiTabletPlan insertMultiTabletPlan = new InsertMultiTabletPlan();
    for (int i = 0; i < req.deviceIds.size(); i++) {
      InsertTabletPlan insertTabletPlan = constructInsertTabletPlan(req, i);
      TSStatus status = checkAuthority(insertTabletPlan, req.getSessionId());
      if (status != null) {
        // not authorized
        insertMultiTabletPlan.getResults().put(i, status);
      }
      insertTabletPlanList.add(insertTabletPlan);
    }

    insertMultiTabletPlan.setInsertTabletPlanList(insertTabletPlanList);
    return executeNonQueryPlan(insertMultiTabletPlan);
  }

  @Override
  public TSStatus setStorageGroup(long sessionId, String storageGroup) {
    try {
      if (!checkLogin(sessionId)) {
        return getNotLoggedInStatus();
      }

      SetStorageGroupPlan plan = new SetStorageGroupPlan(new PartialPath(storageGroup));

      TSStatus status = checkAuthority(plan, sessionId);
      return status != null ? status : executeNonQueryPlan(plan);
    } catch (IoTDBException e) {
      return onIoTDBException(e, OperationType.SET_STORAGE_GROUP, e.getErrorCode());
    } catch (Exception e) {
      return onNPEOrUnexpectedException(
          e, OperationType.SET_STORAGE_GROUP, TSStatusCode.EXECUTE_STATEMENT_ERROR);
    }
  }

  @Override
  public TSStatus deleteStorageGroups(long sessionId, List<String> storageGroups) {
    try {
      if (!checkLogin(sessionId)) {
        return getNotLoggedInStatus();
      }

      List<PartialPath> storageGroupList = new ArrayList<>();
      for (String storageGroup : storageGroups) {
        storageGroupList.add(new PartialPath(storageGroup));
      }
      DeleteStorageGroupPlan plan = new DeleteStorageGroupPlan(storageGroupList);

      TSStatus status = checkAuthority(plan, sessionId);
      return status != null ? status : executeNonQueryPlan(plan);
    } catch (IoTDBException e) {
      return onIoTDBException(e, OperationType.DELETE_STORAGE_GROUPS, e.getErrorCode());
    } catch (Exception e) {
      return onNPEOrUnexpectedException(
          e, OperationType.DELETE_STORAGE_GROUPS, TSStatusCode.EXECUTE_STATEMENT_ERROR);
    }
  }

  @Override
  public TSStatus createTimeseries(TSCreateTimeseriesReq req) {
    try {
      if (!checkLogin(req.getSessionId())) {
        return getNotLoggedInStatus();
      }

      if (AUDIT_LOGGER.isDebugEnabled()) {
        AUDIT_LOGGER.debug(
            "Session-{} create timeseries {}", sessionManager.getCurrSessionId(), req.getPath());
      }

      CreateTimeSeriesPlan plan =
          new CreateTimeSeriesPlan(
              new PartialPath(req.path),
              TSDataType.values()[req.dataType],
              TSEncoding.values()[req.encoding],
              CompressionType.values()[req.compressor],
              req.props,
              req.tags,
              req.attributes,
              req.measurementAlias);

      TSStatus status = checkAuthority(plan, req.getSessionId());
      return status != null ? status : executeNonQueryPlan(plan);
    } catch (IoTDBException e) {
      return onIoTDBException(e, OperationType.CREATE_TIMESERIES, e.getErrorCode());
    } catch (Exception e) {
      return onNPEOrUnexpectedException(
          e, OperationType.CREATE_TIMESERIES, TSStatusCode.EXECUTE_STATEMENT_ERROR);
    }
  }

  @Override
  public TSStatus createAlignedTimeseries(TSCreateAlignedTimeseriesReq req) {
    try {
      if (!checkLogin(req.getSessionId())) {
        return getNotLoggedInStatus();
      }

      // if measurements.size() == 1, convert to create timeseries
      if (req.measurements.size() == 1) {
        return createTimeseries(
            new TSCreateTimeseriesReq(
                req.sessionId,
                req.prefixPath + "." + req.measurements.get(0),
                req.dataTypes.get(0),
                req.encodings.get(0),
                req.compressor));
      }

      if (AUDIT_LOGGER.isDebugEnabled()) {
        AUDIT_LOGGER.debug(
            "Session-{} create aligned timeseries {}.{}",
            sessionManager.getCurrSessionId(),
            req.getPrefixPath(),
            req.getMeasurements());
      }

      List<TSDataType> dataTypes = new ArrayList<>();
      for (int dataType : req.dataTypes) {
        dataTypes.add(TSDataType.values()[dataType]);
      }
      List<TSEncoding> encodings = new ArrayList<>();
      for (int encoding : req.encodings) {
        encodings.add(TSEncoding.values()[encoding]);
      }

      CreateAlignedTimeSeriesPlan plan =
          new CreateAlignedTimeSeriesPlan(
              new PartialPath(req.prefixPath),
              req.measurements,
              dataTypes,
              encodings,
              CompressionType.values()[req.compressor],
              req.measurementAlias);

      TSStatus status = checkAuthority(plan, req.getSessionId());
      return status != null ? status : executeNonQueryPlan(plan);
    } catch (IoTDBException e) {
      return onIoTDBException(e, OperationType.CREATE_ALIGNED_TIMESERIES, e.getErrorCode());
    } catch (Exception e) {
      return onNPEOrUnexpectedException(
          e, OperationType.CREATE_ALIGNED_TIMESERIES, TSStatusCode.EXECUTE_STATEMENT_ERROR);
    }
  }

  @SuppressWarnings("squid:S3776") // Suppress high Cognitive Complexity warning
  @Override
  public TSStatus createMultiTimeseries(TSCreateMultiTimeseriesReq req) {
    try {
      if (!checkLogin(req.getSessionId())) {
        return getNotLoggedInStatus();
      }

      if (AUDIT_LOGGER.isDebugEnabled()) {
        AUDIT_LOGGER.debug(
            "Session-{} create {} timeseries, the first is {}",
            sessionManager.getCurrSessionId(),
            req.getPaths().size(),
            req.getPaths().get(0));
      }

      CreateMultiTimeSeriesPlan multiPlan = new CreateMultiTimeSeriesPlan();
      List<PartialPath> paths = new ArrayList<>(req.paths.size());
      List<TSDataType> dataTypes = new ArrayList<>(req.dataTypes.size());
      List<TSEncoding> encodings = new ArrayList<>(req.dataTypes.size());
      List<CompressionType> compressors = new ArrayList<>(req.paths.size());
      List<String> alias = null;
      if (req.measurementAliasList != null) {
        alias = new ArrayList<>(req.paths.size());
      }
      List<Map<String, String>> props = null;
      if (req.propsList != null) {
        props = new ArrayList<>(req.paths.size());
      }
      List<Map<String, String>> tags = null;
      if (req.tagsList != null) {
        tags = new ArrayList<>(req.paths.size());
      }
      List<Map<String, String>> attributes = null;
      if (req.attributesList != null) {
        attributes = new ArrayList<>(req.paths.size());
      }

      // for authority check
      CreateTimeSeriesPlan plan = new CreateTimeSeriesPlan();
      for (int i = 0; i < req.paths.size(); i++) {
        plan.setPath(new PartialPath(req.paths.get(i)));

        TSStatus status = checkAuthority(plan, req.getSessionId());
        if (status != null) {
          // not authorized
          multiPlan.getResults().put(i, status);
        }

        paths.add(new PartialPath(req.paths.get(i)));
        compressors.add(CompressionType.values()[req.compressors.get(i)]);
        if (alias != null) {
          alias.add(req.measurementAliasList.get(i));
        }
        if (props != null) {
          props.add(req.propsList.get(i));
        }
        if (tags != null) {
          tags.add(req.tagsList.get(i));
        }
        if (attributes != null) {
          attributes.add(req.attributesList.get(i));
        }
      }
      for (int i = 0; i < req.dataTypes.size(); i++) {
        dataTypes.add(TSDataType.values()[req.dataTypes.get(i)]);
        encodings.add(TSEncoding.values()[req.encodings.get(i)]);
      }

      multiPlan.setPaths(paths);
      multiPlan.setDataTypes(dataTypes);
      multiPlan.setEncodings(encodings);
      multiPlan.setCompressors(compressors);
      multiPlan.setAlias(alias);
      multiPlan.setProps(props);
      multiPlan.setTags(tags);
      multiPlan.setAttributes(attributes);
      multiPlan.setIndexes(new ArrayList<>());

      return executeNonQueryPlan(multiPlan);
    } catch (IoTDBException e) {
      return onIoTDBException(e, OperationType.CREATE_MULTI_TIMESERIES, e.getErrorCode());
    } catch (Exception e) {
      LOGGER.error("creating multi timeseries fails", e);
      return onNPEOrUnexpectedException(
          e, OperationType.CREATE_MULTI_TIMESERIES, TSStatusCode.EXECUTE_STATEMENT_ERROR);
    }
  }

  @Override
  public TSStatus deleteTimeseries(long sessionId, List<String> paths) {
    try {
      if (!checkLogin(sessionId)) {
        return getNotLoggedInStatus();
      }

      List<PartialPath> pathList = new ArrayList<>();
      for (String path : paths) {
        pathList.add(new PartialPath(path));
      }
      DeleteTimeSeriesPlan plan = new DeleteTimeSeriesPlan(pathList);

      TSStatus status = checkAuthority(plan, sessionId);
      return status != null ? status : executeNonQueryPlan(plan);
    } catch (IoTDBException e) {
      return onIoTDBException(e, OperationType.DELETE_TIMESERIES, e.getErrorCode());
    } catch (Exception e) {
      return onNPEOrUnexpectedException(
          e, OperationType.DELETE_TIMESERIES, TSStatusCode.EXECUTE_STATEMENT_ERROR);
    }
  }

  @Override
  public long requestStatementId(long sessionId) {
    return sessionManager.requestStatementId(sessionId);
  }

  @Override
  public TSStatus createSchemaTemplate(TSCreateSchemaTemplateReq req) throws TException {
    try {
      if (!checkLogin(req.getSessionId())) {
        return getNotLoggedInStatus();
      }

      if (AUDIT_LOGGER.isDebugEnabled()) {
        AUDIT_LOGGER.debug(
            "Session-{} create device template {}.{}.{}.{}.{}.{}",
            sessionManager.getCurrSessionId(),
            req.getName(),
            req.getSchemaNames(),
            req.getMeasurements(),
            req.getDataTypes(),
            req.getEncodings(),
            req.getCompressors());
      }

      List<List<TSDataType>> dataTypes = new ArrayList<>();
      for (List<Integer> list : req.getDataTypes()) {
        List<TSDataType> dataTypesList = new ArrayList<>();
        for (int dataType : list) {
          dataTypesList.add(TSDataType.values()[dataType]);
        }
        dataTypes.add(dataTypesList);
      }

      List<List<TSEncoding>> encodings = new ArrayList<>();
      for (List<Integer> list : req.getEncodings()) {
        List<TSEncoding> encodingsList = new ArrayList<>();
        for (int encoding : list) {
          encodingsList.add(TSEncoding.values()[encoding]);
        }
        encodings.add(encodingsList);
      }

      List<CompressionType> compressionTypes = new ArrayList<>();
      for (int compressType : req.getCompressors()) {
        compressionTypes.add(CompressionType.values()[compressType]);
      }

      CreateTemplatePlan plan =
          new CreateTemplatePlan(
              req.getName(),
              req.getSchemaNames(),
              req.getMeasurements(),
              dataTypes,
              encodings,
              compressionTypes);

      TSStatus status = checkAuthority(plan, req.getSessionId());
      return status != null ? status : executeNonQueryPlan(plan);
    } catch (Exception e) {
      return onNPEOrUnexpectedException(
          e, OperationType.CREATE_SCHEMA_TEMPLATE, TSStatusCode.EXECUTE_STATEMENT_ERROR);
    }
  }

  @Override
  public TSStatus setSchemaTemplate(TSSetSchemaTemplateReq req) throws TException {
    if (!checkLogin(req.getSessionId())) {
      return getNotLoggedInStatus();
    }

    if (AUDIT_LOGGER.isDebugEnabled()) {
      AUDIT_LOGGER.debug(
          "Session-{} set device template {}.{}",
          sessionManager.getCurrSessionId(),
          req.getTemplateName(),
          req.getPrefixPath());
    }

    SetSchemaTemplatePlan plan = new SetSchemaTemplatePlan(req.templateName, req.prefixPath);

    TSStatus status = checkAuthority(plan, req.getSessionId());
    return status != null ? status : executeNonQueryPlan(plan);
  }

  private TSStatus checkAuthority(PhysicalPlan plan, long sessionId) {
    List<PartialPath> paths = plan.getPaths();
    try {
      if (!checkAuthorization(paths, plan, sessionManager.getUsername(sessionId))) {
        return RpcUtils.getStatus(
            TSStatusCode.NO_PERMISSION_ERROR,
            "No permissions for this operation " + plan.getOperatorType());
      }
    } catch (AuthException e) {
      LOGGER.warn("meet error while checking authorization.", e);
      return RpcUtils.getStatus(TSStatusCode.UNINITIALIZED_AUTH_ERROR, e.getMessage());
    } catch (Exception e) {
      return onNPEOrUnexpectedException(
          e, OperationType.CHECK_AUTHORITY, TSStatusCode.EXECUTE_STATEMENT_ERROR);
    }
    return null;
  }

  protected TSStatus executeNonQueryPlan(PhysicalPlan plan) {
    boolean isSuccessful;
    try {
      plan.checkIntegrity();
      isSuccessful = executeNonQuery(plan);
    } catch (Exception e) {
      return onNonQueryException(e, OperationType.EXECUTE_NON_QUERY_PLAN);
    }

    return isSuccessful
        ? RpcUtils.getStatus(TSStatusCode.SUCCESS_STATUS, "Execute successfully")
        : RpcUtils.getStatus(TSStatusCode.EXECUTE_STATEMENT_ERROR);
  }

  private boolean executeNonQuery(PhysicalPlan plan)
      throws QueryProcessException, StorageGroupNotSetException, StorageEngineException {
    if (!(plan instanceof SetSystemModePlan)
        && !(plan instanceof FlushPlan)
        && IoTDBDescriptor.getInstance().getConfig().isReadOnly()) {
      throw new QueryProcessException(
          "Current system mode is read-only, does not support non-query operation");
    }
    return executor.processNonQuery(plan);
  }

  protected TSDataType getSeriesTypeByPath(PartialPath path) throws MetadataException {
    return SchemaUtils.getSeriesTypeByPath(path);
  }

  private TSStatus onQueryException(Exception e, String operation) {
    TSStatus status = tryCatchQueryException(e);
    return status != null
        ? status
        : onNPEOrUnexpectedException(e, operation, TSStatusCode.INTERNAL_SERVER_ERROR);
  }

  private TSStatus onQueryException(Exception e, OperationType operation) {
    return onQueryException(e, operation.getName());
  }

  private TSStatus tryCatchQueryException(Exception e) {
    if (e instanceof QueryTimeoutRuntimeException) {
      DETAILED_FAILURE_QUERY_TRACE_LOGGER.warn(e.getMessage(), e);
      return RpcUtils.getStatus(TSStatusCode.TIME_OUT, getRootCause(e));
    } else if (e instanceof ParseCancellationException) {
      DETAILED_FAILURE_QUERY_TRACE_LOGGER.warn(INFO_PARSING_SQL_ERROR, e);
      return RpcUtils.getStatus(
          TSStatusCode.SQL_PARSE_ERROR, INFO_PARSING_SQL_ERROR + getRootCause(e));
    } else if (e instanceof SQLParserException) {
      DETAILED_FAILURE_QUERY_TRACE_LOGGER.warn(INFO_CHECK_METADATA_ERROR, e);
      return RpcUtils.getStatus(
          TSStatusCode.METADATA_ERROR, INFO_CHECK_METADATA_ERROR + getRootCause(e));
    } else if (e instanceof QueryProcessException) {
      DETAILED_FAILURE_QUERY_TRACE_LOGGER.warn(INFO_QUERY_PROCESS_ERROR, e);
      return RpcUtils.getStatus(
          TSStatusCode.QUERY_PROCESS_ERROR, INFO_QUERY_PROCESS_ERROR + getRootCause(e));
    } else if (e instanceof QueryInBatchStatementException) {
      DETAILED_FAILURE_QUERY_TRACE_LOGGER.warn(INFO_NOT_ALLOWED_IN_BATCH_ERROR, e);
      return RpcUtils.getStatus(
          TSStatusCode.QUERY_NOT_ALLOWED, INFO_NOT_ALLOWED_IN_BATCH_ERROR + getRootCause(e));
    } else if (e instanceof IoTDBException) {
      DETAILED_FAILURE_QUERY_TRACE_LOGGER.warn(INFO_QUERY_PROCESS_ERROR, e);
      return RpcUtils.getStatus(((IoTDBException) e).getErrorCode(), getRootCause(e));
    }
    return null;
  }

  private TSStatus onNonQueryException(Exception e, String operation) {
    TSStatus status = tryCatchNonQueryException(e);
    return status != null
        ? status
        : onNPEOrUnexpectedException(e, operation, TSStatusCode.INTERNAL_SERVER_ERROR);
  }

  private TSStatus onNonQueryException(Exception e, OperationType operation) {
    return onNonQueryException(e, operation.getName());
  }

  private TSStatus tryCatchNonQueryException(Exception e) {
    String message = "Exception occurred while processing non-query. ";
    if (e instanceof BatchProcessException) {
      LOGGER.warn(message, e);
      return RpcUtils.getStatus(Arrays.asList(((BatchProcessException) e).getFailingStatus()));
    } else if (e instanceof IoTDBException) {
      if (((IoTDBException) e).isUserException()) {
        LOGGER.warn(message + e.getMessage());
      } else {
        LOGGER.warn(message, e);
      }
      return RpcUtils.getStatus(((IoTDBException) e).getErrorCode(), getRootCause(e));
    }
    return null;
  }

  private TSStatus onNPEOrUnexpectedException(
      Exception e, String operation, TSStatusCode statusCode) {
    String message =
        String.format("[%s] Exception occurred: %s failed. ", statusCode.name(), operation);
    if (e instanceof NullPointerException) {
      LOGGER.error("Status code: {}, MSG: {}", statusCode, message, e);
    } else if (e instanceof UnSupportedDataTypeException) {
      LOGGER.warn("Status code: {}, MSG: {}", statusCode, e.getMessage());
    } else {
      LOGGER.warn("Status code: {}, MSG: {}", statusCode, message, e);
    }
    return RpcUtils.getStatus(statusCode, message + e.getMessage());
  }

  private TSStatus onNPEOrUnexpectedException(
      Exception e, OperationType operation, TSStatusCode statusCode) {
    return onNPEOrUnexpectedException(e, operation.getName(), statusCode);
  }

  private TSStatus onIoTDBException(Exception e, String operation, int errorCode) {
    String errorName = "IOTDBException";
    for (TSStatusCode value : TSStatusCode.values()) {
      if (value.getStatusCode() == errorCode) {
        errorName = value.name();
        break;
      }
    }
    String message = String.format("[%s] Exception occurred: %s failed. ", errorName, operation);
    LOGGER.warn("Status code: {}, MSG: {}", errorName, message, e);
    return RpcUtils.getStatus(errorCode, message + e.getMessage());
  }

  private TSStatus onIoTDBException(Exception e, OperationType operation, int errorCode) {
    return onIoTDBException(e, operation.getName(), errorCode);
  }

  private TSStatus getNotLoggedInStatus() {
    return RpcUtils.getStatus(
        TSStatusCode.NOT_LOGIN_ERROR,
        "Log in failed. Either you are not authorized or the session has timed out.");
  }

  private String getRootCause(Throwable e) {
    while (e.getCause() != null) {
      e = e.getCause();
    }
    return e.getMessage();
  }

  @Override
  public void myTest() throws TException {
    try {
      PartialPath path = new PartialPath("root.sgtest.d1");
      LayoutHolder holder = LayoutHolder.getInstance();
      holder.useLayout(path.getFullPath());
    } catch (Exception e) {
      e.printStackTrace();
    }
  }

  @Override
  public void optimize(String device, String method) throws TException {
    try {
      PartialPath path = new PartialPath(device);
      LayoutOptimizer optimizer = null;
      switch (method.toLowerCase(Locale.ROOT)) {
        case "scoa":
          {
            optimizer = new SCOAOptimizer(path);
            break;
          }
        case "tca":
          {
            optimizer = new TCAOptimizer(path);
            break;
          }
        default:
          {
          }
      }
      if (optimizer != null) {
        optimizer.invoke();
      }
    } catch (IllegalPathException ignored) {
    }
  }

  @Override
  public void useLayout(String device) throws TException {
    LayoutHolder.getInstance().useLayout(device);
  }

  @Override
  public TSStatus performDiskEvaluation() throws TException {
    DiskEvaluator evaluator = DiskEvaluator.getInstance();
    try {
      evaluator.performDiskEvaluation();
    } catch (IOException e) {
      e.printStackTrace();
    }
    return RpcUtils.getStatus(TSStatusCode.SUCCESS_STATUS, "success");
  }
}<|MERGE_RESOLUTION|>--- conflicted
+++ resolved
@@ -150,12 +150,6 @@
 import java.nio.ByteBuffer;
 import java.sql.SQLException;
 import java.time.ZoneId;
-<<<<<<< HEAD
-import java.util.*;
-import java.util.Map.Entry;
-import java.util.concurrent.ConcurrentHashMap;
-import java.util.concurrent.CopyOnWriteArraySet;
-=======
 import java.util.ArrayList;
 import java.util.Arrays;
 import java.util.BitSet;
@@ -164,7 +158,6 @@
 import java.util.Map;
 import java.util.Map.Entry;
 import java.util.Set;
->>>>>>> 8a039ebd
 import java.util.concurrent.Executors;
 import java.util.concurrent.ScheduledExecutorService;
 import java.util.concurrent.TimeUnit;
@@ -2278,7 +2271,7 @@
     try {
       PartialPath path = new PartialPath(device);
       LayoutOptimizer optimizer = null;
-      switch (method.toLowerCase(Locale.ROOT)) {
+      switch (method.toLowerCase()) {
         case "scoa":
           {
             optimizer = new SCOAOptimizer(path);
