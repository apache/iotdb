/*
 * Licensed to the Apache Software Foundation (ASF) under one
 * or more contributor license agreements.  See the NOTICE file
 * distributed with this work for additional information
 * regarding copyright ownership.  The ASF licenses this file
 * to you under the Apache License, Version 2.0 (the
 * "License"); you may not use this file except in compliance
 * with the License.  You may obtain a copy of the License at
 *
 *     http://www.apache.org/licenses/LICENSE-2.0
 *
 * Unless required by applicable law or agreed to in writing,
 * software distributed under the License is distributed on an
 * "AS IS" BASIS, WITHOUT WARRANTIES OR CONDITIONS OF ANY
 * KIND, either express or implied.  See the License for the
 * specific language governing permissions and limitations
 * under the License.
 */

grammar SqlBase;

singleStatement
    : statement EOF
    ;

statement
    : CREATE TIMESERIES fullPath alias? WITH attributeClauses #createTimeseries
    | DELETE TIMESERIES prefixPath (COMMA prefixPath)* #deleteTimeseries
    | ALTER TIMESERIES fullPath alterClause #alterTimeseries
    | INSERT INTO fullPath insertColumnSpec VALUES insertValuesSpec #insertStatement
    | UPDATE prefixPath setClause whereClause? #updateStatement
    | DELETE FROM prefixPath (COMMA prefixPath)* (whereClause)? #deleteStatement
    | SET STORAGE GROUP TO fullPath #setStorageGroup
    | DELETE STORAGE GROUP fullPath (COMMA fullPath)* #deleteStorageGroup
    | SHOW METADATA #showMetadata // not support yet
    | DESCRIBE prefixPath #describePath // not support yet
    | CREATE INDEX ON fullPath USING function=ID indexWithClause? whereClause? #createIndex //not support yet
    | DROP INDEX function=ID ON fullPath #dropIndex //not support yet
    | MERGE #merge
    | FLUSH prefixPath? (COMMA prefixPath)* (booleanClause)?#flush
    | FULL MERGE #fullMerge
    | CLEAR CACHE #clearcache
    | CREATE USER userName=ID password=STRING_LITERAL #createUser
    | ALTER USER userName=(ROOT|ID) SET PASSWORD password=STRING_LITERAL #alterUser
    | DROP USER userName=ID #dropUser
    | CREATE ROLE roleName=ID #createRole
    | DROP ROLE roleName=ID #dropRole
    | GRANT USER userName=ID PRIVILEGES privileges ON prefixPath #grantUser
    | GRANT ROLE roleName=ID PRIVILEGES privileges ON prefixPath #grantRole
    | REVOKE USER userName=ID PRIVILEGES privileges ON prefixPath #revokeUser
    | REVOKE ROLE roleName=ID PRIVILEGES privileges ON prefixPath #revokeRole
    | GRANT roleName=ID TO userName=ID #grantRoleToUser
    | REVOKE roleName = ID FROM userName = ID #revokeRoleFromUser
    | LOAD TIMESERIES (fileName=STRING_LITERAL) prefixPath #loadStatement
    | GRANT WATERMARK_EMBEDDING TO rootOrId (COMMA rootOrId)* #grantWatermarkEmbedding
    | REVOKE WATERMARK_EMBEDDING FROM rootOrId (COMMA rootOrId)* #revokeWatermarkEmbedding
    | LIST USER #listUser
    | LIST ROLE #listRole
    | LIST PRIVILEGES USER username=ID ON prefixPath #listPrivilegesUser
    | LIST PRIVILEGES ROLE roleName=ID ON prefixPath #listPrivilegesRole
    | LIST USER PRIVILEGES username = ID #listUserPrivileges
    | LIST ROLE PRIVILEGES roleName = ID #listRolePrivileges
    | LIST ALL ROLE OF USER username = ID #listAllRoleOfUser
    | LIST ALL USER OF ROLE roleName = ID #listAllUserOfRole
    | SET TTL TO path=prefixPath time=INT #setTTLStatement
    | UNSET TTL TO path=prefixPath #unsetTTLStatement
    | SHOW TTL ON prefixPath (COMMA prefixPath)* #showTTLStatement
    | SHOW ALL TTL #showAllTTLStatement
    | SHOW FLUSH TASK INFO #showFlushTaskInfo
    | SHOW DYNAMIC PARAMETER #showDynamicParameter
    | SHOW VERSION #showVersion
    | SHOW TIMESERIES prefixPath? showWhereClause? orderByHeatClause? limitClause? #showTimeseries
    | SHOW STORAGE GROUP #showStorageGroup
    | SHOW CHILD PATHS prefixPath? #showChildPaths
    | SHOW DEVICES prefixPath? #showDevices
    | COUNT TIMESERIES prefixPath? (GROUP BY LEVEL OPERATOR_EQ INT)? #countTimeseries
    | COUNT NODES prefixPath LEVEL OPERATOR_EQ INT #countNodes
    | LOAD CONFIGURATION (MINUS GLOBAL)? #loadConfigurationStatement
    | LOAD STRING_LITERAL autoCreateSchema? #loadFiles
    | REMOVE STRING_LITERAL #removeFile
    | MOVE STRING_LITERAL STRING_LITERAL #moveFile
    | SELECT INDEX func=ID //not support yet
    LR_BRACKET
    p1=fullPath COMMA p2=fullPath COMMA n1=timeValue COMMA n2=timeValue COMMA
    epsilon=constant (COMMA alpha=constant COMMA beta=constant)?
    RR_BRACKET
    fromClause
    whereClause?
    specialClause? #selectIndexStatement
    | SELECT selectElements
    fromClause
    whereClause?
    specialClause? #selectStatement
    ;

selectElements
    : functionCall (COMMA functionCall)* #functionElement
    | suffixPath (COMMA suffixPath)* #selectElement
    | STRING_LITERAL (COMMA STRING_LITERAL)* #selectConstElement
    | lastClause #lastElement
    ;

functionCall
    : functionName LR_BRACKET suffixPath RR_BRACKET
    ;

functionName
    : MIN_TIME
    | MAX_TIME
    | MIN_VALUE
    | MAX_VALUE
    | COUNT
    | AVG
    | FIRST_VALUE
    | SUM
    | LAST_VALUE
    ;

lastClause
    : LAST suffixPath (COMMA suffixPath)*
    ;

alias
    : LR_BRACKET ID RR_BRACKET
    ;

alterClause
    : RENAME beforeName=ID TO currentName=ID
    | SET property (COMMA property)*
    | DROP ID (COMMA ID)*
    | ADD TAGS property (COMMA property)*
    | ADD ATTRIBUTES property (COMMA property)*
    | UPSERT aliasClause tagClause attributeClause
    ;

aliasClause
    : (ALIAS OPERATOR_EQ ID)?
    ;

attributeClauses
    : DATATYPE OPERATOR_EQ dataType COMMA ENCODING OPERATOR_EQ encoding
    (COMMA (COMPRESSOR | COMPRESSION) OPERATOR_EQ compressor=propertyValue)?
    (COMMA property)*
    tagClause
    attributeClause
    ;

attributeClause
    : (ATTRIBUTES LR_BRACKET property (COMMA property)* RR_BRACKET)?
    ;

tagClause
    : (TAGS LR_BRACKET property (COMMA property)* RR_BRACKET)?
    ;

setClause
    : SET setCol (COMMA setCol)*
    ;

whereClause
    : WHERE orExpression
    ;

showWhereClause
    : WHERE (property | containsExpression)
    ;
containsExpression
    : name=ID OPERATOR_CONTAINS value=propertyValue
    ;

orderByHeatClause
    : ORDER BY HEAT
    ;

orExpression
    : andExpression (OPERATOR_OR andExpression)*
    ;

andExpression
    : predicate (OPERATOR_AND predicate)*
    ;

predicate
    : (TIME | TIMESTAMP | suffixPath | fullPath) comparisonOperator constant
    | (TIME | TIMESTAMP | suffixPath | fullPath) inClause
    | OPERATOR_NOT? LR_BRACKET orExpression RR_BRACKET
    ;

inClause
    : OPERATOR_NOT? OPERATOR_IN LR_BRACKET constant (COMMA constant)* RR_BRACKET
    ;

fromClause
    : FROM prefixPath (COMMA prefixPath)*
    ;

specialClause
    : specialLimit
    | groupByTimeClause specialLimit?
    | groupByFillClause
    | fillClause slimitClause? alignByDeviceClauseOrDisableAlign?
    | alignByDeviceClauseOrDisableAlign
    | groupByLevelClause specialLimit?
    ;

specialLimit
    : limitClause slimitClause? alignByDeviceClauseOrDisableAlign?
    | slimitClause limitClause? alignByDeviceClauseOrDisableAlign?
    | alignByDeviceClauseOrDisableAlign
    ;

limitClause
    : LIMIT INT offsetClause?
    | offsetClause? LIMIT INT
    ;

offsetClause
    : OFFSET INT
    ;

slimitClause
    : SLIMIT INT soffsetClause?
    | soffsetClause? SLIMIT INT
    ;

soffsetClause
    : SOFFSET INT
    ;

alignByDeviceClause
    : ALIGN BY DEVICE
    | GROUP BY DEVICE
    ;

disableAlign
    : DISABLE ALIGN
    ;

alignByDeviceClauseOrDisableAlign
    : alignByDeviceClause
    | disableAlign
    ;

fillClause
    : FILL LR_BRACKET typeClause (COMMA typeClause)* RR_BRACKET
    ;

groupByTimeClause
    : GROUP BY LR_BRACKET
      timeInterval
      COMMA DURATION
      (COMMA DURATION)?
      RR_BRACKET
    | GROUP BY LR_BRACKET
            timeInterval
            COMMA DURATION
            (COMMA DURATION)?
            RR_BRACKET
            COMMA LEVEL OPERATOR_EQ INT
    ;

groupByFillClause
    : GROUP BY LR_BRACKET
      timeInterval
      COMMA DURATION
      RR_BRACKET
      FILL LR_BRACKET typeClause (COMMA typeClause)* RR_BRACKET
     ;

groupByLevelClause
    : GROUP BY LEVEL OPERATOR_EQ INT
    ;

typeClause
    : dataType LS_BRACKET linearClause RS_BRACKET
    | dataType LS_BRACKET previousClause RS_BRACKET
    | dataType LS_BRACKET previousUntilLastClause RS_BRACKET
    ;

linearClause
    : LINEAR (COMMA aheadDuration=DURATION COMMA behindDuration=DURATION)?
    ;

previousClause
    : PREVIOUS (COMMA DURATION)?
    ;

previousUntilLastClause
    : PREVIOUSUNTILLAST (COMMA DURATION)?
    ;

indexWithClause
    : WITH indexValue (COMMA indexValue)?
    ;

indexValue
    : ID OPERATOR_EQ INT
    ;


comparisonOperator
    : type = OPERATOR_GT
    | type = OPERATOR_GTE
    | type = OPERATOR_LT
    | type = OPERATOR_LTE
    | type = OPERATOR_EQ
    | type = OPERATOR_NEQ
    ;

insertColumnSpec
    : LR_BRACKET (TIMESTAMP|TIME) (COMMA nodeNameWithoutStar)* RR_BRACKET
    ;

insertValuesSpec
    : LR_BRACKET dateFormat (COMMA constant)* RR_BRACKET
    | LR_BRACKET INT (COMMA constant)* RR_BRACKET
    ;

setCol
    : suffixPath OPERATOR_EQ constant
    ;

privileges
    : STRING_LITERAL (COMMA STRING_LITERAL)*
    ;

rootOrId
    : ROOT
    | ID
    ;

timeInterval
    : LS_BRACKET startTime=timeValue COMMA endTime=timeValue RR_BRACKET
    | LR_BRACKET startTime=timeValue COMMA endTime=timeValue RS_BRACKET
    ;

timeValue
    : dateFormat
    | dateExpression
    | INT
    ;

propertyValue
    : INT
    | ID
    | STRING_LITERAL
    | constant
    ;

fullPath
    : ROOT (DOT nodeNameWithoutStar)*
    ;

prefixPath
    : ROOT (DOT nodeName)*
    ;

suffixPath
    : nodeName (DOT nodeName)*
    ;

nodeName
    : ID
    | STAR
    | STRING_LITERAL
    | ID STAR
    | DURATION
    | encoding
    | dataType
    | dateExpression
    | MINUS? EXPONENT
    | MINUS? INT
    | booleanClause
    | (ID | OPERATOR_IN)? LS_BRACKET ID? RS_BRACKET ID?
    ;

nodeNameWithoutStar
    : ID
    | STRING_LITERAL
    | DURATION
    | encoding
    | dataType
    | dateExpression
    | MINUS? EXPONENT
    | MINUS? INT
    | booleanClause
    | (ID | OPERATOR_IN)? LS_BRACKET ID? RS_BRACKET ID?
    ;

dataType
    : INT32 | INT64 | FLOAT | DOUBLE | BOOLEAN | TEXT | ALL
    ;

dateFormat
    : DATETIME
    | NOW LR_BRACKET RR_BRACKET
    ;

constant
    : dateExpression
    | NaN
    | MINUS? realLiteral
    | MINUS? INT
    | STRING_LITERAL
    | booleanClause
    ;

booleanClause
    : TRUE
    | FALSE
    ;

dateExpression
    : dateFormat ((PLUS | MINUS) DURATION)*
    ;

encoding
    : PLAIN | PLAIN_DICTIONARY | RLE | DIFF | TS_2DIFF | GORILLA | REGULAR
    ;

realLiteral
    :   INT DOT (INT | EXPONENT)?
    |   DOT  (INT|EXPONENT)
    |   EXPONENT
    ;

property
    : name=ID OPERATOR_EQ value=propertyValue
    ;

autoCreateSchema
    : booleanClause
    | booleanClause INT
    ;

//============================
// Start of the keywords list
//============================
CREATE
    : C R E A T E
    ;

INSERT
    : I N S E R T
    ;

UPDATE
    : U P D A T E
    ;

DELETE
    : D E L E T E
    ;

SELECT
    : S E L E C T
    ;

SHOW
    : S H O W
    ;

GRANT
    : G R A N T
    ;

INTO
    : I N T O
    ;

SET
    : S E T
    ;

WHERE
    : W H E R E
    ;

FROM
    : F R O M
    ;

TO
    : T O
    ;

BY
    : B Y
    ;

DEVICE
    : D E V I C E
    ;

CONFIGURATION
    : C O N F I G U R A T I O N
    ;

DESCRIBE
    : D E S C R I B E
    ;

SLIMIT
    : S L I M I T
    ;

LIMIT
    : L I M I T
    ;

UNLINK
    : U N L I N K
    ;

OFFSET
    : O F F S E T
    ;

SOFFSET
    : S O F F S E T
    ;

FILL
    : F I L L
    ;

LINEAR
    : L I N E A R
    ;

PREVIOUS
    : P R E V I O U S
    ;

PREVIOUSUNTILLAST
    : P R E V I O U S U N T I L L A S T
    ;

METADATA
    : M E T A D A T A
    ;

TIMESERIES
    : T I M E S E R I E S
    ;

TIMESTAMP
    : T I M E S T A M P
    ;

PROPERTY
    : P R O P E R T Y
    ;

WITH
    : W I T H
    ;

ROOT
    : R O O T
    ;

DATATYPE
    : D A T A T Y P E
    ;

COMPRESSOR
    : C O M P R E S S O R
    ;

STORAGE
    : S T O R A G E
    ;

GROUP
    : G R O U P
    ;

LABEL
    : L A B E L
    ;

INT32
    : I N T '3' '2'
    ;

INT64
    : I N T '6' '4'
    ;

FLOAT
    : F L O A T
    ;

DOUBLE
    : D O U B L E
    ;

BOOLEAN
    : B O O L E A N
    ;

TEXT
    : T E X T
    ;

ENCODING
    : E N C O D I N G
    ;

PLAIN
    : P L A I N
    ;

PLAIN_DICTIONARY
    : P L A I N '_' D I C T I O N A R Y
    ;

RLE
    : R L E
    ;

DIFF
    : D I F F
    ;

TS_2DIFF
    : T S '_' '2' D I F F
    ;

GORILLA
    : G O R I L L A
    ;


REGULAR
    : R E G U L A R
    ;

BITMAP
    : B I T M A P
    ;

ADD
    : A D D
    ;

UPSERT
    : U P S E R T
    ;

ALIAS
    : A L I A S
    ;

VALUES
    : V A L U E S
    ;

NOW
    : N O W
    ;

LINK
    : L I N K
    ;

INDEX
    : I N D E X
    ;

USING
    : U S I N G
    ;

ON
    : O N
    ;

DROP
    : D R O P
    ;

MERGE
    : M E R G E
    ;

LIST
    : L I S T
    ;

USER
    : U S E R
    ;

PRIVILEGES
    : P R I V I L E G E S
    ;

ROLE
    : R O L E
    ;

ALL
    : A L L
    ;

OF
    : O F
    ;

ALTER
    : A L T E R
    ;

PASSWORD
    : P A S S W O R D
    ;

REVOKE
    : R E V O K E
    ;

LOAD
    : L O A D
    ;

WATERMARK_EMBEDDING
    : W A T E R M A R K '_' E M B E D D I N G
    ;

UNSET
    : U N S E T
    ;

TTL
    : T T L
    ;

FLUSH
    : F L U S H
    ;

TASK
    : T A S K
    ;

INFO
    : I N F O
    ;

DYNAMIC
    : D Y N A M I C
    ;

PARAMETER
    : P A R A M E T E R
    ;


VERSION
    : V E R S I O N
    ;

REMOVE
    : R E M O V E
    ;
MOVE
    : M O V E
    ;

CHILD
    : C H I L D
    ;

PATHS
    : P A T H S
    ;

DEVICES
    : D E V I C E S
    ;

COUNT
    : C O U N T
    ;

NODES
    : N O D E S
    ;

LEVEL
    : L E V E L
    ;

MIN_TIME
    : M I N UNDERLINE T I M E
    ;

MAX_TIME
    : M A X UNDERLINE T I M E
    ;

MIN_VALUE
    : M I N UNDERLINE V A L U E
    ;

MAX_VALUE
    : M A X UNDERLINE V A L U E
    ;

AVG
    : A V G
    ;

FIRST_VALUE
    : F I R S T UNDERLINE V A L U E
    ;

SUM
    : S U M
    ;

LAST_VALUE
    : L A S T UNDERLINE V A L U E
    ;

LAST
    : L A S T
    ;

DISABLE
    : D I S A B L E
    ;

ALIGN
    : A L I G N
    ;

COMPRESSION
    : C O M P R E S S I O N
    ;

TIME
    : T I M E
    ;

ATTRIBUTES
    : A T T R I B U T E S
    ;

TAGS
    : T A G S
    ;

RENAME
    : R E N A M E
    ;

GLOBAL
  : G L O B A L
  | G
  ;

FULL
    : F U L L
    ;

CLEAR
    : C L E A R
    ;

CACHE
    : C A C H E
    ;

TRUE
    : T R U E
    ;

FALSE
    : F A L S E
    ;

<<<<<<< HEAD
ORDER
    : O R D E R
    ;

HEAT
    : H E A T
    ;
=======
>>>>>>> 6a927f42
//============================
// End of the keywords list
//============================
COMMA : ',';

STAR : '*';

OPERATOR_EQ : '=' | '==';

OPERATOR_GT : '>';

OPERATOR_GTE : '>=';

OPERATOR_LT : '<';

OPERATOR_LTE : '<=';

OPERATOR_NEQ : '!=' | '<>';

OPERATOR_IN : I N;

OPERATOR_AND
    : A N D
    | '&'
    | '&&'
    ;

OPERATOR_OR
    : O R
    | '|'
    | '||'
    ;

OPERATOR_NOT
    : N O T | '!'
    ;

OPERATOR_CONTAINS
    : C O N T A I N S
    ;

MINUS : '-';

PLUS : '+';

DOT : '.';

LR_BRACKET : '(';

RR_BRACKET : ')';

LS_BRACKET : '[';

RS_BRACKET : ']';

L_BRACKET : '{';

R_BRACKET : '}';

UNDERLINE : '_';

NaN : 'NaN';

STRING_LITERAL
   : DOUBLE_QUOTE_STRING_LITERAL
   | SINGLE_QUOTE_STRING_LITERAL
   ;

INT : [0-9]+;

EXPONENT : INT ('e'|'E') ('+'|'-')? INT ;

DURATION
    :
    (INT+ (Y|M O|W|D|H|M|S|M S|U S|N S))+
    ;

DATETIME
    : INT ('-'|'/') INT ('-'|'/') INT
      ((T | WS)
      INT ':' INT ':' INT (DOT INT)?
      (('+' | '-') INT ':' INT)?)?
    ;

/** Allow unicode rule/token names */
ID : FIRST_NAME_CHAR NAME_CHAR*;

fragment
NAME_CHAR
    :   'A'..'Z'
    |   'a'..'z'
    |   '0'..'9'
    |   '_'
    |   '-'
    |   ':'
    |   '/'
    |   '@'
    |   '#'
    |   '$'
    |   '%'
    |   '&'
    |   '+'
    |   CN_CHAR
    ;

fragment
FIRST_NAME_CHAR
    :   'A'..'Z'
    |   'a'..'z'
    |   '0'..'9'
    |   '_'
    |   '/'
    |   '@'
    |   '#'
    |   '$'
    |   '%'
    |   '&'
    |   '+'
    |   CN_CHAR
    ;

fragment CN_CHAR
  : '\u2E80'..'\u9FFF'
  ;

fragment DOUBLE_QUOTE_STRING_LITERAL
    : '"' ('\\' . | ~'"' )*? '"'
    ;

fragment SINGLE_QUOTE_STRING_LITERAL
    : '\'' ('\\' . | ~'\'' )*? '\''
    ;

//Characters and write it this way for case sensitivity
fragment A
    : 'a' | 'A'
    ;

fragment B
    : 'b' | 'B'
    ;

fragment C
    : 'c' | 'C'
    ;

fragment D
    : 'd' | 'D'
    ;

fragment E
    : 'e' | 'E'
    ;

fragment F
    : 'f' | 'F'
    ;

fragment G
    : 'g' | 'G'
    ;

fragment H
    : 'h' | 'H'
    ;

fragment I
    : 'i' | 'I'
    ;

fragment J
    : 'j' | 'J'
    ;

fragment K
    : 'k' | 'K'
    ;

fragment L
    : 'l' | 'L'
    ;

fragment M
    : 'm' | 'M'
    ;

fragment N
    : 'n' | 'N'
    ;

fragment O
    : 'o' | 'O'
    ;

fragment P
    : 'p' | 'P'
    ;

fragment Q
    : 'q' | 'Q'
    ;

fragment R
    : 'r' | 'R'
    ;

fragment S
    : 's' | 'S'
    ;

fragment T
    : 't' | 'T'
    ;

fragment U
    : 'u' | 'U'
    ;

fragment V
    : 'v' | 'V'
    ;

fragment W
    : 'w' | 'W'
    ;

fragment X
    : 'x' | 'X'
    ;

fragment Y
    : 'y' | 'Y'
    ;

fragment Z
    : 'z' | 'Z'
    ;

WS
    : [ \r\n\t]+ -> channel(HIDDEN)
    ;<|MERGE_RESOLUTION|>--- conflicted
+++ resolved
@@ -882,7 +882,6 @@
     : F A L S E
     ;
 
-<<<<<<< HEAD
 ORDER
     : O R D E R
     ;
@@ -890,8 +889,7 @@
 HEAT
     : H E A T
     ;
-=======
->>>>>>> 6a927f42
+
 //============================
 // End of the keywords list
 //============================
