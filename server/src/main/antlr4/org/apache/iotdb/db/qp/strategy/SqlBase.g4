--- conflicted
+++ resolved
@@ -136,12 +136,8 @@
     ;
 
 predicate
-<<<<<<< HEAD
-    : (suffixPath | prefixPath) comparisonOperator constant
-    | (suffixPath | prefixPath) inClause
-=======
     : (TIME | TIMESTAMP | suffixPath | prefixPath) comparisonOperator constant
->>>>>>> 615b8567
+    | (TIME | TIMESTAMP | suffixPath | prefixPath) inClause
     | OPERATOR_NOT? LR_BRACKET orExpression RR_BRACKET
     ;
 
