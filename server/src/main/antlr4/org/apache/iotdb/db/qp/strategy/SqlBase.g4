--- conflicted
+++ resolved
@@ -891,7 +891,6 @@
     : F A L S E
     ;
 
-<<<<<<< HEAD
 UNCOMPRESSED
     : U N C O M P R E S S E D
     ;
@@ -919,12 +918,10 @@
 PLA
    : P L A
    ;
-=======
+
 LATEST
     : L A T E S T
     ;
-
->>>>>>> b4e09813
 //============================
 // End of the keywords list
 //============================
