--- conflicted
+++ resolved
@@ -273,7 +273,10 @@
     : U N S E T
     ;
 
-<<<<<<< HEAD
+K_CONFIGURATION
+    : C O N F I G U R A T I O N
+    ;
+
 K_FLUSH
     : F L U S H
     ;
@@ -292,11 +295,6 @@
 
 K_INFO
     : I N F O
-=======
-K_CONFIGURATION
-    : C O N F I G U R A T I O N
->>>>>>> 3e18e112
-    ;
 
 //************** logical operator***********
 OPERATOR_AND
