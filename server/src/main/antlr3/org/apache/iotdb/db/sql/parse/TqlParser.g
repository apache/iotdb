/*
 * Licensed to the Apache Software Foundation (ASF) under one
 * or more contributor license agreements.  See the NOTICE file
 * distributed with this work for additional information
 * regarding copyright ownership.  The ASF licenses this file
 * to you under the Apache License, Version 2.0 (the
 * "License"); you may not use this file except in compliance
 * with the License.  You may obtain a copy of the License at
 *
 *     http://www.apache.org/licenses/LICENSE-2.0
 *
 * Unless required by applicable law or agreed to in writing,
 * software distributed under the License is distributed on an
 * "AS IS" BASIS, WITHOUT WARRANTIES OR CONDITIONS OF ANY
 * KIND, either express or implied.  See the License for the
 * specific language governing permissions and limitations
 * under the License.
 */

parser grammar TqlParser;

options {
    tokenVocab=TqlLexer;
    output=AST;
    ASTLabelType=CommonTree;
    backtrack=false;
    k=3;
}

tokens{
    TOK_CREATE;
    TOK_TIMESERIES;
    TOK_PATH;
    TOK_WITH;
    TOK_DATATYPE;
    TOK_ENCODING;
    TOK_COMPRESSOR;
    TOK_PROPERTY;
    TOK_QUERY;
    TOK_AGGREGATE;
    TOK_SELECT;
    TOK_FROM;
    TOK_ROOT;
    TOK_WHERE;
    TOK_AND;
    TOK_OR;
    TOK_NOT;
    TOK_GT;
    TOK_GTE;
    TOK_LT;
    TOK_LTE;
    TOK_EQ;
    TOK_NEQ;
    TOK_DATETIME;
    TOK_INSERT;
    TOK_INSERT_COLUMNS;
    TOK_TIME;
    TOK_INSERT_VALUES;
    TOK_UPDATE;
    TOK_SET;
    TOK_DELETE;
    TOK_LABEL;
    TOK_ADD;
    TOK_LINK;
    TOK_UNLINK;
    TOK_SHOW_METADATA;
    TOK_INDEX;
    TOK_FUNCTION;
    TOK_INDEX_KV;
    TOK_DESCRIBE;
    TOK_DROP;
    TOK_MERGE;
    TOK_LIST;
    TOK_PRIVILEGES;
    TOK_ALL;
    TOK_USER;
    TOK_ROLE;
    TOK_PASSWORD;
    TOK_ALTER;
    TOK_ALTER_PSWD;
    TOK_GRANT;
    TOK_REVOKE;
    TOK_SLIMIT;
    TOK_LIMIT;
    TOK_SOFFSET;
    TOK_OFFSET;
    TOK_GROUPBY;
    TOK_TIMEUNIT;
    TOK_TIMEORIGIN;
    TOK_TIMEINTERVAL;
    TOK_FILL;
    TOK_TYPE;
    TOK_PREVIOUS;
    TOK_LINEAR;
    TOK_LOAD;
    TOK_GRANT_WATERMARK_EMBEDDING;
    TOK_REVOKE_WATERMARK_EMBEDDING;
    TOK_STORAGEGROUP;
    TOK_VALUE;
    TOK_CONSTANT;
    TOK_TIMEINTERVALPAIR;
    TOK_PROPERTY_VALUE;
    TOK_GROUPBY_DEVICE;
    TOK_SELECT_INDEX;
<<<<<<< HEAD
    TOK_TTL;
    TOK_UNSET;
    TOK_SHOW;
=======
    TOK_DATE_EXPR;
    TOK_DURATION;
>>>>>>> 68eb668c
}

@header{
package org.apache.iotdb.db.sql.parse;
import java.util.Arrays;
import java.util.Collection;
import java.util.HashMap;
}

@members {
ArrayList<ParseError> errors = new ArrayList<ParseError>();
Stack messages = new Stack<String>();
private static HashMap<String, String> tokenNameMap;
static {
    tokenNameMap = new HashMap<String, String>();
    tokenNameMap.put("K_AND", "AND");
    tokenNameMap.put("K_OR", "OR");
    tokenNameMap.put("K_NOT", "NOT");
    tokenNameMap.put("K_LIKE", "LIKE");
    tokenNameMap.put("K_BY", "BY");
    tokenNameMap.put("K_GROUP", "GROUP");
	tokenNameMap.put("K_FILL", "FILL");
	tokenNameMap.put("K_LINEAR", "LINEAR");
	tokenNameMap.put("K_PREVIOUS", "PREVIOUS");
	tokenNameMap.put("K_WHERE", "WHERE");
	tokenNameMap.put("K_FROM", "FROM");
	tokenNameMap.put("K_SELECT", "SELECT");
	tokenNameMap.put("K_INSERT", "INSERT");
	tokenNameMap.put("K_LIMIT","LIMIT");
	tokenNameMap.put("K_OFFSET","OFFSET");
	tokenNameMap.put("K_SLIMIT","SLIMIT");
	tokenNameMap.put("K_SOFFSET","SOFFSET");
	tokenNameMap.put("K_ON", "ON");
	tokenNameMap.put("K_ROOT", "ROOT");
	tokenNameMap.put("K_SHOW", "SHOW");
	tokenNameMap.put("K_CLUSTER", "CLUSTER");
	tokenNameMap.put("K_LOAD", "LOAD");
	tokenNameMap.put("K_NULL", "NULL");
	tokenNameMap.put("K_CREATE", "CREATE");
	tokenNameMap.put("K_DESCRIBE", "DESCRIBE");
	tokenNameMap.put("K_TO", "TO");
	tokenNameMap.put("K_ON", "ON");
	tokenNameMap.put("K_USING", "USING");
	tokenNameMap.put("K_DATETIME", "DATETIME");
	tokenNameMap.put("K_TIMESTAMP", "TIMESTAMP");
	tokenNameMap.put("K_TIME", "TIME");
	tokenNameMap.put("K_AGGREGATION", "CLUSTERED");
	tokenNameMap.put("K_INTO", "INTO");
	tokenNameMap.put("K_ROW", "ROW");
	tokenNameMap.put("K_STORED", "STORED");
	tokenNameMap.put("K_OF", "OF");
	tokenNameMap.put("K_ADD", "ADD");
	tokenNameMap.put("K_FUNCTION", "FUNCTION");
	tokenNameMap.put("K_WITH", "WITH");
	tokenNameMap.put("K_SET", "SET");
	tokenNameMap.put("K_UPDATE", "UPDATE");
	tokenNameMap.put("K_VALUES", "VALUES");
	tokenNameMap.put("K_KEY", "KEY");
	tokenNameMap.put("K_ENABLE", "ENABLE");
	tokenNameMap.put("K_DISABLE", "DISABLE");
	tokenNameMap.put("K_ALL", "ALL");
	tokenNameMap.put("K_LIST", "LIST");
	tokenNameMap.put("K_TTL", "TTL");
	tokenNameMap.put("K_UNSET", "UNSET");
	// Operators
	tokenNameMap.put("DOT", ".");
	tokenNameMap.put("COLON", ":");
	tokenNameMap.put("COMMA", ",");
	tokenNameMap.put("SEMI", ");");
	tokenNameMap.put("LR_BRACKET", "(");
	tokenNameMap.put("RR_BRACKET", ")");
	tokenNameMap.put("LS_BRACKET", "[");
	tokenNameMap.put("RS_BRACKET", "]");
	tokenNameMap.put("OPERATOR_EQ", "=");
	tokenNameMap.put("OPERATOR_NEQ", "<>");
	// tokenNameMap.put("EQUAL_NS", "<=>");
	tokenNameMap.put("OPERATOR_LTE", "<=");
	tokenNameMap.put("OPERATOR_LT", "<");
	tokenNameMap.put("OPERATOR_GTE", ">=");
	tokenNameMap.put("OPERATOR_HT", ">");
	tokenNameMap.put("STRING_LITERAL", "\\'");
}

public static Collection<String> getKeywords() {
    return tokenNameMap.values();
}

private static String getTokenName(String token) {
    String name = tokenNameMap.get(token);
    return name == null ? token : name;
}

@Override
public Object recoverFromMismatchedSet(IntStream input, RecognitionException re, BitSet follow)
        throws RecognitionException {
    throw re;
}

@Override
public void displayRecognitionError(String[] tokenNames, RecognitionException e) {
    errors.add(new ParseError(this, e, tokenNames));
}

@Override
public String getErrorHeader(RecognitionException e) {
String header = null;
if (e.charPositionInLine < 0 && input.LT(-1) != null) {
    Token t = input.LT(-1);
    header = "line " + t.getLine() + ":" + t.getCharPositionInLine();
} else {
    header = super.getErrorHeader(e);
}
return header;
}

@Override
public String getErrorMessage(RecognitionException e, String[] tokenNames) {
    String msg = null;
    // Translate the token names to something that the user can understand
    String[] tokens = new String[tokenNames.length];
    for (int i = 0; i < tokenNames.length; ++i) {
        tokens[i] = TqlParser.getTokenName(tokenNames[i]);
    }

    if (e instanceof NoViableAltException) {
        @SuppressWarnings("unused")
        NoViableAltException nvae = (NoViableAltException) e;
        // for development, can add
        // "decision=<<"+nvae.grammarDecisionDescription+">>"
        // and "(decision="+nvae.decisionNumber+") and
        // "state "+nvae.stateNumber
        msg = "cannot recognize input near "
            + input.LT(1) != null ? " " + getTokenErrorDisplay(input.LT(1)) : ""
            + input.LT(1) != null ? " " + getTokenErrorDisplay(input.LT(1)) : ""
            + input.LT(3) != null ? " " + getTokenErrorDisplay(input.LT(3)) : "";
    } else if (e instanceof MismatchedTokenException) {
        MismatchedTokenException mte = (MismatchedTokenException) e;
        msg = super.getErrorMessage(e, tokens) + (input.LT(-1) == null ? "":" near '" + input.LT(-1).getText()) + "'"
            + ". Please refer to SQL document and check if there is any keyword conflict.";
    } else if (e instanceof FailedPredicateException) {
        FailedPredicateException fpe = (FailedPredicateException) e;
        msg = "Failed to recognize predicate '" + fpe.token.getText() + "'. Failed rule: '" + fpe.ruleName + "'";
    } else {
        if(tokenNameMap.containsKey("K_"+e.token.getText().toUpperCase())){
        msg = e.token.getText() + " is a key word. Please refer to SQL document and check whether it can be used here or not.";
    } else {
        msg = super.getErrorMessage(e, tokens);
    }
}
return messages.size() > 0 ? msg + " in " + messages.peek() : msg;
}
}

@rulecatch {
catch (RecognitionException e) {
    reportError(e);
    throw e;
}
}
statement
    : sqlStatement (SEMI)? EOF
    ;

sqlStatement
    : ddlStatement
    | dmlStatement
    | administrationStatement
    ;

dmlStatement
    : selectStatement
    | insertStatement
    | updateStatement
    | deleteStatement
    | loadStatement
    ;

ddlStatement
    : createTimeseries
    | deleteTimeseries
    | setStorageGroup
    | deleteStorageGroup // todo to implement
    | createProperty
    | addLabel
    | deleteLabel
    | linkPath
    | unlinkPath
    | showMetadata
    | describePath
    | createIndex
    | dropIndex
    | mergeStatement
    | listStatement
    | ttlStatement
    ;

administrationStatement
    : createUser
    | alterUser
    | dropUser
    | createRole
    | dropRole
    | grantUser
    | grantRole
    | revokeUser
    | revokeRole
    | grantRoleToUser
    | revokeRoleFromUser
    | grantWatermarkEmbedding
    | revokeWatermarkEmbedding
    ;

createTimeseries
    : K_CREATE K_TIMESERIES timeseriesPath K_WITH attributeClauses
    -> ^(TOK_CREATE timeseriesPath ^(TOK_WITH attributeClauses))
    ;

timeseriesPath
    : K_ROOT (DOT nodeNameWithoutStar)+
    -> ^(TOK_PATH ^(TOK_ROOT nodeNameWithoutStar+))
    ;

nodeNameWithoutStar
    : INT
    | ID
    ;

attributeClauses
    : K_DATATYPE OPERATOR_EQ dataType COMMA K_ENCODING OPERATOR_EQ encoding (COMMA K_COMPRESSOR OPERATOR_EQ compressor=propertyValue)? (COMMA property)*
    -> ^(TOK_DATATYPE dataType) ^(TOK_ENCODING encoding) ^(TOK_COMPRESSOR $compressor)? property*
    ;

encoding
    : K_PLAIN | K_PLAIN_DICTIONARY | K_RLE | K_DIFF | K_TS_2DIFF | K_BITMAP | K_GORILLA | K_REGULAR
    ;

propertyValue
    : ID ->^(TOK_PROPERTY_VALUE ID)
    | MINUS? INT ->^(TOK_PROPERTY_VALUE MINUS? INT)
    | MINUS? realLiteral -> ^(TOK_PROPERTY_VALUE MINUS? realLiteral)
    ;

property
    : name=ID OPERATOR_EQ value=propertyValue
    -> ^(TOK_PROPERTY $name $value)
    ;

selectStatement
    : K_SELECT K_INDEX func=ID
    LR_BRACKET
    p1=timeseriesPath COMMA p2=timeseriesPath COMMA n1=timeValue COMMA n2=timeValue COMMA epsilon=constant (COMMA alpha=constant COMMA beta=constant)?
    RR_BRACKET
    fromClause?
    whereClause?
    specialClause?
     -> ^(TOK_QUERY ^(TOK_SELECT_INDEX $func $p1 $p2 $n1 $n2 $epsilon ($alpha $beta)?) fromClause? whereClause? specialClause?)
    | K_SELECT selectElements
    fromClause
    whereClause?
    specialClause?
    -> ^(TOK_QUERY selectElements fromClause whereClause? specialClause?)
    ;

insertStatement
    : K_INSERT K_INTO timeseriesPath insertColumnSpec K_VALUES insertValuesSpec
    -> ^(TOK_INSERT timeseriesPath insertColumnSpec insertValuesSpec)
    ;

updateStatement
    : K_UPDATE prefixPath setClause whereClause?
    -> ^(TOK_UPDATE prefixPath setClause whereClause?)
    ;

deleteStatement
    : K_DELETE K_FROM prefixPath (COMMA prefixPath)* (whereClause)?
    -> ^(TOK_DELETE prefixPath+ whereClause?)
    ;

insertColumnSpec
    : LR_BRACKET K_TIMESTAMP (COMMA ID)* RR_BRACKET
    -> ^(TOK_INSERT_COLUMNS TOK_TIME ID*)
    ;

insertValuesSpec
    : LR_BRACKET dateFormat (COMMA constant)* RR_BRACKET -> ^(TOK_INSERT_VALUES dateFormat constant*)
    | LR_BRACKET INT (COMMA constant)* RR_BRACKET -> ^(TOK_INSERT_VALUES INT constant*)
    ;

selectElements
    : functionCall (COMMA functionCall)* -> ^(TOK_SELECT functionCall+)
    | suffixPath (COMMA suffixPath)* -> ^(TOK_SELECT suffixPath+)
    ;

functionCall
    : ID LR_BRACKET suffixPath RR_BRACKET
    -> ^(TOK_PATH ^(TOK_AGGREGATE suffixPath ID))
    ;

suffixPath
    : nodeName (DOT nodeName)*
    -> ^(TOK_PATH nodeName+)
    ;

nodeName
    : ID
    | INT
    | STAR
    ;

fromClause
    : K_FROM prefixPath (COMMA prefixPath)*
    -> ^(TOK_FROM prefixPath+)
    ;

prefixPath
    : K_ROOT (DOT nodeName)*
    -> ^(TOK_PATH ^(TOK_ROOT nodeName*))
    ;

whereClause
    : K_WHERE expression
    -> ^(TOK_WHERE expression)
    ;

expression
    : orExpression
    ;

orExpression
    : andExpression (options{greedy=true;}:(OPERATOR_OR^ andExpression))*
    ;

andExpression
    : predicate (options{greedy=true;}:(OPERATOR_AND^ predicate))*
    ;


//predicate
//    : (suffixPath | prefixPath) comparisonOperator^ constant
//    | OPERATOR_NOT^ expression
//    | LR_BRACKET expression RR_BRACKET -> expression
//    ;

predicate
    : (suffixPath | prefixPath) comparisonOperator^ constant
    | OPERATOR_NOT^? LR_BRACKET! expression RR_BRACKET!
    ;

comparisonOperator
    : OPERATOR_GT
    | OPERATOR_GTE
    | OPERATOR_LT
    | OPERATOR_LTE
    | OPERATOR_EQ
    | OPERATOR_NEQ
    ;

constant
    : dateExpr=dateExpression -> ^(TOK_DATE_EXPR $dateExpr)
    | ID -> ^(TOK_CONSTANT ID)
    | MINUS? realLiteral -> ^(TOK_CONSTANT MINUS? realLiteral)
    | MINUS? INT -> ^(TOK_CONSTANT MINUS? INT)
    | STRING_LITERAL -> ^(TOK_CONSTANT STRING_LITERAL)
    ;

realLiteral
    :   INT DOT (INT | EXPONENT)?
    |   DOT  (INT|EXPONENT)
    |   EXPONENT
    ;

specialClause
    : specialLimit
    | groupByClause specialLimit?
    | fillClause slimitClause? groupByDeviceClause?
    ;

specialLimit
    : limitClause slimitClause? groupByDeviceClause?
    | slimitClause limitClause? groupByDeviceClause?
    | groupByDeviceClause
    ;

limitClause
    : K_LIMIT INT offsetClause?
    -> ^(TOK_LIMIT INT)
    ;

offsetClause
    : K_OFFSET INT
    ;

slimitClause
    : K_SLIMIT INT soffsetClause?
    -> ^(TOK_SLIMIT INT) soffsetClause?
    ;

soffsetClause
    : K_SOFFSET INT
    -> ^(TOK_SOFFSET INT)
    ;

groupByDeviceClause
    :
    K_GROUP K_BY K_DEVICE
    -> ^(TOK_GROUPBY_DEVICE)
    ;

dateFormat
    : datetime=DATETIME -> ^(TOK_DATETIME $datetime)
    | K_NOW LR_BRACKET RR_BRACKET -> ^(TOK_DATETIME K_NOW)
    ;

durationExpr
    : duration=DURATION -> ^(TOK_DURATION $duration)
    ;

dateExpression
    : dateFormat ((PLUS^ | MINUS^) durationExpr)*
    ;

groupByClause
    : K_GROUP K_BY LR_BRACKET
      durationExpr (COMMA timeValue)?
      COMMA timeInterval (COMMA timeInterval)* RR_BRACKET
      -> ^(TOK_GROUPBY durationExpr ^(TOK_TIMEORIGIN timeValue)? ^(TOK_TIMEINTERVAL timeInterval+))
    ;

timeValue
    : dateFormat
    | INT
    ;

timeInterval
    : LS_BRACKET startTime=timeValue COMMA endTime=timeValue RS_BRACKET
    -> ^(TOK_TIMEINTERVALPAIR $startTime $endTime)
    ;

fillClause
    : K_FILL LR_BRACKET typeClause (COMMA typeClause)* RR_BRACKET
    -> ^(TOK_FILL typeClause+)
    ;

typeClause
    : dataType LS_BRACKET linearClause RS_BRACKET
    -> ^(TOK_TYPE dataType linearClause)
    | dataType LS_BRACKET  previousClause RS_BRACKET
    -> ^(TOK_TYPE dataType previousClause)
    ;

previousClause
    : K_PREVIOUS (COMMA durationExpr)?
    -> ^(TOK_PREVIOUS durationExpr?)
    ;

linearClause
    : K_LINEAR (COMMA aheadDuration=durationExpr COMMA behindDuration=durationExpr)?
    -> ^(TOK_LINEAR ($aheadDuration $behindDuration)?)
    ;

dataType
    : K_INT32 | K_INT64 | K_FLOAT | K_DOUBLE | K_BOOLEAN | K_TEXT
    ;

setClause
    : K_SET setCol (COMMA setCol)*
    -> setCol+
    ;

setCol
    : suffixPath OPERATOR_EQ constant
    -> ^(TOK_VALUE suffixPath constant)
    ;

deleteTimeseries
    : K_DELETE K_TIMESERIES prefixPath (COMMA prefixPath)*
    -> ^(TOK_DELETE ^(TOK_TIMESERIES prefixPath+))
    ;

setStorageGroup
    : K_SET K_STORAGE K_GROUP K_TO prefixPath
    -> ^(TOK_SET ^(TOK_STORAGEGROUP prefixPath))
    ;

deleteStorageGroup
    : K_DELETE K_STORAGE K_GROUP prefixPath (COMMA prefixPath)*
    -> ^(TOK_DELETE ^(TOK_STORAGEGROUP prefixPath+))
    ;

createProperty
    : K_CREATE K_PROPERTY ID
    -> ^(TOK_CREATE ^(TOK_PROPERTY ID))
    ;

addLabel
    : K_ADD K_LABEL label=ID K_TO K_PROPERTY propertyName=ID
    -> ^(TOK_ADD ^(TOK_LABEL $label) ^(TOK_PROPERTY  $propertyName))
    ;

deleteLabel
    : K_DELETE K_LABEL label=ID K_FROM K_PROPERTY propertyName=ID
    -> ^(TOK_DELETE ^(TOK_LABEL $label) ^(TOK_PROPERTY $propertyName))
    ;

linkPath
    : K_LINK prefixPath K_TO propertyLabelPair
    -> ^(TOK_LINK prefixPath propertyLabelPair)
    ;

propertyLabelPair
    : propertyName=ID DOT labelName=ID
    -> ^(TOK_LABEL $labelName) ^(TOK_PROPERTY $propertyName)
    ;

unlinkPath
    :K_UNLINK prefixPath K_FROM propertyLabelPair
    -> ^(TOK_UNLINK prefixPath  propertyLabelPair)
    ;

showMetadata
    : K_SHOW K_METADATA
    -> ^(TOK_SHOW_METADATA)
    ;

describePath
    : K_DESCRIBE prefixPath
    -> ^(TOK_DESCRIBE prefixPath)
    ;

createIndex
    : K_CREATE K_INDEX K_ON timeseriesPath K_USING function=ID indexWithClause? whereClause?
    -> ^(TOK_CREATE ^(TOK_INDEX timeseriesPath ^(TOK_FUNCTION $function indexWithClause? whereClause?)))
    ;

indexWithClause
    : K_WITH indexValue (COMMA indexValue)?
    -> ^(TOK_WITH indexValue+)
    ;

indexValue
    : ID OPERATOR_EQ INT
    -> ^(TOK_INDEX_KV ID INT)
    ;

dropIndex
    : K_DROP K_INDEX function=ID K_ON timeseriesPath
    -> ^(TOK_DROP ^(TOK_INDEX timeseriesPath ^(TOK_FUNCTION $function)))
    ;

mergeStatement
    : K_MERGE
    -> ^(TOK_MERGE)
    ;

listStatement
    : K_LIST K_USER -> ^(TOK_LIST TOK_USER)
    | K_LIST K_ROLE -> ^(TOK_LIST TOK_ROLE)
    | K_LIST K_PRIVILEGES K_USER username = ID K_ON prefixPath -> ^(TOK_LIST TOK_PRIVILEGES ^(TOK_USER $username) prefixPath)
    | K_LIST K_PRIVILEGES K_ROLE roleName = ID K_ON prefixPath -> ^(TOK_LIST TOK_PRIVILEGES ^(TOK_ROLE $roleName) prefixPath)
    | K_LIST K_USER K_PRIVILEGES username = ID -> ^(TOK_LIST TOK_PRIVILEGES TOK_ALL ^(TOK_USER $username))
    | K_LIST K_ROLE K_PRIVILEGES roleName = ID -> ^(TOK_LIST TOK_PRIVILEGES TOK_ALL ^(TOK_ROLE $roleName))
    | K_LIST K_ALL K_ROLE K_OF K_USER username = ID -> ^(TOK_LIST TOK_ROLE TOK_ALL ^(TOK_USER $username))
    | K_LIST K_ALL K_USER K_OF K_ROLE roleName = ID -> ^(TOK_LIST TOK_USER TOK_ALL ^(TOK_ROLE $roleName))
    ;

createUser
    : K_CREATE K_USER userName=ID password=STRING_LITERAL
    -> ^(TOK_CREATE ^(TOK_USER $userName) ^(TOK_PASSWORD $password))
    ;

alterUser
    : K_ALTER K_USER userName=ID K_SET K_PASSWORD password=STRING_LITERAL
    -> ^(TOK_ALTER ^(TOK_ALTER_PSWD $userName $password))
    ;

dropUser
    : K_DROP K_USER userName=ID
    -> ^(TOK_DROP ^(TOK_USER $userName))
    ;

createRole
    : K_CREATE K_ROLE roleName=ID
    -> ^(TOK_CREATE ^(TOK_ROLE $roleName))
    ;

dropRole
    : K_DROP K_ROLE roleName=ID
    -> ^(TOK_DROP ^(TOK_ROLE $roleName))
    ;

grantUser
    : K_GRANT K_USER userName = ID K_PRIVILEGES privileges K_ON prefixPath
    -> ^(TOK_GRANT ^(TOK_USER $userName) privileges prefixPath)
    ;

privileges
    : STRING_LITERAL (COMMA STRING_LITERAL)*
    -> ^(TOK_PRIVILEGES STRING_LITERAL+)
    ;

grantRole
    : K_GRANT K_ROLE roleName=ID K_PRIVILEGES privileges K_ON prefixPath
    -> ^(TOK_GRANT ^(TOK_ROLE $roleName) privileges prefixPath)
    ;

revokeUser
    : K_REVOKE K_USER userName = ID K_PRIVILEGES privileges K_ON prefixPath
    -> ^(TOK_REVOKE ^(TOK_USER $userName) privileges prefixPath)
    ;

revokeRole
    : K_REVOKE K_ROLE roleName = ID K_PRIVILEGES privileges K_ON prefixPath
    -> ^(TOK_REVOKE ^(TOK_ROLE $roleName) privileges prefixPath)
    ;

grantRoleToUser
    : K_GRANT roleName = ID K_TO userName = ID
    -> ^(TOK_GRANT ^(TOK_ROLE $roleName) ^(TOK_USER $userName))
    ;

revokeRoleFromUser
    : K_REVOKE roleName = ID K_FROM userName = ID
    -> ^(TOK_REVOKE ^(TOK_ROLE $roleName) ^(TOK_USER $userName))
    ;

loadStatement
    : K_LOAD K_TIMESERIES (fileName=STRING_LITERAL) ID (DOT ID)*
    -> ^(TOK_LOAD $fileName ID+)
    ;

grantWatermarkEmbedding
    : K_GRANT K_WATERMARK_EMBEDDING K_TO rootOrId (COMMA rootOrId)*
    -> ^(TOK_GRANT_WATERMARK_EMBEDDING rootOrId+)
    ;

revokeWatermarkEmbedding
    : K_REVOKE K_WATERMARK_EMBEDDING K_FROM rootOrId (COMMA rootOrId)*
    -> ^(TOK_REVOKE_WATERMARK_EMBEDDING rootOrId+)
    ;

rootOrId
    : K_ROOT
    | ID
    ;

/*
****
*************
TTL
*************
****
*/

ttlStatement
    :
    setTTLStatement
    | unsetTTLStatement
    | showTTLStatement
    ;

setTTLStatement
    :
    K_SET K_TTL K_TO path=prefixPath time=INT
    -> ^(TOK_TTL TOK_SET $path $time)
    ;

unsetTTLStatement
    :
     K_UNSET K_TTL K_TO path=prefixPath
    -> ^(TOK_TTL TOK_UNSET $path)
    ;

showTTLStatement
    :
    K_SHOW K_TTL K_ON prefixPath (COMMA prefixPath)*
    -> ^(TOK_TTL TOK_SHOW prefixPath+)
    |
    K_SHOW K_ALL K_TTL
    -> ^(TOK_TTL TOK_SHOW)
    ;<|MERGE_RESOLUTION|>--- conflicted
+++ resolved
@@ -102,14 +102,11 @@
     TOK_PROPERTY_VALUE;
     TOK_GROUPBY_DEVICE;
     TOK_SELECT_INDEX;
-<<<<<<< HEAD
     TOK_TTL;
     TOK_UNSET;
     TOK_SHOW;
-=======
     TOK_DATE_EXPR;
     TOK_DURATION;
->>>>>>> 68eb668c
 }
 
 @header{
