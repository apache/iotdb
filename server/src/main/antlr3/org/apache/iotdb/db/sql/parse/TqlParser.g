/*
 * Licensed to the Apache Software Foundation (ASF) under one
 * or more contributor license agreements.  See the NOTICE file
 * distributed with this work for additional information
 * regarding copyright ownership.  The ASF licenses this file
 * to you under the Apache License, Version 2.0 (the
 * "License"); you may not use this file except in compliance
 * with the License.  You may obtain a copy of the License at
 *
 *     http://www.apache.org/licenses/LICENSE-2.0
 *
 * Unless required by applicable law or agreed to in writing,
 * software distributed under the License is distributed on an
 * "AS IS" BASIS, WITHOUT WARRANTIES OR CONDITIONS OF ANY
 * KIND, either express or implied.  See the License for the
 * specific language governing permissions and limitations
 * under the License.
 */

parser grammar TqlParser;

options {
    tokenVocab=TqlLexer;
    output=AST;
    ASTLabelType=CommonTree;
    backtrack=false;
    k=3;
}

tokens{
    TOK_CREATE;
    TOK_TIMESERIES;
    TOK_PATH;
    TOK_WITH;
    TOK_DATATYPE;
    TOK_ENCODING;
    TOK_COMPRESSOR;
    TOK_PROPERTY;
    TOK_QUERY;
    TOK_AGGREGATE;
    TOK_SELECT;
    TOK_FROM;
    TOK_ROOT;
    TOK_WHERE;
    TOK_AND;
    TOK_OR;
    TOK_NOT;
    TOK_GT;
    TOK_GTE;
    TOK_LT;
    TOK_LTE;
    TOK_EQ;
    TOK_NEQ;
    TOK_DATETIME;
    TOK_INSERT;
    TOK_INSERT_COLUMNS;
    TOK_TIME;
    TOK_INSERT_VALUES;
    TOK_UPDATE;
    TOK_SET;
    TOK_DELETE;
    TOK_LABEL;
    TOK_ADD;
    TOK_LINK;
    TOK_UNLINK;
    TOK_SHOW_METADATA;
    TOK_INDEX;
    TOK_FUNCTION;
    TOK_INDEX_KV;
    TOK_DESCRIBE;
    TOK_DROP;
    TOK_MERGE;
    TOK_LIST;
    TOK_PRIVILEGES;
    TOK_ALL;
    TOK_USER;
    TOK_ROLE;
    TOK_PASSWORD;
    TOK_ALTER;
    TOK_ALTER_PSWD;
    TOK_GRANT;
    TOK_REVOKE;
    TOK_SLIMIT;
    TOK_LIMIT;
    TOK_SOFFSET;
    TOK_OFFSET;
    TOK_GROUPBY;
    TOK_TIMEUNIT;
    TOK_TIMEORIGIN;
    TOK_TIMEINTERVAL;
    TOK_FILL;
    TOK_TYPE;
    TOK_PREVIOUS;
    TOK_LINEAR;
    TOK_LOAD;
    TOK_GRANT_WATERMARK_EMBEDDING;
    TOK_REVOKE_WATERMARK_EMBEDDING;
    TOK_STORAGEGROUP;
    TOK_VALUE;
    TOK_CONSTANT;
    TOK_TIMEINTERVALPAIR;
    TOK_PROPERTY_VALUE;
    TOK_GROUPBY_DEVICE;
    TOK_SELECT_INDEX;
    TOK_TTL;
    TOK_UNSET;
    TOK_SHOW;
    TOK_DATE_EXPR;
    TOK_DURATION;
<<<<<<< HEAD
    TOK_TEMPLATE;
    TOK_MEASUREMENT;
    TOK_DEVICE;
    TOK_COMPLEX;
    TOK_SIMPLE;
    TOK_SCHEMA;
=======
    TOK_LOAD_CONFIGURATION;
>>>>>>> faea5f8d
}

@header{
package org.apache.iotdb.db.sql.parse;
import java.util.Arrays;
import java.util.Collection;
import java.util.HashMap;
}

@members {
ArrayList<ParseError> errors = new ArrayList<ParseError>();
Stack messages = new Stack<String>();
private static HashMap<String, String> tokenNameMap;
static {
  tokenNameMap = new HashMap<String, String>();
  tokenNameMap.put("K_AND", "AND");
  tokenNameMap.put("K_OR", "OR");
  tokenNameMap.put("K_NOT", "NOT");
  tokenNameMap.put("K_LIKE", "LIKE");
  tokenNameMap.put("K_BY", "BY");
  tokenNameMap.put("K_GROUP", "GROUP");
	tokenNameMap.put("K_FILL", "FILL");
	tokenNameMap.put("K_LINEAR", "LINEAR");
	tokenNameMap.put("K_PREVIOUS", "PREVIOUS");
	tokenNameMap.put("K_WHERE", "WHERE");
	tokenNameMap.put("K_FROM", "FROM");
	tokenNameMap.put("K_SELECT", "SELECT");
	tokenNameMap.put("K_INSERT", "INSERT");
	tokenNameMap.put("K_LIMIT","LIMIT");
	tokenNameMap.put("K_OFFSET","OFFSET");
	tokenNameMap.put("K_SLIMIT","SLIMIT");
	tokenNameMap.put("K_SOFFSET","SOFFSET");
	tokenNameMap.put("K_ON", "ON");
	tokenNameMap.put("K_ROOT", "ROOT");
	tokenNameMap.put("K_SHOW", "SHOW");
	tokenNameMap.put("K_CLUSTER", "CLUSTER");
	tokenNameMap.put("K_LOAD", "LOAD");
	tokenNameMap.put("K_NULL", "NULL");
	tokenNameMap.put("K_CREATE", "CREATE");
	tokenNameMap.put("K_DESCRIBE", "DESCRIBE");
	tokenNameMap.put("K_TO", "TO");
	tokenNameMap.put("K_ON", "ON");
	tokenNameMap.put("K_USING", "USING");
	tokenNameMap.put("K_DATETIME", "DATETIME");
	tokenNameMap.put("K_TIMESTAMP", "TIMESTAMP");
	tokenNameMap.put("K_TIME", "TIME");
	tokenNameMap.put("K_AGGREGATION", "CLUSTERED");
	tokenNameMap.put("K_INTO", "INTO");
	tokenNameMap.put("K_ROW", "ROW");
	tokenNameMap.put("K_STORED", "STORED");
	tokenNameMap.put("K_OF", "OF");
	tokenNameMap.put("K_ADD", "ADD");
	tokenNameMap.put("K_FUNCTION", "FUNCTION");
	tokenNameMap.put("K_WITH", "WITH");
	tokenNameMap.put("K_SET", "SET");
	tokenNameMap.put("K_UPDATE", "UPDATE");
	tokenNameMap.put("K_VALUES", "VALUES");
	tokenNameMap.put("K_KEY", "KEY");
	tokenNameMap.put("K_ENABLE", "ENABLE");
	tokenNameMap.put("K_DISABLE", "DISABLE");
	tokenNameMap.put("K_ALL", "ALL");
	tokenNameMap.put("K_LIST", "LIST");
	tokenNameMap.put("K_TTL", "TTL");
	tokenNameMap.put("K_UNSET", "UNSET");
	tokenNameMap.put("K_MEASUREMENTS", "MEASUREMENTS");
	tokenNameMap.put("K_DEVICE", "DEVICE");
	tokenNameMap.put("K_TEMPLATE", "TEMPLATE");
	tokenNameMap.put("K_COMPLEX", "COMPLEX");
	tokenNameMap.put("K_SIMPLE", "SIMPLE");
	// Operators
	tokenNameMap.put("DOT", ".");
	tokenNameMap.put("COLON", ":");
	tokenNameMap.put("COMMA", ",");
	tokenNameMap.put("SEMI", ");");
	tokenNameMap.put("LR_BRACKET", "(");
	tokenNameMap.put("RR_BRACKET", ")");
	tokenNameMap.put("LS_BRACKET", "[");
	tokenNameMap.put("RS_BRACKET", "]");
	tokenNameMap.put("OPERATOR_EQ", "=");
	tokenNameMap.put("OPERATOR_NEQ", "<>");
	// tokenNameMap.put("EQUAL_NS", "<=>");
	tokenNameMap.put("OPERATOR_LTE", "<=");
	tokenNameMap.put("OPERATOR_LT", "<");
	tokenNameMap.put("OPERATOR_GTE", ">=");
	tokenNameMap.put("OPERATOR_HT", ">");
	tokenNameMap.put("STRING_LITERAL", "\\'");
}

public static Collection<String> getKeywords() {
    return tokenNameMap.values();
}

private static String getTokenName(String token) {
    String name = tokenNameMap.get(token);
    return name == null ? token : name;
}

@Override
public Object recoverFromMismatchedSet(IntStream input, RecognitionException re, BitSet follow)
        throws RecognitionException {
    throw re;
}

@Override
public void displayRecognitionError(String[] tokenNames, RecognitionException e) {
    errors.add(new ParseError(this, e, tokenNames));
}

@Override
public String getErrorHeader(RecognitionException e) {
String header = null;
if (e.charPositionInLine < 0 && input.LT(-1) != null) {
    Token t = input.LT(-1);
    header = "line " + t.getLine() + ":" + t.getCharPositionInLine();
} else {
    header = super.getErrorHeader(e);
}
return header;
}

@Override
public String getErrorMessage(RecognitionException e, String[] tokenNames) {
    String msg = null;
    // Translate the token names to something that the user can understand
    String[] tokens = new String[tokenNames.length];
    for (int i = 0; i < tokenNames.length; ++i) {
        tokens[i] = TqlParser.getTokenName(tokenNames[i]);
    }

    if (e instanceof NoViableAltException) {
        @SuppressWarnings("unused")
        NoViableAltException nvae = (NoViableAltException) e;
        // for development, can add
        // "decision=<<"+nvae.grammarDecisionDescription+">>"
        // and "(decision="+nvae.decisionNumber+") and
        // "state "+nvae.stateNumber
        msg = "cannot recognize input near "
            + input.LT(1) != null ? " " + getTokenErrorDisplay(input.LT(1)) : ""
            + input.LT(1) != null ? " " + getTokenErrorDisplay(input.LT(1)) : ""
            + input.LT(3) != null ? " " + getTokenErrorDisplay(input.LT(3)) : "";
    } else if (e instanceof MismatchedTokenException) {
        MismatchedTokenException mte = (MismatchedTokenException) e;
        msg = super.getErrorMessage(e, tokens) + (input.LT(-1) == null ? "":" near '" + input.LT(-1).getText()) + "'"
            + ". Please refer to SQL document and check if there is any keyword conflict.";
    } else if (e instanceof FailedPredicateException) {
        FailedPredicateException fpe = (FailedPredicateException) e;
        msg = "Failed to recognize predicate '" + fpe.token.getText() + "'. Failed rule: '" + fpe.ruleName + "'";
    } else {
        if(tokenNameMap.containsKey("K_"+e.token.getText().toUpperCase())){
        msg = e.token.getText() + " is a key word. Please refer to SQL document and check whether it can be used here or not.";
    } else {
        msg = super.getErrorMessage(e, tokens);
    }
}
return messages.size() > 0 ? msg + " in " + messages.peek() : msg;
}
}

@rulecatch {
catch (RecognitionException e) {
    reportError(e);
    throw e;
}
}
statement
    : sqlStatement (SEMI)? EOF
    ;

sqlStatement
    : ddlStatement
    | dmlStatement
    | administrationStatement
    | configurationStatement
    ;

dmlStatement
    : selectStatement
    | insertStatement
    | updateStatement
    | deleteStatement
    | loadStatement
    ;

ddlStatement
    : createTimeseries
    | deleteTimeseries
    | setStorageGroup
    | deleteStorageGroup
    | createProperty
    | addLabel
    | deleteLabel
    | linkPath
    | unlinkPath
    | showMetadata
    | describePath
    | createIndex
    | dropIndex
    | mergeStatement
    | listStatement
    | ttlStatement
    | createDevice
    | createDeviceTemplate
    ;

administrationStatement
    : createUser
    | alterUser
    | dropUser
    | createRole
    | dropRole
    | grantUser
    | grantRole
    | revokeUser
    | revokeRole
    | grantRoleToUser
    | revokeRoleFromUser
    | grantWatermarkEmbedding
    | revokeWatermarkEmbedding
    ;
    
createDeviceTemplate
    : K_CREATE K_COMPLEX K_TEMPLATE deviceType=nodeNameWithoutStar complexTemplate
    -> ^(TOK_CREATE ^(TOK_TEMPLATE $deviceType complexTemplate))
    | K_CREATE K_SIMPLE K_TEMPLATE deviceType=nodeNameWithoutStar simpleTemplate
    -> ^(TOK_CREATE ^(TOK_TEMPLATE $deviceType simpleTemplate))
    ;

complexTemplate
    : LR_BRACKET measurement=nodeNameWithoutStar dataType encoding 
    (COMMA measurement=nodeNameWithoutStar dataType encoding)* RR_BRACKET
    -> ^(TOK_COMPLEX ^(TOK_SCHEMA ^(TOK_MEASUREMENT nodeNameWithoutStar) ^(TOK_DATATYPE dataType) 
    ^(TOK_ENCODING encoding))+)
    ;

simpleTemplate
    : K_MEASUREMENTS LR_BRACKET measurement=nodeNameWithoutStar (COMMA measurement=nodeNameWithoutStar)* RR_BRACKET 
    K_DATATYPE dataType K_ENCODING encoding
    -> ^(TOK_SIMPLE ^(TOK_MEASUREMENT nodeNameWithoutStar+) ^(TOK_DATATYPE dataType) 
    ^(TOK_ENCODING encoding))
    ;
  
createDevice
    : K_CREATE K_DEVICE LR_BRACKET deviceType=nodeNameWithoutStar RR_BRACKET prefixPath
    -> ^(TOK_CREATE ^(TOK_DEVICE $deviceType) ^(TOK_PATH prefixPath))
    ;
    
createTimeseries
    : K_CREATE K_TIMESERIES timeseriesPath K_WITH attributeClauses
    -> ^(TOK_CREATE timeseriesPath ^(TOK_WITH attributeClauses))
    ;

timeseriesPath
    : K_ROOT (DOT nodeNameWithoutStar)+
    -> ^(TOK_PATH ^(TOK_ROOT nodeNameWithoutStar+))
    ;

nodeNameWithoutStar
    : INT
    | ID
    | STRING_LITERAL
    ;

attributeClauses
    : K_DATATYPE OPERATOR_EQ dataType COMMA K_ENCODING OPERATOR_EQ encoding (COMMA K_COMPRESSOR OPERATOR_EQ compressor=propertyValue)? (COMMA property)*
    -> ^(TOK_DATATYPE dataType) ^(TOK_ENCODING encoding) ^(TOK_COMPRESSOR $compressor)? property*
    ;

encoding
    : K_PLAIN | K_PLAIN_DICTIONARY | K_RLE | K_DIFF | K_TS_2DIFF | K_BITMAP | K_GORILLA | K_REGULAR
    ;

propertyValue
    : ID ->^(TOK_PROPERTY_VALUE ID)
    | MINUS? INT ->^(TOK_PROPERTY_VALUE MINUS? INT)
    | MINUS? realLiteral -> ^(TOK_PROPERTY_VALUE MINUS? realLiteral)
    ;

property
    : name=ID OPERATOR_EQ value=propertyValue
    -> ^(TOK_PROPERTY $name $value)
    ;

selectStatement
    : K_SELECT K_INDEX func=ID
    LR_BRACKET
    p1=timeseriesPath COMMA p2=timeseriesPath COMMA n1=timeValue COMMA n2=timeValue COMMA epsilon=constant (COMMA alpha=constant COMMA beta=constant)?
    RR_BRACKET
    fromClause?
    whereClause?
    specialClause?
     -> ^(TOK_QUERY ^(TOK_SELECT_INDEX $func $p1 $p2 $n1 $n2 $epsilon ($alpha $beta)?) fromClause? whereClause? specialClause?)
    | K_SELECT selectElements
    fromClause
    whereClause?
    specialClause?
    -> ^(TOK_QUERY selectElements fromClause whereClause? specialClause?)
    ;

insertStatement
    : K_INSERT K_INTO timeseriesPath insertColumnSpec K_VALUES insertValuesSpec
    -> ^(TOK_INSERT timeseriesPath insertColumnSpec insertValuesSpec)
    ;

updateStatement
    : K_UPDATE prefixPath setClause whereClause?
    -> ^(TOK_UPDATE prefixPath setClause whereClause?)
    ;

deleteStatement
    : K_DELETE K_FROM prefixPath (COMMA prefixPath)* (whereClause)?
    -> ^(TOK_DELETE prefixPath+ whereClause?)
    ;

insertColumnSpec
    : LR_BRACKET K_TIMESTAMP (COMMA nodeNameWithoutStar)* RR_BRACKET
    -> ^(TOK_INSERT_COLUMNS TOK_TIME nodeNameWithoutStar*)
    ;

insertValuesSpec
    : LR_BRACKET dateFormat (COMMA constant)* RR_BRACKET -> ^(TOK_INSERT_VALUES dateFormat constant*)
    | LR_BRACKET INT (COMMA constant)* RR_BRACKET -> ^(TOK_INSERT_VALUES INT constant*)
    ;

selectElements
    : functionCall (COMMA functionCall)* -> ^(TOK_SELECT functionCall+)
    | suffixPath (COMMA suffixPath)* -> ^(TOK_SELECT suffixPath+)
    ;

functionCall
    : ID LR_BRACKET suffixPath RR_BRACKET
    -> ^(TOK_PATH ^(TOK_AGGREGATE suffixPath ID))
    ;

suffixPath
    : nodeName (DOT nodeName)*
    -> ^(TOK_PATH nodeName+)
    ;

nodeName
    : ID
    | INT
    | STAR
    | STRING_LITERAL
    ;

fromClause
    : K_FROM prefixPath (COMMA prefixPath)*
    -> ^(TOK_FROM prefixPath+)
    ;

prefixPath
    : K_ROOT (DOT nodeName)*
    -> ^(TOK_PATH ^(TOK_ROOT nodeName*))
    ;

whereClause
    : K_WHERE expression
    -> ^(TOK_WHERE expression)
    ;

expression
    : orExpression
    ;

orExpression
    : andExpression (options{greedy=true;}:(OPERATOR_OR^ andExpression))*
    ;

andExpression
    : predicate (options{greedy=true;}:(OPERATOR_AND^ predicate))*
    ;


//predicate
//    : (suffixPath | prefixPath) comparisonOperator^ constant
//    | OPERATOR_NOT^ expression
//    | LR_BRACKET expression RR_BRACKET -> expression
//    ;

predicate
    : (suffixPath | prefixPath) comparisonOperator^ constant
    | OPERATOR_NOT^? LR_BRACKET! expression RR_BRACKET!
    ;

comparisonOperator
    : OPERATOR_GT
    | OPERATOR_GTE
    | OPERATOR_LT
    | OPERATOR_LTE
    | OPERATOR_EQ
    | OPERATOR_NEQ
    ;

constant
    : dateExpr=dateExpression -> ^(TOK_DATE_EXPR $dateExpr)
    | ID -> ^(TOK_CONSTANT ID)
    | MINUS? realLiteral -> ^(TOK_CONSTANT MINUS? realLiteral)
    | MINUS? INT -> ^(TOK_CONSTANT MINUS? INT)
    | STRING_LITERAL -> ^(TOK_CONSTANT STRING_LITERAL)
    ;

realLiteral
    :   INT DOT (INT | EXPONENT)?
    |   DOT  (INT|EXPONENT)
    |   EXPONENT
    ;

specialClause
    : specialLimit
    | groupByClause specialLimit?
    | fillClause slimitClause? groupByDeviceClause?
    ;

specialLimit
    : limitClause slimitClause? groupByDeviceClause?
    | slimitClause limitClause? groupByDeviceClause?
    | groupByDeviceClause
    ;

limitClause
    : K_LIMIT INT offsetClause?
    -> ^(TOK_LIMIT INT)
    ;

offsetClause
    : K_OFFSET INT
    ;

slimitClause
    : K_SLIMIT INT soffsetClause?
    -> ^(TOK_SLIMIT INT) soffsetClause?
    ;

soffsetClause
    : K_SOFFSET INT
    -> ^(TOK_SOFFSET INT)
    ;

groupByDeviceClause
    :
    K_GROUP K_BY K_DEVICE
    -> ^(TOK_GROUPBY_DEVICE)
    ;

dateFormat
    : datetime=DATETIME -> ^(TOK_DATETIME $datetime)
    | K_NOW LR_BRACKET RR_BRACKET -> ^(TOK_DATETIME K_NOW)
    ;

durationExpr
    : duration=DURATION -> ^(TOK_DURATION $duration)
    ;

dateExpression
    : dateFormat ((PLUS^ | MINUS^) durationExpr)*
    ;

groupByClause
    : K_GROUP K_BY LR_BRACKET
      durationExpr (COMMA timeValue)?
      COMMA timeInterval (COMMA timeInterval)* RR_BRACKET
      -> ^(TOK_GROUPBY durationExpr ^(TOK_TIMEORIGIN timeValue)? ^(TOK_TIMEINTERVAL timeInterval+))
    ;

timeValue
    : dateFormat
    | INT
    ;

timeInterval
    : LS_BRACKET startTime=timeValue COMMA endTime=timeValue RS_BRACKET
    -> ^(TOK_TIMEINTERVALPAIR $startTime $endTime)
    ;

fillClause
    : K_FILL LR_BRACKET typeClause (COMMA typeClause)* RR_BRACKET
    -> ^(TOK_FILL typeClause+)
    ;

typeClause
    : dataType LS_BRACKET linearClause RS_BRACKET
    -> ^(TOK_TYPE dataType linearClause)
    | dataType LS_BRACKET  previousClause RS_BRACKET
    -> ^(TOK_TYPE dataType previousClause)
    ;

previousClause
    : K_PREVIOUS (COMMA durationExpr)?
    -> ^(TOK_PREVIOUS durationExpr?)
    ;

linearClause
    : K_LINEAR (COMMA aheadDuration=durationExpr COMMA behindDuration=durationExpr)?
    -> ^(TOK_LINEAR ($aheadDuration $behindDuration)?)
    ;

dataType
    : K_INT32 | K_INT64 | K_FLOAT | K_DOUBLE | K_BOOLEAN | K_TEXT
    ;

setClause
    : K_SET setCol (COMMA setCol)*
    -> setCol+
    ;

setCol
    : suffixPath OPERATOR_EQ constant
    -> ^(TOK_VALUE suffixPath constant)
    ;

deleteTimeseries
    : K_DELETE K_TIMESERIES prefixPath (COMMA prefixPath)*
    -> ^(TOK_DELETE ^(TOK_TIMESERIES prefixPath+))
    ;

setStorageGroup
    : K_SET K_STORAGE K_GROUP K_TO prefixPath
    -> ^(TOK_SET ^(TOK_STORAGEGROUP prefixPath))
    ;

deleteStorageGroup
    : K_DELETE K_STORAGE K_GROUP prefixPath (COMMA prefixPath)*
    -> ^(TOK_DELETE ^(TOK_STORAGEGROUP prefixPath+))
    ;

createProperty
    : K_CREATE K_PROPERTY ID
    -> ^(TOK_CREATE ^(TOK_PROPERTY ID))
    ;

addLabel
    : K_ADD K_LABEL label=ID K_TO K_PROPERTY propertyName=ID
    -> ^(TOK_ADD ^(TOK_LABEL $label) ^(TOK_PROPERTY  $propertyName))
    ;

deleteLabel
    : K_DELETE K_LABEL label=ID K_FROM K_PROPERTY propertyName=ID
    -> ^(TOK_DELETE ^(TOK_LABEL $label) ^(TOK_PROPERTY $propertyName))
    ;

linkPath
    : K_LINK prefixPath K_TO propertyLabelPair
    -> ^(TOK_LINK prefixPath propertyLabelPair)
    ;

propertyLabelPair
    : propertyName=ID DOT labelName=ID
    -> ^(TOK_LABEL $labelName) ^(TOK_PROPERTY $propertyName)
    ;

unlinkPath
    :K_UNLINK prefixPath K_FROM propertyLabelPair
    -> ^(TOK_UNLINK prefixPath  propertyLabelPair)
    ;

showMetadata
    : K_SHOW K_METADATA
    -> ^(TOK_SHOW_METADATA)
    ;

describePath
    : K_DESCRIBE prefixPath
    -> ^(TOK_DESCRIBE prefixPath)
    ;

createIndex
    : K_CREATE K_INDEX K_ON timeseriesPath K_USING function=ID indexWithClause? whereClause?
    -> ^(TOK_CREATE ^(TOK_INDEX timeseriesPath ^(TOK_FUNCTION $function indexWithClause? whereClause?)))
    ;

indexWithClause
    : K_WITH indexValue (COMMA indexValue)?
    -> ^(TOK_WITH indexValue+)
    ;

indexValue
    : ID OPERATOR_EQ INT
    -> ^(TOK_INDEX_KV ID INT)
    ;

dropIndex
    : K_DROP K_INDEX function=ID K_ON timeseriesPath
    -> ^(TOK_DROP ^(TOK_INDEX timeseriesPath ^(TOK_FUNCTION $function)))
    ;

mergeStatement
    : K_MERGE
    -> ^(TOK_MERGE)
    ;

listStatement
    : K_LIST K_USER -> ^(TOK_LIST TOK_USER)
    | K_LIST K_ROLE -> ^(TOK_LIST TOK_ROLE)
    | K_LIST K_PRIVILEGES K_USER username = ID K_ON prefixPath -> ^(TOK_LIST TOK_PRIVILEGES ^(TOK_USER $username) prefixPath)
    | K_LIST K_PRIVILEGES K_ROLE roleName = ID K_ON prefixPath -> ^(TOK_LIST TOK_PRIVILEGES ^(TOK_ROLE $roleName) prefixPath)
    | K_LIST K_USER K_PRIVILEGES username = ID -> ^(TOK_LIST TOK_PRIVILEGES TOK_ALL ^(TOK_USER $username))
    | K_LIST K_ROLE K_PRIVILEGES roleName = ID -> ^(TOK_LIST TOK_PRIVILEGES TOK_ALL ^(TOK_ROLE $roleName))
    | K_LIST K_ALL K_ROLE K_OF K_USER username = ID -> ^(TOK_LIST TOK_ROLE TOK_ALL ^(TOK_USER $username))
    | K_LIST K_ALL K_USER K_OF K_ROLE roleName = ID -> ^(TOK_LIST TOK_USER TOK_ALL ^(TOK_ROLE $roleName))
    ;

createUser
    : K_CREATE K_USER userName=ID password=STRING_LITERAL
    -> ^(TOK_CREATE ^(TOK_USER $userName) ^(TOK_PASSWORD $password))
    ;

alterUser
    : K_ALTER K_USER userName=ID K_SET K_PASSWORD password=STRING_LITERAL
    -> ^(TOK_ALTER ^(TOK_ALTER_PSWD $userName $password))
    ;

dropUser
    : K_DROP K_USER userName=ID
    -> ^(TOK_DROP ^(TOK_USER $userName))
    ;

createRole
    : K_CREATE K_ROLE roleName=ID
    -> ^(TOK_CREATE ^(TOK_ROLE $roleName))
    ;

dropRole
    : K_DROP K_ROLE roleName=ID
    -> ^(TOK_DROP ^(TOK_ROLE $roleName))
    ;

grantUser
    : K_GRANT K_USER userName = ID K_PRIVILEGES privileges K_ON prefixPath
    -> ^(TOK_GRANT ^(TOK_USER $userName) privileges prefixPath)
    ;

privileges
    : STRING_LITERAL (COMMA STRING_LITERAL)*
    -> ^(TOK_PRIVILEGES STRING_LITERAL+)
    ;

grantRole
    : K_GRANT K_ROLE roleName=ID K_PRIVILEGES privileges K_ON prefixPath
    -> ^(TOK_GRANT ^(TOK_ROLE $roleName) privileges prefixPath)
    ;

revokeUser
    : K_REVOKE K_USER userName = ID K_PRIVILEGES privileges K_ON prefixPath
    -> ^(TOK_REVOKE ^(TOK_USER $userName) privileges prefixPath)
    ;

revokeRole
    : K_REVOKE K_ROLE roleName = ID K_PRIVILEGES privileges K_ON prefixPath
    -> ^(TOK_REVOKE ^(TOK_ROLE $roleName) privileges prefixPath)
    ;

grantRoleToUser
    : K_GRANT roleName = ID K_TO userName = ID
    -> ^(TOK_GRANT ^(TOK_ROLE $roleName) ^(TOK_USER $userName))
    ;

revokeRoleFromUser
    : K_REVOKE roleName = ID K_FROM userName = ID
    -> ^(TOK_REVOKE ^(TOK_ROLE $roleName) ^(TOK_USER $userName))
    ;

loadStatement
    : K_LOAD K_TIMESERIES (fileName=STRING_LITERAL) ID (DOT ID)*
    -> ^(TOK_LOAD $fileName ID+)
    ;

grantWatermarkEmbedding
    : K_GRANT K_WATERMARK_EMBEDDING K_TO rootOrId (COMMA rootOrId)*
    -> ^(TOK_GRANT_WATERMARK_EMBEDDING rootOrId+)
    ;

revokeWatermarkEmbedding
    : K_REVOKE K_WATERMARK_EMBEDDING K_FROM rootOrId (COMMA rootOrId)*
    -> ^(TOK_REVOKE_WATERMARK_EMBEDDING rootOrId+)
    ;

rootOrId
    : K_ROOT
    | ID
    ;

configurationStatement
    : loadConfigurationStatement
    ;

loadConfigurationStatement
    : K_LOAD K_CONFIGURATION
    -> ^(TOK_LOAD_CONFIGURATION)
    ;

/*
****
*************
TTL
*************
****
*/

ttlStatement
    : setTTLStatement
    | unsetTTLStatement
    | showTTLStatement
    ;

setTTLStatement
    : K_SET K_TTL K_TO path=prefixPath time=INT
    -> ^(TOK_TTL TOK_SET $path $time)
    ;

unsetTTLStatement
    : K_UNSET K_TTL K_TO path=prefixPath
    -> ^(TOK_TTL TOK_UNSET $path)
    ;

showTTLStatement
    :
    K_SHOW K_TTL K_ON prefixPath (COMMA prefixPath)*
    -> ^(TOK_TTL TOK_SHOW prefixPath+)
    |
    K_SHOW K_ALL K_TTL
    -> ^(TOK_TTL TOK_SHOW)
    ;<|MERGE_RESOLUTION|>--- conflicted
+++ resolved
@@ -107,16 +107,13 @@
     TOK_SHOW;
     TOK_DATE_EXPR;
     TOK_DURATION;
-<<<<<<< HEAD
     TOK_TEMPLATE;
     TOK_MEASUREMENT;
     TOK_DEVICE;
     TOK_COMPLEX;
     TOK_SIMPLE;
     TOK_SCHEMA;
-=======
     TOK_LOAD_CONFIGURATION;
->>>>>>> faea5f8d
 }
 
 @header{
