--- conflicted
+++ resolved
@@ -387,11 +387,7 @@
     * @return a map containing key-value,the serialized time-value pairs or an empty buffer if there
     * are not more results.
     **/
-<<<<<<< HEAD
     map<string,binary> fetchMultSeries(1:Node header, 2:int raftId, 3:long readerId, 4:list<string> paths)
-=======
-    map<string,binary> fetchMultSeries(1:Node header, 2:long readerId, 3:list<string> paths)
->>>>>>> 3bf41142
 
    /**
    * Query a time series and generate an IReaderByTimestamp.
@@ -539,9 +535,6 @@
   * cannot know when another node resumes, and handshakes are mainly used to update node status
   * on coordinator side.
   **/
-<<<<<<< HEAD
-  void handshake(Node sender)
-=======
   void handshake(1:Node sender);
 }
 
@@ -581,9 +574,9 @@
     /**
      * Get status of all nodes
      *
-     * @return key: node, value: live or not
+     * @return key: node, value: 0(live), 1(offline), 2(joining), 3(leaving)
      */
-    map<Node, bool> getAllNodeStatus();
+    map<Node, int> getAllNodeStatus();
 
     /**
      * @return A multi-line string with each line representing the total time consumption, invocation
@@ -591,5 +584,4 @@
      */
     string getInstrumentingInfo();
 
->>>>>>> 3bf41142
 }