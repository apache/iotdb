/**
 * Licensed to the Apache Software Foundation (ASF) under one
 * or more contributor license agreements.  See the NOTICE file
 * distributed with this work for additional information
 * regarding copyright ownership.  The ASF licenses this file
 * to you under the Apache License, Version 2.0 (the
 * "License"); you may not use this file except in compliance
 * with the License.  You may obtain a copy of the License at
 *
 *     http://www.apache.org/licenses/LICENSE-2.0
 *
 * Unless required by applicable law or agreed to in writing,
 * software distributed under the License is distributed on an
 * "AS IS" BASIS, WITHOUT WARRANTIES OR CONDITIONS OF ANY
 * KIND, either express or implied.  See the License for the
 * specific language governing permissions and limitations
 * under the License.
 */
package org.apache.iotdb.cli.tool;

import java.io.BufferedWriter;
import java.io.File;
import java.io.FileNotFoundException;
import java.io.FileOutputStream;
import java.io.IOException;
import java.io.OutputStreamWriter;

@Deprecated
public class CsvTestDataGen {

  private static final String PATHS = "Time,root.fit.p.s1,root.fit.d1.s1,root.fit.d1.s2,root.fit.d2."
      + "s1,root.fit.d2.s3";

  private static final String USER_DIR = "user.dir";

  private CsvTestDataGen() {

  }

  private static String[] iso = {
      PATHS,
      "1970-01-01T08:00:00.001+08:00,,1,pass,1,1", "1970-01-01T08:00:00.002+08:00,,2,pass,,",
      "1970-01-01T08:00:00.003+08:00,,3,pass,,", "1970-01-01T08:00:00.004+08:00,4,,,4,4"};
  private static String[] defaultLong = {
      PATHS,
      "1,,1,pass,1,1",
      "2,,2,pass,,", "1970-01-01T08:00:00.003+08:00,,3,pass,,", "3,4,,,4,4"};
  private static String[] userSelfDefine = {
      PATHS,
      "1971,,1,pass,1,1",
      "1972,,2,pass,,", "1973-01-01T08:00:00.003+08:00,,3,pass,,", "1974,4,,,4,4"};
  private static FileOutputStream fos = null;
  private static OutputStreamWriter osw = null;
  private static BufferedWriter bw = null;
  private static final String USER_DIR = "user.dir";

  /**
   * generate iso.csv data.
   *
   * @return path
   */
  public static String isoDataGen() {
    String path = System.getProperties().getProperty(USER_DIR) + "/src/test/resources/iso.csv";
    File file = new File(path);
<<<<<<< HEAD

    try {
      if (!file.exists()) {
        file.createNewFile();
      }
      fos = new FileOutputStream(file);
      osw = new OutputStreamWriter(fos);
      bw = new BufferedWriter(osw);
      for (String str : iso) {
        bw.write(str + "\n");
      }
      bw.flush();
    } catch (FileNotFoundException e) {
      e.printStackTrace();
    } catch (IOException e) {
      e.printStackTrace();
    } finally {
      try {
        bw.close();
        osw.close();
        fos.close();
      } catch (IOException e) {
        // TODO Auto-generated catch block
        e.printStackTrace();
      }
    }
=======
    writeDataFrom(file);
>>>>>>> c0c571f5
    return path;
  }

  /**
   * generate default long data file: defaultLong.csv .
   *
   * @return path
   */
  public static String defaultLongDataGen() {
    String path =
        System.getProperties().getProperty(USER_DIR) + "/src/test/resources/defaultLong.csv";
    File file = new File(path);
<<<<<<< HEAD
    try {
      if (!file.exists()) {
        file.createNewFile();
      }
      fos = new FileOutputStream(file);
      osw = new OutputStreamWriter(fos);
      bw = new BufferedWriter(osw);
      for (String str : defaultLong) {
        bw.write(str + "\n");
      }
      bw.flush();
    } catch (FileNotFoundException e) {
      e.printStackTrace();
    } catch (IOException e) {
      // TODO Auto-generated catch block
      e.printStackTrace();
    } finally {
      try {
        bw.close();
        osw.close();
        fos.close();
      } catch (IOException e) {
        // TODO Auto-generated catch block
        e.printStackTrace();
      }
    }
=======
    writeDataFrom(file);
>>>>>>> c0c571f5
    return path;
  }

  /**
   * generate user defined data: userSelfDefine.csv .
   *
   * @return path
   */
  public static String userSelfDataGen() {
    String path =
        System.getProperties().getProperty(USER_DIR) + "/src/test/resources/userSelfDefine.csv";
    File file = new File(path);
    writeDataFrom(file);
    return path;
  }

  private static void writeDataFrom(File file) {
    try {
      if (!file.exists()) {
        file.createNewFile();
      }
      fos = new FileOutputStream(file);
      osw = new OutputStreamWriter(fos);
      bw = new BufferedWriter(osw);
      for (String str : userSelfDefine) {
        bw.write(str + "\n");
      }
      bw.flush();
    } catch (FileNotFoundException e) {
      e.printStackTrace();
    } catch (IOException e) {
      // TODO Auto-generated catch block
      e.printStackTrace();
    } finally {
      try {
        bw.close();
        osw.close();
        fos.close();
      } catch (IOException e) {
        // TODO Auto-generated catch block
        e.printStackTrace();
      }
    }
  }

  public static void main(String[] args) {
    System.out.println(defaultLongDataGen());
  }

}<|MERGE_RESOLUTION|>--- conflicted
+++ resolved
@@ -62,36 +62,7 @@
   public static String isoDataGen() {
     String path = System.getProperties().getProperty(USER_DIR) + "/src/test/resources/iso.csv";
     File file = new File(path);
-<<<<<<< HEAD
-
-    try {
-      if (!file.exists()) {
-        file.createNewFile();
-      }
-      fos = new FileOutputStream(file);
-      osw = new OutputStreamWriter(fos);
-      bw = new BufferedWriter(osw);
-      for (String str : iso) {
-        bw.write(str + "\n");
-      }
-      bw.flush();
-    } catch (FileNotFoundException e) {
-      e.printStackTrace();
-    } catch (IOException e) {
-      e.printStackTrace();
-    } finally {
-      try {
-        bw.close();
-        osw.close();
-        fos.close();
-      } catch (IOException e) {
-        // TODO Auto-generated catch block
-        e.printStackTrace();
-      }
-    }
-=======
     writeDataFrom(file);
->>>>>>> c0c571f5
     return path;
   }
 
@@ -104,36 +75,7 @@
     String path =
         System.getProperties().getProperty(USER_DIR) + "/src/test/resources/defaultLong.csv";
     File file = new File(path);
-<<<<<<< HEAD
-    try {
-      if (!file.exists()) {
-        file.createNewFile();
-      }
-      fos = new FileOutputStream(file);
-      osw = new OutputStreamWriter(fos);
-      bw = new BufferedWriter(osw);
-      for (String str : defaultLong) {
-        bw.write(str + "\n");
-      }
-      bw.flush();
-    } catch (FileNotFoundException e) {
-      e.printStackTrace();
-    } catch (IOException e) {
-      // TODO Auto-generated catch block
-      e.printStackTrace();
-    } finally {
-      try {
-        bw.close();
-        osw.close();
-        fos.close();
-      } catch (IOException e) {
-        // TODO Auto-generated catch block
-        e.printStackTrace();
-      }
-    }
-=======
     writeDataFrom(file);
->>>>>>> c0c571f5
     return path;
   }
 
