--- conflicted
+++ resolved
@@ -20,11 +20,7 @@
     <parent>
         <groupId>org.apache.iotdb</groupId>
         <artifactId>iotdb-parent</artifactId>
-<<<<<<< HEAD
-        <version>0.14.0-SNAPSHOT</version>
-=======
         <version>0.13.2-SNAPSHOT</version>
->>>>>>> 9ab9a717
         <relativePath>../pom.xml</relativePath>
     </parent>
     <artifactId>flink-iotdb-connector</artifactId>
@@ -48,6 +44,7 @@
         <dependency>
             <groupId>com.google.guava</groupId>
             <artifactId>guava</artifactId>
+            <version>[${guava.version},)</version>
         </dependency>
         <dependency>
             <groupId>org.powermock</groupId>
