--- conflicted
+++ resolved
@@ -64,14 +64,9 @@
             } catch (FileNodeManagerException e) {
                 throw new ProcessorException(e.getMessage());
             }
-<<<<<<< HEAD
 
-            RecordReader recordReader = createANewRecordReader(deltaObjectUID, measurementID, timeFilter, valueFilter, queryDataSource, readerType);
-            readLockManager.recordReaderCache.put(cacheDeltaKey, measurementID, recordReader);
-=======
             RecordReader recordReader = createANewRecordReader(deltaObjectUID, measurementID, timeFilter, valueFilter, queryDataSource, readerType, readToken);
             readCacheManager.getRecordReaderCacheManager().put(cacheDeltaKey, measurementID, recordReader);
->>>>>>> 63d5f939
             return recordReader;
         }
     }
