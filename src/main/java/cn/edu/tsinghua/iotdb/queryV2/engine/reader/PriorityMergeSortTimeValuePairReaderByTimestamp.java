package cn.edu.tsinghua.iotdb.queryV2.engine.reader;

import cn.edu.tsinghua.tsfile.timeseries.readV2.datatype.TimeValuePair;
import cn.edu.tsinghua.tsfile.timeseries.readV2.datatype.TsPrimitiveType;
import cn.edu.tsinghua.tsfile.timeseries.readV2.reader.SeriesReader;
import cn.edu.tsinghua.tsfile.timeseries.readV2.reader.SeriesReaderByTimeStamp;

import java.io.IOException;
import java.util.*;

import static java.util.Collections.sort;

public class PriorityMergeSortTimeValuePairReaderByTimestamp implements SeriesReaderByTimeStamp {

    private List<PriorityTimeValuePairReaderByTimestamp> readerList;
    private SeriesReaderByTimeStamp currentTimeValuePairReader;


    public PriorityMergeSortTimeValuePairReaderByTimestamp(PriorityTimeValuePairReaderByTimestamp... readers){
        readerList = new ArrayList<>();
        //sort readers by priority using PriorityQueue
        Queue<PriorityTimeValuePairReaderByTimestamp> priorityQueue = new PriorityQueue<>(readers.length);
        for (int i = 0; i < readers.length; i++) {
            priorityQueue.add(readers[i]);
        }
        for(int i = 0; i < readers.length; i++){
            readerList.add(priorityQueue.poll());
        }
    }

    public PriorityMergeSortTimeValuePairReaderByTimestamp(List<PriorityTimeValuePairReaderByTimestamp> readers){
        readerList = new ArrayList<>();
<<<<<<< HEAD
        //sort readers by priority using PriorityQueue
        Queue<PriorityTimeValuePairReaderByTimestamp> priorityQueue = new PriorityQueue<>(readers.size());
        for (int i = 0; i < readers.size(); i++) {
            priorityQueue.add(readers.get(i));
        }
        for(int i = 0; i < readers.size(); i++){
            readerList.add(priorityQueue.poll());
        }
=======
        for (int i = 0; i < readers.size(); i++) {
            readerList.add(readers.get(i));
        }
        sort(readerList, Collections.reverseOrder());
    }

    @Override
    public void setCurrentTimestamp(long timestamp) {
        for (PriorityTimeValuePairReaderByTimestamp priorityTimeValuePairReaderByTimestamp : readerList) {
            priorityTimeValuePairReaderByTimestamp.setCurrentTimestamp(timestamp);
        }
>>>>>>> 63ae2c26
    }


    @Override
    public boolean hasNext() throws IOException {
        for (PriorityTimeValuePairReaderByTimestamp priorityTimeValuePairReaderByTimestamp : readerList) {
            if(priorityTimeValuePairReaderByTimestamp.hasNext()){
                currentTimeValuePairReader = priorityTimeValuePairReaderByTimestamp;
                return true;
            }
        }
        return false;
    }

    @Override
    public TimeValuePair next() throws IOException {
        return currentTimeValuePairReader.next();
    }

    @Override
    public void skipCurrentTimeValuePair() throws IOException {
        next();
    }

    @Override
    public void close() throws IOException {
        for (PriorityTimeValuePairReaderByTimestamp priorityTimeValuePairReaderByTimestamp : readerList) {
            priorityTimeValuePairReaderByTimestamp.close();
        }
    }

<<<<<<< HEAD
    @Override
    public TsPrimitiveType getValueInTimestamp(long timestamp) throws IOException {
        TsPrimitiveType value = null;
        for (PriorityTimeValuePairReaderByTimestamp priorityTimeValuePairReaderByTimestamp : readerList) {
            value = priorityTimeValuePairReaderByTimestamp.getValueInTimestamp(timestamp);
            if(value != null){
                break;
            }

        }
        return value;
    }
=======
>>>>>>> 63ae2c26
}<|MERGE_RESOLUTION|>--- conflicted
+++ resolved
@@ -18,40 +18,37 @@
 
     public PriorityMergeSortTimeValuePairReaderByTimestamp(PriorityTimeValuePairReaderByTimestamp... readers){
         readerList = new ArrayList<>();
+
+        int size = readers.length;
+        if(size < 1){
+            return;
+        }
         //sort readers by priority using PriorityQueue
         Queue<PriorityTimeValuePairReaderByTimestamp> priorityQueue = new PriorityQueue<>(readers.length);
-        for (int i = 0; i < readers.length; i++) {
+        for (int i = 0; i < size; i++) {
             priorityQueue.add(readers[i]);
         }
-        for(int i = 0; i < readers.length; i++){
+        for(int i = 0; i < size; i++){
             readerList.add(priorityQueue.poll());
         }
     }
 
     public PriorityMergeSortTimeValuePairReaderByTimestamp(List<PriorityTimeValuePairReaderByTimestamp> readers){
         readerList = new ArrayList<>();
-<<<<<<< HEAD
+
+        int size = readers.size();
+        if(size < 1){
+            return;
+        }
+
         //sort readers by priority using PriorityQueue
         Queue<PriorityTimeValuePairReaderByTimestamp> priorityQueue = new PriorityQueue<>(readers.size());
-        for (int i = 0; i < readers.size(); i++) {
+        for (int i = 0; i < size; i++) {
             priorityQueue.add(readers.get(i));
         }
-        for(int i = 0; i < readers.size(); i++){
+        for(int i = 0; i < size; i++){
             readerList.add(priorityQueue.poll());
         }
-=======
-        for (int i = 0; i < readers.size(); i++) {
-            readerList.add(readers.get(i));
-        }
-        sort(readerList, Collections.reverseOrder());
-    }
-
-    @Override
-    public void setCurrentTimestamp(long timestamp) {
-        for (PriorityTimeValuePairReaderByTimestamp priorityTimeValuePairReaderByTimestamp : readerList) {
-            priorityTimeValuePairReaderByTimestamp.setCurrentTimestamp(timestamp);
-        }
->>>>>>> 63ae2c26
     }
 
 
@@ -83,7 +80,6 @@
         }
     }
 
-<<<<<<< HEAD
     @Override
     public TsPrimitiveType getValueInTimestamp(long timestamp) throws IOException {
         TsPrimitiveType value = null;
@@ -96,6 +92,4 @@
         }
         return value;
     }
-=======
->>>>>>> 63ae2c26
 }