/*
 * Licensed to the Apache Software Foundation (ASF) under one
 * or more contributor license agreements.  See the NOTICE file
 * distributed with this work for additional information
 * regarding copyright ownership.  The ASF licenses this file
 * to you under the Apache License, Version 2.0 (the
 * "License"); you may not use this file except in compliance
 * with the License.  You may obtain a copy of the License at
 *
 *     http://www.apache.org/licenses/LICENSE-2.0
 *
 * Unless required by applicable law or agreed to in writing,
 * software distributed under the License is distributed on an
 * "AS IS" BASIS, WITHOUT WARRANTIES OR CONDITIONS OF ANY
 * KIND, either express or implied.  See the License for the
 * specific language governing permissions and limitations
 * under the License.
 */

package org.apache.iotdb.spark.tsfile

import java.util

import org.apache.hadoop.conf.Configuration
import org.apache.hadoop.fs.FileStatus
import org.apache.iotdb.hadoop.fileSystem.HDFSInput
import org.apache.tsfile.common.constant.QueryConstant
import org.apache.tsfile.file.metadata.TsFileMetadata
import org.apache.tsfile.enums.TSDataType
import org.apache.tsfile.file.metadata.enums.TSEncoding
import org.apache.tsfile.common.conf.TSFileConfig
import org.apache.tsfile.read.TsFileSequenceReader
import org.apache.tsfile.read.common.Path
import org.apache.tsfile.read.expression.impl.{BinaryExpression, GlobalTimeExpression, SingleSeriesExpression}
import org.apache.tsfile.read.expression.{IExpression, QueryExpression}
import org.apache.tsfile.read.filter.factory.{TimeFilterApi, ValueFilterApi}
import org.apache.tsfile.utils.Binary
import org.apache.tsfile.write.record.TSRecord
import org.apache.tsfile.write.record.datapoint.DataPoint
import org.apache.tsfile.write.schema.{IMeasurementSchema, MeasurementSchema, Schema}
import org.apache.spark.sql.catalyst.InternalRow
import org.apache.spark.sql.sources._
import org.apache.spark.sql.types._

import scala.collection.JavaConversions._
import scala.collection.mutable
import scala.collection.mutable.ListBuffer


/**
  * This object contains methods that are used to convert schema and data between SparkSQL
  * and TSFile.
  *
  */
object WideConverter extends Converter {

  val TEMPLATE_NAME = "spark_template"

  /**
    * Get series from the given tsFileMetaData.
    *
    * @param tsFileMetaData TsFileMetaData
    * @return union series
    */
  def getSeries(tsFileMetaData: TsFileMetadata, reader: TsFileSequenceReader): util.ArrayList[Series] = {
    val series = new util.ArrayList[Series]()

    val devices = reader.getAllDevices
    val measurements = reader.getAllMeasurements

    devices.foreach(d => {
      measurements.foreach(m => {
        val fullPath = d + "." + m._1
        series.add(new Series(fullPath, m._2)
        )
      })
    })

    series
  }

  /**
    * Get union series in all tsfiles.
    * e.g. (tsfile1:s1,s2) & (tsfile2:s2,s3) = s1,s2,s3
    *
    * @param files tsfiles
    * @param conf  hadoop configuration
    * @return union series
    */
  def getUnionSeries(files: Seq[FileStatus], conf: Configuration): util.ArrayList[Series] = {
    val unionSeries = new util.ArrayList[Series]()
    var seriesSet: mutable.Set[String] = mutable.Set()

    files.foreach(f => {
      val in = new HDFSInput(f.getPath, conf)
      val reader = new TsFileSequenceReader(in)
      val devices = reader.getAllDevices
      val measurements = reader.getAllMeasurements

      devices.foreach(d => {
        measurements.foreach(m => {
          val fullPath = d + "." + m._1
          if (!seriesSet.contains(fullPath)) {
            seriesSet += fullPath
            unionSeries.add(new Series(fullPath, m._2)
            )
          }
        })
      })
      reader.close()
    })

    unionSeries
  }

  /**
    * Prepare queriedSchema from requiredSchema.
    *
    * @param requiredSchema requiredSchema
    * @param tsFileMetaData tsFileMetaData
    * @return
    */
  def prepSchema(requiredSchema: StructType, tsFileMetaData: TsFileMetadata,
                 reader: TsFileSequenceReader): StructType = {
    var queriedSchema: StructType = new StructType()

    if (requiredSchema.isEmpty
      || (requiredSchema.size == 1 && requiredSchema.iterator.next().name ==
      QueryConstant.RESERVED_TIME)) {
      // for example, (i) select count(*) from table; (ii) select time from table

      val fileSchema = WideConverter.getSeries(tsFileMetaData, reader)
      queriedSchema = StructType(toSqlField(fileSchema, false).toList)

    } else { // Remove nonexistent schema according to the current file's metadata.
      // This may happen when queried TsFiles in the same folder do not have the same schema.

      val devices = reader.getAllDevices
      val measurementIds = reader.getAllMeasurements.keySet()
      requiredSchema.foreach(f => {
        if (!QueryConstant.RESERVED_TIME.equals(f.name)) {
          val path = new org.apache.tsfile.read.common.Path(f.name, true)
<<<<<<< HEAD
          if (devices.contains(path.getDevice) && measurementIds.contains(path.getMeasurement)) {
=======
          if (devices.contains(path.getDeviceString) && measurementIds.contains(path.getMeasurement)) {
>>>>>>> 1ae10b39
            queriedSchema = queriedSchema.add(f)
          }
        }
      })

    }

    queriedSchema
  }


  /**
    * Construct queryExpression based on queriedSchema and filters.
    *
    * @param schema  selected columns
    * @param filters filters
    * @return query expression
    */
  def toQueryExpression(schema: StructType, filters: Seq[Filter]): QueryExpression = {
    //get paths from schema
    val paths = new util.ArrayList[org.apache.tsfile.read.common.Path]
    schema.foreach(f => {
      if (!QueryConstant.RESERVED_TIME.equals(f.name)) { // the time field is excluded
        paths.add(new org.apache.tsfile.read.common.Path(f.name, true))
      }
    })

    //remove invalid filters
    val validFilters = new ListBuffer[Filter]()
    filters.foreach { f => {
      if (isValidFilter(f))
        validFilters.add(f)
    }
    }
    if (validFilters.isEmpty) {
      val queryExpression = QueryExpression.create(paths, null)
      queryExpression
    } else {
      //construct filters to a binary tree
      var filterTree = validFilters.get(0)
      for (i <- 1 until validFilters.length) {
        filterTree = And(filterTree, validFilters.get(i))
      }

      //convert filterTree to FilterOperator
      val finalFilter = transformFilter(schema, filterTree)

      // create query expression
      val queryExpression = QueryExpression.create(paths, finalFilter)

      queryExpression
    }
  }

  /**
    * Construct fields with the TSFile data type converted to the SparkSQL data type.
    *
    * @param tsfileSchema tsfileSchema
    * @param addTimeField true to add a time field; false to not
    * @return the converted list of fields
    */
  def toSqlField(tsfileSchema: util.ArrayList[Series], addTimeField: Boolean):
  ListBuffer[StructField] = {
    val fields = new ListBuffer[StructField]()

    if (addTimeField) {
      fields += StructField(QueryConstant.RESERVED_TIME, LongType, nullable = false)
    }

    tsfileSchema.foreach((series: Series) => {
      fields += StructField(series.getName, series.getType match {
        case TSDataType.BOOLEAN => BooleanType
        case TSDataType.INT32 => IntegerType
        case TSDataType.INT64 => LongType
        case TSDataType.FLOAT => FloatType
        case TSDataType.DOUBLE => DoubleType
        case TSDataType.TEXT => StringType
        case other => throw new UnsupportedOperationException(s"Unsupported type $other")
      }, nullable = true)
    })

    fields
  }

  /**
    * Transform SparkSQL's filter binary tree to TsFile's filter expression.
    *
    * @param schema to get relative columns' dataType information
    * @param node   filter tree's node
    * @return TSFile filter expression
    */
  private def transformFilter(schema: StructType, node: Filter): IExpression = {
    var filter: IExpression = null
    node match {
      case node: Not =>
        throw new Exception("NOT filter is not supported now")

      case node: And =>
        filter = BinaryExpression.and(transformFilter(schema, node.left), transformFilter(schema,
          node.right))
        filter

      case node: Or =>
        filter = BinaryExpression.or(transformFilter(schema, node.left), transformFilter(schema,
          node.right))
        filter

      case node: EqualTo =>
        if (QueryConstant.RESERVED_TIME.equals(node.attribute.toLowerCase())) {
          filter = new GlobalTimeExpression(TimeFilterApi.eq(node.value.asInstanceOf[java.lang.Long]))
        } else {
          filter = constructFilter(schema, node.attribute, node.value, FilterTypes.Eq)
        }
        filter

      case node: LessThan =>
        if (QueryConstant.RESERVED_TIME.equals(node.attribute.toLowerCase())) {
          filter = new GlobalTimeExpression(TimeFilterApi.lt(node.value.asInstanceOf[java.lang.Long]))
        } else {
          filter = constructFilter(schema, node.attribute, node.value, FilterTypes.Lt)
        }
        filter

      case node: LessThanOrEqual =>
        if (QueryConstant.RESERVED_TIME.equals(node.attribute.toLowerCase())) {
          filter = new GlobalTimeExpression(TimeFilterApi.ltEq(node.value.asInstanceOf[java.lang.Long]))
        } else {
          filter = constructFilter(schema, node.attribute, node.value, FilterTypes.LtEq)
        }
        filter

      case node: GreaterThan =>
        if (QueryConstant.RESERVED_TIME.equals(node.attribute.toLowerCase())) {
          filter = new GlobalTimeExpression(TimeFilterApi.gt(node.value.asInstanceOf[java.lang.Long]))
        } else {
          filter = constructFilter(schema, node.attribute, node.value, FilterTypes.Gt)
        }
        filter

      case node: GreaterThanOrEqual =>
        if (QueryConstant.RESERVED_TIME.equals(node.attribute.toLowerCase())) {
          filter = new GlobalTimeExpression(TimeFilterApi.gtEq(node.value.asInstanceOf[java.lang.Long]))
        } else {
          filter = constructFilter(schema, node.attribute, node.value, FilterTypes.GtEq)
        }
        filter

      case other =>
        throw new Exception(s"Unsupported filter $other")
    }
  }

  def constructFilter(schema: StructType, nodeName: String, nodeValue: Any,
                      filterType: FilterTypes.Value): IExpression = {
    val fieldNames = schema.fieldNames
    val index = fieldNames.indexOf(nodeName)
    if (index == -1) {
      // placeholder for an invalid filter in the current TsFile
      val filter = new SingleSeriesExpression(new Path(nodeName, true), null)
      filter
    } else {
      val dataType = schema.get(index).dataType

      filterType match {
        case FilterTypes.Eq =>
          dataType match {
            case BooleanType =>
              val filter = new SingleSeriesExpression(new Path(nodeName, true),
                ValueFilterApi.eq(nodeValue.asInstanceOf[java.lang.Boolean]))
              filter
            case IntegerType =>
              val filter = new SingleSeriesExpression(new Path(nodeName, true),
                ValueFilterApi.eq(nodeValue.asInstanceOf[java.lang.Integer]))
              filter
            case LongType =>
              val filter = new SingleSeriesExpression(new Path(nodeName, true),
                ValueFilterApi.eq(nodeValue.asInstanceOf[java.lang.Long]))
              filter
            case FloatType =>
              val filter = new SingleSeriesExpression(new Path(nodeName, true),
                ValueFilterApi.eq(nodeValue.asInstanceOf[java.lang.Float]))
              filter
            case DoubleType =>
              val filter = new SingleSeriesExpression(new Path(nodeName, true),
                ValueFilterApi.eq(nodeValue.asInstanceOf[java.lang.Double]))
              filter
            case StringType =>
              val filter = new SingleSeriesExpression(new Path(nodeName, true),
                ValueFilterApi.eq(new Binary(nodeValue.toString, TSFileConfig.STRING_CHARSET)))
              filter
            case other => throw new UnsupportedOperationException(s"Unsupported type $other")
          }
        case FilterTypes.Gt =>
          dataType match {
            case IntegerType =>
              val filter = new SingleSeriesExpression(new Path(nodeName, true),
                ValueFilterApi.gt(nodeValue.asInstanceOf[java.lang.Integer]))
              filter
            case LongType =>
              val filter = new SingleSeriesExpression(new Path(nodeName, true),
                ValueFilterApi.gt(nodeValue.asInstanceOf[java.lang.Long]))
              filter
            case FloatType =>
              val filter = new SingleSeriesExpression(new Path(nodeName, true),
                ValueFilterApi.gt(nodeValue.asInstanceOf[java.lang.Float]))
              filter
            case DoubleType =>
              val filter = new SingleSeriesExpression(new Path(nodeName, true),
                ValueFilterApi.gt(nodeValue.asInstanceOf[java.lang.Double]))
              filter
            case other => throw new UnsupportedOperationException(s"Unsupported type $other")
          }
        case FilterTypes.GtEq =>
          dataType match {
            case IntegerType =>
              val filter = new SingleSeriesExpression(new Path(nodeName, true),
                ValueFilterApi.gtEq(nodeValue.asInstanceOf[java.lang.Integer]))
              filter
            case LongType =>
              val filter = new SingleSeriesExpression(new Path(nodeName, true),
                ValueFilterApi.gtEq(nodeValue.asInstanceOf[java.lang.Long]))
              filter
            case FloatType =>
              val filter = new SingleSeriesExpression(new Path(nodeName, true),
                ValueFilterApi.gtEq(nodeValue.asInstanceOf[java.lang.Float]))
              filter
            case DoubleType =>
              val filter = new SingleSeriesExpression(new Path(nodeName, true),
                ValueFilterApi.gtEq(nodeValue.asInstanceOf[java.lang.Double]))
              filter
            case other => throw new UnsupportedOperationException(s"Unsupported type $other")
          }
        case FilterTypes.Lt =>
          dataType match {
            case IntegerType =>
              val filter = new SingleSeriesExpression(new Path(nodeName, true),
                ValueFilterApi.lt(nodeValue.asInstanceOf[java.lang.Integer]))
              filter
            case LongType =>
              val filter = new SingleSeriesExpression(new Path(nodeName, true),
                ValueFilterApi.lt(nodeValue.asInstanceOf[java.lang.Long]))
              filter
            case FloatType =>
              val filter = new SingleSeriesExpression(new Path(nodeName, true),
                ValueFilterApi.lt(nodeValue.asInstanceOf[java.lang.Float]))
              filter
            case DoubleType =>
              val filter = new SingleSeriesExpression(new Path(nodeName, true),
                ValueFilterApi.lt(nodeValue.asInstanceOf[java.lang.Double]))
              filter
            case other => throw new UnsupportedOperationException(s"Unsupported type $other")
          }
        case FilterTypes.LtEq =>
          dataType match {
            case IntegerType =>
              val filter = new SingleSeriesExpression(new Path(nodeName, true),
                ValueFilterApi.ltEq(nodeValue.asInstanceOf[java.lang.Integer]))
              filter
            case LongType =>
              val filter = new SingleSeriesExpression(new Path(nodeName, true),
                ValueFilterApi.ltEq(nodeValue.asInstanceOf[java.lang.Long]))
              filter
            case FloatType =>
              val filter = new SingleSeriesExpression(new Path(nodeName, true),
                ValueFilterApi.ltEq(nodeValue.asInstanceOf[java.lang.Float]))
              filter
            case DoubleType =>
              val filter = new SingleSeriesExpression(new Path(nodeName, true),
                ValueFilterApi.ltEq(nodeValue.asInstanceOf[java.lang.Double]))
              filter
            case other => throw new UnsupportedOperationException(s"Unsupported type $other")
          }
      }
    }
  }

  /**
    * Construct MeasurementSchema from the given field.
    *
    * @param field   field
    * @param options encoding options
    * @return MeasurementSchema
    */
  def getSeriesSchema(field: StructField, options: Map[String, String]): MeasurementSchema = {
    val dataType = getTsDataType(field.dataType)
    val encodingStr = dataType match {
      case TSDataType.BOOLEAN => options.getOrElse(QueryConstant.BOOLEAN, TSEncoding.PLAIN.toString)
      case TSDataType.INT32 => options.getOrElse(QueryConstant.INT32, TSEncoding.RLE.toString)
      case TSDataType.INT64 => options.getOrElse(QueryConstant.INT64, TSEncoding.RLE.toString)
      case TSDataType.FLOAT => options.getOrElse(QueryConstant.FLOAT, TSEncoding.RLE.toString)
      case TSDataType.DOUBLE => options.getOrElse(QueryConstant.DOUBLE, TSEncoding.RLE.toString)
      case TSDataType.TEXT => options.getOrElse(QueryConstant.BYTE_ARRAY, TSEncoding.PLAIN.toString)
      case other => throw new UnsupportedOperationException(s"Unsupported type $other")
    }
    val encoding = TSEncoding.valueOf(encodingStr)
    val fullPath = new Path(field.name, true)
    val measurement = fullPath.getMeasurement
    new MeasurementSchema(measurement, dataType, encoding)
  }

  /**
    * Given a SparkSQL struct type, generate the TsFile schema.
    * Note: Measurements of the same name should have the same schema.
    *
    * @param structType given sql schema
    * @return TsFile schema
    */
  def toTsFileSchema(structType: StructType, options: Map[String, String]): Schema = {
    val schema = new Schema()
    structType.fields.filter(f => {
      !QueryConstant.RESERVED_TIME.equals(f.name)
    }).foreach(f => {
      val seriesSchema = getSeriesSchema(f, options)
      schema.extendTemplate(TEMPLATE_NAME, seriesSchema)
    })
    schema
  }

  /**
    * Convert a row in the spark table to a list of TSRecord.
    *
    * @param row given spark sql row
    * @return TSRecord
    */
  def toTsRecord(row: InternalRow, dataSchema: StructType): List[TSRecord] = {
    val time = row.getLong(0)
    val deviceToRecord = scala.collection.mutable.Map[String, TSRecord]()
    var index = 1

    dataSchema.fields.filter(f => {
      !QueryConstant.RESERVED_TIME.equals(f.name)
    }).foreach(f => {
      val name = f.name
      val fullPath = new Path(name, true)
      val device = fullPath.getDeviceString
      val measurement = fullPath.getMeasurement

      if (!deviceToRecord.contains(device)) {
        deviceToRecord.put(device, new TSRecord(time, device))
      }
      val tsRecord: TSRecord = deviceToRecord.getOrElse(device, new TSRecord(time, device))

      val dataType = getTsDataType(f.dataType)
      if (!row.isNullAt(index)) {
        val value = f.dataType match {
          case BooleanType => row.getBoolean(index)
          case IntegerType => row.getInt(index)
          case LongType => row.getLong(index)
          case FloatType => row.getFloat(index)
          case DoubleType => row.getDouble(index)
          case StringType => row.getString(index)
          case other => throw new UnsupportedOperationException(s"Unsupported type $other")
        }
        val dataPoint = DataPoint.getDataPoint(dataType, measurement, value.toString)
        tsRecord.addTuple(dataPoint)
      }
      index += 1
    })
    deviceToRecord.values.toList
  }
}<|MERGE_RESOLUTION|>--- conflicted
+++ resolved
@@ -140,11 +140,7 @@
       requiredSchema.foreach(f => {
         if (!QueryConstant.RESERVED_TIME.equals(f.name)) {
           val path = new org.apache.tsfile.read.common.Path(f.name, true)
-<<<<<<< HEAD
-          if (devices.contains(path.getDevice) && measurementIds.contains(path.getMeasurement)) {
-=======
           if (devices.contains(path.getDeviceString) && measurementIds.contains(path.getMeasurement)) {
->>>>>>> 1ae10b39
             queriedSchema = queriedSchema.add(f)
           }
         }
