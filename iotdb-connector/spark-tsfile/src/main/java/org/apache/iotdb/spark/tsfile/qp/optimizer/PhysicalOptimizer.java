/*
 * Licensed to the Apache Software Foundation (ASF) under one
 * or more contributor license agreements.  See the NOTICE file
 * distributed with this work for additional information
 * regarding copyright ownership.  The ASF licenses this file
 * to you under the Apache License, Version 2.0 (the
 * "License"); you may not use this file except in compliance
 * with the License.  You may obtain a copy of the License at
 *
 *     http://www.apache.org/licenses/LICENSE-2.0
 *
 * Unless required by applicable law or agreed to in writing,
 * software distributed under the License is distributed on an
 * "AS IS" BASIS, WITHOUT WARRANTIES OR CONDITIONS OF ANY
 * KIND, either express or implied.  See the License for the
 * specific language governing permissions and limitations
 * under the License.
 */
package org.apache.iotdb.spark.tsfile.qp.optimizer;

import org.apache.iotdb.spark.tsfile.qp.common.BasicOperator;
import org.apache.iotdb.spark.tsfile.qp.common.FilterOperator;
import org.apache.iotdb.spark.tsfile.qp.common.SQLConstant;
import org.apache.iotdb.spark.tsfile.qp.common.SingleQuery;
import org.apache.iotdb.spark.tsfile.qp.common.TSQueryPlan;

import org.apache.tsfile.enums.TSDataType;
import org.apache.tsfile.read.TsFileSequenceReader;
import org.apache.tsfile.utils.Pair;

import java.io.IOException;
import java.util.ArrayList;
import java.util.HashMap;
import java.util.HashSet;
import java.util.List;
import java.util.Map;
import java.util.Set;
import java.util.stream.Collectors;

public class PhysicalOptimizer {

  // determine whether to query all delta_objects from TsFile. true means do read.
  private boolean flag;
  private List<String> validDeltaObjects = new ArrayList<>();
  private List<String> columnNames;

  public PhysicalOptimizer(List<String> columnNames) {
    this.columnNames = columnNames;
  }

  @SuppressWarnings("squid:S3776") // Suppress high Cognitive Complexity warning
  public List<TSQueryPlan> optimize(
      SingleQuery singleQuery, List<String> paths, TsFileSequenceReader in, Long start, Long end)
      throws IOException {

    Map<String, TSDataType> allMeasurementsInFile = in.getAllMeasurements();

    List<String> selectedSeries = new ArrayList<>();
    for (String path : paths) {
      if (!columnNames.contains(path) && !path.equals(SQLConstant.RESERVED_TIME)) {
        selectedSeries.add(path);
      }
    }
    FilterOperator timeFilter = null;
    FilterOperator valueFilter = null;

    if (singleQuery != null) {
      timeFilter = singleQuery.getTimeFilterOperator();
      valueFilter = singleQuery.getValueFilterOperator();
      if (valueFilter != null) {
        List<String> filterPaths = valueFilter.getAllPaths();
        // if filter paths doesn't in tsfile, don't read
        for (String filterPath : filterPaths) {
          if (!allMeasurementsInFile.containsKey(filterPath)) {
            return new ArrayList<>();
          }
        }
      }

      flag = true;
      Map<String, Set<String>> selectColumns = mergeColumns(singleQuery.getColumnFilterOperator());
      if (!flag) {
        // e.g. where column1 = 'd1' and column2 = 'd2', should not read
        return new ArrayList<>();
      }

      // if select deltaObject, then match with measurement
      List<String> actualDeltaObjects =
          in.getDeviceNameInRange(start, end).stream()
<<<<<<< HEAD
              .map(deviceID -> deviceID.toString())
=======
              .map(Object::toString)
>>>>>>> 7f9da3ef
              .collect(Collectors.toList());
      if (!selectColumns.isEmpty()) {
        combination(
            actualDeltaObjects,
            selectColumns,
            selectColumns.keySet().toArray(),
            0,
            new String[selectColumns.size()]);
      } else {
        validDeltaObjects.addAll(actualDeltaObjects);
      }
    } else {
      validDeltaObjects.addAll(
          in.getDeviceNameInRange(start, end).stream()
              .map(Object::toString)
              .collect(Collectors.toList()));
    }

    // query all measurements from TSFile
    if (selectedSeries.isEmpty()) {
      selectedSeries.addAll(allMeasurementsInFile.keySet());
    } else {
      // remove paths that doesn't exist in file
      selectedSeries.removeIf(path -> !allMeasurementsInFile.containsKey(path));
    }

    List<TSQueryPlan> tsFileQueries = new ArrayList<>();
    for (String deltaObject : validDeltaObjects) {
      List<String> newPaths = new ArrayList<>();
      for (String path : selectedSeries) {
        String newPath = deltaObject + SQLConstant.PATH_SEPARATOR + path;
        newPaths.add(newPath);
      }
      if (valueFilter == null) {
        tsFileQueries.add(new TSQueryPlan(newPaths, timeFilter, null));
      } else {
        FilterOperator newValueFilter = valueFilter.clone();
        newValueFilter.addHeadDeltaObjectPath(deltaObject);
        tsFileQueries.add(new TSQueryPlan(newPaths, timeFilter, newValueFilter));
      }
    }
    return tsFileQueries;
  }

  /**
   * calculate combinations of selected columns and add valid deltaObjects to validDeltaObjects
   *
   * @param actualDeltaObjects deltaObjects from file
   * @param columnValues e.g. (device:{d1,d2}) (board:{c1,c2}) or (delta_object:{d1,d2})
   * @param columns e.g. device, board
   * @param beginIndex current recursion list index
   * @param values combination of column values
   */
  @SuppressWarnings("squid:S3776") // Suppress high Cognitive Complexity warning
  private void combination(
      List<String> actualDeltaObjects,
      Map<String, Set<String>> columnValues,
      Object[] columns,
      int beginIndex,
      String[] values) {
    // which should in column names -> now just device_name
    // use delta_object column
    if (columnValues.containsKey(SQLConstant.RESERVED_DELTA_OBJECT)) {
      Set<String> deltaObjects = columnValues.get(SQLConstant.RESERVED_DELTA_OBJECT);
      for (String deltaObject : deltaObjects) {
        if (actualDeltaObjects.contains(deltaObject)) {
          validDeltaObjects.add(deltaObject);
        }
      }
      return;
    }

    if (beginIndex == columns.length) {
      for (String deltaObject : actualDeltaObjects) {
        boolean valid = true;
        // if deltaObject is root.column1_value.column2_value then
        // actualValues is [root, column1_value, column2_value]
        String[] actualValues = deltaObject.split(SQLConstant.REGEX_PATH_SEPARATOR);
        for (int i = 0; i < columns.length; i++) {
          int columnIndex = columnNames.indexOf(columns[i].toString());
          if (!actualValues[columnIndex].equals(values[i])) {
            valid = false;
          }
        }
        if (valid) {
          validDeltaObjects.add(deltaObject);
        }
      }
      return;
    }

    for (String c : columnValues.get(columns[beginIndex].toString())) {
      values[beginIndex] = c;
      combination(actualDeltaObjects, columnValues, columns, beginIndex + 1, values);
    }
  }

  private Map<String, Set<String>> mergeColumns(List<FilterOperator> columnFilterOperators) {
    Map<String, Set<String>> columnValuesMap = new HashMap<>();
    for (FilterOperator filterOperator : columnFilterOperators) {
      Pair<String, Set<String>> columnValues = mergeColumn(filterOperator);
      if (columnValues != null && !columnValues.right.isEmpty()) {
        columnValuesMap.put(columnValues.left, columnValues.right);
      }
    }
    return columnValuesMap;
  }

  /**
   * merge one column filterOperator
   *
   * @param columnFilterOperator column filter
   * @return selected values of the column filter
   */
  private Pair<String, Set<String>> mergeColumn(FilterOperator columnFilterOperator) {
    if (columnFilterOperator == null) {
      return null;
    }
    if (columnFilterOperator.isLeaf()) {
      // special case : not equal
      if (columnFilterOperator.getTokenIntType() == SQLConstant.NOTEQUAL) {
        return null;
      }
      //
      Set<String> ret = new HashSet<>();
      ret.add(((BasicOperator) columnFilterOperator).getSeriesValue());
      return new Pair<>(columnFilterOperator.getSinglePath(), ret);
    }
    List<FilterOperator> children = columnFilterOperator.getChildren();
    if (children == null || children.isEmpty()) {
      return new Pair<>(null, new HashSet<>());
    }
    Pair<String, Set<String>> ret = mergeColumn(children.get(0));
    if (ret == null) {
      return null;
    }
    for (int i = 1; i < children.size(); i++) {
      Pair<String, Set<String>> temp = mergeColumn(children.get(i));
      if (temp == null) {
        return null;
      }
      switch (columnFilterOperator.getTokenIntType()) {
        case SQLConstant.KW_AND:
          ret.right.retainAll(temp.right);
          // example: "where device = d1 and device = d2" should not query data
          if (ret.right.isEmpty()) {
            flag = false;
          }
          break;
        case SQLConstant.KW_OR:
          ret.right.addAll(temp.right);
          break;
        default:
          throw new UnsupportedOperationException(
              "given error token type:" + columnFilterOperator.getTokenIntType());
      }
    }
    return ret;
  }
}<|MERGE_RESOLUTION|>--- conflicted
+++ resolved
@@ -87,11 +87,7 @@
       // if select deltaObject, then match with measurement
       List<String> actualDeltaObjects =
           in.getDeviceNameInRange(start, end).stream()
-<<<<<<< HEAD
-              .map(deviceID -> deviceID.toString())
-=======
               .map(Object::toString)
->>>>>>> 7f9da3ef
               .collect(Collectors.toList());
       if (!selectColumns.isEmpty()) {
         combination(
