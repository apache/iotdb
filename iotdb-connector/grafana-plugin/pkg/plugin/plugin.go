--- conflicted
+++ resolved
@@ -52,11 +52,7 @@
 )
 
 // ApacheIoTDBDatasource creates a new datasource instance.
-<<<<<<< HEAD
-func ApacheIoTDBDatasource(ctx context.Context, d backend.DataSourceInstanceSettings) (instancemgmt.Instance, error) {
-=======
 func ApacheIoTDBDatasource(ctx context.Context,d backend.DataSourceInstanceSettings) (instancemgmt.Instance, error) {
->>>>>>> ba77da8a
 	var dm dataSourceModel
 	if err := json.Unmarshal(d.JSONData, &dm); err != nil {
 		return nil, err
