--- conflicted
+++ resolved
@@ -16,10 +16,7 @@
  * specific language governing permissions and limitations
  * under the License.
  */
-<<<<<<< HEAD
-=======
 
->>>>>>> 83ea2e64
 package org.apache.iotdb.tsfile
 
 private[tsfile] class TsFileWriterFactory(options: Map[String, String], columnNames: ArrayBuffer[String]) extends OutputWriterFactory {
