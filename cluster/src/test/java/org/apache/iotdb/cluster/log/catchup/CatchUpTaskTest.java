/*
 * Licensed to the Apache Software Foundation (ASF) under one
 * or more contributor license agreements.  See the NOTICE file
 * distributed with this work for additional information
 * regarding copyright ownership.  The ASF licenses this file
 * to you under the Apache License, Version 2.0 (the
 * "License"); you may not use this file except in compliance
 * with the License.  You may obtain a copy of the License at
 *
 *     http://www.apache.org/licenses/LICENSE-2.0
 *
 * Unless required by applicable law or agreed to in writing,
 * software distributed under the License is distributed on an
 * "AS IS" BASIS, WITHOUT WARRANTIES OR CONDITIONS OF ANY
 * KIND, either express or implied.  See the License for the
 * specific language governing permissions and limitations
 * under the License.
 */

package org.apache.iotdb.cluster.log.catchup;

import org.apache.iotdb.cluster.common.TestAsyncClient;
import org.apache.iotdb.cluster.common.TestMetaGroupMember;
import org.apache.iotdb.cluster.common.TestSyncClient;
import org.apache.iotdb.cluster.common.TestUtils;
import org.apache.iotdb.cluster.config.ClusterDescriptor;
import org.apache.iotdb.cluster.exception.LeaderUnknownException;
import org.apache.iotdb.cluster.exception.LogExecutionException;
import org.apache.iotdb.cluster.log.Log;
import org.apache.iotdb.cluster.log.LogParser;
import org.apache.iotdb.cluster.log.logtypes.EmptyContentLog;
import org.apache.iotdb.cluster.partition.PartitionTable;
import org.apache.iotdb.cluster.partition.slot.SlotPartitionTable;
import org.apache.iotdb.cluster.rpc.thrift.AppendEntriesRequest;
import org.apache.iotdb.cluster.rpc.thrift.AppendEntryRequest;
import org.apache.iotdb.cluster.rpc.thrift.Node;
import org.apache.iotdb.cluster.rpc.thrift.RaftService.AsyncClient;
import org.apache.iotdb.cluster.rpc.thrift.RaftService.Client;
import org.apache.iotdb.cluster.rpc.thrift.SendSnapshotRequest;
import org.apache.iotdb.cluster.server.NodeCharacter;
import org.apache.iotdb.cluster.server.Response;
import org.apache.iotdb.cluster.server.member.RaftMember;
import org.apache.iotdb.cluster.server.monitor.Peer;
import org.apache.iotdb.db.service.IoTDB;
import org.apache.iotdb.db.utils.EnvironmentUtils;

import org.apache.thrift.TException;
import org.apache.thrift.async.AsyncMethodCallback;
import org.junit.After;
import org.junit.Assert;
import org.junit.Before;
import org.junit.Test;

import java.nio.ByteBuffer;
import java.util.ArrayList;
import java.util.List;

import static org.junit.Assert.assertEquals;
import static org.junit.Assert.assertTrue;

public class CatchUpTaskTest {

  private List<Log> receivedLogs = new ArrayList<>();
  private long leaderCommit;
  private Node header = new Node();
  private boolean prevUseAsyncServer;

  private RaftMember sender =
      new TestMetaGroupMember() {
        @Override
        public PartitionTable getPartitionTable() {
          return new SlotPartitionTable(TestUtils.getNode(0));
        }

        @Override
<<<<<<< HEAD
        public boolean matchTerm(long index, long term, Node header, int raftId) {
          return dummyMatchTerm(index, term);
=======
        public Client getSyncClient(Node node) {
          return new TestSyncClient() {
            @Override
            public long appendEntry(AppendEntryRequest request) {
              return dummyAppendEntry(request);
            }

            @Override
            public long appendEntries(AppendEntriesRequest request) {
              return dummyAppendEntries(request);
            }

            @Override
            public boolean matchTerm(long index, long term, Node header) {
              return dummyMatchTerm(index, term);
            }

            @Override
            public void sendSnapshot(SendSnapshotRequest request) {
              // do nothing
            }
          };
>>>>>>> c648e5a7
        }

        @Override
        public AsyncClient getAsyncClient(Node node, boolean activatedOnly) {
          return getAsyncClient(node);
        }

        @Override
        public AsyncClient getAsyncClient(Node node) {
          return new TestAsyncClient() {
            @Override
            public void appendEntry(
                AppendEntryRequest request, AsyncMethodCallback<Long> resultHandler) {
              new Thread(() -> resultHandler.onComplete(dummyAppendEntry(request))).start();
            }

            @Override
            public void appendEntries(
                AppendEntriesRequest request, AsyncMethodCallback<Long> resultHandler) {
              new Thread(() -> resultHandler.onComplete(dummyAppendEntries(request))).start();
            }

            @Override
            public void matchTerm(
                long index, long term, Node header, AsyncMethodCallback<Boolean> resultHandler) {
              new Thread(() -> resultHandler.onComplete(dummyMatchTerm(index, term))).start();
            }

            @Override
            public void sendSnapshot(
                SendSnapshotRequest request, AsyncMethodCallback<Void> resultHandler) {
              new Thread(() -> resultHandler.onComplete(null)).start();
            }
          };
        }

        @Override
<<<<<<< HEAD
        public void appendEntries(AppendEntriesRequest request,
            AsyncMethodCallback<Long> resultHandler) {
          new Thread(() -> resultHandler.onComplete(dummyAppendEntries(request))).start();
        }

        @Override
        public void matchTerm(long index, long term, Node header, int raftId,
            AsyncMethodCallback<Boolean> resultHandler) {
          new Thread(() -> resultHandler.onComplete(dummyMatchTerm(index, term))).start();
        }

        @Override
        public void sendSnapshot(SendSnapshotRequest request,
            AsyncMethodCallback<Void> resultHandler) {
          new Thread(() -> resultHandler.onComplete(null)).start();
=======
        public Node getHeader() {
          return header;
>>>>>>> c648e5a7
        }
      };

  private long dummyAppendEntry(AppendEntryRequest request) {
    Log log = receivedLogs.get(receivedLogs.size() - 1);
    Log testLog;
    try {
      testLog = LogParser.getINSTANCE().parse(request.entry);
    } catch (Exception e) {
      return Response.RESPONSE_NULL;
    }
    if (testLog.getCurrLogIndex() == log.getCurrLogIndex() + 1) {
      leaderCommit = Math.max(request.leaderCommit, leaderCommit);
      receivedLogs.add(testLog);
      return Response.RESPONSE_AGREE;
    }
    if (testLog.getCurrLogIndex() == log.getCurrLogIndex()) {
      leaderCommit = Math.max(request.leaderCommit, leaderCommit);
      return Response.RESPONSE_AGREE;
    }
    return Response.RESPONSE_LOG_MISMATCH;
  }

  private long dummyAppendEntries(AppendEntriesRequest request) {
    for (ByteBuffer byteBuffer : request.getEntries()) {
      Log testLog;
      try {
        testLog = LogParser.getINSTANCE().parse(byteBuffer);
      } catch (Exception e) {
        return Response.RESPONSE_NULL;
      }
      receivedLogs.add(testLog);
    }
    leaderCommit = Math.max(request.leaderCommit, leaderCommit);
    return Response.RESPONSE_AGREE;
  }

  private boolean dummyMatchTerm(long index, long term) {
    if (receivedLogs.isEmpty()) {
      return true;
    } else {
      for (Log receivedLog : receivedLogs) {
        if (receivedLog.getCurrLogTerm() == term && receivedLog.getCurrLogIndex() == index) {
          return true;
        }
      }
    }
    return false;
  }

  @Before
  public void setUp() {
    IoTDB.metaManager.init();
    prevUseAsyncServer = ClusterDescriptor.getInstance().getConfig().isUseAsyncServer();
    ClusterDescriptor.getInstance().getConfig().setUseAsyncServer(true);
    receivedLogs = new ArrayList<>();
    EmptyContentLog log = new EmptyContentLog();
    log.setCurrLogIndex(-1);
    log.setCurrLogTerm(-1);
    receivedLogs.add(log);
  }

  @After
  public void tearDown() throws Exception {
    IoTDB.metaManager.clear();
    sender.stop();
    sender.closeLogManager();
    EnvironmentUtils.cleanAllDir();
    ClusterDescriptor.getInstance().getConfig().setUseAsyncServer(prevUseAsyncServer);
  }

  @Test
  public void testCatchUpEmpty() throws LogExecutionException {
    List<Log> logList = new ArrayList<>();
    for (int i = 0; i < 10; i++) {
      Log log = new EmptyContentLog();
      log.setCurrLogIndex(i);
      log.setCurrLogTerm(i);
      logList.add(log);
    }
    receivedLogs.clear();

    sender.getLogManager().append(logList);
    sender.getLogManager().commitTo(9);
    sender.getLogManager().setMaxHaveAppliedCommitIndex(sender.getLogManager().getCommitLogIndex());
    Node receiver = new Node();
    sender.setCharacter(NodeCharacter.LEADER);
    Peer peer = new Peer(10);
    peer.setMatchIndex(9);
    CatchUpTask task = new CatchUpTask(receiver, 0, peer, sender, 9);
    task.run();

    assertTrue(receivedLogs.isEmpty());
  }

  @Test
  public void testPartialCatchUpAsync() throws LogExecutionException {
    List<Log> logList = new ArrayList<>();
    for (int i = 0; i < 10; i++) {
      Log log = new EmptyContentLog();
      log.setCurrLogIndex(i);
      log.setCurrLogTerm(i);
      logList.add(log);
      if (i < 6) {
        receivedLogs.add(log);
      }
    }
    sender.getLogManager().append(logList);
    sender.getLogManager().commitTo(9);
    sender.getLogManager().setMaxHaveAppliedCommitIndex(sender.getLogManager().getCommitLogIndex());
    Node receiver = new Node();
    sender.setCharacter(NodeCharacter.LEADER);
    Peer peer = new Peer(10);
    peer.setMatchIndex(0);
    CatchUpTask task = new CatchUpTask(receiver, 0, peer, sender, 5);
    task.run();

    assertEquals(logList, receivedLogs.subList(1, receivedLogs.size()));
    assertEquals(9, leaderCommit);
  }

  @Test
  public void testPartialCatchUpSync() throws LogExecutionException {
    boolean useAsyncServer = ClusterDescriptor.getInstance().getConfig().isUseAsyncServer();
    ClusterDescriptor.getInstance().getConfig().setUseAsyncServer(false);

    try {
      List<Log> logList = new ArrayList<>();
      for (int i = 0; i < 10; i++) {
        Log log = new EmptyContentLog();
        log.setCurrLogIndex(i);
        log.setCurrLogTerm(i);
        logList.add(log);
        if (i < 6) {
          receivedLogs.add(log);
        }
      }
      sender.getLogManager().append(logList);
      sender.getLogManager().commitTo(9);
      sender
          .getLogManager()
          .setMaxHaveAppliedCommitIndex(sender.getLogManager().getCommitLogIndex());
      Node receiver = new Node();
      sender.setCharacter(NodeCharacter.LEADER);
      Peer peer = new Peer(10);
      peer.setMatchIndex(0);
      CatchUpTask task = new CatchUpTask(receiver, 0, peer, sender, 5);
      task.run();

      assertEquals(logList, receivedLogs.subList(1, receivedLogs.size()));
      assertEquals(9, leaderCommit);
    } finally {
      ClusterDescriptor.getInstance().getConfig().setUseAsyncServer(useAsyncServer);
    }
  }

  @Test
  public void testCatchUpSingle() throws Exception {
    List<Log> logList = new ArrayList<>();
    for (int i = 0; i < 10; i++) {
      Log log = new EmptyContentLog();
      log.setCurrLogIndex(i);
      log.setCurrLogTerm(i);
      logList.add(log);
    }
    sender.getLogManager().append(logList);
    sender.getLogManager().commitTo(9);
    sender.getLogManager().setMaxHaveAppliedCommitIndex(sender.getLogManager().getCommitLogIndex());
    Node receiver = new Node();
    sender.setCharacter(NodeCharacter.LEADER);
    Peer peer = new Peer(10);
    peer.setNextIndex(0);
    CatchUpTask task = new CatchUpTask(receiver, 0, peer, sender, 0);
    ClusterDescriptor.getInstance().getConfig().setUseBatchInLogCatchUp(false);
    task.run();

    assertEquals(logList, receivedLogs.subList(1, receivedLogs.size()));
    assertEquals(9, leaderCommit);
  }

  @Test
  public void testCatchUpBatch() throws Exception {
    List<Log> logList = new ArrayList<>();
    for (int i = 0; i < 10; i++) {
      Log log = new EmptyContentLog();
      log.setCurrLogIndex(i);
      log.setCurrLogTerm(i);
      logList.add(log);
    }
    sender.getLogManager().append(logList);
    sender.getLogManager().commitTo(9);
    sender.getLogManager().setMaxHaveAppliedCommitIndex(sender.getLogManager().getCommitLogIndex());
    Node receiver = new Node();
    sender.setCharacter(NodeCharacter.LEADER);
    Peer peer = new Peer(10);
    peer.setNextIndex(0);
    CatchUpTask task = new CatchUpTask(receiver, 0, peer, sender, 0);
    task.run();

    assertEquals(logList, receivedLogs.subList(1, receivedLogs.size()));
    assertEquals(9, leaderCommit);
  }

  @Test
  public void testFindLastMatchIndex() throws LogExecutionException {
    List<Log> logList = new ArrayList<>();
    int lastMatchedIndex = 6;
    for (int i = 0; i < 10; i++) {
      Log log = new EmptyContentLog();
      log.setCurrLogIndex(i);
      log.setCurrLogTerm(i);
      logList.add(log);

      if (i < lastMatchedIndex) {
        receivedLogs.add(log);
      }
    }
    sender.getLogManager().append(logList);
    sender.getLogManager().commitTo(9);
    sender.getLogManager().setMaxHaveAppliedCommitIndex(sender.getLogManager().getCommitLogIndex());
    Node receiver = new Node();
    sender.setCharacter(NodeCharacter.LEADER);
    Peer peer = new Peer(10);
    peer.setMatchIndex(0);
    peer.setNextIndex(0);

    CatchUpTask task = new CatchUpTask(receiver, 0, peer, sender, 0);
    task.setLogs(logList);
    try {
      // 1. case 1: the matched index is in the middle of the logs interval
      int resultMatchIndex = task.findLastMatchIndex(logList);
      assertEquals(lastMatchedIndex, resultMatchIndex);

      // 2. case 2: no matched index case
      lastMatchedIndex = -1;
      receivedLogs.subList(1, receivedLogs.size()).clear();
      logList = new ArrayList<>(logList.subList(1, logList.size()));
      task.setLogs(logList);
      resultMatchIndex = task.findLastMatchIndex(logList);
      assertEquals(lastMatchedIndex, resultMatchIndex);

      // 3. case 3: the matched index is at the last index of the logs
      logList.clear();
      receivedLogs.subList(1, receivedLogs.size()).clear();
      lastMatchedIndex = 9;
      for (int i = 0; i < 10; i++) {
        Log log = new EmptyContentLog();
        log.setCurrLogIndex(i);
        log.setCurrLogTerm(i);
        logList.add(log);

        if (i < lastMatchedIndex) {
          receivedLogs.add(log);
        }
      }
      resultMatchIndex = task.findLastMatchIndex(logList);
      assertEquals(lastMatchedIndex, resultMatchIndex);

    } catch (LeaderUnknownException | TException | InterruptedException e) {
      Assert.fail(e.getMessage());
    }
  }
}<|MERGE_RESOLUTION|>--- conflicted
+++ resolved
@@ -73,10 +73,6 @@
         }
 
         @Override
-<<<<<<< HEAD
-        public boolean matchTerm(long index, long term, Node header, int raftId) {
-          return dummyMatchTerm(index, term);
-=======
         public Client getSyncClient(Node node) {
           return new TestSyncClient() {
             @Override
@@ -90,7 +86,7 @@
             }
 
             @Override
-            public boolean matchTerm(long index, long term, Node header) {
+            public boolean matchTerm(long index, long term, Node header, int raftId) {
               return dummyMatchTerm(index, term);
             }
 
@@ -99,7 +95,6 @@
               // do nothing
             }
           };
->>>>>>> c648e5a7
         }
 
         @Override
@@ -124,7 +119,11 @@
 
             @Override
             public void matchTerm(
-                long index, long term, Node header, AsyncMethodCallback<Boolean> resultHandler) {
+                long index,
+                long term,
+                Node header,
+                int raftId,
+                AsyncMethodCallback<Boolean> resultHandler) {
               new Thread(() -> resultHandler.onComplete(dummyMatchTerm(index, term))).start();
             }
 
@@ -137,26 +136,8 @@
         }
 
         @Override
-<<<<<<< HEAD
-        public void appendEntries(AppendEntriesRequest request,
-            AsyncMethodCallback<Long> resultHandler) {
-          new Thread(() -> resultHandler.onComplete(dummyAppendEntries(request))).start();
-        }
-
-        @Override
-        public void matchTerm(long index, long term, Node header, int raftId,
-            AsyncMethodCallback<Boolean> resultHandler) {
-          new Thread(() -> resultHandler.onComplete(dummyMatchTerm(index, term))).start();
-        }
-
-        @Override
-        public void sendSnapshot(SendSnapshotRequest request,
-            AsyncMethodCallback<Void> resultHandler) {
-          new Thread(() -> resultHandler.onComplete(null)).start();
-=======
         public Node getHeader() {
           return header;
->>>>>>> c648e5a7
         }
       };
 
