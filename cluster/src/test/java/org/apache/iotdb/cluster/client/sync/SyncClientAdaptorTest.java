/*
 * Licensed to the Apache Software Foundation (ASF) under one
 * or more contributor license agreements.  See the NOTICE file
 * distributed with this work for additional information
 * regarding copyright ownership.  The ASF licenses this file
 * to you under the Apache License, Version 2.0 (the
 * "License"); you may not use this file except in compliance
 * with the License.  You may obtain a copy of the License at
 *
 *     http://www.apache.org/licenses/LICENSE-2.0
 *
 * Unless required by applicable law or agreed to in writing,
 * software distributed under the License is distributed on an
 * "AS IS" BASIS, WITHOUT WARRANTIES OR CONDITIONS OF ANY
 * KIND, either express or implied.  See the License for the
 * specific language governing permissions and limitations
 * under the License.
 */

package org.apache.iotdb.cluster.client.sync;

import org.apache.iotdb.cluster.client.async.AsyncDataClient;
import org.apache.iotdb.cluster.client.async.AsyncMetaClient;
import org.apache.iotdb.cluster.common.TestUtils;
import org.apache.iotdb.cluster.log.Snapshot;
import org.apache.iotdb.cluster.log.snapshot.SimpleSnapshot;
import org.apache.iotdb.cluster.log.snapshot.SnapshotFactory;
import org.apache.iotdb.cluster.rpc.thrift.AddNodeResponse;
import org.apache.iotdb.cluster.rpc.thrift.CheckStatusResponse;
import org.apache.iotdb.cluster.rpc.thrift.ExecutNonQueryReq;
import org.apache.iotdb.cluster.rpc.thrift.GetAggrResultRequest;
import org.apache.iotdb.cluster.rpc.thrift.GetAllPathsResult;
import org.apache.iotdb.cluster.rpc.thrift.GroupByRequest;
import org.apache.iotdb.cluster.rpc.thrift.LastQueryRequest;
import org.apache.iotdb.cluster.rpc.thrift.Node;
import org.apache.iotdb.cluster.rpc.thrift.PreviousFillRequest;
import org.apache.iotdb.cluster.rpc.thrift.PullSchemaRequest;
import org.apache.iotdb.cluster.rpc.thrift.PullSchemaResp;
import org.apache.iotdb.cluster.rpc.thrift.PullSnapshotRequest;
import org.apache.iotdb.cluster.rpc.thrift.PullSnapshotResp;
import org.apache.iotdb.cluster.rpc.thrift.SingleSeriesQueryRequest;
import org.apache.iotdb.cluster.rpc.thrift.StartUpStatus;
import org.apache.iotdb.cluster.rpc.thrift.TNodeStatus;
import org.apache.iotdb.cluster.server.Response;
import org.apache.iotdb.cluster.utils.StatusUtils;
import org.apache.iotdb.db.exception.metadata.IllegalPathException;
import org.apache.iotdb.db.metadata.PartialPath;
import org.apache.iotdb.db.qp.physical.sys.FlushPlan;
import org.apache.iotdb.db.qp.physical.sys.ShowTimeSeriesPlan;
import org.apache.iotdb.db.query.context.QueryContext;
import org.apache.iotdb.service.rpc.thrift.TSStatus;
import org.apache.iotdb.tsfile.file.metadata.enums.TSDataType;
import org.apache.iotdb.tsfile.write.schema.MeasurementSchema;
import org.apache.iotdb.tsfile.write.schema.TimeseriesSchema;

import org.apache.thrift.TException;
import org.apache.thrift.async.AsyncMethodCallback;
import org.junit.Before;
import org.junit.Test;

import java.io.IOException;
import java.nio.ByteBuffer;
import java.util.ArrayList;
import java.util.Arrays;
import java.util.Collections;
import java.util.HashMap;
import java.util.HashSet;
import java.util.List;
import java.util.Map;
import java.util.Map.Entry;
import java.util.Set;

import static org.junit.Assert.assertEquals;
import static org.junit.Assert.assertTrue;

public class SyncClientAdaptorTest {

  private AsyncMetaClient metaClient;
  private AsyncDataClient dataClient;

  private TNodeStatus nodeStatus;
  private CheckStatusResponse checkStatusResponse;
  private AddNodeResponse addNodeResponse;
  private List<ByteBuffer> aggregateResults;
  private ByteBuffer getAllMeasurementSchemaResult;
  private ByteBuffer fillResult;
  private ByteBuffer readFileResult;
  private ByteBuffer peekNextNotNullValueResult;
  private Map<Integer, SimpleSnapshot> snapshotMap;
  private ByteBuffer lastResult;
  private List<MeasurementSchema> measurementSchemas;
  private List<TimeseriesSchema> timeseriesSchemas;
  private List<String> paths;

  @Before
  public void setUp() {
    nodeStatus = new TNodeStatus();
    checkStatusResponse = new CheckStatusResponse(true, false, true, false, true, true);
    addNodeResponse = new AddNodeResponse((int) Response.RESPONSE_AGREE);
    aggregateResults =
        Arrays.asList(
            ByteBuffer.wrap("1".getBytes()),
            ByteBuffer.wrap("2".getBytes()),
            ByteBuffer.wrap("2".getBytes()));
    getAllMeasurementSchemaResult = ByteBuffer.wrap("get all measurement schema".getBytes());
    fillResult = ByteBuffer.wrap("fill result".getBytes());
    readFileResult = ByteBuffer.wrap("read file".getBytes());
    peekNextNotNullValueResult = ByteBuffer.wrap("peek next not null value".getBytes());
    measurementSchemas = new ArrayList<>();
    timeseriesSchemas = new ArrayList<>();
    snapshotMap = new HashMap<>();
    for (int i = 0; i < 3; i++) {
      snapshotMap.put(i, new SimpleSnapshot(i, i));
      measurementSchemas.add(new MeasurementSchema(String.valueOf(i), TSDataType.INT64));
      timeseriesSchemas.add(new TimeseriesSchema(String.valueOf(i), TSDataType.INT64));
    }
    lastResult = ByteBuffer.wrap("last".getBytes());
    paths = Arrays.asList("1", "2", "3", "4");

<<<<<<< HEAD
    metaClient = new AsyncMetaClient(null, null, null) {
      @Override
      public void removeNode(Node node, AsyncMethodCallback<Long> resultHandler) {
        resultHandler.onComplete(Response.RESPONSE_AGREE);
      }

      @Override
      public void matchTerm(long index, long term, Node header, int raftId,
          AsyncMethodCallback<Boolean> resultHandler) {
        resultHandler.onComplete(true);
      }

      @Override
      public void queryNodeStatus(AsyncMethodCallback<TNodeStatus> resultHandler) {
        resultHandler.onComplete(nodeStatus);
      }

      @Override
      public void checkStatus(StartUpStatus startUpStatus,
          AsyncMethodCallback<CheckStatusResponse> resultHandler) {
        resultHandler.onComplete(checkStatusResponse);
      }

      @Override
      public void addNode(Node node, StartUpStatus startUpStatus,
          AsyncMethodCallback<AddNodeResponse> resultHandler) {
        resultHandler.onComplete(addNodeResponse);
      }

      @Override
      public void executeNonQueryPlan(ExecutNonQueryReq request,
          AsyncMethodCallback<TSStatus> resultHandler) {
        resultHandler.onComplete(StatusUtils.OK);
      }
    };

    dataClient = new AsyncDataClient(null, null, null) {
      @Override
      public void querySingleSeriesByTimestamp(SingleSeriesQueryRequest request,
          AsyncMethodCallback<Long> resultHandler) {
        resultHandler.onComplete(1L);
      }

      @Override
      public void querySingleSeries(SingleSeriesQueryRequest request,
          AsyncMethodCallback<Long> resultHandler) {
        resultHandler.onComplete(1L);
      }

      @Override
      public void getNodeList(Node header, int raftId, String path, int nodeLevel,
          AsyncMethodCallback<List<String>> resultHandler) {
        resultHandler.onComplete(Arrays.asList("1", "2", "3"));
      }

      @Override
      public void getChildNodePathInNextLevel(Node header, int raftId, String path,
          AsyncMethodCallback<Set<String>> resultHandler) {
        resultHandler.onComplete(new HashSet<>(Arrays.asList("1", "2", "3")));
      }

      @Override
      public void getAllMeasurementSchema(Node header, int raftId, ByteBuffer planBinary,
          AsyncMethodCallback<ByteBuffer> resultHandler) {
        resultHandler.onComplete(getAllMeasurementSchemaResult);
      }

      @Override
      public void pullMeasurementSchema(PullSchemaRequest request,
          AsyncMethodCallback<PullSchemaResp> resultHandler) {
        ByteBuffer byteBuffer = ByteBuffer.allocate(4096);
        byteBuffer.putInt(measurementSchemas.size());
        for (MeasurementSchema schema : measurementSchemas) {
          schema.serializeTo(byteBuffer);
        }
        byteBuffer.flip();
        resultHandler.onComplete(new PullSchemaResp(byteBuffer));
      }

      @Override
      public void pullTimeSeriesSchema(PullSchemaRequest request,
          AsyncMethodCallback<PullSchemaResp> resultHandler) {
        ByteBuffer byteBuffer = ByteBuffer.allocate(4096);
        byteBuffer.putInt(timeseriesSchemas.size());
        for (TimeseriesSchema schema : timeseriesSchemas) {
          schema.serializeTo(byteBuffer);
        }
        byteBuffer.flip();
        resultHandler.onComplete(new PullSchemaResp(byteBuffer));
      }

      @Override
      public void getAggrResult(GetAggrResultRequest request,
          AsyncMethodCallback<List<ByteBuffer>> resultHandler) {
        resultHandler.onComplete(aggregateResults);
      }

      @Override
      public void getUnregisteredTimeseries(Node header, int raftId, List<String> timeseriesList,
          AsyncMethodCallback<List<String>> resultHandler) {
        resultHandler.onComplete(timeseriesList.subList(0, timeseriesList.size() / 2));
      }

      @Override
      public void getAllPaths(Node header, int raftId, List<String> path, boolean withAlias,
          AsyncMethodCallback<GetAllPathsResult> resultHandler) {
        resultHandler.onComplete(new GetAllPathsResult(path));
      }

      @Override
      public void getPathCount(Node header, int raftId, List<String> pathsToQuery, int level,
          AsyncMethodCallback<Integer> resultHandler) {
        resultHandler.onComplete(pathsToQuery.size());
      }

      @Override
      public void getAllDevices(Node header, int raftId, List<String> path,
          AsyncMethodCallback<Set<String>> resultHandler) {
        resultHandler.onComplete(new HashSet<>(path));
      }

      @Override
      public void getGroupByExecutor(GroupByRequest request,
          AsyncMethodCallback<Long> resultHandler) {
        resultHandler.onComplete(1L);
      }

      @Override
      public void previousFill(PreviousFillRequest request,
          AsyncMethodCallback<ByteBuffer> resultHandler) {
        resultHandler.onComplete(fillResult);
      }

      @Override
      public void readFile(String filePath, long offset, int length, int raftId,
          AsyncMethodCallback<ByteBuffer> resultHandler) {
        resultHandler.onComplete(readFileResult);
      }

      @Override
      public void getGroupByResult(Node header, int raftId, long executorId, long startTime, long endTime,
          AsyncMethodCallback<List<ByteBuffer>> resultHandler) {
        resultHandler.onComplete(aggregateResults);
      }

      @Override
      public void peekNextNotNullValue(Node header, int raftId, long executorId, long startTime, long endTime,
          AsyncMethodCallback<ByteBuffer> resultHandler) {
        resultHandler.onComplete(peekNextNotNullValueResult);
      }

      @Override
      public void pullSnapshot(PullSnapshotRequest request,
          AsyncMethodCallback<PullSnapshotResp> resultHandler) {
        Map<Integer, ByteBuffer> snapshotBytes = new HashMap<>();
        for (Entry<Integer, SimpleSnapshot> integerSimpleSnapshotEntry : snapshotMap.entrySet()) {
          snapshotBytes.put(integerSimpleSnapshotEntry.getKey(),
              integerSimpleSnapshotEntry.getValue().serialize());
        }
        PullSnapshotResp pullSnapshotResp = new PullSnapshotResp();
        pullSnapshotResp.snapshotBytes = snapshotBytes;
        resultHandler.onComplete(pullSnapshotResp);
      }

      @Override
      public void last(LastQueryRequest request, AsyncMethodCallback<ByteBuffer> resultHandler) {
        resultHandler.onComplete(lastResult);
      }

      @Override
      public void onSnapshotApplied(Node header, int raftId, List<Integer> slots,
          AsyncMethodCallback<Boolean> resultHandler) {
        resultHandler.onComplete(true);
      }
    };
  }

  @Test
  public void testMetaClient()
      throws TException, InterruptedException, IOException {
    assertEquals(Response.RESPONSE_AGREE, (long) SyncClientAdaptor.removeNode(metaClient,
        TestUtils.getNode(0)));
    assertTrue(SyncClientAdaptor.matchTerm(metaClient, TestUtils.getNode(0), 1, 1,
        TestUtils.getNode(0), 0));
    assertEquals(nodeStatus, SyncClientAdaptor.queryNodeStatus(metaClient));
    assertEquals(checkStatusResponse,
        SyncClientAdaptor.checkStatus(metaClient, new StartUpStatus()));
    assertEquals(addNodeResponse, SyncClientAdaptor.addNode(metaClient, TestUtils.getNode(0),
        new StartUpStatus()));
    assertEquals(StatusUtils.OK, SyncClientAdaptor.executeNonQuery(metaClient, new FlushPlan(),
        TestUtils.getNode(0), TestUtils.getNode(1), 0));
=======
    metaClient =
        new AsyncMetaClient(null, null, null) {
          @Override
          public void removeNode(Node node, AsyncMethodCallback<Long> resultHandler) {
            resultHandler.onComplete(Response.RESPONSE_AGREE);
          }

          @Override
          public void matchTerm(
              long index, long term, Node header, AsyncMethodCallback<Boolean> resultHandler) {
            resultHandler.onComplete(true);
          }

          @Override
          public void queryNodeStatus(AsyncMethodCallback<TNodeStatus> resultHandler) {
            resultHandler.onComplete(nodeStatus);
          }

          @Override
          public void checkStatus(
              StartUpStatus startUpStatus, AsyncMethodCallback<CheckStatusResponse> resultHandler) {
            resultHandler.onComplete(checkStatusResponse);
          }

          @Override
          public void addNode(
              Node node,
              StartUpStatus startUpStatus,
              AsyncMethodCallback<AddNodeResponse> resultHandler) {
            resultHandler.onComplete(addNodeResponse);
          }

          @Override
          public void executeNonQueryPlan(
              ExecutNonQueryReq request, AsyncMethodCallback<TSStatus> resultHandler) {
            resultHandler.onComplete(StatusUtils.OK);
          }
        };

    dataClient =
        new AsyncDataClient(null, null, null) {
          @Override
          public void querySingleSeriesByTimestamp(
              SingleSeriesQueryRequest request, AsyncMethodCallback<Long> resultHandler) {
            resultHandler.onComplete(1L);
          }

          @Override
          public void querySingleSeries(
              SingleSeriesQueryRequest request, AsyncMethodCallback<Long> resultHandler) {
            resultHandler.onComplete(1L);
          }

          @Override
          public void getNodeList(
              Node header,
              String path,
              int nodeLevel,
              AsyncMethodCallback<List<String>> resultHandler) {
            resultHandler.onComplete(Arrays.asList("1", "2", "3"));
          }

          @Override
          public void getChildNodeInNextLevel(
              Node header, String path, AsyncMethodCallback<Set<String>> resultHandler) {
            resultHandler.onComplete(new HashSet<>(Arrays.asList("1", "2", "3")));
          }

          @Override
          public void getChildNodePathInNextLevel(
              Node header, String path, AsyncMethodCallback<Set<String>> resultHandler) {
            resultHandler.onComplete(new HashSet<>(Arrays.asList("1", "2", "3")));
          }

          @Override
          public void getAllMeasurementSchema(
              Node header, ByteBuffer planBinary, AsyncMethodCallback<ByteBuffer> resultHandler) {
            resultHandler.onComplete(getAllMeasurementSchemaResult);
          }

          @Override
          public void pullMeasurementSchema(
              PullSchemaRequest request, AsyncMethodCallback<PullSchemaResp> resultHandler) {
            ByteBuffer byteBuffer = ByteBuffer.allocate(4096);
            byteBuffer.putInt(measurementSchemas.size());
            for (MeasurementSchema schema : measurementSchemas) {
              schema.serializeTo(byteBuffer);
            }
            byteBuffer.flip();
            resultHandler.onComplete(new PullSchemaResp(byteBuffer));
          }

          @Override
          public void pullTimeSeriesSchema(
              PullSchemaRequest request, AsyncMethodCallback<PullSchemaResp> resultHandler) {
            ByteBuffer byteBuffer = ByteBuffer.allocate(4096);
            byteBuffer.putInt(timeseriesSchemas.size());
            for (TimeseriesSchema schema : timeseriesSchemas) {
              schema.serializeTo(byteBuffer);
            }
            byteBuffer.flip();
            resultHandler.onComplete(new PullSchemaResp(byteBuffer));
          }

          @Override
          public void getAggrResult(
              GetAggrResultRequest request, AsyncMethodCallback<List<ByteBuffer>> resultHandler) {
            resultHandler.onComplete(aggregateResults);
          }

          @Override
          public void getUnregisteredTimeseries(
              Node header,
              List<String> timeseriesList,
              AsyncMethodCallback<List<String>> resultHandler) {
            resultHandler.onComplete(timeseriesList.subList(0, timeseriesList.size() / 2));
          }

          @Override
          public void getAllPaths(
              Node header,
              List<String> path,
              boolean withAlias,
              AsyncMethodCallback<GetAllPathsResult> resultHandler) {
            resultHandler.onComplete(new GetAllPathsResult(path));
          }

          @Override
          public void getPathCount(
              Node header,
              List<String> pathsToQuery,
              int level,
              AsyncMethodCallback<Integer> resultHandler) {
            resultHandler.onComplete(pathsToQuery.size());
          }

          @Override
          public void getAllDevices(
              Node header, List<String> path, AsyncMethodCallback<Set<String>> resultHandler) {
            resultHandler.onComplete(new HashSet<>(path));
          }

          @Override
          public void getGroupByExecutor(
              GroupByRequest request, AsyncMethodCallback<Long> resultHandler) {
            resultHandler.onComplete(1L);
          }

          @Override
          public void previousFill(
              PreviousFillRequest request, AsyncMethodCallback<ByteBuffer> resultHandler) {
            resultHandler.onComplete(fillResult);
          }

          @Override
          public void readFile(
              String filePath,
              long offset,
              int length,
              AsyncMethodCallback<ByteBuffer> resultHandler) {
            resultHandler.onComplete(readFileResult);
          }

          @Override
          public void getGroupByResult(
              Node header,
              long executorId,
              long startTime,
              long endTime,
              AsyncMethodCallback<List<ByteBuffer>> resultHandler) {
            resultHandler.onComplete(aggregateResults);
          }

          @Override
          public void peekNextNotNullValue(
              Node header,
              long executorId,
              long startTime,
              long endTime,
              AsyncMethodCallback<ByteBuffer> resultHandler) {
            resultHandler.onComplete(peekNextNotNullValueResult);
          }

          @Override
          public void pullSnapshot(
              PullSnapshotRequest request, AsyncMethodCallback<PullSnapshotResp> resultHandler) {
            Map<Integer, ByteBuffer> snapshotBytes = new HashMap<>();
            for (Entry<Integer, SimpleSnapshot> integerSimpleSnapshotEntry :
                snapshotMap.entrySet()) {
              snapshotBytes.put(
                  integerSimpleSnapshotEntry.getKey(),
                  integerSimpleSnapshotEntry.getValue().serialize());
            }
            PullSnapshotResp pullSnapshotResp = new PullSnapshotResp();
            pullSnapshotResp.snapshotBytes = snapshotBytes;
            resultHandler.onComplete(pullSnapshotResp);
          }

          @Override
          public void last(
              LastQueryRequest request, AsyncMethodCallback<ByteBuffer> resultHandler) {
            resultHandler.onComplete(lastResult);
          }

          @Override
          public void onSnapshotApplied(
              Node header, List<Integer> slots, AsyncMethodCallback<Boolean> resultHandler) {
            resultHandler.onComplete(true);
          }
        };
  }

  @Test
  public void testMetaClient() throws TException, InterruptedException, IOException {
    assertEquals(
        Response.RESPONSE_AGREE,
        (long) SyncClientAdaptor.removeNode(metaClient, TestUtils.getNode(0)));
    assertTrue(
        SyncClientAdaptor.matchTerm(metaClient, TestUtils.getNode(0), 1, 1, TestUtils.getNode(0)));
    assertEquals(nodeStatus, SyncClientAdaptor.queryNodeStatus(metaClient));
    assertEquals(
        checkStatusResponse, SyncClientAdaptor.checkStatus(metaClient, new StartUpStatus()));
    assertEquals(
        addNodeResponse,
        SyncClientAdaptor.addNode(metaClient, TestUtils.getNode(0), new StartUpStatus()));
    assertEquals(
        StatusUtils.OK,
        SyncClientAdaptor.executeNonQuery(
            metaClient, new FlushPlan(), TestUtils.getNode(0), TestUtils.getNode(1)));
>>>>>>> c648e5a7
  }

  @Test
  public void testDataClient()
      throws TException, InterruptedException, IOException, IllegalPathException {
<<<<<<< HEAD
    assertEquals(1L, (long) SyncClientAdaptor.querySingleSeriesByTimestamp(dataClient,
        new SingleSeriesQueryRequest()));
    assertEquals(1L, (long) SyncClientAdaptor.querySingleSeries(dataClient,
        new SingleSeriesQueryRequest(), 0));
    assertEquals(Arrays.asList("1", "2", "3"), SyncClientAdaptor.getNodeList(dataClient,
        TestUtils.getNode(0), 0, "root", 0));
    assertEquals(new HashSet<>(Arrays.asList("1", "2", "3")),
        SyncClientAdaptor.getNextChildren(dataClient, TestUtils.getNode(0), 0, "root"));
    assertEquals(getAllMeasurementSchemaResult,
        SyncClientAdaptor.getAllMeasurementSchema(dataClient, TestUtils.getNode(0), 0,
            new ShowTimeSeriesPlan(new PartialPath("root"))));
    assertEquals(measurementSchemas, SyncClientAdaptor.pullMeasurementSchema(dataClient,
        new PullSchemaRequest()));
    assertEquals(timeseriesSchemas, SyncClientAdaptor.pullTimeseriesSchema(dataClient,
        new PullSchemaRequest()));
    assertEquals(aggregateResults, SyncClientAdaptor.getAggrResult(dataClient
        , new GetAggrResultRequest()));
    assertEquals(paths.subList(0, paths.size() / 2),
        SyncClientAdaptor.getUnregisteredMeasurements(dataClient, TestUtils.getNode(0), 0, paths));
    assertEquals(paths, SyncClientAdaptor.getAllPaths(dataClient, TestUtils.getNode(0), 0, paths,
        false).paths);
    assertEquals(paths.size(), (int) SyncClientAdaptor.getPathCount(dataClient,
        TestUtils.getNode(0), 0,
        paths, 0));
    assertEquals(new HashSet<>(paths), SyncClientAdaptor.getAllDevices(dataClient,
        TestUtils.getNode(0), 0, paths));
    assertEquals(1L, (long) SyncClientAdaptor.getGroupByExecutor(dataClient, new GroupByRequest()));
    assertEquals(fillResult, SyncClientAdaptor.previousFill(dataClient, new PreviousFillRequest()));
    assertEquals(readFileResult, SyncClientAdaptor.readFile(dataClient, "a file", 0, 1000, 0));
    assertEquals(aggregateResults, SyncClientAdaptor.getGroupByResult(dataClient,
        TestUtils.getNode(0), 0, 1, 1, 2));
    assertEquals(peekNextNotNullValueResult, SyncClientAdaptor.peekNextNotNullValue(dataClient,
        TestUtils.getNode(0), 0, 1, 1, 1));
    assertEquals(snapshotMap, SyncClientAdaptor.pullSnapshot(dataClient,
        new PullSnapshotRequest(), Arrays.asList(0, 1, 2),
        new SnapshotFactory<Snapshot>() {
          @Override
          public Snapshot create() {
            return new SimpleSnapshot(0, 0);
          }

          @Override
          public Snapshot copy(Snapshot origin) {
            return new SimpleSnapshot(0, 0);
          }
        }));
    assertEquals(lastResult, SyncClientAdaptor.last(dataClient,
        Collections.singletonList(new PartialPath("1")),
        Collections.singletonList(TSDataType.INT64.ordinal()),
        new QueryContext(), Collections.emptyMap(), TestUtils.getNode(0), 0));
    assertTrue(SyncClientAdaptor.onSnapshotApplied(dataClient, TestUtils.getNode(0), 0,
        Arrays.asList(0, 1, 2)));
=======
    assertEquals(
        1L,
        (long)
            SyncClientAdaptor.querySingleSeriesByTimestamp(
                dataClient, new SingleSeriesQueryRequest()));
    assertEquals(
        1L,
        (long) SyncClientAdaptor.querySingleSeries(dataClient, new SingleSeriesQueryRequest(), 0));
    assertEquals(
        Arrays.asList("1", "2", "3"),
        SyncClientAdaptor.getNodeList(dataClient, TestUtils.getNode(0), "root", 0));
    assertEquals(
        new HashSet<>(Arrays.asList("1", "2", "3")),
        SyncClientAdaptor.getChildNodeInNextLevel(dataClient, TestUtils.getNode(0), "root"));
    assertEquals(
        new HashSet<>(Arrays.asList("1", "2", "3")),
        SyncClientAdaptor.getNextChildren(dataClient, TestUtils.getNode(0), "root"));
    assertEquals(
        getAllMeasurementSchemaResult,
        SyncClientAdaptor.getAllMeasurementSchema(
            dataClient, TestUtils.getNode(0), new ShowTimeSeriesPlan(new PartialPath("root"))));
    assertEquals(
        measurementSchemas,
        SyncClientAdaptor.pullMeasurementSchema(dataClient, new PullSchemaRequest()));
    assertEquals(
        timeseriesSchemas,
        SyncClientAdaptor.pullTimeseriesSchema(dataClient, new PullSchemaRequest()));
    assertEquals(
        aggregateResults, SyncClientAdaptor.getAggrResult(dataClient, new GetAggrResultRequest()));
    assertEquals(
        paths.subList(0, paths.size() / 2),
        SyncClientAdaptor.getUnregisteredMeasurements(dataClient, TestUtils.getNode(0), paths));
    assertEquals(
        paths, SyncClientAdaptor.getAllPaths(dataClient, TestUtils.getNode(0), paths, false).paths);
    assertEquals(
        paths.size(),
        (int) SyncClientAdaptor.getPathCount(dataClient, TestUtils.getNode(0), paths, 0));
    assertEquals(
        new HashSet<>(paths),
        SyncClientAdaptor.getAllDevices(dataClient, TestUtils.getNode(0), paths));
    assertEquals(1L, (long) SyncClientAdaptor.getGroupByExecutor(dataClient, new GroupByRequest()));
    assertEquals(fillResult, SyncClientAdaptor.previousFill(dataClient, new PreviousFillRequest()));
    assertEquals(readFileResult, SyncClientAdaptor.readFile(dataClient, "a file", 0, 1000));
    assertEquals(
        aggregateResults,
        SyncClientAdaptor.getGroupByResult(dataClient, TestUtils.getNode(0), 1, 1, 2));
    assertEquals(
        peekNextNotNullValueResult,
        SyncClientAdaptor.peekNextNotNullValue(dataClient, TestUtils.getNode(0), 1, 1, 1));
    assertEquals(
        snapshotMap,
        SyncClientAdaptor.pullSnapshot(
            dataClient,
            new PullSnapshotRequest(),
            Arrays.asList(0, 1, 2),
            new SnapshotFactory<Snapshot>() {
              @Override
              public Snapshot create() {
                return new SimpleSnapshot(0, 0);
              }

              @Override
              public Snapshot copy(Snapshot origin) {
                return new SimpleSnapshot(0, 0);
              }
            }));
    assertEquals(
        lastResult,
        SyncClientAdaptor.last(
            dataClient,
            Collections.singletonList(new PartialPath("1")),
            Collections.singletonList(TSDataType.INT64.ordinal()),
            new QueryContext(),
            Collections.emptyMap(),
            TestUtils.getNode(0)));
    assertTrue(
        SyncClientAdaptor.onSnapshotApplied(
            dataClient, TestUtils.getNode(0), Arrays.asList(0, 1, 2)));
>>>>>>> c648e5a7
  }
}<|MERGE_RESOLUTION|>--- conflicted
+++ resolved
@@ -117,199 +117,6 @@
     lastResult = ByteBuffer.wrap("last".getBytes());
     paths = Arrays.asList("1", "2", "3", "4");
 
-<<<<<<< HEAD
-    metaClient = new AsyncMetaClient(null, null, null) {
-      @Override
-      public void removeNode(Node node, AsyncMethodCallback<Long> resultHandler) {
-        resultHandler.onComplete(Response.RESPONSE_AGREE);
-      }
-
-      @Override
-      public void matchTerm(long index, long term, Node header, int raftId,
-          AsyncMethodCallback<Boolean> resultHandler) {
-        resultHandler.onComplete(true);
-      }
-
-      @Override
-      public void queryNodeStatus(AsyncMethodCallback<TNodeStatus> resultHandler) {
-        resultHandler.onComplete(nodeStatus);
-      }
-
-      @Override
-      public void checkStatus(StartUpStatus startUpStatus,
-          AsyncMethodCallback<CheckStatusResponse> resultHandler) {
-        resultHandler.onComplete(checkStatusResponse);
-      }
-
-      @Override
-      public void addNode(Node node, StartUpStatus startUpStatus,
-          AsyncMethodCallback<AddNodeResponse> resultHandler) {
-        resultHandler.onComplete(addNodeResponse);
-      }
-
-      @Override
-      public void executeNonQueryPlan(ExecutNonQueryReq request,
-          AsyncMethodCallback<TSStatus> resultHandler) {
-        resultHandler.onComplete(StatusUtils.OK);
-      }
-    };
-
-    dataClient = new AsyncDataClient(null, null, null) {
-      @Override
-      public void querySingleSeriesByTimestamp(SingleSeriesQueryRequest request,
-          AsyncMethodCallback<Long> resultHandler) {
-        resultHandler.onComplete(1L);
-      }
-
-      @Override
-      public void querySingleSeries(SingleSeriesQueryRequest request,
-          AsyncMethodCallback<Long> resultHandler) {
-        resultHandler.onComplete(1L);
-      }
-
-      @Override
-      public void getNodeList(Node header, int raftId, String path, int nodeLevel,
-          AsyncMethodCallback<List<String>> resultHandler) {
-        resultHandler.onComplete(Arrays.asList("1", "2", "3"));
-      }
-
-      @Override
-      public void getChildNodePathInNextLevel(Node header, int raftId, String path,
-          AsyncMethodCallback<Set<String>> resultHandler) {
-        resultHandler.onComplete(new HashSet<>(Arrays.asList("1", "2", "3")));
-      }
-
-      @Override
-      public void getAllMeasurementSchema(Node header, int raftId, ByteBuffer planBinary,
-          AsyncMethodCallback<ByteBuffer> resultHandler) {
-        resultHandler.onComplete(getAllMeasurementSchemaResult);
-      }
-
-      @Override
-      public void pullMeasurementSchema(PullSchemaRequest request,
-          AsyncMethodCallback<PullSchemaResp> resultHandler) {
-        ByteBuffer byteBuffer = ByteBuffer.allocate(4096);
-        byteBuffer.putInt(measurementSchemas.size());
-        for (MeasurementSchema schema : measurementSchemas) {
-          schema.serializeTo(byteBuffer);
-        }
-        byteBuffer.flip();
-        resultHandler.onComplete(new PullSchemaResp(byteBuffer));
-      }
-
-      @Override
-      public void pullTimeSeriesSchema(PullSchemaRequest request,
-          AsyncMethodCallback<PullSchemaResp> resultHandler) {
-        ByteBuffer byteBuffer = ByteBuffer.allocate(4096);
-        byteBuffer.putInt(timeseriesSchemas.size());
-        for (TimeseriesSchema schema : timeseriesSchemas) {
-          schema.serializeTo(byteBuffer);
-        }
-        byteBuffer.flip();
-        resultHandler.onComplete(new PullSchemaResp(byteBuffer));
-      }
-
-      @Override
-      public void getAggrResult(GetAggrResultRequest request,
-          AsyncMethodCallback<List<ByteBuffer>> resultHandler) {
-        resultHandler.onComplete(aggregateResults);
-      }
-
-      @Override
-      public void getUnregisteredTimeseries(Node header, int raftId, List<String> timeseriesList,
-          AsyncMethodCallback<List<String>> resultHandler) {
-        resultHandler.onComplete(timeseriesList.subList(0, timeseriesList.size() / 2));
-      }
-
-      @Override
-      public void getAllPaths(Node header, int raftId, List<String> path, boolean withAlias,
-          AsyncMethodCallback<GetAllPathsResult> resultHandler) {
-        resultHandler.onComplete(new GetAllPathsResult(path));
-      }
-
-      @Override
-      public void getPathCount(Node header, int raftId, List<String> pathsToQuery, int level,
-          AsyncMethodCallback<Integer> resultHandler) {
-        resultHandler.onComplete(pathsToQuery.size());
-      }
-
-      @Override
-      public void getAllDevices(Node header, int raftId, List<String> path,
-          AsyncMethodCallback<Set<String>> resultHandler) {
-        resultHandler.onComplete(new HashSet<>(path));
-      }
-
-      @Override
-      public void getGroupByExecutor(GroupByRequest request,
-          AsyncMethodCallback<Long> resultHandler) {
-        resultHandler.onComplete(1L);
-      }
-
-      @Override
-      public void previousFill(PreviousFillRequest request,
-          AsyncMethodCallback<ByteBuffer> resultHandler) {
-        resultHandler.onComplete(fillResult);
-      }
-
-      @Override
-      public void readFile(String filePath, long offset, int length, int raftId,
-          AsyncMethodCallback<ByteBuffer> resultHandler) {
-        resultHandler.onComplete(readFileResult);
-      }
-
-      @Override
-      public void getGroupByResult(Node header, int raftId, long executorId, long startTime, long endTime,
-          AsyncMethodCallback<List<ByteBuffer>> resultHandler) {
-        resultHandler.onComplete(aggregateResults);
-      }
-
-      @Override
-      public void peekNextNotNullValue(Node header, int raftId, long executorId, long startTime, long endTime,
-          AsyncMethodCallback<ByteBuffer> resultHandler) {
-        resultHandler.onComplete(peekNextNotNullValueResult);
-      }
-
-      @Override
-      public void pullSnapshot(PullSnapshotRequest request,
-          AsyncMethodCallback<PullSnapshotResp> resultHandler) {
-        Map<Integer, ByteBuffer> snapshotBytes = new HashMap<>();
-        for (Entry<Integer, SimpleSnapshot> integerSimpleSnapshotEntry : snapshotMap.entrySet()) {
-          snapshotBytes.put(integerSimpleSnapshotEntry.getKey(),
-              integerSimpleSnapshotEntry.getValue().serialize());
-        }
-        PullSnapshotResp pullSnapshotResp = new PullSnapshotResp();
-        pullSnapshotResp.snapshotBytes = snapshotBytes;
-        resultHandler.onComplete(pullSnapshotResp);
-      }
-
-      @Override
-      public void last(LastQueryRequest request, AsyncMethodCallback<ByteBuffer> resultHandler) {
-        resultHandler.onComplete(lastResult);
-      }
-
-      @Override
-      public void onSnapshotApplied(Node header, int raftId, List<Integer> slots,
-          AsyncMethodCallback<Boolean> resultHandler) {
-        resultHandler.onComplete(true);
-      }
-    };
-  }
-
-  @Test
-  public void testMetaClient()
-      throws TException, InterruptedException, IOException {
-    assertEquals(Response.RESPONSE_AGREE, (long) SyncClientAdaptor.removeNode(metaClient,
-        TestUtils.getNode(0)));
-    assertTrue(SyncClientAdaptor.matchTerm(metaClient, TestUtils.getNode(0), 1, 1,
-        TestUtils.getNode(0), 0));
-    assertEquals(nodeStatus, SyncClientAdaptor.queryNodeStatus(metaClient));
-    assertEquals(checkStatusResponse,
-        SyncClientAdaptor.checkStatus(metaClient, new StartUpStatus()));
-    assertEquals(addNodeResponse, SyncClientAdaptor.addNode(metaClient, TestUtils.getNode(0),
-        new StartUpStatus()));
-    assertEquals(StatusUtils.OK, SyncClientAdaptor.executeNonQuery(metaClient, new FlushPlan(),
-        TestUtils.getNode(0), TestUtils.getNode(1), 0));
-=======
     metaClient =
         new AsyncMetaClient(null, null, null) {
           @Override
@@ -319,7 +126,11 @@
 
           @Override
           public void matchTerm(
-              long index, long term, Node header, AsyncMethodCallback<Boolean> resultHandler) {
+              long index,
+              long term,
+              Node header,
+              int raftId,
+              AsyncMethodCallback<Boolean> resultHandler) {
             resultHandler.onComplete(true);
           }
 
@@ -366,6 +177,7 @@
           @Override
           public void getNodeList(
               Node header,
+              int raftId,
               String path,
               int nodeLevel,
               AsyncMethodCallback<List<String>> resultHandler) {
@@ -374,19 +186,19 @@
 
           @Override
           public void getChildNodeInNextLevel(
-              Node header, String path, AsyncMethodCallback<Set<String>> resultHandler) {
+              Node header,
+              int raftId,
+              String path,
+              AsyncMethodCallback<Set<String>> resultHandler) {
             resultHandler.onComplete(new HashSet<>(Arrays.asList("1", "2", "3")));
           }
 
           @Override
-          public void getChildNodePathInNextLevel(
-              Node header, String path, AsyncMethodCallback<Set<String>> resultHandler) {
-            resultHandler.onComplete(new HashSet<>(Arrays.asList("1", "2", "3")));
-          }
-
-          @Override
           public void getAllMeasurementSchema(
-              Node header, ByteBuffer planBinary, AsyncMethodCallback<ByteBuffer> resultHandler) {
+              Node header,
+              int raftId,
+              ByteBuffer planBinary,
+              AsyncMethodCallback<ByteBuffer> resultHandler) {
             resultHandler.onComplete(getAllMeasurementSchemaResult);
           }
 
@@ -423,6 +235,7 @@
           @Override
           public void getUnregisteredTimeseries(
               Node header,
+              int raftId,
               List<String> timeseriesList,
               AsyncMethodCallback<List<String>> resultHandler) {
             resultHandler.onComplete(timeseriesList.subList(0, timeseriesList.size() / 2));
@@ -431,6 +244,7 @@
           @Override
           public void getAllPaths(
               Node header,
+              int raftId,
               List<String> path,
               boolean withAlias,
               AsyncMethodCallback<GetAllPathsResult> resultHandler) {
@@ -440,6 +254,7 @@
           @Override
           public void getPathCount(
               Node header,
+              int raftId,
               List<String> pathsToQuery,
               int level,
               AsyncMethodCallback<Integer> resultHandler) {
@@ -448,7 +263,10 @@
 
           @Override
           public void getAllDevices(
-              Node header, List<String> path, AsyncMethodCallback<Set<String>> resultHandler) {
+              Node header,
+              int raftId,
+              List<String> path,
+              AsyncMethodCallback<Set<String>> resultHandler) {
             resultHandler.onComplete(new HashSet<>(path));
           }
 
@@ -469,6 +287,7 @@
               String filePath,
               long offset,
               int length,
+              int raftId,
               AsyncMethodCallback<ByteBuffer> resultHandler) {
             resultHandler.onComplete(readFileResult);
           }
@@ -476,6 +295,7 @@
           @Override
           public void getGroupByResult(
               Node header,
+              int raftId,
               long executorId,
               long startTime,
               long endTime,
@@ -486,6 +306,7 @@
           @Override
           public void peekNextNotNullValue(
               Node header,
+              int raftId,
               long executorId,
               long startTime,
               long endTime,
@@ -516,7 +337,10 @@
 
           @Override
           public void onSnapshotApplied(
-              Node header, List<Integer> slots, AsyncMethodCallback<Boolean> resultHandler) {
+              Node header,
+              int raftId,
+              List<Integer> slots,
+              AsyncMethodCallback<Boolean> resultHandler) {
             resultHandler.onComplete(true);
           }
         };
@@ -528,7 +352,8 @@
         Response.RESPONSE_AGREE,
         (long) SyncClientAdaptor.removeNode(metaClient, TestUtils.getNode(0)));
     assertTrue(
-        SyncClientAdaptor.matchTerm(metaClient, TestUtils.getNode(0), 1, 1, TestUtils.getNode(0)));
+        SyncClientAdaptor.matchTerm(
+            metaClient, TestUtils.getNode(0), 1, 1, TestUtils.getNode(0), 0));
     assertEquals(nodeStatus, SyncClientAdaptor.queryNodeStatus(metaClient));
     assertEquals(
         checkStatusResponse, SyncClientAdaptor.checkStatus(metaClient, new StartUpStatus()));
@@ -538,67 +363,12 @@
     assertEquals(
         StatusUtils.OK,
         SyncClientAdaptor.executeNonQuery(
-            metaClient, new FlushPlan(), TestUtils.getNode(0), TestUtils.getNode(1)));
->>>>>>> c648e5a7
+            metaClient, new FlushPlan(), TestUtils.getNode(0), TestUtils.getNode(1), 0));
   }
 
   @Test
   public void testDataClient()
       throws TException, InterruptedException, IOException, IllegalPathException {
-<<<<<<< HEAD
-    assertEquals(1L, (long) SyncClientAdaptor.querySingleSeriesByTimestamp(dataClient,
-        new SingleSeriesQueryRequest()));
-    assertEquals(1L, (long) SyncClientAdaptor.querySingleSeries(dataClient,
-        new SingleSeriesQueryRequest(), 0));
-    assertEquals(Arrays.asList("1", "2", "3"), SyncClientAdaptor.getNodeList(dataClient,
-        TestUtils.getNode(0), 0, "root", 0));
-    assertEquals(new HashSet<>(Arrays.asList("1", "2", "3")),
-        SyncClientAdaptor.getNextChildren(dataClient, TestUtils.getNode(0), 0, "root"));
-    assertEquals(getAllMeasurementSchemaResult,
-        SyncClientAdaptor.getAllMeasurementSchema(dataClient, TestUtils.getNode(0), 0,
-            new ShowTimeSeriesPlan(new PartialPath("root"))));
-    assertEquals(measurementSchemas, SyncClientAdaptor.pullMeasurementSchema(dataClient,
-        new PullSchemaRequest()));
-    assertEquals(timeseriesSchemas, SyncClientAdaptor.pullTimeseriesSchema(dataClient,
-        new PullSchemaRequest()));
-    assertEquals(aggregateResults, SyncClientAdaptor.getAggrResult(dataClient
-        , new GetAggrResultRequest()));
-    assertEquals(paths.subList(0, paths.size() / 2),
-        SyncClientAdaptor.getUnregisteredMeasurements(dataClient, TestUtils.getNode(0), 0, paths));
-    assertEquals(paths, SyncClientAdaptor.getAllPaths(dataClient, TestUtils.getNode(0), 0, paths,
-        false).paths);
-    assertEquals(paths.size(), (int) SyncClientAdaptor.getPathCount(dataClient,
-        TestUtils.getNode(0), 0,
-        paths, 0));
-    assertEquals(new HashSet<>(paths), SyncClientAdaptor.getAllDevices(dataClient,
-        TestUtils.getNode(0), 0, paths));
-    assertEquals(1L, (long) SyncClientAdaptor.getGroupByExecutor(dataClient, new GroupByRequest()));
-    assertEquals(fillResult, SyncClientAdaptor.previousFill(dataClient, new PreviousFillRequest()));
-    assertEquals(readFileResult, SyncClientAdaptor.readFile(dataClient, "a file", 0, 1000, 0));
-    assertEquals(aggregateResults, SyncClientAdaptor.getGroupByResult(dataClient,
-        TestUtils.getNode(0), 0, 1, 1, 2));
-    assertEquals(peekNextNotNullValueResult, SyncClientAdaptor.peekNextNotNullValue(dataClient,
-        TestUtils.getNode(0), 0, 1, 1, 1));
-    assertEquals(snapshotMap, SyncClientAdaptor.pullSnapshot(dataClient,
-        new PullSnapshotRequest(), Arrays.asList(0, 1, 2),
-        new SnapshotFactory<Snapshot>() {
-          @Override
-          public Snapshot create() {
-            return new SimpleSnapshot(0, 0);
-          }
-
-          @Override
-          public Snapshot copy(Snapshot origin) {
-            return new SimpleSnapshot(0, 0);
-          }
-        }));
-    assertEquals(lastResult, SyncClientAdaptor.last(dataClient,
-        Collections.singletonList(new PartialPath("1")),
-        Collections.singletonList(TSDataType.INT64.ordinal()),
-        new QueryContext(), Collections.emptyMap(), TestUtils.getNode(0), 0));
-    assertTrue(SyncClientAdaptor.onSnapshotApplied(dataClient, TestUtils.getNode(0), 0,
-        Arrays.asList(0, 1, 2)));
-=======
     assertEquals(
         1L,
         (long)
@@ -609,17 +379,17 @@
         (long) SyncClientAdaptor.querySingleSeries(dataClient, new SingleSeriesQueryRequest(), 0));
     assertEquals(
         Arrays.asList("1", "2", "3"),
-        SyncClientAdaptor.getNodeList(dataClient, TestUtils.getNode(0), "root", 0));
+        SyncClientAdaptor.getNodeList(dataClient, TestUtils.getNode(0), 0, "root", 0));
     assertEquals(
         new HashSet<>(Arrays.asList("1", "2", "3")),
-        SyncClientAdaptor.getChildNodeInNextLevel(dataClient, TestUtils.getNode(0), "root"));
+        SyncClientAdaptor.getChildNodeInNextLevel(dataClient, TestUtils.getNode(0), 0, "root"));
     assertEquals(
         new HashSet<>(Arrays.asList("1", "2", "3")),
-        SyncClientAdaptor.getNextChildren(dataClient, TestUtils.getNode(0), "root"));
+        SyncClientAdaptor.getNextChildren(dataClient, TestUtils.getNode(0), 0, "root"));
     assertEquals(
         getAllMeasurementSchemaResult,
         SyncClientAdaptor.getAllMeasurementSchema(
-            dataClient, TestUtils.getNode(0), new ShowTimeSeriesPlan(new PartialPath("root"))));
+            dataClient, TestUtils.getNode(0), 0, new ShowTimeSeriesPlan(new PartialPath("root"))));
     assertEquals(
         measurementSchemas,
         SyncClientAdaptor.pullMeasurementSchema(dataClient, new PullSchemaRequest()));
@@ -630,24 +400,25 @@
         aggregateResults, SyncClientAdaptor.getAggrResult(dataClient, new GetAggrResultRequest()));
     assertEquals(
         paths.subList(0, paths.size() / 2),
-        SyncClientAdaptor.getUnregisteredMeasurements(dataClient, TestUtils.getNode(0), paths));
-    assertEquals(
-        paths, SyncClientAdaptor.getAllPaths(dataClient, TestUtils.getNode(0), paths, false).paths);
+        SyncClientAdaptor.getUnregisteredMeasurements(dataClient, TestUtils.getNode(0), 0, paths));
+    assertEquals(
+        paths,
+        SyncClientAdaptor.getAllPaths(dataClient, TestUtils.getNode(0), 0, paths, false).paths);
     assertEquals(
         paths.size(),
-        (int) SyncClientAdaptor.getPathCount(dataClient, TestUtils.getNode(0), paths, 0));
+        (int) SyncClientAdaptor.getPathCount(dataClient, TestUtils.getNode(0), 0, paths, 0));
     assertEquals(
         new HashSet<>(paths),
-        SyncClientAdaptor.getAllDevices(dataClient, TestUtils.getNode(0), paths));
+        SyncClientAdaptor.getAllDevices(dataClient, TestUtils.getNode(0), 0, paths));
     assertEquals(1L, (long) SyncClientAdaptor.getGroupByExecutor(dataClient, new GroupByRequest()));
     assertEquals(fillResult, SyncClientAdaptor.previousFill(dataClient, new PreviousFillRequest()));
-    assertEquals(readFileResult, SyncClientAdaptor.readFile(dataClient, "a file", 0, 1000));
+    assertEquals(readFileResult, SyncClientAdaptor.readFile(dataClient, "a file", 0, 1000, 0));
     assertEquals(
         aggregateResults,
-        SyncClientAdaptor.getGroupByResult(dataClient, TestUtils.getNode(0), 1, 1, 2));
+        SyncClientAdaptor.getGroupByResult(dataClient, TestUtils.getNode(0), 0, 1, 1, 2));
     assertEquals(
         peekNextNotNullValueResult,
-        SyncClientAdaptor.peekNextNotNullValue(dataClient, TestUtils.getNode(0), 1, 1, 1));
+        SyncClientAdaptor.peekNextNotNullValue(dataClient, TestUtils.getNode(0), 0, 1, 1, 1));
     assertEquals(
         snapshotMap,
         SyncClientAdaptor.pullSnapshot(
@@ -673,10 +444,10 @@
             Collections.singletonList(TSDataType.INT64.ordinal()),
             new QueryContext(),
             Collections.emptyMap(),
-            TestUtils.getNode(0)));
+            TestUtils.getNode(0),
+            0));
     assertTrue(
         SyncClientAdaptor.onSnapshotApplied(
-            dataClient, TestUtils.getNode(0), Arrays.asList(0, 1, 2)));
->>>>>>> c648e5a7
+            dataClient, TestUtils.getNode(0), 0, Arrays.asList(0, 1, 2)));
   }
 }