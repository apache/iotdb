/*
 * Licensed to the Apache Software Foundation (ASF) under one
 * or more contributor license agreements.  See the NOTICE file
 * distributed with this work for additional information
 * regarding copyright ownership.  The ASF licenses this file
 * to you under the Apache License, Version 2.0 (the
 * "License"); you may not use this file except in compliance
 * with the License.  You may obtain a copy of the License at
 *
 *     http://www.apache.org/licenses/LICENSE-2.0
 *
 * Unless required by applicable law or agreed to in writing,
 * software distributed under the License is distributed on an
 * "AS IS" BASIS, WITHOUT WARRANTIES OR CONDITIONS OF ANY
 * KIND, either express or implied.  See the License for the
 * specific language governing permissions and limitations
 * under the License.
 */

package org.apache.iotdb.cluster.common;

import org.apache.iotdb.cluster.client.async.AsyncDataClient;
import org.apache.iotdb.cluster.rpc.thrift.AppendEntryRequest;
import org.apache.iotdb.cluster.rpc.thrift.ElectionRequest;
import org.apache.iotdb.cluster.rpc.thrift.ExecutNonQueryReq;
import org.apache.iotdb.cluster.rpc.thrift.GetAggrResultRequest;
import org.apache.iotdb.cluster.rpc.thrift.GetAllPathsResult;
import org.apache.iotdb.cluster.rpc.thrift.GroupByRequest;
import org.apache.iotdb.cluster.rpc.thrift.MultSeriesQueryRequest;
import org.apache.iotdb.cluster.rpc.thrift.Node;
import org.apache.iotdb.cluster.rpc.thrift.PreviousFillRequest;
import org.apache.iotdb.cluster.rpc.thrift.PullSchemaRequest;
import org.apache.iotdb.cluster.rpc.thrift.PullSchemaResp;
import org.apache.iotdb.cluster.rpc.thrift.SingleSeriesQueryRequest;
import org.apache.iotdb.cluster.server.member.DataGroupMember;
import org.apache.iotdb.cluster.server.member.MemberTest;
import org.apache.iotdb.cluster.server.service.DataAsyncService;
import org.apache.iotdb.cluster.utils.IOUtils;
import org.apache.iotdb.cluster.utils.StatusUtils;
import org.apache.iotdb.db.exception.StorageEngineException;
import org.apache.iotdb.db.exception.metadata.IllegalPathException;
import org.apache.iotdb.db.exception.metadata.StorageGroupNotSetException;
import org.apache.iotdb.db.exception.query.QueryProcessException;
import org.apache.iotdb.db.qp.executor.PlanExecutor;
import org.apache.iotdb.db.qp.physical.PhysicalPlan;
import org.apache.iotdb.service.rpc.thrift.TSStatus;

import org.apache.thrift.TException;
import org.apache.thrift.async.AsyncMethodCallback;

import java.io.File;
import java.io.IOException;
import java.nio.ByteBuffer;
import java.util.List;
import java.util.Map;

public class TestAsyncDataClient extends AsyncDataClient {

  private PlanExecutor planExecutor;
  private Map<Node, DataGroupMember> dataGroupMemberMap;

  public TestAsyncDataClient(Node node, Map<Node, DataGroupMember> dataGroupMemberMap)
      throws IOException {
    super(null, null, node, null);
    this.dataGroupMemberMap = dataGroupMemberMap;
    try {
      this.planExecutor = new PlanExecutor();
    } catch (QueryProcessException e) {
      throw new IOException(e);
    }
  }

  @Override
  public void fetchSingleSeries(
      Node header, long readerId, AsyncMethodCallback<ByteBuffer> resultHandler) {
    new Thread(
            () ->
                new DataAsyncService(dataGroupMemberMap.get(header))
                    .fetchSingleSeries(header, readerId, resultHandler))
        .start();
  }

  @Override
  public void fetchMultSeries(
      Node header,
      long readerId,
      List<String> paths,
      AsyncMethodCallback<Map<String, ByteBuffer>> resultHandler) {
    new Thread(
            () -> {
              try {
                new DataAsyncService(dataGroupMemberMap.get(header))
                    .fetchMultSeries(header, readerId, paths, resultHandler);
              } catch (TException e) {
                e.printStackTrace();
              }
            })
        .start();
  }

  @Override
  public void getAggrResult(
      GetAggrResultRequest request, AsyncMethodCallback<List<ByteBuffer>> resultHandler) {
    new Thread(
            () ->
                new DataAsyncService(dataGroupMemberMap.get(request.getHeader()))
                    .getAggrResult(request, resultHandler))
        .start();
  }

  @Override
  public void querySingleSeries(
      SingleSeriesQueryRequest request, AsyncMethodCallback<Long> resultHandler) {
    new Thread(
            () ->
                new DataAsyncService(dataGroupMemberMap.get(request.getHeader()))
                    .querySingleSeries(request, resultHandler))
        .start();
  }

  @Override
<<<<<<< HEAD
  public void queryMultSeries(
      MultSeriesQueryRequest request, AsyncMethodCallback<Long> resultHandler) {
    new Thread(
            () -> {
              try {
                new DataAsyncService(dataGroupMemberMap.get(request.getHeader()))
                    .queryMultSeries(request, resultHandler);
              } catch (TException e) {
                e.printStackTrace();
              }
            })
        .start();
  }

  @Override
  public void fetchSingleSeriesByTimestamp(
      Node header, long readerId, long time, AsyncMethodCallback<ByteBuffer> resultHandler) {
=======
  public void fetchSingleSeriesByTimestamps(
      Node header,
      long readerId,
      List<Long> timestamps,
      AsyncMethodCallback<ByteBuffer> resultHandler) {
>>>>>>> c9026e2f
    new Thread(
            () ->
                new DataAsyncService(dataGroupMemberMap.get(header))
                    .fetchSingleSeriesByTimestamps(header, readerId, timestamps, resultHandler))
        .start();
  }

  @Override
  public void getAllPaths(
      Node header,
      List<String> paths,
      boolean withAlias,
      AsyncMethodCallback<GetAllPathsResult> resultHandler) {
    new Thread(
            () ->
                new DataAsyncService(dataGroupMemberMap.get(header))
                    .getAllPaths(header, paths, withAlias, resultHandler))
        .start();
  }

  @Override
  public void executeNonQueryPlan(
      ExecutNonQueryReq request, AsyncMethodCallback<TSStatus> resultHandler) {
    new Thread(
            () -> {
              try {
                PhysicalPlan plan = PhysicalPlan.Factory.create(request.planBytes);
                planExecutor.processNonQuery(plan);
                resultHandler.onComplete(StatusUtils.OK);
              } catch (IOException
                  | QueryProcessException
                  | StorageGroupNotSetException
                  | StorageEngineException
                  | IllegalPathException e) {
                resultHandler.onError(e);
              }
            })
        .start();
  }

  @Override
  public void readFile(
      String filePath, long offset, int length, AsyncMethodCallback<ByteBuffer> resultHandler) {
    new Thread(
            () -> {
              File file = new File(filePath);
              if (file.exists()) {
                try {
                  resultHandler.onComplete(IOUtils.readFile(filePath, offset, length));
                } catch (IOException e) {
                  resultHandler.onError(e);
                }
              } else {
                if (offset == 0) {
                  resultHandler.onComplete(
                      ByteBuffer.wrap((filePath + "@" + offset + "#" + length).getBytes()));
                } else {
                  resultHandler.onComplete(ByteBuffer.allocate(0));
                }
              }
            })
        .start();
  }

  @Override
  public void startElection(ElectionRequest request, AsyncMethodCallback<Long> resultHandler) {}

  @Override
  public void appendEntry(AppendEntryRequest request, AsyncMethodCallback<Long> resultHandler) {
    new Thread(() -> resultHandler.onComplete(MemberTest.dummyResponse.get())).start();
  }

  @Override
  public void pullTimeSeriesSchema(
      PullSchemaRequest request, AsyncMethodCallback<PullSchemaResp> resultHandler) {
    new Thread(
            () ->
                new DataAsyncService(dataGroupMemberMap.get(request.getHeader()))
                    .pullTimeSeriesSchema(request, resultHandler))
        .start();
  }

  @Override
  public void pullMeasurementSchema(
      PullSchemaRequest request, AsyncMethodCallback<PullSchemaResp> resultHandler) {
    new Thread(
            () ->
                new DataAsyncService(dataGroupMemberMap.get(request.getHeader()))
                    .pullMeasurementSchema(request, resultHandler))
        .start();
  }

  @Override
  public void querySingleSeriesByTimestamp(
      SingleSeriesQueryRequest request, AsyncMethodCallback<Long> resultHandler) {
    new Thread(
            () ->
                new DataAsyncService(dataGroupMemberMap.get(request.getHeader()))
                    .querySingleSeriesByTimestamp(request, resultHandler))
        .start();
  }

  @Override
  public void getGroupByExecutor(GroupByRequest request, AsyncMethodCallback<Long> resultHandler) {
    new Thread(
            () ->
                new DataAsyncService(dataGroupMemberMap.get(request.getHeader()))
                    .getGroupByExecutor(request, resultHandler))
        .start();
  }

  @Override
  public void getGroupByResult(
      Node header,
      long executorId,
      long startTime,
      long endTime,
      AsyncMethodCallback<List<ByteBuffer>> resultHandler) {
    new Thread(
            () ->
                new DataAsyncService(dataGroupMemberMap.get(header))
                    .getGroupByResult(header, executorId, startTime, endTime, resultHandler))
        .start();
  }

  @Override
  public void previousFill(
      PreviousFillRequest request, AsyncMethodCallback<ByteBuffer> resultHandler) {
    new Thread(
            () ->
                new DataAsyncService(dataGroupMemberMap.get(request.getHeader()))
                    .previousFill(request, resultHandler))
        .start();
  }
}<|MERGE_RESOLUTION|>--- conflicted
+++ resolved
@@ -26,7 +26,6 @@
 import org.apache.iotdb.cluster.rpc.thrift.GetAggrResultRequest;
 import org.apache.iotdb.cluster.rpc.thrift.GetAllPathsResult;
 import org.apache.iotdb.cluster.rpc.thrift.GroupByRequest;
-import org.apache.iotdb.cluster.rpc.thrift.MultSeriesQueryRequest;
 import org.apache.iotdb.cluster.rpc.thrift.Node;
 import org.apache.iotdb.cluster.rpc.thrift.PreviousFillRequest;
 import org.apache.iotdb.cluster.rpc.thrift.PullSchemaRequest;
@@ -44,7 +43,6 @@
 import org.apache.iotdb.db.qp.executor.PlanExecutor;
 import org.apache.iotdb.db.qp.physical.PhysicalPlan;
 import org.apache.iotdb.service.rpc.thrift.TSStatus;
-
 import org.apache.thrift.TException;
 import org.apache.thrift.async.AsyncMethodCallback;
 
@@ -56,226 +54,207 @@
 
 public class TestAsyncDataClient extends AsyncDataClient {
 
-  private PlanExecutor planExecutor;
-  private Map<Node, DataGroupMember> dataGroupMemberMap;
-
-  public TestAsyncDataClient(Node node, Map<Node, DataGroupMember> dataGroupMemberMap)
-      throws IOException {
-    super(null, null, node, null);
-    this.dataGroupMemberMap = dataGroupMemberMap;
-    try {
-      this.planExecutor = new PlanExecutor();
-    } catch (QueryProcessException e) {
-      throw new IOException(e);
-    }
-  }
-
-  @Override
-  public void fetchSingleSeries(
-      Node header, long readerId, AsyncMethodCallback<ByteBuffer> resultHandler) {
-    new Thread(
-            () ->
-                new DataAsyncService(dataGroupMemberMap.get(header))
-                    .fetchSingleSeries(header, readerId, resultHandler))
-        .start();
-  }
-
-  @Override
-  public void fetchMultSeries(
-      Node header,
-      long readerId,
-      List<String> paths,
-      AsyncMethodCallback<Map<String, ByteBuffer>> resultHandler) {
-    new Thread(
-            () -> {
-              try {
-                new DataAsyncService(dataGroupMemberMap.get(header))
-                    .fetchMultSeries(header, readerId, paths, resultHandler);
-              } catch (TException e) {
-                e.printStackTrace();
-              }
-            })
-        .start();
-  }
-
-  @Override
-  public void getAggrResult(
-      GetAggrResultRequest request, AsyncMethodCallback<List<ByteBuffer>> resultHandler) {
-    new Thread(
-            () ->
-                new DataAsyncService(dataGroupMemberMap.get(request.getHeader()))
-                    .getAggrResult(request, resultHandler))
-        .start();
-  }
-
-  @Override
-  public void querySingleSeries(
-      SingleSeriesQueryRequest request, AsyncMethodCallback<Long> resultHandler) {
-    new Thread(
-            () ->
-                new DataAsyncService(dataGroupMemberMap.get(request.getHeader()))
-                    .querySingleSeries(request, resultHandler))
-        .start();
-  }
-
-  @Override
-<<<<<<< HEAD
-  public void queryMultSeries(
-      MultSeriesQueryRequest request, AsyncMethodCallback<Long> resultHandler) {
-    new Thread(
-            () -> {
-              try {
-                new DataAsyncService(dataGroupMemberMap.get(request.getHeader()))
-                    .queryMultSeries(request, resultHandler);
-              } catch (TException e) {
-                e.printStackTrace();
-              }
-            })
-        .start();
-  }
-
-  @Override
-  public void fetchSingleSeriesByTimestamp(
-      Node header, long readerId, long time, AsyncMethodCallback<ByteBuffer> resultHandler) {
-=======
-  public void fetchSingleSeriesByTimestamps(
-      Node header,
-      long readerId,
-      List<Long> timestamps,
-      AsyncMethodCallback<ByteBuffer> resultHandler) {
->>>>>>> c9026e2f
-    new Thread(
-            () ->
-                new DataAsyncService(dataGroupMemberMap.get(header))
-                    .fetchSingleSeriesByTimestamps(header, readerId, timestamps, resultHandler))
-        .start();
-  }
-
-  @Override
-  public void getAllPaths(
-      Node header,
-      List<String> paths,
-      boolean withAlias,
-      AsyncMethodCallback<GetAllPathsResult> resultHandler) {
-    new Thread(
-            () ->
-                new DataAsyncService(dataGroupMemberMap.get(header))
-                    .getAllPaths(header, paths, withAlias, resultHandler))
-        .start();
-  }
-
-  @Override
-  public void executeNonQueryPlan(
-      ExecutNonQueryReq request, AsyncMethodCallback<TSStatus> resultHandler) {
-    new Thread(
-            () -> {
-              try {
-                PhysicalPlan plan = PhysicalPlan.Factory.create(request.planBytes);
-                planExecutor.processNonQuery(plan);
-                resultHandler.onComplete(StatusUtils.OK);
-              } catch (IOException
-                  | QueryProcessException
-                  | StorageGroupNotSetException
-                  | StorageEngineException
-                  | IllegalPathException e) {
-                resultHandler.onError(e);
-              }
-            })
-        .start();
-  }
-
-  @Override
-  public void readFile(
-      String filePath, long offset, int length, AsyncMethodCallback<ByteBuffer> resultHandler) {
-    new Thread(
-            () -> {
-              File file = new File(filePath);
-              if (file.exists()) {
-                try {
-                  resultHandler.onComplete(IOUtils.readFile(filePath, offset, length));
-                } catch (IOException e) {
-                  resultHandler.onError(e);
-                }
-              } else {
-                if (offset == 0) {
-                  resultHandler.onComplete(
-                      ByteBuffer.wrap((filePath + "@" + offset + "#" + length).getBytes()));
-                } else {
-                  resultHandler.onComplete(ByteBuffer.allocate(0));
-                }
-              }
-            })
-        .start();
-  }
-
-  @Override
-  public void startElection(ElectionRequest request, AsyncMethodCallback<Long> resultHandler) {}
-
-  @Override
-  public void appendEntry(AppendEntryRequest request, AsyncMethodCallback<Long> resultHandler) {
-    new Thread(() -> resultHandler.onComplete(MemberTest.dummyResponse.get())).start();
-  }
-
-  @Override
-  public void pullTimeSeriesSchema(
-      PullSchemaRequest request, AsyncMethodCallback<PullSchemaResp> resultHandler) {
-    new Thread(
-            () ->
-                new DataAsyncService(dataGroupMemberMap.get(request.getHeader()))
-                    .pullTimeSeriesSchema(request, resultHandler))
-        .start();
-  }
-
-  @Override
-  public void pullMeasurementSchema(
-      PullSchemaRequest request, AsyncMethodCallback<PullSchemaResp> resultHandler) {
-    new Thread(
-            () ->
-                new DataAsyncService(dataGroupMemberMap.get(request.getHeader()))
-                    .pullMeasurementSchema(request, resultHandler))
-        .start();
-  }
-
-  @Override
-  public void querySingleSeriesByTimestamp(
-      SingleSeriesQueryRequest request, AsyncMethodCallback<Long> resultHandler) {
-    new Thread(
-            () ->
-                new DataAsyncService(dataGroupMemberMap.get(request.getHeader()))
-                    .querySingleSeriesByTimestamp(request, resultHandler))
-        .start();
-  }
-
-  @Override
-  public void getGroupByExecutor(GroupByRequest request, AsyncMethodCallback<Long> resultHandler) {
-    new Thread(
-            () ->
-                new DataAsyncService(dataGroupMemberMap.get(request.getHeader()))
-                    .getGroupByExecutor(request, resultHandler))
-        .start();
-  }
-
-  @Override
-  public void getGroupByResult(
-      Node header,
-      long executorId,
-      long startTime,
-      long endTime,
-      AsyncMethodCallback<List<ByteBuffer>> resultHandler) {
-    new Thread(
-            () ->
-                new DataAsyncService(dataGroupMemberMap.get(header))
-                    .getGroupByResult(header, executorId, startTime, endTime, resultHandler))
-        .start();
-  }
-
-  @Override
-  public void previousFill(
-      PreviousFillRequest request, AsyncMethodCallback<ByteBuffer> resultHandler) {
-    new Thread(
-            () ->
-                new DataAsyncService(dataGroupMemberMap.get(request.getHeader()))
-                    .previousFill(request, resultHandler))
-        .start();
-  }
+    private PlanExecutor planExecutor;
+    private Map<Node, DataGroupMember> dataGroupMemberMap;
+
+    public TestAsyncDataClient(Node node, Map<Node, DataGroupMember> dataGroupMemberMap)
+            throws IOException {
+        super(null, null, node, null);
+        this.dataGroupMemberMap = dataGroupMemberMap;
+        try {
+            this.planExecutor = new PlanExecutor();
+        } catch (QueryProcessException e) {
+            throw new IOException(e);
+        }
+    }
+
+    @Override
+    public void fetchSingleSeries(
+            Node header, long readerId, AsyncMethodCallback<ByteBuffer> resultHandler) {
+        new Thread(
+                () ->
+                        new DataAsyncService(dataGroupMemberMap.get(header))
+                                .fetchSingleSeries(header, readerId, resultHandler))
+                .start();
+    }
+
+    @Override
+    public void fetchMultSeries(
+            Node header,
+            long readerId,
+            List<String> paths,
+            AsyncMethodCallback<Map<String, ByteBuffer>> resultHandler) {
+        new Thread(
+                () -> {
+                    try {
+                        new DataAsyncService(dataGroupMemberMap.get(header))
+                                .fetchMultSeries(header, readerId, paths, resultHandler);
+                    } catch (TException e) {
+                        e.printStackTrace();
+                    }
+                })
+                .start();
+    }
+
+    @Override
+    public void getAggrResult(
+            GetAggrResultRequest request, AsyncMethodCallback<List<ByteBuffer>> resultHandler) {
+        new Thread(
+                () ->
+                        new DataAsyncService(dataGroupMemberMap.get(request.getHeader()))
+                                .getAggrResult(request, resultHandler))
+                .start();
+    }
+
+    @Override
+    public void querySingleSeries(
+            SingleSeriesQueryRequest request, AsyncMethodCallback<Long> resultHandler) {
+        new Thread(
+                () ->
+                        new DataAsyncService(dataGroupMemberMap.get(request.getHeader()))
+                                .querySingleSeries(request, resultHandler))
+                .start();
+    }
+
+    @Override
+    public void fetchSingleSeriesByTimestamps(
+            Node header,
+            long readerId,
+            List<Long> timestamps,
+            AsyncMethodCallback<ByteBuffer> resultHandler) {
+        new Thread(
+                () ->
+                        new DataAsyncService(dataGroupMemberMap.get(header))
+                                .fetchSingleSeriesByTimestamps(header, readerId, timestamps, resultHandler))
+                .start();
+    }
+
+    @Override
+    public void getAllPaths(
+            Node header,
+            List<String> paths,
+            boolean withAlias,
+            AsyncMethodCallback<GetAllPathsResult> resultHandler) {
+        new Thread(
+                () ->
+                        new DataAsyncService(dataGroupMemberMap.get(header))
+                                .getAllPaths(header, paths, withAlias, resultHandler))
+                .start();
+    }
+
+    @Override
+    public void executeNonQueryPlan(
+            ExecutNonQueryReq request, AsyncMethodCallback<TSStatus> resultHandler) {
+        new Thread(
+                () -> {
+                    try {
+                        PhysicalPlan plan = PhysicalPlan.Factory.create(request.planBytes);
+                        planExecutor.processNonQuery(plan);
+                        resultHandler.onComplete(StatusUtils.OK);
+                    } catch (IOException
+                            | QueryProcessException
+                            | StorageGroupNotSetException
+                            | StorageEngineException
+                            | IllegalPathException e) {
+                        resultHandler.onError(e);
+                    }
+                })
+                .start();
+    }
+
+    @Override
+    public void readFile(
+            String filePath, long offset, int length, AsyncMethodCallback<ByteBuffer> resultHandler) {
+        new Thread(
+                () -> {
+                    File file = new File(filePath);
+                    if (file.exists()) {
+                        try {
+                            resultHandler.onComplete(IOUtils.readFile(filePath, offset, length));
+                        } catch (IOException e) {
+                            resultHandler.onError(e);
+                        }
+                    } else {
+                        if (offset == 0) {
+                            resultHandler.onComplete(
+                                    ByteBuffer.wrap((filePath + "@" + offset + "#" + length).getBytes()));
+                        } else {
+                            resultHandler.onComplete(ByteBuffer.allocate(0));
+                        }
+                    }
+                })
+                .start();
+    }
+
+    @Override
+    public void startElection(ElectionRequest request, AsyncMethodCallback<Long> resultHandler) {
+    }
+
+    @Override
+    public void appendEntry(AppendEntryRequest request, AsyncMethodCallback<Long> resultHandler) {
+        new Thread(() -> resultHandler.onComplete(MemberTest.dummyResponse.get())).start();
+    }
+
+    @Override
+    public void pullTimeSeriesSchema(
+            PullSchemaRequest request, AsyncMethodCallback<PullSchemaResp> resultHandler) {
+        new Thread(
+                () ->
+                        new DataAsyncService(dataGroupMemberMap.get(request.getHeader()))
+                                .pullTimeSeriesSchema(request, resultHandler))
+                .start();
+    }
+
+    @Override
+    public void pullMeasurementSchema(
+            PullSchemaRequest request, AsyncMethodCallback<PullSchemaResp> resultHandler) {
+        new Thread(
+                () ->
+                        new DataAsyncService(dataGroupMemberMap.get(request.getHeader()))
+                                .pullMeasurementSchema(request, resultHandler))
+                .start();
+    }
+
+    @Override
+    public void querySingleSeriesByTimestamp(
+            SingleSeriesQueryRequest request, AsyncMethodCallback<Long> resultHandler) {
+        new Thread(
+                () ->
+                        new DataAsyncService(dataGroupMemberMap.get(request.getHeader()))
+                                .querySingleSeriesByTimestamp(request, resultHandler))
+                .start();
+    }
+
+    @Override
+    public void getGroupByExecutor(GroupByRequest request, AsyncMethodCallback<Long> resultHandler) {
+        new Thread(
+                () ->
+                        new DataAsyncService(dataGroupMemberMap.get(request.getHeader()))
+                                .getGroupByExecutor(request, resultHandler))
+                .start();
+    }
+
+    @Override
+    public void getGroupByResult(
+            Node header,
+            long executorId,
+            long startTime,
+            long endTime,
+            AsyncMethodCallback<List<ByteBuffer>> resultHandler) {
+        new Thread(
+                () ->
+                        new DataAsyncService(dataGroupMemberMap.get(header))
+                                .getGroupByResult(header, executorId, startTime, endTime, resultHandler))
+                .start();
+    }
+
+    @Override
+    public void previousFill(
+            PreviousFillRequest request, AsyncMethodCallback<ByteBuffer> resultHandler) {
+        new Thread(
+                () ->
+                        new DataAsyncService(dataGroupMemberMap.get(request.getHeader()))
+                                .previousFill(request, resultHandler))
+                .start();
+    }
 }