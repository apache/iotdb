--- conflicted
+++ resolved
@@ -91,12 +91,8 @@
     snapshot.setLastLogIndex(10);
     snapshot.setLastLogTerm(5);
 
-<<<<<<< HEAD
-    SnapshotInstaller<PartitionedSnapshot> defaultInstaller = snapshot.getDefaultInstaller(dataGroupMember);
-=======
     SnapshotInstaller<PartitionedSnapshot> defaultInstaller =
         snapshot.getDefaultInstaller(dataGroupMember);
->>>>>>> c648e5a7
     for (int i = 0; i < 10; i++) {
       dataGroupMember.getSlotManager().setToPulling(i, TestUtils.getNode(0));
     }
