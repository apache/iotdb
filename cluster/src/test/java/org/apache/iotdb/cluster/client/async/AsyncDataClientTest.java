--- conflicted
+++ resolved
@@ -29,11 +29,7 @@
 
 public class AsyncDataClientTest {
 
-<<<<<<< HEAD
-  private ClusterConfig config = ClusterDescriptor.getInstance().getConfig();
-=======
   private final ClusterConfig config = ClusterDescriptor.getInstance().getConfig();
->>>>>>> c648e5a7
   private boolean isAsyncServer;
 
   @Before
