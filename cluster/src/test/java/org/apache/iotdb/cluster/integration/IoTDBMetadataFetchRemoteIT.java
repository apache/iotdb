/**
 * Licensed to the Apache Software Foundation (ASF) under one
 * or more contributor license agreements.  See the NOTICE file
 * distributed with this work for additional information
 * regarding copyright ownership.  The ASF licenses this file
 * to you under the Apache License, Version 2.0 (the
 * "License"); you may not use this file except in compliance
 * with the License.  You may obtain a copy of the License at
 *
 *     http://www.apache.org/licenses/LICENSE-2.0
 *
 * Unless required by applicable law or agreed to in writing,
 * software distributed under the License is distributed on an
 * "AS IS" BASIS, WITHOUT WARRANTIES OR CONDITIONS OF ANY
 * KIND, either express or implied.  See the License for the
 * specific language governing permissions and limitations
 * under the License.
 */
package org.apache.iotdb.cluster.integration;

import java.io.BufferedReader;
import java.io.File;
import java.io.IOException;
import java.io.InputStreamReader;
import org.apache.iotdb.cluster.utils.ClusterConfigureGenerator;
import org.apache.iotdb.cluster.utils.Utils;
import org.apache.iotdb.jdbc.Config;
import org.junit.AfterClass;
import org.junit.BeforeClass;
import org.junit.Test;

<<<<<<< HEAD
=======

>>>>>>> 18962baa
public class IoTDBMetadataFetchRemoteIT extends IoTDBMetadataFetchAbstract{
  @BeforeClass
  public static void  setUp() throws Exception {
    Class.forName(Config.JDBC_DRIVER_NAME);
    ClusterConfigureGenerator.generateClusterConfigure();
  }

  @AfterClass
  public static void tearDown() throws Exception {
    ClusterConfigureGenerator.deleteClusterConfigure();
  }

  @Test
  public void test() throws IOException {
<<<<<<< HEAD
//    String dir = Utils.getCurrentPath("pwd");
//    startScript("sh", dir + File.separator + "script" + File.separator + "deploy.sh", "7", "1", dir);
//    startScript("sh", dir + File.separator + "script" + File.separator + "stop.sh", "7", "3", dir);
//  }
//
//  private void startScript(String... command) throws IOException{
//    ProcessBuilder builder = new ProcessBuilder(command);
//    builder.redirectErrorStream(true);
//    Process p = builder.start();
//    BufferedReader r = new BufferedReader(new InputStreamReader(p.getInputStream()));
//    String line;
//    while (true) {
//      line = r.readLine();
//      if (line == null) {
//        break;
//      } else {
//        System.out.println(line);
//      }
//    }
//    r.close();
//    p.destroy();
  }
}
=======
    String dir = Utils.getCurrentPath("pwd");
    String node = "3";
    String replicator = "3";
    startScript("sh", dir + File.separator + "script" + File.separator + "deploy.sh", node, replicator, dir);
    startScript("sh", dir + File.separator + "script" + File.separator + "stop.sh", node, replicator, dir);
  }

  private void startScript(String... command) throws IOException {
    ProcessBuilder builder = new ProcessBuilder(command);
    builder.redirectErrorStream(true);
    Process p = builder.start();
    BufferedReader r = new BufferedReader(new InputStreamReader(p.getInputStream()));
    String line;
    while (true) {
      line = r.readLine();
      if (line == null) {
        break;
      } else {
        System.out.println(line);
      }
    }
    r.close();
    p.destroy();
  }
}
>>>>>>> 18962baa
<|MERGE_RESOLUTION|>--- conflicted
+++ resolved
@@ -29,10 +29,6 @@
 import org.junit.BeforeClass;
 import org.junit.Test;
 
-<<<<<<< HEAD
-=======
-
->>>>>>> 18962baa
 public class IoTDBMetadataFetchRemoteIT extends IoTDBMetadataFetchAbstract{
   @BeforeClass
   public static void  setUp() throws Exception {
@@ -47,31 +43,6 @@
 
   @Test
   public void test() throws IOException {
-<<<<<<< HEAD
-//    String dir = Utils.getCurrentPath("pwd");
-//    startScript("sh", dir + File.separator + "script" + File.separator + "deploy.sh", "7", "1", dir);
-//    startScript("sh", dir + File.separator + "script" + File.separator + "stop.sh", "7", "3", dir);
-//  }
-//
-//  private void startScript(String... command) throws IOException{
-//    ProcessBuilder builder = new ProcessBuilder(command);
-//    builder.redirectErrorStream(true);
-//    Process p = builder.start();
-//    BufferedReader r = new BufferedReader(new InputStreamReader(p.getInputStream()));
-//    String line;
-//    while (true) {
-//      line = r.readLine();
-//      if (line == null) {
-//        break;
-//      } else {
-//        System.out.println(line);
-//      }
-//    }
-//    r.close();
-//    p.destroy();
-  }
-}
-=======
     String dir = Utils.getCurrentPath("pwd");
     String node = "3";
     String replicator = "3";
@@ -96,5 +67,4 @@
     r.close();
     p.destroy();
   }
-}
->>>>>>> 18962baa
+}