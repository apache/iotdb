/*
 * Licensed to the Apache Software Foundation (ASF) under one
 * or more contributor license agreements.  See the NOTICE file
 * distributed with this work for additional information
 * regarding copyright ownership.  The ASF licenses this file
 * to you under the Apache License, Version 2.0 (the
 * "License"); you may not use this file except in compliance
 * with the License.  You may obtain a copy of the License at
 *
 *     http://www.apache.org/licenses/LICENSE-2.0
 *
 * Unless required by applicable law or agreed to in writing,
 * software distributed under the License is distributed on an
 * "AS IS" BASIS, WITHOUT WARRANTIES OR CONDITIONS OF ANY
 * KIND, either express or implied.  See the License for the
 * specific language governing permissions and limitations
 * under the License.
 */

package org.apache.iotdb.cluster.log.snapshot;

import org.apache.iotdb.cluster.client.async.AsyncDataClient;
import org.apache.iotdb.cluster.client.sync.SyncDataClient;
import org.apache.iotdb.cluster.common.TestDataGroupMember;
import org.apache.iotdb.cluster.common.TestLogManager;
import org.apache.iotdb.cluster.common.TestMetaGroupMember;
import org.apache.iotdb.cluster.common.TestUtils;
import org.apache.iotdb.cluster.config.ClusterConfig;
import org.apache.iotdb.cluster.config.ClusterDescriptor;
import org.apache.iotdb.cluster.coordinator.Coordinator;
import org.apache.iotdb.cluster.rpc.thrift.Node;
import org.apache.iotdb.cluster.rpc.thrift.RaftService.AsyncClient;
import org.apache.iotdb.cluster.rpc.thrift.RaftService.Client;
import org.apache.iotdb.cluster.server.member.DataGroupMember;
import org.apache.iotdb.cluster.server.member.MetaGroupMember;
import org.apache.iotdb.cluster.utils.IOUtils;
import org.apache.iotdb.db.exception.StartupException;
import org.apache.iotdb.db.exception.metadata.MetadataException;
import org.apache.iotdb.db.metadata.PartialPath;
import org.apache.iotdb.db.service.IoTDB;
import org.apache.iotdb.db.utils.EnvironmentUtils;

import org.apache.thrift.TException;
import org.apache.thrift.async.AsyncMethodCallback;
import org.apache.thrift.protocol.TBinaryProtocol;
import org.apache.thrift.transport.TTransport;
import org.junit.After;
import org.junit.Before;

import java.io.File;
import java.io.IOException;
import java.nio.ByteBuffer;
import java.nio.file.Files;

public abstract class DataSnapshotTest {

  DataGroupMember dataGroupMember;
  MetaGroupMember metaGroupMember;
  Coordinator coordinator;
  final int failureFrequency = 10;
  int failureCnt;
  boolean addNetFailure = false;

  private final ClusterConfig config = ClusterDescriptor.getInstance().getConfig();
  private boolean isAsyncServer;

  @Before
  public void setUp() throws MetadataException, StartupException {
    isAsyncServer = config.isUseAsyncServer();
    config.setUseAsyncServer(true);
    dataGroupMember =
        new TestDataGroupMember() {
          @Override
<<<<<<< HEAD
          public void readFile(String filePath, long offset, int length, int raftId,
              AsyncMethodCallback<ByteBuffer> resultHandler) {
            new Thread(() -> {
              if (addNetFailure && (failureCnt++) % failureFrequency == 0) {
                // insert 1 failure in every 10 requests
                resultHandler.onError(new Exception("Faked network failure"));
                return;
              }
              try {
                resultHandler.onComplete(IOUtils.readFile(filePath, offset, length));
              } catch (IOException e) {
                resultHandler.onError(e);
              }
            }).start();
          }

          @Override
          public void removeHardLink(String hardLinkPath, int raftId, AsyncMethodCallback<Void> resultHandler) {
            new Thread(() -> {
              try {
                Files.deleteIfExists(new File(hardLinkPath).toPath());
              } catch (IOException e) {
                // ignore
=======
          public AsyncClient getAsyncClient(Node node, boolean activatedOnly) {
            return getAsyncClient(node);
          }

          @Override
          public AsyncClient getAsyncClient(Node node) {
            return new AsyncDataClient(null, null, null) {
              @Override
              public void readFile(
                  String filePath,
                  long offset,
                  int length,
                  AsyncMethodCallback<ByteBuffer> resultHandler) {
                new Thread(
                        () -> {
                          if (addNetFailure && (failureCnt++) % failureFrequency == 0) {
                            // insert 1 failure in every 10 requests
                            resultHandler.onError(new Exception("Faked network failure"));
                            return;
                          }
                          try {
                            resultHandler.onComplete(IOUtils.readFile(filePath, offset, length));
                          } catch (IOException e) {
                            resultHandler.onError(e);
                          }
                        })
                    .start();
>>>>>>> c648e5a7
              }

              @Override
              public void removeHardLink(
                  String hardLinkPath, AsyncMethodCallback<Void> resultHandler) {
                new Thread(
                        () -> {
                          try {
                            Files.deleteIfExists(new File(hardLinkPath).toPath());
                          } catch (IOException e) {
                            // ignore
                          }
                        })
                    .start();
              }
            };
          }

          @Override
          public Client getSyncClient(Node node) {
            return new SyncDataClient(
                new TBinaryProtocol(
                    new TTransport() {
                      @Override
                      public boolean isOpen() {
                        return false;
                      }

                      @Override
                      public void open() {}

                      @Override
                      public void close() {}

                      @Override
                      public int read(byte[] bytes, int i, int i1) {
                        return 0;
                      }

                      @Override
                      public void write(byte[] bytes, int i, int i1) {}
                    })) {
              @Override
              public ByteBuffer readFile(String filePath, long offset, int length)
                  throws TException {
                if (addNetFailure && (failureCnt++) % failureFrequency == 0) {
                  // simulate failures
                  throw new TException("Faked network failure");
                }
                try {
                  return IOUtils.readFile(filePath, offset, length);
                } catch (IOException e) {
                  throw new TException(e);
                }
              }
            };
          }
        };
    // do nothing
    metaGroupMember =
        new TestMetaGroupMember() {
          @Override
<<<<<<< HEAD
          public ByteBuffer readFile(String filePath, long offset, int length, int raftId) throws TException {
            if (addNetFailure && (failureCnt++) % failureFrequency == 0) {
              // simulate failures
              throw new TException("Faked network failure");
            }
            try {
              return IOUtils.readFile(filePath, offset, length);
            } catch (IOException e) {
              throw new TException(e);
            }
=======
          public void syncLeaderWithConsistencyCheck(boolean isWriteRequest) {
            // do nothing
>>>>>>> c648e5a7
          }
        };
    coordinator = new Coordinator(metaGroupMember);
    metaGroupMember.setCoordinator(coordinator);
    metaGroupMember.setPartitionTable(TestUtils.getPartitionTable(10));
    dataGroupMember.setMetaGroupMember(metaGroupMember);
    dataGroupMember.setLogManager(new TestLogManager(0));
    EnvironmentUtils.envSetUp();
    for (int i = 0; i < 10; i++) {
      IoTDB.metaManager.setStorageGroup(new PartialPath(TestUtils.getTestSg(i)));
    }
    addNetFailure = false;
  }

  @After
  public void tearDown() throws Exception {
    config.setUseAsyncServer(isAsyncServer);
    metaGroupMember.closeLogManager();
    dataGroupMember.closeLogManager();
    metaGroupMember.stop();
    dataGroupMember.stop();
    EnvironmentUtils.cleanEnv();
  }
}<|MERGE_RESOLUTION|>--- conflicted
+++ resolved
@@ -71,31 +71,6 @@
     dataGroupMember =
         new TestDataGroupMember() {
           @Override
-<<<<<<< HEAD
-          public void readFile(String filePath, long offset, int length, int raftId,
-              AsyncMethodCallback<ByteBuffer> resultHandler) {
-            new Thread(() -> {
-              if (addNetFailure && (failureCnt++) % failureFrequency == 0) {
-                // insert 1 failure in every 10 requests
-                resultHandler.onError(new Exception("Faked network failure"));
-                return;
-              }
-              try {
-                resultHandler.onComplete(IOUtils.readFile(filePath, offset, length));
-              } catch (IOException e) {
-                resultHandler.onError(e);
-              }
-            }).start();
-          }
-
-          @Override
-          public void removeHardLink(String hardLinkPath, int raftId, AsyncMethodCallback<Void> resultHandler) {
-            new Thread(() -> {
-              try {
-                Files.deleteIfExists(new File(hardLinkPath).toPath());
-              } catch (IOException e) {
-                // ignore
-=======
           public AsyncClient getAsyncClient(Node node, boolean activatedOnly) {
             return getAsyncClient(node);
           }
@@ -108,6 +83,7 @@
                   String filePath,
                   long offset,
                   int length,
+                  int raftId,
                   AsyncMethodCallback<ByteBuffer> resultHandler) {
                 new Thread(
                         () -> {
@@ -123,12 +99,11 @@
                           }
                         })
                     .start();
->>>>>>> c648e5a7
               }
 
               @Override
               public void removeHardLink(
-                  String hardLinkPath, AsyncMethodCallback<Void> resultHandler) {
+                  String hardLinkPath, int raftId, AsyncMethodCallback<Void> resultHandler) {
                 new Thread(
                         () -> {
                           try {
@@ -167,7 +142,7 @@
                       public void write(byte[] bytes, int i, int i1) {}
                     })) {
               @Override
-              public ByteBuffer readFile(String filePath, long offset, int length)
+              public ByteBuffer readFile(String filePath, long offset, int length, int raftId)
                   throws TException {
                 if (addNetFailure && (failureCnt++) % failureFrequency == 0) {
                   // simulate failures
@@ -186,21 +161,8 @@
     metaGroupMember =
         new TestMetaGroupMember() {
           @Override
-<<<<<<< HEAD
-          public ByteBuffer readFile(String filePath, long offset, int length, int raftId) throws TException {
-            if (addNetFailure && (failureCnt++) % failureFrequency == 0) {
-              // simulate failures
-              throw new TException("Faked network failure");
-            }
-            try {
-              return IOUtils.readFile(filePath, offset, length);
-            } catch (IOException e) {
-              throw new TException(e);
-            }
-=======
           public void syncLeaderWithConsistencyCheck(boolean isWriteRequest) {
             // do nothing
->>>>>>> c648e5a7
           }
         };
     coordinator = new Coordinator(metaGroupMember);
