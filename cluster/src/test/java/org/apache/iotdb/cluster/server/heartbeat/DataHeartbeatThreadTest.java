--- conflicted
+++ resolved
@@ -117,19 +117,6 @@
       }
 
       @Override
-<<<<<<< HEAD
-      public void startElection(ElectionRequest request,
-          AsyncMethodCallback<Long> resultHandler) {
-        new Thread(() -> {
-          assertEquals(TestUtils.getNode(0), request.getElector());
-          assertEquals(11, request.getTerm());
-          assertEquals(6, request.getLastLogIndex());
-          assertEquals(6, request.getLastLogTerm());
-          if (respondToElection) {
-            resultHandler.onComplete(Response.RESPONSE_AGREE);
-          }
-        }).start();
-=======
       public void startElection(ElectionRequest request, AsyncMethodCallback<Long> resultHandler) {
         new Thread(
                 () -> {
@@ -137,14 +124,11 @@
                   assertEquals(11, request.getTerm());
                   assertEquals(6, request.getLastLogIndex());
                   assertEquals(6, request.getLastLogTerm());
-                  assertEquals(13, request.getDataLogLastTerm());
-                  assertEquals(13, request.getDataLogLastIndex());
                   if (respondToElection) {
                     resultHandler.onComplete(Response.RESPONSE_AGREE);
                   }
                 })
             .start();
->>>>>>> c648e5a7
       }
     };
   }
