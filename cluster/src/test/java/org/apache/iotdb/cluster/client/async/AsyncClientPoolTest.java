--- conflicted
+++ resolved
@@ -15,12 +15,9 @@
 
 import org.apache.thrift.protocol.TBinaryProtocol;
 import org.apache.thrift.protocol.TBinaryProtocol.Factory;
-<<<<<<< HEAD
 import org.apache.thrift.transport.TTransportException;
-=======
 import org.junit.After;
 import org.junit.Before;
->>>>>>> 126ebc02
 import org.junit.Test;
 import org.mockito.Mock;
 
@@ -113,15 +110,9 @@
   }
 
   @Test
-<<<<<<< HEAD
   public void testMaxClient() throws IOException, TTransportException {
     int maxClientNum = ClusterDescriptor.getInstance().getConfig().getMaxClientPerNodePerMember();
     ClusterDescriptor.getInstance().getConfig().setMaxClientPerNodePerMember(5);
-=======
-  public void testMaxClient() throws IOException {
-    int maxClientNum = config.getMaxClientPerNodePerMember();
-    config.setMaxClientPerNodePerMember(5);
->>>>>>> 126ebc02
     testAsyncClientFactory = new TestAsyncClientFactory();
     AsyncClientPool asyncClientPool = new AsyncClientPool(testAsyncClientFactory);
 
