/*
 * Licensed to the Apache Software Foundation (ASF) under one
 * or more contributor license agreements.  See the NOTICE file
 * distributed with this work for additional information
 * regarding copyright ownership.  The ASF licenses this file
 * to you under the Apache License, Version 2.0 (the
 * "License"); you may not use this file except in compliance
 * with the License.  You may obtain a copy of the License at
 *
 *     http://www.apache.org/licenses/LICENSE-2.0
 *
 * Unless required by applicable law or agreed to in writing,
 * software distributed under the License is distributed on an
 * "AS IS" BASIS, WITHOUT WARRANTIES OR CONDITIONS OF ANY
 * KIND, either express or implied.  See the License for the
 * specific language governing permissions and limitations
 * under the License.
 */

package org.apache.iotdb.cluster.log.snapshot;

import org.apache.iotdb.cluster.client.sync.SyncDataClient;
import org.apache.iotdb.cluster.common.TestAsyncDataClient;
import org.apache.iotdb.cluster.common.TestDataGroupMember;
import org.apache.iotdb.cluster.common.TestLogManager;
import org.apache.iotdb.cluster.common.TestUtils;
import org.apache.iotdb.cluster.config.ClusterDescriptor;
import org.apache.iotdb.cluster.partition.PartitionGroup;
import org.apache.iotdb.cluster.partition.slot.SlotManager.SlotStatus;
import org.apache.iotdb.cluster.rpc.thrift.Node;
import org.apache.iotdb.cluster.rpc.thrift.PullSnapshotRequest;
import org.apache.iotdb.cluster.rpc.thrift.PullSnapshotResp;
import org.apache.iotdb.cluster.rpc.thrift.RaftService.AsyncClient;
import org.apache.iotdb.cluster.rpc.thrift.RaftService.Client;
import org.apache.iotdb.cluster.server.member.DataGroupMember;
import org.apache.iotdb.cluster.utils.IOUtils;
import org.apache.iotdb.db.conf.IoTDBDescriptor;
import org.apache.iotdb.db.engine.StorageEngine;
import org.apache.iotdb.db.engine.compaction.CompactionStrategy;
import org.apache.iotdb.db.engine.storagegroup.StorageGroupProcessor;
import org.apache.iotdb.db.engine.storagegroup.TsFileResource;
import org.apache.iotdb.db.exception.StartupException;
import org.apache.iotdb.db.exception.StorageEngineException;
import org.apache.iotdb.db.exception.metadata.IllegalPathException;
import org.apache.iotdb.db.exception.metadata.MetadataException;
import org.apache.iotdb.db.metadata.PartialPath;
import org.apache.iotdb.db.service.IoTDB;
import org.apache.iotdb.tsfile.exception.write.WriteProcessException;
import org.apache.iotdb.tsfile.write.schema.TimeseriesSchema;

import org.apache.thrift.TException;
import org.apache.thrift.async.AsyncMethodCallback;
import org.apache.thrift.protocol.TBinaryProtocol;
import org.apache.thrift.protocol.TProtocol;
import org.apache.thrift.transport.TTransport;
import org.junit.After;
import org.junit.Before;
import org.junit.Test;
import org.slf4j.Logger;
import org.slf4j.LoggerFactory;

import java.io.IOException;
import java.nio.ByteBuffer;
import java.util.ArrayList;
import java.util.Collections;
import java.util.HashMap;
import java.util.List;
import java.util.Map;

import static org.junit.Assert.assertEquals;
import static org.junit.Assert.assertFalse;
import static org.junit.Assert.assertTrue;

public class PullSnapshotTaskTest extends DataSnapshotTest {

  private static final Logger logger = LoggerFactory.getLogger(PullSnapshotTaskTest.class);
  private DataGroupMember sourceMember;
  private DataGroupMember targetMember;
  private List<TimeseriesSchema> timeseriesSchemas;
  private List<TsFileResource> tsFileResources;
  private boolean hintRegistered;
  private int requiredRetries;
  private CompactionStrategy defaultCompaction =
      IoTDBDescriptor.getInstance().getConfig().getCompactionStrategy();

  @Override
  @Before
  public void setUp() throws MetadataException, StartupException {
    IoTDBDescriptor.getInstance()
        .getConfig()
        .setCompactionStrategy(CompactionStrategy.NO_COMPACTION);
    super.setUp();
    hintRegistered = false;
    sourceMember =
        new TestDataGroupMember() {
          @Override
          public AsyncClient getAsyncClient(Node node, boolean activatedOnly) {
            return getAsyncClient(node);
          }

          @Override
<<<<<<< HEAD
          public ByteBuffer readFile(String filePath, long offset, int length, int raftId) throws TException {
=======
          public AsyncClient getAsyncClient(Node node) {
>>>>>>> c648e5a7
            try {
              return new TestAsyncDataClient(node, null) {
                @Override
                public void pullSnapshot(
                    PullSnapshotRequest request,
                    AsyncMethodCallback<PullSnapshotResp> resultHandler) {
                  new Thread(
                          () -> {
                            try {
                              if (request.requireReadOnly) {
                                targetMember.setReadOnly();
                              }
                              resultHandler.onComplete(targetMember.getSnapshot(request));
                            } catch (IOException e) {
                              resultHandler.onError(e);
                            }
                          })
                      .start();
                }
              };
            } catch (IOException e) {
              return null;
            }
          }

          @Override
          public Client getSyncClient(Node node) {
            return new SyncDataClient(null) {
              @Override
              public PullSnapshotResp pullSnapshot(PullSnapshotRequest request) throws TException {
                try {
                  if (request.requireReadOnly) {
                    targetMember.setReadOnly();
                  }
                  return targetMember.getSnapshot(request);
                } catch (IOException e) {
                  throw new TException(e);
                }
              }

              @Override
              public ByteBuffer readFile(String filePath, long offset, int length)
                  throws TException {
                try {
                  return IOUtils.readFile(filePath, offset, length);
                } catch (IOException e) {
                  throw new TException(e);
                }
              }

              @Override
              public TProtocol getInputProtocol() {
                return new TBinaryProtocol(
                    new TTransport() {
                      @Override
                      public boolean isOpen() {
                        return false;
                      }

                      @Override
                      public void open() {}

                      @Override
                      public void close() {}

                      @Override
                      public int read(byte[] buf, int off, int len) {
                        return 0;
                      }

                      @Override
                      public void write(byte[] buf, int off, int len) {}
                    });
              }
            };
          }

          @Override
          public void registerPullSnapshotHint(PullSnapshotTaskDescriptor descriptor) {
            hintRegistered = true;
          }
        };
    sourceMember.setMetaGroupMember(metaGroupMember);
    sourceMember.setThisNode(TestUtils.getNode(0));
    targetMember =
        new TestDataGroupMember() {
          @Override
          public PullSnapshotResp getSnapshot(PullSnapshotRequest request) throws IOException {
            if (requiredRetries > 0) {
              requiredRetries--;
              throw new IOException("Faked pull snapshot exception");
            }

            try {
              tsFileResources = TestUtils.prepareTsFileResources(0, 10, 10, 10, true);
            } catch (WriteProcessException e) {
              return null;
            }
            Map<Integer, ByteBuffer> snapshotBytes = new HashMap<>();
            for (int i = 0; i < 10; i++) {
              FileSnapshot fileSnapshot = new FileSnapshot();
              fileSnapshot.addFile(tsFileResources.get(i), TestUtils.getNode(i));
              fileSnapshot.setTimeseriesSchemas(
                  Collections.singletonList(TestUtils.getTestTimeSeriesSchema(0, i)));
              timeseriesSchemas.add(TestUtils.getTestTimeSeriesSchema(0, i));
              snapshotBytes.put(i, fileSnapshot.serialize());
            }
            PullSnapshotResp pullSnapshotResp = new PullSnapshotResp();
            pullSnapshotResp.setSnapshotBytes(snapshotBytes);
            return pullSnapshotResp;
          }
        };
    targetMember.setThisNode(TestUtils.getNode(1));
    targetMember.setLogManager(new TestLogManager(1));

    timeseriesSchemas = new ArrayList<>();
    requiredRetries = 0;
  }

  @Test
  public void testAsync() throws IllegalPathException, StorageEngineException {
    boolean useAsyncServer = ClusterDescriptor.getInstance().getConfig().isUseAsyncServer();
    ClusterDescriptor.getInstance().getConfig().setUseAsyncServer(true);
    try {
      testNormal(false);
    } finally {
      ClusterDescriptor.getInstance().getConfig().setUseAsyncServer(useAsyncServer);
    }
  }

  @Test
  public void testReadOnly() throws StorageEngineException, IllegalPathException {
    testNormal(true);
    assertTrue(targetMember.isReadOnly());
  }

  @Test
  public void testSync() throws IllegalPathException, StorageEngineException {
    boolean useAsyncServer = ClusterDescriptor.getInstance().getConfig().isUseAsyncServer();
    ClusterDescriptor.getInstance().getConfig().setUseAsyncServer(false);
    try {
      testNormal(false);
    } finally {
      ClusterDescriptor.getInstance().getConfig().setUseAsyncServer(useAsyncServer);
    }
  }

  @Test
  public void testWithRetry() throws StorageEngineException, IllegalPathException {
    boolean useAsyncServer = ClusterDescriptor.getInstance().getConfig().isUseAsyncServer();
    int pullSnapshotRetryIntervalMs =
        ClusterDescriptor.getInstance().getConfig().getPullSnapshotRetryIntervalMs();
    ClusterDescriptor.getInstance().getConfig().setUseAsyncServer(false);
    ClusterDescriptor.getInstance().getConfig().setPullSnapshotRetryIntervalMs(100);
    try {
      requiredRetries = 3;
      testNormal(false);
    } finally {
      ClusterDescriptor.getInstance().getConfig().setUseAsyncServer(useAsyncServer);
      ClusterDescriptor.getInstance()
          .getConfig()
          .setPullSnapshotRetryIntervalMs(pullSnapshotRetryIntervalMs);
    }
  }

  private void testNormal(boolean requiresReadOnly)
      throws IllegalPathException, StorageEngineException {
    PartitionGroup partitionGroup = new PartitionGroup();
    partitionGroup.add(TestUtils.getNode(1));
    List<Integer> slots = new ArrayList<>();
    for (int i = 0; i < 20; i++) {
      slots.add(i);
      sourceMember.getSlotManager().setToPulling(i, TestUtils.getNode(1));
    }
    PullSnapshotTaskDescriptor descriptor =
        new PullSnapshotTaskDescriptor(partitionGroup, slots, requiresReadOnly);

    PullSnapshotTask task =
        new PullSnapshotTask(descriptor, sourceMember, FileSnapshot.Factory.INSTANCE, null);
    task.call();

    for (TimeseriesSchema timeseriesSchema : timeseriesSchemas) {
      assertTrue(IoTDB.metaManager.isPathExist(new PartialPath(timeseriesSchema.getFullPath())));
    }
    StorageGroupProcessor processor =
        StorageEngine.getInstance().getProcessor(new PartialPath(TestUtils.getTestSg(0)));
    assertEquals(9, processor.getPartitionMaxFileVersions(0));
    List<TsFileResource> loadedFiles = processor.getSequenceFileTreeSet();
    assertEquals(tsFileResources.size(), loadedFiles.size());
    for (int i = 0; i < 9; i++) {
      if (i != loadedFiles.get(i).getMaxPlanIndex()) {
        logger.error(
            "error occurred, i={}, minPlanIndex={}, maxPlanIndex={}, tsFileName={}",
            i,
            loadedFiles.get(i).getMinPlanIndex(),
            loadedFiles.get(i).getMaxPlanIndex(),
            loadedFiles.get(i).getTsFile().getAbsolutePath());
      }
      assertEquals(i, loadedFiles.get(i).getMaxPlanIndex());
    }
    assertEquals(0, processor.getUnSequenceFileList().size());

    for (TsFileResource tsFileResource : tsFileResources) {
      // source files should be deleted after being pulled
      assertFalse(tsFileResource.getTsFile().exists());
    }
    assertTrue(hintRegistered);
    for (int i = 0; i < 20; i++) {
      assertEquals(SlotStatus.NULL, sourceMember.getSlotManager().getStatus(i));
    }

    assertFalse(task.getSnapshotSave().exists());
  }

  @Override
  @After
  public void tearDown() throws Exception {
    sourceMember.closeLogManager();
    targetMember.closeLogManager();
    sourceMember.stop();
    targetMember.stop();
    super.tearDown();
    IoTDBDescriptor.getInstance().getConfig().setCompactionStrategy(defaultCompaction);
  }
}<|MERGE_RESOLUTION|>--- conflicted
+++ resolved
@@ -99,11 +99,7 @@
           }
 
           @Override
-<<<<<<< HEAD
-          public ByteBuffer readFile(String filePath, long offset, int length, int raftId) throws TException {
-=======
           public AsyncClient getAsyncClient(Node node) {
->>>>>>> c648e5a7
             try {
               return new TestAsyncDataClient(node, null) {
                 @Override
@@ -145,7 +141,7 @@
               }
 
               @Override
-              public ByteBuffer readFile(String filePath, long offset, int length)
+              public ByteBuffer readFile(String filePath, long offset, int length, int raftId)
                   throws TException {
                 try {
                   return IOUtils.readFile(filePath, offset, length);
