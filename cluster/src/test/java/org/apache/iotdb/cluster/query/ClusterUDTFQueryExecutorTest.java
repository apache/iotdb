/*
 * Licensed to the Apache Software Foundation (ASF) under one
 * or more contributor license agreements.  See the NOTICE file
 * distributed with this work for additional information
 * regarding copyright ownership.  The ASF licenses this file
 * to you under the Apache License, Version 2.0 (the
 * "License"); you may not use this file except in compliance
 * with the License.  You may obtain a copy of the License at
 *
 *     http://www.apache.org/licenses/LICENSE-2.0
 *
 * Unless required by applicable law or agreed to in writing,
 * software distributed under the License is distributed on an
 * "AS IS" BASIS, WITHOUT WARRANTIES OR CONDITIONS OF ANY
 * KIND, either express or implied.  See the License for the
 * specific language governing permissions and limitations
 * under the License.
 */

package org.apache.iotdb.cluster.query;

import org.apache.iotdb.db.exception.StorageEngineException;
import org.apache.iotdb.db.exception.query.QueryProcessException;
import org.apache.iotdb.db.qp.physical.PhysicalPlan;
import org.apache.iotdb.db.qp.physical.crud.UDTFPlan;
import org.apache.iotdb.db.query.context.QueryContext;
import org.apache.iotdb.db.query.control.QueryResourceManager;
import org.apache.iotdb.tsfile.read.common.RowRecord;
import org.apache.iotdb.tsfile.read.query.dataset.QueryDataSet;

import junit.framework.TestCase;
import org.junit.After;
import org.junit.Before;
import org.junit.Test;

import java.io.IOException;
import java.time.ZoneId;

import static junit.framework.TestCase.assertEquals;

public class ClusterUDTFQueryExecutorTest extends BaseQueryTest {

  private ClusterUDTFQueryExecutor executor;

  @Override
  @Before
  public void setUp() throws Exception {
    super.setUp();
  }

  @Override
  @After
  public void tearDown() throws Exception {
    super.tearDown();
  }

  @Test
  public void testWithoutValueFilterAlignByTime()
      throws QueryProcessException, StorageEngineException {
    ClusterPlanner processor = new ClusterPlanner();
    String sqlStr = "select sin(s0) from root.*";
    PhysicalPlan plan = processor.parseSQLToPhysicalPlan(sqlStr, ZoneId.systemDefault());
    UDTFPlan udtfPlan = (UDTFPlan) plan;
    QueryContext context =
        new RemoteQueryContext(QueryResourceManager.getInstance().assignQueryId(true));
    try {
      executor = new ClusterUDTFQueryExecutor(udtfPlan, testMetaMember);
      QueryDataSet queryDataSet = executor.executeWithoutValueFilterAlignByTime(context);
      checkSequentialDatasetWithMathFunction(queryDataSet, 0, 20, Math::sin);
    } catch (StorageEngineException | IOException | InterruptedException e) {
      e.printStackTrace();
    } finally {
      QueryResourceManager.getInstance().endQuery(context.getQueryId());
    }
  }

  @Test
  public void testWithValueFilterAlignByTime()
      throws IOException, StorageEngineException, QueryProcessException {
    ClusterPlanner processor = new ClusterPlanner();
    String sqlStr = "select sin(s0) from root.* where time >= 5";
<<<<<<< HEAD
    PhysicalPlan plan = processor.parseSQLToPhysicalPlan(sqlStr);
=======
    PhysicalPlan plan = processor.parseSQLToPhysicalPlan(sqlStr, ZoneId.systemDefault());
>>>>>>> d1729eaf
    UDTFPlan udtfPlan = (UDTFPlan) plan;
    QueryContext context =
        new RemoteQueryContext(QueryResourceManager.getInstance().assignQueryId(true));
    try {
      executor = new ClusterUDTFQueryExecutor(udtfPlan, testMetaMember);
      QueryDataSet queryDataSet = executor.executeWithoutValueFilterAlignByTime(context);
      checkSequentialDatasetWithMathFunction(queryDataSet, 5, 15, Math::sin);
    } catch (QueryProcessException | InterruptedException e) {
      e.printStackTrace();
    } finally {
      QueryResourceManager.getInstance().endQuery(context.getQueryId());
    }
  }

  private interface MathFunctionProxy {
    double invoke(double x);
  }

  void checkSequentialDatasetWithMathFunction(
      QueryDataSet dataSet, int offset, int size, MathFunctionProxy functionProxy)
      throws IOException {
    for (int i = offset; i < offset + size; i++) {
      TestCase.assertTrue(dataSet.hasNext());
      RowRecord record = dataSet.next();
      assertEquals(i, record.getTimestamp());
      assertEquals(10, record.getFields().size());
      for (int j = 0; j < 10; j++) {
        assertEquals(
            functionProxy.invoke(i * 1.0), record.getFields().get(j).getDoubleV(), 0.00001);
      }
    }
    TestCase.assertFalse(dataSet.hasNext());
  }
}<|MERGE_RESOLUTION|>--- conflicted
+++ resolved
@@ -79,11 +79,7 @@
       throws IOException, StorageEngineException, QueryProcessException {
     ClusterPlanner processor = new ClusterPlanner();
     String sqlStr = "select sin(s0) from root.* where time >= 5";
-<<<<<<< HEAD
-    PhysicalPlan plan = processor.parseSQLToPhysicalPlan(sqlStr);
-=======
     PhysicalPlan plan = processor.parseSQLToPhysicalPlan(sqlStr, ZoneId.systemDefault());
->>>>>>> d1729eaf
     UDTFPlan udtfPlan = (UDTFPlan) plan;
     QueryContext context =
         new RemoteQueryContext(QueryResourceManager.getInstance().assignQueryId(true));
