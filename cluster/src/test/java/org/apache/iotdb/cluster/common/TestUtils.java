--- conflicted
+++ resolved
@@ -59,8 +59,7 @@
     return node;
   }
 
-<<<<<<< HEAD
-  public static List<Log> prepareNodeLogs(int logNum){
+  public static List<Log> prepareNodeLogs(int logNum) {
     List<Log> logList = new ArrayList<>();
     for (int i = 0; i < logNum; i++) {
       AddNodeLog log = new AddNodeLog();
@@ -72,7 +71,8 @@
       logList.add(log);
     }
     return logList;
-=======
+  }
+
   public static StartUpStatus getStartUpStatus() {
     StartUpStatus startUpStatus = new StartUpStatus();
     startUpStatus
@@ -81,7 +81,6 @@
     startUpStatus
         .setReplicationNumber(ClusterDescriptor.getINSTANCE().getConfig().getReplicationNum());
     return startUpStatus;
->>>>>>> e6e457c8
   }
 
   public static List<Log> prepareTestLogs(int logNum) {
