--- conflicted
+++ resolved
@@ -1354,7 +1354,6 @@
         syncLogDequeSerializer, logApplier);
 
     try {
-<<<<<<< HEAD
       int minNumberOfLogs = 100;
       List<Log> testLogs1;
       raftLogManager.setMinNumOfLogsInMem(minNumberOfLogs);
@@ -1374,19 +1373,6 @@
             Assert.fail("apply log time out");
             break;
           }
-=======
-      raftLogManager.commitTo(testLogs1.get(testLogs1.size() - 1 - 30).getCurrLogIndex());
-    } catch (LogExecutionException e) {
-      assertEquals("why failed?", e.toString());
-    }
-    // wait log is applied
-    long startTime = System.currentTimeMillis();
-    for (int i = 0; i < testLogs1.size() - 30; i++) {
-      while (!testLogs1.get(i).isApplied()) {
-        if ((System.currentTimeMillis() - startTime) > 60_000) {
-          fail("apply log time out");
-          break;
->>>>>>> 3c051b32
         }
       }
 
