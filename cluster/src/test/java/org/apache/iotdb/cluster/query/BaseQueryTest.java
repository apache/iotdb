--- conflicted
+++ resolved
@@ -49,15 +49,10 @@
  */
 public class BaseQueryTest extends BaseMember {
 
-<<<<<<< HEAD
-  List<PartialPath> pathList;
-  List<TSDataType> dataTypes;
-  private int defaultCompactionThread =
-      IoTDBDescriptor.getInstance().getConfig().getConcurrentCompactionThread();
-=======
   protected List<PartialPath> pathList;
   protected List<TSDataType> dataTypes;
->>>>>>> 5c6d11bd
+  protected int defaultCompactionThread =
+      IoTDBDescriptor.getInstance().getConfig().getConcurrentCompactionThread();
 
   protected static void checkAggregations(
       List<AggregateResult> aggregationResults, Object[] answer) {
