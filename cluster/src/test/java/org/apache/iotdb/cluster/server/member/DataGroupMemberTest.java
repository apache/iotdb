--- conflicted
+++ resolved
@@ -183,7 +183,8 @@
   @Override
   DataGroupMember getDataGroupMember(RaftNode raftNode) {
     PartitionGroup nodes = partitionTable.getHeaderGroup(raftNode.getNode());
-    return dataGroupMemberMap.computeIfAbsent(raftNode, n -> getDataGroupMember(n.getNode(), nodes));
+    return dataGroupMemberMap.computeIfAbsent(
+        raftNode, n -> getDataGroupMember(n.getNode(), nodes));
   }
 
   private DataGroupMember getDataGroupMember(Node node, PartitionGroup nodes) {
@@ -194,19 +195,13 @@
             return true;
           }
 
-<<<<<<< HEAD
-      @Override
-      public long appendEntry(AppendEntryRequest request) {
-        return Response.RESPONSE_AGREE;
-      }
-
-      @Override
-      public void updateHardState(long currentTerm, Node leader) {
-      }
-=======
+          @Override
+          public long appendEntry(AppendEntryRequest request) {
+            return Response.RESPONSE_AGREE;
+          }
+
           @Override
           public void updateHardState(long currentTerm, Node leader) {}
->>>>>>> c648e5a7
 
           @Override
           public AsyncClient getSendLogAsyncClient(Node node) {
@@ -258,18 +253,11 @@
                   resultHandler.onComplete(resp);
                 }
 
-<<<<<<< HEAD
-            @Override
-            public void requestCommitIndex(Node header, int raftId, AsyncMethodCallback<Long> resultHandler) {
-              new Thread(() -> {
-                if (enableSyncLeader) {
-                  resultHandler.onComplete(-1L);
-                } else {
-                  resultHandler.onError(new TestException());
-=======
                 @Override
                 public void requestCommitIndex(
-                    Node header, AsyncMethodCallback<RequestCommitIndexResponse> resultHandler) {
+                    Node header,
+                    int raftId,
+                    AsyncMethodCallback<RequestCommitIndexResponse> resultHandler) {
                   new Thread(
                           () -> {
                             if (enableSyncLeader) {
@@ -279,21 +267,11 @@
                             }
                           })
                       .start();
->>>>>>> c648e5a7
                 }
 
-<<<<<<< HEAD
-            @Override
-            public void removeHardLink(String hardLinkPath, int raftId, AsyncMethodCallback<Void> resultHandler) {
-              new Thread(() -> {
-                try {
-                  Files.deleteIfExists(new File(hardLinkPath).toPath());
-                } catch (IOException e) {
-                  // ignore
-=======
                 @Override
                 public void removeHardLink(
-                    String hardLinkPath, AsyncMethodCallback<Void> resultHandler) {
+                    String hardLinkPath, int raftId, AsyncMethodCallback<Void> resultHandler) {
                   new Thread(
                           () -> {
                             try {
@@ -303,7 +281,6 @@
                             }
                           })
                       .start();
->>>>>>> c648e5a7
                 }
               };
             } catch (IOException e) {
@@ -328,25 +305,15 @@
   @Test
   public void testAddNode() {
     System.out.println("Start testAddNode()");
-<<<<<<< HEAD
-    PartitionGroup partitionGroup = new PartitionGroup(raftId, TestUtils.getNode(0),
-        TestUtils.getNode(50), TestUtils.getNode(90));
-    DataGroupMember firstMember = getDataGroupMember(TestUtils.getNode(0),
-        new PartitionGroup(partitionGroup));
-    DataGroupMember midMember = getDataGroupMember(TestUtils.getNode(50),
-        new PartitionGroup(partitionGroup));
-    DataGroupMember lastMember = getDataGroupMember(TestUtils.getNode(90),
-        new PartitionGroup(partitionGroup));
-=======
     PartitionGroup partitionGroup =
-        new PartitionGroup(TestUtils.getNode(0), TestUtils.getNode(50), TestUtils.getNode(90));
+        new PartitionGroup(
+            raftId, TestUtils.getNode(0), TestUtils.getNode(50), TestUtils.getNode(90));
     DataGroupMember firstMember =
         getDataGroupMember(TestUtils.getNode(0), new PartitionGroup(partitionGroup));
     DataGroupMember midMember =
         getDataGroupMember(TestUtils.getNode(50), new PartitionGroup(partitionGroup));
     DataGroupMember lastMember =
         getDataGroupMember(TestUtils.getNode(90), new PartitionGroup(partitionGroup));
->>>>>>> c648e5a7
     SlotNodeAdditionResult result = new SlotNodeAdditionResult();
     result.setLostSlots(new HashMap<>());
 
@@ -788,17 +755,13 @@
     }
     assertFalse(batchData.hasCurrent());
 
-<<<<<<< HEAD
-    new DataAsyncService(dataGroupMember).endQuery(TestUtils.getNode(0), raftId, TestUtils.getNode(1), 0,
-        new GenericHandler<>(TestUtils.getNode(0), null));
-=======
     new DataAsyncService(dataGroupMember)
         .endQuery(
             TestUtils.getNode(0),
+            raftId,
             TestUtils.getNode(1),
             0,
             new GenericHandler<>(TestUtils.getNode(0), null));
->>>>>>> c648e5a7
   }
 
   @Test
@@ -855,17 +818,13 @@
     }
     assertFalse(batchData.hasCurrent());
 
-<<<<<<< HEAD
-    new DataAsyncService(dataGroupMember).endQuery(TestUtils.getNode(0), raftId, TestUtils.getNode(1), 0,
-        new GenericHandler<>(TestUtils.getNode(0), null));
-=======
     new DataAsyncService(dataGroupMember)
         .endQuery(
             TestUtils.getNode(0),
+            raftId,
             TestUtils.getNode(1),
             0,
             new GenericHandler<>(TestUtils.getNode(0), null));
->>>>>>> c648e5a7
   }
 
   @Test
@@ -917,30 +876,20 @@
       timestamps.add((long) i);
     }
     new DataAsyncService(dataGroupMember)
-        .fetchSingleSeriesByTimestamps(TestUtils.getNode(0), readerId, timestamps, dataHandler);
+        .fetchSingleSeriesByTimestamps(
+            TestUtils.getNode(0), raftId, readerId, timestamps, dataHandler);
     Object[] values = SerializeUtils.deserializeObjects(dataResult.get());
     for (int i = 5; i < 10; i++) {
-<<<<<<< HEAD
-      new DataAsyncService(dataGroupMember)
-          .fetchSingleSeriesByTimestamp(TestUtils.getNode(0), raftId, readerId, i,
-              dataHandler);
-      Object value = SerializeUtils.deserializeObject(dataResult.get());
-      assertEquals(i * 1.0, (Double) value, 0.00001);
-    }
-
-    new DataAsyncService(dataGroupMember).endQuery(TestUtils.getNode(0), raftId, TestUtils.getNode(1), 0,
-        new GenericHandler<>(TestUtils.getNode(0), null));
-=======
       assertEquals(i * 1.0, (Double) values[i - 5], 0.00001);
     }
 
     new DataAsyncService(dataGroupMember)
         .endQuery(
             TestUtils.getNode(0),
+            raftId,
             TestUtils.getNode(1),
             0,
             new GenericHandler<>(TestUtils.getNode(0), null));
->>>>>>> c648e5a7
   }
 
   @Test
@@ -991,30 +940,20 @@
       timestamps.add((long) i);
     }
     new DataAsyncService(dataGroupMember)
-        .fetchSingleSeriesByTimestamps(TestUtils.getNode(0), readerId, timestamps, dataHandler);
+        .fetchSingleSeriesByTimestamps(
+            TestUtils.getNode(0), raftId, readerId, timestamps, dataHandler);
     Object[] values = SerializeUtils.deserializeObjects(dataResult.get());
     for (int i = 5; i < 9; i++) {
-<<<<<<< HEAD
-      new DataAsyncService(dataGroupMember)
-          .fetchSingleSeriesByTimestamp(TestUtils.getNode(0), raftId, readerId, i,
-              dataHandler);
-      Object value = SerializeUtils.deserializeObject(dataResult.get());
-      assertEquals(i * 1.0, (Double) value, 0.00001);
-    }
-
-    new DataAsyncService(dataGroupMember).endQuery(TestUtils.getNode(0), raftId, TestUtils.getNode(1), 0,
-        new GenericHandler<>(TestUtils.getNode(0), null));
-=======
       assertEquals(i * 1.0, (Double) values[i - 5], 0.00001);
     }
 
     new DataAsyncService(dataGroupMember)
         .endQuery(
             TestUtils.getNode(0),
+            raftId,
             TestUtils.getNode(1),
             0,
             new GenericHandler<>(TestUtils.getNode(0), null));
->>>>>>> c648e5a7
   }
 
   @Test
@@ -1037,24 +976,12 @@
   public void testFetchWithoutQuery() {
     System.out.println("Start testFetchWithoutQuery()");
     AtomicReference<Exception> result = new AtomicReference<>();
-<<<<<<< HEAD
-    new DataAsyncService(dataGroupMember).fetchSingleSeriesByTimestamp(TestUtils.getNode(0), raftId, 0, 0,
-        new AsyncMethodCallback<ByteBuffer>() {
-          @Override
-          public void onComplete(ByteBuffer buffer) {
-          }
-
-          @Override
-          public void onError(Exception e) {
-            result.set(e);
-          }
-        });
-=======
     List<Long> timestamps = new ArrayList<>(1);
     timestamps.add((long) 0);
     new DataAsyncService(dataGroupMember)
         .fetchSingleSeriesByTimestamps(
             TestUtils.getNode(0),
+            raftId,
             0,
             timestamps,
             new AsyncMethodCallback<ByteBuffer>() {
@@ -1066,27 +993,14 @@
                 result.set(e);
               }
             });
->>>>>>> c648e5a7
     Exception exception = result.get();
     assertTrue(exception instanceof ReaderNotFoundException);
     assertEquals("The requested reader 0 is not found", exception.getMessage());
 
-<<<<<<< HEAD
-    new DataAsyncService(dataGroupMember).fetchSingleSeries(TestUtils.getNode(0), raftId, 0,
-        new AsyncMethodCallback<ByteBuffer>() {
-          @Override
-          public void onComplete(ByteBuffer buffer) {
-          }
-
-          @Override
-          public void onError(Exception e) {
-            result.set(e);
-          }
-        });
-=======
     new DataAsyncService(dataGroupMember)
         .fetchSingleSeries(
             TestUtils.getNode(0),
+            raftId,
             0,
             new AsyncMethodCallback<ByteBuffer>() {
               @Override
@@ -1097,7 +1011,6 @@
                 result.set(e);
               }
             });
->>>>>>> c648e5a7
     exception = result.get();
     assertTrue(exception instanceof ReaderNotFoundException);
     assertEquals("The requested reader 0 is not found", exception.getMessage());
@@ -1143,13 +1056,9 @@
   public void testRemoveLeader() {
     System.out.println("Start testRemoveLeader()");
     Node nodeToRemove = TestUtils.getNode(10);
-<<<<<<< HEAD
     testMetaMember.getPartitionTable().removeNode(nodeToRemove);
-    SlotNodeRemovalResult nodeRemovalResult = (SlotNodeRemovalResult) testMetaMember.getPartitionTable().getNodeRemovalResult();
-=======
     SlotNodeRemovalResult nodeRemovalResult =
-        (SlotNodeRemovalResult) testMetaMember.getPartitionTable().removeNode(nodeToRemove);
->>>>>>> c648e5a7
+        (SlotNodeRemovalResult) testMetaMember.getPartitionTable().getNodeRemovalResult();
     dataGroupMember.setLeader(nodeToRemove);
     dataGroupMember.start();
 
@@ -1161,15 +1070,9 @@
       assertEquals(Long.MIN_VALUE, dataGroupMember.getLastHeartbeatReceivedTime());
       assertTrue(dataGroupMember.getAllNodes().contains(TestUtils.getNode(30)));
       assertFalse(dataGroupMember.getAllNodes().contains(nodeToRemove));
-<<<<<<< HEAD
-      List<Integer> newSlots = nodeRemovalResult.getNewSlotOwners()
-          .get(new RaftNode(TestUtils.getNode(0), raftId));
-      while (newSlots.size() != pulledSnapshots.size()) {
-=======
-      List<Integer> newSlots = nodeRemovalResult.getNewSlotOwners().get(TestUtils.getNode(0));
+      List<Integer> newSlots =
+          nodeRemovalResult.getNewSlotOwners().get(new RaftNode(TestUtils.getNode(0), raftId));
       while (newSlots.size() != pulledSnapshots.size()) {}
->>>>>>> c648e5a7
-
       for (Integer newSlot : newSlots) {
         assertTrue(pulledSnapshots.contains(newSlot));
       }
@@ -1182,14 +1085,8 @@
   public void testRemoveNonLeader() {
     System.out.println("Start testRemoveNonLeader()");
     Node nodeToRemove = TestUtils.getNode(10);
-<<<<<<< HEAD
-    testMetaMember.getPartitionTable()
-        .removeNode(nodeToRemove);
+    testMetaMember.getPartitionTable().removeNode(nodeToRemove);
     NodeRemovalResult nodeRemovalResult = testMetaMember.getPartitionTable().getNodeRemovalResult();
-=======
-    NodeRemovalResult nodeRemovalResult =
-        testMetaMember.getPartitionTable().removeNode(nodeToRemove);
->>>>>>> c648e5a7
     dataGroupMember.setLeader(TestUtils.getNode(20));
     dataGroupMember.start();
 
@@ -1201,13 +1098,10 @@
       assertTrue(dataGroupMember.getAllNodes().contains(TestUtils.getNode(30)));
       assertFalse(dataGroupMember.getAllNodes().contains(nodeToRemove));
       List<Integer> newSlots =
-<<<<<<< HEAD
-          ((SlotNodeRemovalResult) nodeRemovalResult).getNewSlotOwners().get(new RaftNode(TestUtils.getNode(0), 0));
-      while (newSlots.size() != pulledSnapshots.size()) {
-=======
-          ((SlotNodeRemovalResult) nodeRemovalResult).getNewSlotOwners().get(TestUtils.getNode(0));
+          ((SlotNodeRemovalResult) nodeRemovalResult)
+              .getNewSlotOwners()
+              .get(new RaftNode(TestUtils.getNode(0), 0));
       while (newSlots.size() != pulledSnapshots.size()) {}
->>>>>>> c648e5a7
 
       for (Integer newSlot : newSlots) {
         assertTrue(pulledSnapshots.contains(newSlot));
