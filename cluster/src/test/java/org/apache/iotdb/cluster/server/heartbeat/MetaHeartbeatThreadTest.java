/*
 * Licensed to the Apache Software Foundation (ASF) under one
 * or more contributor license agreements.  See the NOTICE file
 * distributed with this work for additional information
 * regarding copyright ownership.  The ASF licenses this file
 * to you under the Apache License, Version 2.0 (the
 * "License"); you may not use this file except in compliance
 * with the License.  You may obtain a copy of the License at
 *
 *     http://www.apache.org/licenses/LICENSE-2.0
 *
 * Unless required by applicable law or agreed to in writing,
 * software distributed under the License is distributed on an
 * "AS IS" BASIS, WITHOUT WARRANTIES OR CONDITIONS OF ANY
 * KIND, either express or implied.  See the License for the
 * specific language governing permissions and limitations
 * under the License.
 */

package org.apache.iotdb.cluster.server.heartbeat;

import org.apache.iotdb.cluster.common.TestAsyncClient;
import org.apache.iotdb.cluster.common.TestMetaGroupMember;
import org.apache.iotdb.cluster.common.TestUtils;
import org.apache.iotdb.cluster.log.manage.RaftLogManager;
import org.apache.iotdb.cluster.partition.NodeAdditionResult;
import org.apache.iotdb.cluster.partition.NodeRemovalResult;
import org.apache.iotdb.cluster.partition.PartitionGroup;
import org.apache.iotdb.cluster.partition.PartitionTable;
import org.apache.iotdb.cluster.rpc.thrift.ElectionRequest;
import org.apache.iotdb.cluster.rpc.thrift.HeartBeatRequest;
import org.apache.iotdb.cluster.rpc.thrift.HeartBeatResponse;
import org.apache.iotdb.cluster.rpc.thrift.Node;
import org.apache.iotdb.cluster.rpc.thrift.RaftNode;
import org.apache.iotdb.cluster.rpc.thrift.RaftService.AsyncClient;
import org.apache.iotdb.cluster.server.Response;
import org.apache.iotdb.cluster.server.member.MetaGroupMember;
import org.apache.iotdb.cluster.server.member.RaftMember;

import org.apache.thrift.async.AsyncMethodCallback;
import org.junit.Before;

import java.nio.ByteBuffer;
import java.util.HashSet;
import java.util.List;
import java.util.Set;

import static org.junit.Assert.assertEquals;
import static org.junit.Assert.assertNull;
import static org.junit.Assert.assertTrue;

public class MetaHeartbeatThreadTest extends HeartbeatThreadTest {

  private Set<Node> idConflictNodes = new HashSet<>();
  private ByteBuffer partitionTableBuffer;
<<<<<<< HEAD
  private PartitionTable partitionTable = new PartitionTable() {
    @Override
    public PartitionGroup route(String storageGroupName, long timestamp) {
      return null;
    }

    @Override
    public RaftNode routeToHeaderByTime(String storageGroupName, long timestamp) {
      return null;
    }

    @Override
    public void addNode(Node node) {
      return;
    }

    @Override
    public NodeAdditionResult getNodeAdditionResult(Node node) {
      return null;
    }

    @Override
    public void removeNode(Node node) {
      return;
    }

    @Override
    public NodeRemovalResult getNodeRemovalResult() {
      return null;
    }

    @Override
    public List<PartitionGroup> getLocalGroups() {
      return null;
    }

    @Override
    public PartitionGroup getHeaderGroup(RaftNode header) {
      return null;
    }

    @Override
    public PartitionGroup getHeaderGroup(Node node) {
      return null;
    }

    @Override
    public ByteBuffer serialize() {
      return partitionTableBuffer;
    }

    @Override
    public boolean deserialize(ByteBuffer buffer) {
      return true;
    }

    @Override
    public List<Node> getAllNodes() {
      return null;
    }

    @Override
    public List<PartitionGroup> getGlobalGroups() {
      return null;
    }

    @Override
    public List<PartitionGroup> calculateGlobalGroups(List<Node> nodeRing) {
      return null;
    }

    @Override
    public boolean judgeHoldSlot(Node node, int slot) {
      return false;
    }

    @Override
    public long getLastMetaLogIndex() {
      return 0;
    }
  };
=======
  private PartitionTable partitionTable =
      new PartitionTable() {
        @Override
        public PartitionGroup route(String storageGroupName, long timestamp) {
          return null;
        }

        @Override
        public Node routeToHeaderByTime(String storageGroupName, long timestamp) {
          return null;
        }

        @Override
        public NodeAdditionResult addNode(Node node) {
          return null;
        }

        @Override
        public NodeRemovalResult removeNode(Node node) {
          return null;
        }

        @Override
        public List<PartitionGroup> getLocalGroups() {
          return null;
        }

        @Override
        public PartitionGroup getHeaderGroup(Node header) {
          return null;
        }

        @Override
        public ByteBuffer serialize() {
          return partitionTableBuffer;
        }

        @Override
        public void deserialize(ByteBuffer buffer) {}

        @Override
        public List<Node> getAllNodes() {
          return null;
        }

        @Override
        public List<PartitionGroup> getGlobalGroups() {
          return null;
        }
      };
>>>>>>> c648e5a7

  @Override
  RaftMember getMember() {
    return new TestMetaGroupMember() {

      @Override
      public RaftLogManager getLogManager() {
        return MetaHeartbeatThreadTest.this.logManager;
      }

      @Override
      public AsyncClient getAsyncClient(Node node) {
        return getClient(node);
      }

      @Override
      public AsyncClient getAsyncClient(Node node, boolean activatedOnly) {
        return getClient(node);
      }

      @Override
      public AsyncClient getAsyncHeartbeatClient(Node node) {
        return getClient(node);
      }

      @Override
      public Set<Node> getIdConflictNodes() {
        return MetaHeartbeatThreadTest.this.idConflictNodes;
      }

      @Override
      public boolean isNodeBlind(Node node) {
        return 6 <= node.getNodeIdentifier() && node.getNodeIdentifier() < 9;
      }

      @Override
      public PartitionTable getPartitionTable() {
        return MetaHeartbeatThreadTest.this.partitionTable;
      }
    };
  }

  @Override
  AsyncClient getClient(Node node) {
    return new TestAsyncClient(node.nodeIdentifier) {
      @Override
      public void sendHeartbeat(
          HeartBeatRequest request, AsyncMethodCallback<HeartBeatResponse> resultHandler) {
        HeartBeatRequest requestCopy = new HeartBeatRequest(request);
        new Thread(
                () -> {
                  if (testHeartbeat) {
                    assertEquals(TestUtils.getNode(0), requestCopy.getLeader());
                    assertEquals(6, requestCopy.getCommitLogIndex());
                    assertEquals(10, requestCopy.getTerm());
                    assertNull(requestCopy.getHeader());
                    if (node.getNodeIdentifier() < 3) {
                      assertTrue(requestCopy.isRegenerateIdentifier());
                    } else if (node.getNodeIdentifier() < 6) {
                      assertTrue(requestCopy.isRequireIdentifier());
                    } else if (node.getNodeIdentifier() < 9) {
                      assertEquals(partitionTableBuffer, requestCopy.partitionTableBytes);
                    }
                    synchronized (receivedNodes) {
                      receivedNodes.add(getSerialNum());
                      for (int i = 1; i < 10; i++) {
                        if (!receivedNodes.contains(i)) {
                          return;
                        }
                      }
                      testThread.interrupt();
                    }
                  } else if (respondToElection) {
                    synchronized (testThread) {
                      testThread.notifyAll();
                    }
                  }
                })
            .start();
      }

      @Override
      public void startElection(ElectionRequest request, AsyncMethodCallback<Long> resultHandler) {
        new Thread(
                () -> {
                  assertEquals(TestUtils.getNode(0), request.getElector());
                  assertEquals(11, request.getTerm());
                  assertEquals(6, request.getLastLogIndex());
                  assertEquals(6, request.getLastLogTerm());
                  if (respondToElection) {
                    resultHandler.onComplete(Response.RESPONSE_AGREE);
                  }
                })
            .start();
      }
    };
  }

  @Override
  @Before
  public void setUp() throws Exception {
    super.setUp();
    for (int i = 0; i < 3; i++) {
      idConflictNodes.add(TestUtils.getNode(i));
    }
    for (Node node : member.getAllNodes()) {
      if (3 <= node.getNodeIdentifier() && node.getNodeIdentifier() < 6) {
        node.unsetNodeIdentifier();
      }
    }
    partitionTableBuffer = ByteBuffer.allocate(1024);
    partitionTableBuffer.put("Just a partition table".getBytes());
  }

  @Override
  HeartbeatThread getHeartbeatThread(RaftMember member) {
    return new MetaHeartbeatThread((MetaGroupMember) member);
  }
}<|MERGE_RESOLUTION|>--- conflicted
+++ resolved
@@ -53,89 +53,6 @@
 
   private Set<Node> idConflictNodes = new HashSet<>();
   private ByteBuffer partitionTableBuffer;
-<<<<<<< HEAD
-  private PartitionTable partitionTable = new PartitionTable() {
-    @Override
-    public PartitionGroup route(String storageGroupName, long timestamp) {
-      return null;
-    }
-
-    @Override
-    public RaftNode routeToHeaderByTime(String storageGroupName, long timestamp) {
-      return null;
-    }
-
-    @Override
-    public void addNode(Node node) {
-      return;
-    }
-
-    @Override
-    public NodeAdditionResult getNodeAdditionResult(Node node) {
-      return null;
-    }
-
-    @Override
-    public void removeNode(Node node) {
-      return;
-    }
-
-    @Override
-    public NodeRemovalResult getNodeRemovalResult() {
-      return null;
-    }
-
-    @Override
-    public List<PartitionGroup> getLocalGroups() {
-      return null;
-    }
-
-    @Override
-    public PartitionGroup getHeaderGroup(RaftNode header) {
-      return null;
-    }
-
-    @Override
-    public PartitionGroup getHeaderGroup(Node node) {
-      return null;
-    }
-
-    @Override
-    public ByteBuffer serialize() {
-      return partitionTableBuffer;
-    }
-
-    @Override
-    public boolean deserialize(ByteBuffer buffer) {
-      return true;
-    }
-
-    @Override
-    public List<Node> getAllNodes() {
-      return null;
-    }
-
-    @Override
-    public List<PartitionGroup> getGlobalGroups() {
-      return null;
-    }
-
-    @Override
-    public List<PartitionGroup> calculateGlobalGroups(List<Node> nodeRing) {
-      return null;
-    }
-
-    @Override
-    public boolean judgeHoldSlot(Node node, int slot) {
-      return false;
-    }
-
-    @Override
-    public long getLastMetaLogIndex() {
-      return 0;
-    }
-  };
-=======
   private PartitionTable partitionTable =
       new PartitionTable() {
         @Override
@@ -144,17 +61,27 @@
         }
 
         @Override
-        public Node routeToHeaderByTime(String storageGroupName, long timestamp) {
-          return null;
-        }
-
-        @Override
-        public NodeAdditionResult addNode(Node node) {
-          return null;
-        }
-
-        @Override
-        public NodeRemovalResult removeNode(Node node) {
+        public RaftNode routeToHeaderByTime(String storageGroupName, long timestamp) {
+          return null;
+        }
+
+        @Override
+        public void addNode(Node node) {
+          return;
+        }
+
+        @Override
+        public NodeAdditionResult getNodeAdditionResult(Node node) {
+          return null;
+        }
+
+        @Override
+        public void removeNode(Node node) {
+          return;
+        }
+
+        @Override
+        public NodeRemovalResult getNodeRemovalResult() {
           return null;
         }
 
@@ -164,7 +91,12 @@
         }
 
         @Override
-        public PartitionGroup getHeaderGroup(Node header) {
+        public PartitionGroup getHeaderGroup(RaftNode header) {
+          return null;
+        }
+
+        @Override
+        public PartitionGroup getHeaderGroup(Node node) {
           return null;
         }
 
@@ -174,7 +106,9 @@
         }
 
         @Override
-        public void deserialize(ByteBuffer buffer) {}
+        public boolean deserialize(ByteBuffer buffer) {
+          return true;
+        }
 
         @Override
         public List<Node> getAllNodes() {
@@ -185,8 +119,22 @@
         public List<PartitionGroup> getGlobalGroups() {
           return null;
         }
+
+        @Override
+        public List<PartitionGroup> calculateGlobalGroups(List<Node> nodeRing) {
+          return null;
+        }
+
+        @Override
+        public boolean judgeHoldSlot(Node node, int slot) {
+          return false;
+        }
+
+        @Override
+        public long getLastMetaLogIndex() {
+          return 0;
+        }
       };
->>>>>>> c648e5a7
 
   @Override
   RaftMember getMember() {
