/*
 * Licensed to the Apache Software Foundation (ASF) under one
 * or more contributor license agreements.  See the NOTICE file
 * distributed with this work for additional information
 * regarding copyright ownership.  The ASF licenses this file
 * to you under the Apache License, Version 2.0 (the
 * "License"); you may not use this file except in compliance
 * with the License.  You may obtain a copy of the License at
 *
 *     http://www.apache.org/licenses/LICENSE-2.0
 *
 * Unless required by applicable law or agreed to in writing,
 * software distributed under the License is distributed on an
 * "AS IS" BASIS, WITHOUT WARRANTIES OR CONDITIONS OF ANY
 * KIND, either express or implied.  See the License for the
 * specific language governing permissions and limitations
 * under the License.
 */

package org.apache.iotdb.cluster.server.member;

import static org.apache.iotdb.cluster.server.NodeCharacter.ELECTOR;
import static org.apache.iotdb.cluster.server.NodeCharacter.FOLLOWER;
import static org.apache.iotdb.cluster.server.NodeCharacter.LEADER;
import static org.junit.Assert.assertEquals;
import static org.junit.Assert.assertFalse;
import static org.junit.Assert.assertNotEquals;
import static org.junit.Assert.assertNotNull;
import static org.junit.Assert.assertNull;
import static org.junit.Assert.assertTrue;
import static org.junit.Assert.fail;

import java.io.ByteArrayOutputStream;
import java.io.DataOutputStream;
import java.io.IOException;
import java.io.RandomAccessFile;
import java.util.ArrayList;
import java.util.Collections;
import java.util.List;
import java.util.concurrent.atomic.AtomicBoolean;
import java.util.concurrent.atomic.AtomicReference;
import org.apache.iotdb.cluster.client.DataClient;
import org.apache.iotdb.cluster.common.TestDataClient;
import org.apache.iotdb.cluster.common.TestMetaClient;
import org.apache.iotdb.cluster.common.TestPartitionedLogManager;
import org.apache.iotdb.cluster.common.TestSnapshot;
import org.apache.iotdb.cluster.common.TestUtils;
import org.apache.iotdb.cluster.exception.PartitionTableUnavailableException;
import org.apache.iotdb.cluster.log.Log;
import org.apache.iotdb.cluster.log.logtypes.CloseFileLog;
import org.apache.iotdb.cluster.log.logtypes.PhysicalPlanLog;
import org.apache.iotdb.cluster.log.snapshot.MetaSimpleSnapshot;
import org.apache.iotdb.cluster.partition.PartitionGroup;
import org.apache.iotdb.cluster.query.RemoteQueryContext;
import org.apache.iotdb.cluster.query.manage.QueryCoordinator;
import org.apache.iotdb.cluster.rpc.thrift.AddNodeResponse;
import org.apache.iotdb.cluster.rpc.thrift.AppendEntryRequest;
import org.apache.iotdb.cluster.rpc.thrift.ElectionRequest;
import org.apache.iotdb.cluster.rpc.thrift.ExecutNonQueryReq;
import org.apache.iotdb.cluster.rpc.thrift.HeartbeatRequest;
import org.apache.iotdb.cluster.rpc.thrift.HeartbeatResponse;
import org.apache.iotdb.cluster.rpc.thrift.Node;
import org.apache.iotdb.cluster.rpc.thrift.PullSchemaRequest;
import org.apache.iotdb.cluster.rpc.thrift.PullSchemaResp;
import org.apache.iotdb.cluster.rpc.thrift.RaftService.AsyncClient;
import org.apache.iotdb.cluster.rpc.thrift.SendSnapshotRequest;
import org.apache.iotdb.cluster.rpc.thrift.StartUpStatus;
import org.apache.iotdb.cluster.rpc.thrift.TNodeStatus;
import org.apache.iotdb.cluster.server.DataClusterServer;
import org.apache.iotdb.cluster.server.RaftServer;
import org.apache.iotdb.cluster.server.Response;
import org.apache.iotdb.cluster.server.handlers.caller.GenericHandler;
import org.apache.iotdb.cluster.utils.StatusUtils;
import org.apache.iotdb.db.engine.StorageEngine;
import org.apache.iotdb.db.engine.storagegroup.StorageGroupProcessor;
import org.apache.iotdb.db.exception.StorageEngineException;
import org.apache.iotdb.db.exception.metadata.MetadataException;
import org.apache.iotdb.db.exception.metadata.PathNotExistException;
import org.apache.iotdb.db.exception.metadata.StorageGroupNotSetException;
import org.apache.iotdb.db.exception.query.QueryProcessException;
import org.apache.iotdb.db.metadata.MManager;
import org.apache.iotdb.db.qp.executor.PlanExecutor;
import org.apache.iotdb.db.qp.physical.PhysicalPlan;
import org.apache.iotdb.db.qp.physical.crud.InsertPlan;
import org.apache.iotdb.db.qp.physical.sys.CreateTimeSeriesPlan;
import org.apache.iotdb.db.qp.physical.sys.SetStorageGroupPlan;
import org.apache.iotdb.db.query.context.QueryContext;
import org.apache.iotdb.db.query.control.QueryResourceManager;
import org.apache.iotdb.db.query.reader.series.IReaderByTimestamp;
import org.apache.iotdb.db.query.reader.series.ManagedSeriesReader;
import org.apache.iotdb.rpc.TSStatusCode;
import org.apache.iotdb.service.rpc.thrift.TSStatus;
import org.apache.iotdb.tsfile.file.metadata.enums.TSDataType;
import org.apache.iotdb.tsfile.read.common.BatchData;
import org.apache.iotdb.tsfile.read.common.Path;
import org.apache.iotdb.tsfile.read.filter.TimeFilter;
import org.apache.iotdb.tsfile.read.filter.ValueFilter;
import org.apache.iotdb.tsfile.write.schema.MeasurementSchema;
import org.apache.thrift.async.AsyncMethodCallback;
import org.apache.thrift.protocol.TCompactProtocol.Factory;
import org.apache.thrift.transport.TTransportException;
import org.junit.Before;
import org.junit.Test;

public class MetaGroupMemberTest extends MemberTest {

  private MetaGroupMember metaGroupMember;
  private DataClusterServer dataClusterServer;

  private boolean mockDataClusterServer;
  private Node exiledNode;

  @Before
  public void setUp() throws Exception {
    super.setUp();
    dummyResponse.set(Response.RESPONSE_AGREE);
    metaGroupMember = getMetaGroupMember(TestUtils.getNode(0));
    metaGroupMember.setAllNodes(allNodes);
    // a faked data member to respond requests
    DataGroupMember dataGroupMember = getDataGroupMember(allNodes, TestUtils.getNode(0));
    dataGroupMember.setCharacter(LEADER);
    dataClusterServer = new DataClusterServer(TestUtils.getNode(0),
        new DataGroupMember.Factory(null, metaGroupMember, null) {
          @Override
          public DataGroupMember create(PartitionGroup partitionGroup, Node thisNode) {
            return getDataGroupMember(partitionGroup, thisNode);
          }
        }) {
    };
    buildDataGroups(dataClusterServer);
    metaGroupMember.setPartitionTable(partitionTable);
    metaGroupMember.getThisNode().setNodeIdentifier(0);
    mockDataClusterServer = false;
    QueryCoordinator.getINSTANCE().setMetaGroupMember(metaGroupMember);
    exiledNode = null;
  }

  private DataGroupMember getDataGroupMember(PartitionGroup group, Node node) {
    return new DataGroupMember(null, group, node, new TestPartitionedLogManager(null,
        partitionTable, group.getHeader(), TestSnapshot::new),
        metaGroupMember) {
      @Override
      public boolean syncLeader() {
        return true;
      }

      @Override
      TSStatus executeNonQuery(PhysicalPlan plan) {
        try {
          planExecutor.processNonQuery(plan);
          return StatusUtils.OK;
        } catch (QueryProcessException e) {
          TSStatus status = StatusUtils.EXECUTE_STATEMENT_ERROR.deepCopy();
          status.setMessage(e.getMessage());
          return status;
        }
      }

      @Override
      TSStatus forwardPlan(PhysicalPlan plan, Node node, Node header) {
        return executeNonQuery(plan);
      }

      @Override
      public AsyncClient connectNode(Node node) {
        return null;
      }

      @Override
      public void pullTimeSeriesSchema(PullSchemaRequest request,
          AsyncMethodCallback<PullSchemaResp> resultHandler) {
        mockedPullTimeSeriesSchema(request, resultHandler);
      }
    };
  }

  private void mockedPullTimeSeriesSchema(PullSchemaRequest request,
      AsyncMethodCallback<PullSchemaResp> resultHandler) {
    new Thread(() -> {
      try {
        List<MeasurementSchema> schemas = new ArrayList<>();
        List<String> prefixPaths = request.getPrefixPaths();
        ByteArrayOutputStream byteArrayOutputStream = new ByteArrayOutputStream();
        DataOutputStream dataOutputStream = new DataOutputStream(byteArrayOutputStream);
        for (String prefixPath : prefixPaths) {
          if (!prefixPath.equals(TestUtils.getTestSeries(10, 0))) {
            MManager.getInstance().collectSeries(prefixPath, schemas);
            dataOutputStream.writeInt(schemas.size());
            for (MeasurementSchema schema : schemas) {
              schema.serializeTo(dataOutputStream);
            }
          } else {
            dataOutputStream.writeInt(1);
            TestUtils.getTestSchema(10, 0).serializeTo(dataOutputStream);
          }
        }
        PullSchemaResp resp = new PullSchemaResp();
        resp.setSchemaBytes(byteArrayOutputStream.toByteArray());
        resultHandler.onComplete(resp);
      } catch (IOException e) {
        resultHandler.onError(e);
      }
    }).start();
  }


  protected MetaGroupMember getMetaGroupMember(Node node) throws QueryProcessException {
    return new MetaGroupMember(new Factory(), node) {

      @Override
      public DataClusterServer getDataClusterServer() {
        return mockDataClusterServer ? MetaGroupMemberTest.this.dataClusterServer
            : super.getDataClusterServer();
      }

      @Override
      public DataClient getDataClient(Node node) throws IOException {
        return new TestDataClient(node, dataGroupMemberMap);
      }

      @Override
      protected DataGroupMember getLocalDataMember(Node header, AsyncMethodCallback resultHandler,
          Object request) {
        return getDataGroupMember(header);
      }

      @Override
      protected DataGroupMember getLocalDataMember(Node header) {
        return getDataGroupMember(header);
      }

      @Override
      public AsyncClient connectNode(Node node) {
        if (node.equals(thisNode)) {
          return null;
        }
        try {
          return new TestMetaClient(null, null, node, null) {
            @Override
            public void startElection(ElectionRequest request,
                AsyncMethodCallback<Long> resultHandler) {
              new Thread(() -> {
                long resp = dummyResponse.get();
                // MIN_VALUE means let the request time out
                if (resp != Long.MIN_VALUE) {
                  resultHandler.onComplete(resp);
                }
              }).start();
            }

            @Override
            public void sendHeartbeat(HeartbeatRequest request,
                AsyncMethodCallback<HeartbeatResponse> resultHandler) {
              new Thread(() -> {
                HeartbeatResponse response = new HeartbeatResponse();
                response.setTerm(Response.RESPONSE_AGREE);
                resultHandler.onComplete(response);
              }).start();
            }

            @Override
            public void appendEntry(AppendEntryRequest request,
                AsyncMethodCallback<Long> resultHandler) {
              new Thread(() -> {
                long resp = dummyResponse.get();
                // MIN_VALUE means let the request time out
                if (resp != Long.MIN_VALUE) {
                  resultHandler.onComplete(dummyResponse.get());
                }
              }).start();
            }

            @Override
            public void addNode(Node node, StartUpStatus startUpStatus,
                AsyncMethodCallback<AddNodeResponse> resultHandler) {
              new Thread(() -> {
                if (node.getNodeIdentifier() == 10) {
                  resultHandler.onComplete(new AddNodeResponse(
                      (int) Response.RESPONSE_IDENTIFIER_CONFLICT));
                } else {
                  partitionTable.addNode(node);
                  AddNodeResponse resp = new AddNodeResponse((int) dummyResponse.get());
                  resp.setPartitionTableBytes(partitionTable.serialize());
                  resultHandler.onComplete(resp);
                }
              }).start();
            }

            @Override
            public void executeNonQueryPlan(ExecutNonQueryReq request,
                AsyncMethodCallback<TSStatus> resultHandler) {
              new Thread(() -> {
                try {
                  PhysicalPlan plan = PhysicalPlan.Factory.create(request.planBytes);
                  planExecutor.processNonQuery(plan);
                  resultHandler.onComplete(StatusUtils.OK);
                } catch (IOException | QueryProcessException e) {
                  resultHandler.onError(e);
                }
              }).start();
            }

            @Override
            public void queryNodeStatus(AsyncMethodCallback<TNodeStatus> resultHandler) {
              new Thread(() -> resultHandler.onComplete(new TNodeStatus())).start();
            }

            @Override
            public void exile(AsyncMethodCallback<Void> resultHandler) {
              new Thread(() -> exiledNode = node).start();
            }

            @Override
            public void removeNode(Node node, AsyncMethodCallback<Long> resultHandler) {
              new Thread(() -> {
                metaGroupMember.applyRemoveNode(node);
                resultHandler.onComplete(Response.RESPONSE_AGREE);
              }).start();
            }
          };
        } catch (IOException e) {
          return null;
        }
      }
    };
  }

  private void buildDataGroups(DataClusterServer dataClusterServer) throws TTransportException {
    List<PartitionGroup> partitionGroups = partitionTable.getLocalGroups();

    dataClusterServer.setPartitionTable(partitionTable);
    for (PartitionGroup partitionGroup : partitionGroups) {
      DataGroupMember dataGroupMember = getDataGroupMember(partitionGroup, TestUtils.getNode(0));
      dataGroupMember.start();
      dataClusterServer.addDataGroupMember(dataGroupMember);
    }
  }

  @Test
  public void testClosePartition() throws QueryProcessException, StorageEngineException {
    // the operation is accepted
    dummyResponse.set(Response.RESPONSE_AGREE);
    InsertPlan insertPlan = new InsertPlan();
    insertPlan.setDeviceId(TestUtils.getTestSg(0));
    insertPlan.setDataTypes(new TSDataType[]{TSDataType.DOUBLE});
    insertPlan.setMeasurements(new String[]{TestUtils.getTestMeasurement(0)});
    for (int i = 0; i < 10; i++) {
      insertPlan.setTime(i);
      insertPlan.setValues(new String[]{String.valueOf(i)});
      PlanExecutor planExecutor = new PlanExecutor();
      planExecutor.processNonQuery(insertPlan);
    }
    metaGroupMember.closePartition(TestUtils.getTestSg(0), 0,true);

    StorageGroupProcessor processor =
        StorageEngine.getInstance().getProcessor(TestUtils.getTestSg(0));
    assertTrue(processor.getWorkSequenceTsFileProcessors().isEmpty());


    int prevTimeout = RaftServer.connectionTimeoutInMS;
    RaftServer.connectionTimeoutInMS = 1;
    try {
      for (int i = 20; i < 30; i++) {
        insertPlan.setTime(i);
        insertPlan.setValues(new String[]{String.valueOf(i)});
        PlanExecutor planExecutor = new PlanExecutor();
        planExecutor.processNonQuery(insertPlan);
      }
      // the net work is down
      dummyResponse.set(Long.MIN_VALUE);
      // network resume in 100ms
      new Thread(() -> {
        try {
          Thread.sleep(100);
          dummyResponse.set(Response.RESPONSE_AGREE);
        } catch (InterruptedException e) {
          // ignore
        }
      }).start();
      metaGroupMember.closePartition(TestUtils.getTestSg(0), 0,true);
      assertTrue(processor.getWorkSequenceTsFileProcessors().isEmpty());

      for (int i = 30; i < 40; i++) {
        insertPlan.setTime(i);
        insertPlan.setValues(new String[]{String.valueOf(i)});
        PlanExecutor planExecutor = new PlanExecutor();
        planExecutor.processNonQuery(insertPlan);
      }
      // indicating the leader is stale
      dummyResponse.set(100);
      metaGroupMember.closePartition(TestUtils.getTestSg(0), 0,true);
      assertFalse(processor.getWorkSequenceTsFileProcessors().isEmpty());
    } finally {
      RaftServer.connectionTimeoutInMS = prevTimeout;
    }
  }

  @Test
  public void testAddNode() {
    Node newNode = TestUtils.getNode(10);
    metaGroupMember.onElectionWins();
    metaGroupMember.applyAddNode(newNode);
    assertTrue(partitionTable.getAllNodes().contains(newNode));
  }

  @Test
  public void testBuildCluster() throws TTransportException {
    metaGroupMember.start();
    try {
      metaGroupMember.buildCluster();
      long startTime = System.currentTimeMillis();
      long timeConsumption = 0;
      while (timeConsumption < 5000 && metaGroupMember.getCharacter() != LEADER) {
        timeConsumption = System.currentTimeMillis() - startTime;
      }
      if (timeConsumption >= 5000) {
        fail("The member takes too long to be the leader");
      }
      assertEquals(LEADER, metaGroupMember.getCharacter());
    } finally {
      metaGroupMember.stop();
    }
  }

  @Test
  public void testJoinCluster() throws TTransportException, QueryProcessException {
    MetaGroupMember newMember = getMetaGroupMember(TestUtils.getNode(10));
    newMember.start();
    try {
      assertTrue(newMember.joinCluster());
      newMember.setCharacter(ELECTOR);
      long startTime = System.currentTimeMillis();
      long timeConsumption = 0;
      while (timeConsumption < 5000 && newMember.getCharacter() != LEADER) {
        timeConsumption = System.currentTimeMillis() - startTime;
      }
      if (timeConsumption >= 5000) {
        fail("The member takes too long to be the leader");
      }
      assertEquals(LEADER, newMember.getCharacter());
    } finally {
      newMember.stop();
    }
  }

  @Test
  public void testJoinClusterFailed() throws QueryProcessException {
    long prevInterval = RaftServer.heartBeatIntervalMs;
    RaftServer.heartBeatIntervalMs = 10;
    try {
      dummyResponse.set(Response.RESPONSE_NO_CONNECTION);
      MetaGroupMember newMember = getMetaGroupMember(TestUtils.getNode(10));
      assertFalse(newMember.joinCluster());
    } finally {
      RaftServer.heartBeatIntervalMs = prevInterval;
    }
  }

  @Test
  public void testSendSnapshot() throws InterruptedException {
    SendSnapshotRequest request = new SendSnapshotRequest();
    List<String> newSgs = Collections.singletonList(TestUtils.getTestSg(10));
    List<Log> logs = new ArrayList<>();
    for (int i = 0; i < 10; i++) {
      PhysicalPlanLog log = new PhysicalPlanLog();
      CreateTimeSeriesPlan createTimeSeriesPlan = new CreateTimeSeriesPlan();
      MeasurementSchema schema = TestUtils.getTestSchema(10, i);
      createTimeSeriesPlan.setPath(new Path(schema.getMeasurementId()));
      createTimeSeriesPlan.setDataType(schema.getType());
      createTimeSeriesPlan.setEncoding(schema.getEncodingType());
      createTimeSeriesPlan.setCompressor(schema.getCompressor());
      createTimeSeriesPlan.setProps(schema.getProps());
      log.setPlan(createTimeSeriesPlan);
      logs.add(log);
    }
    MetaSimpleSnapshot snapshot = new MetaSimpleSnapshot(logs, newSgs);
    request.setSnapshotBytes(snapshot.serialize());
    AtomicReference<Void> reference = new AtomicReference<>();
    synchronized (reference) {
      metaGroupMember.sendSnapshot(request, new GenericHandler(TestUtils.getNode(0), reference));
      reference.wait(500);
    }

    for (int i = 0; i < 10; i++) {
      assertTrue(MManager.getInstance().isPathExist(TestUtils.getTestSeries(10, i)));
    }
  }

  @Test
  public void testProcessNonQuery() {
    mockDataClusterServer = true;
    // as a leader
    metaGroupMember.setCharacter(LEADER);
    for (int i = 10; i < 20; i++) {
      // process a non partitioned plan
      SetStorageGroupPlan setStorageGroupPlan =
          new SetStorageGroupPlan(new Path(TestUtils.getTestSg(i)));
      TSStatus status = metaGroupMember.executeNonQuery(setStorageGroupPlan);
      assertEquals(TSStatusCode.SUCCESS_STATUS.getStatusCode(), status.code);
      assertTrue(MManager.getInstance().isPathExist(TestUtils.getTestSg(i)));

      // process a partitioned plan
      MeasurementSchema schema = TestUtils.getTestSchema(i, 0);
      CreateTimeSeriesPlan createTimeSeriesPlan = new CreateTimeSeriesPlan(
          new Path(schema.getMeasurementId()), schema.getType(),
          schema.getEncodingType(), schema.getCompressor(), schema.getProps());
      status = metaGroupMember.executeNonQuery(createTimeSeriesPlan);
      assertEquals(TSStatusCode.SUCCESS_STATUS.getStatusCode(), status.code);
      assertTrue(MManager.getInstance().isPathExist(TestUtils.getTestSeries(i, 0)));
    }
  }

  @Test
  public void testPullTimeseriesSchema() throws MetadataException {
    for (int i = 1; i < 10; i++) {
      for (int j = 0; j < 10; j++) {
        MeasurementSchema schema = TestUtils.getTestSchema(i, j);
        MManager.getInstance().createTimeseries(schema.getMeasurementId(), schema.getType(),
            schema.getEncodingType(), schema.getCompressor(), schema.getProps());
      }
    }

    for (int i = 0; i < 10; i++) {
      List<MeasurementSchema> schemas =
          metaGroupMember.pullTimeSeriesSchemas(Collections.singletonList(TestUtils.getTestSg(i)));
      assertEquals(20, schemas.size());
      for (int j = 0; j < 10; j++) {
        assertEquals(TestUtils.getTestSchema(i, j), schemas.get(j));
      }
    }
  }

  @Test
  public void testGetSeriesType() throws MetadataException {
    // a local series
    assertEquals(Collections.singletonList(TSDataType.DOUBLE),
        metaGroupMember
            .getSeriesTypesByString(Collections.singletonList(TestUtils.getTestSeries(0, 0)),
                null));
    // a remote series that can be fetched
    assertEquals(Collections.singletonList(TSDataType.DOUBLE),
<<<<<<< HEAD
        metaGroupMember
            .getSeriesTypesByString(Collections.singletonList(TestUtils.getTestSeries(10, 0)),
                null));
=======
        metaGroupMember.getSeriesTypesByString(Collections.singletonList(TestUtils.getTestSeries(9, 0)), null));
>>>>>>> 6c6e8fbc
    // a non-existent series
    MManager.getInstance().setStorageGroup(TestUtils.getTestSg(10));
    try {
      metaGroupMember.getSeriesTypesByString(Collections.singletonList(TestUtils.getTestSeries(10
          , 100)), null);
    } catch (PathNotExistException e) {
      assertEquals("Path [root.test10.s100] does not exist", e.getMessage());
    }
    // a non-existent group
    try {
      metaGroupMember.getSeriesTypesByString(Collections.singletonList(TestUtils.getTestSeries(11
          , 100)), null);
    } catch (StorageGroupNotSetException e) {
      assertEquals("Storage group is not set for current seriesPath: [root.test11.s100]",
          e.getMessage());
    }
  }

  @Test
  public void testGetReaderByTimestamp()
      throws QueryProcessException, StorageEngineException, IOException {
    mockDataClusterServer = true;
    InsertPlan insertPlan = new InsertPlan();
    insertPlan.setDataTypes(new TSDataType[]{TSDataType.DOUBLE});
    insertPlan.setMeasurements(new String[]{TestUtils.getTestMeasurement(0)});
    for (int i = 0; i < 10; i++) {
      insertPlan.setDeviceId(TestUtils.getTestSg(i));
      MeasurementSchema schema = TestUtils.getTestSchema(i, 0);
      try {
        MManager.getInstance().createTimeseries(schema.getMeasurementId(), schema.getType()
            , schema.getEncodingType(), schema.getCompressor(), schema.getProps());
      } catch (MetadataException e) {
        // ignore
      }
      for (int j = 0; j < 10; j++) {
        insertPlan.setTime(j);
        insertPlan.setValues(new String[]{String.valueOf(j)});
        planExecutor.processNonQuery(insertPlan);
      }
    }

    QueryContext context = new RemoteQueryContext(
        QueryResourceManager.getInstance().assignQueryId(true));

    try {
      for (int i = 0; i < 10; i++) {
        IReaderByTimestamp readerByTimestamp = metaGroupMember
            .getReaderByTimestamp(new Path(TestUtils.getTestSeries(i, 0)), TSDataType.DOUBLE,
                context);
        for (int j = 0; j < 10; j++) {
          assertEquals(j * 1.0, (double) readerByTimestamp.getValueInTimestamp(j), 0.00001);
        }
      }
    } finally {
      QueryResourceManager.getInstance().endQuery(context.getQueryId());
    }
  }

  @Test
  public void testGetReader() throws QueryProcessException, StorageEngineException, IOException {
    mockDataClusterServer = true;
    InsertPlan insertPlan = new InsertPlan();
    insertPlan.setDataTypes(new TSDataType[]{TSDataType.DOUBLE});
    insertPlan.setMeasurements(new String[]{TestUtils.getTestMeasurement(0)});
    for (int i = 0; i < 10; i++) {
      insertPlan.setDeviceId(TestUtils.getTestSg(i));
      MeasurementSchema schema = TestUtils.getTestSchema(i, 0);
      try {
        MManager.getInstance().createTimeseries(schema.getMeasurementId(), schema.getType()
            , schema.getEncodingType(), schema.getCompressor(), schema.getProps());
      } catch (MetadataException e) {
        // ignore
      }
      for (int j = 0; j < 10; j++) {
        insertPlan.setTime(j);
        insertPlan.setValues(new String[]{String.valueOf(j)});
        planExecutor.processNonQuery(insertPlan);
      }
    }

    QueryContext context = new RemoteQueryContext(
        QueryResourceManager.getInstance().assignQueryId(true));

    try {
      for (int i = 0; i < 10; i++) {
        ManagedSeriesReader reader = metaGroupMember
            .getSeriesReader(new Path(TestUtils.getTestSeries(i, 0)), TSDataType.DOUBLE,
                TimeFilter.gtEq(5),
                ValueFilter.ltEq(8.0), context);
        assertTrue(reader.hasNextBatch());
        BatchData batchData = reader.nextBatch();
        for (int j = 5; j < 9; j++) {
          assertTrue(batchData.hasCurrent());
          assertEquals(j, batchData.currentTime());
          assertEquals(j * 1.0, batchData.getDouble(), 0.00001);
          batchData.next();
        }
        assertFalse(batchData.hasCurrent());
        assertFalse(reader.hasNextBatch());
      }
    } finally {
      QueryResourceManager.getInstance().endQuery(context.getQueryId());
    }
  }

  @Test
  public void testGetMatchedPaths() throws MetadataException {
    List<String> matchedPaths = metaGroupMember
        .getMatchedPaths(TestUtils.getTestSg(0) + ".*");
    assertEquals(20, matchedPaths.size());
    for (int j = 0; j < 10; j++) {
      assertEquals(TestUtils.getTestSeries(0, j), matchedPaths.get(j));
    }
    matchedPaths = metaGroupMember
        .getMatchedPaths(TestUtils.getTestSg(10) + ".*");
    assertTrue(matchedPaths.isEmpty());
  }

  @Test
  public void testProcessValidHeartbeatReq() throws QueryProcessException {
    MetaGroupMember metaGroupMember = getMetaGroupMember(TestUtils.getNode(10));
    try {
      HeartbeatRequest request = new HeartbeatRequest();
      request.setRequireIdentifier(true);
      HeartbeatResponse response = new HeartbeatResponse();
      metaGroupMember.processValidHeartbeatReq(request, response);
      assertEquals(10, response.getFollowerIdentifier());

      request.setRegenerateIdentifier(true);
      metaGroupMember.processValidHeartbeatReq(request, response);
      assertNotEquals(10, response.getFollowerIdentifier());
      assertTrue(response.isRequirePartitionTable());

      request.setPartitionTableBytes(partitionTable.serialize());
      metaGroupMember.processValidHeartbeatReq(request, response);
      assertEquals(partitionTable, metaGroupMember.getPartitionTable());
    } finally {
      metaGroupMember.stop();
    }
  }

  @Test
  public void testProcessValidHeartbeatResp()
      throws TTransportException, QueryProcessException {
    MetaGroupMember metaGroupMember = getMetaGroupMember(TestUtils.getNode(10));
    metaGroupMember.start();
    metaGroupMember.onElectionWins();
    try {
      for (int i = 0; i < 10; i++) {
        HeartbeatResponse response = new HeartbeatResponse();
        response.setFollowerIdentifier(i);
        response.setRequirePartitionTable(true);
        metaGroupMember.processValidHeartbeatResp(response, TestUtils.getNode(i));
        metaGroupMember.removeBlindNode(TestUtils.getNode(i));
      }
      assertNotNull(metaGroupMember.getPartitionTable());
    } finally {
      metaGroupMember.stop();
    }
  }

  @Test
  public void testAppendEntry() throws InterruptedException {
    metaGroupMember.setPartitionTable(null);
    CloseFileLog log = new CloseFileLog(TestUtils.getTestSg(0), 0,  true);
    log.setCurrLogIndex(0);
    log.setCurrLogTerm(0);
    log.setPreviousLogIndex(-1);
    log.setPreviousLogTerm(-1);
    AppendEntryRequest request = new AppendEntryRequest();
    request.setEntry(log.serialize());
    AtomicReference<Long> result = new AtomicReference<>();
    GenericHandler<Long> handler = new GenericHandler<>(TestUtils.getNode(0), result);
    synchronized (result) {
      metaGroupMember.appendEntry(request, handler);
      result.wait(500);
    }
    assertEquals(Response.RESPONSE_PARTITION_TABLE_UNAVAILABLE, (long) result.get());
    assertNull(metaGroupMember.getLogManager().getLastLog());

    metaGroupMember.setPartitionTable(partitionTable);
    synchronized (result) {
      metaGroupMember.appendEntry(request, handler);
      result.wait(500);
    }
    assertEquals(Response.RESPONSE_AGREE, (long) result.get());
    assertEquals(log, metaGroupMember.getLogManager().getLastLog());
  }

  @Test
  public void testRemoteAddNode() throws InterruptedException {
    int prevTimeout = RaftServer.connectionTimeoutInMS;
    RaftServer.connectionTimeoutInMS = 100;
    try {
      // cannot add node when partition table is not built
      metaGroupMember.setPartitionTable(null);
      AtomicReference<AddNodeResponse> result = new AtomicReference<>();
      GenericHandler<AddNodeResponse> handler = new GenericHandler<>(TestUtils.getNode(0), result);
      synchronized (result) {

        metaGroupMember.addNode(TestUtils.getNode(10), TestUtils.getStartUpStatus(), handler);
        result.wait(200);
      }
      AddNodeResponse response = result.get();
      assertEquals(Response.RESPONSE_PARTITION_TABLE_UNAVAILABLE, response.getRespNum());

      // cannot add itself
      result.set(null);
      metaGroupMember.setPartitionTable(partitionTable);
      synchronized (result) {
        metaGroupMember.addNode(TestUtils.getNode(0), TestUtils.getStartUpStatus(), handler);
        result.wait(200);
      }
      assertNull(result.get());

      // process the request as a leader
      metaGroupMember.setCharacter(LEADER);
      metaGroupMember.onElectionWins();
      result.set(null);
      metaGroupMember.setPartitionTable(partitionTable);
      synchronized (result) {
        metaGroupMember.addNode(TestUtils.getNode(10), TestUtils.getStartUpStatus(), handler);
        result.wait(200);
      }
      response = result.get();
      assertEquals(Response.RESPONSE_AGREE, response.getRespNum());
      assertEquals(partitionTable.serialize(), response.partitionTableBytes);

      // adding an existing node is ok
      metaGroupMember.setCharacter(LEADER);
      result.set(null);
      metaGroupMember.setPartitionTable(partitionTable);
      synchronized (result) {
        metaGroupMember.addNode(TestUtils.getNode(10), TestUtils.getStartUpStatus(), handler);
        result.wait(200);
      }
      response = result.get();
      assertEquals(Response.RESPONSE_AGREE, response.getRespNum());
      assertEquals(partitionTable.serialize(), response.partitionTableBytes);

      // process the request as a follower
      metaGroupMember.setCharacter(FOLLOWER);
      metaGroupMember.setLeader(TestUtils.getNode(1));
      result.set(null);
      metaGroupMember.setPartitionTable(partitionTable);
      synchronized (result) {
        metaGroupMember.addNode(TestUtils.getNode(11), TestUtils.getStartUpStatus(), handler);
        result.wait(200);
      }
      response = result.get();
      assertEquals(Response.RESPONSE_AGREE, response.getRespNum());
      assertEquals(partitionTable.serialize(), response.partitionTableBytes);

      // cannot add a node with conflict id
      metaGroupMember.setCharacter(LEADER);
      result.set(null);
      metaGroupMember.setPartitionTable(partitionTable);
      synchronized (result) {
        Node node = TestUtils.getNode(12).setNodeIdentifier(10);
        metaGroupMember.addNode(node, TestUtils.getStartUpStatus(), handler);
        result.wait(200);
      }
      response = result.get();
      assertEquals(Response.RESPONSE_IDENTIFIER_CONFLICT, response.getRespNum());

      // cannot add a node due to network failure
      dummyResponse.set(Response.RESPONSE_NO_CONNECTION);
      metaGroupMember.setCharacter(LEADER);
      result.set(null);
      metaGroupMember.setPartitionTable(partitionTable);
      synchronized (result) {
<<<<<<< HEAD
        metaGroupMember.addNode(TestUtils.getNode(12), TestUtils.getStartUpStatus(), handler);
=======
        new Thread(() -> {
          try {
            Thread.sleep(200);
            // the network restores now
            dummyResponse.set(Response.RESPONSE_AGREE);
          } catch (InterruptedException e) {
            //ignore
          }
        }).start();
        metaGroupMember.addNode(TestUtils.getNode(12), handler);
>>>>>>> 6c6e8fbc
        result.wait(200);
      }
      response = result.get();
      assertEquals(Response.RESPONSE_AGREE, response.getRespNum());

      // cannot add a node due to leadership lost
      dummyResponse.set(100);
      metaGroupMember.setCharacter(LEADER);
      result.set(null);
      metaGroupMember.setPartitionTable(partitionTable);
      synchronized (result) {
<<<<<<< HEAD
        metaGroupMember.addNode(TestUtils.getNode(12), TestUtils.getStartUpStatus(), handler);
=======
        metaGroupMember.addNode(TestUtils.getNode(13), handler);
>>>>>>> 6c6e8fbc
        result.wait(200);
      }
      response = result.get();
      assertNull(response);

      // cannot add a node due to configuration conflict, partition interval
      metaGroupMember.setCharacter(LEADER);
      result.set(null);
      metaGroupMember.setPartitionTable(partitionTable);
      synchronized (result) {
        Node node = TestUtils.getNode(12);
        StartUpStatus startUpStatus = TestUtils.getStartUpStatus();
        startUpStatus.setPartitionInterval(0);
        metaGroupMember.addNode(node, startUpStatus, handler);
        result.wait(200);
      }
      response = result.get();
      assertEquals(Response.RESPONSE_NEW_NODE_PARAMETER_CONFLICT, response.getRespNum());
      assertFalse(response.getCheckStatusResponse().isPartitionalIntervalEquals());
      assertTrue(response.getCheckStatusResponse().isHashSaltEquals());
      assertTrue(response.getCheckStatusResponse().isReplicationNumEquals());

      // cannot add a node due to configuration conflict, hash salt
      metaGroupMember.setCharacter(LEADER);
      result.set(null);
      metaGroupMember.setPartitionTable(partitionTable);
      synchronized (result) {
        Node node = TestUtils.getNode(12);
        StartUpStatus startUpStatus = TestUtils.getStartUpStatus();
        startUpStatus.setHashSalt(0);
        metaGroupMember.addNode(node, startUpStatus, handler);
        result.wait(200);
      }
      response = result.get();
      assertEquals(Response.RESPONSE_NEW_NODE_PARAMETER_CONFLICT, response.getRespNum());
      assertTrue(response.getCheckStatusResponse().isPartitionalIntervalEquals());
      assertFalse(response.getCheckStatusResponse().isHashSaltEquals());
      assertTrue(response.getCheckStatusResponse().isReplicationNumEquals());

      // cannot add a node due to configuration conflict, replication number
      metaGroupMember.setCharacter(LEADER);
      result.set(null);
      metaGroupMember.setPartitionTable(partitionTable);
      synchronized (result) {
        Node node = TestUtils.getNode(12);
        StartUpStatus startUpStatus = TestUtils.getStartUpStatus();
        startUpStatus.setReplicationNumber(0);
        metaGroupMember.addNode(node, startUpStatus, handler);
        result.wait(200);
      }
      response = result.get();
      assertEquals(Response.RESPONSE_NEW_NODE_PARAMETER_CONFLICT, response.getRespNum());
      assertTrue(response.getCheckStatusResponse().isPartitionalIntervalEquals());
      assertTrue(response.getCheckStatusResponse().isHashSaltEquals());
      assertFalse(response.getCheckStatusResponse().isReplicationNumEquals());


    } finally {
      metaGroupMember.stop();
      RaftServer.connectionTimeoutInMS = prevTimeout;
    }
  }

  @Test
  public void testLoadIdentifier() throws IOException, QueryProcessException {
    try (RandomAccessFile raf = new RandomAccessFile(MetaGroupMember.NODE_IDENTIFIER_FILE_NAME,
        "rw")) {
      raf.writeBytes("100");
    }
    MetaGroupMember metaGroupMember = getMetaGroupMember(new Node());
    assertEquals(100, metaGroupMember.getThisNode().getNodeIdentifier());
  }

  @Test
  public void testRemoveNodeWithoutPartitionTable() throws InterruptedException {
    metaGroupMember.setPartitionTable(null);
    AtomicBoolean passed = new AtomicBoolean(false);
    synchronized (metaGroupMember) {
      metaGroupMember.removeNode(TestUtils.getNode(0), new AsyncMethodCallback<Long>() {
        @Override
        public void onComplete(Long aLong) {
          synchronized (metaGroupMember) {
            metaGroupMember.notifyAll();
          }
        }

        @Override
        public void onError(Exception e) {
          new Thread(() -> {
            synchronized (metaGroupMember) {
              passed.set(e instanceof PartitionTableUnavailableException);
              metaGroupMember.notifyAll();
            }
          }).start();
        }
      });
      metaGroupMember.wait(500);
    }

    assertTrue(passed.get());
  }

  @Test
  public void testRemoveThisNode() throws InterruptedException {
    AtomicReference<Long> resultRef = new AtomicReference<>();
    metaGroupMember.setLeader(metaGroupMember.getThisNode());
    metaGroupMember.setCharacter(LEADER);
    doRemoveNode(resultRef, metaGroupMember.getThisNode());
    assertEquals(Response.RESPONSE_AGREE, (long) resultRef.get());
    assertFalse(metaGroupMember.getAllNodes().contains(metaGroupMember.getThisNode()));
  }

  @Test
  public void testRemoveLeader() throws InterruptedException {
    AtomicReference<Long> resultRef = new AtomicReference<>();
    metaGroupMember.setLeader(TestUtils.getNode(40));
    metaGroupMember.setCharacter(FOLLOWER);
    doRemoveNode(resultRef, TestUtils.getNode(40));
    assertEquals(Response.RESPONSE_AGREE, (long) resultRef.get());
    assertFalse(metaGroupMember.getAllNodes().contains(TestUtils.getNode(40)));
    assertEquals(ELECTOR, metaGroupMember.getCharacter());
    assertEquals(Long.MIN_VALUE, metaGroupMember.getLastHeartbeatReceivedTime());
  }

  @Test
  public void testRemoveNonLeader() throws InterruptedException {
    AtomicReference<Long> resultRef = new AtomicReference<>();
    metaGroupMember.setLeader(TestUtils.getNode(40));
    metaGroupMember.setCharacter(FOLLOWER);
    doRemoveNode(resultRef, TestUtils.getNode(20));
    assertEquals(Response.RESPONSE_AGREE, (long) resultRef.get());
    assertFalse(metaGroupMember.getAllNodes().contains(TestUtils.getNode(20)));
    assertEquals(0, metaGroupMember.getLastHeartbeatReceivedTime());
  }

  @Test
  public void testRemoveNodeAsLeader() throws InterruptedException {
    AtomicReference<Long> resultRef = new AtomicReference<>();
    metaGroupMember.setLeader(metaGroupMember.getThisNode());
    metaGroupMember.setCharacter(LEADER);
    doRemoveNode(resultRef, TestUtils.getNode(20));
    assertEquals(Response.RESPONSE_AGREE, (long) resultRef.get());
    assertFalse(metaGroupMember.getAllNodes().contains(TestUtils.getNode(20)));
    assertEquals(TestUtils.getNode(20), exiledNode);
  }

  @Test
  public void testRemoveNonExistNode() throws InterruptedException {
    AtomicBoolean passed = new AtomicBoolean(false);
    metaGroupMember.setCharacter(LEADER);
    metaGroupMember.setLeader(metaGroupMember.getThisNode());
    synchronized (metaGroupMember) {
      metaGroupMember.removeNode(TestUtils.getNode(120), new AsyncMethodCallback<Long>() {
        @Override
        public void onComplete(Long aLong) {
          synchronized (metaGroupMember) {
            passed.set(aLong.equals(Response.RESPONSE_REJECT));
            metaGroupMember.notifyAll();
          }
        }

        @Override
        public void onError(Exception e) {
          new Thread(() -> {
            synchronized (metaGroupMember) {
              e.printStackTrace();
              metaGroupMember.notifyAll();
            }
          }).start();
        }
      });
      metaGroupMember.wait(500);
    }

    assertTrue(passed.get());
  }

  @Test
  public void testRemoveTooManyNodes() throws InterruptedException {
    for (int i = 0; i < 7; i++) {
      AtomicReference<Long> resultRef = new AtomicReference<>();
      metaGroupMember.setCharacter(LEADER);
      doRemoveNode(resultRef, TestUtils.getNode(90 - i * 10));
      assertEquals(Response.RESPONSE_AGREE, (long) resultRef.get());
      assertFalse(metaGroupMember.getAllNodes().contains(TestUtils.getNode(90 - i * 10)));
    }
    AtomicReference<Long> resultRef = new AtomicReference<>();
    metaGroupMember.setCharacter(LEADER);
    doRemoveNode(resultRef, TestUtils.getNode(20));
    assertEquals(Response.RESPONSE_CLUSTER_TOO_SMALL, (long) resultRef.get());
    assertTrue(metaGroupMember.getAllNodes().contains(TestUtils.getNode(20)));
  }

  private void doRemoveNode(AtomicReference<Long> resultRef, Node nodeToRemove)
      throws InterruptedException {
    synchronized (resultRef) {
      metaGroupMember.removeNode(nodeToRemove, new AsyncMethodCallback<Long>() {
        @Override
        public void onComplete(Long o) {
          new Thread(() -> {
            synchronized (resultRef) {
              resultRef.set(o);
              resultRef.notifyAll();
            }
          }).start();
        }

        @Override
        public void onError(Exception e) {
          new Thread(() -> {
            synchronized (resultRef) {
              e.printStackTrace();
              resultRef.notifyAll();
            }
          }).start();
        }
      });
      resultRef.wait(500);
    }
  }
}<|MERGE_RESOLUTION|>--- conflicted
+++ resolved
@@ -350,12 +350,11 @@
       PlanExecutor planExecutor = new PlanExecutor();
       planExecutor.processNonQuery(insertPlan);
     }
-    metaGroupMember.closePartition(TestUtils.getTestSg(0), 0,true);
+    metaGroupMember.closePartition(TestUtils.getTestSg(0), 0, true);
 
     StorageGroupProcessor processor =
         StorageEngine.getInstance().getProcessor(TestUtils.getTestSg(0));
     assertTrue(processor.getWorkSequenceTsFileProcessors().isEmpty());
-
 
     int prevTimeout = RaftServer.connectionTimeoutInMS;
     RaftServer.connectionTimeoutInMS = 1;
@@ -377,7 +376,7 @@
           // ignore
         }
       }).start();
-      metaGroupMember.closePartition(TestUtils.getTestSg(0), 0,true);
+      metaGroupMember.closePartition(TestUtils.getTestSg(0), 0, true);
       assertTrue(processor.getWorkSequenceTsFileProcessors().isEmpty());
 
       for (int i = 30; i < 40; i++) {
@@ -388,7 +387,7 @@
       }
       // indicating the leader is stale
       dummyResponse.set(100);
-      metaGroupMember.closePartition(TestUtils.getTestSg(0), 0,true);
+      metaGroupMember.closePartition(TestUtils.getTestSg(0), 0, true);
       assertFalse(processor.getWorkSequenceTsFileProcessors().isEmpty());
     } finally {
       RaftServer.connectionTimeoutInMS = prevTimeout;
@@ -539,13 +538,9 @@
                 null));
     // a remote series that can be fetched
     assertEquals(Collections.singletonList(TSDataType.DOUBLE),
-<<<<<<< HEAD
         metaGroupMember
-            .getSeriesTypesByString(Collections.singletonList(TestUtils.getTestSeries(10, 0)),
+            .getSeriesTypesByString(Collections.singletonList(TestUtils.getTestSeries(9, 0)),
                 null));
-=======
-        metaGroupMember.getSeriesTypesByString(Collections.singletonList(TestUtils.getTestSeries(9, 0)), null));
->>>>>>> 6c6e8fbc
     // a non-existent series
     MManager.getInstance().setStorageGroup(TestUtils.getTestSg(10));
     try {
@@ -563,6 +558,7 @@
           e.getMessage());
     }
   }
+
 
   @Test
   public void testGetReaderByTimestamp()
@@ -710,7 +706,7 @@
   @Test
   public void testAppendEntry() throws InterruptedException {
     metaGroupMember.setPartitionTable(null);
-    CloseFileLog log = new CloseFileLog(TestUtils.getTestSg(0), 0,  true);
+    CloseFileLog log = new CloseFileLog(TestUtils.getTestSg(0), 0, true);
     log.setCurrLogIndex(0);
     log.setCurrLogTerm(0);
     log.setPreviousLogIndex(-1);
@@ -811,55 +807,14 @@
       response = result.get();
       assertEquals(Response.RESPONSE_IDENTIFIER_CONFLICT, response.getRespNum());
 
-      // cannot add a node due to network failure
-      dummyResponse.set(Response.RESPONSE_NO_CONNECTION);
+      //  cannot add a node due to configuration conflict, partition interval
       metaGroupMember.setCharacter(LEADER);
       result.set(null);
       metaGroupMember.setPartitionTable(partitionTable);
       synchronized (result) {
-<<<<<<< HEAD
-        metaGroupMember.addNode(TestUtils.getNode(12), TestUtils.getStartUpStatus(), handler);
-=======
-        new Thread(() -> {
-          try {
-            Thread.sleep(200);
-            // the network restores now
-            dummyResponse.set(Response.RESPONSE_AGREE);
-          } catch (InterruptedException e) {
-            //ignore
-          }
-        }).start();
-        metaGroupMember.addNode(TestUtils.getNode(12), handler);
->>>>>>> 6c6e8fbc
-        result.wait(200);
-      }
-      response = result.get();
-      assertEquals(Response.RESPONSE_AGREE, response.getRespNum());
-
-      // cannot add a node due to leadership lost
-      dummyResponse.set(100);
-      metaGroupMember.setCharacter(LEADER);
-      result.set(null);
-      metaGroupMember.setPartitionTable(partitionTable);
-      synchronized (result) {
-<<<<<<< HEAD
-        metaGroupMember.addNode(TestUtils.getNode(12), TestUtils.getStartUpStatus(), handler);
-=======
-        metaGroupMember.addNode(TestUtils.getNode(13), handler);
->>>>>>> 6c6e8fbc
-        result.wait(200);
-      }
-      response = result.get();
-      assertNull(response);
-
-      // cannot add a node due to configuration conflict, partition interval
-      metaGroupMember.setCharacter(LEADER);
-      result.set(null);
-      metaGroupMember.setPartitionTable(partitionTable);
-      synchronized (result) {
-        Node node = TestUtils.getNode(12);
+        Node node = TestUtils.getNode(13);
         StartUpStatus startUpStatus = TestUtils.getStartUpStatus();
-        startUpStatus.setPartitionInterval(0);
+        startUpStatus.setPartitionInterval(-1);
         metaGroupMember.addNode(node, startUpStatus, handler);
         result.wait(200);
       }
@@ -903,6 +858,38 @@
       assertTrue(response.getCheckStatusResponse().isHashSaltEquals());
       assertFalse(response.getCheckStatusResponse().isReplicationNumEquals());
 
+      // cannot add a node due to network failure
+      dummyResponse.set(Response.RESPONSE_NO_CONNECTION);
+      metaGroupMember.setCharacter(LEADER);
+      result.set(null);
+      metaGroupMember.setPartitionTable(partitionTable);
+      synchronized (result) {
+        new Thread(() -> {
+          try {
+            Thread.sleep(200);
+            // the network restores now
+            dummyResponse.set(Response.RESPONSE_AGREE);
+          } catch (InterruptedException e) {
+            //ignore
+          }
+        }).start();
+        metaGroupMember.addNode(TestUtils.getNode(12), TestUtils.getStartUpStatus(), handler);
+        result.wait(200);
+      }
+      response = result.get();
+      assertEquals(Response.RESPONSE_AGREE, response.getRespNum());
+
+      // cannot add a node due to leadership lost
+      dummyResponse.set(100);
+      metaGroupMember.setCharacter(LEADER);
+      result.set(null);
+      metaGroupMember.setPartitionTable(partitionTable);
+      synchronized (result) {
+        metaGroupMember.addNode(TestUtils.getNode(13), TestUtils.getStartUpStatus(), handler);
+        result.wait(200);
+      }
+      response = result.get();
+      assertNull(response);
 
     } finally {
       metaGroupMember.stop();
