/*
 * Licensed to the Apache Software Foundation (ASF) under one
 * or more contributor license agreements.  See the NOTICE file
 * distributed with this work for additional information
 * regarding copyright ownership.  The ASF licenses this file
 * to you under the Apache License, Version 2.0 (the
 * "License"); you may not use this file except in compliance
 * with the License.  You may obtain a copy of the License at
 *
 *     http://www.apache.org/licenses/LICENSE-2.0
 *
 * Unless required by applicable law or agreed to in writing,
 * software distributed under the License is distributed on an
 * "AS IS" BASIS, WITHOUT WARRANTIES OR CONDITIONS OF ANY
 * KIND, either express or implied.  See the License for the
 * specific language governing permissions and limitations
 * under the License.
 */

package org.apache.iotdb.cluster.server.member;

import static org.apache.iotdb.cluster.server.NodeCharacter.ELECTOR;
import static org.apache.iotdb.cluster.server.NodeCharacter.FOLLOWER;
import static org.apache.iotdb.cluster.server.NodeCharacter.LEADER;
import static org.awaitility.Awaitility.await;
import static org.junit.Assert.assertEquals;
import static org.junit.Assert.assertFalse;
import static org.junit.Assert.assertNotEquals;
import static org.junit.Assert.assertNotNull;
import static org.junit.Assert.assertNull;
import static org.junit.Assert.assertTrue;
import static org.junit.Assert.fail;

import java.io.ByteArrayOutputStream;
import java.io.DataOutputStream;
import java.io.IOException;
import java.io.RandomAccessFile;
import java.nio.ByteBuffer;
import java.util.ArrayList;
import java.util.Collections;
import java.util.HashMap;
import java.util.List;
import java.util.Map;
import java.util.concurrent.ExecutorService;
import java.util.concurrent.Executors;
import java.util.concurrent.TimeUnit;
import java.util.concurrent.atomic.AtomicBoolean;
import java.util.concurrent.atomic.AtomicReference;
import org.apache.iotdb.cluster.client.DataClientProvider;
import org.apache.iotdb.cluster.client.async.AsyncDataClient;
import org.apache.iotdb.cluster.common.TestAsyncClient;
import org.apache.iotdb.cluster.common.TestAsyncDataClient;
import org.apache.iotdb.cluster.common.TestAsyncMetaClient;
import org.apache.iotdb.cluster.common.TestLogApplier;
import org.apache.iotdb.cluster.common.TestLogManager;
import org.apache.iotdb.cluster.common.TestPartitionedLogManager;
import org.apache.iotdb.cluster.common.TestSnapshot;
import org.apache.iotdb.cluster.common.TestUtils;
import org.apache.iotdb.cluster.config.ClusterDescriptor;
import org.apache.iotdb.cluster.coordinator.Coordinator;
import org.apache.iotdb.cluster.exception.ConfigInconsistentException;
import org.apache.iotdb.cluster.exception.EmptyIntervalException;
import org.apache.iotdb.cluster.exception.LogExecutionException;
import org.apache.iotdb.cluster.exception.PartitionTableUnavailableException;
import org.apache.iotdb.cluster.exception.StartUpCheckFailureException;
import org.apache.iotdb.cluster.exception.UnknownLogTypeException;
import org.apache.iotdb.cluster.exception.UnsupportedPlanException;
import org.apache.iotdb.cluster.log.Log;
import org.apache.iotdb.cluster.log.logtypes.AddNodeLog;
import org.apache.iotdb.cluster.log.logtypes.CloseFileLog;
import org.apache.iotdb.cluster.log.logtypes.RemoveNodeLog;
import org.apache.iotdb.cluster.log.snapshot.MetaSimpleSnapshot;
import org.apache.iotdb.cluster.metadata.CMManager;
import org.apache.iotdb.cluster.partition.PartitionGroup;
import org.apache.iotdb.cluster.partition.PartitionTable;
import org.apache.iotdb.cluster.partition.slot.SlotPartitionTable;
import org.apache.iotdb.cluster.query.ClusterPlanRouter;
import org.apache.iotdb.cluster.query.LocalQueryExecutor;
import org.apache.iotdb.cluster.query.RemoteQueryContext;
import org.apache.iotdb.cluster.query.reader.ClusterReaderFactory;
import org.apache.iotdb.cluster.rpc.thrift.AddNodeResponse;
import org.apache.iotdb.cluster.rpc.thrift.AppendEntryRequest;
import org.apache.iotdb.cluster.rpc.thrift.CheckStatusResponse;
import org.apache.iotdb.cluster.rpc.thrift.ElectionRequest;
import org.apache.iotdb.cluster.rpc.thrift.ExecutNonQueryReq;
import org.apache.iotdb.cluster.rpc.thrift.HeartBeatRequest;
import org.apache.iotdb.cluster.rpc.thrift.HeartBeatResponse;
import org.apache.iotdb.cluster.rpc.thrift.Node;
import org.apache.iotdb.cluster.rpc.thrift.PullSchemaRequest;
import org.apache.iotdb.cluster.rpc.thrift.PullSchemaResp;
import org.apache.iotdb.cluster.rpc.thrift.RaftNode;
import org.apache.iotdb.cluster.rpc.thrift.RaftService.AsyncClient;
import org.apache.iotdb.cluster.rpc.thrift.SendSnapshotRequest;
import org.apache.iotdb.cluster.rpc.thrift.StartUpStatus;
import org.apache.iotdb.cluster.rpc.thrift.TNodeStatus;
import org.apache.iotdb.cluster.server.DataClusterServer;
import org.apache.iotdb.cluster.server.NodeCharacter;
import org.apache.iotdb.cluster.server.RaftServer;
import org.apache.iotdb.cluster.server.Response;
import org.apache.iotdb.cluster.server.handlers.caller.GenericHandler;
import org.apache.iotdb.cluster.server.heartbeat.DataHeartbeatServer;
import org.apache.iotdb.cluster.server.monitor.NodeStatusManager;
import org.apache.iotdb.cluster.server.service.MetaAsyncService;
import org.apache.iotdb.cluster.utils.ClusterUtils;
import org.apache.iotdb.cluster.utils.StatusUtils;
import org.apache.iotdb.db.auth.AuthException;
import org.apache.iotdb.db.auth.authorizer.IAuthorizer;
import org.apache.iotdb.db.auth.authorizer.LocalFileAuthorizer;
import org.apache.iotdb.db.auth.entity.Role;
import org.apache.iotdb.db.auth.entity.User;
import org.apache.iotdb.db.engine.StorageEngine;
import org.apache.iotdb.db.engine.storagegroup.StorageGroupProcessor;
import org.apache.iotdb.db.exception.StorageEngineException;
import org.apache.iotdb.db.exception.metadata.IllegalPathException;
import org.apache.iotdb.db.exception.metadata.MetadataException;
import org.apache.iotdb.db.exception.metadata.StorageGroupNotSetException;
import org.apache.iotdb.db.exception.query.QueryProcessException;
import org.apache.iotdb.db.metadata.PartialPath;
import org.apache.iotdb.db.metadata.mnode.MeasurementMNode;
import org.apache.iotdb.db.qp.executor.PlanExecutor;
import org.apache.iotdb.db.qp.physical.PhysicalPlan;
import org.apache.iotdb.db.qp.physical.crud.InsertRowPlan;
import org.apache.iotdb.db.qp.physical.sys.CreateTimeSeriesPlan;
import org.apache.iotdb.db.qp.physical.sys.LogPlan;
import org.apache.iotdb.db.qp.physical.sys.SetStorageGroupPlan;
import org.apache.iotdb.db.query.context.QueryContext;
import org.apache.iotdb.db.query.control.QueryResourceManager;
import org.apache.iotdb.db.query.reader.series.IReaderByTimestamp;
import org.apache.iotdb.db.query.reader.series.ManagedSeriesReader;
import org.apache.iotdb.db.service.IoTDB;
import org.apache.iotdb.rpc.TSStatusCode;
import org.apache.iotdb.service.rpc.thrift.TSStatus;
import org.apache.iotdb.tsfile.file.metadata.enums.TSDataType;
import org.apache.iotdb.tsfile.read.common.BatchData;
import org.apache.iotdb.tsfile.read.filter.TimeFilter;
import org.apache.iotdb.tsfile.read.filter.ValueFilter;
import org.apache.iotdb.tsfile.write.schema.MeasurementSchema;
import org.apache.iotdb.tsfile.write.schema.TimeseriesSchema;
import org.apache.thrift.async.AsyncMethodCallback;
import org.apache.thrift.protocol.TBinaryProtocol;
import org.apache.thrift.protocol.TCompactProtocol.Factory;
import org.junit.After;
import org.junit.Assert;
import org.junit.Before;
import org.junit.Ignore;
import org.junit.Test;

public class MetaGroupMemberTest extends MemberTest {

  private DataClusterServer dataClusterServer;
  protected boolean mockDataClusterServer;
  private Node exiledNode;

  private int prevReplicaNum;
  private List<String> prevSeedNodes;

  @Override
  @After
  public void tearDown() throws Exception {
    dataClusterServer.stop();
    super.tearDown();
    ClusterDescriptor.getInstance().getConfig().setReplicationNum(prevReplicaNum);
    ClusterDescriptor.getInstance().getConfig().setSeedNodeUrls(prevSeedNodes);
  }

  @Before
  public void setUp() throws Exception {
    prevSeedNodes = ClusterDescriptor.getInstance().getConfig().getSeedNodeUrls();
    ClusterDescriptor.getInstance().getConfig().setSeedNodeUrls(Collections.emptyList());
    prevReplicaNum = ClusterDescriptor.getInstance().getConfig().getReplicationNum();
    ClusterDescriptor.getInstance().getConfig().setReplicationNum(2);
    RaftServer.setConnectionTimeoutInMS(1000);
    RaftServer.setWriteOperationTimeoutMS(1000);
    RaftServer.setReadOperationTimeoutMS(1000);

    super.setUp();
    dummyResponse.set(Response.RESPONSE_AGREE);
    testMetaMember.setAllNodes(allNodes);

    dataClusterServer = new DataClusterServer(TestUtils.getNode(0),
        new DataGroupMember.Factory(null, testMetaMember) {
          @Override
          public DataGroupMember create(PartitionGroup partitionGroup, Node thisNode) {
            return getDataGroupMember(partitionGroup, thisNode);
          }
        }, testMetaMember);

    buildDataGroups(dataClusterServer);
    testMetaMember.getThisNode().setNodeIdentifier(0);
    testMetaMember.setRouter(new ClusterPlanRouter(testMetaMember.getPartitionTable()){
      @Override
      protected Map<PhysicalPlan, PartitionGroup> splitAndRoutePlan(LogPlan plan) {
        return Collections.singletonMap(plan, partitionTable.getHeaderGroup(testMetaMember.getThisNode()));
      }
    });
    mockDataClusterServer = false;
    NodeStatusManager.getINSTANCE().setMetaGroupMember(testMetaMember);
    exiledNode = null;
    System.out.println("Init term of metaGroupMember: " + testMetaMember.getTerm().get());
  }

  private DataGroupMember getDataGroupMember(PartitionGroup group, Node node) {
    DataGroupMember dataGroupMember = new DataGroupMember(null, group, node,
        testMetaMember) {
      @Override
      public boolean syncLeader() {
        return true;
      }

      @Override
      public TSStatus executeNonQueryPlan(PhysicalPlan plan) {
        try {
          planExecutor.processNonQuery(plan);
          return StatusUtils.OK;
        } catch (QueryProcessException | StorageGroupNotSetException | StorageEngineException e) {
          return StatusUtils.getStatus(StatusUtils.EXECUTE_STATEMENT_ERROR, e.getMessage());
        }
      }

      @Override
      public TSStatus forwardPlan(PhysicalPlan plan, Node node, Node header) {
        return executeNonQueryPlan(plan);
      }

      @Override
      protected AppendLogResult sendLogToFollowers(Log log) {
        return AppendLogResult.OK;
      }

      @Override
      public AsyncClient getAsyncClient(Node node) {
        return getClient(node);
      }

      @Override
      public AsyncClient getAsyncHeartbeatClient(Node node) {
        return getClient(node);
      }

      AsyncClient getClient(Node node) {
        return new TestAsyncClient(node.nodeIdentifier) {
          public void startElection(ElectionRequest request,
              AsyncMethodCallback<Long> resultHandler) {
            new Thread(() -> {
              long resp = dummyResponse.get();
              // MIN_VALUE means let the request time out
              if (resp != Long.MIN_VALUE) {
                resultHandler.onComplete(resp);
              }
            }).start();
          }

          @Override
          public void sendHeartbeat(HeartBeatRequest request,
              AsyncMethodCallback<HeartBeatResponse> resultHandler) {
            new Thread(() -> {
              HeartBeatResponse response = new HeartBeatResponse();
              response.setFollower(thisNode);
              response.setTerm(Response.RESPONSE_AGREE);
              resultHandler.onComplete(response);
            }).start();
          }
        };
      }
    };

    dataGroupMember.setLogManager(new TestPartitionedLogManager(null,
        partitionTable, group.getHeader(), TestSnapshot.Factory.INSTANCE));
    dataGroupMember.setLeader(node);
    dataGroupMember.setCharacter(NodeCharacter.LEADER);
    dataGroupMember.setLocalQueryExecutor(new LocalQueryExecutor(dataGroupMember) {
      @Override
      public PullSchemaResp queryTimeSeriesSchema(PullSchemaRequest request) {
        return mockedPullTimeSeriesSchema(request);
      }

      @Override
      public PullSchemaResp queryMeasurementSchema(PullSchemaRequest request) {
        return mockedPullTimeSeriesSchema(request);
      }
    });
    return dataGroupMember;
  }

  private PullSchemaResp mockedPullTimeSeriesSchema(PullSchemaRequest request) {
    List<MeasurementSchema> schemas = new ArrayList<>();
    List<String> prefixPaths = request.getPrefixPaths();
    ByteArrayOutputStream byteArrayOutputStream = new ByteArrayOutputStream();
    DataOutputStream dataOutputStream = new DataOutputStream(byteArrayOutputStream);
    try {
      for (String prefixPath : prefixPaths) {
        if (!prefixPath.equals(TestUtils.getTestSeries(10, 0))) {
          IoTDB.metaManager.collectSeries(new PartialPath(prefixPath), schemas);
          dataOutputStream.writeInt(schemas.size());
          for (MeasurementSchema schema : schemas) {
            schema.serializeTo(dataOutputStream);
          }
        } else {
          dataOutputStream.writeInt(1);
          TestUtils.getTestMeasurementSchema(0).serializeTo(dataOutputStream);
        }
      }
    } catch (IOException | IllegalPathException e) {
      // ignore
    }
    PullSchemaResp resp = new PullSchemaResp();
    resp.setSchemaBytes(byteArrayOutputStream.toByteArray());
    return resp;
  }

  @Override
  protected MetaGroupMember getMetaGroupMember(Node node) throws QueryProcessException {
    MetaGroupMember metaGroupMember = new MetaGroupMember(new Factory(), node, new Coordinator()) {

      @Override
      public DataClusterServer getDataClusterServer() {
        return mockDataClusterServer ? MetaGroupMemberTest.this.dataClusterServer
            : super.getDataClusterServer();
      }

      @Override
      public DataHeartbeatServer getDataHeartbeatServer() {
        return new DataHeartbeatServer(thisNode,
            dataClusterServer) {
          @Override
          public void start() {
          }
        };
      }

      @Override
      public DataGroupMember getLocalDataMember(Node header, int raftId,
          Object request) {
        return getDataGroupMember(new RaftNode(header, raftId));
      }

      @Override
      public DataGroupMember getLocalDataMember(Node header, int raftId) {
        return getDataGroupMember(new RaftNode(header, raftId));
      }

      @Override
      public DataGroupMember getLocalDataMember(RaftNode header) {
        return getDataGroupMember(header);
      }

      @Override
      public void updateHardState(long currentTerm, Node leader) {
      }

      @Override
      protected void addSeedNodes() {
        List<String> seedUrls = config.getSeedNodeUrls();
        // initialize allNodes
        for (String seedUrl : seedUrls) {
          Node node = ClusterUtils.parseNode(seedUrl);
          if (node != null && (!node.getIp().equals(thisNode.ip) || node.getMetaPort() != thisNode
              .getMetaPort())
              && !allNodes.contains(node)) {
            // do not add the local node since it is added in `setThisNode()`
            allNodes.add(node);
          }
        }
      }

      @Override
      public AsyncClient getAsyncHeartbeatClient(Node node) {
        return getClient(node);
      }

      @Override
      public AsyncClient getSendLogAsyncClient(Node node) {
        return getAsyncClient(node);
      }

      @Override
      public AsyncClient getAsyncClient(Node node) {
        return getClient(node);
      }

      @Override
      public AsyncClient getAsyncClient(Node node, boolean activatedOnly) {
        return getClient(node);
      }

      AsyncClient getClient(Node node) {
        try {
          return new TestAsyncMetaClient(null, null, node, null) {
            @Override
            public void startElection(ElectionRequest request,
                AsyncMethodCallback<Long> resultHandler) {
              new Thread(() -> {
                long resp = dummyResponse.get();
                // MIN_VALUE means let the request time out
                if (resp != Long.MIN_VALUE) {
                  resultHandler.onComplete(resp);
                }
              }).start();
            }

            @Override
            public void handshake(Node sender, AsyncMethodCallback<Void> resultHandler) {
              new Thread(() -> resultHandler.onComplete(null)).start();
            }

            @Override
            public void sendHeartbeat(HeartBeatRequest request,
                AsyncMethodCallback<HeartBeatResponse> resultHandler) {
              new Thread(() -> {
                HeartBeatResponse response = new HeartBeatResponse();
                response.setFollower(thisNode);
                response.setTerm(Response.RESPONSE_AGREE);
                resultHandler.onComplete(response);
              }).start();
            }

            @Override
            public void appendEntry(AppendEntryRequest request,
                AsyncMethodCallback<Long> resultHandler) {
              new Thread(() -> {
                long resp = dummyResponse.get();
                // MIN_VALUE means let the request time out
                if (resp != Long.MIN_VALUE) {
                  resultHandler.onComplete(dummyResponse.get());
                }
              }).start();
            }

            @Override
            public void addNode(Node node, StartUpStatus startUpStatus,
                AsyncMethodCallback<AddNodeResponse> resultHandler) {
              new Thread(() -> {
                if (node.getNodeIdentifier() == 10) {
                  resultHandler.onComplete(new AddNodeResponse(
                      (int) Response.RESPONSE_IDENTIFIER_CONFLICT));
                } else {
                  partitionTable.addNode(node);
                  AddNodeResponse resp = new AddNodeResponse((int) dummyResponse.get());
                  resp.setPartitionTableBytes(partitionTable.serialize());
                  resultHandler.onComplete(resp);
                }
              }).start();
            }

            @Override
            public void executeNonQueryPlan(ExecutNonQueryReq request,
                AsyncMethodCallback<TSStatus> resultHandler) {
              new Thread(() -> {
                try {
                  PhysicalPlan plan = PhysicalPlan.Factory.create(request.planBytes);
                  planExecutor.processNonQuery(plan);
                  resultHandler.onComplete(StatusUtils.OK);
                } catch (IOException | QueryProcessException | StorageGroupNotSetException | StorageEngineException | IllegalPathException e) {
                  resultHandler.onError(e);
                }
              }).start();
            }

            @Override
            public void queryNodeStatus(AsyncMethodCallback<TNodeStatus> resultHandler) {
              new Thread(() -> resultHandler.onComplete(new TNodeStatus())).start();
            }

            @Override
            public void exile(ByteBuffer removeNodeLog, AsyncMethodCallback<Void> resultHandler) {
              System.out.printf("%s was exiled%n", node);
              exiledNode = node;
            }

            @Override
            public void removeNode(Node node, AsyncMethodCallback<Long> resultHandler) {
              new Thread(() -> {
                testMetaMember.applyRemoveNode(new RemoveNodeLog(partitionTable.serialize(), node));
                resultHandler.onComplete(Response.RESPONSE_AGREE);
              }).start();
            }

            @Override
            public void checkStatus(StartUpStatus startUpStatus,
                AsyncMethodCallback<CheckStatusResponse> resultHandler) {
              new Thread(() -> {
                CheckStatusResponse response = new CheckStatusResponse();
                response.setHashSaltEquals(true);
                response.setPartitionalIntervalEquals(true);
                response.setReplicationNumEquals(true);
                response.setSeedNodeEquals(true);
                resultHandler.onComplete(response);
              }).start();
            }
          };
        } catch (IOException e) {
          return null;
        }
      }

    };
    metaGroupMember.getCoordinator().setMetaGroupMember(metaGroupMember);
    metaGroupMember.setLeader(node);
    metaGroupMember.setAllNodes(allNodes);
    metaGroupMember.setCharacter(NodeCharacter.LEADER);
    metaGroupMember.setAppendLogThreadPool(testThreadPool);
    metaGroupMember.setClientProvider(new DataClientProvider(new TBinaryProtocol.Factory()
    ) {
      @Override
      public AsyncDataClient getAsyncDataClient(Node node, int timeout) throws IOException {
        return new TestAsyncDataClient(node, dataGroupMemberMap);
      }
    });
    return metaGroupMember;
  }

  private void buildDataGroups(DataClusterServer dataClusterServer) {
    List<PartitionGroup> partitionGroups = partitionTable.getLocalGroups();

    dataClusterServer.setPartitionTable(partitionTable);
    for (PartitionGroup partitionGroup : partitionGroups) {
      DataGroupMember dataGroupMember = getDataGroupMember(partitionGroup, TestUtils.getNode(0));
      dataGroupMember.start();
      dataClusterServer.addDataGroupMember(dataGroupMember);
    }
  }

  @Test
  public void testClosePartition()
      throws QueryProcessException, StorageEngineException, StorageGroupNotSetException, IllegalPathException {
    System.out.println("Start testClosePartition()");
    // the operation is accepted
    dummyResponse.set(Response.RESPONSE_AGREE);
    InsertRowPlan insertPlan = new InsertRowPlan();
    insertPlan.setDeviceId(new PartialPath(TestUtils.getTestSg(0)));
    insertPlan.setNeedInferType(true);
    insertPlan.setMeasurements(new String[]{TestUtils.getTestMeasurement(0)});
    insertPlan.setDataTypes(new TSDataType[insertPlan.getMeasurements().length]);
    for (int i = 0; i < 10; i++) {
      insertPlan.setTime(i);
      insertPlan.setValues(new Object[]{String.valueOf(i)});
      insertPlan.setMeasurementMNodes(
          new MeasurementMNode[]{TestUtils.getTestMeasurementMNode(0)});
      PlanExecutor planExecutor = new PlanExecutor();
      planExecutor.processNonQuery(insertPlan);
    }

    ExecutorService testThreadPool = Executors.newFixedThreadPool(4);
    assertTrue(testMetaMember.closePartition(TestUtils.getTestSg(0), 0, true));

    StorageGroupProcessor processor =
        StorageEngine.getInstance().getProcessor(new PartialPath(TestUtils.getTestSg(0)));
    assertTrue(processor.getWorkSequenceTsFileProcessors().isEmpty());

    int prevTimeout = RaftServer.getConnectionTimeoutInMS();
    RaftServer.setConnectionTimeoutInMS(100);
    try {
      System.out.println("Create the first file");
      for (int i = 20; i < 30; i++) {
        insertPlan.setTime(i);
        insertPlan.setValues(new Object[]{String.valueOf(i)});
        PlanExecutor planExecutor = new PlanExecutor();
        planExecutor.processNonQuery(insertPlan);
      }
      // the net work is down
      dummyResponse.set(Long.MIN_VALUE);

      System.out.println("Close the first file");
      assertFalse(testMetaMember.closePartition(TestUtils.getTestSg(0), 0, true));
      assertFalse(processor.getWorkSequenceTsFileProcessors().isEmpty());

      // network resume in 100ms
      dummyResponse.set(Response.RESPONSE_AGREE);
      assertTrue(testMetaMember.closePartition(TestUtils.getTestSg(0), 0, true));
      assertTrue(processor.getWorkSequenceTsFileProcessors().isEmpty());

      System.out.println("Create the second file");
      for (int i = 30; i < 40; i++) {
        insertPlan.setTime(i);
        insertPlan.setValues(new Object[]{String.valueOf(i)});
        PlanExecutor planExecutor = new PlanExecutor();
        planExecutor.processNonQuery(insertPlan);
      }

      // indicating the leader is stale
      System.out.println("Close the second file");
      dummyResponse.set(100);
      assertFalse(testMetaMember.closePartition(TestUtils.getTestSg(0), 0, true));
      assertFalse(processor.getWorkSequenceTsFileProcessors().isEmpty());
    } finally {
      RaftServer.setConnectionTimeoutInMS(prevTimeout);
    }
    testThreadPool.shutdownNow();
  }

  @Test
  public void testAddNode() {
    System.out.println("Start testAddNode()");
    Node newNode = TestUtils.getNode(11);
    testMetaMember.getPartitionTable().addNode(newNode);
    testMetaMember.onElectionWins();
    testMetaMember.applyAddNode(new AddNodeLog(testMetaMember.getPartitionTable().serialize(), newNode));
    assertTrue(partitionTable.getAllNodes().contains(newNode));
  }

  @Test
  public void testBuildCluster() {
    System.out.println("Start testBuildCluster()");
    testMetaMember.start();
    try {
      testMetaMember.buildCluster();
      long startTime = System.currentTimeMillis();
      long timeConsumption = 0;
      while (timeConsumption < 5000 && testMetaMember.getCharacter() != LEADER) {
        timeConsumption = System.currentTimeMillis() - startTime;
      }
      if (timeConsumption >= 5000) {
        fail("The member takes too long to be the leader");
      }
      assertEquals(LEADER, testMetaMember.getCharacter());
    } catch (ConfigInconsistentException | StartUpCheckFailureException e) {
      // do nothing
    } finally {
      testMetaMember.stop();
    }
  }

  @Test
  public void testJoinCluster() throws QueryProcessException {
    System.out.println("Start testJoinCluster()");
    MetaGroupMember newMember = getMetaGroupMember(TestUtils.getNode(10));
    newMember.setCoordinator(new Coordinator());
    newMember.start();
    try {
      newMember.joinCluster();
      newMember.setCharacter(ELECTOR);
      while (!LEADER.equals(newMember.getCharacter())) {
        // wait until character changes
      }
    } catch (Exception e) {
      fail("The expected exception is not thrown" + e);
    } finally {
      newMember.stop();
    }
  }

  @Test
  public void testJoinClusterFailed() throws QueryProcessException {
    System.out.println("Start testJoinClusterFailed()");
    long prevInterval = RaftServer.getHeartBeatIntervalMs();
    RaftServer.setHeartBeatIntervalMs(10);
    ClusterDescriptor.getInstance().getConfig().setJoinClusterTimeOutMs(100);
    dummyResponse.set(Response.RESPONSE_NO_CONNECTION);
    MetaGroupMember newMember = getMetaGroupMember(TestUtils.getNode(10));
    try {
      newMember.joinCluster();
      fail("The unexpected exception is thrown");
    } catch (Exception e) {
      assertTrue(e instanceof StartUpCheckFailureException);
    } finally {
      newMember.closeLogManager();
      RaftServer.setHeartBeatIntervalMs(prevInterval);
    }
  }

  @Test
  public void testSendSnapshot() throws IllegalPathException {
    System.out.println("Start testSendSnapshot()");
    SendSnapshotRequest request = new SendSnapshotRequest();

    // 1. prepare storage group and its tll
    Map<PartialPath, Long> storageGroupTTL = new HashMap<>();
    long baseTTL = 3600;
    for (int i = 0; i <= 10; i++) {
      storageGroupTTL.put(new PartialPath(TestUtils.getTestSg(i)), baseTTL + i * 100);
      if (i >= 5) {
        storageGroupTTL.put(new PartialPath(TestUtils.getTestSg(i)), Long.MAX_VALUE);
      }
    }

    HashMap<String, User> userMap = new HashMap<>();
    HashMap<String, Role> roleMap = new HashMap<>();

    try {

      IAuthorizer authorizer = LocalFileAuthorizer.getInstance();

      // 2. prepare the role info
      authorizer.createRole("role_1");
      authorizer.createRole("role_2");
      authorizer.createRole("role_3");
      authorizer.createRole("role_4");

      authorizer.grantPrivilegeToRole("role_1", TestUtils.getTestSg(3), 1);
      authorizer.grantPrivilegeToRole("role_2", TestUtils.getTestSg(4), 1);

      roleMap.put("role_1", authorizer.getRole("role_1"));
      roleMap.put("role_2", authorizer.getRole("role_2"));
      roleMap.put("role_3", authorizer.getRole("role_3"));
      roleMap.put("role_4", authorizer.getRole("role_4"));

      // 3. prepare the user info
      authorizer.createUser("user_1", "password_1");
      authorizer.createUser("user_2", "password_2");
      authorizer.createUser("user_3", "password_3");
      authorizer.createUser("user_4", "password_4");

      authorizer.grantPrivilegeToUser("user_1", TestUtils.getTestSg(1), 1);
      authorizer.setUserUseWaterMark("user_2", true);

      authorizer.grantRoleToUser("role_1", "user_1");

      userMap.put("user_1", authorizer.getUser("user_1"));
      userMap.put("user_2", authorizer.getUser("user_2"));
      userMap.put("user_3", authorizer.getUser("user_3"));
      userMap.put("user_4", authorizer.getUser("user_4"));
    } catch (AuthException e) {
      Assert.fail(e.getMessage());
    }

    // 4. prepare the partition table
    SlotPartitionTable partitionTable = (SlotPartitionTable) TestUtils.getPartitionTable(3);
    partitionTable.setLastLogIndex(0);

    ByteBuffer beforePartitionTableBuffer = partitionTable.serialize();
    // 5. serialize
    MetaSimpleSnapshot snapshot = new MetaSimpleSnapshot(storageGroupTTL, userMap, roleMap,
        beforePartitionTableBuffer);
    request.setSnapshotBytes(snapshot.serialize());
    AtomicReference<Void> reference = new AtomicReference<>();
    new MetaAsyncService(testMetaMember).sendSnapshot(request,
        new GenericHandler(TestUtils.getNode(0),
            reference));

    // 6. check whether the snapshot applied or not
    Map<PartialPath, Long> localStorageGroupTTL = IoTDB.metaManager.getStorageGroupsTTL();
    assertNotNull(localStorageGroupTTL);
    assertEquals(storageGroupTTL, localStorageGroupTTL);

    try {
      IAuthorizer authorizer = LocalFileAuthorizer.getInstance();

      assertTrue(authorizer.checkUserPrivileges("user_1", TestUtils.getTestSg(1), 1));
      assertTrue(authorizer.checkUserPrivileges("user_1", TestUtils.getTestSg(3), 1));
      assertFalse(authorizer.checkUserPrivileges("user_3", TestUtils.getTestSg(1), 1));

      assertTrue(authorizer.isUserUseWaterMark("user_2"));
      assertFalse(authorizer.isUserUseWaterMark("user_4"));

      Map<String, Role> localRoleMap = authorizer.getAllRoles();
      assertEquals(roleMap, localRoleMap);

      PartitionTable localPartitionTable = this.testMetaMember.getPartitionTable();
      assertEquals(localPartitionTable, partitionTable);

    } catch (AuthException e) {
      Assert.fail(e.getMessage());
    }
  }

  @Test
  public void testProcessNonQuery() throws IllegalPathException {
    System.out.println("Start testProcessNonQuery()");
    mockDataClusterServer = true;
    // as a leader
    testMetaMember.setCharacter(LEADER);
    testMetaMember.setAppendLogThreadPool(testThreadPool);
    for (int i = 10; i < 20; i++) {
      // process a non partitioned plan
      SetStorageGroupPlan setStorageGroupPlan =
        new SetStorageGroupPlan(new PartialPath(TestUtils.getTestSg(i)));
      TSStatus status = coordinator.executeNonQueryPlan(setStorageGroupPlan);
      assertEquals(TSStatusCode.SUCCESS_STATUS.getStatusCode(), status.code);
      assertTrue(IoTDB.metaManager.isPathExist(new PartialPath(TestUtils.getTestSg(i))));

      // process a partitioned plan
      TimeseriesSchema schema = TestUtils.getTestTimeSeriesSchema(i, 0);
      CreateTimeSeriesPlan createTimeSeriesPlan = new CreateTimeSeriesPlan(
        new PartialPath(schema.getFullPath()), schema.getType(),
        schema.getEncodingType(), schema.getCompressor(), schema.getProps(),
        Collections.emptyMap(), Collections.emptyMap(), null);
      status = coordinator.executeNonQueryPlan(createTimeSeriesPlan);
      if (status.getCode() == TSStatusCode.NEED_REDIRECTION.getStatusCode()) {
        status.setCode(TSStatusCode.SUCCESS_STATUS.getStatusCode());
      }
      assertEquals(TSStatusCode.SUCCESS_STATUS.getStatusCode(), status.code);
      assertTrue(IoTDB.metaManager.isPathExist(new PartialPath(TestUtils.getTestSeries(i, 0))));
    }
    testThreadPool.shutdownNow();
  }

  @Test
  public void testProcessNonQueryAsFollower() throws IllegalPathException, QueryProcessException {
    System.out.println("Start testProcessNonQuery()");
    mockDataClusterServer = true;

    MetaGroupMember testMetaMember2 = getMetaGroupMember(TestUtils.getNode(2));
    testMetaMember2.setCharacter(LEADER);

    // as a follower
    testMetaMember.setCharacter(FOLLOWER);
    testMetaMember.setLeader(testMetaMember2.thisNode);
    testMetaMember.setAppendLogThreadPool(testThreadPool);
    for (int i = 10; i < 20; i++) {
      // process a non partitioned plan
      SetStorageGroupPlan setStorageGroupPlan =
        new SetStorageGroupPlan(new PartialPath(TestUtils.getTestSg(i)));
      TSStatus status = coordinator.executeNonQueryPlan(setStorageGroupPlan);
      assertEquals(TSStatusCode.SUCCESS_STATUS.getStatusCode(), status.code);
      assertTrue(IoTDB.metaManager.isPathExist(new PartialPath(TestUtils.getTestSg(i))));

      // process a partitioned plan
      TimeseriesSchema schema = TestUtils.getTestTimeSeriesSchema(i, 0);
      CreateTimeSeriesPlan createTimeSeriesPlan = new CreateTimeSeriesPlan(
        new PartialPath(schema.getFullPath()), schema.getType(),
        schema.getEncodingType(), schema.getCompressor(), schema.getProps(),
        Collections.emptyMap(), Collections.emptyMap(), null);
      status = coordinator.executeNonQueryPlan(createTimeSeriesPlan);
      if (status.getCode() == TSStatusCode.NEED_REDIRECTION.getStatusCode()) {
        status.setCode(TSStatusCode.SUCCESS_STATUS.getStatusCode());
      }
      assertEquals(TSStatusCode.SUCCESS_STATUS.getStatusCode(), status.code);
      assertTrue(IoTDB.metaManager.isPathExist(new PartialPath(TestUtils.getTestSeries(i, 0))));
    }
    testThreadPool.shutdownNow();
  }

  @Test
  public void testGetReaderByTimestamp()
      throws QueryProcessException, StorageEngineException, IOException, StorageGroupNotSetException, IllegalPathException {
    System.out.println("Start testGetReaderByTimestamp()");
    RaftServer.setReadOperationTimeoutMS(10000);
    mockDataClusterServer = true;
    InsertRowPlan insertPlan = new InsertRowPlan();
    insertPlan.setNeedInferType(true);
    insertPlan.setMeasurements(new String[]{TestUtils.getTestMeasurement(0)});
    insertPlan.setDataTypes(new TSDataType[insertPlan.getMeasurements().length]);
    for (int i = 0; i < 10; i++) {
      insertPlan.setDeviceId(new PartialPath(TestUtils.getTestSg(i)));
      MeasurementSchema schema = TestUtils.getTestMeasurementSchema(0);
      try {
        IoTDB.metaManager.createTimeseries(new PartialPath(schema.getMeasurementId()),
            schema.getType()
            , schema.getEncodingType(), schema.getCompressor(), schema.getProps());
      } catch (MetadataException e) {
        // ignore
      }
      for (int j = 0; j < 10; j++) {
        insertPlan.setTime(j);
        insertPlan.setValues(new Object[]{String.valueOf(j)});
        insertPlan.setMeasurementMNodes(
            new MeasurementMNode[]{TestUtils.getTestMeasurementMNode(0)});
        planExecutor.processNonQuery(insertPlan);
      }
    }

    QueryContext context = new RemoteQueryContext(
        QueryResourceManager.getInstance().assignQueryId(true, 1024, -1));

    try {
      ClusterReaderFactory readerFactory = new ClusterReaderFactory(testMetaMember);
      for (int i = 0; i < 10; i++) {
        IReaderByTimestamp readerByTimestamp = readerFactory
            .getReaderByTimestamp(new PartialPath(TestUtils.getTestSeries(i, 0)),
                Collections.singleton(TestUtils.getTestMeasurement(0)), TSDataType.DOUBLE,
                context, true);
        for (int j = 0; j < 10; j++) {
          assertEquals(j * 1.0, (double) readerByTimestamp.getValueInTimestamp(j), 0.00001);
        }
      }
    } finally {
      QueryResourceManager.getInstance().endQuery(context.getQueryId());
    }
  }

  @Test
  public void testGetReader()
      throws QueryProcessException, StorageEngineException, IOException, StorageGroupNotSetException, IllegalPathException, EmptyIntervalException {
    System.out.println("Start testGetReader()");
    mockDataClusterServer = true;
    InsertRowPlan insertPlan = new InsertRowPlan();
    insertPlan.setNeedInferType(true);
    insertPlan.setMeasurements(new String[]{TestUtils.getTestMeasurement(0)});
    insertPlan.setDataTypes(new TSDataType[insertPlan.getMeasurements().length]);
    RaftServer.setReadOperationTimeoutMS(1000);

    for (int i = 0; i < 10; i++) {
      insertPlan.setDeviceId(new PartialPath(TestUtils.getTestSg(i)));
      MeasurementSchema schema = TestUtils.getTestMeasurementSchema(0);
      try {
        IoTDB.metaManager.createTimeseries(new PartialPath(schema.getMeasurementId()),
            schema.getType(), schema.getEncodingType(), schema.getCompressor(), schema.getProps());
      } catch (MetadataException e) {
        // ignore
      }
      for (int j = 0; j < 10; j++) {
        insertPlan.setTime(j);
        insertPlan.setValues(new Object[]{String.valueOf(j)});
        insertPlan.setMeasurementMNodes(
            new MeasurementMNode[]{TestUtils.getTestMeasurementMNode(0)});
        planExecutor.processNonQuery(insertPlan);
      }
    }

    QueryContext context = new RemoteQueryContext(
        QueryResourceManager.getInstance().assignQueryId(true, 1024, -1));

    try {
      ClusterReaderFactory readerFactory = new ClusterReaderFactory(testMetaMember);
      for (int i = 0; i < 10; i++) {
        ManagedSeriesReader reader = readerFactory
            .getSeriesReader(new PartialPath(TestUtils.getTestSeries(i, 0)),
                Collections.singleton(TestUtils.getTestMeasurement(0)), TSDataType.DOUBLE,
                TimeFilter.gtEq(5),
                ValueFilter.ltEq(8.0), context, true);
        assertTrue(reader.hasNextBatch());
        BatchData batchData = reader.nextBatch();
        for (int j = 5; j < 9; j++) {
          assertTrue(batchData.hasCurrent());
          assertEquals(j, batchData.currentTime());
          assertEquals(j * 1.0, batchData.getDouble(), 0.00001);
          batchData.next();
        }
        assertFalse(batchData.hasCurrent());
        assertFalse(reader.hasNextBatch());
      }
    } finally {
      QueryResourceManager.getInstance().endQuery(context.getQueryId());
    }
  }

  @Test
  public void testGetMatchedPaths() throws MetadataException {
    System.out.println("Start testGetMatchedPaths()");
    List<PartialPath> matchedPaths = ((CMManager) IoTDB.metaManager)
        .getMatchedPaths(new PartialPath(TestUtils.getTestSg(0) + ".*"));
    assertEquals(20, matchedPaths.size());
    for (int j = 0; j < 10; j++) {
      assertTrue(matchedPaths.contains(new PartialPath(TestUtils.getTestSeries(0, j))));
    }
    matchedPaths = ((CMManager) IoTDB.metaManager)
        .getMatchedPaths(new PartialPath(TestUtils.getTestSg(10) + ".*"));
    assertTrue(matchedPaths.isEmpty());
  }

  @Test
  public void testProcessValidHeartbeatReq() throws QueryProcessException {
    System.out.println("Start testProcessValidHeartbeatReq()");
    MetaGroupMember testMetaMember = getMetaGroupMember(TestUtils.getNode(10));
<<<<<<< HEAD
    partitionTable = new SlotPartitionTable(allNodes, TestUtils.getNode(0));
=======
    testMetaMember.setCoordinator(new Coordinator());
>>>>>>> e09b3776
    try {
      HeartBeatRequest request = new HeartBeatRequest();
      request.setRequireIdentifier(true);
      HeartBeatResponse response = new HeartBeatResponse();
      testMetaMember.processValidHeartbeatReq(request, response);
      assertEquals(10, response.getFollowerIdentifier());

      request.setRegenerateIdentifier(true);
      testMetaMember.processValidHeartbeatReq(request, response);
      assertNotEquals(10, response.getFollowerIdentifier());
      assertTrue(response.isRequirePartitionTable());

      request.setPartitionTableBytes(partitionTable.serialize());
      testMetaMember.processValidHeartbeatReq(request, response);
      assertEquals(partitionTable, testMetaMember.getPartitionTable());
    } finally {
      testMetaMember.stop();
    }
  }

  @Test
  public void testProcessValidHeartbeatResp()
      throws QueryProcessException {
    System.out.println("Start testProcessValidHeartbeatResp()");
    MetaGroupMember metaGroupMember = getMetaGroupMember(TestUtils.getNode(10));
    metaGroupMember.start();
    metaGroupMember.onElectionWins();
    try {
      for (int i = 0; i < 10; i++) {
        HeartBeatResponse response = new HeartBeatResponse();
        response.setFollowerIdentifier(i);
        response.setRequirePartitionTable(true);
        metaGroupMember.processValidHeartbeatResp(response, TestUtils.getNode(i));
        metaGroupMember.removeBlindNode(TestUtils.getNode(i));
      }
      assertNotNull(metaGroupMember.getPartitionTable());
    } finally {
      metaGroupMember.stop();
    }
  }

  @Test
  public void testAppendEntry() {
    System.out.println("Start testAppendEntry()");
    System.out.println("Term before append: " + testMetaMember.getTerm().get());

    testMetaMember.setPartitionTable(null);
    CloseFileLog log = new CloseFileLog(TestUtils.getTestSg(0), 0, true);
    log.setCurrLogIndex(0);
    log.setCurrLogTerm(0);
    AppendEntryRequest request = new AppendEntryRequest();
    request.setEntry(log.serialize());
    request.setTerm(0);
    request.setLeaderCommit(0);
    request.setPrevLogIndex(-1);
    request.setPrevLogTerm(-1);
    request.setLeader(new Node("127.0.0.1", 30000, 0, 40000, 55560));
    AtomicReference<Long> result = new AtomicReference<>();
    GenericHandler<Long> handler = new GenericHandler<>(TestUtils.getNode(0), result);
    new MetaAsyncService(testMetaMember).appendEntry(request, handler);
    assertEquals(Response.RESPONSE_PARTITION_TABLE_UNAVAILABLE, (long) result.get());
    System.out.println("Term after first append: " + testMetaMember.getTerm().get());

    testMetaMember.setPartitionTable(partitionTable);
    new MetaAsyncService(testMetaMember).appendEntry(request, handler);
    System.out.println("Term after second append: " + testMetaMember.getTerm().get());
    assertEquals(Response.RESPONSE_AGREE, (long) result.get());
  }

  @Test
  public void testRemoteAddNode() {
    System.out.println("Start testRemoteAddNode()");
    int prevTimeout = RaftServer.getConnectionTimeoutInMS();

    try {
      // cannot add node when partition table is not built
      testMetaMember.setPartitionTable(null);
      AtomicReference<AddNodeResponse> result = new AtomicReference<>();
      GenericHandler<AddNodeResponse> handler = new GenericHandler<>(TestUtils.getNode(0), result);
      new MetaAsyncService(testMetaMember)
          .addNode(TestUtils.getNode(10), TestUtils.getStartUpStatus(), handler);
      AddNodeResponse response = result.get();
      assertEquals(Response.RESPONSE_PARTITION_TABLE_UNAVAILABLE, response.getRespNum());

      // cannot add itself
      result.set(null);
      testMetaMember.setPartitionTable(partitionTable);
      new MetaAsyncService(testMetaMember)
          .addNode(TestUtils.getNode(0), TestUtils.getStartUpStatus(), handler);
      assertNull(result.get());

      // process the request as a leader
      testMetaMember.setCharacter(LEADER);
      testMetaMember.onElectionWins();
      result.set(null);
      testMetaMember.setPartitionTable(partitionTable);
      new MetaAsyncService(testMetaMember)
          .addNode(TestUtils.getNode(10), TestUtils.getStartUpStatus(), handler);
      response = result.get();
      assertEquals(Response.RESPONSE_AGREE, response.getRespNum());
      assertEquals(partitionTable.serialize(), response.partitionTableBytes);

      // adding an existing node is ok
      testMetaMember.setCharacter(LEADER);
      result.set(null);
      testMetaMember.setPartitionTable(partitionTable);
      new MetaAsyncService(testMetaMember)
          .addNode(TestUtils.getNode(10), TestUtils.getStartUpStatus(), handler);
      response = result.get();
      assertEquals(Response.RESPONSE_AGREE, response.getRespNum());
      assertEquals(partitionTable.serialize(), response.partitionTableBytes);

      // process the request as a follower
      testMetaMember.setCharacter(FOLLOWER);
      testMetaMember.setLeader(TestUtils.getNode(1));
      result.set(null);
      testMetaMember.setPartitionTable(partitionTable);
      new MetaAsyncService(testMetaMember)
          .addNode(TestUtils.getNode(11), TestUtils.getStartUpStatus(), handler);
      while (result.get() == null) {

      }
      response = result.get();
      assertEquals(Response.RESPONSE_AGREE, response.getRespNum());
      assertEquals(partitionTable.serialize(), response.partitionTableBytes);

      // cannot add a node with conflict id
      testMetaMember.setCharacter(LEADER);
      result.set(null);
      testMetaMember.setPartitionTable(partitionTable);
      Node node = TestUtils.getNode(12).setNodeIdentifier(10);
      new MetaAsyncService(testMetaMember).addNode(node, TestUtils.getStartUpStatus(), handler);
      response = result.get();
      assertEquals(Response.RESPONSE_IDENTIFIER_CONFLICT, response.getRespNum());

      //  cannot add a node due to configuration conflict, partition interval
      testMetaMember.setCharacter(LEADER);
      result.set(null);
      testMetaMember.setPartitionTable(partitionTable);
      node = TestUtils.getNode(13);
      StartUpStatus startUpStatus = TestUtils.getStartUpStatus();
      startUpStatus.setPartitionInterval(-1);
      new MetaAsyncService(testMetaMember).addNode(node, startUpStatus, handler);
      response = result.get();
      assertEquals(Response.RESPONSE_NEW_NODE_PARAMETER_CONFLICT, response.getRespNum());
      assertFalse(response.getCheckStatusResponse().isPartitionalIntervalEquals());
      assertTrue(response.getCheckStatusResponse().isHashSaltEquals());
      assertTrue(response.getCheckStatusResponse().isReplicationNumEquals());

      // cannot add a node due to configuration conflict, hash salt
      testMetaMember.setCharacter(LEADER);
      result.set(null);
      testMetaMember.setPartitionTable(partitionTable);
      node = TestUtils.getNode(12);
      startUpStatus = TestUtils.getStartUpStatus();
      startUpStatus.setHashSalt(0);
      new MetaAsyncService(testMetaMember).addNode(node, startUpStatus, handler);
      response = result.get();
      assertEquals(Response.RESPONSE_NEW_NODE_PARAMETER_CONFLICT, response.getRespNum());
      assertTrue(response.getCheckStatusResponse().isPartitionalIntervalEquals());
      assertFalse(response.getCheckStatusResponse().isHashSaltEquals());
      assertTrue(response.getCheckStatusResponse().isReplicationNumEquals());

      // cannot add a node due to configuration conflict, replication number
      testMetaMember.setCharacter(LEADER);
      result.set(null);
      testMetaMember.setPartitionTable(partitionTable);
      node = TestUtils.getNode(12);
      startUpStatus = TestUtils.getStartUpStatus();
      startUpStatus.setReplicationNumber(0);
      new MetaAsyncService(testMetaMember).addNode(node, startUpStatus, handler);
      response = result.get();
      assertEquals(Response.RESPONSE_NEW_NODE_PARAMETER_CONFLICT, response.getRespNum());
      assertTrue(response.getCheckStatusResponse().isPartitionalIntervalEquals());
      assertTrue(response.getCheckStatusResponse().isHashSaltEquals());
      assertFalse(response.getCheckStatusResponse().isReplicationNumEquals());
      assertTrue(response.getCheckStatusResponse().isClusterNameEquals());

      // cannot add a node due to network failure
      dummyResponse.set(Response.RESPONSE_NO_CONNECTION);
      testMetaMember.setCharacter(LEADER);
      result.set(null);
      testMetaMember.setPartitionTable(partitionTable);
      new Thread(() -> {
        await().atLeast(200, TimeUnit.MILLISECONDS);
        dummyResponse.set(Response.RESPONSE_AGREE);
      }).start();
      new MetaAsyncService(testMetaMember)
          .addNode(TestUtils.getNode(12), TestUtils.getStartUpStatus(), handler);
      response = result.get();
      assertEquals(Response.RESPONSE_AGREE, response.getRespNum());

      // cannot add a node due to leadership lost
      dummyResponse.set(100);
      testMetaMember.setCharacter(LEADER);
      result.set(null);
      testMetaMember.setPartitionTable(partitionTable);
      new MetaAsyncService(testMetaMember)
          .addNode(TestUtils.getNode(13), TestUtils.getStartUpStatus(), handler);
      response = result.get();
      assertNull(response);

    } finally {
      testMetaMember.stop();
      RaftServer.setConnectionTimeoutInMS(prevTimeout);
    }
  }

  @Test
  public void testLoadIdentifier() throws IOException, QueryProcessException {
    System.out.println("Start testLoadIdentifier()");
    try (RandomAccessFile raf = new RandomAccessFile(MetaGroupMember.NODE_IDENTIFIER_FILE_NAME,
        "rw")) {
      raf.writeBytes("100");
    }
    MetaGroupMember metaGroupMember = getMetaGroupMember(new Node());
    assertEquals(100, metaGroupMember.getThisNode().getNodeIdentifier());
    metaGroupMember.closeLogManager();
  }

  @Test
  public void testRemoveNodeWithoutPartitionTable() throws LogExecutionException {
    System.out.println("Start testRemoveNodeWithoutPartitionTable()");
    testMetaMember.setPartitionTable(null);
    try {
      testMetaMember.removeNode(TestUtils.getNode(0));
      fail("Expect PartitionTableUnavailableException");
    } catch (PartitionTableUnavailableException e) {
      // ignore
    }
  }

  @Test
  public void testRemoveThisNode() {
    System.out.println("Start testRemoveThisNode()");
    AtomicReference<Long> resultRef = new AtomicReference<>();
    testMetaMember.setLeader(testMetaMember.getThisNode());
    testMetaMember.setCharacter(LEADER);

    doRemoveNode(resultRef, testMetaMember.getThisNode());

    assertEquals(Response.RESPONSE_AGREE, (long) resultRef.get());
    assertFalse(testMetaMember.getAllNodes().contains(testMetaMember.getThisNode()));
  }

  @Test
  public void testRemoveLeader() {
    System.out.println("Start testRemoveLeader()");
    AtomicReference<Long> resultRef = new AtomicReference<>();
    testMetaMember.setLeader(TestUtils.getNode(40));
    testMetaMember.setCharacter(FOLLOWER);
    doRemoveNode(resultRef, TestUtils.getNode(40));

    assertEquals(Response.RESPONSE_AGREE, (long) resultRef.get());
    assertFalse(testMetaMember.getAllNodes().contains(TestUtils.getNode(40)));
    assertEquals(ELECTOR, testMetaMember.getCharacter());
    assertEquals(Long.MIN_VALUE, testMetaMember.getLastHeartbeatReceivedTime());
  }

  @Test
  public void testRemoveNonLeader() {
    System.out.println("Start testRemoveNonLeader()");
    AtomicReference<Long> resultRef = new AtomicReference<>();
    testMetaMember.setLeader(TestUtils.getNode(40));
    testMetaMember.setCharacter(FOLLOWER);
    doRemoveNode(resultRef, TestUtils.getNode(20));

    assertEquals(Response.RESPONSE_AGREE, (long) resultRef.get());
    assertFalse(testMetaMember.getAllNodes().contains(TestUtils.getNode(20)));
    assertEquals(0, testMetaMember.getLastHeartbeatReceivedTime());
  }

  @Test
  public void testRemoveNodeAsLeader() {
    System.out.println("Start testRemoveNodeAsLeader()");
    AtomicReference<Long> resultRef = new AtomicReference<>();
    testMetaMember.setLeader(testMetaMember.getThisNode());
    testMetaMember.setCharacter(LEADER);
    doRemoveNode(resultRef, TestUtils.getNode(20));

    assertEquals(Response.RESPONSE_AGREE, (long) resultRef.get());
    assertFalse(testMetaMember.getAllNodes().contains(TestUtils.getNode(20)));
    System.out.println("Checking exiled node in testRemoveNodeAsLeader()");
    assertEquals(TestUtils.getNode(20), exiledNode);
  }

  @Test
  public void testRemoveNonExistNode() {
    System.out.println("Start testRemoveNonExistNode()");
    AtomicBoolean passed = new AtomicBoolean(false);
    testMetaMember.setCharacter(LEADER);
    testMetaMember.setLeader(testMetaMember.getThisNode());
    new MetaAsyncService(testMetaMember)
        .removeNode(TestUtils.getNode(120), new AsyncMethodCallback<Long>() {
          @Override
          public void onComplete(Long aLong) {
            passed.set(aLong.equals(Response.RESPONSE_REJECT));
          }

          @Override
          public void onError(Exception e) {
            e.printStackTrace();
          }
        });

    assertTrue(passed.get());
  }

  @Test
  public void testRemoveTooManyNodes() {
    System.out.println("Start testRemoveTooManyNodes()");
    for (int i = 0; i < 8; i++) {
      AtomicReference<Long> resultRef = new AtomicReference<>();
      testMetaMember.setCharacter(LEADER);
      testMetaMember.setLeader(testMetaMember.getThisNode());
      doRemoveNode(resultRef, TestUtils.getNode(90 - i * 10));
      assertEquals(Response.RESPONSE_AGREE, (long) resultRef.get());

      assertFalse(testMetaMember.getAllNodes().contains(TestUtils.getNode(90 - i * 10)));
    }
    AtomicReference<Long> resultRef = new AtomicReference<>();
    testMetaMember.setCharacter(LEADER);
    doRemoveNode(resultRef, TestUtils.getNode(10));

    assertEquals(Response.RESPONSE_CLUSTER_TOO_SMALL, (long) resultRef.get());
    assertTrue(testMetaMember.getAllNodes().contains(TestUtils.getNode(10)));
  }

  private void doRemoveNode(AtomicReference<Long> resultRef, Node nodeToRemove) {
    new MetaAsyncService(testMetaMember).removeNode(nodeToRemove, new AsyncMethodCallback<Long>() {
      @Override
      public void onComplete(Long o) {
        resultRef.set(o);
      }

      @Override
      public void onError(Exception e) {
        resultRef.set(-1L);
        e.printStackTrace();
      }
    });
    while (resultRef.get() == null) {

    }
  }
}<|MERGE_RESOLUTION|>--- conflicted
+++ resolved
@@ -174,6 +174,13 @@
     RaftServer.setReadOperationTimeoutMS(1000);
 
     super.setUp();
+    partitionTable = new SlotPartitionTable(allNodes, TestUtils.getNode(0)) {
+      @Override
+      public RaftNode routeToHeaderByTime(String storageGroupName, long timestamp) {
+        return new RaftNode(TestUtils.getNode(0), 0);
+      }
+    };
+    testMetaMember.setPartitionTable(partitionTable);
     dummyResponse.set(Response.RESPONSE_AGREE);
     testMetaMember.setAllNodes(allNodes);
 
@@ -942,11 +949,8 @@
   public void testProcessValidHeartbeatReq() throws QueryProcessException {
     System.out.println("Start testProcessValidHeartbeatReq()");
     MetaGroupMember testMetaMember = getMetaGroupMember(TestUtils.getNode(10));
-<<<<<<< HEAD
     partitionTable = new SlotPartitionTable(allNodes, TestUtils.getNode(0));
-=======
     testMetaMember.setCoordinator(new Coordinator());
->>>>>>> e09b3776
     try {
       HeartBeatRequest request = new HeartBeatRequest();
       request.setRequireIdentifier(true);
