/*
 * Licensed to the Apache Software Foundation (ASF) under one
 * or more contributor license agreements.  See the NOTICE file
 * distributed with this work for additional information
 * regarding copyright ownership.  The ASF licenses this file
 * to you under the Apache License, Version 2.0 (the
 * "License"); you may not use this file except in compliance
 * with the License.  You may obtain a copy of the License at
 *
 *     http://www.apache.org/licenses/LICENSE-2.0
 *
 * Unless required by applicable law or agreed to in writing,
 * software distributed under the License is distributed on an
 * "AS IS" BASIS, WITHOUT WARRANTIES OR CONDITIONS OF ANY
 * KIND, either express or implied.  See the License for the
 * specific language governing permissions and limitations
 * under the License.
 */

package org.apache.iotdb.cluster.server.member;

import org.apache.iotdb.cluster.client.DataClientProvider;
import org.apache.iotdb.cluster.client.async.AsyncDataClient;
import org.apache.iotdb.cluster.common.TestAsyncClient;
import org.apache.iotdb.cluster.common.TestAsyncDataClient;
import org.apache.iotdb.cluster.common.TestAsyncMetaClient;
import org.apache.iotdb.cluster.common.TestPartitionedLogManager;
import org.apache.iotdb.cluster.common.TestSnapshot;
import org.apache.iotdb.cluster.common.TestUtils;
import org.apache.iotdb.cluster.config.ClusterDescriptor;
import org.apache.iotdb.cluster.coordinator.Coordinator;
import org.apache.iotdb.cluster.exception.ChangeMembershipException;
import org.apache.iotdb.cluster.exception.ConfigInconsistentException;
import org.apache.iotdb.cluster.exception.EmptyIntervalException;
import org.apache.iotdb.cluster.exception.LogExecutionException;
import org.apache.iotdb.cluster.exception.PartitionTableUnavailableException;
import org.apache.iotdb.cluster.exception.StartUpCheckFailureException;
import org.apache.iotdb.cluster.exception.UnsupportedPlanException;
import org.apache.iotdb.cluster.log.Log;
import org.apache.iotdb.cluster.log.logtypes.AddNodeLog;
import org.apache.iotdb.cluster.log.logtypes.CloseFileLog;
import org.apache.iotdb.cluster.log.logtypes.RemoveNodeLog;
import org.apache.iotdb.cluster.log.snapshot.MetaSimpleSnapshot;
import org.apache.iotdb.cluster.metadata.CMManager;
import org.apache.iotdb.cluster.partition.PartitionGroup;
import org.apache.iotdb.cluster.partition.PartitionTable;
import org.apache.iotdb.cluster.partition.slot.SlotPartitionTable;
import org.apache.iotdb.cluster.query.ClusterPlanRouter;
import org.apache.iotdb.cluster.query.LocalQueryExecutor;
import org.apache.iotdb.cluster.query.RemoteQueryContext;
import org.apache.iotdb.cluster.query.reader.ClusterReaderFactory;
import org.apache.iotdb.cluster.rpc.thrift.AddNodeResponse;
import org.apache.iotdb.cluster.rpc.thrift.AppendEntryRequest;
import org.apache.iotdb.cluster.rpc.thrift.CheckStatusResponse;
import org.apache.iotdb.cluster.rpc.thrift.ElectionRequest;
import org.apache.iotdb.cluster.rpc.thrift.ExecutNonQueryReq;
import org.apache.iotdb.cluster.rpc.thrift.HeartBeatRequest;
import org.apache.iotdb.cluster.rpc.thrift.HeartBeatResponse;
import org.apache.iotdb.cluster.rpc.thrift.Node;
import org.apache.iotdb.cluster.rpc.thrift.PullSchemaRequest;
import org.apache.iotdb.cluster.rpc.thrift.PullSchemaResp;
import org.apache.iotdb.cluster.rpc.thrift.RaftNode;
import org.apache.iotdb.cluster.rpc.thrift.RaftService.AsyncClient;
import org.apache.iotdb.cluster.rpc.thrift.SendSnapshotRequest;
import org.apache.iotdb.cluster.rpc.thrift.StartUpStatus;
import org.apache.iotdb.cluster.rpc.thrift.TNodeStatus;
import org.apache.iotdb.cluster.server.DataClusterServer;
import org.apache.iotdb.cluster.server.NodeCharacter;
import org.apache.iotdb.cluster.server.RaftServer;
import org.apache.iotdb.cluster.server.Response;
import org.apache.iotdb.cluster.server.handlers.caller.GenericHandler;
import org.apache.iotdb.cluster.server.heartbeat.DataHeartbeatServer;
import org.apache.iotdb.cluster.server.monitor.NodeStatusManager;
import org.apache.iotdb.cluster.server.service.MetaAsyncService;
import org.apache.iotdb.cluster.utils.ClusterUtils;
import org.apache.iotdb.cluster.utils.Constants;
import org.apache.iotdb.cluster.utils.PartitionUtils;
import org.apache.iotdb.cluster.utils.StatusUtils;
import org.apache.iotdb.db.auth.AuthException;
import org.apache.iotdb.db.auth.authorizer.IAuthorizer;
import org.apache.iotdb.db.auth.authorizer.LocalFileAuthorizer;
import org.apache.iotdb.db.auth.entity.Role;
import org.apache.iotdb.db.auth.entity.User;
import org.apache.iotdb.db.engine.StorageEngine;
import org.apache.iotdb.db.engine.storagegroup.StorageGroupProcessor;
import org.apache.iotdb.db.exception.StorageEngineException;
import org.apache.iotdb.db.exception.metadata.IllegalPathException;
import org.apache.iotdb.db.exception.metadata.MetadataException;
import org.apache.iotdb.db.exception.metadata.StorageGroupNotSetException;
import org.apache.iotdb.db.exception.query.QueryProcessException;
import org.apache.iotdb.db.metadata.PartialPath;
import org.apache.iotdb.db.metadata.mnode.MeasurementMNode;
import org.apache.iotdb.db.qp.executor.PlanExecutor;
import org.apache.iotdb.db.qp.physical.PhysicalPlan;
import org.apache.iotdb.db.qp.physical.crud.InsertRowPlan;
import org.apache.iotdb.db.qp.physical.sys.CreateTimeSeriesPlan;
import org.apache.iotdb.db.qp.physical.sys.LogPlan;
import org.apache.iotdb.db.qp.physical.sys.SetStorageGroupPlan;
import org.apache.iotdb.db.query.context.QueryContext;
import org.apache.iotdb.db.query.control.QueryResourceManager;
import org.apache.iotdb.db.query.reader.series.IReaderByTimestamp;
import org.apache.iotdb.db.query.reader.series.ManagedSeriesReader;
import org.apache.iotdb.db.service.IoTDB;
import org.apache.iotdb.rpc.TSStatusCode;
import org.apache.iotdb.service.rpc.thrift.TSStatus;
import org.apache.iotdb.tsfile.file.metadata.enums.TSDataType;
import org.apache.iotdb.tsfile.read.common.BatchData;
import org.apache.iotdb.tsfile.read.filter.TimeFilter;
import org.apache.iotdb.tsfile.read.filter.ValueFilter;
import org.apache.iotdb.tsfile.write.schema.MeasurementSchema;
import org.apache.iotdb.tsfile.write.schema.TimeseriesSchema;

import org.apache.thrift.async.AsyncMethodCallback;
import org.apache.thrift.protocol.TBinaryProtocol;
import org.apache.thrift.protocol.TCompactProtocol.Factory;
import org.junit.After;
import org.junit.Assert;
import org.junit.Before;
import org.junit.Test;

import java.io.ByteArrayOutputStream;
import java.io.DataOutputStream;
import java.io.IOException;
import java.io.RandomAccessFile;
import java.nio.ByteBuffer;
import java.util.ArrayList;
import java.util.Collections;
import java.util.HashMap;
import java.util.List;
import java.util.Map;
import java.util.concurrent.ExecutorService;
import java.util.concurrent.Executors;
import java.util.concurrent.TimeUnit;
import java.util.concurrent.atomic.AtomicBoolean;
import java.util.concurrent.atomic.AtomicReference;

import static org.apache.iotdb.cluster.server.NodeCharacter.ELECTOR;
import static org.apache.iotdb.cluster.server.NodeCharacter.FOLLOWER;
import static org.apache.iotdb.cluster.server.NodeCharacter.LEADER;
import static org.awaitility.Awaitility.await;
import static org.junit.Assert.assertEquals;
import static org.junit.Assert.assertFalse;
import static org.junit.Assert.assertNotEquals;
import static org.junit.Assert.assertNotNull;
import static org.junit.Assert.assertNull;
import static org.junit.Assert.assertTrue;
import static org.junit.Assert.fail;

public class MetaGroupMemberTest extends BaseMember {

  private DataClusterServer dataClusterServer;
  protected boolean mockDataClusterServer;
  private Node exiledNode;

  private int prevReplicaNum;
  private List<String> prevSeedNodes;

  @Override
  @After
  public void tearDown() throws Exception {
    dataClusterServer.stop();
    super.tearDown();
    ClusterDescriptor.getInstance().getConfig().setReplicationNum(prevReplicaNum);
    ClusterDescriptor.getInstance().getConfig().setSeedNodeUrls(prevSeedNodes);
  }

  @Override
  @Before
  public void setUp() throws Exception {
    prevSeedNodes = ClusterDescriptor.getInstance().getConfig().getSeedNodeUrls();
    ClusterDescriptor.getInstance().getConfig().setSeedNodeUrls(Collections.emptyList());
    prevReplicaNum = ClusterDescriptor.getInstance().getConfig().getReplicationNum();
    ClusterDescriptor.getInstance().getConfig().setReplicationNum(2);
    RaftServer.setConnectionTimeoutInMS(1000);
    RaftServer.setWriteOperationTimeoutMS(1000);
    RaftServer.setReadOperationTimeoutMS(1000);

    super.setUp();
    partitionTable = new SlotPartitionTable(allNodes, TestUtils.getNode(0)) {
      @Override
      public RaftNode routeToHeaderByTime(String storageGroupName, long timestamp) {
        return new RaftNode(TestUtils.getNode(0), 0);
      }
    };
    testMetaMember.setPartitionTable(partitionTable);
    dummyResponse.set(Response.RESPONSE_AGREE);
    testMetaMember.setAllNodes(allNodes);

    dataClusterServer =
        new DataClusterServer(
            TestUtils.getNode(0),
            new DataGroupMember.Factory(null, testMetaMember) {
              @Override
              public DataGroupMember create(PartitionGroup partitionGroup, Node thisNode) {
                return getDataGroupMember(partitionGroup, thisNode);
              }
            },
            testMetaMember);

    buildDataGroups(dataClusterServer);
    testMetaMember.getThisNode().setNodeIdentifier(0);
    testMetaMember.setRouter(new ClusterPlanRouter(testMetaMember.getPartitionTable()));
    mockDataClusterServer = false;
    NodeStatusManager.getINSTANCE().setMetaGroupMember(testMetaMember);
    exiledNode = null;
    System.out.println("Init term of metaGroupMember: " + testMetaMember.getTerm().get());
  }

  private DataGroupMember getDataGroupMember(PartitionGroup group, Node node) {
    DataGroupMember dataGroupMember =
        new DataGroupMember(null, group, node, testMetaMember) {
          @Override
          public boolean syncLeader(CheckConsistency checkConsistency) {
            return true;
          }

<<<<<<< HEAD
      @Override
      protected AppendLogResult sendLogToFollowers(Log log) {
        return AppendLogResult.OK;
      }

      @Override
      public AsyncClient getAsyncClient(Node node) {
        return getClient(node);
      }
=======
          @Override
          public TSStatus executeNonQueryPlan(PhysicalPlan plan) {
            try {
              planExecutor.processNonQuery(plan);
              return StatusUtils.OK;
            } catch (QueryProcessException
                | StorageGroupNotSetException
                | StorageEngineException e) {
              return StatusUtils.getStatus(StatusUtils.EXECUTE_STATEMENT_ERROR, e.getMessage());
            }
          }
>>>>>>> c648e5a7

          @Override
          public TSStatus forwardPlan(PhysicalPlan plan, Node node, Node header) {
            return executeNonQueryPlan(plan);
          }

          @Override
          public AsyncClient getAsyncClient(Node node) {
            return getClient(node);
          }

          @Override
          public AsyncClient getAsyncHeartbeatClient(Node node) {
            return getClient(node);
          }

          AsyncClient getClient(Node node) {
            return new TestAsyncClient(node.nodeIdentifier) {
              @Override
              public void startElection(
                  ElectionRequest request, AsyncMethodCallback<Long> resultHandler) {
                new Thread(
                        () -> {
                          long resp = dummyResponse.get();
                          // MIN_VALUE means let the request time out
                          if (resp != Long.MIN_VALUE) {
                            resultHandler.onComplete(resp);
                          }
                        })
                    .start();
              }

              @Override
              public void sendHeartbeat(
                  HeartBeatRequest request, AsyncMethodCallback<HeartBeatResponse> resultHandler) {
                new Thread(
                        () -> {
                          HeartBeatResponse response = new HeartBeatResponse();
                          response.setFollower(thisNode);
                          response.setTerm(Response.RESPONSE_AGREE);
                          resultHandler.onComplete(response);
                        })
                    .start();
              }
            };
          }
        };

    dataGroupMember.setLogManager(
        new TestPartitionedLogManager(
            null, partitionTable, group.getHeader(), TestSnapshot.Factory.INSTANCE));
    dataGroupMember.setLeader(node);
    dataGroupMember.setCharacter(NodeCharacter.LEADER);
    dataGroupMember.setLocalQueryExecutor(
        new LocalQueryExecutor(dataGroupMember) {
          @Override
          public PullSchemaResp queryTimeSeriesSchema(PullSchemaRequest request) {
            return mockedPullTimeSeriesSchema(request);
          }

          @Override
          public PullSchemaResp queryMeasurementSchema(PullSchemaRequest request) {
            return mockedPullTimeSeriesSchema(request);
          }
        });
    return dataGroupMember;
  }

  private PullSchemaResp mockedPullTimeSeriesSchema(PullSchemaRequest request) {
    List<MeasurementSchema> schemas = new ArrayList<>();
    List<String> prefixPaths = request.getPrefixPaths();
    ByteArrayOutputStream byteArrayOutputStream = new ByteArrayOutputStream();
    DataOutputStream dataOutputStream = new DataOutputStream(byteArrayOutputStream);
    try {
      for (String prefixPath : prefixPaths) {
        if (!prefixPath.equals(TestUtils.getTestSeries(10, 0))) {
          IoTDB.metaManager.collectSeries(new PartialPath(prefixPath), schemas);
          dataOutputStream.writeInt(schemas.size());
          for (MeasurementSchema schema : schemas) {
            schema.serializeTo(dataOutputStream);
          }
        } else {
          dataOutputStream.writeInt(1);
          TestUtils.getTestMeasurementSchema(0).serializeTo(dataOutputStream);
        }
      }
    } catch (IOException | IllegalPathException e) {
      // ignore
    }
    PullSchemaResp resp = new PullSchemaResp();
    resp.setSchemaBytes(byteArrayOutputStream.toByteArray());
    return resp;
  }

  @Override
  protected MetaGroupMember getMetaGroupMember(Node node) throws QueryProcessException {
    MetaGroupMember metaGroupMember =
        new MetaGroupMember(new Factory(), node, new Coordinator()) {

          @Override
          public DataClusterServer getDataClusterServer() {
            return mockDataClusterServer
                ? MetaGroupMemberTest.this.dataClusterServer
                : super.getDataClusterServer();
          }

          @Override
          public DataHeartbeatServer getDataHeartbeatServer() {
            return new DataHeartbeatServer(thisNode, dataClusterServer) {
              @Override
              public void start() {}
            };
          }

<<<<<<< HEAD
      @Override
      public DataGroupMember getLocalDataMember(Node header, int raftId,
          Object request) {
        return getDataGroupMember(new RaftNode(header, raftId));
      }

      @Override
      public DataGroupMember getLocalDataMember(Node header, int raftId) {
        return getDataGroupMember(new RaftNode(header, raftId));
      }

      @Override
      public DataGroupMember getLocalDataMember(RaftNode header) {
        return getDataGroupMember(header);
      }
=======
          @Override
          public DataGroupMember getLocalDataMember(Node header, Object request) {
            return getDataGroupMember(header);
          }

          @Override
          public DataGroupMember getLocalDataMember(Node header) {
            return getDataGroupMember(header);
          }
>>>>>>> c648e5a7

          @Override
          public void updateHardState(long currentTerm, Node leader) {}

          @Override
          protected void addSeedNodes() {
            List<String> seedUrls = config.getSeedNodeUrls();
            // initialize allNodes
            for (String seedUrl : seedUrls) {
              Node node = ClusterUtils.parseNode(seedUrl);
              if (node != null
                  && (!node.getInternalIp().equals(thisNode.internalIp)
                      || node.getMetaPort() != thisNode.getMetaPort())
                  && !allNodes.contains(node)) {
                // do not add the local node since it is added in `setThisNode()`
                allNodes.add(node);
              }
            }
          }

          @Override
          public AsyncClient getAsyncHeartbeatClient(Node node) {
            return getClient(node);
          }

          @Override
          public AsyncClient getSendLogAsyncClient(Node node) {
            return getAsyncClient(node);
          }

          @Override
          public AsyncClient getAsyncClient(Node node) {
            return getClient(node);
          }

          @Override
          public AsyncClient getAsyncClient(Node node, boolean activatedOnly) {
            return getClient(node);
          }

          AsyncClient getClient(Node node) {
            try {
              return new TestAsyncMetaClient(null, null, node, null) {
                @Override
                public void startElection(
                    ElectionRequest request, AsyncMethodCallback<Long> resultHandler) {
                  new Thread(
                          () -> {
                            long resp = dummyResponse.get();
                            // MIN_VALUE means let the request time out
                            if (resp != Long.MIN_VALUE) {
                              resultHandler.onComplete(resp);
                            }
                          })
                      .start();
                }

                @Override
                public void handshake(Node sender, AsyncMethodCallback<Void> resultHandler) {
                  new Thread(() -> resultHandler.onComplete(null)).start();
                }

                @Override
                public void sendHeartbeat(
                    HeartBeatRequest request,
                    AsyncMethodCallback<HeartBeatResponse> resultHandler) {
                  new Thread(
                          () -> {
                            HeartBeatResponse response = new HeartBeatResponse();
                            response.setFollower(thisNode);
                            response.setTerm(Response.RESPONSE_AGREE);
                            resultHandler.onComplete(response);
                          })
                      .start();
                }

                @Override
                public void appendEntry(
                    AppendEntryRequest request, AsyncMethodCallback<Long> resultHandler) {
                  new Thread(
                          () -> {
                            long resp = dummyResponse.get();
                            // MIN_VALUE means let the request time out
                            if (resp != Long.MIN_VALUE) {
                              resultHandler.onComplete(dummyResponse.get());
                            }
                          })
                      .start();
                }

                @Override
                public void addNode(
                    Node node,
                    StartUpStatus startUpStatus,
                    AsyncMethodCallback<AddNodeResponse> resultHandler) {
                  new Thread(
                          () -> {
                            if (node.getNodeIdentifier() == 10) {
                              resultHandler.onComplete(
                                  new AddNodeResponse((int) Response.RESPONSE_IDENTIFIER_CONFLICT));
                            } else {
                              partitionTable.addNode(node);
                              AddNodeResponse resp = new AddNodeResponse((int) dummyResponse.get());
                              resp.setPartitionTableBytes(partitionTable.serialize());
                              resultHandler.onComplete(resp);
                            }
                          })
                      .start();
                }

                @Override
                public void executeNonQueryPlan(
                    ExecutNonQueryReq request, AsyncMethodCallback<TSStatus> resultHandler) {
                  new Thread(
                          () -> {
                            try {
                              PhysicalPlan plan = PhysicalPlan.Factory.create(request.planBytes);
                              planExecutor.processNonQuery(plan);
                              resultHandler.onComplete(StatusUtils.OK);
                            } catch (IOException
                                | QueryProcessException
                                | StorageGroupNotSetException
                                | StorageEngineException
                                | IllegalPathException e) {
                              resultHandler.onError(e);
                            }
                          })
                      .start();
                }

                @Override
                public void queryNodeStatus(AsyncMethodCallback<TNodeStatus> resultHandler) {
                  new Thread(() -> resultHandler.onComplete(new TNodeStatus())).start();
                }

<<<<<<< HEAD
            @Override
            public void exile(ByteBuffer removeNodeLog, AsyncMethodCallback<Void> resultHandler) {
              System.out.printf("%s was exiled%n", node);
              exiledNode = node;
            }

            @Override
            public void removeNode(Node node, AsyncMethodCallback<Long> resultHandler) {
              new Thread(() -> {
                testMetaMember.applyRemoveNode(new RemoveNodeLog(partitionTable.serialize(), node));
                resultHandler.onComplete(Response.RESPONSE_AGREE);
              }).start();
            }
=======
                @Override
                public void exile(AsyncMethodCallback<Void> resultHandler) {
                  System.out.printf("%s was exiled%n", node);
                  exiledNode = node;
                }

                @Override
                public void removeNode(Node node, AsyncMethodCallback<Long> resultHandler) {
                  new Thread(
                          () -> {
                            testMetaMember.applyRemoveNode(node);
                            resultHandler.onComplete(Response.RESPONSE_AGREE);
                          })
                      .start();
                }
>>>>>>> c648e5a7

                @Override
                public void checkStatus(
                    StartUpStatus startUpStatus,
                    AsyncMethodCallback<CheckStatusResponse> resultHandler) {
                  new Thread(
                          () -> {
                            CheckStatusResponse response = new CheckStatusResponse();
                            response.setHashSaltEquals(true);
                            response.setPartitionalIntervalEquals(true);
                            response.setReplicationNumEquals(true);
                            response.setSeedNodeEquals(true);
                            resultHandler.onComplete(response);
                          })
                      .start();
                }
              };
            } catch (IOException e) {
              return null;
            }
          }
        };
    metaGroupMember.getCoordinator().setMetaGroupMember(metaGroupMember);
    metaGroupMember.setLeader(node);
    metaGroupMember.setAllNodes(allNodes);
    metaGroupMember.setCharacter(NodeCharacter.LEADER);
    metaGroupMember.setAppendLogThreadPool(testThreadPool);
    metaGroupMember.setClientProvider(
        new DataClientProvider(new TBinaryProtocol.Factory()) {
          @Override
          public AsyncDataClient getAsyncDataClient(Node node, int timeout) throws IOException {
            return new TestAsyncDataClient(node, dataGroupMemberMap);
          }
        });
    return metaGroupMember;
  }

  private void buildDataGroups(DataClusterServer dataClusterServer) {
    List<PartitionGroup> partitionGroups = partitionTable.getLocalGroups();

    dataClusterServer.setPartitionTable(partitionTable);
    for (PartitionGroup partitionGroup : partitionGroups) {
      RaftNode header = new RaftNode(partitionGroup.getHeader(), partitionGroup.getId());
      DataGroupMember dataGroupMember = getDataGroupMember(partitionGroup, TestUtils.getNode(0));
      dataGroupMember.start();
      dataClusterServer.addDataGroupMember(dataGroupMember, header);
    }
  }

  @Test
  public void testClosePartition()
      throws QueryProcessException, StorageEngineException, StorageGroupNotSetException,
          IllegalPathException {
    System.out.println("Start testClosePartition()");
    // the operation is accepted
    dummyResponse.set(Response.RESPONSE_AGREE);
    InsertRowPlan insertPlan = new InsertRowPlan();
    insertPlan.setDeviceId(new PartialPath(TestUtils.getTestSg(0)));
    insertPlan.setNeedInferType(true);
    insertPlan.setMeasurements(new String[] {TestUtils.getTestMeasurement(0)});
    insertPlan.setDataTypes(new TSDataType[insertPlan.getMeasurements().length]);
    for (int i = 0; i < 10; i++) {
      insertPlan.setTime(i);
      insertPlan.setValues(new Object[] {String.valueOf(i)});
      insertPlan.setMeasurementMNodes(
          new MeasurementMNode[] {TestUtils.getTestMeasurementMNode(0)});
      PlanExecutor planExecutor = new PlanExecutor();
      planExecutor.processNonQuery(insertPlan);
    }

    ExecutorService testThreadPool = Executors.newFixedThreadPool(4);
    assertTrue(testMetaMember.closePartition(TestUtils.getTestSg(0), 0, true));

    StorageGroupProcessor processor =
        StorageEngine.getInstance().getProcessor(new PartialPath(TestUtils.getTestSg(0)));
    assertTrue(processor.getWorkSequenceTsFileProcessors().isEmpty());

    int prevTimeout = RaftServer.getConnectionTimeoutInMS();
    RaftServer.setConnectionTimeoutInMS(100);
    try {
      System.out.println("Create the first file");
      for (int i = 20; i < 30; i++) {
        insertPlan.setTime(i);
        insertPlan.setValues(new Object[] {String.valueOf(i)});
        PlanExecutor planExecutor = new PlanExecutor();
        planExecutor.processNonQuery(insertPlan);
      }
      // the net work is down
      dummyResponse.set(Long.MIN_VALUE);

<<<<<<< HEAD
=======
      // network resume in 100ms
      new Thread(
              () -> {
                await().atLeast(200, TimeUnit.MILLISECONDS);
                dummyResponse.set(Response.RESPONSE_AGREE);
              })
          .start();

>>>>>>> c648e5a7
      System.out.println("Close the first file");
      assertFalse(testMetaMember.closePartition(TestUtils.getTestSg(0), 0, true));
      assertFalse(processor.getWorkSequenceTsFileProcessors().isEmpty());

      // network resume in 100ms
      dummyResponse.set(Response.RESPONSE_AGREE);
      assertTrue(testMetaMember.closePartition(TestUtils.getTestSg(0), 0, true));
      assertTrue(processor.getWorkSequenceTsFileProcessors().isEmpty());

      System.out.println("Create the second file");
      for (int i = 30; i < 40; i++) {
        insertPlan.setTime(i);
        insertPlan.setValues(new Object[] {String.valueOf(i)});
        PlanExecutor planExecutor = new PlanExecutor();
        planExecutor.processNonQuery(insertPlan);
      }

      // indicating the leader is stale
      System.out.println("Close the second file");
      dummyResponse.set(100);
      assertFalse(testMetaMember.closePartition(TestUtils.getTestSg(0), 0, true));
      assertFalse(processor.getWorkSequenceTsFileProcessors().isEmpty());
    } finally {
      RaftServer.setConnectionTimeoutInMS(prevTimeout);
    }
    testThreadPool.shutdownNow();
  }

  @Test
  public void testAddNode() {
    System.out.println("Start testAddNode()");
    Node newNode = TestUtils.getNode(11);
    testMetaMember.getPartitionTable().addNode(newNode);
    testMetaMember.onElectionWins();
    testMetaMember.applyAddNode(new AddNodeLog(testMetaMember.getPartitionTable().serialize(), newNode));
    assertTrue(partitionTable.getAllNodes().contains(newNode));
  }

  @Test
  public void testBuildCluster() {
    System.out.println("Start testBuildCluster()");
    testMetaMember.start();
    try {
      testMetaMember.buildCluster();
      long startTime = System.currentTimeMillis();
      long timeConsumption = 0;
      while (timeConsumption < 5000 && testMetaMember.getCharacter() != LEADER) {
        timeConsumption = System.currentTimeMillis() - startTime;
      }
      if (timeConsumption >= 5000) {
        fail("The member takes too long to be the leader");
      }
      assertEquals(LEADER, testMetaMember.getCharacter());
    } catch (ConfigInconsistentException | StartUpCheckFailureException e) {
      // do nothing
    } finally {
      testMetaMember.stop();
    }
  }

  @Test
  public void testJoinCluster() throws QueryProcessException {
    System.out.println("Start testJoinCluster()");
    MetaGroupMember newMember = getMetaGroupMember(TestUtils.getNode(10));
    newMember.setCoordinator(new Coordinator());
    newMember.start();
    try {
      newMember.joinCluster();
      newMember.setCharacter(ELECTOR);
      while (!LEADER.equals(newMember.getCharacter())) {
        // wait until character changes
      }
    } catch (Exception e) {
      fail("The expected exception is not thrown" + e);
    } finally {
      newMember.stop();
    }
  }

  @Test
  public void testJoinClusterFailed() throws QueryProcessException {
    System.out.println("Start testJoinClusterFailed()");
    long prevInterval = RaftServer.getHeartBeatIntervalMs();
    RaftServer.setHeartBeatIntervalMs(10);
    ClusterDescriptor.getInstance().getConfig().setJoinClusterTimeOutMs(100);
    dummyResponse.set(Response.RESPONSE_NO_CONNECTION);
    MetaGroupMember newMember = getMetaGroupMember(TestUtils.getNode(10));
    try {
      newMember.joinCluster();
      fail("The unexpected exception is thrown");
    } catch (Exception e) {
      assertTrue(e instanceof StartUpCheckFailureException);
    } finally {
      newMember.closeLogManager();
      RaftServer.setHeartBeatIntervalMs(prevInterval);
    }
  }

  @Test
  public void testSendSnapshot() throws IllegalPathException {
    System.out.println("Start testSendSnapshot()");
    SendSnapshotRequest request = new SendSnapshotRequest();

    // 1. prepare storage group and its tll
    Map<PartialPath, Long> storageGroupTTL = new HashMap<>();
    long baseTTL = 3600;
    for (int i = 0; i <= 10; i++) {
      storageGroupTTL.put(new PartialPath(TestUtils.getTestSg(i)), baseTTL + i * 100);
      if (i >= 5) {
        storageGroupTTL.put(new PartialPath(TestUtils.getTestSg(i)), Long.MAX_VALUE);
      }
    }

    HashMap<String, User> userMap = new HashMap<>();
    HashMap<String, Role> roleMap = new HashMap<>();

    try {

      IAuthorizer authorizer = LocalFileAuthorizer.getInstance();

      // 2. prepare the role info
      authorizer.createRole("role_1");
      authorizer.createRole("role_2");
      authorizer.createRole("role_3");
      authorizer.createRole("role_4");

      authorizer.grantPrivilegeToRole("role_1", TestUtils.getTestSg(3), 1);
      authorizer.grantPrivilegeToRole("role_2", TestUtils.getTestSg(4), 1);

      roleMap.put("role_1", authorizer.getRole("role_1"));
      roleMap.put("role_2", authorizer.getRole("role_2"));
      roleMap.put("role_3", authorizer.getRole("role_3"));
      roleMap.put("role_4", authorizer.getRole("role_4"));

      // 3. prepare the user info
      authorizer.createUser("user_1", "password_1");
      authorizer.createUser("user_2", "password_2");
      authorizer.createUser("user_3", "password_3");
      authorizer.createUser("user_4", "password_4");

      authorizer.grantPrivilegeToUser("user_1", TestUtils.getTestSg(1), 1);
      authorizer.setUserUseWaterMark("user_2", true);

      authorizer.grantRoleToUser("role_1", "user_1");

      userMap.put("user_1", authorizer.getUser("user_1"));
      userMap.put("user_2", authorizer.getUser("user_2"));
      userMap.put("user_3", authorizer.getUser("user_3"));
      userMap.put("user_4", authorizer.getUser("user_4"));
    } catch (AuthException e) {
      Assert.fail(e.getMessage());
    }

    // 4. prepare the partition table
    SlotPartitionTable partitionTable = (SlotPartitionTable) TestUtils.getPartitionTable(3);
    partitionTable.setLastMetaLogIndex(0);

    ByteBuffer beforePartitionTableBuffer = partitionTable.serialize();
    // 5. serialize
    MetaSimpleSnapshot snapshot =
        new MetaSimpleSnapshot(storageGroupTTL, userMap, roleMap, beforePartitionTableBuffer);
    request.setSnapshotBytes(snapshot.serialize());
    AtomicReference<Void> reference = new AtomicReference<>();
    new MetaAsyncService(testMetaMember)
        .sendSnapshot(request, new GenericHandler(TestUtils.getNode(0), reference));

    // 6. check whether the snapshot applied or not
    Map<PartialPath, Long> localStorageGroupTTL = IoTDB.metaManager.getStorageGroupsTTL();
    assertNotNull(localStorageGroupTTL);
    assertEquals(storageGroupTTL, localStorageGroupTTL);

    try {
      IAuthorizer authorizer = LocalFileAuthorizer.getInstance();

      assertTrue(authorizer.checkUserPrivileges("user_1", TestUtils.getTestSg(1), 1));
      assertTrue(authorizer.checkUserPrivileges("user_1", TestUtils.getTestSg(3), 1));
      assertFalse(authorizer.checkUserPrivileges("user_3", TestUtils.getTestSg(1), 1));

      assertTrue(authorizer.isUserUseWaterMark("user_2"));
      assertFalse(authorizer.isUserUseWaterMark("user_4"));

      Map<String, Role> localRoleMap = authorizer.getAllRoles();
      assertEquals(roleMap, localRoleMap);

      PartitionTable localPartitionTable = this.testMetaMember.getPartitionTable();
      assertEquals(localPartitionTable, partitionTable);

    } catch (AuthException e) {
      Assert.fail(e.getMessage());
    }
  }

  @Test
  public void testProcessNonQuery() throws IllegalPathException {
    System.out.println("Start testProcessNonQuery()");
    mockDataClusterServer = true;
    // as a leader
    testMetaMember.setCharacter(LEADER);
    testMetaMember.setAppendLogThreadPool(testThreadPool);
    for (int i = 10; i < 20; i++) {
      // process a non partitioned plan
      SetStorageGroupPlan setStorageGroupPlan =
          new SetStorageGroupPlan(new PartialPath(TestUtils.getTestSg(i)));
      TSStatus status = coordinator.executeNonQueryPlan(setStorageGroupPlan);
      assertEquals(TSStatusCode.SUCCESS_STATUS.getStatusCode(), status.code);
      assertTrue(IoTDB.metaManager.isPathExist(new PartialPath(TestUtils.getTestSg(i))));

      // process a partitioned plan
      TimeseriesSchema schema = TestUtils.getTestTimeSeriesSchema(i, 0);
      CreateTimeSeriesPlan createTimeSeriesPlan =
          new CreateTimeSeriesPlan(
              new PartialPath(schema.getFullPath()),
              schema.getType(),
              schema.getEncodingType(),
              schema.getCompressor(),
              schema.getProps(),
              Collections.emptyMap(),
              Collections.emptyMap(),
              null);
      status = coordinator.executeNonQueryPlan(createTimeSeriesPlan);
      if (status.getCode() == TSStatusCode.NEED_REDIRECTION.getStatusCode()) {
        status.setCode(TSStatusCode.SUCCESS_STATUS.getStatusCode());
      }
      assertEquals(TSStatusCode.SUCCESS_STATUS.getStatusCode(), status.code);
      assertTrue(IoTDB.metaManager.isPathExist(new PartialPath(TestUtils.getTestSeries(i, 0))));
    }
    testThreadPool.shutdownNow();
  }

  @Test
  public void testProcessNonQueryAsFollower() throws IllegalPathException, QueryProcessException {
    System.out.println("Start testProcessNonQuery()");
    mockDataClusterServer = true;

    MetaGroupMember testMetaMember2 = getMetaGroupMember(TestUtils.getNode(2));
    testMetaMember2.setCharacter(LEADER);

    // as a follower
    testMetaMember.setCharacter(FOLLOWER);
    testMetaMember.setLeader(testMetaMember2.thisNode);
    testMetaMember.setAppendLogThreadPool(testThreadPool);
    for (int i = 10; i < 20; i++) {
      // process a non partitioned plan
      SetStorageGroupPlan setStorageGroupPlan =
          new SetStorageGroupPlan(new PartialPath(TestUtils.getTestSg(i)));
      TSStatus status = coordinator.executeNonQueryPlan(setStorageGroupPlan);
      assertEquals(TSStatusCode.SUCCESS_STATUS.getStatusCode(), status.code);
      assertTrue(IoTDB.metaManager.isPathExist(new PartialPath(TestUtils.getTestSg(i))));

      // process a partitioned plan
      TimeseriesSchema schema = TestUtils.getTestTimeSeriesSchema(i, 0);
      CreateTimeSeriesPlan createTimeSeriesPlan =
          new CreateTimeSeriesPlan(
              new PartialPath(schema.getFullPath()),
              schema.getType(),
              schema.getEncodingType(),
              schema.getCompressor(),
              schema.getProps(),
              Collections.emptyMap(),
              Collections.emptyMap(),
              null);
      status = coordinator.executeNonQueryPlan(createTimeSeriesPlan);
      if (status.getCode() == TSStatusCode.NEED_REDIRECTION.getStatusCode()) {
        status.setCode(TSStatusCode.SUCCESS_STATUS.getStatusCode());
      }
      assertEquals(TSStatusCode.SUCCESS_STATUS.getStatusCode(), status.code);
      assertTrue(IoTDB.metaManager.isPathExist(new PartialPath(TestUtils.getTestSeries(i, 0))));
    }
    testThreadPool.shutdownNow();
  }

  @Test
  public void testGetReaderByTimestamp()
      throws QueryProcessException, StorageEngineException, IOException,
          StorageGroupNotSetException, IllegalPathException {
    System.out.println("Start testGetReaderByTimestamp()");
    RaftServer.setReadOperationTimeoutMS(10000);
    mockDataClusterServer = true;
    InsertRowPlan insertPlan = new InsertRowPlan();
    insertPlan.setNeedInferType(true);
    insertPlan.setMeasurements(new String[] {TestUtils.getTestMeasurement(0)});
    insertPlan.setDataTypes(new TSDataType[insertPlan.getMeasurements().length]);
    for (int i = 0; i < 10; i++) {
      insertPlan.setDeviceId(new PartialPath(TestUtils.getTestSg(i)));
      MeasurementSchema schema = TestUtils.getTestMeasurementSchema(0);
      try {
        IoTDB.metaManager.createTimeseries(
            new PartialPath(schema.getMeasurementId()),
            schema.getType(),
            schema.getEncodingType(),
            schema.getCompressor(),
            schema.getProps());
      } catch (MetadataException e) {
        // ignore
      }
      for (int j = 0; j < 10; j++) {
        insertPlan.setTime(j);
        insertPlan.setValues(new Object[] {String.valueOf(j)});
        insertPlan.setMeasurementMNodes(
            new MeasurementMNode[] {TestUtils.getTestMeasurementMNode(0)});
        planExecutor.processNonQuery(insertPlan);
      }
    }

    QueryContext context =
        new RemoteQueryContext(QueryResourceManager.getInstance().assignQueryId(true, 1024, -1));

    try {
      ClusterReaderFactory readerFactory = new ClusterReaderFactory(testMetaMember);
      long[] times = new long[10];
      for (int i = 0; i < 10; i++) {
<<<<<<< HEAD
        IReaderByTimestamp readerByTimestamp = readerFactory
            .getReaderByTimestamp(new PartialPath(TestUtils.getTestSeries(i, 0)),
                Collections.singleton(TestUtils.getTestMeasurement(0)), TSDataType.DOUBLE,
                context, true, null);
=======
        times[i] = i;
      }
      for (int i = 0; i < 10; i++) {
        IReaderByTimestamp readerByTimestamp =
            readerFactory.getReaderByTimestamp(
                new PartialPath(TestUtils.getTestSeries(i, 0)),
                Collections.singleton(TestUtils.getTestMeasurement(0)),
                TSDataType.DOUBLE,
                context,
                true);

        Object[] values = readerByTimestamp.getValuesInTimestamps(times, 10);
>>>>>>> c648e5a7
        for (int j = 0; j < 10; j++) {
          assertEquals(j * 1.0, (double) values[j], 0.00001);
        }
      }
    } finally {
      QueryResourceManager.getInstance().endQuery(context.getQueryId());
    }
  }

  @Test
  public void testGetReader()
      throws QueryProcessException, StorageEngineException, IOException,
          StorageGroupNotSetException, IllegalPathException, EmptyIntervalException {
    System.out.println("Start testGetReader()");
    mockDataClusterServer = true;
    InsertRowPlan insertPlan = new InsertRowPlan();
    insertPlan.setNeedInferType(true);
    insertPlan.setMeasurements(new String[] {TestUtils.getTestMeasurement(0)});
    insertPlan.setDataTypes(new TSDataType[insertPlan.getMeasurements().length]);
    RaftServer.setReadOperationTimeoutMS(1000);

    for (int i = 0; i < 10; i++) {
      insertPlan.setDeviceId(new PartialPath(TestUtils.getTestSg(i)));
      MeasurementSchema schema = TestUtils.getTestMeasurementSchema(0);
      try {
        IoTDB.metaManager.createTimeseries(
            new PartialPath(schema.getMeasurementId()),
            schema.getType(),
            schema.getEncodingType(),
            schema.getCompressor(),
            schema.getProps());
      } catch (MetadataException e) {
        // ignore
      }
      for (int j = 0; j < 10; j++) {
        insertPlan.setTime(j);
        insertPlan.setValues(new Object[] {String.valueOf(j)});
        insertPlan.setMeasurementMNodes(
            new MeasurementMNode[] {TestUtils.getTestMeasurementMNode(0)});
        planExecutor.processNonQuery(insertPlan);
      }
    }

    QueryContext context =
        new RemoteQueryContext(QueryResourceManager.getInstance().assignQueryId(true, 1024, -1));

    try {
      ClusterReaderFactory readerFactory = new ClusterReaderFactory(testMetaMember);
      for (int i = 0; i < 10; i++) {
        ManagedSeriesReader reader =
            readerFactory.getSeriesReader(
                new PartialPath(TestUtils.getTestSeries(i, 0)),
                Collections.singleton(TestUtils.getTestMeasurement(0)),
                TSDataType.DOUBLE,
                TimeFilter.gtEq(5),
<<<<<<< HEAD
                ValueFilter.ltEq(8.0), context, true, null);
=======
                ValueFilter.ltEq(8.0),
                context,
                true);
>>>>>>> c648e5a7
        assertTrue(reader.hasNextBatch());
        BatchData batchData = reader.nextBatch();
        for (int j = 5; j < 9; j++) {
          assertTrue(batchData.hasCurrent());
          assertEquals(j, batchData.currentTime());
          assertEquals(j * 1.0, batchData.getDouble(), 0.00001);
          batchData.next();
        }
        assertFalse(batchData.hasCurrent());
        assertFalse(reader.hasNextBatch());
      }
    } finally {
      QueryResourceManager.getInstance().endQuery(context.getQueryId());
    }
  }

  @Test
  public void testGetMatchedPaths() throws MetadataException {
    System.out.println("Start testGetMatchedPaths()");
    List<PartialPath> matchedPaths =
        ((CMManager) IoTDB.metaManager)
            .getMatchedPaths(new PartialPath(TestUtils.getTestSg(0) + ".*"));
    assertEquals(20, matchedPaths.size());
    for (int j = 0; j < 10; j++) {
      assertTrue(matchedPaths.contains(new PartialPath(TestUtils.getTestSeries(0, j))));
    }
    matchedPaths =
        ((CMManager) IoTDB.metaManager)
            .getMatchedPaths(new PartialPath(TestUtils.getTestSg(10) + ".*"));
    assertTrue(matchedPaths.isEmpty());
  }

  @Test
  public void testProcessValidHeartbeatReq() throws QueryProcessException {
    System.out.println("Start testProcessValidHeartbeatReq()");
    MetaGroupMember testMetaMember = getMetaGroupMember(TestUtils.getNode(10));
    partitionTable = new SlotPartitionTable(allNodes, TestUtils.getNode(0));
    testMetaMember.setCoordinator(new Coordinator());
    try {
      HeartBeatRequest request = new HeartBeatRequest();
      request.setRequireIdentifier(true);
      HeartBeatResponse response = new HeartBeatResponse();
      testMetaMember.processValidHeartbeatReq(request, response);
      assertEquals(10, response.getFollowerIdentifier());

      request.setRegenerateIdentifier(true);
      testMetaMember.processValidHeartbeatReq(request, response);
      assertNotEquals(10, response.getFollowerIdentifier());
      assertTrue(response.isRequirePartitionTable());

      request.setPartitionTableBytes(partitionTable.serialize());
      testMetaMember.processValidHeartbeatReq(request, response);
      assertEquals(partitionTable, testMetaMember.getPartitionTable());
    } finally {
      testMetaMember.stop();
    }
  }

  @Test
  public void testProcessValidHeartbeatResp() throws QueryProcessException {
    System.out.println("Start testProcessValidHeartbeatResp()");
    MetaGroupMember metaGroupMember = getMetaGroupMember(TestUtils.getNode(9));
    metaGroupMember.start();
    metaGroupMember.onElectionWins();
    try {
      for (int i = 0; i < 10; i++) {
        HeartBeatResponse response = new HeartBeatResponse();
        response.setFollowerIdentifier(i);
        response.setRequirePartitionTable(true);
        response.setFollower(TestUtils.getNode(i));
        metaGroupMember.processValidHeartbeatResp(response, TestUtils.getNode(i));
        metaGroupMember.removeBlindNode(TestUtils.getNode(i));
      }
      assertNotNull(metaGroupMember.getPartitionTable());
    } finally {
      metaGroupMember.stop();
    }
  }

  @Test
  public void testAppendEntry() {
    System.out.println("Start testAppendEntry()");
    System.out.println("Term before append: " + testMetaMember.getTerm().get());

    testMetaMember.setPartitionTable(null);
    CloseFileLog log = new CloseFileLog(TestUtils.getTestSg(0), 0, true);
    log.setCurrLogIndex(0);
    log.setCurrLogTerm(0);
    AppendEntryRequest request = new AppendEntryRequest();
    request.setEntry(log.serialize());
    request.setTerm(0);
    request.setLeaderCommit(0);
    request.setPrevLogIndex(-1);
    request.setPrevLogTerm(-1);
    request.setLeader(new Node("127.0.0.1", 30000, 0, 40000, Constants.RPC_PORT, "127.0.0.1"));
    AtomicReference<Long> result = new AtomicReference<>();
    GenericHandler<Long> handler = new GenericHandler<>(TestUtils.getNode(0), result);
    new MetaAsyncService(testMetaMember).appendEntry(request, handler);
    assertEquals(Response.RESPONSE_PARTITION_TABLE_UNAVAILABLE, (long) result.get());
    System.out.println("Term after first append: " + testMetaMember.getTerm().get());

    testMetaMember.setPartitionTable(partitionTable);
    new MetaAsyncService(testMetaMember).appendEntry(request, handler);
    System.out.println("Term after second append: " + testMetaMember.getTerm().get());
    assertEquals(Response.RESPONSE_AGREE, (long) result.get());
  }

  @Test
  public void testRemoteAddNode() {
    System.out.println("Start testRemoteAddNode()");
    int prevTimeout = RaftServer.getConnectionTimeoutInMS();

    try {
      // cannot add node when partition table is not built
      testMetaMember.setPartitionTable(null);
      AtomicReference<AddNodeResponse> result = new AtomicReference<>();
      GenericHandler<AddNodeResponse> handler = new GenericHandler<>(TestUtils.getNode(0), result);
      new MetaAsyncService(testMetaMember)
          .addNode(TestUtils.getNode(10), TestUtils.getStartUpStatus(), handler);
      AddNodeResponse response = result.get();
      assertEquals(Response.RESPONSE_PARTITION_TABLE_UNAVAILABLE, response.getRespNum());

      // cannot add itself
      result.set(null);
      testMetaMember.setPartitionTable(partitionTable);
      new MetaAsyncService(testMetaMember)
          .addNode(TestUtils.getNode(0), TestUtils.getStartUpStatus(), handler);
      assertNull(result.get());

      // process the request as a leader
      testMetaMember.setCharacter(LEADER);
      testMetaMember.onElectionWins();
      result.set(null);
      testMetaMember.setPartitionTable(partitionTable);
      new MetaAsyncService(testMetaMember)
          .addNode(TestUtils.getNode(10), TestUtils.getStartUpStatus(), handler);
      response = result.get();
      assertEquals(Response.RESPONSE_AGREE, response.getRespNum());
      assertEquals(partitionTable.serialize(), response.partitionTableBytes);

      // adding an existing node is ok
      testMetaMember.setCharacter(LEADER);
      result.set(null);
      testMetaMember.setPartitionTable(partitionTable);
      new MetaAsyncService(testMetaMember)
          .addNode(TestUtils.getNode(10), TestUtils.getStartUpStatus(), handler);
      response = result.get();
      assertEquals(Response.RESPONSE_AGREE, response.getRespNum());
      assertEquals(partitionTable.serialize(), response.partitionTableBytes);

      // process the request as a follower
      testMetaMember.setCharacter(FOLLOWER);
      testMetaMember.setLeader(TestUtils.getNode(1));
      result.set(null);
      testMetaMember.setPartitionTable(partitionTable);
      new MetaAsyncService(testMetaMember)
          .addNode(TestUtils.getNode(11), TestUtils.getStartUpStatus(), handler);
      while (result.get() == null) {}

      response = result.get();
      assertEquals(Response.RESPONSE_AGREE, response.getRespNum());
      assertEquals(partitionTable.serialize(), response.partitionTableBytes);

      // cannot add a node with conflict id
      testMetaMember.setCharacter(LEADER);
      result.set(null);
      testMetaMember.setPartitionTable(partitionTable);
      Node node = TestUtils.getNode(12).setNodeIdentifier(10);
      new MetaAsyncService(testMetaMember).addNode(node, TestUtils.getStartUpStatus(), handler);
      response = result.get();
      assertEquals(Response.RESPONSE_IDENTIFIER_CONFLICT, response.getRespNum());

      //  cannot add a node due to configuration conflict, partition interval
      testMetaMember.setCharacter(LEADER);
      result.set(null);
      testMetaMember.setPartitionTable(partitionTable);
      node = TestUtils.getNode(13);
      StartUpStatus startUpStatus = TestUtils.getStartUpStatus();
      startUpStatus.setPartitionInterval(-1);
      new MetaAsyncService(testMetaMember).addNode(node, startUpStatus, handler);
      response = result.get();
      assertEquals(Response.RESPONSE_NEW_NODE_PARAMETER_CONFLICT, response.getRespNum());
      assertFalse(response.getCheckStatusResponse().isPartitionalIntervalEquals());
      assertTrue(response.getCheckStatusResponse().isHashSaltEquals());
      assertTrue(response.getCheckStatusResponse().isReplicationNumEquals());

      // cannot add a node due to configuration conflict, hash salt
      testMetaMember.setCharacter(LEADER);
      result.set(null);
      testMetaMember.setPartitionTable(partitionTable);
      node = TestUtils.getNode(12);
      startUpStatus = TestUtils.getStartUpStatus();
      startUpStatus.setHashSalt(0);
      new MetaAsyncService(testMetaMember).addNode(node, startUpStatus, handler);
      response = result.get();
      assertEquals(Response.RESPONSE_NEW_NODE_PARAMETER_CONFLICT, response.getRespNum());
      assertTrue(response.getCheckStatusResponse().isPartitionalIntervalEquals());
      assertFalse(response.getCheckStatusResponse().isHashSaltEquals());
      assertTrue(response.getCheckStatusResponse().isReplicationNumEquals());

      // cannot add a node due to configuration conflict, replication number
      testMetaMember.setCharacter(LEADER);
      result.set(null);
      testMetaMember.setPartitionTable(partitionTable);
      node = TestUtils.getNode(12);
      startUpStatus = TestUtils.getStartUpStatus();
      startUpStatus.setReplicationNumber(0);
      new MetaAsyncService(testMetaMember).addNode(node, startUpStatus, handler);
      response = result.get();
      assertEquals(Response.RESPONSE_NEW_NODE_PARAMETER_CONFLICT, response.getRespNum());
      assertTrue(response.getCheckStatusResponse().isPartitionalIntervalEquals());
      assertTrue(response.getCheckStatusResponse().isHashSaltEquals());
      assertFalse(response.getCheckStatusResponse().isReplicationNumEquals());
      assertTrue(response.getCheckStatusResponse().isClusterNameEquals());

      // cannot add a node due to network failure
      dummyResponse.set(Response.RESPONSE_NO_CONNECTION);
      testMetaMember.setCharacter(LEADER);
      result.set(null);
      testMetaMember.setPartitionTable(partitionTable);
      new Thread(
              () -> {
                await().atLeast(200, TimeUnit.MILLISECONDS);
                dummyResponse.set(Response.RESPONSE_AGREE);
              })
          .start();
      new MetaAsyncService(testMetaMember)
          .addNode(TestUtils.getNode(12), TestUtils.getStartUpStatus(), handler);
      response = result.get();
      assertEquals(Response.RESPONSE_AGREE, response.getRespNum());

      // cannot add a node due to leadership lost
      dummyResponse.set(100);
      testMetaMember.setCharacter(LEADER);
      result.set(null);
      testMetaMember.setPartitionTable(partitionTable);
      new MetaAsyncService(testMetaMember)
          .addNode(TestUtils.getNode(13), TestUtils.getStartUpStatus(), handler);
      response = result.get();
      assertNull(response);

    } finally {
      testMetaMember.stop();
      RaftServer.setConnectionTimeoutInMS(prevTimeout);
    }
  }

  @Test
  public void testLoadIdentifier() throws IOException, QueryProcessException {
    System.out.println("Start testLoadIdentifier()");
    try (RandomAccessFile raf =
        new RandomAccessFile(MetaGroupMember.NODE_IDENTIFIER_FILE_NAME, "rw")) {
      raf.writeBytes("100");
    }
    MetaGroupMember metaGroupMember = getMetaGroupMember(new Node());
    assertEquals(100, metaGroupMember.getThisNode().getNodeIdentifier());
    metaGroupMember.closeLogManager();
  }

  @Test
  public void testRemoveNodeWithoutPartitionTable() throws LogExecutionException {
    System.out.println("Start testRemoveNodeWithoutPartitionTable()");
    testMetaMember.setPartitionTable(null);
    try {
      testMetaMember.removeNode(TestUtils.getNode(0));
      fail("Expect PartitionTableUnavailableException");
    } catch (PartitionTableUnavailableException | ChangeMembershipException | InterruptedException | UnsupportedPlanException e) {
      // ignore
    }
  }

  @Test
  public void testRemoveThisNode() {
    System.out.println("Start testRemoveThisNode()");
    AtomicReference<Long> resultRef = new AtomicReference<>();
    testMetaMember.setLeader(testMetaMember.getThisNode());
    testMetaMember.setCharacter(LEADER);

    doRemoveNode(resultRef, testMetaMember.getThisNode());

    assertEquals(Response.RESPONSE_AGREE, (long) resultRef.get());
    assertFalse(testMetaMember.getAllNodes().contains(testMetaMember.getThisNode()));
  }

  @Test
  public void testRemoveLeader() {
    System.out.println("Start testRemoveLeader()");
    AtomicReference<Long> resultRef = new AtomicReference<>();
    testMetaMember.setLeader(TestUtils.getNode(40));
    testMetaMember.setCharacter(FOLLOWER);
    doRemoveNode(resultRef, TestUtils.getNode(40));

    assertEquals(Response.RESPONSE_AGREE, (long) resultRef.get());
    assertFalse(testMetaMember.getAllNodes().contains(TestUtils.getNode(40)));
    assertEquals(ELECTOR, testMetaMember.getCharacter());
    assertEquals(Long.MIN_VALUE, testMetaMember.getLastHeartbeatReceivedTime());
  }

  @Test
  public void testRemoveNonLeader() {
    System.out.println("Start testRemoveNonLeader()");
    AtomicReference<Long> resultRef = new AtomicReference<>();
    testMetaMember.setLeader(TestUtils.getNode(40));
    testMetaMember.setCharacter(FOLLOWER);
    doRemoveNode(resultRef, TestUtils.getNode(20));

    assertEquals(Response.RESPONSE_AGREE, (long) resultRef.get());
    assertFalse(testMetaMember.getAllNodes().contains(TestUtils.getNode(20)));
    assertEquals(0, testMetaMember.getLastHeartbeatReceivedTime());
  }

  @Test
  public void testRemoveNodeAsLeader() {
    System.out.println("Start testRemoveNodeAsLeader()");
    AtomicReference<Long> resultRef = new AtomicReference<>();
    testMetaMember.setLeader(testMetaMember.getThisNode());
    testMetaMember.setCharacter(LEADER);
    doRemoveNode(resultRef, TestUtils.getNode(20));

    assertEquals(Response.RESPONSE_AGREE, (long) resultRef.get());
    assertFalse(testMetaMember.getAllNodes().contains(TestUtils.getNode(20)));
    System.out.println("Checking exiled node in testRemoveNodeAsLeader()");
    assertEquals(TestUtils.getNode(20), exiledNode);
  }

  @Test
  public void testRemoveNonExistNode() {
    System.out.println("Start testRemoveNonExistNode()");
    AtomicBoolean passed = new AtomicBoolean(false);
    testMetaMember.setCharacter(LEADER);
    testMetaMember.setLeader(testMetaMember.getThisNode());
    new MetaAsyncService(testMetaMember)
        .removeNode(
            TestUtils.getNode(120),
            new AsyncMethodCallback<Long>() {
              @Override
              public void onComplete(Long aLong) {
                passed.set(aLong.equals(Response.RESPONSE_REJECT));
              }

              @Override
              public void onError(Exception e) {
                e.printStackTrace();
              }
            });

    assertTrue(passed.get());
  }

  @Test
  public void testRemoveTooManyNodes() {
    System.out.println("Start testRemoveTooManyNodes()");
    for (int i = 0; i < 8; i++) {
      AtomicReference<Long> resultRef = new AtomicReference<>();
      testMetaMember.setCharacter(LEADER);
      testMetaMember.setLeader(testMetaMember.getThisNode());
      doRemoveNode(resultRef, TestUtils.getNode(90 - i * 10));
      assertEquals(Response.RESPONSE_AGREE, (long) resultRef.get());

      assertFalse(testMetaMember.getAllNodes().contains(TestUtils.getNode(90 - i * 10)));
    }
    AtomicReference<Long> resultRef = new AtomicReference<>();
    testMetaMember.setCharacter(LEADER);
    doRemoveNode(resultRef, TestUtils.getNode(10));

    assertEquals(Response.RESPONSE_CLUSTER_TOO_SMALL, (long) resultRef.get());
    assertTrue(testMetaMember.getAllNodes().contains(TestUtils.getNode(10)));
  }

  @Test
  public void testRouteIntervalsDisablePartition()
      throws IllegalPathException, StorageEngineException {
    boolean isEablePartition = StorageEngine.isEnablePartition();
    StorageEngine.setEnablePartition(false);
    testMetaMember.setCharacter(LEADER);
    testMetaMember.setLeader(testMetaMember.getThisNode());
    PartitionUtils.Intervals intervals = new PartitionUtils.Intervals();
    intervals.addInterval(Long.MIN_VALUE, Long.MAX_VALUE);

<<<<<<< HEAD
      @Override
      public void onError(Exception e) {
        resultRef.set(-1L);
        e.printStackTrace();
      }
    });
    while (resultRef.get() == null) {
=======
    List<PartitionGroup> partitionGroups =
        testMetaMember.routeIntervals(intervals, new PartialPath(TestUtils.getTestSg(0)));
    assertEquals(1, partitionGroups.size());
    StorageEngine.setEnablePartition(isEablePartition);
  }
>>>>>>> c648e5a7

  @Test
  public void testRouteIntervalsEnablePartition()
      throws IllegalPathException, StorageEngineException {
    boolean isEablePartition = StorageEngine.isEnablePartition();
    StorageEngine.setEnablePartition(true);
    testMetaMember.setCharacter(LEADER);
    testMetaMember.setLeader(testMetaMember.getThisNode());
    PartitionUtils.Intervals intervals = new PartitionUtils.Intervals();
    intervals.addInterval(Long.MIN_VALUE, Long.MAX_VALUE);

    List<PartitionGroup> partitionGroups =
        testMetaMember.routeIntervals(intervals, new PartialPath(TestUtils.getTestSg(0)));
    assertTrue(partitionGroups.size() > 1);
    StorageEngine.setEnablePartition(isEablePartition);
  }

  private void doRemoveNode(AtomicReference<Long> resultRef, Node nodeToRemove) {
    new MetaAsyncService(testMetaMember)
        .removeNode(
            nodeToRemove,
            new AsyncMethodCallback<Long>() {
              @Override
              public void onComplete(Long o) {
                resultRef.set(o);
              }

              @Override
              public void onError(Exception e) {
                e.printStackTrace();
              }
            });
    while (resultRef.get() == null) {}
  }
}<|MERGE_RESOLUTION|>--- conflicted
+++ resolved
@@ -30,6 +30,7 @@
 import org.apache.iotdb.cluster.config.ClusterDescriptor;
 import org.apache.iotdb.cluster.coordinator.Coordinator;
 import org.apache.iotdb.cluster.exception.ChangeMembershipException;
+import org.apache.iotdb.cluster.exception.CheckConsistencyException;
 import org.apache.iotdb.cluster.exception.ConfigInconsistentException;
 import org.apache.iotdb.cluster.exception.EmptyIntervalException;
 import org.apache.iotdb.cluster.exception.LogExecutionException;
@@ -94,7 +95,6 @@
 import org.apache.iotdb.db.qp.physical.PhysicalPlan;
 import org.apache.iotdb.db.qp.physical.crud.InsertRowPlan;
 import org.apache.iotdb.db.qp.physical.sys.CreateTimeSeriesPlan;
-import org.apache.iotdb.db.qp.physical.sys.LogPlan;
 import org.apache.iotdb.db.qp.physical.sys.SetStorageGroupPlan;
 import org.apache.iotdb.db.query.context.QueryContext;
 import org.apache.iotdb.db.query.control.QueryResourceManager;
@@ -176,12 +176,13 @@
     RaftServer.setReadOperationTimeoutMS(1000);
 
     super.setUp();
-    partitionTable = new SlotPartitionTable(allNodes, TestUtils.getNode(0)) {
-      @Override
-      public RaftNode routeToHeaderByTime(String storageGroupName, long timestamp) {
-        return new RaftNode(TestUtils.getNode(0), 0);
-      }
-    };
+    partitionTable =
+        new SlotPartitionTable(allNodes, TestUtils.getNode(0)) {
+          @Override
+          public RaftNode routeToHeaderByTime(String storageGroupName, long timestamp) {
+            return new RaftNode(TestUtils.getNode(0), 0);
+          }
+        };
     testMetaMember.setPartitionTable(partitionTable);
     dummyResponse.set(Response.RESPONSE_AGREE);
     testMetaMember.setAllNodes(allNodes);
@@ -214,17 +215,6 @@
             return true;
           }
 
-<<<<<<< HEAD
-      @Override
-      protected AppendLogResult sendLogToFollowers(Log log) {
-        return AppendLogResult.OK;
-      }
-
-      @Override
-      public AsyncClient getAsyncClient(Node node) {
-        return getClient(node);
-      }
-=======
           @Override
           public TSStatus executeNonQueryPlan(PhysicalPlan plan) {
             try {
@@ -236,11 +226,15 @@
               return StatusUtils.getStatus(StatusUtils.EXECUTE_STATEMENT_ERROR, e.getMessage());
             }
           }
->>>>>>> c648e5a7
 
           @Override
           public TSStatus forwardPlan(PhysicalPlan plan, Node node, Node header) {
             return executeNonQueryPlan(plan);
+          }
+
+          @Override
+          protected AppendLogResult sendLogToFollowers(Log log) {
+            return AppendLogResult.OK;
           }
 
           @Override
@@ -351,33 +345,20 @@
             };
           }
 
-<<<<<<< HEAD
-      @Override
-      public DataGroupMember getLocalDataMember(Node header, int raftId,
-          Object request) {
-        return getDataGroupMember(new RaftNode(header, raftId));
-      }
-
-      @Override
-      public DataGroupMember getLocalDataMember(Node header, int raftId) {
-        return getDataGroupMember(new RaftNode(header, raftId));
-      }
-
-      @Override
-      public DataGroupMember getLocalDataMember(RaftNode header) {
-        return getDataGroupMember(header);
-      }
-=======
-          @Override
-          public DataGroupMember getLocalDataMember(Node header, Object request) {
+          @Override
+          public DataGroupMember getLocalDataMember(Node header, int raftId, Object request) {
+            return getDataGroupMember(new RaftNode(header, raftId));
+          }
+
+          @Override
+          public DataGroupMember getLocalDataMember(Node header, int raftId) {
+            return getDataGroupMember(new RaftNode(header, raftId));
+          }
+
+          @Override
+          public DataGroupMember getLocalDataMember(RaftNode header) {
             return getDataGroupMember(header);
           }
-
-          @Override
-          public DataGroupMember getLocalDataMember(Node header) {
-            return getDataGroupMember(header);
-          }
->>>>>>> c648e5a7
 
           @Override
           public void updateHardState(long currentTerm, Node leader) {}
@@ -513,23 +494,9 @@
                   new Thread(() -> resultHandler.onComplete(new TNodeStatus())).start();
                 }
 
-<<<<<<< HEAD
-            @Override
-            public void exile(ByteBuffer removeNodeLog, AsyncMethodCallback<Void> resultHandler) {
-              System.out.printf("%s was exiled%n", node);
-              exiledNode = node;
-            }
-
-            @Override
-            public void removeNode(Node node, AsyncMethodCallback<Long> resultHandler) {
-              new Thread(() -> {
-                testMetaMember.applyRemoveNode(new RemoveNodeLog(partitionTable.serialize(), node));
-                resultHandler.onComplete(Response.RESPONSE_AGREE);
-              }).start();
-            }
-=======
                 @Override
-                public void exile(AsyncMethodCallback<Void> resultHandler) {
+                public void exile(
+                    ByteBuffer removeNodeLog, AsyncMethodCallback<Void> resultHandler) {
                   System.out.printf("%s was exiled%n", node);
                   exiledNode = node;
                 }
@@ -538,12 +505,12 @@
                 public void removeNode(Node node, AsyncMethodCallback<Long> resultHandler) {
                   new Thread(
                           () -> {
-                            testMetaMember.applyRemoveNode(node);
+                            testMetaMember.applyRemoveNode(
+                                new RemoveNodeLog(partitionTable.serialize(), node));
                             resultHandler.onComplete(Response.RESPONSE_AGREE);
                           })
                       .start();
                 }
->>>>>>> c648e5a7
 
                 @Override
                 public void checkStatus(
@@ -634,17 +601,6 @@
       // the net work is down
       dummyResponse.set(Long.MIN_VALUE);
 
-<<<<<<< HEAD
-=======
-      // network resume in 100ms
-      new Thread(
-              () -> {
-                await().atLeast(200, TimeUnit.MILLISECONDS);
-                dummyResponse.set(Response.RESPONSE_AGREE);
-              })
-          .start();
-
->>>>>>> c648e5a7
       System.out.println("Close the first file");
       assertFalse(testMetaMember.closePartition(TestUtils.getTestSg(0), 0, true));
       assertFalse(processor.getWorkSequenceTsFileProcessors().isEmpty());
@@ -679,7 +635,8 @@
     Node newNode = TestUtils.getNode(11);
     testMetaMember.getPartitionTable().addNode(newNode);
     testMetaMember.onElectionWins();
-    testMetaMember.applyAddNode(new AddNodeLog(testMetaMember.getPartitionTable().serialize(), newNode));
+    testMetaMember.applyAddNode(
+        new AddNodeLog(testMetaMember.getPartitionTable().serialize(), newNode));
     assertTrue(partitionTable.getAllNodes().contains(newNode));
   }
 
@@ -956,12 +913,6 @@
       ClusterReaderFactory readerFactory = new ClusterReaderFactory(testMetaMember);
       long[] times = new long[10];
       for (int i = 0; i < 10; i++) {
-<<<<<<< HEAD
-        IReaderByTimestamp readerByTimestamp = readerFactory
-            .getReaderByTimestamp(new PartialPath(TestUtils.getTestSeries(i, 0)),
-                Collections.singleton(TestUtils.getTestMeasurement(0)), TSDataType.DOUBLE,
-                context, true, null);
-=======
         times[i] = i;
       }
       for (int i = 0; i < 10; i++) {
@@ -971,10 +922,10 @@
                 Collections.singleton(TestUtils.getTestMeasurement(0)),
                 TSDataType.DOUBLE,
                 context,
-                true);
+                true,
+                null);
 
         Object[] values = readerByTimestamp.getValuesInTimestamps(times, 10);
->>>>>>> c648e5a7
         for (int j = 0; j < 10; j++) {
           assertEquals(j * 1.0, (double) values[j], 0.00001);
         }
@@ -1030,13 +981,10 @@
                 Collections.singleton(TestUtils.getTestMeasurement(0)),
                 TSDataType.DOUBLE,
                 TimeFilter.gtEq(5),
-<<<<<<< HEAD
-                ValueFilter.ltEq(8.0), context, true, null);
-=======
                 ValueFilter.ltEq(8.0),
                 context,
-                true);
->>>>>>> c648e5a7
+                true,
+                null);
         assertTrue(reader.hasNextBatch());
         BatchData batchData = reader.nextBatch();
         for (int j = 5; j < 9; j++) {
@@ -1303,7 +1251,11 @@
     try {
       testMetaMember.removeNode(TestUtils.getNode(0));
       fail("Expect PartitionTableUnavailableException");
-    } catch (PartitionTableUnavailableException | ChangeMembershipException | InterruptedException | UnsupportedPlanException e) {
+    } catch (PartitionTableUnavailableException
+        | ChangeMembershipException
+        | InterruptedException
+        | UnsupportedPlanException
+        | CheckConsistencyException e) {
       // ignore
     }
   }
@@ -1416,21 +1368,11 @@
     PartitionUtils.Intervals intervals = new PartitionUtils.Intervals();
     intervals.addInterval(Long.MIN_VALUE, Long.MAX_VALUE);
 
-<<<<<<< HEAD
-      @Override
-      public void onError(Exception e) {
-        resultRef.set(-1L);
-        e.printStackTrace();
-      }
-    });
-    while (resultRef.get() == null) {
-=======
     List<PartitionGroup> partitionGroups =
         testMetaMember.routeIntervals(intervals, new PartialPath(TestUtils.getTestSg(0)));
     assertEquals(1, partitionGroups.size());
     StorageEngine.setEnablePartition(isEablePartition);
   }
->>>>>>> c648e5a7
 
   @Test
   public void testRouteIntervalsEnablePartition()
