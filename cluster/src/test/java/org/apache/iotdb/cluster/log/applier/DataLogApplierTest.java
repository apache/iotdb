/*
 * Licensed to the Apache Software Foundation (ASF) under one
 * or more contributor license agreements.  See the NOTICE file
 * distributed with this work for additional information
 * regarding copyright ownership.  The ASF licenses this file
 * to you under the Apache License, Version 2.0 (the
 * "License"); you may not use this file except in compliance
 * with the License.  You may obtain a copy of the License at
 *
 *     http://www.apache.org/licenses/LICENSE-2.0
 *
 * Unless required by applicable law or agreed to in writing,
 * software distributed under the License is distributed on an
 * "AS IS" BASIS, WITHOUT WARRANTIES OR CONDITIONS OF ANY
 * KIND, either express or implied.  See the License for the
 * specific language governing permissions and limitations
 * under the License.
 */

package org.apache.iotdb.cluster.log.applier;

import org.apache.iotdb.cluster.client.DataClientProvider;
import org.apache.iotdb.cluster.client.async.AsyncDataClient;
import org.apache.iotdb.cluster.common.IoTDBTest;
import org.apache.iotdb.cluster.common.TestAsyncMetaClient;
import org.apache.iotdb.cluster.common.TestDataGroupMember;
import org.apache.iotdb.cluster.common.TestMetaGroupMember;
import org.apache.iotdb.cluster.common.TestUtils;
import org.apache.iotdb.cluster.coordinator.Coordinator;
import org.apache.iotdb.cluster.log.logtypes.CloseFileLog;
import org.apache.iotdb.cluster.log.logtypes.PhysicalPlanLog;
import org.apache.iotdb.cluster.metadata.CMManager;
import org.apache.iotdb.cluster.metadata.MetaPuller;
import org.apache.iotdb.cluster.partition.PartitionGroup;
import org.apache.iotdb.cluster.partition.slot.SlotPartitionTable;
import org.apache.iotdb.cluster.rpc.thrift.GetAllPathsResult;
import org.apache.iotdb.cluster.rpc.thrift.Node;
import org.apache.iotdb.cluster.rpc.thrift.PullSchemaRequest;
import org.apache.iotdb.cluster.rpc.thrift.PullSchemaResp;
import org.apache.iotdb.cluster.rpc.thrift.RaftNode;
import org.apache.iotdb.cluster.rpc.thrift.RaftService.AsyncClient;
import org.apache.iotdb.cluster.rpc.thrift.TNodeStatus;
import org.apache.iotdb.cluster.server.NodeCharacter;
import org.apache.iotdb.cluster.server.member.DataGroupMember;
import org.apache.iotdb.cluster.server.member.RaftMember;
import org.apache.iotdb.cluster.server.monitor.NodeStatusManager;
import org.apache.iotdb.cluster.server.service.DataAsyncService;
import org.apache.iotdb.cluster.server.service.MetaAsyncService;
import org.apache.iotdb.db.conf.IoTDBDescriptor;
import org.apache.iotdb.db.engine.StorageEngine;
import org.apache.iotdb.db.engine.storagegroup.StorageGroupProcessor;
import org.apache.iotdb.db.engine.storagegroup.StorageGroupProcessor.TimePartitionFilter;
import org.apache.iotdb.db.exception.StorageEngineException;
import org.apache.iotdb.db.exception.metadata.IllegalPathException;
import org.apache.iotdb.db.exception.metadata.MetadataException;
import org.apache.iotdb.db.exception.metadata.StorageGroupNotSetException;
import org.apache.iotdb.db.exception.query.QueryProcessException;
import org.apache.iotdb.db.metadata.PartialPath;
<<<<<<< HEAD
import org.apache.iotdb.db.metadata.mnode.MeasurementMNode;
import org.apache.iotdb.db.qp.executor.PlanExecutor;
import org.apache.iotdb.db.qp.physical.PhysicalPlan;
=======
import org.apache.iotdb.db.metadata.mnode.IMeasurementMNode;
>>>>>>> bc696e95
import org.apache.iotdb.db.qp.physical.crud.DeletePlan;
import org.apache.iotdb.db.qp.physical.crud.InsertRowPlan;
import org.apache.iotdb.db.qp.physical.crud.InsertRowsPlan;
import org.apache.iotdb.db.qp.physical.sys.ClearCachePlan;
import org.apache.iotdb.db.qp.physical.sys.CreateMultiTimeSeriesPlan;
import org.apache.iotdb.db.qp.physical.sys.FlushPlan;
import org.apache.iotdb.db.qp.physical.sys.MergePlan;
import org.apache.iotdb.db.service.IoTDB;
import org.apache.iotdb.tsfile.exception.filter.QueryFilterOptimizationException;
import org.apache.iotdb.tsfile.file.metadata.enums.CompressionType;
import org.apache.iotdb.tsfile.file.metadata.enums.TSDataType;
import org.apache.iotdb.tsfile.file.metadata.enums.TSEncoding;
import org.apache.iotdb.tsfile.read.common.RowRecord;
import org.apache.iotdb.tsfile.read.query.dataset.QueryDataSet;
import org.apache.iotdb.tsfile.write.schema.TimeseriesSchema;

import junit.framework.TestCase;
import org.apache.thrift.async.AsyncMethodCallback;
import org.apache.thrift.protocol.TBinaryProtocol.Factory;
import org.junit.After;
import org.junit.Before;
import org.junit.Test;
import org.slf4j.Logger;
import org.slf4j.LoggerFactory;

import java.io.ByteArrayOutputStream;
import java.io.DataOutputStream;
import java.io.IOException;
import java.util.ArrayList;
import java.util.Arrays;
import java.util.Collections;
import java.util.List;

import static org.junit.Assert.assertEquals;
import static org.junit.Assert.assertFalse;
import static org.junit.Assert.assertNull;
import static org.junit.Assert.assertTrue;

public class DataLogApplierTest extends IoTDBTest {

  private static final Logger logger = LoggerFactory.getLogger(DataLogApplierTest.class);
  private boolean partialWriteEnabled;

  private TestMetaGroupMember testMetaGroupMember =
      new TestMetaGroupMember() {
        @Override
        public boolean syncLeader(RaftMember.CheckConsistency checkConsistency) {
          try {
            // for testApplyCreateMultiTimeseiresWithPulling()
            IoTDB.metaManager.setStorageGroup(new PartialPath("root.sg2"));
          } catch (MetadataException e) {
            logger.error("Cannot set sg for test", e);
          }
          return true;
        }

        @Override
        public DataGroupMember getLocalDataMember(RaftNode header, Object request) {
          return testDataGroupMember;
        }

        @Override
        public AsyncClient getAsyncClient(Node node, boolean activatedOnly) {
          return getAsyncClient(node);
        }

        @Override
        public AsyncClient getAsyncClient(Node node) {
          try {
            return new TestAsyncMetaClient(null, null, node, null) {
              @Override
              public void queryNodeStatus(AsyncMethodCallback<TNodeStatus> resultHandler) {
                new Thread(
                        () ->
                            new MetaAsyncService(testMetaGroupMember)
                                .queryNodeStatus(resultHandler))
                    .start();
              }
            };
          } catch (IOException e) {
            return null;
          }
        }
      };

  private TestDataGroupMember testDataGroupMember =
      new TestDataGroupMember(
          TestUtils.getNode(10), Collections.singletonList(TestUtils.getNode(10)));

  private DataLogApplier applier;

  @Override
  @Before
  public void setUp()
      throws org.apache.iotdb.db.exception.StartupException, QueryProcessException,
          IllegalPathException {
    IoTDB.setMetaManager(CMManager.getInstance());
    testMetaGroupMember.setCoordinator(new Coordinator());
    MetaPuller.getInstance().init(testMetaGroupMember);
    super.setUp();
    MetaPuller.getInstance().init(testMetaGroupMember);
    PartitionGroup allNodes = new PartitionGroup();
    for (int i = 0; i < 100; i += 10) {
      allNodes.add(TestUtils.getNode(i));
    }

    testMetaGroupMember.setAllNodes(allNodes);
    testMetaGroupMember.setPartitionTable(new SlotPartitionTable(allNodes, TestUtils.getNode(0)));
    testMetaGroupMember.setThisNode(TestUtils.getNode(0));

    testMetaGroupMember.setLeader(testMetaGroupMember.getThisNode());
    testDataGroupMember.setLeader(TestUtils.getNode(10));
    testDataGroupMember.setCharacter(NodeCharacter.LEADER);
    testMetaGroupMember.setCharacter(NodeCharacter.LEADER);
    NodeStatusManager.getINSTANCE().setMetaGroupMember(testMetaGroupMember);
    partialWriteEnabled = IoTDBDescriptor.getInstance().getConfig().isEnablePartialInsert();
    IoTDBDescriptor.getInstance().getConfig().setEnablePartialInsert(false);
    testMetaGroupMember.setClientProvider(
        new DataClientProvider(new Factory()) {
          @Override
          public AsyncDataClient getAsyncDataClient(Node node, int timeout) throws IOException {
            return new AsyncDataClient(null, null, node, null) {
              @Override
              public void getAllPaths(
                  RaftNode header,
                  List<String> path,
                  boolean withAlias,
                  AsyncMethodCallback<GetAllPathsResult> resultHandler) {
                new Thread(
                        () ->
                            new DataAsyncService(testDataGroupMember)
                                .getAllPaths(header, path, withAlias, resultHandler))
                    .start();
              }

              @Override
              public void pullTimeSeriesSchema(
                  PullSchemaRequest request, AsyncMethodCallback<PullSchemaResp> resultHandler) {
                new Thread(
                        () -> {
                          List<TimeseriesSchema> timeseriesSchemas = new ArrayList<>();
                          for (String path : request.prefixPaths) {
                            if (path.startsWith(TestUtils.getTestSg(4))) {
                              for (int i = 0; i < 10; i++) {
                                timeseriesSchemas.add(TestUtils.getTestTimeSeriesSchema(4, i));
                              }
                            } else if (!path.startsWith(TestUtils.getTestSg(5))) {
                              resultHandler.onError(new StorageGroupNotSetException(path));
                              return;
                            }
                          }
                          PullSchemaResp resp = new PullSchemaResp();
                          // serialize the schemas
                          ByteArrayOutputStream byteArrayOutputStream = new ByteArrayOutputStream();
                          DataOutputStream dataOutputStream =
                              new DataOutputStream(byteArrayOutputStream);
                          try {
                            dataOutputStream.writeInt(timeseriesSchemas.size());
                            for (TimeseriesSchema timeseriesSchema : timeseriesSchemas) {
                              timeseriesSchema.serializeTo(dataOutputStream);
                            }
                          } catch (IOException ignored) {
                            // unreachable for we are using a ByteArrayOutputStream
                          }
                          resp.setSchemaBytes(byteArrayOutputStream.toByteArray());
                          resultHandler.onComplete(resp);
                        })
                    .start();
              }

              @Override
              public void pullMeasurementSchema(
                  PullSchemaRequest request, AsyncMethodCallback<PullSchemaResp> resultHandler) {
                new Thread(
                        () ->
                            new DataAsyncService(testDataGroupMember)
                                .pullMeasurementSchema(request, resultHandler))
                    .start();
              }
            };
          }
        });
    ((CMManager) IoTDB.metaManager).setMetaGroupMember(testMetaGroupMember);
    testDataGroupMember.setMetaGroupMember(testMetaGroupMember);
    applier = new DataLogApplier(testMetaGroupMember, testDataGroupMember);
  }

  @Override
  @After
  public void tearDown() throws IOException, StorageEngineException {
    testDataGroupMember.stop();
    testDataGroupMember.closeLogManager();
    testMetaGroupMember.stop();
    testMetaGroupMember.closeLogManager();
    super.tearDown();
    NodeStatusManager.getINSTANCE().setMetaGroupMember(null);
    IoTDBDescriptor.getInstance().getConfig().setEnablePartialInsert(partialWriteEnabled);
  }

  @Test
  public void testApplyInsert()
      throws QueryProcessException, IOException, QueryFilterOptimizationException,
          StorageEngineException, MetadataException, InterruptedException {
    InsertRowPlan insertPlan = new InsertRowPlan();
    PhysicalPlanLog log = new PhysicalPlanLog();
    log.setPlan(insertPlan);

    // this series is already created
    insertPlan.setPrefixPath(new PartialPath(TestUtils.getTestSg(1)));
    insertPlan.setTime(1);
    insertPlan.setNeedInferType(true);
    insertPlan.setMeasurements(new String[] {TestUtils.getTestMeasurement(0)});
    insertPlan.setDataTypes(new TSDataType[insertPlan.getMeasurements().length]);
    insertPlan.setValues(new Object[] {"1.0"});
    insertPlan.setNeedInferType(true);
    insertPlan.setMeasurementMNodes(new IMeasurementMNode[] {TestUtils.getTestMeasurementMNode(0)});

    applier.apply(log);
    QueryDataSet dataSet = query(Collections.singletonList(TestUtils.getTestSeries(1, 0)), null);
    assertTrue(dataSet.hasNext());
    RowRecord record = dataSet.next();
    assertEquals(1, record.getTimestamp());
    assertEquals(1, record.getFields().size());
    assertEquals(1.0, record.getFields().get(0).getDoubleV(), 0.00001);
    assertFalse(dataSet.hasNext());

    // this series is not created but can be fetched
    insertPlan.setPrefixPath(new PartialPath(TestUtils.getTestSg(4)));
    applier.apply(log);
    dataSet = query(Collections.singletonList(TestUtils.getTestSeries(4, 0)), null);
    assertTrue(dataSet.hasNext());
    record = dataSet.next();
    assertEquals(1, record.getTimestamp());
    assertEquals(1, record.getFields().size());
    assertEquals(1.0, record.getFields().get(0).getDoubleV(), 0.00001);
    assertFalse(dataSet.hasNext());

    // this series does not exists any where
    insertPlan.setPrefixPath(new PartialPath(TestUtils.getTestSg(5)));
    applier.apply(log);
    assertEquals(
        "org.apache.iotdb.db.exception.metadata.PathNotExistException: Path [root.test5.s0] does not exist",
        log.getException().getMessage());

    // this storage group is not even set
    insertPlan.setPrefixPath(new PartialPath(TestUtils.getTestSg(16)));
    applier.apply(log);
    assertEquals(
        "org.apache.iotdb.db.exception.metadata.StorageGroupNotSetException: Storage group is not set for current seriesPath: [root.test16]",
        log.getException().getMessage());
  }

  @Test
  public void testApplyBatchInsert()
      throws MetadataException, QueryProcessException, StorageEngineException, IOException,
          InterruptedException, QueryFilterOptimizationException {
    InsertRowsPlan insertRowsPlan = new InsertRowsPlan();
    PhysicalPlanLog log = new PhysicalPlanLog();
    log.setPlan(insertRowsPlan);

    for (int i = 1; i <= 4; i++) {
      InsertRowPlan insertPlan = new InsertRowPlan();
      insertPlan.setPrefixPath(new PartialPath(TestUtils.getTestSg(i)));
      insertPlan.setTime(1);
      insertPlan.setNeedInferType(true);
      insertPlan.setMeasurements(new String[] {TestUtils.getTestMeasurement(0)});
      insertPlan.setDataTypes(new TSDataType[insertPlan.getMeasurements().length]);
      insertPlan.setValues(new Object[] {"1.0"});
      insertPlan.setNeedInferType(true);
      insertPlan.setMeasurementMNodes(
          new IMeasurementMNode[] {TestUtils.getTestMeasurementMNode(0)});
      insertRowsPlan.addOneInsertRowPlan(insertPlan, i - 1);
    }

    applier.apply(log);

    for (int i = 1; i <= 4; i++) {
      QueryDataSet dataSet = query(Collections.singletonList(TestUtils.getTestSeries(i, 0)), null);
      assertTrue(dataSet.hasNext());
      RowRecord record = dataSet.next();
      assertEquals(1, record.getTimestamp());
      assertEquals(1, record.getFields().size());
      assertEquals(1.0, record.getFields().get(0).getDoubleV(), 0.00001);
      assertFalse(dataSet.hasNext());
    }
  }

  @Test
  public void testApplyDeletion()
      throws QueryProcessException, MetadataException, QueryFilterOptimizationException,
          StorageEngineException, IOException, InterruptedException {
    DeletePlan deletePlan = new DeletePlan();
    deletePlan.setPaths(Collections.singletonList(new PartialPath(TestUtils.getTestSeries(0, 0))));
    deletePlan.setDeleteEndTime(50);
    applier.apply(new PhysicalPlanLog(deletePlan));
    QueryDataSet dataSet = query(Collections.singletonList(TestUtils.getTestSeries(0, 0)), null);
    int cnt = 0;
    while (dataSet.hasNext()) {
      RowRecord record = dataSet.next();
      assertEquals(cnt + 51L, record.getTimestamp());
      assertEquals((cnt + 51) * 1.0, record.getFields().get(0).getDoubleV(), 0.00001);
      cnt++;
    }
    assertEquals(49, cnt);
  }

  @Test
  public void testApplyCloseFile() throws org.apache.iotdb.db.exception.IoTDBException {
    StorageGroupProcessor storageGroupProcessor =
        StorageEngine.getInstance().getProcessor(new PartialPath(TestUtils.getTestSg(0)));
    TestCase.assertFalse(storageGroupProcessor.getWorkSequenceTsFileProcessors().isEmpty());

    CloseFileLog closeFileLog = new CloseFileLog(TestUtils.getTestSg(0), 0, true);
    applier.apply(closeFileLog);
    TestCase.assertTrue(storageGroupProcessor.getWorkSequenceTsFileProcessors().isEmpty());
  }

  @Test
  public void testApplyFlush() throws IllegalPathException {
    // existing sg
    FlushPlan flushPlan =
        new FlushPlan(null, Collections.singletonList(new PartialPath(TestUtils.getTestSg(0))));
    PhysicalPlanLog log = new PhysicalPlanLog(flushPlan);

    applier.apply(log);
    assertNull(log.getException());

    // non-existing sg
    flushPlan =
        new FlushPlan(null, Collections.singletonList(new PartialPath(TestUtils.getTestSg(20))));
    log = new PhysicalPlanLog(flushPlan);

    applier.apply(log);
    assertEquals(
        "Storage group is not set for current seriesPath: [root.test20]",
        log.getException().getMessage());
  }

  @Test
  public void testApplyCreateMultiTimeseiresWithPulling() throws MetadataException {
    IoTDB.metaManager.setStorageGroup(new PartialPath("root.sg1"));
    CreateMultiTimeSeriesPlan multiTimeSeriesPlan = new CreateMultiTimeSeriesPlan();
    multiTimeSeriesPlan.setIndexes(Collections.emptyList());
    multiTimeSeriesPlan.setPaths(
        Arrays.asList(
            new PartialPath("root.sg1.s1"),
            // root.sg2 should be pulled
            new PartialPath("root.sg2.s1")));
    multiTimeSeriesPlan.setCompressors(
        Arrays.asList(CompressionType.UNCOMPRESSED, CompressionType.UNCOMPRESSED));
    multiTimeSeriesPlan.setDataTypes(Arrays.asList(TSDataType.DOUBLE, TSDataType.DOUBLE));
    multiTimeSeriesPlan.setEncodings(Arrays.asList(TSEncoding.GORILLA, TSEncoding.GORILLA));

    PhysicalPlanLog log = new PhysicalPlanLog(multiTimeSeriesPlan);
    // the applier should sync meta leader to get root.sg2 and report no error
    applier.apply(log);
    assertTrue(IoTDB.metaManager.getAllStorageGroupPaths().contains(new PartialPath("root.sg2")));
    assertNull(log.getException());
  }

  @Test
<<<<<<< HEAD
  public void testApplyDeletePartitionFilter() throws QueryProcessException {
    applier.setQueryExecutor(
        new PlanExecutor() {
          @Override
          public boolean processNonQuery(PhysicalPlan plan) {
            assertTrue(plan instanceof DeletePlan);
            DeletePlan deletePlan = (DeletePlan) plan;
            TimePartitionFilter planFilter = deletePlan.getPartitionFilter();
            TimePartitionFilter memberFilter = testDataGroupMember.getTimePartitionFilter();
            assertEquals(planFilter, memberFilter);
            return true;
          }
        });

    DeletePlan deletePlan = new DeletePlan();
    PhysicalPlanLog log = new PhysicalPlanLog(deletePlan);
    applier.apply(log);
    assertNull(log.getException());
=======
  public void testApplyClearCache() {
    ClearCachePlan clearCachePlan = new ClearCachePlan();
    PhysicalPlanLog physicalPlanLog = new PhysicalPlanLog(clearCachePlan);
    applier.apply(physicalPlanLog);
    assertNull(physicalPlanLog.getException());
  }

  @Test
  public void testApplyMerge() {
    MergePlan mergePlan = new MergePlan();
    PhysicalPlanLog physicalPlanLog = new PhysicalPlanLog(mergePlan);
    applier.apply(physicalPlanLog);
    assertNull(physicalPlanLog.getException());
>>>>>>> bc696e95
  }
}<|MERGE_RESOLUTION|>--- conflicted
+++ resolved
@@ -56,13 +56,9 @@
 import org.apache.iotdb.db.exception.metadata.StorageGroupNotSetException;
 import org.apache.iotdb.db.exception.query.QueryProcessException;
 import org.apache.iotdb.db.metadata.PartialPath;
-<<<<<<< HEAD
-import org.apache.iotdb.db.metadata.mnode.MeasurementMNode;
+import org.apache.iotdb.db.metadata.mnode.IMeasurementMNode;
 import org.apache.iotdb.db.qp.executor.PlanExecutor;
 import org.apache.iotdb.db.qp.physical.PhysicalPlan;
-=======
-import org.apache.iotdb.db.metadata.mnode.IMeasurementMNode;
->>>>>>> bc696e95
 import org.apache.iotdb.db.qp.physical.crud.DeletePlan;
 import org.apache.iotdb.db.qp.physical.crud.InsertRowPlan;
 import org.apache.iotdb.db.qp.physical.crud.InsertRowsPlan;
@@ -424,7 +420,6 @@
   }
 
   @Test
-<<<<<<< HEAD
   public void testApplyDeletePartitionFilter() throws QueryProcessException {
     applier.setQueryExecutor(
         new PlanExecutor() {
@@ -443,7 +438,9 @@
     PhysicalPlanLog log = new PhysicalPlanLog(deletePlan);
     applier.apply(log);
     assertNull(log.getException());
-=======
+  }
+
+  @Test
   public void testApplyClearCache() {
     ClearCachePlan clearCachePlan = new ClearCachePlan();
     PhysicalPlanLog physicalPlanLog = new PhysicalPlanLog(clearCachePlan);
@@ -457,6 +454,5 @@
     PhysicalPlanLog physicalPlanLog = new PhysicalPlanLog(mergePlan);
     applier.apply(physicalPlanLog);
     assertNull(physicalPlanLog.getException());
->>>>>>> bc696e95
   }
 }