--- conflicted
+++ resolved
@@ -104,6 +104,7 @@
   private static final Logger logger = LoggerFactory.getLogger(DataLogApplierTest.class);
   private boolean partialWriteEnabled;
   private boolean isPartitionEnabled;
+
   private TestMetaGroupMember testMetaGroupMember =
       new TestMetaGroupMember() {
         @Override
@@ -181,20 +182,11 @@
     NodeStatusManager.getINSTANCE().setMetaGroupMember(testMetaGroupMember);
     partialWriteEnabled = IoTDBDescriptor.getInstance().getConfig().isEnablePartialInsert();
     IoTDBDescriptor.getInstance().getConfig().setEnablePartialInsert(false);
-<<<<<<< HEAD
+    isPartitionEnabled = IoTDBDescriptor.getInstance().getConfig().isEnablePartition();
     //    //TODO fixme : 恢复正常的provider
     ClusterIoTDB.getInstance()
         .setClientProvider(
             new DataClientProvider(new Factory()) {
-=======
-    isPartitionEnabled = IoTDBDescriptor.getInstance().getConfig().isEnablePartition();
-    IoTDBDescriptor.getInstance().getConfig().setEnablePartition(true);
-    testMetaGroupMember.setClientProvider(
-        new DataClientProvider(new Factory()) {
-          @Override
-          public AsyncDataClient getAsyncDataClient(Node node, int timeout) throws IOException {
-            return new AsyncDataClient(null, null, node, null) {
->>>>>>> 6dc45c6c
               @Override
               public AsyncDataClient getAsyncDataClient(Node node, int timeout) throws IOException {
                 return new AsyncDataClient(null, null, node, null) {
@@ -228,7 +220,6 @@
                                   return;
                                 }
                               }
-<<<<<<< HEAD
                               PullSchemaResp resp = new PullSchemaResp();
                               // serialize the schemas
                               ByteArrayOutputStream byteArrayOutputStream =
@@ -260,44 +251,6 @@
                         .start();
                   }
                 };
-=======
-                            } else if (path.startsWith(TestUtils.getTestSg(1))
-                                || path.startsWith(TestUtils.getTestSg(2))
-                                || path.startsWith(TestUtils.getTestSg(3))) {
-                              // do nothing
-                            } else if (!path.startsWith(TestUtils.getTestSg(5))) {
-                              resultHandler.onError(new StorageGroupNotSetException(path));
-                              return;
-                            }
-                          }
-                          PullSchemaResp resp = new PullSchemaResp();
-                          // serialize the schemas
-                          ByteArrayOutputStream byteArrayOutputStream = new ByteArrayOutputStream();
-                          DataOutputStream dataOutputStream =
-                              new DataOutputStream(byteArrayOutputStream);
-                          try {
-                            dataOutputStream.writeInt(timeseriesSchemas.size());
-                            for (TimeseriesSchema timeseriesSchema : timeseriesSchemas) {
-                              timeseriesSchema.serializeTo(dataOutputStream);
-                            }
-                          } catch (IOException ignored) {
-                            // unreachable for we are using a ByteArrayOutputStream
-                          }
-                          resp.setSchemaBytes(byteArrayOutputStream.toByteArray());
-                          resultHandler.onComplete(resp);
-                        })
-                    .start();
-              }
-
-              @Override
-              public void pullMeasurementSchema(
-                  PullSchemaRequest request, AsyncMethodCallback<PullSchemaResp> resultHandler) {
-                new Thread(
-                        () ->
-                            new DataAsyncService(testDataGroupMember)
-                                .pullMeasurementSchema(request, resultHandler))
-                    .start();
->>>>>>> 6dc45c6c
               }
             });
     ((CMManager) IoTDB.metaManager).setMetaGroupMember(testMetaGroupMember);
