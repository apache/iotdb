/*
 * Licensed to the Apache Software Foundation (ASF) under one
 * or more contributor license agreements.  See the NOTICE file
 * distributed with this work for additional information
 * regarding copyright ownership.  The ASF licenses this file
 * to you under the Apache License, Version 2.0 (the
 * "License"); you may not use this file except in compliance
 * with the License.  You may obtain a copy of the License at
 *
 *     http://www.apache.org/licenses/LICENSE-2.0
 *
 * Unless required by applicable law or agreed to in writing,
 * software distributed under the License is distributed on an
 * "AS IS" BASIS, WITHOUT WARRANTIES OR CONDITIONS OF ANY
 * KIND, either express or implied.  See the License for the
 * specific language governing permissions and limitations
 * under the License.
 */
package org.apache.iotdb.cluster.partition;

import static org.junit.Assert.assertEquals;
import static org.junit.Assert.assertFalse;
import static org.junit.Assert.assertNotEquals;
import static org.junit.Assert.assertNull;
import static org.junit.Assert.assertTrue;
import static org.junit.Assert.fail;

import java.io.File;
import java.io.IOException;
import java.nio.ByteBuffer;
import java.nio.file.Files;
import java.util.ArrayList;
import java.util.Arrays;
import java.util.Collections;
import java.util.List;
import java.util.Map;
import java.util.Random;
import java.util.stream.IntStream;
import org.apache.iotdb.cluster.common.EnvironmentUtils;
import org.apache.iotdb.cluster.config.ClusterConstant;
import org.apache.iotdb.cluster.config.ClusterDescriptor;
import org.apache.iotdb.cluster.exception.UnsupportedPlanException;
import org.apache.iotdb.cluster.query.ClusterPlanRouter;
import org.apache.iotdb.cluster.rpc.thrift.Node;
import org.apache.iotdb.cluster.utils.PartitionUtils;
import org.apache.iotdb.db.auth.AuthException;
import org.apache.iotdb.db.engine.StorageEngine;
import org.apache.iotdb.db.exception.StorageEngineException;
import org.apache.iotdb.db.exception.metadata.MetadataException;
import org.apache.iotdb.db.exception.metadata.StorageGroupNotSetException;
import org.apache.iotdb.db.exception.query.QueryProcessException;
import org.apache.iotdb.db.metadata.MManager;
import org.apache.iotdb.db.qp.logical.Operator.OperatorType;
import org.apache.iotdb.db.qp.logical.sys.AuthorOperator.AuthorType;
import org.apache.iotdb.db.qp.physical.PhysicalPlan;
import org.apache.iotdb.db.qp.physical.crud.AggregationPlan;
import org.apache.iotdb.db.qp.physical.crud.InsertTabletPlan;
import org.apache.iotdb.db.qp.physical.crud.DeletePlan;
import org.apache.iotdb.db.qp.physical.crud.FillQueryPlan;
import org.apache.iotdb.db.qp.physical.crud.GroupByPlan;
import org.apache.iotdb.db.qp.physical.crud.InsertPlan;
import org.apache.iotdb.db.qp.physical.crud.RawDataQueryPlan;
import org.apache.iotdb.db.qp.physical.crud.UpdatePlan;
import org.apache.iotdb.db.qp.physical.sys.AuthorPlan;
import org.apache.iotdb.db.qp.physical.sys.CountPlan;
import org.apache.iotdb.db.qp.physical.sys.CreateTimeSeriesPlan;
import org.apache.iotdb.db.qp.physical.sys.DataAuthPlan;
import org.apache.iotdb.db.qp.physical.sys.DeleteStorageGroupPlan;
import org.apache.iotdb.db.qp.physical.sys.LoadConfigurationPlan;
import org.apache.iotdb.db.qp.physical.sys.LoadConfigurationPlan.LoadConfigurationPlanType;
import org.apache.iotdb.db.qp.physical.sys.OperateFilePlan;
import org.apache.iotdb.db.qp.physical.sys.SetStorageGroupPlan;
import org.apache.iotdb.db.qp.physical.sys.SetTTLPlan;
import org.apache.iotdb.db.qp.physical.sys.ShowChildPathsPlan;
import org.apache.iotdb.db.qp.physical.sys.ShowPlan;
import org.apache.iotdb.db.qp.physical.sys.ShowPlan.ShowContentType;
import org.apache.iotdb.tsfile.file.metadata.enums.CompressionType;
import org.apache.iotdb.tsfile.file.metadata.enums.TSDataType;
import org.apache.iotdb.tsfile.file.metadata.enums.TSEncoding;
import org.apache.iotdb.tsfile.read.common.Path;
import org.junit.After;
import org.junit.Assert;
import org.junit.Before;
import org.junit.Test;
import org.mockito.internal.util.reflection.Whitebox;
import org.slf4j.Logger;
import org.slf4j.LoggerFactory;

public class SlotPartitionTableTest {
  Logger logger = LoggerFactory.getLogger(SlotPartitionTableTest.class);
  SlotPartitionTable localTable;
  Node localNode;
  int replica_size = 5;
  MManager[] mManager;

  SlotPartitionTable[] tables;//The PartitionTable on each node.
  List<Node> nodes;

  private int prevReplicaNum;

  @Before
  public void setUp() throws MetadataException {
    MManager.getInstance().init();
    nodes = new ArrayList<>();
    IntStream.range(0, 20).forEach(i -> nodes.add(getNode(i)));
    localNode = nodes.get(3);
<<<<<<< HEAD
    ClusterDescriptor.getInstance().getConfig().setReplicationNum(replica_size);
=======
    prevReplicaNum = ClusterDescriptor.getINSTANCE().getConfig().getReplicationNum();
    ClusterDescriptor.getINSTANCE().getConfig().setReplicationNum(replica_size);
>>>>>>> 07426e9e
    tables = new SlotPartitionTable[20];
    mManager = new MManager[20];

    //suppose there are 40 storage groups and each node maintains two of them.
    String[] storageNames = new String[40];
    List<String>[] nodeSGs = new ArrayList[20];
    for (int i = 0; i < 20; i ++) {
      nodeSGs[i] = new ArrayList<>();
      tables[i] = new SlotPartitionTable(nodes, nodes.get(i));
    }
    localTable = tables[3];
    //thisNode hold No. 1500 to 1999 slot.

    for (int i = 0; i < 20; i ++) {
      storageNames[i] = String.format("root.sg.l2.l3.%d", i);
      //determine which node the sg belongs to
      Node node = localTable.routeToHeaderByTime(storageNames[i], 0);
      nodeSGs[node.getMetaPort() - 30000].add(storageNames[i]);
      storageNames[i + 20] = String.format("root.sg.l2.l3.l4.%d", i + 20);
      node = localTable.routeToHeaderByTime(storageNames[i + 20], 0);
      nodeSGs[node.getMetaPort() - 30000].add(storageNames[i + 20]);
    }
    for (int i = 0; i < 20; i ++) {
      mManager[i] = MManagerWhiteBox.newMManager("target/schemas/mlog_" + i);
      initMockMManager(i, mManager[i], storageNames, nodeSGs[i]);
      Whitebox.setInternalState(tables[i], "mManager", mManager[i]);
    }
  }

  private void initMockMManager(int id, MManager mmanager, String[] storageGroups, List<String> ownedSGs)
      throws MetadataException {
    for (String sg : storageGroups) {
      mmanager.setStorageGroup(sg);
    }
    for (String sg : ownedSGs) {
      //register 4 series;
      for (int i = 0; i < 4; i ++) {
        try {
          mmanager.createTimeseries(String.format(sg + ".ld.l1.d%d.s%d", i/2, i%2),
              TSDataType.INT32, TSEncoding.RLE, CompressionType.SNAPPY, Collections.EMPTY_MAP);
        } catch (Exception e) {
          e.printStackTrace();
        }
      }
    }
  }

  @After
  public void tearDown() throws IOException, StorageEngineException {
<<<<<<< HEAD
    ClusterDescriptor.getInstance().getConfig().setReplicationNum(3);
=======
    ClusterDescriptor.getINSTANCE().getConfig().setReplicationNum(prevReplicaNum);
>>>>>>> 07426e9e
    if (mManager != null) {
      for (MManager manager : mManager) {
        manager.clear();
      }
    }
    EnvironmentUtils.cleanEnv();
    File[] files = new File("target/schemas").listFiles();
    if (files != null) {
      for (File file : files) {
        try {
          Files.delete(file.toPath());
        } catch (IOException e) {
          logger.error("{} can not be deleted.", file, e);
        }
      }
    }
  }

  @Test
  public void testGetHeaderGroup() {
    Arrays.stream(new int[]{10, 15, 19}).forEach( i -> {
      int last = (i + replica_size - 1) % 20;
      assertGetHeaderGroup(i, last);
    });
  }

  private void assertGetHeaderGroup(int start, int last) {
    PartitionGroup group = localTable
        .getHeaderGroup(new Node("localhost", 30000 + start, start, 40000 + start));
    assertEquals(replica_size, group.size());
    assertEquals(new Node("localhost", 30000 + start, start, 40000 + start), group.getHeader());
    assertEquals(
        new Node("localhost", 30000 + last,  last, 40000 +  last),
        group.get(replica_size - 1));
  }
  private void assertPartitionGroup(PartitionGroup group, int... nodeIds) {
    for (int i = 0; i < nodeIds.length; i++) {
      assertEquals(nodeIds[i], group.get(i).nodeIdentifier);
    }
  }

  @Test
  public void testRoute() {
    PartitionGroup group1 = localTable.route("root.sg1", 1);
    PartitionGroup group2 = localTable.route("root.sg1", 2);
    PartitionGroup group3 = localTable.route("root.sg2", 2);
    PartitionGroup group4 = localTable.route("root.sg1", 2 + StorageEngine.getTimePartitionInterval());

    assertEquals(group1, group2);
    assertNotEquals(group2, group3);
    assertNotEquals(group3, group4);

    PartitionGroup group = localTable.route(ClusterConstant.SLOT_NUM + 1);
    assertNull(group);
    //thisNode hold No. 1500 to 1999 slot.
    group1 = localTable.route(1501);
    group2 = localTable.route(1502);
    group3 = localTable.route(2501);
    assertEquals(group1, group2);
    assertNotEquals(group2, group3);
  }

  @Test
  public void getPartitionKey() {
    //only accept a storage name
    int slot1 = localTable.getPartitionKey("root.sg.l2.l3.l4.28", 0);
    int slot2 = localTable.getPartitionKey("root.sg.l2.l3.l4.28", 1);
    int slot3 = localTable.getPartitionKey("root.sg.l2.l3.l4.29", 0);
    int slot4 = localTable.getPartitionKey("root.sg.l2.l3.l4.29", StorageEngine.getTimePartitionInterval());
    assertEquals(slot1, slot2);
    assertNotEquals(slot1, slot3);
    assertNotEquals(slot3, slot4);
  }

  @Test
  public void routeToHeader() {
    Node node1 = localTable.routeToHeaderByTime("root.sg.l2.l3.l4.28", 0);
    Node node2 = localTable.routeToHeaderByTime("root.sg.l2.l3.l4.28", 1);
    Node node3 = localTable.routeToHeaderByTime("root.sg.l2.l3.l4.28", 1 + StorageEngine.getTimePartitionInterval());
    assertEquals(node1, node2);
    assertNotEquals(node2, node3);
  }

  @Test
  public void addNode() {
    //TODO do it when delete node is finished.
  }

  @Test
  public void getLocalGroups() {
    List<PartitionGroup> groups = localTable.getLocalGroups();
    int[][] nodeIds = new int[replica_size][replica_size];
    //we write them clearly to help people understand how the replica is assigned.
    nodeIds[0] = new int[]{3, 4, 5, 6, 7};
    nodeIds[1] = new int[]{2, 3, 4, 5, 6};
    nodeIds[2] = new int[]{1, 2, 3, 4, 5};
    nodeIds[3] = new int[]{0, 1, 2, 3, 4};
    nodeIds[4] = new int[]{19, 0, 1, 2, 3};
    for (int i = 0; i < nodeIds.length; i++) {
      assertPartitionGroup(groups.get(i), nodeIds[i]);
    }

  }

  @Test
  public void serializeAndDeserialize() {
    ByteBuffer buffer = localTable.serialize();
    SlotPartitionTable tmpTable = new SlotPartitionTable(new Node());
    tmpTable.deserialize(buffer);
    assertEquals(localTable, tmpTable);
  }

  @Test
  public void getAllNodes() {
    assertEquals(20, localTable.getAllNodes().size());
  }

  @Test
  public void getPreviousNodeMap() {
    //before adding or deleting node, it should be null
    assertNull(localTable.getPreviousNodeMap(localNode));
    //TODO after adding or deleting node, it has data
  }

  @Test
  public void getNodeSlots() {
    //TODO only meaningful when nodelist changes
  }

  @Test
  public void getAllNodeSlots() {
    //TODO only meaningful when nodelist changes
  }

  @Test
  public void getTotalSlotNumbers() {
    assertEquals(ClusterConstant.SLOT_NUM, localTable.getTotalSlotNumbers());
  }

  @Test
  public void testPhysicalPlan() throws QueryProcessException {
    PhysicalPlan aggregationPlan = new AggregationPlan();
    assertTrue(PartitionUtils.isLocalPlan(aggregationPlan));
    PhysicalPlan deletePlan = new DeletePlan();
    assertTrue(PartitionUtils.isGlobalDataPlan(deletePlan));
    PhysicalPlan fillQueryPlan = new FillQueryPlan();
    assertTrue(PartitionUtils.isLocalPlan(fillQueryPlan));
    PhysicalPlan groupByPlan = new GroupByPlan();
    assertTrue(PartitionUtils.isLocalPlan(groupByPlan));
    PhysicalPlan queryPlan = new RawDataQueryPlan();
    assertTrue(PartitionUtils.isLocalPlan(queryPlan));
    PhysicalPlan updatePlan = new UpdatePlan();

    ClusterPlanRouter router = new ClusterPlanRouter(localTable);
    try {
      router.routePlan(updatePlan);
    } catch (UnsupportedPlanException e) {
      //success
    } catch (StorageGroupNotSetException e) {
      fail(e.getMessage());
    } catch (MetadataException e) {
      e.printStackTrace();
    }
    try {
      PhysicalPlan authorPlan = new AuthorPlan(AuthorType.CREATE_ROLE, "test", "test", "test", "test", new String[]{},  new Path("root.sg.l2.l3.l4.28.ld.l1.d0"));
      assertTrue(PartitionUtils.isGlobalMetaPlan(authorPlan));
    } catch (AuthException e) {
      e.printStackTrace();
      fail(e.getMessage());
    }
    PhysicalPlan deleteStorageGroup = new DeleteStorageGroupPlan(Collections.emptyList());
    assertTrue(PartitionUtils.isGlobalMetaPlan(deleteStorageGroup));
    PhysicalPlan loadConfigPlan = new LoadConfigurationPlan(LoadConfigurationPlanType.LOCAL);
    assertTrue(PartitionUtils.isGlobalMetaPlan(loadConfigPlan));
    PhysicalPlan operateFilePlan = new OperateFilePlan(new File(""), OperatorType.TABLESCAN);
    assertTrue(PartitionUtils.isLocalPlan(operateFilePlan));

    PhysicalPlan setStorageGroupPlan = new SetStorageGroupPlan();
    assertTrue(PartitionUtils.isGlobalMetaPlan(setStorageGroupPlan));
    PhysicalPlan setTTLPlan = new SetTTLPlan("");
    assertTrue(PartitionUtils.isGlobalMetaPlan(setTTLPlan));
    PhysicalPlan showPlan = new ShowPlan(ShowContentType.DYNAMIC_PARAMETER);
    assertTrue(PartitionUtils.isLocalPlan(showPlan));
    showPlan = new ShowPlan(ShowContentType.FLUSH_TASK_INFO);
    assertTrue(PartitionUtils.isLocalPlan(showPlan));
    showPlan = new ShowPlan(ShowContentType.VERSION);
    assertTrue(PartitionUtils.isLocalPlan(showPlan));
    showPlan = new ShowPlan(ShowContentType.TTL);
    assertTrue(PartitionUtils.isLocalPlan(showPlan));

  }

  @Test
  public void testInsertPlan() {
    PhysicalPlan insertPlan1 = new InsertPlan("root.sg.l2.l3.l4.28.ld.l1.d0", 1, new String[]{"s0", "s1"}, new String[]{"0", "1"});
    PhysicalPlan insertPlan2 = new InsertPlan("root.sg.l2.l3.l4.28.ld.l1.d0", 1 + StorageEngine.getTimePartitionInterval(), new String[]{"s0", "s1"}, new String[]{"0", "1"});
    PartitionGroup group1, group2;
    assertFalse(insertPlan1.canBeSplit());
    ClusterPlanRouter router = new ClusterPlanRouter(localTable);
    try {
      group1 = router.routePlan(insertPlan1);
      group2 = router.routePlan(insertPlan2);
      assertNotEquals(group1, group2);
    } catch (Exception e) {
      e.printStackTrace();
      fail(e.getMessage());
    }
  }

  @Test
  public void testCreateTimeSeriesPlan() {
    PhysicalPlan createTimeSeriesPlan1 = new CreateTimeSeriesPlan(new Path("root.sg.l2.l3.l4.28.ld.l1.d1"), TSDataType.BOOLEAN, TSEncoding.RLE, CompressionType.SNAPPY, Collections
        .emptyMap(), Collections.emptyMap(), Collections.emptyMap(), null);
    PhysicalPlan createTimeSeriesPlan2 = new CreateTimeSeriesPlan(new Path("root.sg.l2.l3.l4.28.ld.l1.d2"), TSDataType.BOOLEAN, TSEncoding.RLE, CompressionType.SNAPPY, Collections
        .emptyMap(), Collections.emptyMap(), Collections.emptyMap(), null);
    PhysicalPlan createTimeSeriesPlan3 = new CreateTimeSeriesPlan(new Path("root.sg.l2.l3.l4.29.ld.l1.d2"), TSDataType.BOOLEAN, TSEncoding.RLE, CompressionType.SNAPPY, Collections
        .emptyMap(), Collections.emptyMap(), Collections.emptyMap(), null);
    assertFalse(createTimeSeriesPlan1.canBeSplit());
    ClusterPlanRouter router = new ClusterPlanRouter(localTable);

    try {
      PartitionGroup group1 = router.routePlan(createTimeSeriesPlan1);
      PartitionGroup group2 = router.routePlan(createTimeSeriesPlan2);
      PartitionGroup group3 = router.routePlan(createTimeSeriesPlan3);
      assertEquals(group1, group2);
      assertNotEquals(group2, group3);
    } catch (Exception e) {
      e.printStackTrace();
      fail(e.getMessage());
    }
  }

  @Test
  public void testInsertTabletPlan() {
    PhysicalPlan batchInertPlan = new InsertTabletPlan("root.sg.l2.l3.l4.28.ld.l1.d0", new String[]{"s0", "s1"}, Arrays.asList(0, 1));
    assertTrue(batchInertPlan.canBeSplit());
    //(String deviceId, String[] measurements, List<Integer> dataTypes)
    long[] times = new long[9];
    Object[] values = new Object[2];
    values[0] = new boolean[9];
    values[1] = new int[9];

    for (int i = 0; i < 3; i++) {
      times[i] = Math.abs(new Random().nextLong()) % StorageEngine.getTimePartitionInterval();
      ((boolean[])values[0])[i] = new Random().nextBoolean();
      ((int[])values[1])[i] = new Random().nextInt();
    }
    for (int i = 3; i < 6; i++) {
      times[i] = StorageEngine.getTimePartitionInterval() +
          Math.abs(new Random().nextLong()) % StorageEngine.getTimePartitionInterval();
      ((boolean[])values[0])[i] = new Random().nextBoolean();
      ((int[])values[1])[i] = new Random().nextInt();
    }
    for (int i = 6; i < 9; i++) {
      times[i] = StorageEngine.getTimePartitionInterval() * 10
          + Math.abs(new Random().nextLong()) % StorageEngine.getTimePartitionInterval();
      ((boolean[])values[0])[i] = new Random().nextBoolean();
      ((int[])values[1])[i] = new Random().nextInt();
    }
    ((InsertTabletPlan)batchInertPlan).setTimes(times);
    ((InsertTabletPlan)batchInertPlan).setColumns(values);
    ((InsertTabletPlan)batchInertPlan).setRowCount(9);
    try {
      ClusterPlanRouter router = new ClusterPlanRouter(localTable);
      Map<PhysicalPlan, PartitionGroup> result = router.splitAndRoutePlan(batchInertPlan);
      assertEquals(3, result.size());
      result.forEach( (key, value) -> {
        assertEquals(3, ((InsertTabletPlan) key).getRowCount());
        long[] subtimes = ((InsertTabletPlan) key).getTimes();
        assertEquals(3, subtimes.length);
        assertEquals(subtimes[0]/StorageEngine.getTimePartitionInterval(),
            subtimes[2]/StorageEngine.getTimePartitionInterval());
      });
    } catch (Exception e) {
      e.printStackTrace();
      fail(e.getMessage());
    }
  }

  @Test
  public void testCountPlan() {
    PhysicalPlan countPlan1 = new CountPlan(ShowContentType.COUNT_TIMESERIES,new Path("root.sg.*.l3.l4.28.*"));
    PhysicalPlan countPlan2 = new CountPlan(ShowContentType.COUNT_TIMESERIES,new Path("root.sg.*.l3.*"));
    PhysicalPlan countPlan3 = new CountPlan(ShowContentType.COUNT_NODE_TIMESERIES,new Path("root.sg.l2.l3.l4.28"));
    PhysicalPlan countPlan4 = new CountPlan(ShowContentType.COUNT_NODE_TIMESERIES,new Path("root.sg.l2.l3"), 6);
    PhysicalPlan countPlan5 = new CountPlan(ShowContentType.COUNT_NODES,new Path("root.sg.l2.l3"), 5);
    try {
      ClusterPlanRouter router = new ClusterPlanRouter(localTable);
      assertTrue(countPlan1.canBeSplit());
      Map<PhysicalPlan, PartitionGroup> result1 = router.splitAndRoutePlan(countPlan1);
      assertEquals(1, result1.size());
      Map<PhysicalPlan, PartitionGroup> result2 = router.splitAndRoutePlan(countPlan2);
      assertEquals(40, result2.size());
      Map<PhysicalPlan, PartitionGroup> result3 = router.splitAndRoutePlan(countPlan3);
      assertEquals(1, result3.size());
      Map<PhysicalPlan, PartitionGroup> result4 = router.splitAndRoutePlan(countPlan4);
      //TODO this case can be optimized
      assertEquals(40, result4.size());
      Map<PhysicalPlan, PartitionGroup> result5 = router.splitAndRoutePlan(countPlan5);
      //TODO this case can be optimized
      assertEquals(40, result5.size());
    } catch (Exception e) {
      e.printStackTrace();
      fail(e.getMessage());
    }
  }

  @Test
  public void testShowChildPathsPlan() {
    PhysicalPlan showChildPathsPlan1 = new ShowChildPathsPlan(ShowContentType.CHILD_PATH, new Path("root.sg.l2.l3.l4.28"));
    PhysicalPlan showChildPathsPlan2 = new ShowChildPathsPlan(ShowContentType.CHILD_PATH, new Path("root.sg.l2.l3.l4"));
    try {
      assertFalse(showChildPathsPlan1.canBeSplit());
      ClusterPlanRouter router = new ClusterPlanRouter(localTable);
      PartitionGroup group1= router.routePlan(showChildPathsPlan1);
      PartitionGroup group2= router.routePlan(showChildPathsPlan2);
      assertNotEquals(group1, group2);
    } catch (Exception e) {
      e.printStackTrace();
      fail(e.getMessage());
    }
  }

  @Test
  public void testDataAuthPlan() {
    List<String> users = new ArrayList(Arrays.asList("user1", "user2"));
    PhysicalPlan dataAuthPlan = new DataAuthPlan(OperatorType.GRANT_WATERMARK_EMBEDDING, users);
    Assert.assertTrue(PartitionUtils.isGlobalMetaPlan(dataAuthPlan));
  }

  private Node getNode(int i) {
    return new Node("localhost", 30000 + i, i, 40000 + i);
  }

  @Test
  public void testRemoveNode() {
    List<Integer> nodeSlots = localTable.getNodeSlots(getNode(0));
    NodeRemovalResult nodeRemovalResult = localTable.removeNode(getNode(0));
    assertFalse(localTable.getAllNodes().contains(getNode(0)));
    PartitionGroup removedGroup = nodeRemovalResult.getRemovedGroup();
    for (int i = 0; i < 5; i++) {
      assertTrue(removedGroup.contains(getNode(i)));
    }
    PartitionGroup newGroup = nodeRemovalResult.getNewGroup();
    for (int i : new int[] {18, 19, 1, 2, 3}) {
      assertTrue(newGroup.contains(getNode(i)));
    }
    // the slots owned by the removed one should be redistributed to other nodes
    Map<Node, List<Integer>> newSlotOwners = nodeRemovalResult.getNewSlotOwners();
    for (List<Integer> slots : newSlotOwners.values()) {
      assertTrue(nodeSlots.containsAll(slots));
      nodeSlots.removeAll(slots);
    }
    assertTrue(nodeSlots.isEmpty());
  }
}<|MERGE_RESOLUTION|>--- conflicted
+++ resolved
@@ -104,12 +104,8 @@
     nodes = new ArrayList<>();
     IntStream.range(0, 20).forEach(i -> nodes.add(getNode(i)));
     localNode = nodes.get(3);
-<<<<<<< HEAD
+    prevReplicaNum = ClusterDescriptor.getInstance().getConfig().getReplicationNum();
     ClusterDescriptor.getInstance().getConfig().setReplicationNum(replica_size);
-=======
-    prevReplicaNum = ClusterDescriptor.getINSTANCE().getConfig().getReplicationNum();
-    ClusterDescriptor.getINSTANCE().getConfig().setReplicationNum(replica_size);
->>>>>>> 07426e9e
     tables = new SlotPartitionTable[20];
     mManager = new MManager[20];
 
@@ -159,11 +155,7 @@
 
   @After
   public void tearDown() throws IOException, StorageEngineException {
-<<<<<<< HEAD
-    ClusterDescriptor.getInstance().getConfig().setReplicationNum(3);
-=======
-    ClusterDescriptor.getINSTANCE().getConfig().setReplicationNum(prevReplicaNum);
->>>>>>> 07426e9e
+    ClusterDescriptor.getInstance().getConfig().setReplicationNum(prevReplicaNum);
     if (mManager != null) {
       for (MManager manager : mManager) {
         manager.clear();
