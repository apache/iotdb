/*
 * Licensed to the Apache Software Foundation (ASF) under one
 * or more contributor license agreements.  See the NOTICE file
 * distributed with this work for additional information
 * regarding copyright ownership.  The ASF licenses this file
 * to you under the Apache License, Version 2.0 (the
 * "License"); you may not use this file except in compliance
 * with the License.  You may obtain a copy of the License at
 *
 *     http://www.apache.org/licenses/LICENSE-2.0
 *
 * Unless required by applicable law or agreed to in writing,
 * software distributed under the License is distributed on an
 * "AS IS" BASIS, WITHOUT WARRANTIES OR CONDITIONS OF ANY
 * KIND, either express or implied.  See the License for the
 * specific language governing permissions and limitations
 * under the License.
 */
package org.apache.iotdb.cluster.partition;

import static org.junit.Assert.assertEquals;
import static org.junit.Assert.assertFalse;
import static org.junit.Assert.assertNotEquals;
import static org.junit.Assert.assertNull;
import static org.junit.Assert.assertTrue;
import static org.junit.Assert.fail;

import java.io.File;
import java.io.IOException;
import java.nio.ByteBuffer;
import java.nio.file.Files;
import java.util.ArrayList;
import java.util.Arrays;
import java.util.Collections;
import java.util.List;
import java.util.Map;
import java.util.Random;
import java.util.stream.IntStream;
import org.apache.iotdb.cluster.common.EnvironmentUtils;
import org.apache.iotdb.cluster.config.ClusterConstant;
import org.apache.iotdb.cluster.config.ClusterDescriptor;
import org.apache.iotdb.cluster.exception.UnsupportedPlanException;
import org.apache.iotdb.cluster.query.ClusterPlanRouter;
import org.apache.iotdb.cluster.rpc.thrift.Node;
import org.apache.iotdb.cluster.utils.PartitionUtils;
import org.apache.iotdb.db.auth.AuthException;
import org.apache.iotdb.db.engine.StorageEngine;
import org.apache.iotdb.db.exception.StorageEngineException;
import org.apache.iotdb.db.exception.metadata.MetadataException;
import org.apache.iotdb.db.exception.metadata.StorageGroupNotSetException;
import org.apache.iotdb.db.metadata.MManager;
import org.apache.iotdb.db.qp.logical.Operator.OperatorType;
import org.apache.iotdb.db.qp.logical.sys.AuthorOperator.AuthorType;
import org.apache.iotdb.db.qp.physical.PhysicalPlan;
import org.apache.iotdb.db.qp.physical.crud.AggregationPlan;
import org.apache.iotdb.db.qp.physical.crud.BatchInsertPlan;
import org.apache.iotdb.db.qp.physical.crud.DeletePlan;
import org.apache.iotdb.db.qp.physical.crud.FillQueryPlan;
import org.apache.iotdb.db.qp.physical.crud.GroupByPlan;
import org.apache.iotdb.db.qp.physical.crud.InsertPlan;
import org.apache.iotdb.db.qp.physical.crud.RawDataQueryPlan;
import org.apache.iotdb.db.qp.physical.crud.UpdatePlan;
import org.apache.iotdb.db.qp.physical.sys.AuthorPlan;
import org.apache.iotdb.db.qp.physical.sys.CountPlan;
import org.apache.iotdb.db.qp.physical.sys.CreateTimeSeriesPlan;
import org.apache.iotdb.db.qp.physical.sys.DataAuthPlan;
import org.apache.iotdb.db.qp.physical.sys.DeleteStorageGroupPlan;
import org.apache.iotdb.db.qp.physical.sys.LoadConfigurationPlan;
import org.apache.iotdb.db.qp.physical.sys.OperateFilePlan;
import org.apache.iotdb.db.qp.physical.sys.SetStorageGroupPlan;
import org.apache.iotdb.db.qp.physical.sys.SetTTLPlan;
import org.apache.iotdb.db.qp.physical.sys.ShowChildPathsPlan;
import org.apache.iotdb.db.qp.physical.sys.ShowDevicesPlan;
import org.apache.iotdb.db.qp.physical.sys.ShowPlan;
import org.apache.iotdb.db.qp.physical.sys.ShowPlan.ShowContentType;
import org.apache.iotdb.db.qp.physical.sys.ShowTimeSeriesPlan;
import org.apache.iotdb.tsfile.file.metadata.enums.CompressionType;
import org.apache.iotdb.tsfile.file.metadata.enums.TSDataType;
import org.apache.iotdb.tsfile.file.metadata.enums.TSEncoding;
import org.apache.iotdb.tsfile.read.common.Path;
import org.junit.After;
import org.junit.Assert;
import org.junit.Before;
import org.junit.Test;
import org.mockito.internal.util.reflection.Whitebox;
import org.slf4j.Logger;
import org.slf4j.LoggerFactory;

public class SlotPartitionTableTest {
  Logger logger = LoggerFactory.getLogger(SlotPartitionTableTest.class);
  SlotPartitionTable localTable;
  Node localNode;
  int replica_size = 5;
  MManager[] mManager;

  SlotPartitionTable[] tables;//The PartitionTable on each node.
  List<Node> nodes;

  @Before
  public void setUp() throws MetadataException {
    MManager.getInstance().init();
    nodes = new ArrayList<>();
    IntStream.range(0, 20).forEach(i -> nodes.add(getNode(i)));
    localNode = nodes.get(3);
    ClusterDescriptor.getINSTANCE().getConfig().setReplicationNum(replica_size);
    tables = new SlotPartitionTable[20];
    mManager = new MManager[20];

    //suppose there are 40 storage groups and each node maintains two of them.
    String[] storageNames = new String[40];
    List<String>[] nodeSGs = new ArrayList[20];
    for (int i = 0; i < 20; i ++) {
      nodeSGs[i] = new ArrayList<>();
      tables[i] = new SlotPartitionTable(nodes, nodes.get(i));
    }
    localTable = tables[3];
    //thisNode hold No. 1500 to 1999 slot.

    for (int i = 0; i < 20; i ++) {
      storageNames[i] = String.format("root.sg.l2.l3.%d", i);
      //determine which node the sg belongs to
      Node node = localTable.routeToHeaderByTime(storageNames[i], 0);
      nodeSGs[node.getMetaPort() - 30000].add(storageNames[i]);
      storageNames[i + 20] = String.format("root.sg.l2.l3.l4.%d", i + 20);
      node = localTable.routeToHeaderByTime(storageNames[i + 20], 0);
      nodeSGs[node.getMetaPort() - 30000].add(storageNames[i + 20]);
    }
    for (int i = 0; i < 20; i ++) {
      mManager[i] = MManagerWhiteBox.newMManager("target/schemas/mlog_" + i);
      initMockMManager(i, mManager[i], storageNames, nodeSGs[i]);
      Whitebox.setInternalState(tables[i], "mManager", mManager[i]);
    }
  }

  private void initMockMManager(int id, MManager mmanager, String[] storageGroups, List<String> ownedSGs)
      throws MetadataException {
    for (String sg : storageGroups) {
      mmanager.setStorageGroup(sg);
    }
    for (String sg : ownedSGs) {
      //register 4 series;
      for (int i = 0; i < 4; i ++) {
        try {
          mmanager.createTimeseries(String.format(sg + ".ld.l1.d%d.s%d", i/2, i%2),
              TSDataType.INT32, TSEncoding.RLE, CompressionType.SNAPPY, Collections.EMPTY_MAP);
        } catch (Exception e) {
          e.printStackTrace();
        }
      }
    }
  }

  @After
  public void tearDown() throws IOException, StorageEngineException {
    ClusterDescriptor.getINSTANCE().getConfig().setReplicationNum(3);
    if (mManager != null) {
      for (MManager manager : mManager) {
        manager.clear();
      }
    }
    EnvironmentUtils.cleanEnv();
    File[] files = new File("target/schemas").listFiles();
    if (files != null) {
      for (File file : files) {
        try {
          Files.delete(file.toPath());
        } catch (IOException e) {
          logger.error("{} can not be deleted.", file, e);
        }
      }
    }
  }

  @Test
  public void testGetHeaderGroup() {
    Arrays.stream(new int[]{10, 15, 19}).forEach( i -> {
      int last = (i + replica_size - 1) % 20;
      assertGetHeaderGroup(i, last);
    });
  }

  private void assertGetHeaderGroup(int start, int last) {
    PartitionGroup group = localTable
        .getHeaderGroup(new Node("localhost", 30000 + start, start, 40000 + start));
    assertEquals(replica_size, group.size());
    assertEquals(new Node("localhost", 30000 + start, start, 40000 + start), group.getHeader());
    assertEquals(
        new Node("localhost", 30000 + last,  last, 40000 +  last),
        group.get(replica_size - 1));
  }
  private void assertPartitionGroup(PartitionGroup group, int... nodeIds) {
    for (int i = 0; i < nodeIds.length; i++) {
      assertEquals(nodeIds[i], group.get(i).nodeIdentifier);
    }
  }

  @Test
  public void testRoute() {
    PartitionGroup group1 = localTable.route("root.sg1", 1);
    PartitionGroup group2 = localTable.route("root.sg1", 2);
    PartitionGroup group3 = localTable.route("root.sg2", 2);
    PartitionGroup group4 = localTable.route("root.sg1", 2 + StorageEngine.getTimePartitionInterval());

    assertEquals(group1, group2);
    assertNotEquals(group2, group3);
    assertNotEquals(group3, group4);

    PartitionGroup group = localTable.route(ClusterConstant.SLOT_NUM + 1);
    assertNull(group);
    //thisNode hold No. 1500 to 1999 slot.
    group1 = localTable.route(1501);
    group2 = localTable.route(1502);
    group3 = localTable.route(2501);
    assertEquals(group1, group2);
    assertNotEquals(group2, group3);
  }

  @Test
  public void getPartitionKey() {
    //only accept a storage name
    int slot1 = localTable.getPartitionKey("root.sg.l2.l3.l4.28", 0);
    int slot2 = localTable.getPartitionKey("root.sg.l2.l3.l4.28", 1);
    int slot3 = localTable.getPartitionKey("root.sg.l2.l3.l4.29", 0);
    int slot4 = localTable.getPartitionKey("root.sg.l2.l3.l4.29", StorageEngine.getTimePartitionInterval());
    assertEquals(slot1, slot2);
    assertNotEquals(slot1, slot3);
    assertNotEquals(slot3, slot4);
  }

  @Test
  public void routeToHeader() {
    Node node1 = localTable.routeToHeaderByTime("root.sg.l2.l3.l4.28", 0);
    Node node2 = localTable.routeToHeaderByTime("root.sg.l2.l3.l4.28", 1);
    Node node3 = localTable.routeToHeaderByTime("root.sg.l2.l3.l4.28", 1 + StorageEngine.getTimePartitionInterval());
    assertEquals(node1, node2);
    assertNotEquals(node2, node3);
  }

  @Test
  public void addNode() {
    //TODO do it when delete node is finished.
  }

  @Test
  public void getLocalGroups() {
    List<PartitionGroup> groups = localTable.getLocalGroups();
    int[][] nodeIds = new int[replica_size][replica_size];
    //we write them clearly to help people understand how the replica is assigned.
    nodeIds[0] = new int[]{3, 4, 5, 6, 7};
    nodeIds[1] = new int[]{2, 3, 4, 5, 6};
    nodeIds[2] = new int[]{1, 2, 3, 4, 5};
    nodeIds[3] = new int[]{0, 1, 2, 3, 4};
    nodeIds[4] = new int[]{19, 0, 1, 2, 3};
    for (int i = 0; i < nodeIds.length; i++) {
      assertPartitionGroup(groups.get(i), nodeIds[i]);
    }

  }

  @Test
  public void serializeAndDeserialize() {
    ByteBuffer buffer = localTable.serialize();
    SlotPartitionTable tmpTable = new SlotPartitionTable(new Node());
    tmpTable.deserialize(buffer);
    assertEquals(localTable, tmpTable);
  }

  @Test
  public void getAllNodes() {
    assertEquals(20, localTable.getAllNodes().size());
  }

  @Test
  public void getPreviousNodeMap() {
    //before adding or deleting node, it should be null
    assertNull(localTable.getPreviousNodeMap(localNode));
    //TODO after adding or deleting node, it has data
  }

  @Test
  public void getNodeSlots() {
    //TODO only meaningful when nodelist changes
  }

  @Test
  public void getAllNodeSlots() {
    //TODO only meaningful when nodelist changes
  }

  @Test
  public void getTotalSlotNumbers() {
    assertEquals(ClusterConstant.SLOT_NUM, localTable.getTotalSlotNumbers());
  }

  @Test
  public void testPhysicalPlan() {
    PhysicalPlan aggregationPlan = new AggregationPlan();
    assertTrue(PartitionUtils.isLocalPlan(aggregationPlan));
    PhysicalPlan deletePlan = new DeletePlan();
    assertTrue(PartitionUtils.isGlobalDataPlan(deletePlan));
    PhysicalPlan fillQueryPlan = new FillQueryPlan();
    assertTrue(PartitionUtils.isLocalPlan(fillQueryPlan));
    PhysicalPlan groupByPlan = new GroupByPlan();
    assertTrue(PartitionUtils.isLocalPlan(groupByPlan));
    PhysicalPlan queryPlan = new RawDataQueryPlan();
    assertTrue(PartitionUtils.isLocalPlan(queryPlan));
    PhysicalPlan updatePlan = new UpdatePlan();

    ClusterPlanRouter router = new ClusterPlanRouter(localTable);
    try {
      router.routePlan(updatePlan);
    } catch (UnsupportedPlanException e) {
      //success
    } catch (StorageGroupNotSetException e) {
      fail(e.getMessage());
    } catch (MetadataException e) {
      e.printStackTrace();
    }
    try {
      PhysicalPlan authorPlan = new AuthorPlan(AuthorType.CREATE_ROLE, "test", "test", "test", "test", new String[]{},  new Path("root.sg.l2.l3.l4.28.ld.l1.d0"));
      assertTrue(PartitionUtils.isGlobalMetaPlan(authorPlan));
    } catch (AuthException e) {
      e.printStackTrace();
      fail(e.getMessage());
    }
    PhysicalPlan deleteStorageGroup = new DeleteStorageGroupPlan(Collections.emptyList());
    assertTrue(PartitionUtils.isGlobalMetaPlan(deleteStorageGroup));
    PhysicalPlan loadConfigPlan = new LoadConfigurationPlan();
    assertTrue(PartitionUtils.isGlobalMetaPlan(loadConfigPlan));
    PhysicalPlan operateFilePlan = new OperateFilePlan(new File(""), OperatorType.TABLESCAN);
    assertTrue(PartitionUtils.isLocalPlan(operateFilePlan));

    PhysicalPlan setStorageGroupPlan = new SetStorageGroupPlan();
    assertTrue(PartitionUtils.isGlobalMetaPlan(setStorageGroupPlan));
    PhysicalPlan setTTLPlan = new SetTTLPlan("");
    assertTrue(PartitionUtils.isGlobalMetaPlan(setTTLPlan));
    PhysicalPlan showPlan = new ShowPlan(ShowContentType.DYNAMIC_PARAMETER);
    assertTrue(PartitionUtils.isLocalPlan(showPlan));
    showPlan = new ShowPlan(ShowContentType.FLUSH_TASK_INFO);
    assertTrue(PartitionUtils.isLocalPlan(showPlan));
    showPlan = new ShowPlan(ShowContentType.VERSION);
    assertTrue(PartitionUtils.isLocalPlan(showPlan));
    showPlan = new ShowPlan(ShowContentType.TTL);
    assertTrue(PartitionUtils.isLocalPlan(showPlan));

  }

  @Test
  public void testInsertPlan() {
    PhysicalPlan insertPlan1 = new InsertPlan("root.sg.l2.l3.l4.28.ld.l1.d0", 1, new String[]{"s0", "s1"}, new String[]{"0", "1"});
    PhysicalPlan insertPlan2 = new InsertPlan("root.sg.l2.l3.l4.28.ld.l1.d0", 1 + StorageEngine.getTimePartitionInterval(), new String[]{"s0", "s1"}, new String[]{"0", "1"});
    PartitionGroup group1, group2;
<<<<<<< HEAD
    assertFalse(insertPlan1.canbeSplit());
    ClusterPlanRouter router = new ClusterPlanRouter(localTable);
=======
    assertFalse(insertPlan1.canBeSplit());
>>>>>>> 307d3cc8
    try {
      group1 = router.routePlan(insertPlan1);
      group2 = router.routePlan(insertPlan2);
      assertNotEquals(group1, group2);
    } catch (Exception e) {
      e.printStackTrace();
      fail(e.getMessage());
    }
  }

  @Test
  public void testCreateTimeSeriesPlan() {
    PhysicalPlan createTimeSeriesPlan1 = new CreateTimeSeriesPlan(new Path("root.sg.l2.l3.l4.28.ld.l1.d1"), TSDataType.BOOLEAN, TSEncoding.RLE, CompressionType.SNAPPY, Collections
        .emptyMap(), Collections.emptyMap(), Collections.emptyMap(), null);
    PhysicalPlan createTimeSeriesPlan2 = new CreateTimeSeriesPlan(new Path("root.sg.l2.l3.l4.28.ld.l1.d2"), TSDataType.BOOLEAN, TSEncoding.RLE, CompressionType.SNAPPY, Collections
        .emptyMap(), Collections.emptyMap(), Collections.emptyMap(), null);
    PhysicalPlan createTimeSeriesPlan3 = new CreateTimeSeriesPlan(new Path("root.sg.l2.l3.l4.29.ld.l1.d2"), TSDataType.BOOLEAN, TSEncoding.RLE, CompressionType.SNAPPY, Collections
        .emptyMap(), Collections.emptyMap(), Collections.emptyMap(), null);
<<<<<<< HEAD
    assertFalse(createTimeSeriesPlan1.canbeSplit());
    ClusterPlanRouter router = new ClusterPlanRouter(localTable);
=======
    assertFalse(createTimeSeriesPlan1.canBeSplit());
>>>>>>> 307d3cc8
    try {
      PartitionGroup group1 = router.routePlan(createTimeSeriesPlan1);
      PartitionGroup group2 = router.routePlan(createTimeSeriesPlan2);
      PartitionGroup group3 = router.routePlan(createTimeSeriesPlan3);
      assertEquals(group1, group2);
      assertNotEquals(group2, group3);
    } catch (Exception e) {
      e.printStackTrace();
      fail(e.getMessage());
    }
  }

  @Test
  public void testBatchInsertPlan() {
    PhysicalPlan batchInertPlan = new BatchInsertPlan("root.sg.l2.l3.l4.28.ld.l1.d0", new String[]{"s0", "s1"}, Arrays.asList(0, 1));
    assertTrue(batchInertPlan.canBeSplit());
    //(String deviceId, String[] measurements, List<Integer> dataTypes)
    long[] times = new long[9];
    Object[] values = new Object[2];
    values[0] = new boolean[9];
    values[1] = new int[9];

    for (int i = 0; i < 3; i++) {
      times[i] = Math.abs(new Random().nextLong()) % StorageEngine.getTimePartitionInterval();
      ((boolean[])values[0])[i] = new Random().nextBoolean();
      ((int[])values[1])[i] = new Random().nextInt();
    }
    for (int i = 3; i < 6; i++) {
      times[i] = StorageEngine.getTimePartitionInterval() +
          Math.abs(new Random().nextLong()) % StorageEngine.getTimePartitionInterval();
      ((boolean[])values[0])[i] = new Random().nextBoolean();
      ((int[])values[1])[i] = new Random().nextInt();
    }
    for (int i = 6; i < 9; i++) {
      times[i] = StorageEngine.getTimePartitionInterval() * 10
          + Math.abs(new Random().nextLong()) % StorageEngine.getTimePartitionInterval();
      ((boolean[])values[0])[i] = new Random().nextBoolean();
      ((int[])values[1])[i] = new Random().nextInt();
    }
    ((BatchInsertPlan)batchInertPlan).setTimes(times);
    ((BatchInsertPlan)batchInertPlan).setColumns(values);
    ((BatchInsertPlan)batchInertPlan).setRowCount(9);
    try {
      ClusterPlanRouter router = new ClusterPlanRouter(localTable);
      Map<PhysicalPlan, PartitionGroup> result = router.splitAndRoutePlan(batchInertPlan);
      assertEquals(3, result.size());
      result.forEach( (key, value) -> {
        assertEquals(3, ((BatchInsertPlan) key).getRowCount());
        long[] subtimes = ((BatchInsertPlan) key).getTimes();
        assertEquals(3, subtimes.length);
        assertEquals(subtimes[0]/StorageEngine.getTimePartitionInterval(),
            subtimes[2]/StorageEngine.getTimePartitionInterval());
      });
    } catch (Exception e) {
      e.printStackTrace();
      fail(e.getMessage());
    }
  }

  @Test
  public void testCountPlan() {
    PhysicalPlan countPlan1 = new CountPlan(ShowContentType.COUNT_TIMESERIES,new Path("root.sg.*.l3.l4.28.*"));
    PhysicalPlan countPlan2 = new CountPlan(ShowContentType.COUNT_TIMESERIES,new Path("root.sg.*.l3.*"));
    PhysicalPlan countPlan3 = new CountPlan(ShowContentType.COUNT_NODE_TIMESERIES,new Path("root.sg.l2.l3.l4.28"));
    PhysicalPlan countPlan4 = new CountPlan(ShowContentType.COUNT_NODE_TIMESERIES,new Path("root.sg.l2.l3"), 6);
    PhysicalPlan countPlan5 = new CountPlan(ShowContentType.COUNT_NODES,new Path("root.sg.l2.l3"), 5);
    try {
<<<<<<< HEAD
      ClusterPlanRouter router = new ClusterPlanRouter(localTable);
      assertTrue(countPlan1.canbeSplit());
      Map<PhysicalPlan, PartitionGroup> result1 = router.splitAndRoutePlan(countPlan1);
=======
      assertTrue(countPlan1.canBeSplit());
      Map<PhysicalPlan, PartitionGroup> result1 = localTable.splitAndRoutePlan(countPlan1);
>>>>>>> 307d3cc8
      assertEquals(1, result1.size());
      Map<PhysicalPlan, PartitionGroup> result2 = router.splitAndRoutePlan(countPlan2);
      assertEquals(40, result2.size());
      Map<PhysicalPlan, PartitionGroup> result3 = router.splitAndRoutePlan(countPlan3);
      assertEquals(1, result3.size());
      Map<PhysicalPlan, PartitionGroup> result4 = router.splitAndRoutePlan(countPlan4);
      //TODO this case can be optimized
      assertEquals(40, result4.size());
      Map<PhysicalPlan, PartitionGroup> result5 = router.splitAndRoutePlan(countPlan5);
      //TODO this case can be optimized
      assertEquals(40, result5.size());
    } catch (Exception e) {
      e.printStackTrace();
      fail(e.getMessage());
    }
  }

  @Test
  public void testShowChildPathsPlan() {
    PhysicalPlan showChildPathsPlan1 = new ShowChildPathsPlan(ShowContentType.CHILD_PATH, new Path("root.sg.l2.l3.l4.28"));
    PhysicalPlan showChildPathsPlan2 = new ShowChildPathsPlan(ShowContentType.CHILD_PATH, new Path("root.sg.l2.l3.l4"));
    try {
<<<<<<< HEAD
      assertFalse(showChildPathsPlan1.canbeSplit());
      ClusterPlanRouter router = new ClusterPlanRouter(localTable);
      PartitionGroup group1= router.routePlan(showChildPathsPlan1);
      PartitionGroup group2= router.routePlan(showChildPathsPlan2);
=======
      assertFalse(showChildPathsPlan1.canBeSplit());
      PartitionGroup group1= localTable.routePlan(showChildPathsPlan1);
      PartitionGroup group2= localTable.routePlan(showChildPathsPlan2);
>>>>>>> 307d3cc8
      assertNotEquals(group1, group2);
    } catch (Exception e) {
      e.printStackTrace();
      fail(e.getMessage());
    }
  }

  @Test
  public void testShowDevicesPlan() {
    //TODO this case can be optimized
    PhysicalPlan showDevicesPlan1 = new ShowDevicesPlan(ShowContentType.DEVICES, new Path("root.*.l2"));
    PhysicalPlan showDevicesPlan2 = new ShowDevicesPlan(ShowContentType.DEVICES, new Path("root.sg.l2.l3.l4"));
    assertTrue(showDevicesPlan1.canBeSplit());

    try {
      ClusterPlanRouter router = new ClusterPlanRouter(localTable);
      Map<PhysicalPlan, PartitionGroup> group1 = router.splitAndRoutePlan(showDevicesPlan1);
      Map<PhysicalPlan, PartitionGroup> group2 = router.splitAndRoutePlan(showDevicesPlan2);
      assertEquals(40, group1.size());
      assertEquals(20, group2.size());
    } catch (Exception e) {
      e.printStackTrace();
      fail(e.getMessage());
    }
  }
  @Test
  public void testShowTimeSeriesPlan() {
    //TODO this case can be optimized
    PhysicalPlan showDevicesPlan1 = new ShowTimeSeriesPlan(ShowContentType.TIMESERIES, new Path(
        "root.*.l2"), false, null, null);
    PhysicalPlan showDevicesPlan2 = new ShowDevicesPlan(ShowContentType.TIMESERIES, new Path("root.sg.l2.l3.l4"));
    assertTrue(showDevicesPlan1.canBeSplit());

    try {
      ClusterPlanRouter router = new ClusterPlanRouter(localTable);
      Map<PhysicalPlan, PartitionGroup> group1 = router.splitAndRoutePlan(showDevicesPlan1);
      Map<PhysicalPlan, PartitionGroup> group2 = router.splitAndRoutePlan(showDevicesPlan2);
      assertEquals(40, group1.size());
      assertEquals(20, group2.size());
    } catch (Exception e) {
      e.printStackTrace();
      fail(e.getMessage());
    }
  }

  @Test
  public void testDataAuthPlan() {
    List<String> users = new ArrayList(Arrays.asList("user1", "user2"));
    PhysicalPlan dataAuthPlan = new DataAuthPlan(OperatorType.GRANT_WATERMARK_EMBEDDING, users);
    Assert.assertTrue(PartitionUtils.isGlobalMetaPlan(dataAuthPlan));
  }

  private Node getNode(int i) {
    return new Node("localhost", 30000 + i, i, 40000 + i);
  }

  @Test
  public void testRemoveNode() {
    List<Integer> nodeSlots = localTable.getNodeSlots(getNode(0));
    NodeRemovalResult nodeRemovalResult = localTable.removeNode(getNode(0));
    assertFalse(localTable.getAllNodes().contains(getNode(0)));
    PartitionGroup removedGroup = nodeRemovalResult.getRemovedGroup();
    for (int i = 0; i < 5; i++) {
      assertTrue(removedGroup.contains(getNode(i)));
    }
    PartitionGroup newGroup = nodeRemovalResult.getNewGroup();
    for (int i : new int[] {18, 19, 1, 2, 3}) {
      assertTrue(newGroup.contains(getNode(i)));
    }
    // the slots owned by the removed one should be redistributed to other nodes
    Map<Node, List<Integer>> newSlotOwners = nodeRemovalResult.getNewSlotOwners();
    for (List<Integer> slots : newSlotOwners.values()) {
      assertTrue(nodeSlots.containsAll(slots));
      nodeSlots.removeAll(slots);
    }
    assertTrue(nodeSlots.isEmpty());
  }
}<|MERGE_RESOLUTION|>--- conflicted
+++ resolved
@@ -350,12 +350,8 @@
     PhysicalPlan insertPlan1 = new InsertPlan("root.sg.l2.l3.l4.28.ld.l1.d0", 1, new String[]{"s0", "s1"}, new String[]{"0", "1"});
     PhysicalPlan insertPlan2 = new InsertPlan("root.sg.l2.l3.l4.28.ld.l1.d0", 1 + StorageEngine.getTimePartitionInterval(), new String[]{"s0", "s1"}, new String[]{"0", "1"});
     PartitionGroup group1, group2;
-<<<<<<< HEAD
-    assertFalse(insertPlan1.canbeSplit());
+    assertFalse(insertPlan1.canBeSplit());
     ClusterPlanRouter router = new ClusterPlanRouter(localTable);
-=======
-    assertFalse(insertPlan1.canBeSplit());
->>>>>>> 307d3cc8
     try {
       group1 = router.routePlan(insertPlan1);
       group2 = router.routePlan(insertPlan2);
@@ -374,12 +370,9 @@
         .emptyMap(), Collections.emptyMap(), Collections.emptyMap(), null);
     PhysicalPlan createTimeSeriesPlan3 = new CreateTimeSeriesPlan(new Path("root.sg.l2.l3.l4.29.ld.l1.d2"), TSDataType.BOOLEAN, TSEncoding.RLE, CompressionType.SNAPPY, Collections
         .emptyMap(), Collections.emptyMap(), Collections.emptyMap(), null);
-<<<<<<< HEAD
-    assertFalse(createTimeSeriesPlan1.canbeSplit());
+    assertFalse(createTimeSeriesPlan1.canBeSplit());
     ClusterPlanRouter router = new ClusterPlanRouter(localTable);
-=======
-    assertFalse(createTimeSeriesPlan1.canBeSplit());
->>>>>>> 307d3cc8
+
     try {
       PartitionGroup group1 = router.routePlan(createTimeSeriesPlan1);
       PartitionGroup group2 = router.routePlan(createTimeSeriesPlan2);
@@ -447,14 +440,9 @@
     PhysicalPlan countPlan4 = new CountPlan(ShowContentType.COUNT_NODE_TIMESERIES,new Path("root.sg.l2.l3"), 6);
     PhysicalPlan countPlan5 = new CountPlan(ShowContentType.COUNT_NODES,new Path("root.sg.l2.l3"), 5);
     try {
-<<<<<<< HEAD
       ClusterPlanRouter router = new ClusterPlanRouter(localTable);
-      assertTrue(countPlan1.canbeSplit());
+      assertTrue(countPlan1.canBeSplit());
       Map<PhysicalPlan, PartitionGroup> result1 = router.splitAndRoutePlan(countPlan1);
-=======
-      assertTrue(countPlan1.canBeSplit());
-      Map<PhysicalPlan, PartitionGroup> result1 = localTable.splitAndRoutePlan(countPlan1);
->>>>>>> 307d3cc8
       assertEquals(1, result1.size());
       Map<PhysicalPlan, PartitionGroup> result2 = router.splitAndRoutePlan(countPlan2);
       assertEquals(40, result2.size());
@@ -477,16 +465,10 @@
     PhysicalPlan showChildPathsPlan1 = new ShowChildPathsPlan(ShowContentType.CHILD_PATH, new Path("root.sg.l2.l3.l4.28"));
     PhysicalPlan showChildPathsPlan2 = new ShowChildPathsPlan(ShowContentType.CHILD_PATH, new Path("root.sg.l2.l3.l4"));
     try {
-<<<<<<< HEAD
-      assertFalse(showChildPathsPlan1.canbeSplit());
+      assertFalse(showChildPathsPlan1.canBeSplit());
       ClusterPlanRouter router = new ClusterPlanRouter(localTable);
       PartitionGroup group1= router.routePlan(showChildPathsPlan1);
       PartitionGroup group2= router.routePlan(showChildPathsPlan2);
-=======
-      assertFalse(showChildPathsPlan1.canBeSplit());
-      PartitionGroup group1= localTable.routePlan(showChildPathsPlan1);
-      PartitionGroup group2= localTable.routePlan(showChildPathsPlan2);
->>>>>>> 307d3cc8
       assertNotEquals(group1, group2);
     } catch (Exception e) {
       e.printStackTrace();
