--- conflicted
+++ resolved
@@ -20,11 +20,8 @@
 package org.apache.iotdb.cluster.log;
 
 import org.apache.iotdb.cluster.rpc.thrift.Node;
-<<<<<<< HEAD
 import org.apache.iotdb.cluster.utils.Constants;
-=======
 
->>>>>>> 67b08f90
 import org.junit.Test;
 
 import java.nio.ByteBuffer;
@@ -38,8 +35,10 @@
     // Not NULL
     HardState state = new HardState();
     state.setCurrentTerm(2);
-    state.setVoteFor(new Node("127.0.0.1", 30000, 0, 40000)
-                      .setClientIp("127.0.0.1").setClientPort(Constants.RPC_PORT));
+    state.setVoteFor(
+        new Node("127.0.0.1", 30000, 0, 40000)
+            .setClientIp("127.0.0.1")
+            .setClientPort(Constants.RPC_PORT));
     ByteBuffer buffer = state.serialize();
     HardState newState = HardState.deserialize(buffer);
     assertEquals(state, newState);
