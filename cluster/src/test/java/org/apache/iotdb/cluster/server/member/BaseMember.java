/*
 * Licensed to the Apache Software Foundation (ASF) under one
 * or more contributor license agreements.  See the NOTICE file
 * distributed with this work for additional information
 * regarding copyright ownership.  The ASF licenses this file
 * to you under the Apache License, Version 2.0 (the
 * "License"); you may not use this file except in compliance
 * with the License.  You may obtain a copy of the License at
 *
 *     http://www.apache.org/licenses/LICENSE-2.0
 *
 * Unless required by applicable law or agreed to in writing,
 * software distributed under the License is distributed on an
 * "AS IS" BASIS, WITHOUT WARRANTIES OR CONDITIONS OF ANY
 * KIND, either express or implied.  See the License for the
 * specific language governing permissions and limitations
 * under the License.
 */

package org.apache.iotdb.cluster.server.member;

import org.apache.iotdb.cluster.client.DataClientProvider;
import org.apache.iotdb.cluster.client.async.AsyncDataClient;
import org.apache.iotdb.cluster.common.TestAsyncDataClient;
import org.apache.iotdb.cluster.common.TestAsyncMetaClient;
import org.apache.iotdb.cluster.common.TestDataGroupMember;
import org.apache.iotdb.cluster.common.TestLogManager;
import org.apache.iotdb.cluster.common.TestMetaGroupMember;
import org.apache.iotdb.cluster.common.TestPartitionedLogManager;
import org.apache.iotdb.cluster.common.TestUtils;
import org.apache.iotdb.cluster.config.ClusterDescriptor;
import org.apache.iotdb.cluster.coordinator.Coordinator;
import org.apache.iotdb.cluster.log.applier.DataLogApplier;
import org.apache.iotdb.cluster.log.manage.PartitionedSnapshotLogManager;
import org.apache.iotdb.cluster.log.manage.RaftLogManager;
import org.apache.iotdb.cluster.log.snapshot.FileSnapshot;
import org.apache.iotdb.cluster.metadata.CMManager;
import org.apache.iotdb.cluster.metadata.MetaPuller;
import org.apache.iotdb.cluster.partition.PartitionGroup;
import org.apache.iotdb.cluster.partition.PartitionTable;
import org.apache.iotdb.cluster.partition.slot.SlotPartitionTable;
import org.apache.iotdb.cluster.rpc.thrift.AppendEntryRequest;
import org.apache.iotdb.cluster.rpc.thrift.Node;
import org.apache.iotdb.cluster.rpc.thrift.RaftNode;
import org.apache.iotdb.cluster.rpc.thrift.RaftService.AsyncClient;
import org.apache.iotdb.cluster.rpc.thrift.TNodeStatus;
import org.apache.iotdb.cluster.server.NodeCharacter;
import org.apache.iotdb.cluster.server.RaftServer;
import org.apache.iotdb.cluster.server.Response;
import org.apache.iotdb.db.conf.IoTDBDescriptor;
import org.apache.iotdb.db.exception.metadata.MetadataException;
import org.apache.iotdb.db.exception.query.QueryProcessException;
import org.apache.iotdb.db.metadata.PartialPath;
import org.apache.iotdb.db.qp.executor.PlanExecutor;
import org.apache.iotdb.db.service.IoTDB;
import org.apache.iotdb.db.service.RegisterManager;
import org.apache.iotdb.db.utils.EnvironmentUtils;
import org.apache.iotdb.db.utils.SchemaUtils;

import org.apache.thrift.async.AsyncMethodCallback;
import org.apache.thrift.protocol.TBinaryProtocol.Factory;
import org.junit.After;
import org.junit.Before;

import java.io.File;
import java.io.IOException;
import java.util.ArrayList;
import java.util.HashMap;
import java.util.List;
import java.util.Map;
import java.util.concurrent.ExecutorService;
import java.util.concurrent.Executors;
import java.util.concurrent.atomic.AtomicLong;

public class BaseMember {

  public static AtomicLong dummyResponse = new AtomicLong(Response.RESPONSE_AGREE);

<<<<<<< HEAD
  Map<RaftNode, DataGroupMember> dataGroupMemberMap;
=======
  protected Map<Node, DataGroupMember> dataGroupMemberMap;
>>>>>>> d8b4ce8e
  private Map<Node, MetaGroupMember> metaGroupMemberMap;
  PartitionGroup allNodes;
  protected MetaGroupMember testMetaMember;
  protected Coordinator coordinator;
  RaftLogManager metaLogManager;
  PartitionTable partitionTable;
  PlanExecutor planExecutor;
  protected ExecutorService testThreadPool;

  private List<String> prevUrls;
  private long prevLeaderWait;
  private boolean prevUseAsyncServer;
  private int preLogBufferSize;
  private boolean prevUseAsyncApplier;
  private boolean prevEnableWAL;

  private int syncLeaderMaxWait;
  private long heartBeatInterval;

  @Before
  public void setUp() throws Exception, QueryProcessException {
    prevUseAsyncApplier = ClusterDescriptor.getInstance().getConfig().isUseAsyncApplier();
    ClusterDescriptor.getInstance().getConfig().setUseAsyncApplier(false);
    prevUseAsyncServer = ClusterDescriptor.getInstance().getConfig().isUseAsyncServer();
    preLogBufferSize = ClusterDescriptor.getInstance().getConfig().getRaftLogBufferSize();
    ClusterDescriptor.getInstance().getConfig().setUseAsyncServer(true);
    ClusterDescriptor.getInstance().getConfig().setRaftLogBufferSize(409600);
    testThreadPool = Executors.newFixedThreadPool(4);
    prevLeaderWait = RaftMember.getWaitLeaderTimeMs();
    prevEnableWAL = IoTDBDescriptor.getInstance().getConfig().isEnableWal();
    IoTDBDescriptor.getInstance().getConfig().setEnableWal(false);
    RaftMember.setWaitLeaderTimeMs(10);

    syncLeaderMaxWait = RaftServer.getSyncLeaderMaxWaitMs();
    heartBeatInterval = RaftServer.getHeartBeatIntervalMs();

    RaftServer.setSyncLeaderMaxWaitMs(100);
    RaftServer.setHeartBeatIntervalMs(100);

    allNodes = new PartitionGroup();
    for (int i = 0; i < 100; i += 10) {
      allNodes.add(TestUtils.getNode(i));
    }

    partitionTable = new SlotPartitionTable(allNodes, TestUtils.getNode(0));

    dataGroupMemberMap = new HashMap<>();
    metaGroupMemberMap = new HashMap<>();
    metaLogManager = new TestLogManager(1);
    testMetaMember = getMetaGroupMember(TestUtils.getNode(0));

    coordinator = new Coordinator(testMetaMember);
    testMetaMember.setCoordinator(coordinator);

    for (Node node : allNodes) {
      // pre-create data members
      getDataGroupMember(node);
    }

    IoTDB.setMetaManager(CMManager.getInstance());
    CMManager.getInstance().setMetaGroupMember(testMetaMember);
    CMManager.getInstance().setCoordinator(coordinator);

    EnvironmentUtils.envSetUp();
    prevUrls = ClusterDescriptor.getInstance().getConfig().getSeedNodeUrls();
    List<String> testUrls = new ArrayList<>();
    for (int i = 0; i < 10; i++) {
      Node node = TestUtils.getNode(i);
      testUrls.add(node.getInternalIp() + ":" + node.getMetaPort());
    }
    ClusterDescriptor.getInstance().getConfig().setSeedNodeUrls(testUrls);

    for (int i = 0; i < 10; i++) {
      try {
        IoTDB.metaManager.setStorageGroup(new PartialPath(TestUtils.getTestSg(i)));
        for (int j = 0; j < 20; j++) {
          SchemaUtils.registerTimeseries(TestUtils.getTestTimeSeriesSchema(i, j));
        }
      } catch (MetadataException e) {
        // ignore
      }
    }
    planExecutor = new PlanExecutor();

    testMetaMember.setPartitionTable(partitionTable);
    MetaPuller.getInstance().init(testMetaMember);
  }

  @After
  public void tearDown() throws Exception {
    testMetaMember.stop();
    metaLogManager.close();
    for (DataGroupMember member : dataGroupMemberMap.values()) {
      member.stop();
      member.closeLogManager();
    }
    dataGroupMemberMap.clear();
    for (MetaGroupMember member : metaGroupMemberMap.values()) {
      member.stop();
      member.closeLogManager();
    }
    metaGroupMemberMap.clear();
    RegisterManager.setDeregisterTimeOut(100);
    EnvironmentUtils.cleanEnv();
    ClusterDescriptor.getInstance().getConfig().setSeedNodeUrls(prevUrls);
    new File(MetaGroupMember.PARTITION_FILE_NAME).delete();
    new File(MetaGroupMember.NODE_IDENTIFIER_FILE_NAME).delete();
    RaftMember.setWaitLeaderTimeMs(prevLeaderWait);
    testThreadPool.shutdownNow();
    ClusterDescriptor.getInstance().getConfig().setUseAsyncServer(prevUseAsyncServer);
    ClusterDescriptor.getInstance().getConfig().setRaftLogBufferSize(preLogBufferSize);
    ClusterDescriptor.getInstance().getConfig().setUseAsyncApplier(prevUseAsyncApplier);
    IoTDBDescriptor.getInstance().getConfig().setEnableWal(prevEnableWAL);

    RaftServer.setSyncLeaderMaxWaitMs(syncLeaderMaxWait);
    RaftServer.setHeartBeatIntervalMs(heartBeatInterval);
  }

  DataGroupMember getDataGroupMember(Node node) {
    return getDataGroupMember(new RaftNode(node, 0));
  }

  DataGroupMember getDataGroupMember(RaftNode node) {
    return dataGroupMemberMap.computeIfAbsent(node, this::newDataGroupMember);
  }

  private DataGroupMember newDataGroupMember(RaftNode raftNode) {
    DataGroupMember newMember =
        new TestDataGroupMember(raftNode.getNode(), partitionTable.getHeaderGroup(raftNode)) {

          @Override
          public boolean syncLeader(RaftMember.CheckConsistency checkConsistency) {
            return true;
          }

          @Override
          public long appendEntry(AppendEntryRequest request) {
            return Response.RESPONSE_AGREE;
          }

          @Override
          public AsyncClient getAsyncClient(Node node) {
            try {
              return new TestAsyncDataClient(node, dataGroupMemberMap);
            } catch (IOException e) {
              return null;
            }
          }

          @Override
          public AsyncClient getAsyncClient(Node node, boolean activatedOnly) {
            try {
              return new TestAsyncDataClient(node, dataGroupMemberMap);
            } catch (IOException e) {
              return null;
            }
          }

          @Override
          public AsyncClient getSendLogAsyncClient(Node node) {
            return getAsyncClient(node);
          }
        };
    newMember.setThisNode(raftNode.getNode());
    newMember.setMetaGroupMember(testMetaMember);
    newMember.setLeader(raftNode.getNode());
    newMember.setCharacter(NodeCharacter.LEADER);
    newMember.setLogManager(
        getLogManager(
            partitionTable.getHeaderGroup(new RaftNode(TestUtils.getNode(0), 0)), newMember));

    newMember.setAppendLogThreadPool(testThreadPool);
    return newMember;
  }

  private PartitionedSnapshotLogManager getLogManager(
      PartitionGroup partitionGroup, DataGroupMember dataGroupMember) {
    return new TestPartitionedLogManager(
        new DataLogApplier(testMetaMember, dataGroupMember),
        testMetaMember.getPartitionTable(),
        partitionGroup.getHeader().getNode(),
        FileSnapshot.Factory.INSTANCE) {
      @Override
      public void takeSnapshot() {}
    };
  }

  protected MetaGroupMember getMetaGroupMember(Node node) throws QueryProcessException {
    return metaGroupMemberMap.computeIfAbsent(node, this::newMetaGroupMember);
  }

  private MetaGroupMember newMetaGroupMember(Node node) {
    MetaGroupMember ret =
        new TestMetaGroupMember() {

          @Override
          public DataGroupMember getLocalDataMember(RaftNode header, Object request) {
            return getDataGroupMember(header);
          }

          @Override
          public DataGroupMember getLocalDataMember(RaftNode header) {
            return getDataGroupMember(header);
          }

          @Override
          public AsyncClient getAsyncClient(Node node) {
            try {
              return new TestAsyncMetaClient(null, null, node, null) {
                @Override
                public void queryNodeStatus(AsyncMethodCallback<TNodeStatus> resultHandler) {
                  new Thread(() -> resultHandler.onComplete(new TNodeStatus())).start();
                }
              };
            } catch (IOException e) {
              return null;
            }
          }

          @Override
          public AsyncClient getSendLogAsyncClient(Node node) {
            return getAsyncClient(node);
          }
        };
    ret.setThisNode(node);
    ret.setCoordinator(new Coordinator());
    ret.setPartitionTable(partitionTable);
    ret.setAllNodes(allNodes);
    ret.setLogManager(metaLogManager);
    ret.setLeader(node);
    ret.setCharacter(NodeCharacter.LEADER);
    ret.setAppendLogThreadPool(testThreadPool);
    ret.setClientProvider(
        new DataClientProvider(new Factory()) {
          @Override
          public AsyncDataClient getAsyncDataClient(Node node, int timeout) throws IOException {
            return new TestAsyncDataClient(node, dataGroupMemberMap);
          }
        });
    return ret;
  }
}<|MERGE_RESOLUTION|>--- conflicted
+++ resolved
@@ -76,11 +76,7 @@
 
   public static AtomicLong dummyResponse = new AtomicLong(Response.RESPONSE_AGREE);
 
-<<<<<<< HEAD
-  Map<RaftNode, DataGroupMember> dataGroupMemberMap;
-=======
-  protected Map<Node, DataGroupMember> dataGroupMemberMap;
->>>>>>> d8b4ce8e
+  protected Map<RaftNode, DataGroupMember> dataGroupMemberMap;
   private Map<Node, MetaGroupMember> metaGroupMemberMap;
   PartitionGroup allNodes;
   protected MetaGroupMember testMetaMember;
