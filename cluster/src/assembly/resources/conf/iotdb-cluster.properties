#
# Licensed to the Apache Software Foundation (ASF) under one
# or more contributor license agreements.  See the NOTICE file
# distributed with this work for additional information
# regarding copyright ownership.  The ASF licenses this file
# to you under the Apache License, Version 2.0 (the
# "License"); you may not use this file except in compliance
# with the License.  You may obtain a copy of the License at
#
#     http://www.apache.org/licenses/LICENSE-2.0
#
# Unless required by applicable law or agreed to in writing,
# software distributed under the License is distributed on an
# "AS IS" BASIS, WITHOUT WARRANTIES OR CONDITIONS OF ANY
# KIND, either express or implied.  See the License for the
# specific language governing permissions and limitations
# under the License.
#

#-------------------------------------------IMPORTANT---------------------------------------------#
# 1. Note that the system will automatically create a heartbeat port for each metadata service    #
# and data service. The default metadata heartbeat port is internal_meta_port + 1,                #
# The default data heartbeat port is internal_data_port + 1.                                      #
# So when you configure these two items and seed_nodes, pay attention to reserve a port for       #
# heartbeat service.                                                                              #
# 2. If open_server_rpc_port is set to true, the server module's RPC port will be turned on,      #
# and the server module's RPC port will be set to rpc_port (in iotdb-engines.properties) + 1,     #
# so this port should also be reserved.                                                           #
#-------------------------------------------IMPORTANT---------------------------------------------#

# used for communication between cluster nodes, eg heartbeat、raft logs and snapshots etc.
internal_ip=127.0.0.1

# port for metadata service
internal_meta_port=9003

# port for data service
internal_data_port=40010

# whether open port for server module (for debug purpose)
# if true, the rpc_port of the single server will be changed to rpc_port (in iotdb-engines.properties) + 1
# open_server_rpc_port=false

# comma-separated {IP/DOMAIN}:internal_meta_port pairs, when used by start-node.sh(.bat),
# this configuration means the nodes that will form the initial cluster,
# every node that use start-node.sh(.bat) should have the same SEED_NODES, or the
# building of the initial cluster will fail. WARNING: if the initial cluster is built, this
# should not be changed before the environment is cleaned.
# when used by add-node.sh(.bat), this means the nodes to which that the application of joining
# the cluster will be sent, as all nodes can respond to a request, this configuration can be any
# nodes that already in the cluster, unnecessary to be the nodes that were used to build the
# initial cluster by start-node.sh(.bat). Several nodes will be picked randomly to send the
# request, the number of nodes picked depends on the number of retries.
seed_nodes=127.0.0.1:9003,127.0.0.1:9005,127.0.0.1:9007

# whether to use thrift compressed protocol for internal communications. If you want to change
# compression settings for external clients, please modify 'rpc_thrift_compression_enable' in
# 'iotdb-engine.properties'.
# WARNING: this must be consistent across all nodes in the cluster
# rpc_thrift_compression_enable=false

# max client connections created by thrift
# this configuration applies separately to data/meta/client connections and thus does not control
# the number of global connections
# max_concurrent_client_num=10000

# number of replications for one partition
default_replica_num=3

# sub raft num for multi-raft
multi_raft_factor=1

# cluster name to identify different clusters
# all node's cluster_name in one cluster are the same
# cluster_name=default

# connection time out (ms) among raft nodes
# connection_timeout_ms=20000

# write operation timeout threshold (ms), this is only for internal communications,
# not for the whole operation.
# write_operation_timeout_ms=30000

# read operation timeout threshold (ms), this is only for internal communications,
# not for the whole operation.
# read_operation_timeout_ms=30000

# catch up timeout threshold (ms), this is used for a follower behind the leader too much,
# so the leader will send logs(snapshot) to the follower,
# NOTICE, it may cost minutes of time to send a snapshot,
# so this parameter should be larger than the snapshot cost time.
# catch_up_timeout_ms=300000

# whether to use batch append entries in log catch up
# use_batch_in_catch_up=true

# the minimum number of committed logs in memory, after each log deletion, at most such number of logs
# will remain in memory. Increasing the number will reduce the chance to use snapshot in catch-ups,
# but will also increase the memory footprint
# min_num_of_logs_in_mem=1000

# maximum number of committed logs in memory, when reached, a log deletion will be triggered.
# Increasing the number will reduce the chance to use snapshot in catch-ups, but will also increase
# memory footprint
# max_num_of_logs_in_mem=2000

# maximum memory size of committed logs in memory, when reached, a log deletion will be triggered.
# Increasing the number will reduce the chance to use snapshot in catch-ups, but will also increase
# memory footprint, default is 512MB
# max_memory_size_for_raft_log=536870912

# deletion check period of the submitted log
# log_deletion_check_interval_second=-1

# Whether creating schema automatically is enabled, this will replace the one in iotdb-engine.properties
# enable_auto_create_schema=true

# consistency level, now three consistency levels are supported: strong, mid, and weak.
# Strong consistency means the server will first try to synchronize with the leader to get the
# newest data, if failed(timeout), directly report an error to the user;
# While mid consistency means the server will first try to synchronize with the leader,
# but if failed(timeout), it will give up and just use current data it has cached before;
# Weak consistency does not synchronize with the leader and simply use the local data
# consistency_level=mid

# Whether to use asynchronous server
<<<<<<< HEAD
is_use_async_server=true
=======
# is_use_async_server=false
>>>>>>> c648e5a7

# Whether to use asynchronous applier
# is_use_async_applier=true

# is raft log persistence enabled
# is_enable_raft_log_persistence=true

# When a certain amount of raft log is reached, it will be flushed to disk
# It is possible to lose at most flush_raft_log_threshold operations
# flush_raft_log_threshold=10000

# Size of log buffer in each RaftMember's LogManager(in byte).
# raft_log_buffer_size=16777216

# The maximum value of the raft log index stored in the memory per raft group,
# These indexes are used to index the location of the log on the disk
# max_raft_log_index_size_in_memory=10000

# The maximum size of the raft log saved on disk for each file (in bytes) of each raft group.
# The default size is 1GB
# max_raft_log_persist_data_size_per_file=1073741824

# The maximum number of persistent raft log files on disk per raft group,
# So each raft group's log takes up disk space approximately equals
# max_raft_log_persist_data_size_per_file*max_number_of_persist_raft_log_files
# max_number_of_persist_raft_log_files=5

# The maximum number of logs saved on the disk
# max_persist_raft_log_number_on_disk=1000000

# whether enable use persist log on disk to catch up when no logs found in memory, if set false,
# will use snapshot to catch up when no logs found in memory.
# enable_use_persist_log_on_disk_to_catch_up=true

# The number of logs read on the disk at one time, which is mainly used to control the memory usage.
# This value multiplied by the log size is about the amount of memory used to read logs from the disk at one time.
# max_number_of_logs_per_fetch_on_disk=1000

# When consistency level is set to mid, query will fail if the log lag exceeds max_read_log_lag
# This default value is 1000
# max_read_log_lag=1000

# Max number of clients in a ClientPool of a member for one node.
# max_client_pernode_permember_number=1000

# If the number of connections created for a node exceeds  `max_client_pernode_permember_number`,
# we need to wait so much time for other connections to be released until timeout,
# or a new connection will be created.
# wait_client_timeout_ms=5000<|MERGE_RESOLUTION|>--- conflicted
+++ resolved
@@ -124,11 +124,7 @@
 # consistency_level=mid
 
 # Whether to use asynchronous server
-<<<<<<< HEAD
-is_use_async_server=true
-=======
 # is_use_async_server=false
->>>>>>> c648e5a7
 
 # Whether to use asynchronous applier
 # is_use_async_applier=true
