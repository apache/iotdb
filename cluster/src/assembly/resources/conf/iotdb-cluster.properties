--- conflicted
+++ resolved
@@ -188,10 +188,6 @@
 # or a new connection will be created.
 # wait_client_timeout_ms=5000
 
-<<<<<<< HEAD
-
-use_indirect_broadcasting=true
-=======
 # ---------------------------Experimental Features---------------------------------------
 # Features below are for experimental purposes, so DO NOT CHANGE unless you are more than
 # certain what you are doing.
@@ -215,4 +211,5 @@
 # in log replication but be careful when there are many replication groups or the number of
 # replicas is high, which may make thread switching costly.
 # dispatcher_binding_thread_num=16
->>>>>>> 4c2d92ee
+
+use_indirect_broadcasting=true