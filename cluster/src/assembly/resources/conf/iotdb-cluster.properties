#
# Licensed to the Apache Software Foundation (ASF) under one
# or more contributor license agreements.  See the NOTICE file
# distributed with this work for additional information
# regarding copyright ownership.  The ASF licenses this file
# to you under the Apache License, Version 2.0 (the
# "License"); you may not use this file except in compliance
# with the License.  You may obtain a copy of the License at
#
#     http://www.apache.org/licenses/LICENSE-2.0
#
# Unless required by applicable law or agreed to in writing,
# software distributed under the License is distributed on an
# "AS IS" BASIS, WITHOUT WARRANTIES OR CONDITIONS OF ANY
# KIND, either express or implied.  See the License for the
# specific language governing permissions and limitations
# under the License.
#

#-------------------------------------------IMPORTANT---------------------------------------------#
# 1. Note that the system will automatically create a heartbeat port for each metadata service    #
# and data service. The default metadata heartbeat port is internal_meta_port + 1,                #
# The default data heartbeat port is internal_data_port + 1.                                      #
# So when you configure these two items and seed_nodes, pay attention to reserve a port for       #
# heartbeat service.                                                                              #
# 2. If open_server_rpc_port is set to true, the server module's RPC port will be turned on,      #
# and the server module's RPC port will be set to rpc_port (in iotdb-engines.properties) + 1,     #
# so this port should also be reserved.                                                           #
#-------------------------------------------IMPORTANT---------------------------------------------#

# used for communication between cluster nodes, eg heartbeat、raft logs and snapshots etc.
# if this parameter is commented, then the IP that binded by the hostname will be used.
internal_ip=127.0.0.1

# port for metadata service
internal_meta_port=9003

# port for data service
internal_data_port=40010

# port for cluster info API, 6567 by default
#cluster_info_public_port=6567

# whether open port for server module (for debug purpose)
# if true, the rpc_port of the single server will be changed to rpc_port (in iotdb-engines.properties) + 1
# open_server_rpc_port=false

# comma-separated {IP/DOMAIN}:internal_meta_port pairs, when used by start-node.sh(.bat),
# this configuration means the nodes that will form the initial cluster,
# every node that use start-node.sh(.bat) should have the same SEED_NODES, or the
# building of the initial cluster will fail. WARNING: if the initial cluster is built, this
# should not be changed before the environment is cleaned.
# when used by add-node.sh(.bat), this means the nodes to which that the application of joining
# the cluster will be sent, as all nodes can respond to a request, this configuration can be any
# nodes that already in the cluster, unnecessary to be the nodes that were used to build the
# initial cluster by start-node.sh(.bat). Several nodes will be picked randomly to send the
# request, the number of nodes picked depends on the number of retries.
#seed_nodes=127.0.0.1:9003,127.0.0.1:9005,127.0.0.1:9007
seed_nodes=127.0.0.1:9003

# whether to use thrift compressed protocol for internal communications. If you want to change
# compression settings for external clients, please modify 'rpc_thrift_compression_enable' in
# 'iotdb-engine.properties'.
# WARNING: this must be consistent across all nodes in the cluster
# rpc_thrift_compression_enable=false

# max client connections created by thrift
# this configuration applies separately to data/meta/client connections and thus does not control
# the number of global connections
# max_concurrent_client_num=10000

# number of replications for one partition
default_replica_num=1

# cluster name to identify different clusters
# all node's cluster_name in one cluster are the same
# cluster_name=default

# connection time out (ms) among raft nodes
# connection_timeout_ms=20000

# write operation timeout threshold (ms), this is only for internal communications,
# not for the whole operation.
# write_operation_timeout_ms=30000

# read operation timeout threshold (ms), this is only for internal communications,
# not for the whole operation.
# read_operation_timeout_ms=30000

# catch up timeout threshold (ms), this is used for a follower behind the leader too much,
# so the leader will send logs(snapshot) to the follower,
# NOTICE, it may cost minutes of time to send a snapshot,
# so this parameter should be larger than the snapshot cost time.
# catch_up_timeout_ms=300000

# whether to use batch append entries in log catch up
# use_batch_in_catch_up=true

# the minimum number of committed logs in memory, after each log deletion, at most such number of logs
# will remain in memory. Increasing the number will reduce the chance to use snapshot in catch-ups,
# but will also increase the memory footprint
# min_num_of_logs_in_mem=1000

# maximum number of committed logs in memory, when reached, a log deletion will be triggered.
# Increasing the number will reduce the chance to use snapshot in catch-ups, but will also increase
# memory footprint
# max_num_of_logs_in_mem=2000

# maximum memory size of committed logs in memory, when reached, a log deletion will be triggered.
# Increasing the number will reduce the chance to use snapshot in catch-ups, but will also increase
# memory footprint, default is 512MB
# max_memory_size_for_raft_log=536870912

# deletion check period of the submitted log
# log_deletion_check_interval_second=-1

# Whether creating schema automatically is enabled, this will replace the one in iotdb-engine.properties
# enable_auto_create_schema=true

# consistency level, now three consistency levels are supported: strong, mid, and weak.
# Strong consistency means the server will first try to synchronize with the leader to get the
# newest data, if failed(timeout), directly report an error to the user;
# While mid consistency means the server will first try to synchronize with the leader,
# but if failed(timeout), it will give up and just use current data it has cached before;
# Weak consistency does not synchronize with the leader and simply use the local data
# consistency_level=mid

# Whether to use asynchronous server
# is_use_async_server=false

# Whether to use asynchronous applier
# is_use_async_applier=true

# is raft log persistence enabled
# is_enable_raft_log_persistence=true

# When a certain amount of raft log is reached, it will be flushed to disk
# It is possible to lose at most flush_raft_log_threshold operations
# flush_raft_log_threshold=10000

# Size of log buffer in each RaftMember's LogManager(in byte).
# raft_log_buffer_size=16777216

# The maximum value of the raft log index stored in the memory per raft group,
# These indexes are used to index the location of the log on the disk
# max_raft_log_index_size_in_memory=10000

# The maximum size of the raft log saved on disk for each file (in bytes) of each raft group.
# The default size is 1GB
# max_raft_log_persist_data_size_per_file=1073741824

# The maximum number of persistent raft log files on disk per raft group,
# So each raft group's log takes up disk space approximately equals
# max_raft_log_persist_data_size_per_file*max_number_of_persist_raft_log_files
# max_number_of_persist_raft_log_files=5

# The maximum number of logs saved on the disk
# max_persist_raft_log_number_on_disk=1000000

# whether enable use persist log on disk to catch up when no logs found in memory, if set false,
# will use snapshot to catch up when no logs found in memory.
# enable_use_persist_log_on_disk_to_catch_up=false

# The number of logs read on the disk at one time, which is mainly used to control the memory usage.
# This value multiplied by the log size is about the amount of memory used to read logs from the disk at one time.
# max_number_of_logs_per_fetch_on_disk=1000

# When consistency level is set to mid, query will fail if the log lag exceeds max_read_log_lag
# This default value is 1000
# max_read_log_lag=1000

# Max number of clients in a ClientPool of a member for one node.
# max_client_pernode_permember_number=1000

# If the number of connections created for a node exceeds  `max_client_pernode_permember_number`,
# we need to wait so much time for other connections to be released until timeout,
# or a new connection will be created.
<<<<<<< HEAD
wait_client_timeout_ms=5000

enable_query_redirect=false

# If the path is not updated frequently, you can enable cache to update the path every 1s
# improving the query performance by 14%
enable_query_paths_cache=false

# When enable_query_paths_cache is true, this parameter effective.
# query paths cache size, default value is 1000
query_paths_cache_size=1000

# When enable_query_paths_cache is true, this parameter effective.
# cache update interval time, default value is 1000 ms
query_paths_cache_update_interval=1000
=======
# wait_client_timeout_ms=5000
>>>>>>> 49cd4d14
<|MERGE_RESOLUTION|>--- conflicted
+++ resolved
@@ -175,10 +175,7 @@
 # If the number of connections created for a node exceeds  `max_client_pernode_permember_number`,
 # we need to wait so much time for other connections to be released until timeout,
 # or a new connection will be created.
-<<<<<<< HEAD
-wait_client_timeout_ms=5000
-
-enable_query_redirect=false
+#wait_client_timeout_ms=5000
 
 # If the path is not updated frequently, you can enable cache to update the path every 1s
 # improving the query performance by 14%
@@ -190,7 +187,4 @@
 
 # When enable_query_paths_cache is true, this parameter effective.
 # cache update interval time, default value is 1000 ms
-query_paths_cache_update_interval=1000
-=======
-# wait_client_timeout_ms=5000
->>>>>>> 49cd4d14
+query_paths_cache_update_interval=1000