/*
 * Licensed to the Apache Software Foundation (ASF) under one
 * or more contributor license agreements.  See the NOTICE file
 * distributed with this work for additional information
 * regarding copyright ownership.  The ASF licenses this file
 * to you under the Apache License, Version 2.0 (the
 * "License"); you may not use this file except in compliance
 * with the License.  You may obtain a copy of the License at
 *
 *     http://www.apache.org/licenses/LICENSE-2.0
 *
 * Unless required by applicable law or agreed to in writing,
 * software distributed under the License is distributed on an
 * "AS IS" BASIS, WITHOUT WARRANTIES OR CONDITIONS OF ANY
 * KIND, either express or implied.  See the License for the
 * specific language governing permissions and limitations
 * under the License.
 */

package org.apache.iotdb.cluster.log;

import org.apache.iotdb.cluster.config.ClusterConfig;
import org.apache.iotdb.cluster.config.ClusterDescriptor;
import org.apache.iotdb.cluster.rpc.thrift.AppendEntriesRequest;
import org.apache.iotdb.cluster.rpc.thrift.AppendEntryRequest;
import org.apache.iotdb.cluster.rpc.thrift.AppendEntryResult;
import org.apache.iotdb.cluster.rpc.thrift.Node;
import org.apache.iotdb.cluster.rpc.thrift.RaftService.AsyncClient;
import org.apache.iotdb.cluster.rpc.thrift.RaftService.Client;
import org.apache.iotdb.cluster.server.Response;
import org.apache.iotdb.cluster.server.handlers.caller.AppendNodeEntryHandler;
import org.apache.iotdb.cluster.server.member.RaftMember;
import org.apache.iotdb.cluster.server.monitor.Peer;
import org.apache.iotdb.cluster.server.monitor.Timer;
import org.apache.iotdb.cluster.server.monitor.Timer.Statistic;
import org.apache.iotdb.cluster.utils.ClientUtils;
<<<<<<< HEAD
import org.apache.iotdb.cluster.utils.ClusterUtils;
=======
import org.apache.iotdb.db.concurrent.IoTDBThreadPoolFactory;
>>>>>>> f43085ee
import org.apache.iotdb.db.conf.IoTDBConstant;
import org.apache.iotdb.db.conf.IoTDBDescriptor;
import org.apache.iotdb.db.utils.CommonUtils;
import org.apache.iotdb.db.utils.TestOnly;

import org.apache.thrift.TException;
import org.apache.thrift.async.AsyncMethodCallback;
import org.slf4j.Logger;
import org.slf4j.LoggerFactory;

import java.nio.ByteBuffer;
import java.util.ArrayList;
import java.util.List;
import java.util.concurrent.ArrayBlockingQueue;
import java.util.concurrent.BlockingQueue;
import java.util.concurrent.ExecutorService;
import java.util.concurrent.Future;
import java.util.concurrent.TimeUnit;
import java.util.concurrent.atomic.AtomicBoolean;
import java.util.concurrent.atomic.AtomicLong;

/**
 * A LogDispatcher serves a raft leader by queuing logs that the leader wants to send to its
 * followers and send the logs in an ordered manner so that the followers will not wait for previous
 * logs for too long. For example: if the leader send 3 logs, log1, log2, log3, concurrently to
 * follower A, the actual reach order may be log3, log2, and log1. According to the protocol, log3
 * and log2 must halt until log1 reaches, as a result, the total delay may increase significantly.
 */
public class LogDispatcher {

  private static final Logger logger = LoggerFactory.getLogger(LogDispatcher.class);
<<<<<<< HEAD
  RaftMember member;
  private ClusterConfig clusterConfig = ClusterDescriptor.getInstance().getConfig();
  private boolean useBatchInLogCatchUp = clusterConfig.isUseBatchInLogCatchUp();
  List<BlockingQueue<SendLogRequest>> nodesLogQueues = new ArrayList<>();
  ExecutorService executorService;
  private static ExecutorService serializationService =
      Executors.newFixedThreadPool(
          CommonUtils.getCpuCores() * 2,
          new ThreadFactoryBuilder().setDaemon(true).setNameFormat("DispatcherEncoder-%d").build());
  public static int bindingThreadNum = 1;
  public static int maxBatchSize = 1;

  public LogDispatcher(RaftMember member) {
    this.member = member;
    executorService = Executors.newCachedThreadPool();
    createQueueAndBindingThreads();
  }

  void createQueueAndBindingThreads() {
=======
  private RaftMember member;
  private boolean useBatchInLogCatchUp =
      ClusterDescriptor.getInstance().getConfig().isUseBatchInLogCatchUp();
  // each follower has a queue and a dispatch thread is attached in executorService.
  private List<BlockingQueue<SendLogRequest>> nodeLogQueues = new ArrayList<>();
  private ExecutorService executorService;

  // TODO we have no way to close this pool.
  private static final ExecutorService serializationService =
      IoTDBThreadPoolFactory.newFixedThreadPoolWithDaemonThread(
          Runtime.getRuntime().availableProcessors(), "DispatcherEncoder");

  public LogDispatcher(RaftMember member) {
    this.member = member;
    executorService =
        IoTDBThreadPoolFactory.newCachedThreadPool("LogDispatcher-" + member.getName());
>>>>>>> f43085ee
    for (Node node : member.getAllNodes()) {
      if (!ClusterUtils.isNodeEquals(node, member.getThisNode())) {
        nodesLogQueues.add(createQueueAndBindingThread(node));
      }
    }
  }

  @TestOnly
  public void close() throws InterruptedException {
    executorService.shutdownNow();
    executorService.awaitTermination(10, TimeUnit.SECONDS);
  }

<<<<<<< HEAD
  private ByteBuffer serializeTask(SendLogRequest request) {
    ByteBuffer byteBuffer = request.getVotingLog().getLog().serialize();
    request.getVotingLog().getLog().setByteSize(byteBuffer.capacity());
    return byteBuffer;
  }

  public void offer(SendLogRequest request) {
=======
  public void offer(SendLogRequest log) {
    // if nodeLogQueues.isEmpty(), then nothing to do.

>>>>>>> f43085ee
    // do serialization here to avoid taking LogManager for too long
    if (!nodesLogQueues.isEmpty()) {
      request.serializedLogFuture = serializationService.submit(() -> serializeTask(request));
    }

    long startTime = Statistic.LOG_DISPATCHER_LOG_ENQUEUE.getOperationStartTime();
    request.getVotingLog().getLog().setEnqueueTime(System.nanoTime());
    for (int i = 0; i < nodesLogQueues.size(); i++) {
      BlockingQueue<SendLogRequest> nodeLogQueue = nodesLogQueues.get(i);
      try {
        boolean addSucceeded;
        if (ClusterDescriptor.getInstance().getConfig().isWaitForSlowNode()) {
          addSucceeded =
              nodeLogQueue.offer(
                  request,
                  ClusterDescriptor.getInstance().getConfig().getWriteOperationTimeoutMS(),
                  TimeUnit.MILLISECONDS);
        } else {
          addSucceeded = nodeLogQueue.add(request);
        }

        if (!addSucceeded) {
          logger.debug(
              "Log queue[{}] of {} is full, ignore the request to this node", i, member.getName());
        } else {
          request.setEnqueueTime(System.nanoTime());
        }
      } catch (IllegalStateException e) {
        logger.debug(
            "Log queue[{}] of {} is full, ignore the request to this node", i, member.getName());
      } catch (InterruptedException e) {
        Thread.currentThread().interrupt();
      }
    }
    Statistic.LOG_DISPATCHER_LOG_ENQUEUE.calOperationCostTimeFromStart(startTime);

    if (Timer.ENABLE_INSTRUMENTING) {
      Statistic.LOG_DISPATCHER_FROM_CREATE_TO_ENQUEUE.calOperationCostTimeFromStart(
          request.getVotingLog().getLog().getCreateTime());
    }
  }

  BlockingQueue<SendLogRequest> createQueueAndBindingThread(Node node) {
    BlockingQueue<SendLogRequest> logBlockingQueue;
    logBlockingQueue =
        new ArrayBlockingQueue<>(
            ClusterDescriptor.getInstance().getConfig().getMaxNumOfLogsInMem());
    for (int i = 0; i < bindingThreadNum; i++) {
      executorService.submit(newDispatcherThread(node, logBlockingQueue));
    }
    return logBlockingQueue;
  }

  DispatcherThread newDispatcherThread(Node node, BlockingQueue<SendLogRequest> logBlockingQueue) {
    return new DispatcherThread(node, logBlockingQueue);
  }

  public static class SendLogRequest {

    private VotingLog votingLog;
    private AtomicBoolean leaderShipStale;
    private AtomicLong newLeaderTerm;
    private AppendEntryRequest appendEntryRequest;
    private long enqueueTime;
    private Future<ByteBuffer> serializedLogFuture;
    private int quorumSize;

    public SendLogRequest(
        VotingLog log,
        AtomicBoolean leaderShipStale,
        AtomicLong newLeaderTerm,
        AppendEntryRequest appendEntryRequest,
        int quorumSize) {
      this.setVotingLog(log);
      this.setLeaderShipStale(leaderShipStale);
      this.setNewLeaderTerm(newLeaderTerm);
      this.setAppendEntryRequest(appendEntryRequest);
      this.setQuorumSize(quorumSize);
    }

    public VotingLog getVotingLog() {
      return votingLog;
    }

    public void setVotingLog(VotingLog votingLog) {
      this.votingLog = votingLog;
    }

    public long getEnqueueTime() {
      return enqueueTime;
    }

    public void setEnqueueTime(long enqueueTime) {
      this.enqueueTime = enqueueTime;
    }

    public AtomicBoolean getLeaderShipStale() {
      return leaderShipStale;
    }

    public void setLeaderShipStale(AtomicBoolean leaderShipStale) {
      this.leaderShipStale = leaderShipStale;
    }

    public AtomicLong getNewLeaderTerm() {
      return newLeaderTerm;
    }

    void setNewLeaderTerm(AtomicLong newLeaderTerm) {
      this.newLeaderTerm = newLeaderTerm;
    }

    public AppendEntryRequest getAppendEntryRequest() {
      return appendEntryRequest;
    }

    public void setAppendEntryRequest(AppendEntryRequest appendEntryRequest) {
      this.appendEntryRequest = appendEntryRequest;
    }

    public int getQuorumSize() {
      return quorumSize;
    }

    public void setQuorumSize(int quorumSize) {
      this.quorumSize = quorumSize;
    }

    @Override
    public String toString() {
      return "SendLogRequest{" + "log=" + votingLog + '}';
    }
  }

  class DispatcherThread implements Runnable {

    Node receiver;
    private BlockingQueue<SendLogRequest> logBlockingDeque;
    private List<SendLogRequest> currBatch = new ArrayList<>();
    private Peer peer;
    Client client;

    DispatcherThread(Node receiver, BlockingQueue<SendLogRequest> logBlockingDeque) {
      this.receiver = receiver;
      this.logBlockingDeque = logBlockingDeque;
      this.peer =
          member
              .getPeerMap()
              .computeIfAbsent(receiver, r -> new Peer(member.getLogManager().getLastLogIndex()));
      client = member.getSyncClient(receiver);
    }

    @Override
    public void run() {
      Thread.currentThread().setName("LogDispatcher-" + member.getName() + "-" + receiver);
      try {
        while (!Thread.interrupted()) {
          synchronized (logBlockingDeque) {
            SendLogRequest poll = logBlockingDeque.take();
            currBatch.add(poll);
            if (maxBatchSize > 1) {
              logBlockingDeque.drainTo(currBatch, maxBatchSize - 1);
            }
          }
          if (logger.isDebugEnabled()) {
            logger.debug("Sending {} logs to {}", currBatch.size(), receiver);
          }
          Statistic.LOG_DISPATCHER_LOG_BATCH_SIZE.add(currBatch.size());
          for (SendLogRequest request : currBatch) {
            Timer.Statistic.LOG_DISPATCHER_LOG_IN_QUEUE.calOperationCostTimeFromStart(
                request.getVotingLog().getLog().getEnqueueTime());
            long start = Statistic.RAFT_SENDER_SERIALIZE_LOG.getOperationStartTime();
            request.getAppendEntryRequest().entry = request.serializedLogFuture.get();
            Statistic.RAFT_SENDER_SERIALIZE_LOG.calOperationCostTimeFromStart(start);
          }
          sendBatchLogs(currBatch);
          currBatch.clear();
        }
      } catch (InterruptedException e) {
        Thread.currentThread().interrupt();
      } catch (Exception e) {
        logger.error("Unexpected error in log dispatcher", e);
      }
      logger.info("Dispatcher exits");
    }

    private void appendEntriesAsync(
        List<ByteBuffer> logList, AppendEntriesRequest request, List<SendLogRequest> currBatch)
        throws TException {
      AsyncMethodCallback<AppendEntryResult> handler = new AppendEntriesHandler(currBatch);
      AsyncClient client = member.getSendLogAsyncClient(receiver);
      if (logger.isDebugEnabled()) {
        logger.debug(
            "{}: append entries {} with {} logs", member.getName(), receiver, logList.size());
      }
      if (client != null) {
        client.appendEntries(request, handler);
      }
    }

    private void appendEntriesSync(
        List<ByteBuffer> logList, AppendEntriesRequest request, List<SendLogRequest> currBatch) {

      long startTime = Timer.Statistic.RAFT_SENDER_WAIT_FOR_PREV_LOG.getOperationStartTime();
      if (!member.waitForPrevLog(peer, currBatch.get(0).getVotingLog().getLog())) {
        logger.warn(
            "{}: node {} timed out when appending {}",
            member.getName(),
            receiver,
            currBatch.get(0).getVotingLog());
        return;
      }
      Timer.Statistic.RAFT_SENDER_WAIT_FOR_PREV_LOG.calOperationCostTimeFromStart(startTime);

      Client client = member.getSyncClient(receiver);
      if (client == null) {
        logger.error("No available client for {}", receiver);
        return;
      }
      AsyncMethodCallback<AppendEntryResult> handler = new AppendEntriesHandler(currBatch);
      startTime = Timer.Statistic.RAFT_SENDER_SEND_LOG.getOperationStartTime();
      try {
        AppendEntryResult result = client.appendEntries(request);
        Timer.Statistic.RAFT_SENDER_SEND_LOG.calOperationCostTimeFromStart(startTime);
        handler.onComplete(result);
      } catch (TException e) {
        client.getInputProtocol().getTransport().close();
        handler.onError(e);
        logger.warn("Failed logs: {}, first index: {}", logList, request.prevLogIndex + 1);
      } finally {
        ClientUtils.putBackSyncClient(client);
      }
    }

    private AppendEntriesRequest prepareRequest(
        List<ByteBuffer> logList, List<SendLogRequest> currBatch, int firstIndex) {
      AppendEntriesRequest request = new AppendEntriesRequest();

      if (member.getHeader() != null) {
        request.setHeader(member.getHeader());
      }
      request.setLeader(member.getThisNode());
      request.setLeaderCommit(member.getLogManager().getCommitLogIndex());

      synchronized (member.getTerm()) {
        request.setTerm(member.getTerm().get());
      }

      request.setEntries(logList);
      // set index for raft
      request.setPrevLogIndex(
          currBatch.get(firstIndex).getVotingLog().getLog().getCurrLogIndex() - 1);
      try {
        request.setPrevLogTerm(currBatch.get(firstIndex).getAppendEntryRequest().prevLogTerm);
      } catch (Exception e) {
        logger.error("getTerm failed for newly append entries", e);
      }
      return request;
    }

    private void sendLogs(List<SendLogRequest> currBatch) throws TException {
      int logIndex = 0;
      logger.debug(
          "send logs from index {} to {}",
          currBatch.get(0).getVotingLog().getLog().getCurrLogIndex(),
          currBatch.get(currBatch.size() - 1).getVotingLog().getLog().getCurrLogIndex());
      while (logIndex < currBatch.size()) {
        long logSize = IoTDBDescriptor.getInstance().getConfig().getThriftMaxFrameSize();
        List<ByteBuffer> logList = new ArrayList<>();
        int prevIndex = logIndex;

        for (; logIndex < currBatch.size(); logIndex++) {
          long curSize = currBatch.get(logIndex).getAppendEntryRequest().entry.array().length;
          if (logSize - curSize <= IoTDBConstant.LEFT_SIZE_IN_REQUEST) {
            break;
          }
          logSize -= curSize;
          logList.add(currBatch.get(logIndex).getAppendEntryRequest().entry);
        }

        AppendEntriesRequest appendEntriesRequest = prepareRequest(logList, currBatch, prevIndex);
        if (ClusterDescriptor.getInstance().getConfig().isUseAsyncServer()) {
          appendEntriesAsync(logList, appendEntriesRequest, currBatch.subList(prevIndex, logIndex));
        } else {
          appendEntriesSync(logList, appendEntriesRequest, currBatch.subList(prevIndex, logIndex));
        }
        for (; prevIndex < logIndex; prevIndex++) {
          Timer.Statistic.LOG_DISPATCHER_FROM_CREATE_TO_SENT.calOperationCostTimeFromStart(
              currBatch.get(prevIndex).getVotingLog().getLog().getCreateTime());
        }
      }
    }

    private void sendBatchLogs(List<SendLogRequest> currBatch) throws TException {
      if (currBatch.size() > 1) {
        if (useBatchInLogCatchUp) {
          sendLogs(currBatch);
        } else {
          for (SendLogRequest batch : currBatch) {
            sendLog(batch);
          }
        }
      } else {
        sendLog(currBatch.get(0));
      }
    }

    void sendLog(SendLogRequest logRequest) {
      AppendNodeEntryHandler handler =
          member.getAppendNodeEntryHandler(
              logRequest.getVotingLog(),
              receiver,
              logRequest.leaderShipStale,
              logRequest.newLeaderTerm,
              peer,
              logRequest.quorumSize);
      // TODO add async interface
      int retries = 5;
      try {
        long operationStartTime = Statistic.RAFT_SENDER_SEND_LOG.getOperationStartTime();
        for (int i = 0; i < retries; i++) {
          AppendEntryResult result = client.appendEntry(logRequest.appendEntryRequest);
          if (result.status == Response.RESPONSE_OUT_OF_WINDOW) {
            Thread.sleep(100);
          } else {
            Statistic.RAFT_SENDER_SEND_LOG.calOperationCostTimeFromStart(operationStartTime);
            handler.onComplete(result);
            break;
          }
        }
      } catch (TException e) {
        client.getInputProtocol().getTransport().close();
        ClientUtils.putBackSyncClient(client);
        client = member.getSyncClient(receiver);
        handler.onError(e);
      } catch (Exception e) {
        handler.onError(e);
      }
    }

    class AppendEntriesHandler implements AsyncMethodCallback<AppendEntryResult> {

      private final List<AsyncMethodCallback<AppendEntryResult>> singleEntryHandlers;

      private AppendEntriesHandler(List<SendLogRequest> batch) {
        singleEntryHandlers = new ArrayList<>(batch.size());
        for (SendLogRequest sendLogRequest : batch) {
          AppendNodeEntryHandler handler =
              member.getAppendNodeEntryHandler(
                  sendLogRequest.getVotingLog(),
                  receiver,
                  sendLogRequest.getLeaderShipStale(),
                  sendLogRequest.getNewLeaderTerm(),
                  peer,
                  sendLogRequest.getQuorumSize());
          singleEntryHandlers.add(handler);
        }
      }

      @Override
      public void onComplete(AppendEntryResult aLong) {
        for (AsyncMethodCallback<AppendEntryResult> singleEntryHandler : singleEntryHandlers) {
          singleEntryHandler.onComplete(aLong);
        }
      }

      @Override
      public void onError(Exception e) {
        for (AsyncMethodCallback<AppendEntryResult> singleEntryHandler : singleEntryHandlers) {
          singleEntryHandler.onError(e);
        }
      }
    }
  }
}<|MERGE_RESOLUTION|>--- conflicted
+++ resolved
@@ -34,14 +34,10 @@
 import org.apache.iotdb.cluster.server.monitor.Timer;
 import org.apache.iotdb.cluster.server.monitor.Timer.Statistic;
 import org.apache.iotdb.cluster.utils.ClientUtils;
-<<<<<<< HEAD
 import org.apache.iotdb.cluster.utils.ClusterUtils;
-=======
 import org.apache.iotdb.db.concurrent.IoTDBThreadPoolFactory;
->>>>>>> f43085ee
 import org.apache.iotdb.db.conf.IoTDBConstant;
 import org.apache.iotdb.db.conf.IoTDBDescriptor;
-import org.apache.iotdb.db.utils.CommonUtils;
 import org.apache.iotdb.db.utils.TestOnly;
 
 import org.apache.thrift.TException;
@@ -70,44 +66,26 @@
 public class LogDispatcher {
 
   private static final Logger logger = LoggerFactory.getLogger(LogDispatcher.class);
-<<<<<<< HEAD
   RaftMember member;
   private ClusterConfig clusterConfig = ClusterDescriptor.getInstance().getConfig();
   private boolean useBatchInLogCatchUp = clusterConfig.isUseBatchInLogCatchUp();
   List<BlockingQueue<SendLogRequest>> nodesLogQueues = new ArrayList<>();
   ExecutorService executorService;
   private static ExecutorService serializationService =
-      Executors.newFixedThreadPool(
-          CommonUtils.getCpuCores() * 2,
-          new ThreadFactoryBuilder().setDaemon(true).setNameFormat("DispatcherEncoder-%d").build());
+      IoTDBThreadPoolFactory.newFixedThreadPoolWithDaemonThread(
+          Runtime.getRuntime().availableProcessors(), "DispatcherEncoder");
+
   public static int bindingThreadNum = 1;
   public static int maxBatchSize = 1;
-
-  public LogDispatcher(RaftMember member) {
-    this.member = member;
-    executorService = Executors.newCachedThreadPool();
-    createQueueAndBindingThreads();
-  }
-
-  void createQueueAndBindingThreads() {
-=======
-  private RaftMember member;
-  private boolean useBatchInLogCatchUp =
-      ClusterDescriptor.getInstance().getConfig().isUseBatchInLogCatchUp();
-  // each follower has a queue and a dispatch thread is attached in executorService.
-  private List<BlockingQueue<SendLogRequest>> nodeLogQueues = new ArrayList<>();
-  private ExecutorService executorService;
-
-  // TODO we have no way to close this pool.
-  private static final ExecutorService serializationService =
-      IoTDBThreadPoolFactory.newFixedThreadPoolWithDaemonThread(
-          Runtime.getRuntime().availableProcessors(), "DispatcherEncoder");
 
   public LogDispatcher(RaftMember member) {
     this.member = member;
     executorService =
         IoTDBThreadPoolFactory.newCachedThreadPool("LogDispatcher-" + member.getName());
->>>>>>> f43085ee
+    createQueueAndBindingThreads();
+  }
+
+  void createQueueAndBindingThreads() {
     for (Node node : member.getAllNodes()) {
       if (!ClusterUtils.isNodeEquals(node, member.getThisNode())) {
         nodesLogQueues.add(createQueueAndBindingThread(node));
@@ -121,7 +99,6 @@
     executorService.awaitTermination(10, TimeUnit.SECONDS);
   }
 
-<<<<<<< HEAD
   private ByteBuffer serializeTask(SendLogRequest request) {
     ByteBuffer byteBuffer = request.getVotingLog().getLog().serialize();
     request.getVotingLog().getLog().setByteSize(byteBuffer.capacity());
@@ -129,11 +106,6 @@
   }
 
   public void offer(SendLogRequest request) {
-=======
-  public void offer(SendLogRequest log) {
-    // if nodeLogQueues.isEmpty(), then nothing to do.
-
->>>>>>> f43085ee
     // do serialization here to avoid taking LogManager for too long
     if (!nodesLogQueues.isEmpty()) {
       request.serializedLogFuture = serializationService.submit(() -> serializeTask(request));
