--- conflicted
+++ resolved
@@ -19,17 +19,7 @@
 
 package org.apache.iotdb.cluster.log.manage;
 
-<<<<<<< HEAD
-import java.io.IOException;
-import java.util.Collection;
-import java.util.HashMap;
-import java.util.HashSet;
-import java.util.List;
-import java.util.Map;
-import java.util.Map.Entry;
 import org.apache.iotdb.cluster.config.ClusterConstant;
-=======
->>>>>>> c648e5a7
 import org.apache.iotdb.cluster.log.LogApplier;
 import org.apache.iotdb.cluster.log.Snapshot;
 import org.apache.iotdb.cluster.log.manage.serializable.SyncLogDequeSerializer;
@@ -47,6 +37,7 @@
 import org.slf4j.Logger;
 import org.slf4j.LoggerFactory;
 
+import java.io.IOException;
 import java.util.Collection;
 import java.util.HashMap;
 import java.util.HashSet;
@@ -86,8 +77,7 @@
   }
 
   public void takeSnapshotForSpecificSlots(List<Integer> requiredSlots, boolean needLeader)
-      throws IOException {
-  }
+      throws IOException {}
 
   @Override
   public Snapshot getSnapshot(long minIndex) {
@@ -107,40 +97,19 @@
   void collectTimeseriesSchemas(List<Integer> requiredSlots) {
     slotTimeseries.clear();
     List<StorageGroupMNode> allSgNodes = IoTDB.metaManager.getAllStorageGroupNodes();
-    boolean slotExistsInPartition;
-    List<Integer> slots = null;
-    if (dataGroupMember.getMetaGroupMember() != null) {
-      slots =
-          ((SlotPartitionTable) dataGroupMember.getMetaGroupMember().getPartitionTable())
-              .getNodeSlots(dataGroupMember.getHeader());
-    }
     for (MNode sgNode : allSgNodes) {
       String storageGroupName = sgNode.getFullPath();
-<<<<<<< HEAD
-      int slot = SlotPartitionTable.getSlotStrategy().calculateSlotByTime(storageGroupName, 0,
-          ClusterConstant.SLOT_NUM);
+      int slot =
+          SlotPartitionTable.getSlotStrategy()
+              .calculateSlotByTime(storageGroupName, 0, ClusterConstant.SLOT_NUM);
 
       if (!requiredSlots.contains(slot)) {
         continue;
       }
-      Collection<TimeseriesSchema> schemas = slotTimeseries.computeIfAbsent(slot,
-          s -> new HashSet<>());
+      Collection<TimeseriesSchema> schemas =
+          slotTimeseries.computeIfAbsent(slot, s -> new HashSet<>());
       IoTDB.metaManager.collectTimeseriesSchema(sgNode, schemas);
       logger.debug("{}: {} timeseries are snapshot in slot {}", getName(), schemas.size(), slot);
-=======
-      int slot =
-          SlotPartitionTable.getSlotStrategy()
-              .calculateSlotByTime(
-                  storageGroupName, 0, ((SlotPartitionTable) partitionTable).getTotalSlotNumbers());
-      slotExistsInPartition = slots == null || slots.contains(slot);
-
-      if (slotExistsInPartition) {
-        Collection<TimeseriesSchema> schemas =
-            slotTimeseries.computeIfAbsent(slot, s -> new HashSet<>());
-        IoTDB.metaManager.collectTimeseriesSchema(sgNode, schemas);
-        logger.debug("{}: {} timeseries are snapshot in slot {}", getName(), schemas.size(), slot);
-      }
->>>>>>> c648e5a7
     }
   }
 }