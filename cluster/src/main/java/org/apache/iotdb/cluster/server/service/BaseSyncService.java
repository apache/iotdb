--- conflicted
+++ resolved
@@ -94,12 +94,7 @@
   }
 
   @Override
-<<<<<<< HEAD
-  public long requestCommitIndex(Node header, int raftId)
-      throws TException {
-    long commitIndex = member.getCommitIndex();
-=======
-  public RequestCommitIndexResponse requestCommitIndex(Node header) throws TException {
+  public RequestCommitIndexResponse requestCommitIndex(Node header, int raftId) throws TException {
 
     long commitIndex;
     long commitTerm;
@@ -113,7 +108,6 @@
     RequestCommitIndexResponse response =
         new RequestCommitIndexResponse(curTerm, commitIndex, commitTerm);
 
->>>>>>> c648e5a7
     if (commitIndex != Long.MIN_VALUE) {
       return response;
     }
@@ -124,11 +118,7 @@
       throw new TException(new LeaderUnknownException(member.getAllNodes()));
     }
     try {
-<<<<<<< HEAD
-      commitIndex = client.requestCommitIndex(header, raftId);
-=======
-      response = client.requestCommitIndex(header);
->>>>>>> c648e5a7
+      response = client.requestCommitIndex(header, raftId);
     } catch (TException e) {
       client.getInputProtocol().getTransport().close();
       throw e;
@@ -139,7 +129,8 @@
   }
 
   @Override
-  public ByteBuffer readFile(String filePath, long offset, int length, int raftId) throws TException {
+  public ByteBuffer readFile(String filePath, long offset, int length, int raftId)
+      throws TException {
     try {
       return IOUtils.readFile(filePath, offset, length);
     } catch (IOException e) {
