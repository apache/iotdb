/*
 * Licensed to the Apache Software Foundation (ASF) under one
 * or more contributor license agreements.  See the NOTICE file
 * distributed with this work for additional information
 * regarding copyright ownership.  The ASF licenses this file
 * to you under the Apache License, Version 2.0 (the
 * "License"); you may not use this file except in compliance
 * with the License.  You may obtain a copy of the License at
 *
 *     http://www.apache.org/licenses/LICENSE-2.0
 *
 * Unless required by applicable law or agreed to in writing,
 * software distributed under the License is distributed on an
 * "AS IS" BASIS, WITHOUT WARRANTIES OR CONDITIONS OF ANY
 * KIND, either express or implied.  See the License for the
 * specific language governing permissions and limitations
 * under the License.
 */

package org.apache.iotdb.cluster.utils;

import org.apache.iotdb.cluster.metadata.MetaPuller;
import org.apache.iotdb.db.exception.metadata.IllegalPathException;
import org.apache.iotdb.db.exception.metadata.MetadataException;
import org.apache.iotdb.db.exception.query.QueryProcessException;
import org.apache.iotdb.db.metadata.path.MeasurementPath;
import org.apache.iotdb.db.metadata.path.PartialPath;
import org.apache.iotdb.db.service.IoTDB;
import org.apache.iotdb.tsfile.file.metadata.enums.TSDataType;
import org.apache.iotdb.tsfile.read.common.Path;
import org.apache.iotdb.tsfile.write.schema.MeasurementSchema;

import org.slf4j.Logger;
import org.slf4j.LoggerFactory;

import java.util.Collections;

public class ClusterQueryUtils {

  private static final Logger logger = LoggerFactory.getLogger(ClusterQueryUtils.class);

  private ClusterQueryUtils() {
    // util class
  }

<<<<<<< HEAD
  public static void checkPathExistence(PartialPath path)
      throws QueryProcessException, MetadataException {
    if (!IoTDB.schemaEngine.isPathExist(path)) {
=======
  public static void checkPathExistence(PartialPath path) throws QueryProcessException {
    if (!IoTDB.schemaProcessor.isPathExist(path)) {
>>>>>>> 9c5fdd54
      try {
        MetaPuller.getInstance().pullTimeSeriesSchemas(Collections.singletonList(path), null);
      } catch (MetadataException e) {
        throw new QueryProcessException(e);
      }
    }
  }

  /**
   * Generate path string list for RPC request.
   *
   * <p>If vector path, return its vectorId with all subSensors. Else just return path string. TODO
   * aligned path
   */
  public static String getPathStrListForRequest(Path path) {
    // TODO aligned Path
    return path.getFullPath();
  }

  /**
   * Deserialize an assembled Path from path string list that's from RPC request.
   *
   * <p>This method is corresponding to getPathStringListForRequest().
   */
  public static MeasurementPath getAssembledPathFromRequest(String pathString, byte dataType) {
    // TODO aligned path
    try {
      MeasurementPath matchedPath = new MeasurementPath(pathString);
      matchedPath.setMeasurementSchema(
          new MeasurementSchema(matchedPath.getMeasurement(), TSDataType.deserialize(dataType)));
      return matchedPath;
    } catch (IllegalPathException e) {
      logger.error("Failed to create partial path, fullPath is {}.", pathString, e);
      return null;
    }
  }
}<|MERGE_RESOLUTION|>--- conflicted
+++ resolved
@@ -43,14 +43,8 @@
     // util class
   }
 
-<<<<<<< HEAD
-  public static void checkPathExistence(PartialPath path)
-      throws QueryProcessException, MetadataException {
-    if (!IoTDB.schemaEngine.isPathExist(path)) {
-=======
   public static void checkPathExistence(PartialPath path) throws QueryProcessException {
     if (!IoTDB.schemaProcessor.isPathExist(path)) {
->>>>>>> 9c5fdd54
       try {
         MetaPuller.getInstance().pullTimeSeriesSchemas(Collections.singletonList(path), null);
       } catch (MetadataException e) {
