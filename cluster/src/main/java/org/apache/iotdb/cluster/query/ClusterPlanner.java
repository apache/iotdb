--- conflicted
+++ resolved
@@ -26,10 +26,6 @@
 import org.apache.iotdb.db.qp.physical.PhysicalPlan;
 import org.apache.iotdb.db.qp.strategy.LogicalChecker;
 import org.apache.iotdb.db.qp.strategy.LogicalGenerator;
-<<<<<<< HEAD
-import org.apache.iotdb.db.qp.strategy.optimizer.ConcatPathOptimizer;
-=======
->>>>>>> aca9faa9
 import org.apache.iotdb.service.rpc.thrift.TSRawDataQueryReq;
 
 import java.time.ZoneId;
@@ -48,24 +44,6 @@
     operator = logicalOptimize(operator, fetchSize);
     // from logical operator to physical plan
     return new ClusterPhysicalGenerator().transformToPhysicalPlan(operator, fetchSize);
-<<<<<<< HEAD
-  }
-
-  @Override
-  public PhysicalPlan rawDataQueryReqToPhysicalPlan(
-      TSRawDataQueryReq rawDataQueryReq, ZoneId zoneId)
-      throws IllegalPathException, QueryProcessException {
-    // from TSRawDataQueryReq to logical operator
-    Operator operator = LogicalGenerator.generate(rawDataQueryReq, zoneId);
-    // check if there are logical errors
-    LogicalChecker.check(operator);
-    // optimize the logical operator
-    operator = logicalOptimize(operator, rawDataQueryReq.fetchSize);
-    // from logical operator to physical plan
-    return new ClusterPhysicalGenerator()
-        .transformToPhysicalPlan(operator, rawDataQueryReq.fetchSize);
-=======
->>>>>>> aca9faa9
   }
 
   @Override
