/*
 * Licensed to the Apache Software Foundation (ASF) under one
 * or more contributor license agreements.  See the NOTICE file
 * distributed with this work for additional information
 * regarding copyright ownership.  The ASF licenses this file
 * to you under the Apache License, Version 2.0 (the
 * "License"); you may not use this file except in compliance
 * with the License.  You may obtain a copy of the License at
 *
 *     http://www.apache.org/licenses/LICENSE-2.0
 *
 * Unless required by applicable law or agreed to in writing,
 * software distributed under the License is distributed on an
 * "AS IS" BASIS, WITHOUT WARRANTIES OR CONDITIONS OF ANY
 * KIND, either express or implied.  See the License for the
 * specific language governing permissions and limitations
 * under the License.
 */
package org.apache.iotdb.cluster.log;

import java.nio.ByteBuffer;
import java.util.Comparator;
import java.util.Objects;

/**
 * Log records operations that are made on this cluster. Each log records 2 longs: currLogIndex,
 * currLogTerm, so that the logs in a cluster will form a log chain and abnormal operations can thus
 * be distinguished and removed.
 */
public abstract class Log implements Comparable<Log> {

  private static final Comparator<Log> COMPARATOR =
      Comparator.comparingLong(Log::getCurrLogIndex).thenComparing(Log::getCurrLogTerm);

  protected static final int DEFAULT_BUFFER_SIZE = 4096;
  private long currLogIndex;
  private long currLogTerm;

  // for async application
  private volatile boolean applied;

  @SuppressWarnings("java:S3077")
  private volatile Exception exception;

  private long createTime;
  private long enqueueTime;

  private int byteSize = 0;

  public abstract ByteBuffer serialize();

  public abstract void deserialize(ByteBuffer buffer);

  public enum Types {
    // DO CHECK LogParser when you add a new type of log
    ADD_NODE,
    PHYSICAL_PLAN,
    CLOSE_FILE,
    REMOVE_NODE,
    EMPTY_CONTENT,
    TEST_LARGE_CONTENT
  }

  public long getCurrLogIndex() {
    return currLogIndex;
  }

  public void setCurrLogIndex(long currLogIndex) {
    this.currLogIndex = currLogIndex;
  }

  public long getCurrLogTerm() {
    return currLogTerm;
  }

  public void setCurrLogTerm(long currLogTerm) {
    this.currLogTerm = currLogTerm;
  }

  @SuppressWarnings("java:S2886") // synchronized outside
  public boolean isApplied() {
    return applied;
  }

  public void setApplied(boolean applied) {
    synchronized (this) {
      this.applied = applied;
      this.notifyAll();
    }
  }

  public Exception getException() {
    return exception;
  }

  public void setException(Exception exception) {
    this.exception = exception;
  }

  @Override
  public boolean equals(Object o) {
    if (this == o) {
      return true;
    }
    if (o == null || getClass() != o.getClass()) {
      return false;
    }
    Log log = (Log) o;
    return currLogIndex == log.currLogIndex && currLogTerm == log.currLogTerm;
  }

  @Override
  public int hashCode() {
    return Objects.hash(currLogIndex, currLogTerm);
  }

  @Override
  public int compareTo(Log o) {
    return COMPARATOR.compare(this, o);
  }

  public long getCreateTime() {
    return createTime;
  }

  public void setCreateTime(long createTime) {
    this.createTime = createTime;
  }

  public long getEnqueueTime() {
    return enqueueTime;
  }

  public void setEnqueueTime(long enqueueTime) {
    this.enqueueTime = enqueueTime;
  }

<<<<<<< HEAD
=======
  public long getByteSize() {
    return byteSize;
  }

  public void setByteSize(int byteSize) {
    this.byteSize = byteSize;
  }
>>>>>>> c648e5a7
}<|MERGE_RESOLUTION|>--- conflicted
+++ resolved
@@ -135,8 +135,6 @@
     this.enqueueTime = enqueueTime;
   }
 
-<<<<<<< HEAD
-=======
   public long getByteSize() {
     return byteSize;
   }
@@ -144,5 +142,4 @@
   public void setByteSize(int byteSize) {
     this.byteSize = byteSize;
   }
->>>>>>> c648e5a7
 }