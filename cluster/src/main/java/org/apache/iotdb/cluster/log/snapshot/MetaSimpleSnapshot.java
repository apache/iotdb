--- conflicted
+++ resolved
@@ -259,13 +259,8 @@
         // 4. accept template map
         TemplateManager.getInstance().setTemplateMap(snapshot.templateMap);
 
-<<<<<<< HEAD
-        // 4. accept partition table
+        // 5. accept partition table
         metaGroupMember.acceptVerifiedPartitionTable(snapshot.getPartitionTableBuffer(), true);
-=======
-        // 5. accept partition table
-        metaGroupMember.acceptPartitionTable(snapshot.getPartitionTableBuffer(), true);
->>>>>>> 8eb939c5
 
         synchronized (metaGroupMember.getLogManager()) {
           metaGroupMember.getLogManager().applySnapshot(snapshot);
