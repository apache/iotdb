--- conflicted
+++ resolved
@@ -19,21 +19,16 @@
 
 package org.apache.iotdb.cluster.partition.slot;
 
-<<<<<<< HEAD
+import org.apache.iotdb.cluster.partition.NodeRemovalResult;
+import org.apache.iotdb.cluster.rpc.thrift.Node;
+import org.apache.iotdb.cluster.rpc.thrift.RaftNode;
+import org.apache.iotdb.cluster.utils.NodeSerializeUtils;
+
 import java.io.DataOutputStream;
 import java.io.IOException;
 import java.nio.ByteBuffer;
 import java.util.ArrayList;
 import java.util.HashMap;
-import java.util.List;
-import java.util.Map;
-=======
->>>>>>> c648e5a7
-import org.apache.iotdb.cluster.partition.NodeRemovalResult;
-import org.apache.iotdb.cluster.rpc.thrift.Node;
-import org.apache.iotdb.cluster.rpc.thrift.RaftNode;
-import org.apache.iotdb.db.utils.SerializeUtils;
-
 import java.util.List;
 import java.util.Map;
 
@@ -54,12 +49,12 @@
   public void serialize(DataOutputStream dataOutputStream) throws IOException {
     super.serialize(dataOutputStream);
     dataOutputStream.writeInt(newSlotOwners.size());
-    for (Map.Entry<RaftNode, List<Integer>> entry: newSlotOwners.entrySet()) {
+    for (Map.Entry<RaftNode, List<Integer>> entry : newSlotOwners.entrySet()) {
       RaftNode raftNode = entry.getKey();
-      SerializeUtils.serialize(raftNode.getNode(), dataOutputStream);
+      NodeSerializeUtils.serialize(raftNode.getNode(), dataOutputStream);
       dataOutputStream.writeInt(raftNode.getRaftId());
       dataOutputStream.writeInt(entry.getValue().size());
-      for (Integer slot: entry.getValue()) {
+      for (Integer slot : entry.getValue()) {
         dataOutputStream.writeInt(slot);
       }
     }
@@ -69,13 +64,13 @@
   public void deserialize(ByteBuffer buffer) {
     super.deserialize(buffer);
     int size = buffer.getInt();
-    for (int i = 0 ; i < size; i++) {
+    for (int i = 0; i < size; i++) {
       Node node = new Node();
-      SerializeUtils.deserialize(node, buffer);
+      NodeSerializeUtils.deserialize(node, buffer);
       RaftNode raftNode = new RaftNode(node, buffer.getInt());
       List<Integer> slots = new ArrayList<>();
       int slotSize = buffer.getInt();
-      for (int j = 0 ; j < slotSize; j++) {
+      for (int j = 0; j < slotSize; j++) {
         slots.add(buffer.getInt());
       }
       newSlotOwners.put(raftNode, slots);
