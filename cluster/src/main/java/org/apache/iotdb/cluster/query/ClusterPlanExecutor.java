--- conflicted
+++ resolved
@@ -164,7 +164,6 @@
    *     storage group added
    * @param level the max depth to match the pattern, -1 means matching the whole pattern
    * @return the number of paths that match the pattern at given level
-   * @throws MetadataException
    */
   private int getPathCount(Map<String, String> sgPathMap, int level)
       throws MetadataException, CheckConsistencyException {
@@ -180,12 +179,8 @@
       if (partitionGroup.contains(metaGroupMember.getThisNode())) {
         // this node is a member of the group, perform a local query after synchronizing with the
         // leader
-<<<<<<< HEAD
-        metaGroupMember.getLocalDataMember(partitionGroup.getHeader(), partitionGroup.getId())
-=======
         metaGroupMember
-            .getLocalDataMember(partitionGroup.getHeader())
->>>>>>> c648e5a7
+            .getLocalDataMember(partitionGroup.getHeader(), partitionGroup.getId())
             .syncLeaderWithConsistencyCheck(false);
         int localResult = getLocalPathCount(pathUnderSG, level);
         logger.debug(
@@ -255,28 +250,19 @@
                   .getClientProvider()
                   .getAsyncDataClient(node, RaftServer.getReadOperationTimeoutMS());
           client.setTimeout(RaftServer.getReadOperationTimeoutMS());
-<<<<<<< HEAD
-          count = SyncClientAdaptor.getPathCount(client, partitionGroup.getHeader(), partitionGroup.getId(),
-              pathsToQuery, level);
-        } else {
-          SyncDataClient syncDataClient = metaGroupMember
-              .getClientProvider().getSyncDataClient(node, RaftServer.getReadOperationTimeoutMS());
-          syncDataClient.setTimeout(RaftServer.getReadOperationTimeoutMS());
-          count = syncDataClient.getPathCount(partitionGroup.getHeader(), partitionGroup.getId(), pathsToQuery, level);
-          ClientUtils.putBackSyncClient(syncDataClient);
-=======
           count =
               SyncClientAdaptor.getPathCount(
-                  client, partitionGroup.getHeader(), pathsToQuery, level);
+                  client, partitionGroup.getHeader(), partitionGroup.getId(), pathsToQuery, level);
         } else {
           try (SyncDataClient syncDataClient =
               metaGroupMember
                   .getClientProvider()
                   .getSyncDataClient(node, RaftServer.getReadOperationTimeoutMS())) {
             syncDataClient.setTimeout(RaftServer.getReadOperationTimeoutMS());
-            count = syncDataClient.getPathCount(partitionGroup.getHeader(), pathsToQuery, level);
+            count =
+                syncDataClient.getPathCount(
+                    partitionGroup.getHeader(), partitionGroup.getId(), pathsToQuery, level);
           }
->>>>>>> c648e5a7
         }
         logger.debug(
             "{}: get path count of {} from {}, result {}",
@@ -352,7 +338,8 @@
           schemaPattern,
           level,
           new SlotSgFilter(
-              ((SlotPartitionTable) metaGroupMember.getPartitionTable()).getNodeSlots(header, group.getId())));
+              ((SlotPartitionTable) metaGroupMember.getPartitionTable())
+                  .getNodeSlots(header, group.getId())));
     } catch (MetadataException e) {
       logger.error(
           "Cannot not get node list of {}@{} from {} locally", schemaPattern, level, group);
@@ -366,33 +353,22 @@
     for (Node node : group) {
       try {
         if (ClusterDescriptor.getInstance().getConfig().isUseAsyncServer()) {
-<<<<<<< HEAD
-          AsyncDataClient client = metaGroupMember
-              .getClientProvider().getAsyncDataClient(node, RaftServer.getReadOperationTimeoutMS());
-          paths = SyncClientAdaptor
-              .getNodeList(client, group.getHeader(), group.getId(), schemaPattern.getFullPath(), level);
-        } else {
-          SyncDataClient syncDataClient = metaGroupMember
-              .getClientProvider().getSyncDataClient(node, RaftServer.getReadOperationTimeoutMS());
-          paths = syncDataClient.getNodeList(group.getHeader(), group.getId(), schemaPattern.getFullPath(), level);
-          ClientUtils.putBackSyncClient(syncDataClient);
-=======
           AsyncDataClient client =
               metaGroupMember
                   .getClientProvider()
                   .getAsyncDataClient(node, RaftServer.getReadOperationTimeoutMS());
           paths =
               SyncClientAdaptor.getNodeList(
-                  client, group.getHeader(), schemaPattern.getFullPath(), level);
+                  client, group.getHeader(), group.getId(), schemaPattern.getFullPath(), level);
         } else {
           try (SyncDataClient syncDataClient =
               metaGroupMember
                   .getClientProvider()
                   .getSyncDataClient(node, RaftServer.getReadOperationTimeoutMS())) {
             paths =
-                syncDataClient.getNodeList(group.getHeader(), schemaPattern.getFullPath(), level);
+                syncDataClient.getNodeList(
+                    group.getHeader(), group.getId(), schemaPattern.getFullPath(), level);
           }
->>>>>>> c648e5a7
         }
         if (paths != null) {
           break;
@@ -448,8 +424,8 @@
 
   private Set<String> getLocalChildNodeInNextLevel(PartitionGroup group, PartialPath path)
       throws CheckConsistencyException {
-    Node header = group.getHeader();
-    DataGroupMember localDataMember = metaGroupMember.getLocalDataMember(header);
+    DataGroupMember localDataMember =
+        metaGroupMember.getLocalDataMember(group.getHeader(), group.getId());
     localDataMember.syncLeaderWithConsistencyCheck(false);
     try {
       return IoTDB.metaManager.getChildNodeInNextLevel(path);
@@ -470,14 +446,15 @@
                   .getAsyncDataClient(node, RaftServer.getReadOperationTimeoutMS());
           nextChildrenNodes =
               SyncClientAdaptor.getChildNodeInNextLevel(
-                  client, group.getHeader(), path.getFullPath());
+                  client, group.getHeader(), group.getId(), path.getFullPath());
         } else {
           try (SyncDataClient syncDataClient =
               metaGroupMember
                   .getClientProvider()
                   .getSyncDataClient(node, RaftServer.getReadOperationTimeoutMS())) {
             nextChildrenNodes =
-                syncDataClient.getChildNodeInNextLevel(group.getHeader(), path.getFullPath());
+                syncDataClient.getChildNodeInNextLevel(
+                    group.getHeader(), group.getId(), path.getFullPath());
           }
         }
         if (nextChildrenNodes != null) {
@@ -574,33 +551,22 @@
     for (Node node : group) {
       try {
         if (ClusterDescriptor.getInstance().getConfig().isUseAsyncServer()) {
-<<<<<<< HEAD
-          AsyncDataClient client = metaGroupMember
-              .getClientProvider().getAsyncDataClient(node, RaftServer.getReadOperationTimeoutMS());
-          nextChildren = SyncClientAdaptor
-              .getNextChildren(client, group.getHeader(), group.getId(), path.getFullPath());
-        } else {
-          SyncDataClient syncDataClient = metaGroupMember
-              .getClientProvider().getSyncDataClient(node, RaftServer.getReadOperationTimeoutMS());
-          nextChildren = syncDataClient
-              .getChildNodePathInNextLevel(group.getHeader(), group.getId(), path.getFullPath());
-          ClientUtils.putBackSyncClient(syncDataClient);
-=======
           AsyncDataClient client =
               metaGroupMember
                   .getClientProvider()
                   .getAsyncDataClient(node, RaftServer.getReadOperationTimeoutMS());
           nextChildren =
-              SyncClientAdaptor.getNextChildren(client, group.getHeader(), path.getFullPath());
+              SyncClientAdaptor.getNextChildren(
+                  client, group.getHeader(), group.getId(), path.getFullPath());
         } else {
           try (SyncDataClient syncDataClient =
               metaGroupMember
                   .getClientProvider()
                   .getSyncDataClient(node, RaftServer.getReadOperationTimeoutMS())) {
             nextChildren =
-                syncDataClient.getChildNodePathInNextLevel(group.getHeader(), path.getFullPath());
+                syncDataClient.getChildNodePathInNextLevel(
+                    group.getHeader(), group.getId(), path.getFullPath());
           }
->>>>>>> c648e5a7
         }
         if (nextChildren != null) {
           break;
