--- conflicted
+++ resolved
@@ -225,34 +225,19 @@
           count =
               SyncClientAdaptor.getDeviceCount(client, partitionGroup.getHeader(), pathsToCount);
         } else {
-<<<<<<< HEAD
           SyncDataClient syncDataClient = null;
           try {
             syncDataClient =
                 ClusterIoTDB.getInstance()
                     .getSyncDataClient(node, ClusterConstant.getReadOperationTimeoutMS());
             syncDataClient.setTimeout(ClusterConstant.getReadOperationTimeoutMS());
-            count = syncDataClient.getAllDevices(partitionGroup.getHeader(), pathsToCount).size();
+            count = syncDataClient.getDeviceCount(partitionGroup.getHeader(), pathsToCount);
           } catch (TException e) {
             // the connection may be broken, close it to avoid it being reused
             syncDataClient.close();
             throw e;
           } finally {
             if (syncDataClient != null) syncDataClient.returnSelf();
-=======
-          try (SyncDataClient syncDataClient =
-              metaGroupMember
-                  .getClientProvider()
-                  .getSyncDataClient(node, RaftServer.getReadOperationTimeoutMS())) {
-            try {
-              syncDataClient.setTimeout(RaftServer.getReadOperationTimeoutMS());
-              count = syncDataClient.getDeviceCount(partitionGroup.getHeader(), pathsToCount);
-            } catch (TException e) {
-              // the connection may be broken, close it to avoid it being reused
-              syncDataClient.getInputProtocol().getTransport().close();
-              throw e;
-            }
->>>>>>> 516bf658
           }
         }
         logger.debug(
