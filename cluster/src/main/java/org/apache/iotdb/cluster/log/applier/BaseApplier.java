--- conflicted
+++ resolved
@@ -172,14 +172,8 @@
   private void pullTimeseriesSchema(InsertPlan plan, Node ignoredGroup)
       throws QueryProcessException {
     try {
-<<<<<<< HEAD
-      PartialPath path = plan.getDeviceId();
+      PartialPath path = plan.getPrefixPath();
       MetaPuller.getInstance().pullTimeSeriesSchemas(Collections.singletonList(path), ignoredGroup);
-=======
-      PartialPath path = plan.getPrefixPath();
-      ((CMManager) IoTDB.metaManager)
-          .pullTimeSeriesSchemas(Collections.singletonList(path), ignoredGroup);
->>>>>>> 6e80aa0e
     } catch (MetadataException e1) {
       throw new QueryProcessException(e1);
     }
