--- conflicted
+++ resolved
@@ -19,7 +19,6 @@
 
 package org.apache.iotdb.cluster.query;
 
-<<<<<<< HEAD
 import static org.apache.iotdb.session.Config.DEFAULT_FETCH_SIZE;
 
 import java.io.ByteArrayOutputStream;
@@ -30,8 +29,6 @@
 import java.util.HashSet;
 import java.util.List;
 import java.util.Set;
-=======
->>>>>>> 0cf96a52
 import org.apache.iotdb.cluster.exception.CheckConsistencyException;
 import org.apache.iotdb.cluster.exception.ReaderNotFoundException;
 import org.apache.iotdb.cluster.metadata.CMManager;
@@ -203,14 +200,6 @@
 
     // the same query from a requester correspond to a context here
     RemoteQueryContext queryContext =
-<<<<<<< HEAD
-        queryManager.getQueryContext(request.getRequester(),
-            request.getQueryId(), request.getFetchSize(), request.getDeduplicatedPathNum());
-    logger.debug("{}: local queryId for {}#{} is {}", name, request.getQueryId(),
-        request.getPath(), queryContext.getQueryId());
-    IBatchReader batchReader = readerFactory.getSeriesBatchReader(path, deviceMeasurements,
-        dataType, timeFilter, valueFilter, queryContext, dataGroupMember, request.ascending);
-=======
         queryManager.getQueryContext(
             request.getRequester(),
             request.getQueryId(),
@@ -232,7 +221,6 @@
             queryContext,
             dataGroupMember,
             request.ascending);
->>>>>>> 0cf96a52
 
     // if the reader contains no data, send a special id of -1 to prevent the requester from
     // meaninglessly fetching data
@@ -530,20 +518,6 @@
     }
     List<Integer> nodeSlots =
         ((SlotPartitionTable) dataGroupMember.getMetaGroupMember().getPartitionTable())
-<<<<<<< HEAD
-            .getNodeSlots(
-                dataGroupMember.getHeader());
-    try {
-      if (ascending) {
-        AggregationExecutor
-            .aggregateOneSeries(new PartialPath(path), allSensors, context, timeFilter,
-                dataType, results, null, new SlotTsFileFilter(nodeSlots));
-      } else {
-        AggregationExecutor
-            .aggregateOneSeries(new PartialPath(path), allSensors, context, timeFilter,
-                dataType, null, results, new SlotTsFileFilter(nodeSlots));
-=======
-            .getNodeSlots(dataGroupMember.getHeader());
     try {
       if (ascending) {
         AggregationExecutor.aggregateOneSeries(
@@ -565,7 +539,6 @@
             null,
             results,
             new SlotTsFileFilter(nodeSlots));
->>>>>>> 0cf96a52
       }
     } catch (IllegalPathException e) {
       // ignore
@@ -626,14 +599,6 @@
     }
 
     ClusterQueryUtils.checkPathExistence(path);
-<<<<<<< HEAD
-    List<Integer> nodeSlots = ((SlotPartitionTable) dataGroupMember.getMetaGroupMember()
-        .getPartitionTable())
-        .getNodeSlots(dataGroupMember.getHeader());
-    LocalGroupByExecutor executor = new LocalGroupByExecutor(path,
-        deviceMeasurements, dataType, context, timeFilter, new SlotTsFileFilter(nodeSlots),
-        ascending);
-=======
     List<Integer> nodeSlots =
         ((SlotPartitionTable) dataGroupMember.getMetaGroupMember().getPartitionTable())
             .getNodeSlots(dataGroupMember.getHeader());
@@ -646,7 +611,6 @@
             timeFilter,
             new SlotTsFileFilter(nodeSlots),
             ascending);
->>>>>>> 0cf96a52
     for (Integer aggregationType : aggregationTypes) {
       executor.addAggregateResult(
           AggregateResultFactory.getAggrResultByType(
