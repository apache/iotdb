/*
 * Licensed to the Apache Software Foundation (ASF) under one
 * or more contributor license agreements.  See the NOTICE file
 * distributed with this work for additional information
 * regarding copyright ownership.  The ASF licenses this file
 * to you under the Apache License, Version 2.0 (the
 * "License"); you may not use this file except in compliance
 * with the License.  You may obtain a copy of the License at
 *
 *     http://www.apache.org/licenses/LICENSE-2.0
 *
 * Unless required by applicable law or agreed to in writing,
 * software distributed under the License is distributed on an
 * "AS IS" BASIS, WITHOUT WARRANTIES OR CONDITIONS OF ANY
 * KIND, either express or implied.  See the License for the
 * specific language governing permissions and limitations
 * under the License.
 */
package org.apache.iotdb.cluster.utils.nodetool.function;

import org.apache.iotdb.cluster.partition.PartitionGroup;
import org.apache.iotdb.cluster.rpc.thrift.Node;
import org.apache.iotdb.cluster.utils.nodetool.ClusterMonitor;
import org.apache.iotdb.cluster.utils.nodetool.ClusterMonitorMBean;

import com.google.common.base.Throwables;
import io.airlift.airline.Option;
import io.airlift.airline.OptionType;

import javax.management.JMX;
import javax.management.MBeanServerConnection;
import javax.management.MalformedObjectNameException;
import javax.management.ObjectName;
import javax.management.remote.JMXConnector;
import javax.management.remote.JMXConnectorFactory;
import javax.management.remote.JMXServiceURL;
<<<<<<< HEAD
import org.apache.iotdb.cluster.partition.PartitionGroup;
import org.apache.iotdb.cluster.rpc.thrift.Node;
import org.apache.iotdb.cluster.server.NodeCharacter;
import org.apache.iotdb.cluster.utils.nodetool.ClusterMonitor;
import org.apache.iotdb.cluster.utils.nodetool.ClusterMonitorMBean;
=======

import java.io.IOException;
import java.util.Collections;
import java.util.Map;

import static java.lang.String.format;
import static org.apache.iotdb.cluster.utils.nodetool.Printer.errPrintln;
>>>>>>> c648e5a7

@SuppressWarnings("squid:S2068")
public abstract class NodeToolCmd implements Runnable {

  @Option(
      type = OptionType.GLOBAL,
      name = {"-h", "--host"},
      description = "Node hostname or ip address")
  private String host = "127.0.0.1";

  @Option(
      type = OptionType.GLOBAL,
      name = {"-p", "--port"},
      description = "Remote jmx agent port number")
  private String port = "31999";

  @Option(
      type = OptionType.GLOBAL,
      name = {"-u", "--user"},
      description = "The username to access the remote jmx")
  private String user = "iotdb";

  @Option(
      type = OptionType.GLOBAL,
      name = {"-pw", "--password"},
      description = "The password to access the remote jmx")
  private String password = "passw!d";

  private static final String JMX_URL_FORMAT = "service:jmx:rmi:///jndi/rmi://%s:%s/jmxrmi";

  public static final String BUILDING_CLUSTER_INFO = "The cluster is being created.";

  public static final String META_LEADER_UNKNOWN_INFO = "Meta group leader is unknown, please try again later.";

  static final String FAIL_TO_GET_ALL_SLOT_STATUS_INFO = "Fail to get all slot status, please check node status and try again later.";

  @Override
  public void run() {
    try {
      MBeanServerConnection mbsc = connect();
      ObjectName name = new ObjectName(ClusterMonitor.INSTANCE.getMbeanName());
      ClusterMonitorMBean clusterMonitorProxy =
          JMX.newMBeanProxy(mbsc, name, ClusterMonitorMBean.class);
      execute(clusterMonitorProxy);
    } catch (MalformedObjectNameException e) {
      errPrintln(e.getMessage());
    }
  }

  protected abstract void execute(ClusterMonitorMBean probe);

  private MBeanServerConnection connect() {
    MBeanServerConnection mbsc = null;

    try {
      String jmxURL = String.format(JMX_URL_FORMAT, host, port);
      JMXServiceURL serviceURL = new JMXServiceURL(jmxURL);
      Map<String, Object> environment =
          Collections.singletonMap(JMXConnector.CREDENTIALS, new String[] {user, password});
      JMXConnector connector = JMXConnectorFactory.connect(serviceURL, environment);
      mbsc = connector.getMBeanServerConnection();
    } catch (IOException e) {
      Throwable rootCause = Throwables.getRootCause(e);
      errPrintln(
          format(
              "nodetool: Failed to connect to '%s:%s' - %s: '%s'.",
              host, port, rootCause.getClass().getSimpleName(), rootCause.getMessage()));
      System.exit(1);
    }

    return mbsc;
  }

<<<<<<< HEAD
  public static String nodeCharacterToString(Node node, NodeCharacter character) {
    return String.format("%s (%s)", nodeToString(node), character);
  }

  public static String nodeToString(Node node) {
    return String.format("%s:%d:%d:%d", node.getIp(), node.getMetaPort(), node.getDataPort(),
        node.getClientPort());
=======
  String nodeToString(Node node) {
    return String.format(
        "%s:%d:%d:%d",
        node.getInternalIp(), node.getMetaPort(), node.getDataPort(), node.getClientPort());
>>>>>>> c648e5a7
  }

  public static String redirectToQueryMetaLeader(Node node) {
    return String.format("Please redirect to query meta group leader %s", nodeToString(node));
  }

  public static String partitionGroupToString(PartitionGroup group) {
    StringBuilder stringBuilder = new StringBuilder("[");
    if (!group.isEmpty()) {
      stringBuilder.append(nodeToString(group.get(0)));
    }
    for (int i = 1; i < group.size(); i++) {
      stringBuilder.append(", ").append(nodeToString(group.get(i)));
    }
    stringBuilder.append("]");
    return stringBuilder.toString();
  }
}<|MERGE_RESOLUTION|>--- conflicted
+++ resolved
@@ -20,6 +20,7 @@
 
 import org.apache.iotdb.cluster.partition.PartitionGroup;
 import org.apache.iotdb.cluster.rpc.thrift.Node;
+import org.apache.iotdb.cluster.server.NodeCharacter;
 import org.apache.iotdb.cluster.utils.nodetool.ClusterMonitor;
 import org.apache.iotdb.cluster.utils.nodetool.ClusterMonitorMBean;
 
@@ -34,13 +35,6 @@
 import javax.management.remote.JMXConnector;
 import javax.management.remote.JMXConnectorFactory;
 import javax.management.remote.JMXServiceURL;
-<<<<<<< HEAD
-import org.apache.iotdb.cluster.partition.PartitionGroup;
-import org.apache.iotdb.cluster.rpc.thrift.Node;
-import org.apache.iotdb.cluster.server.NodeCharacter;
-import org.apache.iotdb.cluster.utils.nodetool.ClusterMonitor;
-import org.apache.iotdb.cluster.utils.nodetool.ClusterMonitorMBean;
-=======
 
 import java.io.IOException;
 import java.util.Collections;
@@ -48,7 +42,6 @@
 
 import static java.lang.String.format;
 import static org.apache.iotdb.cluster.utils.nodetool.Printer.errPrintln;
->>>>>>> c648e5a7
 
 @SuppressWarnings("squid:S2068")
 public abstract class NodeToolCmd implements Runnable {
@@ -81,9 +74,11 @@
 
   public static final String BUILDING_CLUSTER_INFO = "The cluster is being created.";
 
-  public static final String META_LEADER_UNKNOWN_INFO = "Meta group leader is unknown, please try again later.";
+  public static final String META_LEADER_UNKNOWN_INFO =
+      "Meta group leader is unknown, please try again later.";
 
-  static final String FAIL_TO_GET_ALL_SLOT_STATUS_INFO = "Fail to get all slot status, please check node status and try again later.";
+  static final String FAIL_TO_GET_ALL_SLOT_STATUS_INFO =
+      "Fail to get all slot status, please check node status and try again later.";
 
   @Override
   public void run() {
@@ -122,20 +117,14 @@
     return mbsc;
   }
 
-<<<<<<< HEAD
   public static String nodeCharacterToString(Node node, NodeCharacter character) {
     return String.format("%s (%s)", nodeToString(node), character);
   }
 
   public static String nodeToString(Node node) {
-    return String.format("%s:%d:%d:%d", node.getIp(), node.getMetaPort(), node.getDataPort(),
-        node.getClientPort());
-=======
-  String nodeToString(Node node) {
     return String.format(
         "%s:%d:%d:%d",
         node.getInternalIp(), node.getMetaPort(), node.getDataPort(), node.getClientPort());
->>>>>>> c648e5a7
   }
 
   public static String redirectToQueryMetaLeader(Node node) {
