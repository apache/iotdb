--- conflicted
+++ resolved
@@ -19,22 +19,9 @@
 
 package org.apache.iotdb.cluster.log.manage;
 
-<<<<<<< HEAD
-import java.io.IOException;
-import java.util.ArrayList;
-import java.util.Collection;
-import java.util.Comparator;
-import java.util.List;
-import java.util.Map;
-import java.util.Map.Entry;
 import org.apache.iotdb.cluster.config.ClusterConstant;
-=======
->>>>>>> c648e5a7
 import org.apache.iotdb.cluster.exception.EntryCompactedException;
-import org.apache.iotdb.cluster.log.Log;
 import org.apache.iotdb.cluster.log.LogApplier;
-import org.apache.iotdb.cluster.log.logtypes.AddNodeLog;
-import org.apache.iotdb.cluster.log.logtypes.RemoveNodeLog;
 import org.apache.iotdb.cluster.log.snapshot.FileSnapshot;
 import org.apache.iotdb.cluster.log.snapshot.FileSnapshot.Factory;
 import org.apache.iotdb.cluster.partition.PartitionTable;
@@ -78,15 +65,8 @@
     super(logApplier, partitionTable, header, thisNode, Factory.INSTANCE, dataGroupMember);
   }
 
-<<<<<<< HEAD
-  /**
-   * send FlushPlan to all nodes in one dataGroup
-   */
+  /** send FlushPlan to all nodes in one dataGroup */
   private void syncFlushAllProcessor(List<Integer> requiredSlots, boolean needLeader) {
-=======
-  /** send FlushPlan to all nodes in one dataGroup */
-  private void syncFlushAllProcessor() {
->>>>>>> c648e5a7
     logger.info("{}: Start flush all storage group processor in one data group", getName());
     Map<String, List<Pair<Long, Boolean>>> storageGroupPartitions =
         StorageEngine.getInstance().getWorkingStorageGroupPartitions();
@@ -100,8 +80,10 @@
   @Override
   @SuppressWarnings("java:S1135") // ignore todos
   public void takeSnapshot() throws IOException {
-    takeSnapshotForSpecificSlots(((SlotPartitionTable) partitionTable)
-            .getNodeSlots(new RaftNode(dataGroupMember.getHeader(), dataGroupMember.getRaftGroupId())),
+    takeSnapshotForSpecificSlots(
+        ((SlotPartitionTable) partitionTable)
+            .getNodeSlots(
+                new RaftNode(dataGroupMember.getHeader(), dataGroupMember.getRaftGroupId())),
         true);
   }
 
@@ -142,22 +124,20 @@
    *
    * @throws IOException
    */
-  private void collectTsFilesAndFillTimeseriesSchemas(List<Integer> requiredSlots) throws IOException {
+  private void collectTsFilesAndFillTimeseriesSchemas(List<Integer> requiredSlots)
+      throws IOException {
     // 1.collect tsfile
     collectTsFiles(requiredSlots);
 
     // 2.register the measurement
-<<<<<<< HEAD
-=======
     boolean slotExistsInPartition;
     List<Integer> slots = null;
     if (dataGroupMember.getMetaGroupMember() != null) {
       slots =
           ((SlotPartitionTable) dataGroupMember.getMetaGroupMember().getPartitionTable())
-              .getNodeSlots(dataGroupMember.getHeader());
-    }
-
->>>>>>> c648e5a7
+              .getNodeSlots(dataGroupMember.getHeader(), dataGroupMember.getRaftGroupId());
+    }
+
     for (Map.Entry<Integer, Collection<TimeseriesSchema>> entry : slotTimeseries.entrySet()) {
       int slotNum = entry.getKey();
       slotExistsInPartition = slots == null || slots.contains(slotNum);
@@ -184,7 +164,8 @@
       for (Entry<Long, List<TsFileResource>> storageGroupFiles : storageGroupsFiles.entrySet()) {
         Long partitionNum = storageGroupFiles.getKey();
         List<TsFileResource> resourceList = storageGroupFiles.getValue();
-        if (!collectTsFiles(partitionNum, resourceList, storageGroupName, createdHardlinks, requiredSlots)) {
+        if (!collectTsFiles(
+            partitionNum, resourceList, storageGroupName, createdHardlinks, requiredSlots)) {
           // some file is deleted during the collecting, clean created hardlinks and restart
           // from the beginning
           for (TsFileResource createdHardlink : createdHardlinks) {
@@ -208,31 +189,21 @@
    *     create
    * @throws IOException
    */
-<<<<<<< HEAD
-  private boolean collectTsFiles(Long partitionNum, List<TsFileResource> resourceList,
-      PartialPath storageGroupName, List<TsFileResource> createdHardlinks, List<Integer> requiredSlots) throws IOException {
-    int slotNum = SlotPartitionTable.getSlotStrategy().calculateSlotByPartitionNum(storageGroupName.getFullPath(),
-        partitionNum, ClusterConstant.SLOT_NUM);
-    if (!requiredSlots.contains(slotNum)) {
-      return true;
-    }
-    FileSnapshot snapshot = slotSnapshots.computeIfAbsent(slotNum,
-        s -> new FileSnapshot());
-=======
   private boolean collectTsFiles(
       Long partitionNum,
       List<TsFileResource> resourceList,
       PartialPath storageGroupName,
-      List<TsFileResource> createdHardlinks)
+      List<TsFileResource> createdHardlinks,
+      List<Integer> requiredSlots)
       throws IOException {
     int slotNum =
         SlotPartitionTable.getSlotStrategy()
             .calculateSlotByPartitionNum(
-                storageGroupName.getFullPath(),
-                partitionNum,
-                ((SlotPartitionTable) partitionTable).getTotalSlotNumbers());
+                storageGroupName.getFullPath(), partitionNum, ClusterConstant.SLOT_NUM);
+    if (!requiredSlots.contains(slotNum)) {
+      return true;
+    }
     FileSnapshot snapshot = slotSnapshots.computeIfAbsent(slotNum, s -> new FileSnapshot());
->>>>>>> c648e5a7
     for (TsFileResource tsFileResource : resourceList) {
       TsFileResource hardlink = tsFileResource.createHardlink();
       if (hardlink == null) {
