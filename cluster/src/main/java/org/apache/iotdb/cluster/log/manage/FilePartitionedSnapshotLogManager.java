--- conflicted
+++ resolved
@@ -72,12 +72,7 @@
     synchronized (slotSnapshots) {
       collectTimeseriesSchemas();
 
-<<<<<<< HEAD
-      Log lastCommittedLog = removeCommittedLogsReturnLastLog();
-      if(lastCommittedLog != null){
-        snapshotLastLogId = lastCommittedLog.getCurrLogIndex();
-        snapshotLastLogTerm = lastCommittedLog.getCurrLogTerm();
-=======
+
       int i = 0;
       for (; i < logBuffer.size(); i++) {
         if (logBuffer.get(i).getCurrLogIndex() > commitLogIndex) {
@@ -85,9 +80,8 @@
         }
         snapshotLastLogId = logBuffer.get(i).getCurrLogIndex();
         snapshotLastLogTerm = logBuffer.get(i).getCurrLogTerm();
->>>>>>> 7347e6b3
       }
-      logBuffer.subList(0, i).clear();
+      removeFromHead(i);
 
       collectTsFiles();
 
