/*
 * Licensed to the Apache Software Foundation (ASF) under one
 * or more contributor license agreements.  See the NOTICE file
 * distributed with this work for additional information
 * regarding copyright ownership.  The ASF licenses this file
 * to you under the Apache License, Version 2.0 (the
 * "License"); you may not use this file except in compliance
 * with the License.  You may obtain a copy of the License at
 *
 *     http://www.apache.org/licenses/LICENSE-2.0
 *
 * Unless required by applicable law or agreed to in writing,
 * software distributed under the License is distributed on an
 * "AS IS" BASIS, WITHOUT WARRANTIES OR CONDITIONS OF ANY
 * KIND, either express or implied.  See the License for the
 * specific language governing permissions and limitations
 * under the License.
 */
package org.apache.iotdb.cluster.server;

import org.apache.iotdb.cluster.config.ClusterDescriptor;
import org.apache.iotdb.cluster.coordinator.Coordinator;
import org.apache.iotdb.cluster.exception.ConfigInconsistentException;
import org.apache.iotdb.cluster.exception.StartUpCheckFailureException;
import org.apache.iotdb.cluster.metadata.CMManager;
import org.apache.iotdb.cluster.metadata.MetaPuller;
import org.apache.iotdb.cluster.rpc.thrift.AddNodeResponse;
import org.apache.iotdb.cluster.rpc.thrift.AppendEntriesRequest;
import org.apache.iotdb.cluster.rpc.thrift.AppendEntryRequest;
import org.apache.iotdb.cluster.rpc.thrift.CheckStatusResponse;
import org.apache.iotdb.cluster.rpc.thrift.ElectionRequest;
import org.apache.iotdb.cluster.rpc.thrift.ExecutNonQueryReq;
import org.apache.iotdb.cluster.rpc.thrift.HeartBeatRequest;
import org.apache.iotdb.cluster.rpc.thrift.HeartBeatResponse;
import org.apache.iotdb.cluster.rpc.thrift.Node;
<<<<<<< HEAD
=======
import org.apache.iotdb.cluster.rpc.thrift.RefreshReuqest;
>>>>>>> 8343f225
import org.apache.iotdb.cluster.rpc.thrift.RequestCommitIndexResponse;
import org.apache.iotdb.cluster.rpc.thrift.SendSnapshotRequest;
import org.apache.iotdb.cluster.rpc.thrift.StartUpStatus;
import org.apache.iotdb.cluster.rpc.thrift.TNodeStatus;
import org.apache.iotdb.cluster.rpc.thrift.TSMetaService;
import org.apache.iotdb.cluster.rpc.thrift.TSMetaService.AsyncProcessor;
import org.apache.iotdb.cluster.rpc.thrift.TSMetaService.Processor;
import org.apache.iotdb.cluster.server.heartbeat.MetaHeartbeatServer;
import org.apache.iotdb.cluster.server.member.MetaGroupMember;
import org.apache.iotdb.cluster.server.service.MetaAsyncService;
import org.apache.iotdb.cluster.server.service.MetaSyncService;
import org.apache.iotdb.cluster.utils.nodetool.ClusterMonitor;
import org.apache.iotdb.db.exception.StartupException;
import org.apache.iotdb.db.exception.query.QueryProcessException;
import org.apache.iotdb.db.service.IoTDB;
import org.apache.iotdb.db.service.RegisterManager;
import org.apache.iotdb.service.rpc.thrift.TSStatus;

import org.apache.thrift.TException;
import org.apache.thrift.TProcessor;
import org.apache.thrift.async.AsyncMethodCallback;
import org.apache.thrift.transport.TNonblockingServerSocket;
import org.apache.thrift.transport.TServerSocket;
import org.apache.thrift.transport.TServerTransport;
import org.apache.thrift.transport.TTransportException;
import org.slf4j.Logger;
import org.slf4j.LoggerFactory;

import java.net.InetSocketAddress;
import java.nio.ByteBuffer;

/**
 * MetaCluster manages the whole cluster's metadata, such as what nodes are in the cluster and the
 * data partition. Each node has one MetaClusterServer instance, the single-node IoTDB instance is
 * started-up at the same time.
 */
public class MetaClusterServer extends RaftServer
    implements TSMetaService.AsyncIface, TSMetaService.Iface {
  private static Logger logger = LoggerFactory.getLogger(MetaClusterServer.class);

  // each node only contains one MetaGroupMember
  private MetaGroupMember member;
  private Coordinator coordinator;
  // the single-node IoTDB instance
  private IoTDB ioTDB;
  // to register the ClusterMonitor that helps monitoring the cluster
  private RegisterManager registerManager = new RegisterManager();
  private MetaAsyncService asyncService;
  private MetaSyncService syncService;
  private MetaHeartbeatServer metaHeartbeatServer;

  public MetaClusterServer() throws QueryProcessException {
    super();
    metaHeartbeatServer = new MetaHeartbeatServer(thisNode, this);
    coordinator = new Coordinator();
    member = new MetaGroupMember(protocolFactory, thisNode, coordinator);
    coordinator.setMetaGroupMember(member);
    asyncService = new MetaAsyncService(member);
    syncService = new MetaSyncService(member);
    MetaPuller.getInstance().init(member);
  }

  /**
   * Besides the standard RaftServer start-up, the IoTDB instance, a MetaGroupMember and the
   * ClusterMonitor are also started.
   *
   * @throws TTransportException
   * @throws StartupException
   */
  @Override
  public void start() throws TTransportException, StartupException {
    super.start();
    metaHeartbeatServer.start();
    ioTDB = new IoTDB();
    IoTDB.setMetaManager(CMManager.getInstance());
    IoTDB.setClusterMode();
    ((CMManager) IoTDB.metaManager).setMetaGroupMember(member);
    ((CMManager) IoTDB.metaManager).setCoordinator(coordinator);
    ioTDB.active();
    member.start();
    registerManager.register(ClusterMonitor.INSTANCE);
  }

  /** Also stops the IoTDB instance, the MetaGroupMember and the ClusterMonitor. */
  @Override
  public void stop() {
    if (ioTDB == null) {
      return;
    }
    metaHeartbeatServer.stop();
    super.stop();
    ioTDB.stop();
    ioTDB = null;
    member.stop();
    registerManager.deregisterAll();
  }

  /** Build a initial cluster with other nodes on the seed list. */
  public void buildCluster() throws ConfigInconsistentException, StartUpCheckFailureException {
    member.buildCluster();
  }

  /**
   * Pick up a node from the seed list and send a join request to it.
   *
   * @return whether the node has joined the cluster.
   */
  public void joinCluster() throws ConfigInconsistentException, StartUpCheckFailureException {
    member.joinCluster();
  }

  /**
   * MetaClusterServer uses the meta port to create the socket.
   *
   * @return the TServerTransport
   * @throws TTransportException if create the socket fails
   */
  @Override
  TServerTransport getServerSocket() throws TTransportException {
    logger.info(
        "[{}] Cluster node will listen {}:{}",
        getServerClientName(),
        config.getInternalIp(),
        config.getInternalMetaPort());
    if (ClusterDescriptor.getInstance().getConfig().isUseAsyncServer()) {
      return new TNonblockingServerSocket(
          new InetSocketAddress(config.getInternalIp(), config.getInternalMetaPort()),
          getConnectionTimeoutInMS());
    } else {
      return new TServerSocket(
          new InetSocketAddress(config.getInternalIp(), config.getInternalMetaPort()));
    }
  }

  @Override
  String getClientThreadPrefix() {
    return "MetaClientThread-";
  }

  @Override
  String getServerClientName() {
    return "MetaServerThread-";
  }

  @Override
  TProcessor getProcessor() {
    if (ClusterDescriptor.getInstance().getConfig().isUseAsyncServer()) {
      return new AsyncProcessor<>(this);
    } else {
      return new Processor<>(this);
    }
  }

  // Request forwarding. There is only one MetaGroupMember each node, so all requests will be
  // directly sent to that member. See the methods in MetaGroupMember for details

  @Override
  public void addNode(Node node, StartUpStatus startUpStatus, AsyncMethodCallback resultHandler) {
    asyncService.addNode(node, startUpStatus, resultHandler);
  }

  @Override
  public void sendHeartbeat(HeartBeatRequest request, AsyncMethodCallback resultHandler) {
    asyncService.sendHeartbeat(request, resultHandler);
  }

  @Override
  public void startElection(ElectionRequest electionRequest, AsyncMethodCallback resultHandler) {
    asyncService.startElection(electionRequest, resultHandler);
  }

  @Override
  public void appendEntries(AppendEntriesRequest request, AsyncMethodCallback resultHandler) {
    asyncService.appendEntries(request, resultHandler);
  }

  @Override
  public void appendEntry(AppendEntryRequest request, AsyncMethodCallback resultHandler) {
    asyncService.appendEntry(request, resultHandler);
  }

  @Override
  public void sendSnapshot(SendSnapshotRequest request, AsyncMethodCallback resultHandler) {
    asyncService.sendSnapshot(request, resultHandler);
  }

  @Override
  public void executeNonQueryPlan(
      ExecutNonQueryReq request, AsyncMethodCallback<TSStatus> resultHandler) {
    asyncService.executeNonQueryPlan(request, resultHandler);
  }

  @Override
<<<<<<< HEAD
=======
  public void refreshConnection(RefreshReuqest request, AsyncMethodCallback<Void> resultHandler) {
    resultHandler.onComplete(null);
  }

  @Override
>>>>>>> 8343f225
  public void requestCommitIndex(
      Node header, AsyncMethodCallback<RequestCommitIndexResponse> resultHandler) {
    asyncService.requestCommitIndex(header, resultHandler);
  }

  @Override
  public void checkAlive(AsyncMethodCallback<Node> resultHandler) {
    asyncService.checkAlive(resultHandler);
  }

  @Override
  public void readFile(
      String filePath, long offset, int length, AsyncMethodCallback<ByteBuffer> resultHandler) {
    asyncService.readFile(filePath, offset, length, resultHandler);
  }

  @Override
  public void queryNodeStatus(AsyncMethodCallback<TNodeStatus> resultHandler) {
    asyncService.queryNodeStatus(resultHandler);
  }

  public MetaGroupMember getMember() {
    return member;
  }

  @Override
  public void checkStatus(
      StartUpStatus startUpStatus, AsyncMethodCallback<CheckStatusResponse> resultHandler) {
    asyncService.checkStatus(startUpStatus, resultHandler);
  }

  @Override
  public void removeNode(Node node, AsyncMethodCallback<Long> resultHandler) {
    asyncService.removeNode(node, resultHandler);
  }

  @Override
  public void exile(AsyncMethodCallback<Void> resultHandler) {
    asyncService.exile(resultHandler);
  }

  @Override
  public void matchTerm(
      long index, long term, Node header, AsyncMethodCallback<Boolean> resultHandler) {
    asyncService.matchTerm(index, term, header, resultHandler);
  }

  @Override
  public AddNodeResponse addNode(Node node, StartUpStatus startUpStatus) throws TException {
    return syncService.addNode(node, startUpStatus);
  }

  @Override
  public CheckStatusResponse checkStatus(StartUpStatus startUpStatus) {
    return syncService.checkStatus(startUpStatus);
  }

  @Override
  public long removeNode(Node node) throws TException {
    return syncService.removeNode(node);
  }

  @Override
  public void exile() {
    syncService.exile();
  }

  @Override
  public TNodeStatus queryNodeStatus() {
    return syncService.queryNodeStatus();
  }

  @Override
  public Node checkAlive() {
    return syncService.checkAlive();
  }

  @Override
  public HeartBeatResponse sendHeartbeat(HeartBeatRequest request) {
    return syncService.sendHeartbeat(request);
  }

  @Override
  public long startElection(ElectionRequest request) {
    return syncService.startElection(request);
  }

  @Override
  public long appendEntries(AppendEntriesRequest request) throws TException {
    return syncService.appendEntries(request);
  }

  @Override
  public long appendEntry(AppendEntryRequest request) throws TException {
    return syncService.appendEntry(request);
  }

  @Override
  public void sendSnapshot(SendSnapshotRequest request) throws TException {
    syncService.sendSnapshot(request);
  }

  @Override
  public TSStatus executeNonQueryPlan(ExecutNonQueryReq request) throws TException {
    return syncService.executeNonQueryPlan(request);
  }

  @Override
<<<<<<< HEAD
=======
  public void refreshConnection(RefreshReuqest request) {}

  @Override
>>>>>>> 8343f225
  public RequestCommitIndexResponse requestCommitIndex(Node header) throws TException {
    return syncService.requestCommitIndex(header);
  }

  @Override
  public ByteBuffer readFile(String filePath, long offset, int length) throws TException {
    return syncService.readFile(filePath, offset, length);
  }

  @Override
  public boolean matchTerm(long index, long term, Node header) {
    return syncService.matchTerm(index, term, header);
  }

  @Override
  public void removeHardLink(String hardLinkPath) throws TException {
    syncService.removeHardLink(hardLinkPath);
  }

  @Override
  public void removeHardLink(String hardLinkPath, AsyncMethodCallback<Void> resultHandler) {
    asyncService.removeHardLink(hardLinkPath, resultHandler);
  }

  @Override
  public void handshake(Node sender) {
    syncService.handshake(sender);
  }

  @Override
  public void handshake(Node sender, AsyncMethodCallback<Void> resultHandler) {
    asyncService.handshake(sender, resultHandler);
  }
}<|MERGE_RESOLUTION|>--- conflicted
+++ resolved
@@ -33,10 +33,7 @@
 import org.apache.iotdb.cluster.rpc.thrift.HeartBeatRequest;
 import org.apache.iotdb.cluster.rpc.thrift.HeartBeatResponse;
 import org.apache.iotdb.cluster.rpc.thrift.Node;
-<<<<<<< HEAD
-=======
 import org.apache.iotdb.cluster.rpc.thrift.RefreshReuqest;
->>>>>>> 8343f225
 import org.apache.iotdb.cluster.rpc.thrift.RequestCommitIndexResponse;
 import org.apache.iotdb.cluster.rpc.thrift.SendSnapshotRequest;
 import org.apache.iotdb.cluster.rpc.thrift.StartUpStatus;
@@ -230,14 +227,11 @@
   }
 
   @Override
-<<<<<<< HEAD
-=======
   public void refreshConnection(RefreshReuqest request, AsyncMethodCallback<Void> resultHandler) {
     resultHandler.onComplete(null);
   }
 
   @Override
->>>>>>> 8343f225
   public void requestCommitIndex(
       Node header, AsyncMethodCallback<RequestCommitIndexResponse> resultHandler) {
     asyncService.requestCommitIndex(header, resultHandler);
@@ -346,12 +340,9 @@
   }
 
   @Override
-<<<<<<< HEAD
-=======
   public void refreshConnection(RefreshReuqest request) {}
 
   @Override
->>>>>>> 8343f225
   public RequestCommitIndexResponse requestCommitIndex(Node header) throws TException {
     return syncService.requestCommitIndex(header);
   }
