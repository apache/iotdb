/*
 * Licensed to the Apache Software Foundation (ASF) under one
 * or more contributor license agreements.  See the NOTICE file
 * distributed with this work for additional information
 * regarding copyright ownership.  The ASF licenses this file
 * to you under the Apache License, Version 2.0 (the
 * "License"); you may not use this file except in compliance
 * with the License.  You may obtain a copy of the License at
 *
 *     http://www.apache.org/licenses/LICENSE-2.0
 *
 * Unless required by applicable law or agreed to in writing,
 * software distributed under the License is distributed on an
 * "AS IS" BASIS, WITHOUT WARRANTIES OR CONDITIONS OF ANY
 * KIND, either express or implied.  See the License for the
 * specific language governing permissions and limitations
 * under the License.
 */

package org.apache.iotdb.cluster.server;

import org.apache.iotdb.cluster.coordinator.Coordinator;
import org.apache.iotdb.cluster.query.ClusterPlanExecutor;
import org.apache.iotdb.cluster.query.RemoteQueryContext;
import org.apache.iotdb.cluster.query.manage.ClusterSessionManager;
import org.apache.iotdb.cluster.server.member.MetaGroupMember;
import org.apache.iotdb.db.conf.IoTDBDescriptor;
import org.apache.iotdb.db.exception.query.QueryProcessException;
import org.apache.iotdb.db.qp.physical.PhysicalPlan;
import org.apache.iotdb.db.qp.physical.sys.FlushPlan;
import org.apache.iotdb.db.qp.physical.sys.SetSystemModePlan;
import org.apache.iotdb.db.query.context.QueryContext;
import org.apache.iotdb.db.service.TSServiceImpl;
import org.apache.iotdb.rpc.RpcUtils;
import org.apache.iotdb.rpc.TSStatusCode;
import org.apache.iotdb.service.rpc.thrift.TSStatus;

import org.slf4j.Logger;
import org.slf4j.LoggerFactory;

/**
 * ClusterTSServiceImpl is the cluster version of TSServiceImpl, which is responsible for the
 * processing of the user requests (sqls and session api). It inherits the basic procedures from
 * TSServiceImpl, but redirect the queries of data and metadata to a MetaGroupMember of the local
 * node.
 */
public class ClusterTSServiceImpl extends TSServiceImpl {

  private static final Logger logger = LoggerFactory.getLogger(ClusterTSServiceImpl.class);
  /**
   * The Coordinator of the local node. Through this node queries data and meta from the cluster and
   * performs data manipulations to the cluster.
   */
  private Coordinator coordinator;

  public ClusterTSServiceImpl() throws QueryProcessException {}

  public void setExecutor(MetaGroupMember metaGroupMember) throws QueryProcessException {
    executor = new ClusterPlanExecutor(metaGroupMember);
  }

  public void setCoordinator(Coordinator coordinator) {
    this.coordinator = coordinator;
  }

  /** Redirect the plan to the local Coordinator so that it will be processed cluster-wide. */
  @Override
  protected TSStatus executeNonQueryPlan(PhysicalPlan plan) {
    try {
      plan.checkIntegrity();
      if (!(plan instanceof SetSystemModePlan)
          && !(plan instanceof FlushPlan)
          && IoTDBDescriptor.getInstance().getConfig().isReadOnly()) {
        throw new QueryProcessException(
            "Current system mode is read-only, does not support non-query operation");
      }
    } catch (QueryProcessException e) {
      logger.warn("Illegal plan detected： {}", plan);
      return RpcUtils.getStatus(TSStatusCode.EXECUTE_STATEMENT_ERROR, e.getMessage());
    }

    return coordinator.executeNonQueryPlan(plan);
  }

  /**
   * Generate and cache a QueryContext using "queryId". In the distributed version, the QueryContext
   * is a RemoteQueryContext.
   *
   * @return a RemoteQueryContext using queryId
   */
  @Override
  public QueryContext genQueryContext(
      long queryId, boolean debug, long startTime, String statement, long timeout) {
    RemoteQueryContext context =
        new RemoteQueryContext(queryId, debug, startTime, statement, timeout);
    ClusterSessionManager.getInstance().putContext(queryId, context);
    return context;
  }
<<<<<<< HEAD

  /** Release the local and remote resources used by a query. */
  @Override
  public void releaseQueryResource(long queryId) throws StorageEngineException {
    // release resources locally
    super.releaseQueryResource(queryId);
    // release resources remotely
    RemoteQueryContext context = queryContextMap.remove(queryId);
    if (context != null) {
      // release the resources in every queried node
      for (Entry<RaftNode, Set<Node>> headerEntry : context.getQueriedNodesMap().entrySet()) {
        RaftNode header = headerEntry.getKey();
        Set<Node> queriedNodes = headerEntry.getValue();
        for (Node queriedNode : queriedNodes) {
          releaseQueryResourceForOneNode(queryId, header, queriedNode);
        }
      }
    }
  }

  protected void releaseQueryResourceForOneNode(long queryId, RaftNode header, Node queriedNode) {
    if (ClusterDescriptor.getInstance().getConfig().isUseAsyncServer()) {
      GenericHandler<Void> handler = new GenericHandler<>(queriedNode, new AtomicReference<>());
      try {
        AsyncDataClient client =
            ClusterIoTDB.getInstance()
                .getAsyncDataClient(queriedNode, ClusterConstant.getReadOperationTimeoutMS());
        client.endQuery(header, coordinator.getThisNode(), queryId, handler);
      } catch (IOException | TException e) {
        logger.error("Cannot end query {} in {}", queryId, queriedNode);
      }
    } else {
      SyncDataClient syncDataClient = null;
      try {
        syncDataClient =
            ClusterIoTDB.getInstance()
                .getSyncDataClient(queriedNode, ClusterConstant.getReadOperationTimeoutMS());
        syncDataClient.endQuery(header, coordinator.getThisNode(), queryId);
      } catch (IOException | TException e) {
        // the connection may be broken, close it to avoid it being reused
        if (syncDataClient != null) {
          syncDataClient.close();
        }
        logger.error("Cannot end query {} in {}", queryId, queriedNode);
      } finally {
        if (syncDataClient != null) {
          syncDataClient.returnSelf();
        }
      }
    }
  }
=======
>>>>>>> 05158d17
}<|MERGE_RESOLUTION|>--- conflicted
+++ resolved
@@ -96,58 +96,4 @@
     ClusterSessionManager.getInstance().putContext(queryId, context);
     return context;
   }
-<<<<<<< HEAD
-
-  /** Release the local and remote resources used by a query. */
-  @Override
-  public void releaseQueryResource(long queryId) throws StorageEngineException {
-    // release resources locally
-    super.releaseQueryResource(queryId);
-    // release resources remotely
-    RemoteQueryContext context = queryContextMap.remove(queryId);
-    if (context != null) {
-      // release the resources in every queried node
-      for (Entry<RaftNode, Set<Node>> headerEntry : context.getQueriedNodesMap().entrySet()) {
-        RaftNode header = headerEntry.getKey();
-        Set<Node> queriedNodes = headerEntry.getValue();
-        for (Node queriedNode : queriedNodes) {
-          releaseQueryResourceForOneNode(queryId, header, queriedNode);
-        }
-      }
-    }
-  }
-
-  protected void releaseQueryResourceForOneNode(long queryId, RaftNode header, Node queriedNode) {
-    if (ClusterDescriptor.getInstance().getConfig().isUseAsyncServer()) {
-      GenericHandler<Void> handler = new GenericHandler<>(queriedNode, new AtomicReference<>());
-      try {
-        AsyncDataClient client =
-            ClusterIoTDB.getInstance()
-                .getAsyncDataClient(queriedNode, ClusterConstant.getReadOperationTimeoutMS());
-        client.endQuery(header, coordinator.getThisNode(), queryId, handler);
-      } catch (IOException | TException e) {
-        logger.error("Cannot end query {} in {}", queryId, queriedNode);
-      }
-    } else {
-      SyncDataClient syncDataClient = null;
-      try {
-        syncDataClient =
-            ClusterIoTDB.getInstance()
-                .getSyncDataClient(queriedNode, ClusterConstant.getReadOperationTimeoutMS());
-        syncDataClient.endQuery(header, coordinator.getThisNode(), queryId);
-      } catch (IOException | TException e) {
-        // the connection may be broken, close it to avoid it being reused
-        if (syncDataClient != null) {
-          syncDataClient.close();
-        }
-        logger.error("Cannot end query {} in {}", queryId, queriedNode);
-      } finally {
-        if (syncDataClient != null) {
-          syncDataClient.returnSelf();
-        }
-      }
-    }
-  }
-=======
->>>>>>> 05158d17
 }