--- conflicted
+++ resolved
@@ -136,15 +136,8 @@
     logger.info("{}: End elections", memberName);
   }
 
-<<<<<<< HEAD
-  /**
-   * Send each node (except the local node) in the group of the member a heartbeat.
-   */
+  /** Send each node (except the local node) in the group of the member a heartbeat. */
   protected void sendHeartbeats() {
-=======
-  /** Send each node (except the local node) in the group of the member a heartbeat. */
-  private void sendHeartbeats() {
->>>>>>> c648e5a7
     synchronized (localMember.getTerm()) {
       request.setTerm(localMember.getTerm().get());
       request.setLeader(localMember.getThisNode());
@@ -159,8 +152,11 @@
   @SuppressWarnings("java:S2445")
   private void sendHeartbeats(Collection<Node> nodes) {
     if (logger.isDebugEnabled()) {
-      logger.debug("{}: Send heartbeat to {} followers, commit log index = {}", memberName,
-          nodes.size() - 1, request.getCommitLogIndex());
+      logger.debug(
+          "{}: Send heartbeat to {} followers, commit log index = {}",
+          memberName,
+          nodes.size() - 1,
+          request.getCommitLogIndex());
     }
     synchronized (nodes) {
       // avoid concurrent modification
