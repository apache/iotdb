--- conflicted
+++ resolved
@@ -93,17 +93,13 @@
   private boolean pullSnapshot(int nodeIndex) throws InterruptedException, TException {
     Node node = descriptor.getPreviousHolders().get(nodeIndex);
     if (logger.isDebugEnabled()) {
-<<<<<<< HEAD
-      logger.debug("Pulling slot {} and other {} snapshots from {} of {} for {}",
-          descriptor.getSlots().get(0), descriptor.getSlots().size() - 1, node,
-          descriptor.getPreviousHolders().getHeader(), newMember.getName());
-=======
       logger.debug(
-          "Pulling {} snapshots from {} of {}",
-          descriptor.getSlots().size(),
+          "Pulling slot {} and other {} snapshots from {} of {} for {}",
+          descriptor.getSlots().get(0),
+          descriptor.getSlots().size() - 1,
           node,
-          descriptor.getPreviousHolders().getHeader());
->>>>>>> c648e5a7
+          descriptor.getPreviousHolders().getHeader(),
+          newMember.getName());
     }
 
     Map<Integer, T> result = pullSnapshot(node);
@@ -127,13 +123,10 @@
       }
 
       if (logger.isInfoEnabled()) {
-<<<<<<< HEAD
-        logger.info("{}: Received a snapshot {} from {}", newMember.getName(), result,
-=======
         logger.info(
-            "Received a snapshot {} from {}",
+            "{}: Received a snapshot {} from {}",
+            newMember.getName(),
             result,
->>>>>>> c648e5a7
             descriptor.getPreviousHolders().get(nodeIndex));
       }
       try {
@@ -204,20 +197,19 @@
         long startTime = System.currentTimeMillis();
         finished = pullSnapshot(nodeIndex);
         if (!finished) {
-<<<<<<< HEAD
           if (logger.isDebugEnabled()) {
-            logger.debug("Cannot pull slot {} from {}, retry", descriptor.getSlots(),
+            logger.debug(
+                "Cannot pull slot {} from {}, retry",
+                descriptor.getSlots(),
                 descriptor.getPreviousHolders().get(nodeIndex));
           }
-          Thread
-              .sleep(
-                  ClusterDescriptor.getInstance().getConfig().getPullSnapshotRetryIntervalMs());
-=======
           Thread.sleep(
               ClusterDescriptor.getInstance().getConfig().getPullSnapshotRetryIntervalMs());
->>>>>>> c648e5a7
-        }
-        logger.debug("{}: Data migration ends, cost {}ms", newMember, (System.currentTimeMillis() - startTime));
+        }
+        logger.debug(
+            "{}: Data migration ends, cost {}ms",
+            newMember,
+            (System.currentTimeMillis() - startTime));
       } catch (InterruptedException e) {
         Thread.currentThread().interrupt();
         finished = true;
