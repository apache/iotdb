/*
 * Licensed to the Apache Software Foundation (ASF) under one
 * or more contributor license agreements.  See the NOTICE file
 * distributed with this work for additional information
 * regarding copyright ownership.  The ASF licenses this file
 * to you under the Apache License, Version 2.0 (the
 * "License"); you may not use this file except in compliance
 * with the License.  You may obtain a copy of the License at
 *
 *     http://www.apache.org/licenses/LICENSE-2.0
 *
 * Unless required by applicable law or agreed to in writing,
 * software distributed under the License is distributed on an
 * "AS IS" BASIS, WITHOUT WARRANTIES OR CONDITIONS OF ANY
 * KIND, either express or implied.  See the License for the
 * specific language governing permissions and limitations
 * under the License.
 */

package org.apache.iotdb.cluster.server.heartbeat;

import org.apache.iotdb.cluster.config.ClusterDescriptor;
import org.apache.iotdb.cluster.rpc.thrift.Node;
import org.apache.iotdb.cluster.rpc.thrift.TSDataService.AsyncProcessor;
import org.apache.iotdb.cluster.rpc.thrift.TSDataService.Processor;
import org.apache.iotdb.cluster.server.DataClusterServer;
import org.apache.iotdb.cluster.utils.ClusterUtils;

import org.apache.thrift.TProcessor;
import org.apache.thrift.transport.TNonblockingServerSocket;
import org.apache.thrift.transport.TServerSocket;
import org.apache.thrift.transport.TServerTransport;
import org.apache.thrift.transport.TTransportException;

import java.net.InetSocketAddress;

public class DataHeartbeatServer extends HeartbeatServer {

  private DataClusterServer dataClusterServer;

  /** Do not use this method for initialization */
  private DataHeartbeatServer() {}

  public DataHeartbeatServer(Node thisNode, DataClusterServer dataClusterServer) {
    super(thisNode);
    this.dataClusterServer = dataClusterServer;
  }

  @Override
  TProcessor getProcessor() {
    if (ClusterDescriptor.getInstance().getConfig().isUseAsyncServer()) {
      return new AsyncProcessor<>(dataClusterServer);
    } else {
      return new Processor<>(dataClusterServer);
    }
  }

  @Override
  TServerTransport getHeartbeatServerSocket() throws TTransportException {
    if (ClusterDescriptor.getInstance().getConfig().isUseAsyncServer()) {
<<<<<<< HEAD
      return new TNonblockingServerSocket(new InetSocketAddress(config.getInternalIp(),
          thisNode.getDataPort() + ClusterUtils.DATA_HEARTBEAT_PORT_OFFSET),
          getConnectionTimeoutInMS());
    } else {
      return new TServerSocket(new InetSocketAddress(config.getInternalIp(),
          thisNode.getDataPort() + ClusterUtils.DATA_HEARTBEAT_PORT_OFFSET));
=======
      return new TNonblockingServerSocket(
          new InetSocketAddress(
              config.getClusterRpcIp(),
              thisNode.getDataPort() + ClusterUtils.DATA_HEARTBEAT_PORT_OFFSET),
          getConnectionTimeoutInMS());
    } else {
      return new TServerSocket(
          new InetSocketAddress(
              config.getClusterRpcIp(),
              thisNode.getDataPort() + ClusterUtils.DATA_HEARTBEAT_PORT_OFFSET));
>>>>>>> 67b08f90
    }
  }

  @Override
  String getClientThreadPrefix() {
    return "DataHeartbeatClientThread-";
  }

  @Override
  String getServerClientName() {
    return "DataHeartbeatServerThread-";
  }
}<|MERGE_RESOLUTION|>--- conflicted
+++ resolved
@@ -58,25 +58,16 @@
   @Override
   TServerTransport getHeartbeatServerSocket() throws TTransportException {
     if (ClusterDescriptor.getInstance().getConfig().isUseAsyncServer()) {
-<<<<<<< HEAD
-      return new TNonblockingServerSocket(new InetSocketAddress(config.getInternalIp(),
-          thisNode.getDataPort() + ClusterUtils.DATA_HEARTBEAT_PORT_OFFSET),
-          getConnectionTimeoutInMS());
-    } else {
-      return new TServerSocket(new InetSocketAddress(config.getInternalIp(),
-          thisNode.getDataPort() + ClusterUtils.DATA_HEARTBEAT_PORT_OFFSET));
-=======
       return new TNonblockingServerSocket(
           new InetSocketAddress(
-              config.getClusterRpcIp(),
+              config.getInternalIp(),
               thisNode.getDataPort() + ClusterUtils.DATA_HEARTBEAT_PORT_OFFSET),
           getConnectionTimeoutInMS());
     } else {
       return new TServerSocket(
           new InetSocketAddress(
-              config.getClusterRpcIp(),
+              config.getInternalIp(),
               thisNode.getDataPort() + ClusterUtils.DATA_HEARTBEAT_PORT_OFFSET));
->>>>>>> 67b08f90
     }
   }
 
