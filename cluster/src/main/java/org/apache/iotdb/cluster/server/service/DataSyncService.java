--- conflicted
+++ resolved
@@ -95,15 +95,11 @@
   private PullSnapshotResp forwardPullSnapshot(PullSnapshotRequest request) throws TException {
     // if this node has been set readOnly, then it must have been synchronized with the leader
     // otherwise forward the request to the leader
-<<<<<<< HEAD
-    if (dataGroupMember.getLeader() != null && !ClusterConstant.EMPTY_NODE.equals(dataGroupMember.getLeader())) {
-      logger.debug("{} forwarding a pull snapshot request to the leader {}", name,
-=======
-    if (dataGroupMember.getLeader() != null) {
+    if (dataGroupMember.getLeader() != null
+        && !ClusterConstant.EMPTY_NODE.equals(dataGroupMember.getLeader())) {
       logger.debug(
           "{} forwarding a pull snapshot request to the leader {}",
           name,
->>>>>>> c648e5a7
           dataGroupMember.getLeader());
       SyncDataClient client =
           (SyncDataClient) dataGroupMember.getSyncClient(dataGroupMember.getLeader());
@@ -245,13 +241,8 @@
   }
 
   @Override
-<<<<<<< HEAD
-  public ByteBuffer fetchSingleSeriesByTimestamp(Node header, int raftId, long readerId,
-      long timestamp)
-=======
-  public Map<String, ByteBuffer> fetchMultSeries(Node header, long readerId, List<String> paths)
->>>>>>> c648e5a7
-      throws TException {
+  public Map<String, ByteBuffer> fetchMultSeries(
+      Node header, int raftId, long readerId, List<String> paths) throws TException {
     try {
       return dataGroupMember.getLocalQueryExecutor().fetchMultSeries(readerId, paths);
     } catch (ReaderNotFoundException | IOException e) {
@@ -260,8 +251,8 @@
   }
 
   @Override
-  public ByteBuffer fetchSingleSeriesByTimestamps(Node header, long readerId, List<Long> timestamps)
-      throws TException {
+  public ByteBuffer fetchSingleSeriesByTimestamps(
+      Node header, int raftId, long readerId, List<Long> timestamps) throws TException {
     try {
       return dataGroupMember
           .getLocalQueryExecutor()
@@ -273,9 +264,8 @@
   }
 
   @Override
-  public GetAllPathsResult getAllPaths(Node header, int raftId, List<String> paths,
-      boolean withAlias)
-      throws TException {
+  public GetAllPathsResult getAllPaths(
+      Node header, int raftId, List<String> paths, boolean withAlias) throws TException {
     try {
       dataGroupMember.syncLeaderWithConsistencyCheck(false);
       return ((CMManager) IoTDB.metaManager).getAllPaths(paths, withAlias);
@@ -295,21 +285,17 @@
   }
 
   @Override
-<<<<<<< HEAD
+  public ByteBuffer getDevices(Node header, int raftId, ByteBuffer planBinary) throws TException {
+    try {
+      return dataGroupMember.getLocalQueryExecutor().getDevices(planBinary);
+    } catch (CheckConsistencyException | IOException | MetadataException e) {
+      throw new TException(e);
+    }
+  }
+
+  @Override
   public List<String> getNodeList(Node header, int raftId, String path, int nodeLevel)
       throws TException {
-=======
-  public ByteBuffer getDevices(Node header, ByteBuffer planBinary) throws TException {
-    try {
-      return dataGroupMember.getLocalQueryExecutor().getDevices(planBinary);
-    } catch (CheckConsistencyException | IOException | MetadataException e) {
-      throw new TException(e);
-    }
-  }
-
-  @Override
-  public List<String> getNodeList(Node header, String path, int nodeLevel) throws TException {
->>>>>>> c648e5a7
     try {
       dataGroupMember.syncLeaderWithConsistencyCheck(false);
       return ((CMManager) IoTDB.metaManager).getNodeList(path, nodeLevel);
@@ -319,11 +305,8 @@
   }
 
   @Override
-<<<<<<< HEAD
-  public Set<String> getChildNodePathInNextLevel(Node header, int raftId, String path)
+  public Set<String> getChildNodeInNextLevel(Node header, int raftId, String path)
       throws TException {
-=======
-  public Set<String> getChildNodeInNextLevel(Node header, String path) throws TException {
     try {
       dataGroupMember.syncLeaderWithConsistencyCheck(false);
       return ((CMManager) IoTDB.metaManager).getChildNodeInNextLevel(path);
@@ -333,8 +316,8 @@
   }
 
   @Override
-  public Set<String> getChildNodePathInNextLevel(Node header, String path) throws TException {
->>>>>>> c648e5a7
+  public Set<String> getChildNodePathInNextLevel(Node header, int raftId, String path)
+      throws TException {
     try {
       dataGroupMember.syncLeaderWithConsistencyCheck(false);
       return ((CMManager) IoTDB.metaManager).getChildNodePathInNextLevel(path);
@@ -363,8 +346,8 @@
   }
 
   @Override
-  public List<String> getUnregisteredTimeseries(Node header, int raftId, List<String> timeseriesList)
-      throws TException {
+  public List<String> getUnregisteredTimeseries(
+      Node header, int raftId, List<String> timeseriesList) throws TException {
     try {
       return dataGroupMember.getLocalQueryExecutor().getUnregisteredTimeseries(timeseriesList);
     } catch (CheckConsistencyException e) {
@@ -382,14 +365,8 @@
   }
 
   @Override
-<<<<<<< HEAD
-  public List<ByteBuffer> getGroupByResult(Node header, int raftId, long executorId, long startTime,
-      long endTime)
-      throws TException {
-=======
   public List<ByteBuffer> getGroupByResult(
-      Node header, long executorId, long startTime, long endTime) throws TException {
->>>>>>> c648e5a7
+      Node header, int raftId, long executorId, long startTime, long endTime) throws TException {
     try {
       return dataGroupMember
           .getLocalQueryExecutor()
@@ -440,9 +417,8 @@
   }
 
   @Override
-  public ByteBuffer peekNextNotNullValue(Node header, int raftId, long executorId, long startTime,
-      long endTime)
-      throws TException {
+  public ByteBuffer peekNextNotNullValue(
+      Node header, int raftId, long executorId, long startTime, long endTime) throws TException {
     try {
       return dataGroupMember
           .getLocalQueryExecutor()
