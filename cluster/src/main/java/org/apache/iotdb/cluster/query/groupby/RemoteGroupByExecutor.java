--- conflicted
+++ resolved
@@ -26,6 +26,7 @@
 import org.apache.iotdb.cluster.rpc.thrift.Node;
 import org.apache.iotdb.cluster.server.RaftServer;
 import org.apache.iotdb.cluster.server.member.MetaGroupMember;
+import org.apache.iotdb.cluster.utils.ClientUtils;
 import org.apache.iotdb.db.query.aggregation.AggregateResult;
 import org.apache.iotdb.db.query.dataset.groupby.GroupByExecutor;
 import org.apache.iotdb.db.utils.SerializeUtils;
@@ -52,22 +53,13 @@
 
   private List<AggregateResult> results = new ArrayList<>();
 
-<<<<<<< HEAD
-
-  public RemoteGroupByExecutor(long executorId,
-      MetaGroupMember metaGroupMember, Node source, Node header, int raftId) {
-=======
   public RemoteGroupByExecutor(
-      long executorId, MetaGroupMember metaGroupMember, Node source, Node header) {
->>>>>>> c648e5a7
+      long executorId, MetaGroupMember metaGroupMember, Node source, Node header, int raftId) {
     this.executorId = executorId;
     this.metaGroupMember = metaGroupMember;
     this.source = source;
     this.header = header;
-<<<<<<< HEAD
     this.raftId = raftId;
-=======
->>>>>>> c648e5a7
   }
 
   @Override
@@ -87,34 +79,21 @@
     List<ByteBuffer> aggrBuffers;
     try {
       if (ClusterDescriptor.getInstance().getConfig().isUseAsyncServer()) {
-<<<<<<< HEAD
-        AsyncDataClient client = metaGroupMember
-            .getClientProvider().getAsyncDataClient(source, RaftServer.getReadOperationTimeoutMS());
-        aggrBuffers = SyncClientAdaptor
-            .getGroupByResult(client, header, raftId, executorId, curStartTime, curEndTime);
-      } else {
-        SyncDataClient syncDataClient = metaGroupMember
-            .getClientProvider().getSyncDataClient(source, RaftServer.getReadOperationTimeoutMS());
-        aggrBuffers = syncDataClient.getGroupByResult(header, raftId, executorId, curStartTime, curEndTime);
-        ClientUtils.putBackSyncClient(syncDataClient);
-=======
         AsyncDataClient client =
             metaGroupMember
                 .getClientProvider()
                 .getAsyncDataClient(source, RaftServer.getReadOperationTimeoutMS());
         aggrBuffers =
             SyncClientAdaptor.getGroupByResult(
-                client, header, executorId, curStartTime, curEndTime);
+                client, header, raftId, executorId, curStartTime, curEndTime);
       } else {
-        try (SyncDataClient syncDataClient =
+        SyncDataClient syncDataClient =
             metaGroupMember
                 .getClientProvider()
-                .getSyncDataClient(source, RaftServer.getReadOperationTimeoutMS())) {
-
-          aggrBuffers =
-              syncDataClient.getGroupByResult(header, executorId, curStartTime, curEndTime);
-        }
->>>>>>> c648e5a7
+                .getSyncDataClient(source, RaftServer.getReadOperationTimeoutMS());
+        aggrBuffers =
+            syncDataClient.getGroupByResult(header, raftId, executorId, curStartTime, curEndTime);
+        ClientUtils.putBackSyncClient(syncDataClient);
       }
     } catch (TException e) {
       throw new IOException(e);
@@ -144,34 +123,22 @@
     ByteBuffer aggrBuffer;
     try {
       if (ClusterDescriptor.getInstance().getConfig().isUseAsyncServer()) {
-<<<<<<< HEAD
-        AsyncDataClient client = metaGroupMember
-            .getClientProvider().getAsyncDataClient(source, RaftServer.getReadOperationTimeoutMS());
-        aggrBuffer = SyncClientAdaptor
-            .peekNextNotNullValue(client, header, raftId,executorId, nextStartTime, nextEndTime);
-      } else {
-        SyncDataClient syncDataClient = metaGroupMember
-            .getClientProvider().getSyncDataClient(source, RaftServer.getReadOperationTimeoutMS());
-        aggrBuffer = syncDataClient.peekNextNotNullValue(header, raftId, executorId, nextStartTime, nextEndTime);
-        ClientUtils.putBackSyncClient(syncDataClient);
-=======
         AsyncDataClient client =
             metaGroupMember
                 .getClientProvider()
                 .getAsyncDataClient(source, RaftServer.getReadOperationTimeoutMS());
         aggrBuffer =
             SyncClientAdaptor.peekNextNotNullValue(
-                client, header, executorId, nextStartTime, nextEndTime);
+                client, header, raftId, executorId, nextStartTime, nextEndTime);
       } else {
-        try (SyncDataClient syncDataClient =
+        SyncDataClient syncDataClient =
             metaGroupMember
                 .getClientProvider()
-                .getSyncDataClient(source, RaftServer.getReadOperationTimeoutMS())) {
-
-          aggrBuffer =
-              syncDataClient.peekNextNotNullValue(header, executorId, nextStartTime, nextEndTime);
-        }
->>>>>>> c648e5a7
+                .getSyncDataClient(source, RaftServer.getReadOperationTimeoutMS());
+        aggrBuffer =
+            syncDataClient.peekNextNotNullValue(
+                header, raftId, executorId, nextStartTime, nextEndTime);
+        ClientUtils.putBackSyncClient(syncDataClient);
       }
     } catch (TException e) {
       throw new IOException(e);
