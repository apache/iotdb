--- conflicted
+++ resolved
@@ -368,7 +368,6 @@
     return partitionGroup;
   }
 
-<<<<<<< HEAD
   public static int getSlotByPathTimeWithSync(
       PartialPath prefixPath, MetaGroupMember metaGroupMember) throws MetadataException {
     int slot;
@@ -416,11 +415,11 @@
       migrationStatus.put(partitionGroup, buffer.getInt());
     }
     return migrationStatus;
-=======
+  }
+
   public static boolean nodeEqual(Node node1, Node node2) {
     ClusterNode clusterNode1 = new ClusterNode(node1);
     ClusterNode clusterNode2 = new ClusterNode(node2);
     return clusterNode1.equals(clusterNode2);
->>>>>>> d8b4ce8e
   }
 }