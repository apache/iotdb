--- conflicted
+++ resolved
@@ -33,18 +33,10 @@
   private int internalDataPort = 40010;
   private int clusterRpcPort = 6667;
 
-<<<<<<< HEAD
-  /**
-   * each one is a "<IP | domain name>:<meta port>:<data port>:<client port></>" string tuple
-   */
-  private List<String> seedNodeUrls = Arrays
-      .asList(String.format("127.0.0.1:%d:%d:%d", internalMetaPort, internalDataPort, clusterRpcPort));
-=======
   /** each one is a "<IP | domain name>:<meta port>:<data port>:<client port></>" string tuple */
   private List<String> seedNodeUrls =
       Arrays.asList(
-          "127.0.0.1:9003:40010:55560", "127.0.0.1:9005:40012:55561", "127.0.0.1:9007:40014:55562");
->>>>>>> 67b08f90
+          String.format("127.0.0.1:%d:%d:%d", internalMetaPort, internalDataPort, clusterRpcPort));
 
   @ClusterConsistent private boolean isRpcThriftCompressionEnabled = false;
   private int maxConcurrentClientNum = 10000;
@@ -178,7 +170,7 @@
   public void setUseBatchInLogCatchUp(boolean useBatchInLogCatchUp) {
     this.useBatchInLogCatchUp = useBatchInLogCatchUp;
   }
-  
+
   public int getInternalMetaPort() {
     return internalMetaPort;
   }
