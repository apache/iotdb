--- conflicted
+++ resolved
@@ -58,11 +58,7 @@
 
   private boolean useAsyncApplier = true;
 
-<<<<<<< HEAD
-  private int connectionTimeoutInMS = 20_1000;
-=======
   private int connectionTimeoutInMS = (int) TimeUnit.SECONDS.toMillis(20);
->>>>>>> e09b3776
 
   private int readOperationTimeoutMS = (int) TimeUnit.SECONDS.toMillis(30);
 
