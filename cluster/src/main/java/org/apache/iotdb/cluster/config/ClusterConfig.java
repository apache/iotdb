--- conflicted
+++ resolved
@@ -147,12 +147,10 @@
    */
   private boolean waitForSlowNode = true;
 
-<<<<<<< HEAD
   /** when consistency level set to mid, query failed if the log lag exceeds maxReadLogLag. */
   private long maxReadLogLag = 1000L;
-=======
+
   private boolean openServerRpcPort = false;
->>>>>>> 5fcff40f
 
   public int getSelectorNumOfClientPool() {
     return selectorNumOfClientPool;
