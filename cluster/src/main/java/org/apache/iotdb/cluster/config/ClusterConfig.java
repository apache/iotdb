--- conflicted
+++ resolved
@@ -31,7 +31,9 @@
   private int localDataPort = 40010;
   private int localClientPort = 55560;
 
-  // each one is a "<IP | domain name>:<meta port>:<data port>" string tuple
+  /**
+   * each one is a "<IP | domain name>:<meta port>:<data port>" string tuple
+   */
   private List<String> seedNodeUrls = Arrays.asList("127.0.0.1:9003:40010", "127.0.0.1"
       + ":9004:40011", "127.0.0.1:9005:40012");
 
@@ -68,14 +70,11 @@
    */
   private int maxClientPerNodePerMember = 100;
 
-<<<<<<< HEAD
   /**
    * each ClientPool will have so many selector threads (TAsyncClientManager) to distribute to its
    * clients.
    */
   private int selectorNumOfClientPool = 10;
-=======
->>>>>>> 41290a46
 
   /**
    * consistency level, now three consistency levels are supported: strong, mid and weak. Strong
@@ -87,7 +86,6 @@
    */
   private ConsistencyLevel consistencyLevel = ConsistencyLevel.MID_CONSISTENCY;
 
-<<<<<<< HEAD
   public int getSelectorNumOfClientPool() {
     return selectorNumOfClientPool;
   }
@@ -96,8 +94,6 @@
     this.selectorNumOfClientPool = selectorNumOfClientPool;
   }
 
-=======
->>>>>>> 41290a46
   public int getMaxClientPerNodePerMember() {
     return maxClientPerNodePerMember;
   }
