--- conflicted
+++ resolved
@@ -29,13 +29,8 @@
  */
 public class ClusterNode extends Node {
 
-<<<<<<< HEAD
-  //TODO hxd: maintain the client IP and Port
-  public ClusterNode() {
-  }
-=======
+  // TODO hxd: maintain the client IP and Port
   public ClusterNode() {}
->>>>>>> 67b08f90
 
   public ClusterNode(String ip, int metaPort, int nodeIdentifier, int dataPort) {
     super(ip, metaPort, nodeIdentifier, dataPort);
