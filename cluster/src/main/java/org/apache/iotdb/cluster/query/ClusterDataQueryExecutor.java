/*
 * Licensed to the Apache Software Foundation (ASF) under one
 * or more contributor license agreements.  See the NOTICE file
 * distributed with this work for additional information
 * regarding copyright ownership.  The ASF licenses this file
 * to you under the Apache License, Version 2.0 (the
 * "License"); you may not use this file except in compliance
 * with the License.  You may obtain a copy of the License at
 *
 *     http://www.apache.org/licenses/LICENSE-2.0
 *
 * Unless required by applicable law or agreed to in writing,
 * software distributed under the License is distributed on an
 * "AS IS" BASIS, WITHOUT WARRANTIES OR CONDITIONS OF ANY
 * KIND, either express or implied.  See the License for the
 * specific language governing permissions and limitations
 * under the License.
 */

package org.apache.iotdb.cluster.query;

import org.apache.iotdb.cluster.exception.CheckConsistencyException;
import org.apache.iotdb.cluster.exception.EmptyIntervalException;
import org.apache.iotdb.cluster.partition.PartitionGroup;
import org.apache.iotdb.cluster.query.reader.ClusterReaderFactory;
import org.apache.iotdb.cluster.query.reader.ClusterTimeGenerator;
import org.apache.iotdb.cluster.query.reader.mult.AbstractMultPointReader;
import org.apache.iotdb.cluster.query.reader.mult.AssignPathManagedMergeReader;
import org.apache.iotdb.cluster.server.member.DataGroupMember;
import org.apache.iotdb.cluster.server.member.MetaGroupMember;
import org.apache.iotdb.db.exception.StorageEngineException;
import org.apache.iotdb.db.exception.query.QueryProcessException;
import org.apache.iotdb.db.metadata.PartialPath;
import org.apache.iotdb.db.qp.physical.crud.RawDataQueryPlan;
import org.apache.iotdb.db.query.context.QueryContext;
import org.apache.iotdb.db.query.dataset.RawQueryDataSetWithoutValueFilter;
import org.apache.iotdb.db.query.executor.RawDataQueryExecutor;
import org.apache.iotdb.db.query.reader.series.IReaderByTimestamp;
import org.apache.iotdb.db.query.reader.series.ManagedSeriesReader;
import org.apache.iotdb.tsfile.file.metadata.enums.TSDataType;
import org.apache.iotdb.tsfile.read.expression.impl.GlobalTimeExpression;
import org.apache.iotdb.tsfile.read.filter.basic.Filter;
import org.apache.iotdb.tsfile.read.query.dataset.QueryDataSet;
import org.apache.iotdb.tsfile.read.query.timegenerator.TimeGenerator;
import org.apache.iotdb.tsfile.read.reader.IPointReader;

import com.google.common.collect.Lists;
import org.slf4j.Logger;
import org.slf4j.LoggerFactory;

import java.io.IOException;
import java.util.ArrayList;
import java.util.Collections;
import java.util.List;
import java.util.Set;

public class ClusterDataQueryExecutor extends RawDataQueryExecutor {

  private static final Logger logger = LoggerFactory.getLogger(ClusterDataQueryExecutor.class);
  private MetaGroupMember metaGroupMember;
  private ClusterReaderFactory readerFactory;
  private QueryDataSet.EndPoint endPoint = null;
  private boolean hasLocalReader = false;

  ClusterDataQueryExecutor(RawDataQueryPlan plan, MetaGroupMember metaGroupMember) {
    super(plan);
    this.metaGroupMember = metaGroupMember;
    this.readerFactory = new ClusterReaderFactory(metaGroupMember);
  }

  /**
   * use mult batch query for without value filter
   *
   * @param context query context
   * @return query data set
   * @throws StorageEngineException
   */
  @Override
  public QueryDataSet executeWithoutValueFilter(QueryContext context)
      throws StorageEngineException {
    QueryDataSet dataSet = needRedirect(context, false);
    if (dataSet != null) {
      return dataSet;
    }
    try {
      List<ManagedSeriesReader> readersOfSelectedSeries = initMultSeriesReader(context);
      return new RawQueryDataSetWithoutValueFilter(
          context.getQueryId(),
          queryPlan.getDeduplicatedPaths(),
          queryPlan.getDeduplicatedDataTypes(),
          readersOfSelectedSeries,
          queryPlan.isAscending());
    } catch (InterruptedException e) {
      Thread.currentThread().interrupt();
      throw new StorageEngineException(e.getMessage());
    } catch (IOException | EmptyIntervalException | QueryProcessException e) {
      throw new StorageEngineException(e.getMessage());
    }
  }

  private List<ManagedSeriesReader> initMultSeriesReader(QueryContext context)
      throws StorageEngineException, IOException, EmptyIntervalException, QueryProcessException {
    Filter timeFilter = null;
    if (queryPlan.getExpression() != null) {
      timeFilter = ((GlobalTimeExpression) queryPlan.getExpression()).getFilter();
    }

    // make sure the partition table is new
    try {
      metaGroupMember.syncLeaderWithConsistencyCheck(false);
    } catch (CheckConsistencyException e) {
      throw new StorageEngineException(e);
    }
    List<ManagedSeriesReader> readersOfSelectedSeries = Lists.newArrayList();
    List<AbstractMultPointReader> multPointReaders = Lists.newArrayList();

    multPointReaders =
        readerFactory.getMultSeriesReader(
            queryPlan.getDeduplicatedPaths(),
            queryPlan.getDeviceToMeasurements(),
            queryPlan.getDeduplicatedDataTypes(),
            timeFilter,
            null,
            context,
            queryPlan.isAscending());

    // combine reader of different partition group of the same path
    // into a MultManagedMergeReader
    for (int i = 0; i < queryPlan.getDeduplicatedPaths().size(); i++) {
      PartialPath partialPath = queryPlan.getDeduplicatedPaths().get(i);
      TSDataType dataType = queryPlan.getDeduplicatedDataTypes().get(i);
      AssignPathManagedMergeReader assignPathManagedMergeReader =
          new AssignPathManagedMergeReader(partialPath.getFullPath(), dataType);
      for (AbstractMultPointReader multPointReader : multPointReaders) {
        if (multPointReader.getAllPaths().contains(partialPath.getFullPath())) {
          assignPathManagedMergeReader.addReader(multPointReader, 0);
        }
      }
      readersOfSelectedSeries.add(assignPathManagedMergeReader);
    }
    if (logger.isDebugEnabled()) {
      logger.debug("Initialized {} readers for {}", readersOfSelectedSeries.size(), queryPlan);
    }
    return readersOfSelectedSeries;
  }

  @Override
  protected List<ManagedSeriesReader> initManagedSeriesReader(QueryContext context)
      throws StorageEngineException {
    Filter timeFilter = null;
    if (queryPlan.getExpression() != null) {
      timeFilter = ((GlobalTimeExpression) queryPlan.getExpression()).getFilter();
    }

    // make sure the partition table is new
    try {
      metaGroupMember.syncLeaderWithConsistencyCheck(false);
    } catch (CheckConsistencyException e) {
      throw new StorageEngineException(e);
    }

    List<ManagedSeriesReader> readersOfSelectedSeries = new ArrayList<>();
    hasLocalReader = false;
    for (int i = 0; i < queryPlan.getDeduplicatedPaths().size(); i++) {
      PartialPath path = queryPlan.getDeduplicatedPaths().get(i);
      TSDataType dataType = queryPlan.getDeduplicatedDataTypes().get(i);

      ManagedSeriesReader reader;
      try {
<<<<<<< HEAD
        reader = readerFactory.getSeriesReader(path,
            queryPlan.getAllMeasurementsInDevice(path.getDevice()), dataType, timeFilter,
            null, context, queryPlan.isAscending(), null);
=======
        reader =
            readerFactory.getSeriesReader(
                path,
                queryPlan.getAllMeasurementsInDevice(path.getDevice()),
                dataType,
                timeFilter,
                null,
                context,
                queryPlan.isAscending());
>>>>>>> c648e5a7
      } catch (EmptyIntervalException e) {
        logger.info(e.getMessage());
        return Collections.emptyList();
      }

      readersOfSelectedSeries.add(reader);
    }
    if (logger.isDebugEnabled()) {
      logger.debug("Initialized {} readers for {}", readersOfSelectedSeries.size(), queryPlan);
    }

    return readersOfSelectedSeries;
  }

  @Override
  protected IReaderByTimestamp getReaderByTimestamp(
      PartialPath path, Set<String> deviceMeasurements, TSDataType dataType, QueryContext context)
      throws StorageEngineException, QueryProcessException {
<<<<<<< HEAD
    return readerFactory.getReaderByTimestamp(path, deviceMeasurements, dataType, context,
        queryPlan.isAscending(), null);
=======
    return readerFactory.getReaderByTimestamp(
        path, deviceMeasurements, dataType, context, queryPlan.isAscending());
>>>>>>> c648e5a7
  }

  @Override
  protected TimeGenerator getTimeGenerator(QueryContext context, RawDataQueryPlan rawDataQueryPlan)
      throws StorageEngineException {
    return new ClusterTimeGenerator(context, metaGroupMember, rawDataQueryPlan, false);
  }

  @Override
  protected QueryDataSet needRedirect(QueryContext context, boolean hasValueFilter)
      throws StorageEngineException {
    if (queryPlan.isEnableRedirect()) {
      if (hasValueFilter) {
        // 1. check time Generator has local data
        ClusterTimeGenerator clusterTimeGenerator =
            new ClusterTimeGenerator(context, metaGroupMember, queryPlan, true);
        if (clusterTimeGenerator.isHasLocalReader()) {
          this.hasLocalReader = true;
          this.endPoint = null;
        }

        // 2. check data reader has local data
        checkReaderHasLocalData(context, true);
      } else {
        // check data reader has local data
        checkReaderHasLocalData(context, false);
      }

      logger.debug(
          "redirect queryId {}, {}, {}, {}",
          context.getQueryId(),
          hasLocalReader,
          hasValueFilter,
          endPoint);

      if (!hasLocalReader) {
        // dummy dataSet
        QueryDataSet dataSet = new RawQueryDataSetWithoutValueFilter(context.getQueryId());
        dataSet.setEndPoint(endPoint);
        return dataSet;
      }
    }
    return null;
  }

  @SuppressWarnings({"squid:S3776", "squid:S1141"})
  private void checkReaderHasLocalData(QueryContext context, boolean hasValueFilter)
      throws StorageEngineException {
    Filter timeFilter = null;
    if (!hasValueFilter && queryPlan.getExpression() != null) {
      timeFilter = ((GlobalTimeExpression) queryPlan.getExpression()).getFilter();
    }

    // make sure the partition table is new
    try {
      metaGroupMember.syncLeaderWithConsistencyCheck(false);
    } catch (CheckConsistencyException e) {
      throw new StorageEngineException(e);
    }

    for (int i = 0; i < queryPlan.getDeduplicatedPaths().size(); i++) {
      PartialPath path = queryPlan.getDeduplicatedPaths().get(i);
      TSDataType dataType = queryPlan.getDeduplicatedDataTypes().get(i);

      try {
        List<PartitionGroup> partitionGroups = null;
        if (hasValueFilter) {
          partitionGroups = metaGroupMember.routeFilter(null, path);
        } else {
          partitionGroups = metaGroupMember.routeFilter(timeFilter, path);
        }

        for (PartitionGroup partitionGroup : partitionGroups) {
          if (partitionGroup.contains(metaGroupMember.getThisNode())) {
            DataGroupMember dataGroupMember =
                metaGroupMember.getLocalDataMember(
                    partitionGroup.getHeader(),
                    String.format(
                        "Query: %s, time filter: %s, queryId: %d",
                        path, null, context.getQueryId()));

            if (hasValueFilter) {
              IReaderByTimestamp readerByTimestamp =
                  readerFactory.getReaderByTimestamp(
                      path,
                      queryPlan.getAllMeasurementsInDevice(path.getDevice()),
                      dataType,
                      context,
                      dataGroupMember,
                      queryPlan.isAscending());

              if (readerByTimestamp != null) {
                this.hasLocalReader = true;
                this.endPoint = null;
              }
            } else {
              IPointReader pointReader =
                  readerFactory.getSeriesPointReader(
                      path,
                      queryPlan.getAllMeasurementsInDevice(path.getDevice()),
                      dataType,
                      timeFilter,
                      null,
                      context,
                      dataGroupMember,
                      queryPlan.isAscending());

              if (pointReader.hasNextTimeValuePair()) {
                this.hasLocalReader = true;
                this.endPoint = null;
                pointReader.close();
                break;
              }
              pointReader.close();
            }
          } else if (endPoint == null) {
            endPoint =
                new QueryDataSet.EndPoint(
                    partitionGroup.getHeader().getClientIp(),
                    partitionGroup.getHeader().getClientPort());
          }
        }
      } catch (Exception e) {
        throw new StorageEngineException(e);
      }
    }
  }
}<|MERGE_RESOLUTION|>--- conflicted
+++ resolved
@@ -122,7 +122,8 @@
             timeFilter,
             null,
             context,
-            queryPlan.isAscending());
+            queryPlan.isAscending(),
+            null);
 
     // combine reader of different partition group of the same path
     // into a MultManagedMergeReader
@@ -167,11 +168,6 @@
 
       ManagedSeriesReader reader;
       try {
-<<<<<<< HEAD
-        reader = readerFactory.getSeriesReader(path,
-            queryPlan.getAllMeasurementsInDevice(path.getDevice()), dataType, timeFilter,
-            null, context, queryPlan.isAscending(), null);
-=======
         reader =
             readerFactory.getSeriesReader(
                 path,
@@ -180,8 +176,8 @@
                 timeFilter,
                 null,
                 context,
-                queryPlan.isAscending());
->>>>>>> c648e5a7
+                queryPlan.isAscending(),
+                null);
       } catch (EmptyIntervalException e) {
         logger.info(e.getMessage());
         return Collections.emptyList();
@@ -200,13 +196,8 @@
   protected IReaderByTimestamp getReaderByTimestamp(
       PartialPath path, Set<String> deviceMeasurements, TSDataType dataType, QueryContext context)
       throws StorageEngineException, QueryProcessException {
-<<<<<<< HEAD
-    return readerFactory.getReaderByTimestamp(path, deviceMeasurements, dataType, context,
-        queryPlan.isAscending(), null);
-=======
     return readerFactory.getReaderByTimestamp(
-        path, deviceMeasurements, dataType, context, queryPlan.isAscending());
->>>>>>> c648e5a7
+        path, deviceMeasurements, dataType, context, queryPlan.isAscending(), null);
   }
 
   @Override
@@ -284,6 +275,7 @@
             DataGroupMember dataGroupMember =
                 metaGroupMember.getLocalDataMember(
                     partitionGroup.getHeader(),
+                    partitionGroup.getId(),
                     String.format(
                         "Query: %s, time filter: %s, queryId: %d",
                         path, null, context.getQueryId()));
@@ -296,7 +288,8 @@
                       dataType,
                       context,
                       dataGroupMember,
-                      queryPlan.isAscending());
+                      queryPlan.isAscending(),
+                      null);
 
               if (readerByTimestamp != null) {
                 this.hasLocalReader = true;
@@ -312,7 +305,8 @@
                       null,
                       context,
                       dataGroupMember,
-                      queryPlan.isAscending());
+                      queryPlan.isAscending(),
+                      null);
 
               if (pointReader.hasNextTimeValuePair()) {
                 this.hasLocalReader = true;
