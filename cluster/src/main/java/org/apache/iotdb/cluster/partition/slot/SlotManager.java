/*
 * Licensed to the Apache Software Foundation (ASF) under one
 * or more contributor license agreements.  See the NOTICE file
 * distributed with this work for additional information
 * regarding copyright ownership.  The ASF licenses this file
 * to you under the Apache License, Version 2.0 (the
 * "License"); you may not use this file except in compliance
 * with the License.  You may obtain a copy of the License at
 *
 *     http://www.apache.org/licenses/LICENSE-2.0
 *
 * Unless required by applicable law or agreed to in writing,
 * software distributed under the License is distributed on an
 * "AS IS" BASIS, WITHOUT WARRANTIES OR CONDITIONS OF ANY
 * KIND, either express or implied.  See the License for the
 * specific language governing permissions and limitations
 * under the License.
 */

package org.apache.iotdb.cluster.partition.slot;

import org.apache.iotdb.cluster.config.ClusterDescriptor;
import org.apache.iotdb.cluster.rpc.thrift.Node;
import org.apache.iotdb.cluster.utils.NodeSerializeUtils;
import org.apache.iotdb.db.exception.StorageEngineException;

import org.slf4j.Logger;
import org.slf4j.LoggerFactory;

import java.io.BufferedInputStream;
import java.io.BufferedOutputStream;
import java.io.DataOutputStream;
import java.io.File;
import java.io.FileInputStream;
import java.io.FileOutputStream;
import java.io.IOException;
import java.nio.ByteBuffer;
import java.util.Map;
import java.util.Map.Entry;
import java.util.concurrent.ConcurrentHashMap;

/**
 * SlotManager manages the status of the slots involved during a data transfer (data slot ownership
 * changes caused by node removals or additions) of a data group member.
 */
public class SlotManager {

  private static final Logger logger = LoggerFactory.getLogger(SlotManager.class);
  private static final long SLOT_WAIT_INTERVAL_MS = 10;
  private static final String SLOT_FILE_NAME = "SLOT_STATUS";

  private String slotFilePath;

  /** the serial number of a slot -> the status and source of a slot */
  private Map<Integer, SlotDescriptor> idSlotMap;

  private String memberName;

  public SlotManager(long totalSlotNumber, String memberDir, String memberName) {
    if (memberDir != null) {
      this.slotFilePath = memberDir + File.separator + SLOT_FILE_NAME;
    }
    this.memberName = memberName;
    if (!load()) {
      init(totalSlotNumber);
    }
  }

  private void init(long totalSlotNumber) {
    idSlotMap = new ConcurrentHashMap<>();
    for (int i = 0; i < totalSlotNumber; i++) {
      idSlotMap.put(i, new SlotDescriptor(SlotStatus.NULL));
    }
  }

  /**
   * Wait until the status of the slot becomes NULL
   *
   * @param slotId
   */
  public void waitSlot(int slotId) {
    SlotDescriptor slotDescriptor = idSlotMap.get(slotId);
    long startTime = System.currentTimeMillis();
    while (true) {
      synchronized (slotDescriptor) {
        if (slotDescriptor.slotStatus == SlotStatus.PULLING
            || slotDescriptor.slotStatus == SlotStatus.PULLING_WRITABLE) {
          try {
            slotDescriptor.wait(SLOT_WAIT_INTERVAL_MS);
          } catch (InterruptedException e) {
            Thread.currentThread().interrupt();
            logger.error("Unexpected interruption when waiting for slot {}", slotId, e);
          }
        } else {
          long cost = System.currentTimeMillis() - startTime;
          if (cost > 1000) {
            logger.info("Wait slot {} cost {}ms", slotId, cost);
          }
          return;
        }
      }
    }
  }

  /**
   * Wait until the status of the slot becomes NULL or PULLING_WRITABLE
   *
   * @param slotId
   */
  public void waitSlotForWrite(int slotId) throws StorageEngineException {
    SlotDescriptor slotDescriptor = idSlotMap.get(slotId);
    long startTime = System.currentTimeMillis();
    while (true) {
      synchronized (slotDescriptor) {
<<<<<<< HEAD
        if (slotDescriptor.slotStatus == SlotStatus.PULLING) {
=======
        if (slotDescriptor.slotStatus == SlotStatus.SENDING
            || slotDescriptor.slotStatus == SlotStatus.SENT) {
          throw new StorageEngineException(
              String.format("Slot %d no longer belongs to the node", slotId));
        }
        if (slotDescriptor.slotStatus != SlotStatus.NULL
            && slotDescriptor.slotStatus != SlotStatus.PULLING_WRITABLE) {
>>>>>>> c648e5a7
          try {
            if ((System.currentTimeMillis() - startTime) >= 5000) {
              throw new StorageEngineException(String.format("The status of slot %d is still PULLING after 5s.",
                  slotId));
            }
            slotDescriptor.wait(SLOT_WAIT_INTERVAL_MS);
          } catch (InterruptedException e) {
            Thread.currentThread().interrupt();
            logger.error("Unexpected interruption when waiting for slot {}", slotId, e);
          }
        } else {
          return;
        }
      }
    }
  }

  /**
<<<<<<< HEAD
   * If a slot in the status of PULLING or PULLING_WRITABLE, reads of it should merge the source
   */
  public boolean checkSlotInDataMigrationStatus(int slotId) {
    SlotDescriptor slotDescriptor = idSlotMap.get(slotId);
    return slotDescriptor.slotStatus == SlotStatus.PULLING || slotDescriptor.slotStatus == SlotStatus.PULLING_WRITABLE;
  }

  /**
   *
=======
>>>>>>> c648e5a7
   * @param slotId
   * @return the SlotStatus of a slot
   */
  public SlotStatus getStatus(int slotId) {
    return idSlotMap.get(slotId).slotStatus;
  }

  /**
   * @param slotId
   * @return the source of a slot if it is being pulled, or null if it is not being pulled
   */
  public Node getSource(int slotId) {
    return idSlotMap.get(slotId).source;
  }

  /**
   * Set the status of slot "slotId" to PULLING and its source to "source".
   *
   * @param slotId
   * @param source
   */
  public void setToPulling(int slotId, Node source) {
    setToPulling(slotId, source, true);
  }

  public void setToPulling(int slotId, Node source, boolean needSave) {
      SlotDescriptor slotDescriptor = idSlotMap.get(slotId);
    synchronized (slotDescriptor) {
      slotDescriptor.slotStatus = SlotStatus.PULLING;
      slotDescriptor.source = source;
    }
    if (needSave) {
      save();
    }
  }

  /**
   * Set the status of slot "slotId" to PULLING_WRITABLE.
   *
   * @param slotId
   */
  public void setToPullingWritable(int slotId) {
    setToPullingWritable(slotId, true);
  }

  public void setToPullingWritable(int slotId, boolean needSave) {
    SlotDescriptor slotDescriptor = idSlotMap.get(slotId);
    synchronized (slotDescriptor) {
      slotDescriptor.slotStatus = SlotStatus.PULLING_WRITABLE;
      slotDescriptor.notifyAll();
    }
    if (needSave) {
      save();
    }
  }

  /**
   * Set the status of slot "slotId" to NULL.
   *
   * @param slotId
   */
  public void setToNull(int slotId) {
    setToNull(slotId, true);
  }

  public void setToNull(int slotId, boolean needSave) {
    SlotDescriptor slotDescriptor = idSlotMap.get(slotId);
    synchronized (slotDescriptor) {
      slotDescriptor.slotStatus = SlotStatus.NULL;
      slotDescriptor.source = null;
      slotDescriptor.notifyAll();
    }
    if (needSave) {
      save();
    }
  }

  public void setToSending(int slotId) {
    setToSending(slotId, true);
  }

  public void setToSending(int slotId, boolean needSave) {
    // only NULL slots can be set to SENDING
    waitSlot(slotId);
    SlotDescriptor slotDescriptor = idSlotMap.get(slotId);
    synchronized (slotDescriptor) {
      slotDescriptor.slotStatus = SlotStatus.SENDING;
      slotDescriptor.snapshotReceivedCount = 0;
    }
    if (needSave) {
      save();
    }
  }

  private void setToSent(int slotId) {
    SlotDescriptor slotDescriptor = idSlotMap.get(slotId);
    synchronized (slotDescriptor) {
      slotDescriptor.slotStatus = SlotStatus.SENT;
    }
  }

  /**
   * If a slot is in LOSING status and one member of the remote group has pulled snapshot, the
   * method should be called so eventually we can clear data of the slot.
   *
   * @param slotId
   * @return how many members in the remote group has received the snapshot (including this
   *     invocation).
   */
  public int sentOneReplication(int slotId) {
    return sentOneReplication(slotId, true);
  }

  public int sentOneReplication(int slotId, boolean needSave) {
    SlotDescriptor slotDescriptor = idSlotMap.get(slotId);
    synchronized (slotDescriptor) {
      int sentReplicaNum = ++slotDescriptor.snapshotReceivedCount;
      if (sentReplicaNum >= ClusterDescriptor.getInstance().getConfig().getReplicationNum()) {
        setToSent(slotId);
      }
      if (needSave) {
        save();
      }
      return sentReplicaNum;
    }
  }

  private boolean load() {
    if (slotFilePath == null) {
      return false;
    }
    File slotFile = new File(slotFilePath);
    if (!slotFile.exists()) {
      return false;
    }

    try (FileInputStream fileInputStream = new FileInputStream(slotFile);
        BufferedInputStream bufferedInputStream = new BufferedInputStream(fileInputStream)) {
      byte[] bytes = new byte[(int) slotFile.length()];
      int read = bufferedInputStream.read(bytes);
      if (read != slotFile.length() && logger.isWarnEnabled()) {
        logger.warn(
            "SlotManager in {} read size does not equal to file size: {}/{}",
            slotFilePath,
            read,
            slotFile.length());
      }
      deserialize(ByteBuffer.wrap(bytes));
      return true;
    } catch (Exception e) {
      logger.warn("Cannot deserialize slotManager from {}", slotFilePath, e);
      return false;
    }
  }

  public synchronized void save() {
    if (slotFilePath == null) {
      return;
    }
    File slotFile = new File(slotFilePath);
    if (!slotFile.getParentFile().exists() && !slotFile.getParentFile().mkdirs()) {
      logger.warn("Cannot mkdirs for {}", slotFile);
    }
    try (FileOutputStream outputStream = new FileOutputStream(slotFilePath);
        BufferedOutputStream bufferedOutputStream = new BufferedOutputStream(outputStream);
        DataOutputStream dataOutputStream = new DataOutputStream(bufferedOutputStream)) {
      serialize(dataOutputStream);
    } catch (IOException e) {
      logger.warn("SlotManager in {} cannot be saved", slotFilePath, e);
    }
  }

  public int getSloNumInDataMigration() {
    int res = 0;
    for (Entry<Integer, SlotDescriptor> entry: idSlotMap.entrySet()) {
      SlotDescriptor descriptor = entry.getValue();
      if (descriptor.slotStatus == SlotStatus.PULLING || descriptor.slotStatus == SlotStatus.PULLING_WRITABLE) {
        logger.info("{}: slot {} is in data migration, status is {}",memberName, entry.getKey(), descriptor.slotStatus);
        res++;
      }
    }
    return res;
  }

  private void serialize(DataOutputStream outputStream) throws IOException {
    outputStream.writeInt(idSlotMap.size());
    for (Entry<Integer, SlotDescriptor> integerSlotDescriptorEntry : idSlotMap.entrySet()) {
      outputStream.writeInt(integerSlotDescriptorEntry.getKey());
      integerSlotDescriptorEntry.getValue().serialize(outputStream);
    }
  }

  private void deserialize(ByteBuffer buffer) {
    int slotNum = buffer.getInt();
    idSlotMap = new ConcurrentHashMap<>(slotNum);
    for (int i = 0; i < slotNum; i++) {
      int slotId = buffer.getInt();
      SlotDescriptor descriptor = SlotDescriptor.deserialize(buffer);
      idSlotMap.put(slotId, descriptor);
    }
  }

  public enum SlotStatus {
    // the slot has pulled data or does not belong to this member
    NULL,
    // the slot is pulling data and writes into it should be blocked and reads of it should merge
    // the source
    PULLING,
    // the slot is pulling data and reads of it should merge the source
    PULLING_WRITABLE,
    // the slot is allocated to another group but that group has not pulled data
    SENDING,
    // the new owner of the slot has pulled data, and the local data can be removed
    SENT
  }

  private static class SlotDescriptor {
    private volatile SlotStatus slotStatus;
    private Node source;
    // in LOSING status, how many members in the new owner have pulled data
    private volatile int snapshotReceivedCount;

    SlotDescriptor() {}

    SlotDescriptor(SlotStatus slotStatus) {
      this.slotStatus = slotStatus;
    }

    private void serialize(DataOutputStream outputStream) throws IOException {
      outputStream.writeInt(slotStatus.ordinal());
      if (slotStatus == SlotStatus.PULLING || slotStatus == SlotStatus.PULLING_WRITABLE) {
        NodeSerializeUtils.serialize(source, outputStream);
      } else if (slotStatus == SlotStatus.SENDING) {
        outputStream.writeInt(snapshotReceivedCount);
      }
    }

    private static SlotDescriptor deserialize(ByteBuffer buffer) {
      SlotDescriptor descriptor = new SlotDescriptor();
      descriptor.slotStatus = SlotStatus.values()[buffer.getInt()];
      if (descriptor.slotStatus == SlotStatus.PULLING
          || descriptor.slotStatus == SlotStatus.PULLING_WRITABLE) {
        descriptor.source = new Node();
        NodeSerializeUtils.deserialize(descriptor.source, buffer);
      } else if (descriptor.slotStatus == SlotStatus.SENDING) {
        descriptor.snapshotReceivedCount = buffer.getInt();
      }
      return descriptor;
    }
  }
}<|MERGE_RESOLUTION|>--- conflicted
+++ resolved
@@ -112,21 +112,11 @@
     long startTime = System.currentTimeMillis();
     while (true) {
       synchronized (slotDescriptor) {
-<<<<<<< HEAD
         if (slotDescriptor.slotStatus == SlotStatus.PULLING) {
-=======
-        if (slotDescriptor.slotStatus == SlotStatus.SENDING
-            || slotDescriptor.slotStatus == SlotStatus.SENT) {
-          throw new StorageEngineException(
-              String.format("Slot %d no longer belongs to the node", slotId));
-        }
-        if (slotDescriptor.slotStatus != SlotStatus.NULL
-            && slotDescriptor.slotStatus != SlotStatus.PULLING_WRITABLE) {
->>>>>>> c648e5a7
           try {
             if ((System.currentTimeMillis() - startTime) >= 5000) {
-              throw new StorageEngineException(String.format("The status of slot %d is still PULLING after 5s.",
-                  slotId));
+              throw new StorageEngineException(
+                  String.format("The status of slot %d is still PULLING after 5s.", slotId));
             }
             slotDescriptor.wait(SLOT_WAIT_INTERVAL_MS);
           } catch (InterruptedException e) {
@@ -140,19 +130,14 @@
     }
   }
 
-  /**
-<<<<<<< HEAD
-   * If a slot in the status of PULLING or PULLING_WRITABLE, reads of it should merge the source
-   */
+  /** If a slot in the status of PULLING or PULLING_WRITABLE, reads of it should merge the source */
   public boolean checkSlotInDataMigrationStatus(int slotId) {
     SlotDescriptor slotDescriptor = idSlotMap.get(slotId);
-    return slotDescriptor.slotStatus == SlotStatus.PULLING || slotDescriptor.slotStatus == SlotStatus.PULLING_WRITABLE;
-  }
-
-  /**
-   *
-=======
->>>>>>> c648e5a7
+    return slotDescriptor.slotStatus == SlotStatus.PULLING
+        || slotDescriptor.slotStatus == SlotStatus.PULLING_WRITABLE;
+  }
+
+  /**
    * @param slotId
    * @return the SlotStatus of a slot
    */
@@ -179,7 +164,7 @@
   }
 
   public void setToPulling(int slotId, Node source, boolean needSave) {
-      SlotDescriptor slotDescriptor = idSlotMap.get(slotId);
+    SlotDescriptor slotDescriptor = idSlotMap.get(slotId);
     synchronized (slotDescriptor) {
       slotDescriptor.slotStatus = SlotStatus.PULLING;
       slotDescriptor.source = source;
@@ -327,10 +312,15 @@
 
   public int getSloNumInDataMigration() {
     int res = 0;
-    for (Entry<Integer, SlotDescriptor> entry: idSlotMap.entrySet()) {
+    for (Entry<Integer, SlotDescriptor> entry : idSlotMap.entrySet()) {
       SlotDescriptor descriptor = entry.getValue();
-      if (descriptor.slotStatus == SlotStatus.PULLING || descriptor.slotStatus == SlotStatus.PULLING_WRITABLE) {
-        logger.info("{}: slot {} is in data migration, status is {}",memberName, entry.getKey(), descriptor.slotStatus);
+      if (descriptor.slotStatus == SlotStatus.PULLING
+          || descriptor.slotStatus == SlotStatus.PULLING_WRITABLE) {
+        logger.info(
+            "{}: slot {} is in data migration, status is {}",
+            memberName,
+            entry.getKey(),
+            descriptor.slotStatus);
         res++;
       }
     }
