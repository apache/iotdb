--- conflicted
+++ resolved
@@ -99,20 +99,15 @@
     asyncMetaClient.removeNode(nodeToRemove, handler);
     synchronized (responseRef) {
       if (responseRef.get() == null) {
-        responseRef.wait(60 * 1000L);
+        responseRef.wait(RaftServer.getConnectionTimeoutInMS());
       }
     }
     return responseRef.get();
   }
 
-<<<<<<< HEAD
-  public static Boolean matchTerm(AsyncClient client, Node target, long prevLogIndex,
-      long prevLogTerm, Node header, int raftId) throws TException, InterruptedException {
-=======
   public static Boolean matchTerm(
-      AsyncClient client, Node target, long prevLogIndex, long prevLogTerm, Node header)
-      throws TException, InterruptedException {
->>>>>>> c648e5a7
+      AsyncClient client, Node target, long prevLogIndex, long prevLogTerm, Node header, int raftId)
+      throws TException, InterruptedException {
     try {
       AtomicReference<Boolean> resultRef = new AtomicReference<>(null);
       GenericHandler<Boolean> matchTermHandler = new GenericHandler<>(target, resultRef);
@@ -169,14 +164,9 @@
     return result.get();
   }
 
-<<<<<<< HEAD
-  public static List<String> getNodeList(AsyncDataClient client, Node header, int raftId,
-      String schemaPattern, int level) throws TException, InterruptedException {
-=======
   public static List<String> getNodeList(
-      AsyncDataClient client, Node header, String schemaPattern, int level)
-      throws TException, InterruptedException {
->>>>>>> c648e5a7
+      AsyncDataClient client, Node header, int raftId, String schemaPattern, int level)
+      throws TException, InterruptedException {
     GetNodesListHandler handler = new GetNodesListHandler();
     AtomicReference<List<String>> response = new AtomicReference<>(null);
     handler.setResponse(response);
@@ -191,17 +181,15 @@
     return response.get();
   }
 
-<<<<<<< HEAD
-  public static Set<String> getNextChildren(AsyncDataClient client, Node header, int raftId, String path)
-=======
   public static Set<String> getChildNodeInNextLevel(
-      AsyncDataClient client, Node header, String path) throws TException, InterruptedException {
+      AsyncDataClient client, Node header, int raftId, String path)
+      throws TException, InterruptedException {
     GetChildNodeNextLevelHandler handler = new GetChildNodeNextLevelHandler();
     AtomicReference<Set<String>> response = new AtomicReference<>(null);
     handler.setResponse(response);
     handler.setContact(client.getNode());
 
-    client.getChildNodeInNextLevel(header, path, handler);
+    client.getChildNodeInNextLevel(header, raftId, path, handler);
     synchronized (response) {
       if (response.get() == null) {
         response.wait(RaftServer.getReadOperationTimeoutMS());
@@ -210,8 +198,8 @@
     return response.get();
   }
 
-  public static Set<String> getNextChildren(AsyncDataClient client, Node header, String path)
->>>>>>> c648e5a7
+  public static Set<String> getNextChildren(
+      AsyncDataClient client, Node header, int raftId, String path)
       throws TException, InterruptedException {
     GetChildNodeNextLevelPathHandler handler = new GetChildNodeNextLevelPathHandler();
     AtomicReference<Set<String>> response = new AtomicReference<>(null);
@@ -227,13 +215,8 @@
     return response.get();
   }
 
-<<<<<<< HEAD
-  public static ByteBuffer getAllMeasurementSchema(AsyncDataClient client,
-      Node header, int raftId, ShowTimeSeriesPlan plan)
-=======
   public static ByteBuffer getAllMeasurementSchema(
-      AsyncDataClient client, Node header, ShowTimeSeriesPlan plan)
->>>>>>> c648e5a7
+      AsyncDataClient client, Node header, int raftId, ShowTimeSeriesPlan plan)
       throws IOException, InterruptedException, TException {
     GetTimeseriesSchemaHandler handler = new GetTimeseriesSchemaHandler();
     AtomicReference<ByteBuffer> response = new AtomicReference<>(null);
@@ -243,13 +226,8 @@
     DataOutputStream dataOutputStream = new DataOutputStream(byteArrayOutputStream);
     plan.serialize(dataOutputStream);
 
-<<<<<<< HEAD
-    client.getAllMeasurementSchema(header, raftId, ByteBuffer.wrap(byteArrayOutputStream.toByteArray()),
-        handler);
-=======
     client.getAllMeasurementSchema(
-        header, ByteBuffer.wrap(byteArrayOutputStream.toByteArray()), handler);
->>>>>>> c648e5a7
+        header, raftId, ByteBuffer.wrap(byteArrayOutputStream.toByteArray()), handler);
     synchronized (response) {
       if (response.get() == null) {
         response.wait(RaftServer.getReadOperationTimeoutMS());
@@ -361,14 +339,9 @@
     return resultReference.get();
   }
 
-<<<<<<< HEAD
-  public static List<String> getUnregisteredMeasurements(AsyncDataClient client, Node header, int raftId,
-      List<String> seriesPaths) throws TException, InterruptedException {
-=======
   public static List<String> getUnregisteredMeasurements(
-      AsyncDataClient client, Node header, List<String> seriesPaths)
-      throws TException, InterruptedException {
->>>>>>> c648e5a7
+      AsyncDataClient client, Node header, int raftId, List<String> seriesPaths)
+      throws TException, InterruptedException {
     AtomicReference<List<String>> remoteResult = new AtomicReference<>();
     GenericHandler<List<String>> handler = new GenericHandler<>(client.getNode(), remoteResult);
 
@@ -376,13 +349,8 @@
     return handler.getResult(RaftServer.getReadOperationTimeoutMS());
   }
 
-<<<<<<< HEAD
-  public static GetAllPathsResult getAllPaths(AsyncDataClient client, Node header, int raftId,
-      List<String> pathsToQuery, boolean withAlias)
-=======
   public static GetAllPathsResult getAllPaths(
-      AsyncDataClient client, Node header, List<String> pathsToQuery, boolean withAlias)
->>>>>>> c648e5a7
+      AsyncDataClient client, Node header, int raftId, List<String> pathsToQuery, boolean withAlias)
       throws InterruptedException, TException {
     AtomicReference<GetAllPathsResult> remoteResult = new AtomicReference<>();
     GenericHandler<GetAllPathsResult> handler =
@@ -392,13 +360,8 @@
     return handler.getResult(RaftServer.getReadOperationTimeoutMS());
   }
 
-<<<<<<< HEAD
-  public static Integer getPathCount(AsyncDataClient client, Node header, int raftId, List<String> pathsToQuery,
-      int level)
-=======
   public static Integer getPathCount(
-      AsyncDataClient client, Node header, List<String> pathsToQuery, int level)
->>>>>>> c648e5a7
+      AsyncDataClient client, Node header, int raftId, List<String> pathsToQuery, int level)
       throws InterruptedException, TException {
     AtomicReference<Integer> remoteResult = new AtomicReference<>(null);
     GenericHandler<Integer> handler = new GenericHandler<>(client.getNode(), remoteResult);
@@ -407,13 +370,8 @@
     return handler.getResult(RaftServer.getReadOperationTimeoutMS());
   }
 
-<<<<<<< HEAD
-  public static Set<String> getAllDevices(AsyncDataClient client, Node header, int raftId,
-      List<String> pathsToQuery)
-=======
   public static Set<String> getAllDevices(
-      AsyncDataClient client, Node header, List<String> pathsToQuery)
->>>>>>> c648e5a7
+      AsyncDataClient client, Node header, int raftId, List<String> pathsToQuery)
       throws InterruptedException, TException {
     AtomicReference<Set<String>> remoteResult = new AtomicReference<>();
     GenericHandler<Set<String>> handler = new GenericHandler<>(client.getNode(), remoteResult);
@@ -422,7 +380,8 @@
     return handler.getResult(RaftServer.getReadOperationTimeoutMS());
   }
 
-  public static ByteBuffer getDevices(AsyncDataClient client, Node header, ShowDevicesPlan plan)
+  public static ByteBuffer getDevices(
+      AsyncDataClient client, Node header, int raftId, ShowDevicesPlan plan)
       throws InterruptedException, TException, IOException {
     GetDevicesHandler handler = new GetDevicesHandler();
     AtomicReference<ByteBuffer> response = new AtomicReference<>(null);
@@ -432,7 +391,8 @@
     DataOutputStream dataOutputStream = new DataOutputStream(byteArrayOutputStream);
     plan.serialize(dataOutputStream);
 
-    client.getDevices(header, ByteBuffer.wrap(byteArrayOutputStream.toByteArray()), handler);
+    client.getDevices(
+        header, raftId, ByteBuffer.wrap(byteArrayOutputStream.toByteArray()), handler);
     synchronized (handler) {
       if (response.get() == null) {
         response.wait(RaftServer.getReadOperationTimeoutMS());
@@ -459,14 +419,9 @@
     return nodeHandler.getResult(RaftServer.getReadOperationTimeoutMS());
   }
 
-<<<<<<< HEAD
-  public static TSStatus executeNonQuery(AsyncClient client, PhysicalPlan plan, Node header,
-      Node receiver, int raftId) throws IOException, TException, InterruptedException {
-=======
   public static TSStatus executeNonQuery(
-      AsyncClient client, PhysicalPlan plan, Node header, Node receiver)
+      AsyncClient client, PhysicalPlan plan, Node header, Node receiver, int raftId)
       throws IOException, TException, InterruptedException {
->>>>>>> c648e5a7
     AtomicReference<TSStatus> status = new AtomicReference<>();
     ExecutNonQueryReq req = new ExecutNonQueryReq();
     req.setRaftId(raftId);
@@ -484,13 +439,8 @@
     return status.get();
   }
 
-<<<<<<< HEAD
-  public static ByteBuffer readFile(AsyncDataClient client, String remotePath, long offset,
-      int fetchSize, int raftId)
-=======
   public static ByteBuffer readFile(
-      AsyncDataClient client, String remotePath, long offset, int fetchSize)
->>>>>>> c648e5a7
+      AsyncDataClient client, String remotePath, long offset, int fetchSize, int raftId)
       throws InterruptedException, TException {
     AtomicReference<ByteBuffer> result = new AtomicReference<>();
     GenericHandler<ByteBuffer> handler = new GenericHandler<>(client.getNode(), result);
@@ -499,15 +449,14 @@
     return handler.getResult(RaftServer.getWriteOperationTimeoutMS());
   }
 
-<<<<<<< HEAD
-  public static List<ByteBuffer> getGroupByResult(AsyncDataClient client, Node header, int raftId,
-      long executorId
-      , long curStartTime, long curEndTime) throws InterruptedException, TException {
-=======
   public static List<ByteBuffer> getGroupByResult(
-      AsyncDataClient client, Node header, long executorId, long curStartTime, long curEndTime)
+      AsyncDataClient client,
+      Node header,
+      int raftId,
+      long executorId,
+      long curStartTime,
+      long curEndTime)
       throws InterruptedException, TException {
->>>>>>> c648e5a7
     AtomicReference<List<ByteBuffer>> fetchResult = new AtomicReference<>();
     GenericHandler<List<ByteBuffer>> handler = new GenericHandler<>(client.getNode(), fetchResult);
 
@@ -515,15 +464,14 @@
     return handler.getResult(RaftServer.getReadOperationTimeoutMS());
   }
 
-<<<<<<< HEAD
-  public static ByteBuffer peekNextNotNullValue(AsyncDataClient client, Node header, int raftId,
-      long executorId
-      , long curStartTime, long curEndTime) throws InterruptedException, TException {
-=======
   public static ByteBuffer peekNextNotNullValue(
-      AsyncDataClient client, Node header, long executorId, long curStartTime, long curEndTime)
+      AsyncDataClient client,
+      Node header,
+      int raftId,
+      long executorId,
+      long curStartTime,
+      long curEndTime)
       throws InterruptedException, TException {
->>>>>>> c648e5a7
     AtomicReference<ByteBuffer> fetchResult = new AtomicReference<>();
     GenericHandler<ByteBuffer> handler = new GenericHandler<>(client.getNode(), fetchResult);
 
@@ -555,14 +503,11 @@
       List<Integer> dataTypeOrdinals,
       QueryContext context,
       Map<String, Set<String>> deviceMeasurements,
-      Node header, int raftId)
+      Node header,
+      int raftId)
       throws TException, InterruptedException {
     AtomicReference<ByteBuffer> result = new AtomicReference<>();
     GenericHandler<ByteBuffer> handler = new GenericHandler<>(client.getNode(), result);
-<<<<<<< HEAD
-    LastQueryRequest request = new LastQueryRequest(PartialPath.toStringList(seriesPaths),
-        dataTypeOrdinals, context.getQueryId(), deviceMeasurements, header, raftId, client.getNode());
-=======
     LastQueryRequest request =
         new LastQueryRequest(
             PartialPath.toStringList(seriesPaths),
@@ -570,14 +515,15 @@
             context.getQueryId(),
             deviceMeasurements,
             header,
+            raftId,
             client.getNode());
->>>>>>> c648e5a7
 
     client.last(request, handler);
     return handler.getResult(RaftServer.getReadOperationTimeoutMS());
   }
 
-  public static boolean onSnapshotApplied(AsyncDataClient client, Node header, int raftId, List<Integer> slots)
+  public static boolean onSnapshotApplied(
+      AsyncDataClient client, Node header, int raftId, List<Integer> slots)
       throws TException, InterruptedException {
     AtomicReference<Boolean> result = new AtomicReference<>();
     GenericHandler<Boolean> handler = new GenericHandler<>(client.getNode(), result);
