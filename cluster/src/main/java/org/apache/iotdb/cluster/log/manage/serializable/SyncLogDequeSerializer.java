--- conflicted
+++ resolved
@@ -968,7 +968,6 @@
     logDataFileList.clear();
   }
 
-<<<<<<< HEAD
   private void forceDeleteAllLogIndexFiles() {
     FileFilter logIndexFilter = pathname -> {
       String s = pathname.getName();
@@ -992,14 +991,12 @@
     forceDeleteAllLogIndexFiles();
   }
 
+  @SuppressWarnings("ConstantConditions")
   private boolean deleteTheFirstLogDataAndIndexFile() {
     if (logDataFileList.isEmpty()) {
       return true;
     }
-=======
-  @SuppressWarnings("ConstantConditions")
-  private void deleteLogDataAndIndexFile(int index) {
->>>>>>> 6b7011e2
+
     File logDataFile = null;
     File logIndexFile = null;
 
@@ -1018,15 +1015,10 @@
       logger.debug("delete date file={}, index file={}", logDataFile.getAbsoluteFile(),
           logIndexFile.getAbsoluteFile());
     } catch (IOException e) {
-<<<<<<< HEAD
       logger.error("delete file failed, data file={}, index file={}",
-          logDataFile.getAbsoluteFile(), logIndexFile.getAbsoluteFile(), e);
-      return false;
-=======
-      logger.error("delete file failed, index={}, data file={}, index file={}", index,
           logDataFile.getAbsoluteFile(),
           logIndexFile.getAbsoluteFile());
->>>>>>> 6b7011e2
+      return false;
     } finally {
       lock.unlock();
     }
