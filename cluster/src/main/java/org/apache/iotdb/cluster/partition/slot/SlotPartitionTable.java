/*
 * Licensed to the Apache Software Foundation (ASF) under one
 * or more contributor license agreements.  See the NOTICE file
 * distributed with this work for additional information
 * regarding copyright ownership.  The ASF licenses this file
 * to you under the Apache License, Version 2.0 (the
 * "License"); you may not use this file except in compliance
 * with the License.  You may obtain a copy of the License at
 *
 *     http://www.apache.org/licenses/LICENSE-2.0
 *
 * Unless required by applicable law or agreed to in writing,
 * software distributed under the License is distributed on an
 * "AS IS" BASIS, WITHOUT WARRANTIES OR CONDITIONS OF ANY
 * KIND, either express or implied.  See the License for the
 * specific language governing permissions and limitations
 * under the License.
 */

package org.apache.iotdb.cluster.partition.slot;

import org.apache.iotdb.cluster.config.ClusterConstant;
import org.apache.iotdb.cluster.config.ClusterDescriptor;
import org.apache.iotdb.cluster.partition.NodeAdditionResult;
import org.apache.iotdb.cluster.partition.NodeRemovalResult;
import org.apache.iotdb.cluster.partition.PartitionGroup;
import org.apache.iotdb.cluster.partition.PartitionTable;
import org.apache.iotdb.cluster.partition.balancer.DefaultSlotBalancer;
import org.apache.iotdb.cluster.partition.balancer.SlotBalancer;
import org.apache.iotdb.cluster.partition.slot.SlotStrategy.DefaultStrategy;
import org.apache.iotdb.cluster.rpc.thrift.Node;
import org.apache.iotdb.cluster.rpc.thrift.RaftNode;
import org.apache.iotdb.cluster.utils.NodeSerializeUtils;
import org.apache.iotdb.db.utils.SerializeUtils;

import org.slf4j.Logger;
import org.slf4j.LoggerFactory;

import java.io.ByteArrayOutputStream;
import java.io.DataOutputStream;
import java.io.IOException;
import java.nio.ByteBuffer;
import java.util.ArrayList;
import java.util.Arrays;
import java.util.Collection;
import java.util.Collections;
import java.util.Comparator;
import java.util.HashMap;
import java.util.HashSet;
import java.util.Iterator;
import java.util.List;
import java.util.Map;
import java.util.Map.Entry;
import java.util.Objects;
import java.util.Set;
import java.util.concurrent.ConcurrentHashMap;

/**
 * SlotPartitionTable manages the slots (data partition) of each node using a look-up table. Slot:
 * 1,2,3...
 */
@SuppressWarnings("DuplicatedCode") // Using SerializeUtils causes unknown thread crush
public class SlotPartitionTable implements PartitionTable {

  private static final Logger logger = LoggerFactory.getLogger(SlotPartitionTable.class);
  private static SlotStrategy slotStrategy = new DefaultStrategy();

  private int replicationNum = ClusterDescriptor.getInstance().getConfig().getReplicationNum();

  private int multiRaftFactor = ClusterDescriptor.getInstance().getConfig().getMultiRaftFactor();

  // all nodes
  private List<Node> nodeRing = new ArrayList<>();
  // normally, it is equal to ClusterConstant.SLOT_NUM.
  private int totalSlotNumbers;

  // The following fields are used for determining which node a data item belongs to.
  // the slots held by each node
  private Map<RaftNode, List<Integer>> nodeSlotMap = new ConcurrentHashMap<>();
  // each slot is managed by whom
  private RaftNode[] slotNodes = new RaftNode[ClusterConstant.SLOT_NUM];
  // the nodes that each slot belongs to before a new node is added, used for the new node to
  // find the data source
  private Map<RaftNode, Map<Integer, PartitionGroup>> previousNodeMap = new ConcurrentHashMap<>();

  private NodeRemovalResult nodeRemovalResult = new SlotNodeRemovalResult();

  // the filed is used for determining which nodes need to be a group.
  // the data groups which this node belongs to.
  private List<PartitionGroup> localGroups;

  private Node thisNode;

  private List<PartitionGroup> globalGroups;

  // the last meta log index that modifies the partition table
  private volatile long lastMetaLogIndex = -1;

  private SlotBalancer slotBalancer = new DefaultSlotBalancer(this);

  /**
   * only used for deserialize.
   *
   * @param thisNode
   */
  public SlotPartitionTable(Node thisNode) {
    this.thisNode = thisNode;
  }

  public SlotPartitionTable(Collection<Node> nodes, Node thisNode) {
    this(nodes, thisNode, ClusterConstant.SLOT_NUM);
  }

  private SlotPartitionTable(Collection<Node> nodes, Node thisNode, int totalSlotNumbers) {
    this.thisNode = thisNode;
    this.totalSlotNumbers = totalSlotNumbers;
    init(nodes);
  }

  public static SlotStrategy getSlotStrategy() {
    return slotStrategy;
  }

  public static void setSlotStrategy(SlotStrategy slotStrategy) {
    SlotPartitionTable.slotStrategy = slotStrategy;
  }

  public SlotBalancer getLoadBalancer() {
    return slotBalancer;
  }

  public void setLoadBalancer(SlotBalancer slotBalancer) {
    this.slotBalancer = slotBalancer;
  }

  private void init(Collection<Node> nodes) {
    logger.info("Initializing a new partition table");
    nodeRing.addAll(nodes);
    Collections.sort(nodeRing);
    localGroups = getPartitionGroups(thisNode);
    assignPartitions();
  }

  private void assignPartitions() {
    // evenly assign the slots to each node
    int nodeNum = nodeRing.size();
    int slotsPerNode = totalSlotNumbers / nodeNum;
    int slotsPerRaftGroup = slotsPerNode / multiRaftFactor;
    for (Node node : nodeRing) {
      for (int i = 0; i < multiRaftFactor; i++) {
        nodeSlotMap.put(new RaftNode(node, i), new ArrayList<>());
      }
    }

    for (int i = 0; i < totalSlotNumbers; i++) {
      int nodeIdx = i / slotsPerNode;
      int raftId = i % slotsPerNode / slotsPerRaftGroup;
      if (nodeIdx >= nodeNum) {
        // the last node may receive a little more if total slots cannot de divided by node number
        nodeIdx--;
      }
      if (raftId >= multiRaftFactor) {
        raftId--;
      }
      nodeSlotMap.get(new RaftNode(nodeRing.get(nodeIdx), raftId)).add(i);
    }

    // build the index to find a node by slot
    for (Entry<RaftNode, List<Integer>> entry : nodeSlotMap.entrySet()) {
      for (Integer slot : entry.getValue()) {
        slotNodes[slot] = entry.getKey();
      }
    }
  }

  // find replicationNum groups that a node is in
  private List<PartitionGroup> getPartitionGroups(Node node) {
    List<PartitionGroup> ret = new ArrayList<>();

    int nodeIndex = nodeRing.indexOf(node);
    if (nodeIndex == -1) {
      logger.info("PartitionGroups is empty due to this node has been removed from the cluster!");
      return ret;
    }
    for (int i = 0; i < replicationNum; i++) {
      // the previous replicationNum nodes (including the node itself) are the headers of the
      // groups the node is in
      int startIndex = nodeIndex - i;
      if (startIndex < 0) {
        startIndex = startIndex + nodeRing.size();
      }
      for (int j = 0; j < multiRaftFactor; j++) {
        ret.add(getHeaderGroup(new RaftNode(nodeRing.get(startIndex), j)));
      }
    }

    logger.debug("The partition groups of {} are: {}", node, ret);
    return ret;
  }

  public PartitionGroup getHeaderGroup(RaftNode raftNode, List<Node> nodeRing) {
    PartitionGroup ret = new PartitionGroup(raftNode.getRaftId());

    // assuming the nodes are [1,2,3,4,5]
    int nodeIndex = nodeRing.indexOf(raftNode.getNode());
    if (nodeIndex == -1) {
      logger.warn("Node {} is not in the cluster", raftNode.getNode());
      return null;
    }
    int endIndex = nodeIndex + replicationNum;
    if (endIndex > nodeRing.size()) {
      // for startIndex = 4, we concat [4, 5] and [1] to generate the group
      ret.addAll(nodeRing.subList(nodeIndex, nodeRing.size()));
      ret.addAll(nodeRing.subList(0, endIndex - nodeRing.size()));
    } else {
      // for startIndex = 2, [2,3,4] is the group
      ret.addAll(nodeRing.subList(nodeIndex, endIndex));
    }
    return ret;
  }

  @Override
  public PartitionGroup getHeaderGroup(RaftNode raftNode) {
    return getHeaderGroup(raftNode, this.nodeRing);
  }

  @Override
  public PartitionGroup getHeaderGroup(Node node) {
    return getHeaderGroup(new RaftNode(node, 0));
  }

  @Override
  public PartitionGroup route(String storageGroupName, long timestamp) {
    synchronized (nodeRing) {
      RaftNode raftNode = routeToHeaderByTime(storageGroupName, timestamp);
      return getHeaderGroup(raftNode);
    }
  }

  public PartitionGroup route(int slot) {
    if (slot >= slotNodes.length || slot < 0) {
      logger.warn(
          "Invalid slot to route: {}, stack trace: {}",
          slot,
          Thread.currentThread().getStackTrace());
      return null;
    }
    RaftNode raftNode = slotNodes[slot];
    logger.debug("The slot of {} is held by {}", slot, raftNode);
    if (raftNode.getNode() == null) {
      logger.warn("The slot {} is incorrect", slot);
      return null;
    }
    return getHeaderGroup(raftNode);
  }

  @Override
  public RaftNode routeToHeaderByTime(String storageGroupName, long timestamp) {
    synchronized (nodeRing) {
      int slot =
          getSlotStrategy().calculateSlotByTime(storageGroupName, timestamp, getTotalSlotNumbers());
      RaftNode raftNode = slotNodes[slot];
      logger.trace(
          "The slot of {}@{} is {}, held by {}", storageGroupName, timestamp, slot, raftNode);
      return raftNode;
    }
  }

  @Override
  public void addNode(Node node) {
    List<Node> oldRing;
    synchronized (nodeRing) {
      if (nodeRing.contains(node)) {
        return;
      }

      oldRing = new ArrayList<>(nodeRing);
      nodeRing.add(node);
      nodeRing.sort(Comparator.comparingInt(Node::getNodeIdentifier));

      List<PartitionGroup> retiredGroups = new ArrayList<>();
      for (int i = 0; i < localGroups.size(); i++) {
        PartitionGroup oldGroup = localGroups.get(i);
        Node header = oldGroup.getHeader();
        PartitionGroup newGrp = getHeaderGroup(new RaftNode(header, oldGroup.getId()));
        if (newGrp.contains(node) && newGrp.contains(thisNode)) {
          // this group changes but still contains the local node
          localGroups.set(i, newGrp);
        } else if (newGrp.contains(node) && !newGrp.contains(thisNode)) {
          // the local node retires from the group
          retiredGroups.add(newGrp);
        }
      }

      // remove retired groups
      Iterator<PartitionGroup> groupIterator = localGroups.iterator();
      while (groupIterator.hasNext()) {
        PartitionGroup partitionGroup = groupIterator.next();
        for (PartitionGroup retiredGroup : retiredGroups) {
          if (retiredGroup.getHeader().equals(partitionGroup.getHeader())
              && retiredGroup.getId() == partitionGroup.getId()) {
            groupIterator.remove();
            break;
          }
        }
      }
    }

    for (int raftId = 0; raftId < multiRaftFactor; raftId++) {
      PartitionGroup newGroup = getHeaderGroup(new RaftNode(node, raftId));
      if (newGroup.contains(thisNode)) {
        localGroups.add(newGroup);
      }
    }

    globalGroups = calculateGlobalGroups(nodeRing);

    // the slots movement is only done logically, the new node itself will pull data from the
    // old node
    slotBalancer.moveSlotsToNew(node, oldRing);
    this.nodeRemovalResult = new SlotNodeRemovalResult();
  }

  @Override
  public NodeAdditionResult getNodeAdditionResult(Node node) {
    SlotNodeAdditionResult result = new SlotNodeAdditionResult();
    Map<RaftNode, Set<Integer>> lostSlotsMap = new HashMap<>();
    for (int raftId = 0; raftId < multiRaftFactor; raftId++) {
      RaftNode raftNode = new RaftNode(node, raftId);
      result.addNewGroup(getHeaderGroup(raftNode));
      for (Entry<Integer, PartitionGroup> entry : previousNodeMap.get(raftNode).entrySet()) {
        RaftNode header = new RaftNode(entry.getValue().getHeader(), entry.getValue().getId());
        lostSlotsMap.computeIfAbsent(header, k -> new HashSet<>()).add(entry.getKey());
      }
    }
    result.setLostSlots(lostSlotsMap);
    return result;
  }

  @Override
  public List<PartitionGroup> getLocalGroups() {
    return localGroups;
  }

  @Override
  public ByteBuffer serialize() {
    ByteArrayOutputStream outputStream = new ByteArrayOutputStream(4096);
    DataOutputStream dataOutputStream = new DataOutputStream(outputStream);

    try {
      dataOutputStream.writeLong(lastMetaLogIndex);
      dataOutputStream.writeInt(totalSlotNumbers);
      dataOutputStream.writeInt(nodeSlotMap.size());
      for (Entry<RaftNode, List<Integer>> entry : nodeSlotMap.entrySet()) {
        NodeSerializeUtils.serialize(entry.getKey().getNode(), dataOutputStream);
        dataOutputStream.writeInt(entry.getKey().getRaftId());
        SerializeUtils.serializeIntList(entry.getValue(), dataOutputStream);
      }

      dataOutputStream.writeInt(previousNodeMap.size());
      for (Entry<RaftNode, Map<Integer, PartitionGroup>> nodeMapEntry :
          previousNodeMap.entrySet()) {
        NodeSerializeUtils.serialize(nodeMapEntry.getKey().getNode(), dataOutputStream);
        dataOutputStream.writeInt(nodeMapEntry.getKey().getRaftId());
        Map<Integer, PartitionGroup> prevHolders = nodeMapEntry.getValue();
        dataOutputStream.writeInt(prevHolders.size());
        for (Entry<Integer, PartitionGroup> integerNodeEntry : prevHolders.entrySet()) {
          integerNodeEntry.getValue().serialize(dataOutputStream);
          dataOutputStream.writeInt(integerNodeEntry.getKey());
        }
      }

      nodeRemovalResult.serialize(dataOutputStream);
    } catch (IOException ignored) {
      // not reachable
    }
    return ByteBuffer.wrap(outputStream.toByteArray());
  }

  @Override
  public synchronized boolean deserialize(ByteBuffer buffer) {
    long newLastLogIndex = buffer.getLong();

    if (logger.isDebugEnabled()) {
      logger.debug(
          "Partition table: lastMetaLogIndex {}, newLastLogIndex {}",
          lastMetaLogIndex,
          newLastLogIndex);
    }
    // judge whether the partition table of byte buffer is out of date
    if (lastMetaLogIndex != -1 && lastMetaLogIndex >= newLastLogIndex) {
      return lastMetaLogIndex == newLastLogIndex;
    }
    lastMetaLogIndex = newLastLogIndex;
    logger.info("Initializing the partition table from buffer");
    totalSlotNumbers = buffer.getInt();
    int size = buffer.getInt();
    nodeSlotMap = new HashMap<>();
    Node node;
    for (int i = 0; i < size; i++) {
      node = new Node();
      NodeSerializeUtils.deserialize(node, buffer);
      RaftNode raftNode = new RaftNode(node, buffer.getInt());
      List<Integer> slots = new ArrayList<>();
      SerializeUtils.deserializeIntList(slots, buffer);
      nodeSlotMap.put(raftNode, slots);
      for (Integer slot : slots) {
        slotNodes[slot] = raftNode;
      }
    }

    int prevNodeMapSize = buffer.getInt();
    previousNodeMap = new HashMap<>();
    for (int i = 0; i < prevNodeMapSize; i++) {
      node = new Node();
      NodeSerializeUtils.deserialize(node, buffer);
      RaftNode raftNode = new RaftNode(node, buffer.getInt());

      Map<Integer, PartitionGroup> prevHolders = new HashMap<>();
      int holderNum = buffer.getInt();
      for (int i1 = 0; i1 < holderNum; i1++) {
        PartitionGroup group = new PartitionGroup();
        group.deserialize(buffer);
        prevHolders.put(buffer.getInt(), group);
      }
      previousNodeMap.put(raftNode, prevHolders);
    }

<<<<<<< HEAD
    nodeRemovalResult = new SlotNodeRemovalResult();
    nodeRemovalResult.deserialize(buffer);

    nodeRing.clear();
    for (RaftNode raftNode : nodeSlotMap.keySet()) {
      if (!nodeRing.contains(raftNode.getNode())) {
        nodeRing.add(raftNode.getNode());
      }
    }
    nodeRing.sort(Comparator.comparingInt(Node::getNodeIdentifier));
=======
    nodeRing.addAll(nodeSlotMap.keySet());
    Collections.sort(nodeRing);
>>>>>>> db717011
    logger.info("All known nodes: {}", nodeRing);

    localGroups = getPartitionGroups(thisNode);
    return true;
  }

  @Override
  public List<Node> getAllNodes() {
    return nodeRing;
  }

  public Map<RaftNode, Map<Integer, PartitionGroup>> getPreviousNodeMap() {
    return previousNodeMap;
  }

  public Map<Integer, PartitionGroup> getPreviousNodeMap(RaftNode raftNode) {
    return previousNodeMap.get(raftNode);
  }

  public List<Integer> getNodeSlots(Node header, int raftId) {
    return getNodeSlots(new RaftNode(header, raftId));
  }

  public List<Integer> getNodeSlots(RaftNode header) {
    return nodeSlotMap.get(header);
  }

  public Map<RaftNode, List<Integer>> getAllNodeSlots() {
    return nodeSlotMap;
  }

  public int getTotalSlotNumbers() {
    return totalSlotNumbers;
  }

  @Override
  public boolean equals(Object o) {
    if (this == o) {
      return true;
    }
    if (o == null || getClass() != o.getClass()) {
      return false;
    }
    SlotPartitionTable that = (SlotPartitionTable) o;
    return totalSlotNumbers == that.totalSlotNumbers
        && Objects.equals(nodeRing, that.nodeRing)
        && Objects.equals(nodeSlotMap, that.nodeSlotMap)
        && Arrays.equals(slotNodes, that.slotNodes)
        && Objects.equals(previousNodeMap, that.previousNodeMap)
        && lastMetaLogIndex == that.lastMetaLogIndex;
  }

  @Override
  public int hashCode() {
    return 0;
  }

  @Override
  public void removeNode(Node target) {
    synchronized (nodeRing) {
      if (!nodeRing.contains(target)) {
        return;
      }

      SlotNodeRemovalResult result = new SlotNodeRemovalResult();
      for (int raftId = 0; raftId < multiRaftFactor; raftId++) {
        result.addRemovedGroup(getHeaderGroup(new RaftNode(target, raftId)));
      }
      nodeRing.remove(target);

      // if the node belongs to a group that headed by target, this group should be removed
      // and other groups containing target should be updated
      List<Integer> removedGroupIdxs = new ArrayList<>();
      for (int i = 0; i < localGroups.size(); i++) {
        PartitionGroup oldGroup = localGroups.get(i);
        Node header = oldGroup.getHeader();
        if (header.equals(target)) {
          removedGroupIdxs.add(i);
        } else {
          PartitionGroup newGrp = getHeaderGroup(new RaftNode(header, oldGroup.getId()));
          localGroups.set(i, newGrp);
        }
      }
      for (int i = removedGroupIdxs.size() - 1; i >= 0; i--) {
        int removedGroupIdx = removedGroupIdxs.get(i);
        int raftId = localGroups.get(removedGroupIdx).getId();
        localGroups.remove(removedGroupIdx);
        // each node exactly joins replicationNum groups, so when a group is removed, the node
        // should join a new one
        int thisNodeIdx = nodeRing.indexOf(thisNode);

        // check if this node is to be removed
        if (thisNodeIdx == -1) {
          continue;
        }

        // this node must be the last node of the new group
        int headerNodeIdx = thisNodeIdx - (replicationNum - 1);
        headerNodeIdx = headerNodeIdx < 0 ? headerNodeIdx + nodeRing.size() : headerNodeIdx;
        Node header = nodeRing.get(headerNodeIdx);
        PartitionGroup newGrp = getHeaderGroup(new RaftNode(header, raftId));
        localGroups.add(newGrp);
      }

      globalGroups = calculateGlobalGroups(nodeRing);

      // the slots movement is only done logically, the new node itself will pull data from the
      // old node
      Map<RaftNode, List<Integer>> raftNodeListMap = slotBalancer.retrieveSlots(target);
      result.addNewSlotOwners(raftNodeListMap);
      this.nodeRemovalResult = result;
    }
  }

  @Override
  public NodeRemovalResult getNodeRemovalResult() {
    return nodeRemovalResult;
  }

  @Override
  public List<PartitionGroup> getGlobalGroups() {
    // preventing a thread from getting incomplete globalGroups
    synchronized (nodeRing) {
      if (globalGroups == null) {
        globalGroups = calculateGlobalGroups(nodeRing);
      }
      return globalGroups;
    }
  }

  @Override
  public boolean judgeHoldSlot(Node node, int slot) {
    return getHeaderGroup(slotNodes[slot]).contains(node);
  }

  @Override
  public List<PartitionGroup> calculateGlobalGroups(List<Node> nodeRing) {
    List<PartitionGroup> result = new ArrayList<>();
    for (Node node : nodeRing) {
      for (int i = 0; i < multiRaftFactor; i++) {
        result.add(getHeaderGroup(new RaftNode(node, i), nodeRing));
      }
    }
    return result;
  }

  @Override
  public long getLastMetaLogIndex() {
    return lastMetaLogIndex;
  }

  public void setLastMetaLogIndex(long lastMetaLogIndex) {
    if (logger.isDebugEnabled()) {
      logger.debug("Set last meta log index of partition table to {}", lastMetaLogIndex);
    }
    this.lastMetaLogIndex = Math.max(this.lastMetaLogIndex, lastMetaLogIndex);
  }

  public RaftNode[] getSlotNodes() {
    return slotNodes;
  }
}<|MERGE_RESOLUTION|>--- conflicted
+++ resolved
@@ -426,7 +426,6 @@
       previousNodeMap.put(raftNode, prevHolders);
     }
 
-<<<<<<< HEAD
     nodeRemovalResult = new SlotNodeRemovalResult();
     nodeRemovalResult.deserialize(buffer);
 
@@ -436,11 +435,7 @@
         nodeRing.add(raftNode.getNode());
       }
     }
-    nodeRing.sort(Comparator.comparingInt(Node::getNodeIdentifier));
-=======
-    nodeRing.addAll(nodeSlotMap.keySet());
     Collections.sort(nodeRing);
->>>>>>> db717011
     logger.info("All known nodes: {}", nodeRing);
 
     localGroups = getPartitionGroups(thisNode);
