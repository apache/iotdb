--- conflicted
+++ resolved
@@ -234,6 +234,7 @@
   /**
    * Find the DataGroupMember that manages the partition of "storageGroupName"@"partitionId", and
    * close the partition through that member.
+   *
    * @param storageGroupName
    * @param partitionId
    * @param isSeq
@@ -250,8 +251,9 @@
 
   /**
    * Add seed nodes from the config, start the heartbeat and catch-up thread pool, initialize
-   * QueryCoordinator and FileFlushPolicy, then start the reportThread.
-   * Calling the method twice does not induce side effect.
+   * QueryCoordinator and FileFlushPolicy, then start the reportThread. Calling the method twice
+   * does not induce side effect.
+   *
    * @throws TTransportException
    */
   @Override
@@ -289,6 +291,7 @@
   /**
    * Start DataClusterServer and ClientServer so this node will be able to respond to other nodes
    * and clients.
+   *
    * @throws TTransportException
    * @throws StartupException
    */
@@ -298,9 +301,8 @@
   }
 
   /**
-   * Parse the seed nodes from the cluster configuration and add them into the node list.
-   * Each seedUrl should be like "{hostName}:{metaPort}:{dataPort}"
-   * Ignore bad-formatted seedUrls.
+   * Parse the seed nodes from the cluster configuration and add them into the node list. Each
+   * seedUrl should be like "{hostName}:{metaPort}:{dataPort}" Ignore bad-formatted seedUrls.
    */
   private void addSeedNodes() {
     List<String> seedUrls = config.getSeedNodeUrls();
@@ -332,6 +334,7 @@
   /**
    * Apply the addition of a new node. Register its identifier, add it to the node list and
    * partition table, serialize the partition table and update the DataGroupMembers.
+   *
    * @param newNode
    */
   public void applyAddNode(Node newNode) {
@@ -352,27 +355,18 @@
 
   /**
    * This node itself is a seed node, and it is going to build the initial cluster with other seed
-   * nodes. This method is to skip the one-by-one addition to establish a large cluster
-   * quickly.
+   * nodes. This method is to skip the one-by-one addition to establish a large cluster quickly.
    */
   public void buildCluster() {
-<<<<<<< HEAD
-    // just establish the heart beat thread and it will do the remaining
+    // just establish the heartbeat thread and it will do the remaining
     heartBeatService.submit(new MetaHeartbeatThread(this));
   }
 
   /**
-   * This node is a seed node and wants to join an established cluster
-=======
-    // just establish the heartbeat thread and it will do the remaining
-    heartBeatService.submit(new MetaHeartBeatThread(this));
-  }
-
-  /**
-   * This node is not a seed node and wants to join an established cluster. Pick up a node
-   * randomly from the seed nodes and send a join request to it.
+   * This node is not a seed node and wants to join an established cluster. Pick up a node randomly
+   * from the seed nodes and send a join request to it.
+   *
    * @return true if the node has successfully joined the cluster, false otherwise.
->>>>>>> 378da611
    */
   public boolean joinCluster() {
     JoinClusterHandler handler = new JoinClusterHandler();
@@ -407,7 +401,7 @@
     return false;
   }
 
-<<<<<<< HEAD
+
   private StartUpStatus getStartUpStatus() {
     StartUpStatus startUpStatus = new StartUpStatus();
     startUpStatus
@@ -418,22 +412,16 @@
     return startUpStatus;
   }
 
-  private boolean joinCluster(Node node, StartUpStatus startUpStatus,
-      AtomicReference<AddNodeResponse> response,
-=======
   /**
    * Send a join cluster request to "node". If the joining is accepted, set the partition table,
    * start DataClusterServer and ClientServer and initialize DataGroupMembers.
-   * @param node
-   * @param response
-   * @param handler
+   *
    * @return rue if the node has successfully joined the cluster, false otherwise.
    * @throws TException
    * @throws InterruptedException
    */
-  private boolean joinCluster(Node node, AtomicReference<AddNodeResponse> response,
->>>>>>> 378da611
-      JoinClusterHandler handler)
+  private boolean joinCluster(Node node, StartUpStatus startUpStatus,
+      AtomicReference<AddNodeResponse> response, JoinClusterHandler handler)
       throws TException, InterruptedException {
     AsyncClient client = (AsyncClient) connectNode(node);
     if (client != null) {
@@ -477,9 +465,10 @@
   }
 
   /**
-   * Process the heartbeat request from a valid leader. Generate and tell the leader the
-   * identifier of the node if necessary.
-   * If the partition table is missing, use the one from the request or require it in the response.
+   * Process the heartbeat request from a valid leader. Generate and tell the leader the identifier
+   * of the node if necessary. If the partition table is missing, use the one from the request or
+   * require it in the response.
+   *
    * @param request
    * @param response
    */
@@ -516,6 +505,7 @@
   /**
    * Deserialize a partition table from the buffer, save it locally, add nodes from the partition
    * table and start DataClusterServer and ClientServer.
+   *
    * @param partitionTableBuffer
    */
   private void acceptPartitionTable(ByteBuffer partitionTableBuffer) {
@@ -535,11 +525,12 @@
   }
 
   /**
-   * Process a HeartBeatResponse from a follower. If the follower has provided its identifier,
-   * try registering for it and if all nodes have registered and there is no available partition
-   * table, initialize a new one and start the ClientServer and DataClusterServer.
-   * If the follower requires a partition table, add it to the blind node list so that at the
-   * next heartbeat this node will send it a partition table
+   * Process a HeartBeatResponse from a follower. If the follower has provided its identifier, try
+   * registering for it and if all nodes have registered and there is no available partition table,
+   * initialize a new one and start the ClientServer and DataClusterServer. If the follower requires
+   * a partition table, add it to the blind node list so that at the next heartbeat this node will
+   * send it a partition table
+   *
    * @param response
    * @param receiver
    */
@@ -580,8 +571,8 @@
   }
 
   /**
-   * Remove the node from the blindNodes when the partition table is sent, so partition table
-   * will not be sent in each heartbeat.
+   * Remove the node from the blindNodes when the partition table is sent, so partition table will
+   * not be sent in each heartbeat.
    */
   public void removeBlindNode(Node node) {
     blindNodes.remove(node);
@@ -650,7 +641,7 @@
   /**
    * Process the join cluster request of "node". Only proceed when the partition table is ready.
    *
-   * @param node cannot be the local node
+   * @param node          cannot be the local node
    * @param resultHandler
    */
   @Override
@@ -683,22 +674,19 @@
     resultHandler.onError(new LeaderUnknownException(getAllNodes()));
   }
 
-<<<<<<< HEAD
-  private boolean processAddNodeLocally(Node node, StartUpStatus startUpStatus,
-      AddNodeResponse response,
-=======
-  /**
-   * Process the join cluster request of "node" as a MetaLeader.
-   * A node already joined is accepted immediately. If the identifier of "node" conflicts with an
-   * existing node, the request will be turned down.
-   * @param node cannot be the local node
-   * @param response the response that will be sent to "node"
+  /**
+   * Process the join cluster request of "node" as a MetaLeader. A node already joined is accepted
+   * immediately. If the identifier of "node" conflicts with an existing node, the request will be
+   * turned down.
+   *
+   * @param node          cannot be the local node
+   * @param startUpStatus the start up status of the new node
+   * @param response      the response that will be sent to "node"
    * @param resultHandler
    * @return true if the process is over, false if the request should be forwarded
    */
-  private boolean processAddNodeLocally(Node node, AddNodeResponse response,
->>>>>>> 378da611
-      AsyncMethodCallback resultHandler) {
+  private boolean processAddNodeLocally(Node node, StartUpStatus startUpStatus,
+      AddNodeResponse response, AsyncMethodCallback resultHandler) {
     if (character == NodeCharacter.LEADER) {
       if (allNodes.contains(node)) {
         logger.debug("Node {} is already in the cluster", node);
@@ -718,7 +706,6 @@
         return true;
       }
 
-<<<<<<< HEAD
       // check status of the new node
       long remotePartitionInterval = startUpStatus.getPartitionInterval();
       int remoteHashSalt = startUpStatus.getHashSalt();
@@ -755,10 +742,7 @@
         return true;
       }
 
-      // node adding must be serialized
-=======
       // node adding must be serialized to reduce potential concurrency problem
->>>>>>> 378da611
       synchronized (logManager) {
         AddNodeLog addNodeLog = new AddNodeLog();
         addNodeLog.setCurrLogTerm(getTerm().get());
@@ -787,7 +771,7 @@
               return true;
             case TIME_OUT:
               logger.info("Join request of {} timed out", node);
-              retryTime ++;
+              retryTime++;
               continue;
             case LEADERSHIP_STALE:
             default:
@@ -841,6 +825,7 @@
   /**
    * Send "request" to each node in "nodeRing" and when a node returns a success, decrease all
    * conuters of the groups it is in of "groupRemainings"
+   *
    * @param groupRemainings
    * @param nodeRing
    * @param request
@@ -895,11 +880,7 @@
     TSMetaService.AsyncClient client = (TSMetaService.AsyncClient) connectNode(leader);
     if (client != null) {
       try {
-<<<<<<< HEAD
-        client.addNode(node, startUpStatus, new GenericForwardHandler(resultHandler));
-=======
-        client.addNode(node, resultHandler);
->>>>>>> 378da611
+        client.addNode(node, startUpStatus, resultHandler);
         return true;
       } catch (TException e) {
         logger.warn("Cannot connect to node {}", node, e);
@@ -913,8 +894,8 @@
   }
 
   /**
-   * When this node becomes the MetaLeader (for the first time), it should init the idNodeMap,
-   * so that if can require identifiers from all nodes and check if there are conflicts.
+   * When this node becomes the MetaLeader (for the first time), it should init the idNodeMap, so
+   * that if can require identifiers from all nodes and check if there are conflicts.
    */
   @Override
   public void onElectionWins() {
@@ -979,8 +960,8 @@
   }
 
   /**
-   * Load the identifier from the disk, if the identifier file does not exist, a new identifier
-   * will be generated. Do nothing if the identifier is already set.
+   * Load the identifier from the disk, if the identifier file does not exist, a new identifier will
+   * be generated. Do nothing if the identifier is already set.
    */
   private void loadIdentifier() {
     if (thisNode.isSetNodeIdentifier()) {
@@ -1005,6 +986,7 @@
 
   /**
    * Generate a new identifier using the hash of IP, metaPort and sysTime.
+   *
    * @return a new identifier
    */
   private int genNodeIdentifier() {
@@ -1014,6 +996,7 @@
 
   /**
    * Set the node's identifier to "identifier", also save it to a local file in text format.
+   *
    * @param identifier
    */
   private void setNodeIdentifier(int identifier) {
@@ -1031,8 +1014,9 @@
   }
 
   /**
-   * Process a snapshot sent by the MetaLeader.
-   * Deserialize the snapshot and apply it. The type of the snapshot should be MetaSimpleSnapshot.
+   * Process a snapshot sent by the MetaLeader. Deserialize the snapshot and apply it. The type of
+   * the snapshot should be MetaSimpleSnapshot.
+   *
    * @param request
    * @param resultHandler
    */
@@ -1051,6 +1035,7 @@
   /**
    * Apply a meta snapshot to IoTDB. The snapshot contains: all storage groups, logs of node
    * addition and removal, and last log term/index in the snapshot.
+   *
    * @param snapshot
    */
   private void applySnapshot(MetaSimpleSnapshot snapshot) {
@@ -1080,9 +1065,10 @@
   }
 
   /**
-   * Execute a non-query plan. According to the type of the plan, the plan will be executed on
-   * all nodes (like timeseries deletion) or the nodes that belong to certain groups (like data
+   * Execute a non-query plan. According to the type of the plan, the plan will be executed on all
+   * nodes (like timeseries deletion) or the nodes that belong to certain groups (like data
    * ingestion).
+   *
    * @param plan a non-query plan.
    * @return
    */
@@ -1106,8 +1092,9 @@
 
   /**
    * A non-partitioned plan (like storage group creation) should be executed on all nodes, so the
-   * MetaLeader should take the responsible to make sure that every node receives the plan. Thus
-   * the plan will be processed locally only by the MetaLeader and forwarded by non-leader nodes.
+   * MetaLeader should take the responsible to make sure that every node receives the plan. Thus the
+   * plan will be processed locally only by the MetaLeader and forwarded by non-leader nodes.
+   *
    * @param plan
    * @return
    */
@@ -1122,9 +1109,10 @@
   }
 
   /**
-   * A partitioned plan (like batch insertion) will be split into several sub-plans, each belongs
-   * to data group. And these sub-plans will be sent to and executed on the corresponding groups
+   * A partitioned plan (like batch insertion) will be split into several sub-plans, each belongs to
+   * data group. And these sub-plans will be sent to and executed on the corresponding groups
    * separately.
+   *
    * @param plan
    * @return
    * @throws UnsupportedPlanException
@@ -1194,8 +1182,9 @@
   }
 
   /**
-   * For ward a plan to the DataGroupMember of one node in the group. Only when all nodes time
-   * out, will a TIME_OUT be returned.
+   * For ward a plan to the DataGroupMember of one node in the group. Only when all nodes time out,
+   * will a TIME_OUT be returned.
+   *
    * @param plan
    * @param group
    * @return
@@ -1256,9 +1245,10 @@
   }
 
   /**
-   * Pull timeseries schemas of "prefixPaths" from "partitionGroup" and store them in "results".
-   * If this node is a member of "partitionGroup", synchronize with the group leader and collect
-   * local schemas. Otherwise pull schemas from one node in the group.
+   * Pull timeseries schemas of "prefixPaths" from "partitionGroup" and store them in "results". If
+   * this node is a member of "partitionGroup", synchronize with the group leader and collect local
+   * schemas. Otherwise pull schemas from one node in the group.
+   *
    * @param partitionGroup
    * @param prefixPaths
    * @param results
@@ -1308,956 +1298,950 @@
     }
   }
 
-<<<<<<< HEAD
+    /**
+     * Get the data types of "paths". If "aggregations" is not null, each one of it correspond to
+     * one in "paths".
+     * First get types locally and if some paths does not exists, pull them from other nodes.
+     * @param paths
+     * @param aggregations nullable, when not null, correspond to "paths" one-to-one.
+     * @return
+     * @throws MetadataException
+     */
+    public List<TSDataType> getSeriesTypesByPath (List < Path > paths, List < String > aggregations) throws
+    MetadataException {
+      try {
+        // try locally first
+        return SchemaUtils.getSeriesTypesByPath(paths, aggregations);
+      } catch (PathNotExistException e) {
+        List<String> pathStr = new ArrayList<>();
+        for (Path path : paths) {
+          pathStr.add(path.getFullPath());
+        }
+        // pull schemas remotely
+        List<MeasurementSchema> schemas = pullTimeSeriesSchemas(pathStr);
+        // TODO-Cluster: should we register the schemas locally?
+        if (schemas.isEmpty()) {
+          // if one timeseries cannot be found remotely, too, it does not exist
+          throw e;
+        }
+
+        // consider the aggregations to get the real data type
+        List<TSDataType> result = new ArrayList<>();
+        for (int i = 0; i < schemas.size(); i++) {
+          TSDataType dataType = null;
+          if (aggregations != null) {
+            String aggregation = aggregations.get(i);
+            // aggregations like first/last value does not have fixed data types and will return a
+            // null
+            dataType = getAggregationType(aggregation);
+          }
+          if (dataType == null) {
+            MeasurementSchema schema = schemas.get(i);
+            result.add(schema.getType());
+            SchemaUtils.registerTimeseries(schema);
+          } else {
+            result.add(dataType);
+          }
+        }
+        return result;
+      }
+    }
+
+      /**
+       * Get the data types of "paths". If "aggregation" is not null, every path will use the
+       * aggregation.
+       * First get types locally and if some paths does not exists, pull them from other nodes.
+       * @param pathStrs
+       * @param aggregation
+       * @return
+       * @throws MetadataException
+       */
+      public List<TSDataType> getSeriesTypesByString (List < String > pathStrs, String aggregation) throws
+      MetadataException {
+        try {
+          // try locally first
+          return SchemaUtils.getSeriesTypesByString(pathStrs, aggregation);
+        } catch (PathNotExistException e) {
+          // pull schemas remotely
+          List<MeasurementSchema> schemas = pullTimeSeriesSchemas(pathStrs);
+          // TODO-Cluster: should we register the schemas locally?
+          if (schemas.isEmpty()) {
+            // if one timeseries cannot be found remotely, too, it does not exist
+            throw e;
+          }
+
+          // consider the aggregations to get the real data type
+          List<TSDataType> result = new ArrayList<>();
+          // aggregations like first/last value does not have fixed data types and will return a null
+          TSDataType aggregationType = getAggregationType(aggregation);
+          for (MeasurementSchema schema : schemas) {
+            if (aggregationType == null) {
+              result.add(schema.getType());
+            } else {
+              result.add(aggregationType);
+            }
+            SchemaUtils.registerTimeseries(schema);
+          }
+          return result;
+        }
+      }
+
+      /**
+       * Create an IReaderByTimestamp that can read the data of "path" by timestamp in the whole
+       * cluster. This will query every group and merge the result from them.
+       * @param path
+       * @param dataType
+       * @param context
+       * @return
+       * @throws StorageEngineException
+       */
+      public IReaderByTimestamp getReaderByTimestamp (Path path, TSDataType dataType,
+          QueryContext context)
+      throws StorageEngineException {
+        // make sure the partition table is new
+        syncLeader();
+        // get all data groups
+        List<PartitionGroup> partitionGroups = routeFilter(null, path);
+        if (logger.isDebugEnabled()) {
+          logger.debug("{}: Sending query of {} to {} groups", name, path, partitionGroups.size());
+        }
+        List<IReaderByTimestamp> readers = new ArrayList<>();
+        for (PartitionGroup partitionGroup : partitionGroups) {
+          // query each group to get a reader in that group
+          readers.add(getSeriesReaderByTime(partitionGroup, path, context, dataType));
+        }
+        // merge the readers
+        return new MergedReaderByTime(readers);
+      }
+
+      /**
+       * Create a IReaderByTimestamp that read data of "path" by timestamp in the given group. If the
+       * local node is a member of that group, query locally. Otherwise create a remote reader
+       * pointing to one node in that group.
+       * @param partitionGroup
+       * @param path
+       * @param context
+       * @param dataType
+       * @return
+       * @throws StorageEngineException
+       */
+      private IReaderByTimestamp getSeriesReaderByTime (PartitionGroup partitionGroup, Path path,
+          QueryContext context, TSDataType dataType) throws StorageEngineException {
+        if (partitionGroup.contains(thisNode)) {
+          // the target storage group contains this node, perform a local query
+          DataGroupMember dataGroupMember = getLocalDataMember(partitionGroup.getHeader());
+          logger.debug("{}: creating a local reader for {}#{}", name, path.getFullPath(),
+              context.getQueryId());
+          return dataGroupMember.getReaderByTimestamp(path, dataType, context);
+        } else {
+          return getRemoteReaderByTimestamp(path, dataType, partitionGroup, context);
+        }
+      }
+
+      /**
+       * Create a IReaderByTimestamp that read data of "path" by timestamp in the given group that
+       * does not contain the local node. Send a request to one node in that group to build a reader
+       * and use that reader's id to build a remote reader.
+       * @param path
+       * @param dataType
+       * @param partitionGroup
+       * @param context
+       * @return
+       * @throws StorageEngineException
+       */
+      private IReaderByTimestamp getRemoteReaderByTimestamp (
+          Path path, TSDataType dataType, PartitionGroup partitionGroup,
+          QueryContext context) throws StorageEngineException {
+        // query a remote node
+        AtomicReference<Long> result = new AtomicReference<>();
+        SingleSeriesQueryRequest request = new SingleSeriesQueryRequest();
+        request.setPath(path.getFullPath());
+        request.setHeader(partitionGroup.getHeader());
+        request.setQueryId(context.getQueryId());
+        request.setRequester(thisNode);
+        request.setDataTypeOrdinal(dataType.ordinal());
+
+        for (Node node : partitionGroup) {
+          logger.debug("{}: querying {} from {}", name, path, node);
+          GenericHandler<Long> handler = new GenericHandler<>(node, result);
+          try {
+            DataClient client = getDataClient(node);
+            synchronized (result) {
+              result.set(null);
+              client.querySingleSeriesByTimestamp(request, handler);
+              result.wait(connectionTimeoutInMS);
+            }
+            Long readerId = result.get();
+            if (readerId != null) {
+              // register the node so the remote resources can be released
+              ((RemoteQueryContext) context).registerRemoteNode(partitionGroup.getHeader(), node);
+              logger.debug("{}: get a readerId {} for {} from {}", name, readerId, path, node);
+              return new RemoteSeriesReaderByTimestamp(readerId, node, partitionGroup.getHeader(),
+                  this);
+            }
+          } catch (TException | InterruptedException | IOException e) {
+            logger.error("{}: Cannot query {} from {}", name, path, node, e);
+          }
+        }
+        throw new StorageEngineException(
+            new RequestTimeOutException("Query " + path + " in " + partitionGroup));
+      }
+
+      /**
+       * Create a ManagedSeriesReader that can read the data of "path" with filters in the whole
+       * cluster. The data groups that should be queried will be determined by the timeFilter, then
+       * for each group a series reader will be created, and finally all such readers will be merged
+       * into one.
+       * @param path
+       * @param dataType
+       * @param timeFilter nullable, when null, all data groups will be queried
+       * @param valueFilter nullable
+       * @param context
+       * @return
+       * @throws StorageEngineException
+       */
+      public ManagedSeriesReader getSeriesReader (Path path, TSDataType dataType, Filter timeFilter,
+          Filter valueFilter, QueryContext context)
+      throws StorageEngineException {
+        // make sure the partition table is new
+        syncLeader();
+        // find the groups that should be queried using the timeFilter
+        List<PartitionGroup> partitionGroups = routeFilter(timeFilter, path);
+        if (logger.isDebugEnabled()) {
+          logger.debug("{}: Sending data query of {} to {} groups", name, path,
+              partitionGroups.size());
+        }
+        ManagedMergeReader mergeReader = new ManagedMergeReader(dataType);
+        try {
+          // build a reader for each group and merge them
+          for (PartitionGroup partitionGroup : partitionGroups) {
+            IPointReader seriesReader = getSeriesReader(partitionGroup, path, timeFilter,
+                valueFilter,
+                context, dataType);
+            if (seriesReader.hasNextTimeValuePair()) {
+              // only add readers that have data, and they should basically not overlap with each
+              // other (from different time partitions) so the priority does not matter
+              mergeReader.addReader(seriesReader, 0);
+            }
+          }
+        } catch (IOException e) {
+          throw new StorageEngineException(e);
+        }
+        return mergeReader;
+      }
+
+      /**
+       * Perform "aggregations" over "path" in some data groups and merge the results. The groups to
+       * be queried is determined by "timeFilter".
+       * @param path
+       * @param aggregations
+       * @param dataType
+       * @param timeFilter nullable, when null, all groups will be queried
+       * @param context
+       * @return
+       * @throws StorageEngineException
+       */
+      public List<AggregateResult> getAggregateResult (Path path, List < String > aggregations,
+          TSDataType dataType, Filter timeFilter,
+          QueryContext context) throws StorageEngineException {
+        // make sure the partition table is new
+        syncLeader();
+        List<PartitionGroup> partitionGroups = routeFilter(timeFilter, path);
+        if (logger.isDebugEnabled()) {
+          logger.debug("{}: Sending aggregation query of {} to {} groups", name, path,
+              partitionGroups.size());
+        }
+        List<AggregateResult> results = null;
+        // get the aggregation result of each group and merge them
+        for (PartitionGroup partitionGroup : partitionGroups) {
+          List<AggregateResult> groupResult = getAggregateResult(path, aggregations, dataType,
+              timeFilter, partitionGroup, context);
+          if (results == null) {
+            results = groupResult;
+          } else {
+            for (int i = 0; i < results.size(); i++) {
+              results.get(i).merge(groupResult.get(i));
+            }
+          }
+        }
+        return results;
+      }
+
+      /**
+       * Perform "aggregations" over "path" in "partitionGroup". If the local node is the member of
+       * the group, do it locally, otherwise pull the results from a remote node.
+       * @param path
+       * @param aggregations
+       * @param dataType
+       * @param timeFilter nullable
+       * @param partitionGroup
+       * @param context
+       * @return
+       * @throws StorageEngineException
+       */
+      private List<AggregateResult> getAggregateResult (Path path, List < String > aggregations,
+          TSDataType dataType, Filter timeFilter, PartitionGroup partitionGroup,
+          QueryContext context) throws StorageEngineException {
+        if (!partitionGroup.contains(thisNode)) {
+          return getRemoteAggregateResult(path, aggregations, dataType, timeFilter, partitionGroup,
+              context);
+        } else {
+          // perform the aggregations locally
+          DataGroupMember dataMember = getLocalDataMember(partitionGroup.getHeader());
+          try {
+            logger
+                .debug("{}: querying aggregation {} of {} in {} locally", name, aggregations, path,
+                    partitionGroup.getHeader());
+            List<AggregateResult> aggrResult = dataMember
+                .getAggrResult(aggregations, dataType, path.getFullPath(), timeFilter, context);
+            logger
+                .debug("{}: queried aggregation {} of {} in {} locally are {}", name, aggregations,
+                    path, partitionGroup.getHeader(), aggrResult);
+            return aggrResult;
+          } catch (IOException | QueryProcessException | LeaderUnknownException e) {
+            throw new StorageEngineException(e);
+          }
+        }
+      }
+
+      /**
+       * Perform "aggregations" over "path" in a remote data group "partitionGroup". Query one node
+       * in the group to get the results.
+       * @param path
+       * @param aggregations
+       * @param dataType
+       * @param timeFilter nullable
+       * @param partitionGroup
+       * @param context
+       * @return
+       * @throws StorageEngineException
+       */
+      private List<AggregateResult> getRemoteAggregateResult (Path
+      path, List < String > aggregations,
+          TSDataType dataType, Filter timeFilter, PartitionGroup partitionGroup,
+          QueryContext context) throws StorageEngineException {
+        AtomicReference<List<ByteBuffer>> resultReference = new AtomicReference<>();
+        GetAggrResultRequest request = new GetAggrResultRequest();
+        request.setPath(path.getFullPath());
+        request.setAggregations(aggregations);
+        request.setDataTypeOrdinal(dataType.ordinal());
+        request.setQueryId(context.getQueryId());
+        request.setRequestor(thisNode);
+        request.setHeader(partitionGroup.getHeader());
+        if (timeFilter != null) {
+          request.setTimeFilterBytes(SerializeUtils.serializeFilter(timeFilter));
+        }
+
+        for (Node node : partitionGroup) {
+          logger.debug("{}: querying aggregation {} of {} from {} of {}", name, aggregations, path,
+              node, partitionGroup.getHeader());
+          GenericHandler<List<ByteBuffer>> handler = new GenericHandler<>(node, resultReference);
+          try {
+            DataClient client = getDataClient(node);
+            synchronized (resultReference) {
+              resultReference.set(null);
+              client.getAggrResult(request, handler);
+              resultReference.wait(connectionTimeoutInMS);
+            }
+            // each buffer is an AggregationResult
+            List<ByteBuffer> resultBuffers = resultReference.get();
+            if (resultBuffers != null) {
+              List<AggregateResult> results = new ArrayList<>(resultBuffers.size());
+              for (ByteBuffer resultBuffer : resultBuffers) {
+                AggregateResult result = AggregateResult.deserializeFrom(resultBuffer);
+                results.add(result);
+              }
+              // register the queried node to release resources
+              ((RemoteQueryContext) context).registerRemoteNode(node, partitionGroup.getHeader());
+              logger.debug("{}: queried aggregation {} of {} from {} of {} are {}", name,
+                  aggregations,
+                  path, node, partitionGroup.getHeader(), results);
+              return results;
+            }
+          } catch (TException | InterruptedException | IOException e) {
+            logger.error("{}: Cannot query {} from {}", name, path, node, e);
+          }
+        }
+        throw new StorageEngineException(
+            new RequestTimeOutException("Query " + path + " in " + partitionGroup));
+      }
+
+      /**
+       * Get the data groups that should be queried when querying "path" with "filter".
+       * First, the time interval qualified by the filter will be extracted. If any side of the
+       * interval is open, query all groups. Otherwise compute all involved groups w.r.t. the time
+       * partitioning.
+       * @param filter
+       * @param path
+       * @return
+       * @throws StorageEngineException
+       */
+      private List<PartitionGroup> routeFilter (Filter filter, Path path) throws
+      StorageEngineException {
+        List<PartitionGroup> partitionGroups = new ArrayList<>();
+        Intervals intervals = PartitionUtils.extractTimeInterval(filter);
+        long firstLB = intervals.getLowerBound(0);
+        long lastUB = intervals.getUpperBound(intervals.getIntervalSize() - 1);
+
+        if (firstLB == Long.MIN_VALUE || lastUB == Long.MAX_VALUE) {
+          // as there is no TimeLowerBound or TimeUpperBound, the query should be broadcast to every
+          // group
+          // TODO-Cluster: cache the AllGroups in PartitionTable?
+          for (Node node : partitionTable.getAllNodes()) {
+            partitionGroups.add(partitionTable.getHeaderGroup(node));
+          }
+        } else {
+          // compute the related data groups of all intervals
+          // TODO-Cluster: change to a broadcast when the computation is too expensive
+          try {
+            String storageGroupName = MManager.getInstance()
+                .getStorageGroupName(path.getFullPath());
+            Set<Node> groupHeaders = new HashSet<>();
+            for (int i = 0; i < intervals.getIntervalSize(); i++) {
+              // compute the headers of groups involved in every interval
+              PartitionUtils.getIntervalHeaders(storageGroupName, intervals.getLowerBound(i),
+                  intervals.getUpperBound(i), partitionTable, groupHeaders);
+            }
+            // translate the headers to groups
+            for (Node groupHeader : groupHeaders) {
+              partitionGroups.add(partitionTable.getHeaderGroup(groupHeader));
+            }
+          } catch (MetadataException e) {
+            throw new StorageEngineException(e);
+          }
+        }
+        return partitionGroups;
+      }
+
+      // get SeriesReader from a PartitionGroup
+      private IPointReader getSeriesReader (PartitionGroup partitionGroup, Path path,
+          Filter timeFilter, Filter valueFilter, QueryContext context, TSDataType dataType)
+      throws IOException,
+          StorageEngineException {
+        if (partitionGroup.contains(thisNode)) {
+          // the target storage group contains this node, perform a local query
+          DataGroupMember dataGroupMember = getLocalDataMember(partitionGroup.getHeader(),
+              null, String.format("Query: %s, time filter: %s, queryId: %d", path, timeFilter,
+                  context.getQueryId()));
+          logger.debug("{}: creating a local reader for {}#{}", name, path.getFullPath(),
+              context.getQueryId());
+          return dataGroupMember
+              .getSeriesPointReader(path, dataType, timeFilter, valueFilter, context);
+        } else {
+          return getRemoteSeriesPointReader(timeFilter, valueFilter, dataType, path, partitionGroup,
+              context);
+        }
+      }
+
+      private IPointReader getRemoteSeriesPointReader (Filter timeFilter,
+          Filter valueFilter, TSDataType dataType, Path path,
+          PartitionGroup partitionGroup,
+          QueryContext context)
+      throws IOException, StorageEngineException {
+        // query a remote node
+        AtomicReference<Long> result = new AtomicReference<>();
+        SingleSeriesQueryRequest request = new SingleSeriesQueryRequest();
+        if (timeFilter != null) {
+          request.setTimeFilterBytes(SerializeUtils.serializeFilter(timeFilter));
+        }
+        if (valueFilter != null) {
+          request.setValueFilterBytes(SerializeUtils.serializeFilter(valueFilter));
+        }
+        request.setPath(path.getFullPath());
+        request.setHeader(partitionGroup.getHeader());
+        request.setQueryId(context.getQueryId());
+        request.setRequester(thisNode);
+        request.setDataTypeOrdinal(dataType.ordinal());
+
+        List<Node> orderedNodes = QueryCoordinator.getINSTANCE().reorderNodes(partitionGroup);
+        for (Node node : orderedNodes) {
+          logger.debug("{}: querying {} from {}", name, path, node);
+          GenericHandler<Long> handler = new GenericHandler<>(node, result);
+          DataClient client = getDataClient(node);
+          try {
+            synchronized (result) {
+              result.set(null);
+              client.querySingleSeries(request, handler);
+              result.wait(connectionTimeoutInMS);
+            }
+            Long readerId = result.get();
+            if (readerId != null) {
+              if (readerId != -1) {
+                ((RemoteQueryContext) context).registerRemoteNode(partitionGroup.getHeader(), node);
+                logger.debug("{}: get a readerId {} for {} from {}", name, readerId, path, node);
+                return new RemoteSimpleSeriesReader(readerId, node, partitionGroup.getHeader(),
+                    this,
+                    dataType);
+              } else {
+                // there is no satisfying data on the remote node, create an empty reader to reduce
+                // further communication
+                logger.debug("{}: no data for {} from {}", name, path, node);
+                return new EmptyReader();
+              }
+            }
+          } catch (TException | InterruptedException e) {
+            logger.error("{}: Cannot query {} from {}", name, path, node, e);
+          }
+        }
+        throw new StorageEngineException(
+            new RequestTimeOutException("Query " + path + " in " + partitionGroup));
+      }
+
+      private ClientPool getDataClientPool () {
+        return dataClientPool;
+      }
+
+      /**
+       * Get all paths after removing wildcards in the path
+       *
+       * @param originPath a path potentially with wildcard
+       * @return all paths after removing wildcards in the path
+       */
+      public List<String> getMatchedPaths (String originPath) throws MetadataException {
+        if (!originPath.contains(PATH_WILDCARD)) {
+          // path without wildcards does not need to be processed
+          return Collections.singletonList(originPath);
+        }
+        // make sure this node knows all storage groups
+        syncLeader();
+        // get all storage groups this path may belong to
+        Map<String, String> sgPathMap = MManager.getInstance().determineStorageGroup(originPath);
+        logger.debug("The storage groups of path {} are {}", originPath, sgPathMap.keySet());
+        List<String> ret = new ArrayList<>();
+        for (Entry<String, String> entry : sgPathMap.entrySet()) {
+          String storageGroupName = entry.getKey();
+          String fullPath = entry.getValue();
+          ret.addAll(getMatchedPaths(storageGroupName, fullPath));
+        }
+        logger.debug("The paths of path {} are {}", originPath, ret);
+
+        return ret;
+      }
+
+      /**
+       * Get all devices after removing wildcards in the path
+       *
+       * @param originPath a path potentially with wildcard
+       * @return all paths after removing wildcards in the path
+       */
+      public Set<String> getMatchedDevices (String originPath) throws MetadataException {
+        // make sure this node knows all storage groups
+        syncLeader();
+        // get all storage groups this path may belong to
+        Map<String, String> sgPathMap = MManager.getInstance().determineStorageGroup(originPath);
+        Set<String> ret = new HashSet<>();
+        logger.debug("The storage groups of path {} are {}", originPath, sgPathMap.keySet());
+        for (Entry<String, String> entry : sgPathMap.entrySet()) {
+          String storageGroupName = entry.getKey();
+          String fullPath = entry.getValue();
+          ret.addAll(getMatchedDevices(storageGroupName, fullPath));
+        }
+        logger.debug("The devices of path {} are {}", originPath, ret);
+
+        return ret;
+      }
+
+      private List<String> getMatchedPaths (String storageGroupName, String path)
+      throws MetadataException {
+        // find the data group that should hold the timeseries schemas of the storage group
+        PartitionGroup partitionGroup = partitionTable.route(storageGroupName, 0);
+        if (partitionGroup.contains(thisNode)) {
+          // this node is a member of the group, perform a local query after synchronizing with the
+          // leader
+          getLocalDataMember(partitionGroup.getHeader(), null, "Get paths of " + path)
+              .syncLeader();
+          List<String> allTimeseriesName = MManager.getInstance().getAllTimeseriesName(path);
+          logger.debug("{}: get matched paths of {} locally, result {}", name, partitionGroup,
+              allTimeseriesName);
+          return allTimeseriesName;
+        } else {
+          AtomicReference<List<String>> result = new AtomicReference<>();
+
+          List<Node> coordinatedNodes = QueryCoordinator.getINSTANCE().reorderNodes(partitionGroup);
+          for (Node node : coordinatedNodes) {
+            try {
+              DataClient client = getDataClient(node);
+              GenericHandler<List<String>> handler = new GenericHandler<>(node, result);
+              result.set(null);
+              synchronized (result) {
+                client.getAllPaths(partitionGroup.getHeader(), path, handler);
+                result.wait(connectionTimeoutInMS);
+              }
+              List<String> paths = result.get();
+              logger.debug("{}: get matched paths of {} from {}, result {}", name, partitionGroup,
+                  node, paths);
+              if (paths != null) {
+                return paths;
+              }
+            } catch (IOException | TException | InterruptedException e) {
+              throw new MetadataException(e);
+            }
+          }
+        }
+        return Collections.emptyList();
+      }
+
+      private Set<String> getMatchedDevices (String storageGroupName, String path)
+      throws MetadataException {
+        // find the data group that should hold the timeseries schemas of the storage group
+        PartitionGroup partitionGroup = partitionTable.route(storageGroupName, 0);
+        if (partitionGroup.contains(thisNode)) {
+          // this node is a member of the group, perform a local query after synchronizing with the
+          // leader
+          getLocalDataMember(partitionGroup.getHeader(), null, "Get devices of " + path)
+              .syncLeader();
+          Set<String> devices = MManager.getInstance().getDevices(path);
+          logger.debug("{}: get matched devices of {} locally, result {}", name, path,
+              devices);
+          return devices;
+        } else {
+          AtomicReference<Set<String>> result = new AtomicReference<>();
+
+          List<Node> coordinatedNodes = QueryCoordinator.getINSTANCE().reorderNodes(partitionGroup);
+          for (Node node : coordinatedNodes) {
+            try {
+              DataClient client = getDataClient(node);
+              GenericHandler<Set<String>> handler = new GenericHandler<>(node, result);
+              result.set(null);
+              synchronized (result) {
+                client.getAllDevices(partitionGroup.getHeader(), path, handler);
+                result.wait(connectionTimeoutInMS);
+              }
+              Set<String> paths = result.get();
+              logger.debug("{}: get matched devices of {} from {}, result {}", name, partitionGroup,
+                  node, paths);
+              if (paths != null) {
+                return paths;
+              }
+            } catch (IOException | TException | InterruptedException e) {
+              throw new MetadataException(e);
+            }
+          }
+        }
+        return Collections.emptySet();
+      }
+
+      public Map<Node, Boolean> getAllNodeStatus () {
+        if (getPartitionTable() == null) {
+          // the cluster is being built.
+          return null;
+        }
+        Map<Node, Boolean> nodeStatus = new HashMap<>();
+        for (Node node : allNodes) {
+          nodeStatus.put(node, thisNode == node);
+        }
+        NodeStatusHandler nodeStatusHandler = new NodeStatusHandler(nodeStatus);
+        try {
+          synchronized (nodeStatus) {
+            for (Node node : allNodes) {
+              TSMetaService.AsyncClient client = (AsyncClient) connectNode(node);
+              if (node != thisNode && client != null) {
+                client.checkAlive(nodeStatusHandler);
+              }
+            }
+            nodeStatus.wait(ClusterConstant.CHECK_ALIVE_TIME_OUT_MS);
+          }
+        } catch (InterruptedException | TException e) {
+          logger.warn("Cannot get the status of all nodes");
+        }
+        return nodeStatus;
+      }
+
+      @Override
+      public void queryNodeStatus (AsyncMethodCallback < TNodeStatus > resultHandler) {
+        resultHandler.onComplete(new TNodeStatus());
+      }
+
+      @Override
+      public void checkAlive (AsyncMethodCallback < Node > resultHandler) {
+        resultHandler.onComplete(thisNode);
+      }
+
+      @TestOnly
+      public void setPartitionTable (PartitionTable partitionTable){
+        this.partitionTable = partitionTable;
+        DataClusterServer dataClusterServer = getDataClusterServer();
+        if (dataClusterServer != null) {
+          dataClusterServer.setPartitionTable(partitionTable);
+        }
+      }
+
+      @Override
+      public void removeNode (Node node, AsyncMethodCallback < Long > resultHandler){
+        if (partitionTable == null) {
+          logger.info("Cannot add node now because the partition table is not set");
+          resultHandler.onError(new PartitionTableUnavailableException(thisNode));
+          return;
+        }
+
+        // try to process the request locally, if it cannot be processed locally, forward it
+        if (processRemoveNodeLocally(node, resultHandler)) {
+          return;
+        }
+
+        if (character == NodeCharacter.FOLLOWER && leader != null) {
+          logger.info("Forward the node removal request of {} to leader {}", node, leader);
+          if (forwardRemoveNode(node, resultHandler)) {
+            return;
+          }
+        }
+        resultHandler.onError(new LeaderUnknownException(getAllNodes()));
+      }
+
+      private boolean forwardRemoveNode (Node node, AsyncMethodCallback resultHandler){
+        TSMetaService.AsyncClient client = (TSMetaService.AsyncClient) connectNode(leader);
+        if (client != null) {
+          try {
+            client.removeNode(node, new GenericForwardHandler(resultHandler));
+            return true;
+          } catch (TException e) {
+            logger.warn("Cannot connect to node {}", node, e);
+          }
+        }
+        return false;
+      }
+
+      private boolean processRemoveNodeLocally (Node node, AsyncMethodCallback resultHandler){
+        if (character == NodeCharacter.LEADER) {
+          if (allNodes.size() <= ClusterDescriptor.getINSTANCE().getConfig().getReplicationNum()) {
+            resultHandler.onComplete(Response.RESPONSE_CLUSTER_TOO_SMALL);
+            return true;
+          }
+
+          Node target = null;
+          synchronized (allNodes) {
+            for (Node n : allNodes) {
+              if (n.ip.equals(node.ip) && n.metaPort == node.metaPort) {
+                target = n;
+                break;
+              }
+            }
+          }
+
+          if (target == null) {
+            logger.debug("Node {} is not in the cluster", node);
+            resultHandler.onComplete(Response.RESPONSE_REJECT);
+            return true;
+          }
+
+          // node removal must be serialized
+          synchronized (logManager) {
+            RemoveNodeLog removeNodeLog = new RemoveNodeLog();
+            removeNodeLog.setCurrLogTerm(getTerm().get());
+            removeNodeLog.setPreviousLogIndex(logManager.getLastLogIndex());
+            removeNodeLog.setPreviousLogTerm(logManager.getLastLogTerm());
+            removeNodeLog.setCurrLogIndex(logManager.getLastLogIndex() + 1);
+
+            removeNodeLog.setRemovedNode(target);
+
+            logManager.appendLog(removeNodeLog);
+
+            logger.info("Send the node removal request of {} to other nodes", target);
+            AppendLogResult result = sendLogToAllGroups(removeNodeLog);
+
+            switch (result) {
+              case OK:
+                logger.info("Removal request of {} is accepted", target);
+                logManager.commitLog(removeNodeLog.getCurrLogIndex());
+                resultHandler.onComplete(Response.RESPONSE_AGREE);
+                return true;
+              case TIME_OUT:
+                logger.info("Removal request of {} timed out", target);
+                resultHandler.onError(new RequestTimeOutException(removeNodeLog));
+                logManager.removeLastLog();
+                return true;
+              case LEADERSHIP_STALE:
+              default:
+                logManager.removeLastLog();
+                // if the leader is found, forward to it
+            }
+          }
+        }
+        return false;
+      }
+
+      public void applyRemoveNode (Node oldNode){
+        synchronized (allNodes) {
+          if (allNodes.contains(oldNode)) {
+            logger.debug("Removing a node {} from {}", oldNode, allNodes);
+            allNodes.remove(oldNode);
+            idNodeMap.remove(oldNode.nodeIdentifier);
+
+            // update the partition table
+            NodeRemovalResult result = partitionTable.removeNode(oldNode);
+
+            getDataClusterServer().removeNode(oldNode, result);
+            if (oldNode.equals(leader)) {
+              setCharacter(NodeCharacter.ELECTOR);
+              lastHeartbeatReceivedTime = Long.MIN_VALUE;
+            }
+
+            if (oldNode.equals(thisNode)) {
+              // use super.stop() so that the data server will not be closed
+              super.stop();
+              if (clientServer != null) {
+                clientServer.stop();
+              }
+            } else if (thisNode.equals(leader)) {
+              // as the old node is removed, it cannot know this by heartbeat, so it should be
+              // directly kicked out of the cluster
+              MetaClient metaClient = (MetaClient) connectNode(oldNode);
+              try {
+                metaClient.exile(new GenericHandler<>(oldNode, null));
+              } catch (TException e) {
+                logger.warn("Cannot inform {} its removal", oldNode, e);
+              }
+            }
+
+            savePartitionTable();
+          }
+        }
+      }
+
+      @Override
+      public void exile (AsyncMethodCallback < Void > resultHandler) {
+        applyRemoveNode(thisNode);
+        resultHandler.onComplete(null);
+      }
+
+      private MetaMemberReport genMemberReport () {
+        return new MetaMemberReport(character, leader, term.get(),
+            logManager.getLastLogTerm(), logManager.getLastLogIndex(), readOnly);
+      }
+
+      private NodeReport genNodeReport () {
+        NodeReport report = new NodeReport(thisNode);
+        report.setMetaMemberReport(genMemberReport());
+        report.setDataMemberReportList(dataClusterServer.genMemberReports());
+        return report;
+      }
+
+      @Override
+      public void setAllNodes (List < Node > allNodes) {
+        super.setAllNodes(allNodes);
+        idNodeMap = new HashMap<>();
+        for (Node node : allNodes) {
+          idNodeMap.put(node.getNodeIdentifier(), node);
+        }
+      }
+
+      /**
+       * @param header        the header of the group which the local node is in
+       * @param resultHandler can be set to null if the request is an internal request
+       * @param request       the toString() of this parameter should explain what the request is and it
+       *                      is only used in logs for tracing
+       * @return
+       */
+      protected DataGroupMember getLocalDataMember (Node header,
+          AsyncMethodCallback resultHandler, Object request){
+        return dataClusterServer.getDataMember(header, resultHandler, request);
+      }
+
+      protected DataGroupMember getLocalDataMember (Node header){
+        return dataClusterServer.getDataMember(header, null, "Internal call");
+      }
+
+      public DataClient getDataClient (Node node) throws IOException {
+        return (DataClient) getDataClientPool().getClient(node);
+      }
+
+      public List<GroupByExecutor> getGroupByExecutors (Path path, TSDataType dataType,
+          QueryContext context, Filter timeFilter, List < Integer > aggregationTypes)
+      throws StorageEngineException {
+        // make sure the partition table is new
+        syncLeader();
+        List<PartitionGroup> partitionGroups = routeFilter(timeFilter, path);
+        if (logger.isDebugEnabled()) {
+          logger.debug("{}: Sending group by query of {} to {} groups", name, path,
+              partitionGroups.size());
+        }
+        List<GroupByExecutor> executors = new ArrayList<>();
+        for (PartitionGroup partitionGroup : partitionGroups) {
+          GroupByExecutor groupByExecutor = getGroupByExecutor(path, partitionGroup,
+              timeFilter, context, dataType, aggregationTypes);
+          executors.add(groupByExecutor);
+        }
+        return executors;
+      }
+
+      private GroupByExecutor getGroupByExecutor (Path path,
+          PartitionGroup partitionGroup, Filter timeFilter, QueryContext context, TSDataType
+      dataType,
+          List < Integer > aggregationTypes) throws StorageEngineException {
+        if (partitionGroup.contains(thisNode)) {
+          // the target storage group contains this node, perform a local query
+          DataGroupMember dataGroupMember = getLocalDataMember(partitionGroup.getHeader());
+          logger.debug("{}: creating a local group by executor for {}#{}", name,
+              path.getFullPath(), context.getQueryId());
+          return dataGroupMember
+              .getGroupByExecutor(path, dataType, timeFilter, aggregationTypes, context);
+        } else {
+          return getRemoteGroupByExecutor(timeFilter, aggregationTypes, dataType, path,
+              partitionGroup,
+              context);
+        }
+      }
+
+      private GroupByExecutor getRemoteGroupByExecutor (Filter timeFilter,
+          List < Integer > aggregationTypes, TSDataType dataType, Path path, PartitionGroup
+      partitionGroup,
+          QueryContext context) throws StorageEngineException {
+        // query a remote node
+        AtomicReference<Long> result = new AtomicReference<>();
+        GroupByRequest request = new GroupByRequest();
+        if (timeFilter != null) {
+          request.setTimeFilterBytes(SerializeUtils.serializeFilter(timeFilter));
+        }
+        request.setPath(path.getFullPath());
+        request.setHeader(partitionGroup.getHeader());
+        request.setQueryId(context.getQueryId());
+        request.setAggregationTypeOrdinals(aggregationTypes);
+        request.setDataTypeOrdinal(dataType.ordinal());
+        request.setRequestor(thisNode);
+
+        List<Node> orderedNodes = QueryCoordinator.getINSTANCE().reorderNodes(partitionGroup);
+        for (Node node : orderedNodes) {
+          logger.debug("{}: querying group by {} from {}", name, path, node);
+          GenericHandler<Long> handler = new GenericHandler<>(node, result);
+          try {
+            DataClient client = getDataClient(node);
+            synchronized (result) {
+              result.set(null);
+              client.getGroupByExecutor(request, handler);
+              result.wait(connectionTimeoutInMS);
+            }
+            Long executorId = result.get();
+            if (executorId != null) {
+              if (executorId != -1) {
+                ((RemoteQueryContext) context).registerRemoteNode(partitionGroup.getHeader(), node);
+                logger.debug("{}: get an executorId {} for {}@{} from {}", name, executorId,
+                    aggregationTypes, path, node);
+                RemoteGroupByExecutor remoteGroupByExecutor = new RemoteGroupByExecutor(executorId,
+                    this, node, partitionGroup.getHeader());
+                for (Integer aggregationType : aggregationTypes) {
+                  remoteGroupByExecutor
+                      .addAggregateResult(AggregateResultFactory.getAggrResultByType(
+                          AggregationType.values()[aggregationType], dataType));
+                }
+                return remoteGroupByExecutor;
+              } else {
+                // there is no satisfying data on the remote node, create an empty reader to reduce
+                // further communication
+                logger.debug("{}: no data for {} from {}", name, path, node);
+                return new EmptyReader();
+              }
+            }
+          } catch (TException | InterruptedException | IOException e) {
+            logger.error("{}: Cannot query {} from {}", name, path, node, e);
+          }
+        }
+        throw new StorageEngineException(
+            new RequestTimeOutException("Query " + path + " in " + partitionGroup));
+      }
+
   @Override
   public void pullTimeSeriesSchema(PullSchemaRequest request,
-      AsyncMethodCallback<PullSchemaResp> resultHandler) {
-    Node header = request.getHeader();
-    DataGroupMember dataGroupMember = getLocalDataMember(header, resultHandler,
-        "Pull timeseries");
-    if (dataGroupMember == null) {
-      resultHandler
-          .onError(new NotInSameGroupException(partitionTable.getHeaderGroup(header), thisNode));
-      return;
-    }
-
-    dataGroupMember.pullTimeSeriesSchema(request, resultHandler);
-  }
-
-  public List<TSDataType> getSeriesTypesByPath(List<Path> paths, List<String> aggregations)
-      throws MetadataException {
-=======
-  /**
-   * Get the data types of "paths". If "aggregations" is not null, each one of it correspond to
-   * one in "paths".
-   * First get types locally and if some paths does not exists, pull them from other nodes.
-   * @param paths
-   * @param aggregations nullable, when not null, correspond to "paths" one-to-one.
-   * @return
-   * @throws MetadataException
-   */
-  public List<TSDataType> getSeriesTypesByPath(List<Path> paths, List<String> aggregations) throws MetadataException {
->>>>>>> 378da611
-    try {
-      // try locally first
-      return SchemaUtils.getSeriesTypesByPath(paths, aggregations);
-    } catch (PathNotExistException e) {
-      List<String> pathStr = new ArrayList<>();
-      for (Path path : paths) {
-        pathStr.add(path.getFullPath());
-      }
-      // pull schemas remotely
-      List<MeasurementSchema> schemas = pullTimeSeriesSchemas(pathStr);
-      // TODO-Cluster: should we register the schemas locally?
-      if (schemas.isEmpty()) {
-        // if one timeseries cannot be found remotely, too, it does not exist
-        throw e;
-      }
-
-      // consider the aggregations to get the real data type
-      List<TSDataType> result = new ArrayList<>();
-      for (int i = 0; i < schemas.size(); i++) {
-        TSDataType dataType = null;
-        if (aggregations != null) {
-          String aggregation = aggregations.get(i);
-          // aggregations like first/last value does not have fixed data types and will return a
-          // null
-          dataType = getAggregationType(aggregation);
-        }
-        if (dataType == null) {
-          MeasurementSchema schema = schemas.get(i);
-          result.add(schema.getType());
-          SchemaUtils.registerTimeseries(schema);
-        } else {
-          result.add(dataType);
-        }
-      }
-      return result;
-    }
-  }
-
-<<<<<<< HEAD
-  public List<TSDataType> getSeriesTypesByString(List<String> pathStrs, String aggregation)
-      throws MetadataException {
-=======
-  /**
-   * Get the data types of "paths". If "aggregation" is not null, every path will use the
-   * aggregation.
-   * First get types locally and if some paths does not exists, pull them from other nodes.
-   * @param pathStrs
-   * @param aggregation
-   * @return
-   * @throws MetadataException
-   */
-  public List<TSDataType> getSeriesTypesByString(List<String> pathStrs, String aggregation) throws MetadataException {
->>>>>>> 378da611
-    try {
-      // try locally first
-      return SchemaUtils.getSeriesTypesByString(pathStrs, aggregation);
-    } catch (PathNotExistException e) {
-      // pull schemas remotely
-      List<MeasurementSchema> schemas = pullTimeSeriesSchemas(pathStrs);
-      // TODO-Cluster: should we register the schemas locally?
-      if (schemas.isEmpty()) {
-        // if one timeseries cannot be found remotely, too, it does not exist
-        throw e;
-      }
-
-      // consider the aggregations to get the real data type
-      List<TSDataType> result = new ArrayList<>();
-      // aggregations like first/last value does not have fixed data types and will return a null
-      TSDataType aggregationType = getAggregationType(aggregation);
-      for (MeasurementSchema schema : schemas) {
-        if (aggregationType == null) {
-          result.add(schema.getType());
-        } else {
-          result.add(aggregationType);
-        }
-        SchemaUtils.registerTimeseries(schema);
-      }
-      return result;
-    }
-  }
-
-  /**
-   * Create an IReaderByTimestamp that can read the data of "path" by timestamp in the whole
-   * cluster. This will query every group and merge the result from them.
-   * @param path
-   * @param dataType
-   * @param context
-   * @return
-   * @throws StorageEngineException
-   */
-  public IReaderByTimestamp getReaderByTimestamp(Path path, TSDataType dataType,
-      QueryContext context)
-      throws StorageEngineException {
-    // make sure the partition table is new
-    syncLeader();
-    // get all data groups
-    List<PartitionGroup> partitionGroups = routeFilter(null, path);
-    if (logger.isDebugEnabled()) {
-      logger.debug("{}: Sending query of {} to {} groups", name, path, partitionGroups.size());
-    }
-    List<IReaderByTimestamp> readers = new ArrayList<>();
-    for (PartitionGroup partitionGroup : partitionGroups) {
-      // query each group to get a reader in that group
-      readers.add(getSeriesReaderByTime(partitionGroup, path, context, dataType));
-    }
-    // merge the readers
-    return new MergedReaderByTime(readers);
-  }
-
-  /**
-   * Create a IReaderByTimestamp that read data of "path" by timestamp in the given group. If the
-   * local node is a member of that group, query locally. Otherwise create a remote reader
-   * pointing to one node in that group.
-   * @param partitionGroup
-   * @param path
-   * @param context
-   * @param dataType
-   * @return
-   * @throws StorageEngineException
-   */
-  private IReaderByTimestamp getSeriesReaderByTime(PartitionGroup partitionGroup, Path path,
-      QueryContext context, TSDataType dataType) throws StorageEngineException {
-    if (partitionGroup.contains(thisNode)) {
-      // the target storage group contains this node, perform a local query
-      DataGroupMember dataGroupMember = getLocalDataMember(partitionGroup.getHeader());
-      logger.debug("{}: creating a local reader for {}#{}", name, path.getFullPath(),
-          context.getQueryId());
-      return dataGroupMember.getReaderByTimestamp(path, dataType, context);
-    } else {
-      return getRemoteReaderByTimestamp(path, dataType, partitionGroup, context);
-    }
-  }
-
-  /**
-   * Create a IReaderByTimestamp that read data of "path" by timestamp in the given group that
-   * does not contain the local node. Send a request to one node in that group to build a reader
-   * and use that reader's id to build a remote reader.
-   * @param path
-   * @param dataType
-   * @param partitionGroup
-   * @param context
-   * @return
-   * @throws StorageEngineException
-   */
-  private IReaderByTimestamp getRemoteReaderByTimestamp(
-      Path path, TSDataType dataType, PartitionGroup partitionGroup,
-      QueryContext context) throws StorageEngineException {
-    // query a remote node
-    AtomicReference<Long> result = new AtomicReference<>();
-    SingleSeriesQueryRequest request = new SingleSeriesQueryRequest();
-    request.setPath(path.getFullPath());
-    request.setHeader(partitionGroup.getHeader());
-    request.setQueryId(context.getQueryId());
-    request.setRequester(thisNode);
-    request.setDataTypeOrdinal(dataType.ordinal());
-
-    for (Node node : partitionGroup) {
-      logger.debug("{}: querying {} from {}", name, path, node);
-      GenericHandler<Long> handler = new GenericHandler<>(node, result);
-      try {
-        DataClient client = getDataClient(node);
-        synchronized (result) {
-          result.set(null);
-          client.querySingleSeriesByTimestamp(request, handler);
-          result.wait(connectionTimeoutInMS);
-        }
-        Long readerId = result.get();
-        if (readerId != null) {
-          // register the node so the remote resources can be released
-          ((RemoteQueryContext) context).registerRemoteNode(partitionGroup.getHeader(), node);
-          logger.debug("{}: get a readerId {} for {} from {}", name, readerId, path, node);
-          return new RemoteSeriesReaderByTimestamp(readerId, node, partitionGroup.getHeader(),
-              this);
-        }
-      } catch (TException | InterruptedException | IOException e) {
-        logger.error("{}: Cannot query {} from {}", name, path, node, e);
-      }
-    }
-    throw new StorageEngineException(
-        new RequestTimeOutException("Query " + path + " in " + partitionGroup));
-  }
-
-  /**
-   * Create a ManagedSeriesReader that can read the data of "path" with filters in the whole
-   * cluster. The data groups that should be queried will be determined by the timeFilter, then
-   * for each group a series reader will be created, and finally all such readers will be merged
-   * into one.
-   * @param path
-   * @param dataType
-   * @param timeFilter nullable, when null, all data groups will be queried
-   * @param valueFilter nullable
-   * @param context
-   * @return
-   * @throws StorageEngineException
-   */
-  public ManagedSeriesReader getSeriesReader(Path path, TSDataType dataType, Filter timeFilter,
-      Filter valueFilter, QueryContext context)
-      throws StorageEngineException {
-    // make sure the partition table is new
-    syncLeader();
-    // find the groups that should be queried using the timeFilter
-    List<PartitionGroup> partitionGroups = routeFilter(timeFilter, path);
-    if (logger.isDebugEnabled()) {
-      logger.debug("{}: Sending data query of {} to {} groups", name, path, partitionGroups.size());
-    }
-    ManagedMergeReader mergeReader = new ManagedMergeReader(dataType);
-    try {
-      // build a reader for each group and merge them
-      for (PartitionGroup partitionGroup : partitionGroups) {
-        IPointReader seriesReader = getSeriesReader(partitionGroup, path, timeFilter, valueFilter,
-            context, dataType);
-        if (seriesReader.hasNextTimeValuePair()) {
-          // only add readers that have data, and they should basically not overlap with each
-          // other (from different time partitions) so the priority does not matter
-          mergeReader.addReader(seriesReader, 0);
-        }
-      }
-    } catch (IOException e) {
-      throw new StorageEngineException(e);
-    }
-    return mergeReader;
-  }
-
-  /**
-   * Perform "aggregations" over "path" in some data groups and merge the results. The groups to
-   * be queried is determined by "timeFilter".
-   * @param path
-   * @param aggregations
-   * @param dataType
-   * @param timeFilter nullable, when null, all groups will be queried
-   * @param context
-   * @return
-   * @throws StorageEngineException
-   */
-  public List<AggregateResult> getAggregateResult(Path path, List<String> aggregations,
-      TSDataType dataType, Filter timeFilter,
-      QueryContext context) throws StorageEngineException {
-    // make sure the partition table is new
-    syncLeader();
-    List<PartitionGroup> partitionGroups = routeFilter(timeFilter, path);
-    if (logger.isDebugEnabled()) {
-      logger.debug("{}: Sending aggregation query of {} to {} groups", name, path,
-          partitionGroups.size());
-    }
-    List<AggregateResult> results = null;
-    // get the aggregation result of each group and merge them
-    for (PartitionGroup partitionGroup : partitionGroups) {
-      List<AggregateResult> groupResult = getAggregateResult(path, aggregations, dataType,
-          timeFilter, partitionGroup, context);
-      if (results == null) {
-        results = groupResult;
-      } else {
-        for (int i = 0; i < results.size(); i++) {
-          results.get(i).merge(groupResult.get(i));
-        }
-      }
-    }
-    return results;
-  }
-
-  /**
-   * Perform "aggregations" over "path" in "partitionGroup". If the local node is the member of
-   * the group, do it locally, otherwise pull the results from a remote node.
-   * @param path
-   * @param aggregations
-   * @param dataType
-   * @param timeFilter nullable
-   * @param partitionGroup
-   * @param context
-   * @return
-   * @throws StorageEngineException
-   */
-  private List<AggregateResult> getAggregateResult(Path path, List<String> aggregations,
-      TSDataType dataType, Filter timeFilter, PartitionGroup partitionGroup,
-      QueryContext context) throws StorageEngineException {
-    if (!partitionGroup.contains(thisNode)) {
-      return getRemoteAggregateResult(path, aggregations, dataType, timeFilter, partitionGroup,
-          context);
-    } else {
-      // perform the aggregations locally
-      DataGroupMember dataMember = getLocalDataMember(partitionGroup.getHeader());
-      try {
-        logger.debug("{}: querying aggregation {} of {} in {} locally", name, aggregations, path,
-            partitionGroup.getHeader());
-        List<AggregateResult> aggrResult = dataMember
-            .getAggrResult(aggregations, dataType, path.getFullPath(), timeFilter, context);
-        logger.debug("{}: queried aggregation {} of {} in {} locally are {}", name, aggregations,
-            path, partitionGroup.getHeader(), aggrResult);
-        return aggrResult;
-      } catch (IOException | QueryProcessException | LeaderUnknownException e) {
-        throw new StorageEngineException(e);
-      }
-    }
-  }
-
-  /**
-   * Perform "aggregations" over "path" in a remote data group "partitionGroup". Query one node
-   * in the group to get the results.
-   * @param path
-   * @param aggregations
-   * @param dataType
-   * @param timeFilter nullable
-   * @param partitionGroup
-   * @param context
-   * @return
-   * @throws StorageEngineException
-   */
-  private List<AggregateResult> getRemoteAggregateResult(Path path, List<String> aggregations,
-      TSDataType dataType, Filter timeFilter, PartitionGroup partitionGroup,
-      QueryContext context) throws StorageEngineException {
-    AtomicReference<List<ByteBuffer>> resultReference = new AtomicReference<>();
-    GetAggrResultRequest request = new GetAggrResultRequest();
-    request.setPath(path.getFullPath());
-    request.setAggregations(aggregations);
-    request.setDataTypeOrdinal(dataType.ordinal());
-    request.setQueryId(context.getQueryId());
-    request.setRequestor(thisNode);
-    request.setHeader(partitionGroup.getHeader());
-    if (timeFilter != null) {
-      request.setTimeFilterBytes(SerializeUtils.serializeFilter(timeFilter));
-    }
-
-    for (Node node : partitionGroup) {
-      logger.debug("{}: querying aggregation {} of {} from {} of {}", name, aggregations, path,
-          node, partitionGroup.getHeader());
-      GenericHandler<List<ByteBuffer>> handler = new GenericHandler<>(node, resultReference);
-      try {
-        DataClient client = getDataClient(node);
-        synchronized (resultReference) {
-          resultReference.set(null);
-          client.getAggrResult(request, handler);
-          resultReference.wait(connectionTimeoutInMS);
-        }
-        // each buffer is an AggregationResult
-        List<ByteBuffer> resultBuffers = resultReference.get();
-        if (resultBuffers != null) {
-          List<AggregateResult> results = new ArrayList<>(resultBuffers.size());
-          for (ByteBuffer resultBuffer : resultBuffers) {
-            AggregateResult result = AggregateResult.deserializeFrom(resultBuffer);
-            results.add(result);
-          }
-          // register the queried node to release resources
-          ((RemoteQueryContext) context).registerRemoteNode(node, partitionGroup.getHeader());
-          logger.debug("{}: queried aggregation {} of {} from {} of {} are {}", name, aggregations,
-              path, node, partitionGroup.getHeader(), results);
-          return results;
-        }
-      } catch (TException | InterruptedException | IOException e) {
-        logger.error("{}: Cannot query {} from {}", name, path, node, e);
-      }
-    }
-    throw new StorageEngineException(
-        new RequestTimeOutException("Query " + path + " in " + partitionGroup));
-  }
-
-  /**
-   * Get the data groups that should be queried when querying "path" with "filter".
-   * First, the time interval qualified by the filter will be extracted. If any side of the
-   * interval is open, query all groups. Otherwise compute all involved groups w.r.t. the time
-   * partitioning.
-   * @param filter
-   * @param path
-   * @return
-   * @throws StorageEngineException
-   */
-  private List<PartitionGroup> routeFilter(Filter filter, Path path) throws StorageEngineException {
-    List<PartitionGroup> partitionGroups = new ArrayList<>();
-    Intervals intervals = PartitionUtils.extractTimeInterval(filter);
-    long firstLB = intervals.getLowerBound(0);
-    long lastUB = intervals.getUpperBound(intervals.getIntervalSize() - 1);
-
-    if (firstLB == Long.MIN_VALUE || lastUB == Long.MAX_VALUE) {
-      // as there is no TimeLowerBound or TimeUpperBound, the query should be broadcast to every
-      // group
-      // TODO-Cluster: cache the AllGroups in PartitionTable?
-      for (Node node : partitionTable.getAllNodes()) {
-        partitionGroups.add(partitionTable.getHeaderGroup(node));
-      }
-    } else {
-      // compute the related data groups of all intervals
-      // TODO-Cluster: change to a broadcast when the computation is too expensive
-      try {
-        String storageGroupName = MManager.getInstance()
-            .getStorageGroupName(path.getFullPath());
-        Set<Node> groupHeaders = new HashSet<>();
-        for (int i = 0; i < intervals.getIntervalSize(); i++) {
-          // compute the headers of groups involved in every interval
-          PartitionUtils.getIntervalHeaders(storageGroupName, intervals.getLowerBound(i),
-              intervals.getUpperBound(i), partitionTable, groupHeaders);
-        }
-        // translate the headers to groups
-        for (Node groupHeader : groupHeaders) {
-          partitionGroups.add(partitionTable.getHeaderGroup(groupHeader));
-        }
-      } catch (MetadataException e) {
-        throw new StorageEngineException(e);
-      }
-    }
-    return partitionGroups;
-  }
-
-  // get SeriesReader from a PartitionGroup
-  private IPointReader getSeriesReader(PartitionGroup partitionGroup, Path path,
-      Filter timeFilter, Filter valueFilter, QueryContext context, TSDataType dataType)
-      throws IOException,
-      StorageEngineException {
-    if (partitionGroup.contains(thisNode)) {
-      // the target storage group contains this node, perform a local query
-      DataGroupMember dataGroupMember = getLocalDataMember(partitionGroup.getHeader(),
-          null, String.format("Query: %s, time filter: %s, queryId: %d", path, timeFilter,
-              context.getQueryId()));
-      logger.debug("{}: creating a local reader for {}#{}", name, path.getFullPath(),
-          context.getQueryId());
-      return dataGroupMember.getSeriesPointReader(path, dataType, timeFilter, valueFilter, context);
-    } else {
-      return getRemoteSeriesPointReader(timeFilter, valueFilter, dataType, path, partitionGroup,
-          context);
-    }
-  }
-
-  private IPointReader getRemoteSeriesPointReader(Filter timeFilter,
-      Filter valueFilter, TSDataType dataType, Path path,
-      PartitionGroup partitionGroup,
-      QueryContext context)
-      throws IOException, StorageEngineException {
-    // query a remote node
-    AtomicReference<Long> result = new AtomicReference<>();
-    SingleSeriesQueryRequest request = new SingleSeriesQueryRequest();
-    if (timeFilter != null) {
-      request.setTimeFilterBytes(SerializeUtils.serializeFilter(timeFilter));
-    }
-    if (valueFilter != null) {
-      request.setValueFilterBytes(SerializeUtils.serializeFilter(valueFilter));
-    }
-    request.setPath(path.getFullPath());
-    request.setHeader(partitionGroup.getHeader());
-    request.setQueryId(context.getQueryId());
-    request.setRequester(thisNode);
-    request.setDataTypeOrdinal(dataType.ordinal());
-
-    List<Node> orderedNodes = QueryCoordinator.getINSTANCE().reorderNodes(partitionGroup);
-    for (Node node : orderedNodes) {
-      logger.debug("{}: querying {} from {}", name, path, node);
-      GenericHandler<Long> handler = new GenericHandler<>(node, result);
-      DataClient client = getDataClient(node);
-      try {
-        synchronized (result) {
-          result.set(null);
-          client.querySingleSeries(request, handler);
-          result.wait(connectionTimeoutInMS);
-        }
-        Long readerId = result.get();
-        if (readerId != null) {
-          if (readerId != -1) {
-            ((RemoteQueryContext) context).registerRemoteNode(partitionGroup.getHeader(), node);
-            logger.debug("{}: get a readerId {} for {} from {}", name, readerId, path, node);
-            return new RemoteSimpleSeriesReader(readerId, node, partitionGroup.getHeader(), this,
-                dataType);
-          } else {
-            // there is no satisfying data on the remote node, create an empty reader to reduce
-            // further communication
-            logger.debug("{}: no data for {} from {}", name, path, node);
-            return new EmptyReader();
-          }
-        }
-      } catch (TException | InterruptedException e) {
-        logger.error("{}: Cannot query {} from {}", name, path, node, e);
-      }
-    }
-    throw new StorageEngineException(
-        new RequestTimeOutException("Query " + path + " in " + partitionGroup));
-  }
-
-  private ClientPool getDataClientPool() {
-    return dataClientPool;
-  }
-
-
-  /**
-   * Get all paths after removing wildcards in the path
-   *
-   * @param originPath a path potentially with wildcard
-   * @return all paths after removing wildcards in the path
-   */
-  public List<String> getMatchedPaths(String originPath) throws MetadataException {
-    if (!originPath.contains(PATH_WILDCARD)) {
-      // path without wildcards does not need to be processed
-      return Collections.singletonList(originPath);
-    }
-    // make sure this node knows all storage groups
-    syncLeader();
-    // get all storage groups this path may belong to
-    Map<String, String> sgPathMap = MManager.getInstance().determineStorageGroup(originPath);
-    logger.debug("The storage groups of path {} are {}", originPath, sgPathMap.keySet());
-    List<String> ret = new ArrayList<>();
-    for (Entry<String, String> entry : sgPathMap.entrySet()) {
-      String storageGroupName = entry.getKey();
-      String fullPath = entry.getValue();
-      ret.addAll(getMatchedPaths(storageGroupName, fullPath));
-    }
-    logger.debug("The paths of path {} are {}", originPath, ret);
-
-    return ret;
-  }
-
-  /**
-   * Get all devices after removing wildcards in the path
-   *
-   * @param originPath a path potentially with wildcard
-   * @return all paths after removing wildcards in the path
-   */
-  public Set<String> getMatchedDevices(String originPath) throws MetadataException {
-    // make sure this node knows all storage groups
-    syncLeader();
-    // get all storage groups this path may belong to
-    Map<String, String> sgPathMap = MManager.getInstance().determineStorageGroup(originPath);
-    Set<String> ret = new HashSet<>();
-    logger.debug("The storage groups of path {} are {}", originPath, sgPathMap.keySet());
-    for (Entry<String, String> entry : sgPathMap.entrySet()) {
-      String storageGroupName = entry.getKey();
-      String fullPath = entry.getValue();
-      ret.addAll(getMatchedDevices(storageGroupName, fullPath));
-    }
-    logger.debug("The devices of path {} are {}", originPath, ret);
-
-    return ret;
-  }
-
-  private List<String> getMatchedPaths(String storageGroupName, String path)
-      throws MetadataException {
-    // find the data group that should hold the timeseries schemas of the storage group
-    PartitionGroup partitionGroup = partitionTable.route(storageGroupName, 0);
-    if (partitionGroup.contains(thisNode)) {
-      // this node is a member of the group, perform a local query after synchronizing with the
-      // leader
-      getLocalDataMember(partitionGroup.getHeader(), null, "Get paths of " + path)
-          .syncLeader();
-      List<String> allTimeseriesName = MManager.getInstance().getAllTimeseriesName(path);
-      logger.debug("{}: get matched paths of {} locally, result {}", name, partitionGroup,
-          allTimeseriesName);
-      return allTimeseriesName;
-    } else {
-      AtomicReference<List<String>> result = new AtomicReference<>();
-
-      List<Node> coordinatedNodes = QueryCoordinator.getINSTANCE().reorderNodes(partitionGroup);
-      for (Node node : coordinatedNodes) {
-        try {
-          DataClient client = getDataClient(node);
-          GenericHandler<List<String>> handler = new GenericHandler<>(node, result);
-          result.set(null);
-          synchronized (result) {
-            client.getAllPaths(partitionGroup.getHeader(), path, handler);
-            result.wait(connectionTimeoutInMS);
-          }
-          List<String> paths = result.get();
-          logger.debug("{}: get matched paths of {} from {}, result {}", name, partitionGroup,
-              node, paths);
-          if (paths != null) {
-            return paths;
-          }
-        } catch (IOException | TException | InterruptedException e) {
-          throw new MetadataException(e);
-        }
-      }
-    }
-    return Collections.emptyList();
-  }
-
-  private Set<String> getMatchedDevices(String storageGroupName, String path)
-      throws MetadataException {
-    // find the data group that should hold the timeseries schemas of the storage group
-    PartitionGroup partitionGroup = partitionTable.route(storageGroupName, 0);
-    if (partitionGroup.contains(thisNode)) {
-      // this node is a member of the group, perform a local query after synchronizing with the
-      // leader
-      getLocalDataMember(partitionGroup.getHeader(), null, "Get devices of " + path)
-          .syncLeader();
-      Set<String> devices = MManager.getInstance().getDevices(path);
-      logger.debug("{}: get matched devices of {} locally, result {}", name, path,
-          devices);
-      return devices;
-    } else {
-      AtomicReference<Set<String>> result = new AtomicReference<>();
-
-      List<Node> coordinatedNodes = QueryCoordinator.getINSTANCE().reorderNodes(partitionGroup);
-      for (Node node : coordinatedNodes) {
-        try {
-          DataClient client = getDataClient(node);
-          GenericHandler<Set<String>> handler = new GenericHandler<>(node, result);
-          result.set(null);
-          synchronized (result) {
-            client.getAllDevices(partitionGroup.getHeader(), path, handler);
-            result.wait(connectionTimeoutInMS);
-          }
-          Set<String> paths = result.get();
-          logger.debug("{}: get matched devices of {} from {}, result {}", name, partitionGroup,
-              node, paths);
-          if (paths != null) {
-            return paths;
-          }
-        } catch (IOException | TException | InterruptedException e) {
-          throw new MetadataException(e);
-        }
-      }
-    }
-    return Collections.emptySet();
-  }
-
-  public Map<Node, Boolean> getAllNodeStatus() {
-    if (getPartitionTable() == null) {
-      // the cluster is being built.
-      return null;
-    }
-    Map<Node, Boolean> nodeStatus = new HashMap<>();
-    for (Node node : allNodes) {
-      nodeStatus.put(node, thisNode == node);
-    }
-    NodeStatusHandler nodeStatusHandler = new NodeStatusHandler(nodeStatus);
-    try {
-      synchronized (nodeStatus) {
-        for (Node node : allNodes) {
-          TSMetaService.AsyncClient client = (AsyncClient) connectNode(node);
-          if (node != thisNode && client != null) {
-            client.checkAlive(nodeStatusHandler);
-          }
-        }
-        nodeStatus.wait(ClusterConstant.CHECK_ALIVE_TIME_OUT_MS);
-      }
-    } catch (InterruptedException | TException e) {
-      logger.warn("Cannot get the status of all nodes");
-    }
-    return nodeStatus;
-  }
-
-  @Override
-  public void queryNodeStatus(AsyncMethodCallback<TNodeStatus> resultHandler) {
-    resultHandler.onComplete(new TNodeStatus());
-  }
-
-  @Override
-  public void checkAlive(AsyncMethodCallback<Node> resultHandler) {
-    resultHandler.onComplete(thisNode);
-  }
-
-  @TestOnly
-  public void setPartitionTable(PartitionTable partitionTable) {
-    this.partitionTable = partitionTable;
-    DataClusterServer dataClusterServer = getDataClusterServer();
-    if (dataClusterServer != null) {
-      dataClusterServer.setPartitionTable(partitionTable);
-    }
-  }
-
-  @Override
-  public void removeNode(Node node, AsyncMethodCallback<Long> resultHandler) {
-    if (partitionTable == null) {
-      logger.info("Cannot add node now because the partition table is not set");
-      resultHandler.onError(new PartitionTableUnavailableException(thisNode));
-      return;
-    }
-
-    // try to process the request locally, if it cannot be processed locally, forward it
-    if (processRemoveNodeLocally(node, resultHandler)) {
-      return;
-    }
-
-    if (character == NodeCharacter.FOLLOWER && leader != null) {
-      logger.info("Forward the node removal request of {} to leader {}", node, leader);
-      if (forwardRemoveNode(node, resultHandler)) {
-        return;
-      }
-    }
-    resultHandler.onError(new LeaderUnknownException(getAllNodes()));
-  }
-
-  private boolean forwardRemoveNode(Node node, AsyncMethodCallback resultHandler) {
-    TSMetaService.AsyncClient client = (TSMetaService.AsyncClient) connectNode(leader);
-    if (client != null) {
-      try {
-        client.removeNode(node, new GenericForwardHandler(resultHandler));
-        return true;
-      } catch (TException e) {
-        logger.warn("Cannot connect to node {}", node, e);
-      }
-    }
-    return false;
-  }
-
-  private boolean processRemoveNodeLocally(Node node, AsyncMethodCallback resultHandler) {
-    if (character == NodeCharacter.LEADER) {
-      if (allNodes.size() <= ClusterDescriptor.getINSTANCE().getConfig().getReplicationNum()) {
-        resultHandler.onComplete(Response.RESPONSE_CLUSTER_TOO_SMALL);
-        return true;
-      }
-
-      Node target = null;
-      synchronized (allNodes) {
-        for (Node n : allNodes) {
-          if (n.ip.equals(node.ip) && n.metaPort == node.metaPort) {
-            target = n;
-            break;
-          }
-        }
-      }
-
-      if (target == null) {
-        logger.debug("Node {} is not in the cluster", node);
-        resultHandler.onComplete(Response.RESPONSE_REJECT);
-        return true;
-      }
-
-      // node removal must be serialized
-      synchronized (logManager) {
-        RemoveNodeLog removeNodeLog = new RemoveNodeLog();
-        removeNodeLog.setCurrLogTerm(getTerm().get());
-        removeNodeLog.setPreviousLogIndex(logManager.getLastLogIndex());
-        removeNodeLog.setPreviousLogTerm(logManager.getLastLogTerm());
-        removeNodeLog.setCurrLogIndex(logManager.getLastLogIndex() + 1);
-
-        removeNodeLog.setRemovedNode(target);
-
-        logManager.appendLog(removeNodeLog);
-
-        logger.info("Send the node removal request of {} to other nodes", target);
-        AppendLogResult result = sendLogToAllGroups(removeNodeLog);
-
-        switch (result) {
-          case OK:
-            logger.info("Removal request of {} is accepted", target);
-            logManager.commitLog(removeNodeLog.getCurrLogIndex());
-            resultHandler.onComplete(Response.RESPONSE_AGREE);
-            return true;
-          case TIME_OUT:
-            logger.info("Removal request of {} timed out", target);
-            resultHandler.onError(new RequestTimeOutException(removeNodeLog));
-            logManager.removeLastLog();
-            return true;
-          case LEADERSHIP_STALE:
-          default:
-            logManager.removeLastLog();
-            // if the leader is found, forward to it
-        }
-      }
-    }
-    return false;
-  }
-
-  public void applyRemoveNode(Node oldNode) {
-    synchronized (allNodes) {
-      if (allNodes.contains(oldNode)) {
-        logger.debug("Removing a node {} from {}", oldNode, allNodes);
-        allNodes.remove(oldNode);
-        idNodeMap.remove(oldNode.nodeIdentifier);
-
-        // update the partition table
-        NodeRemovalResult result = partitionTable.removeNode(oldNode);
-
-        getDataClusterServer().removeNode(oldNode, result);
-        if (oldNode.equals(leader)) {
-          setCharacter(NodeCharacter.ELECTOR);
-          lastHeartbeatReceivedTime = Long.MIN_VALUE;
-        }
-
-        if (oldNode.equals(thisNode)) {
-          // use super.stop() so that the data server will not be closed
-          super.stop();
-          if (clientServer != null) {
-            clientServer.stop();
-          }
-        } else if (thisNode.equals(leader)) {
-          // as the old node is removed, it cannot know this by heartbeat, so it should be
-          // directly kicked out of the cluster
-          MetaClient metaClient = (MetaClient) connectNode(oldNode);
-          try {
-            metaClient.exile(new GenericHandler<>(oldNode, null));
-          } catch (TException e) {
-            logger.warn("Cannot inform {} its removal", oldNode, e);
-          }
-        }
-
-        savePartitionTable();
-      }
-    }
-  }
-
-  @Override
-  public void exile(AsyncMethodCallback<Void> resultHandler) {
-    applyRemoveNode(thisNode);
-    resultHandler.onComplete(null);
-  }
-
-  private MetaMemberReport genMemberReport() {
-    return new MetaMemberReport(character, leader, term.get(),
-        logManager.getLastLogTerm(), logManager.getLastLogIndex(), readOnly);
-  }
-
-  private NodeReport genNodeReport() {
-    NodeReport report = new NodeReport(thisNode);
-    report.setMetaMemberReport(genMemberReport());
-    report.setDataMemberReportList(dataClusterServer.genMemberReports());
-    return report;
-  }
-
-  @Override
-  public void setAllNodes(List<Node> allNodes) {
-    super.setAllNodes(allNodes);
-    idNodeMap = new HashMap<>();
-    for (Node node : allNodes) {
-      idNodeMap.put(node.getNodeIdentifier(), node);
-    }
-  }
-
-  /**
-   * @param header        the header of the group which the local node is in
-   * @param resultHandler can be set to null if the request is an internal request
-   * @param request       the toString() of this parameter should explain what the request is and it
-   *                      is only used in logs for tracing
-   * @return
-   */
-  protected DataGroupMember getLocalDataMember(Node header,
-      AsyncMethodCallback resultHandler, Object request) {
-    return dataClusterServer.getDataMember(header, resultHandler, request);
-  }
-
-  protected DataGroupMember getLocalDataMember(Node header) {
-    return dataClusterServer.getDataMember(header, null, "Internal call");
-  }
-
-  public DataClient getDataClient(Node node) throws IOException {
-    return (DataClient) getDataClientPool().getClient(node);
-  }
-
-  public List<GroupByExecutor> getGroupByExecutors(Path path, TSDataType dataType,
-      QueryContext context, Filter timeFilter, List<Integer> aggregationTypes)
-      throws StorageEngineException {
-    // make sure the partition table is new
-    syncLeader();
-    List<PartitionGroup> partitionGroups = routeFilter(timeFilter, path);
-    if (logger.isDebugEnabled()) {
-      logger.debug("{}: Sending group by query of {} to {} groups", name, path,
-          partitionGroups.size());
-    }
-    List<GroupByExecutor> executors = new ArrayList<>();
-    for (PartitionGroup partitionGroup : partitionGroups) {
-      GroupByExecutor groupByExecutor = getGroupByExecutor(path, partitionGroup,
-          timeFilter, context, dataType, aggregationTypes);
-      executors.add(groupByExecutor);
-    }
-    return executors;
-  }
-
-  private GroupByExecutor getGroupByExecutor(Path path,
-      PartitionGroup partitionGroup, Filter timeFilter, QueryContext context, TSDataType dataType,
-      List<Integer> aggregationTypes) throws StorageEngineException {
-    if (partitionGroup.contains(thisNode)) {
-      // the target storage group contains this node, perform a local query
-      DataGroupMember dataGroupMember = getLocalDataMember(partitionGroup.getHeader());
-      logger.debug("{}: creating a local group by executor for {}#{}", name,
-          path.getFullPath(), context.getQueryId());
-      return dataGroupMember
-          .getGroupByExecutor(path, dataType, timeFilter, aggregationTypes, context);
-    } else {
-      return getRemoteGroupByExecutor(timeFilter, aggregationTypes, dataType, path, partitionGroup,
-          context);
-    }
-  }
-
-  private GroupByExecutor getRemoteGroupByExecutor(Filter timeFilter,
-      List<Integer> aggregationTypes, TSDataType dataType, Path path, PartitionGroup partitionGroup,
-      QueryContext context) throws StorageEngineException {
-    // query a remote node
-    AtomicReference<Long> result = new AtomicReference<>();
-    GroupByRequest request = new GroupByRequest();
-    if (timeFilter != null) {
-      request.setTimeFilterBytes(SerializeUtils.serializeFilter(timeFilter));
-    }
-    request.setPath(path.getFullPath());
-    request.setHeader(partitionGroup.getHeader());
-    request.setQueryId(context.getQueryId());
-    request.setAggregationTypeOrdinals(aggregationTypes);
-    request.setDataTypeOrdinal(dataType.ordinal());
-    request.setRequestor(thisNode);
-
-    List<Node> orderedNodes = QueryCoordinator.getINSTANCE().reorderNodes(partitionGroup);
-    for (Node node : orderedNodes) {
-      logger.debug("{}: querying group by {} from {}", name, path, node);
-      GenericHandler<Long> handler = new GenericHandler<>(node, result);
-      try {
-        DataClient client = getDataClient(node);
-        synchronized (result) {
-          result.set(null);
-          client.getGroupByExecutor(request, handler);
-          result.wait(connectionTimeoutInMS);
-        }
-        Long executorId = result.get();
-        if (executorId != null) {
-          if (executorId != -1) {
-            ((RemoteQueryContext) context).registerRemoteNode(partitionGroup.getHeader(), node);
-            logger.debug("{}: get an executorId {} for {}@{} from {}", name, executorId,
-                aggregationTypes, path, node);
-            RemoteGroupByExecutor remoteGroupByExecutor = new RemoteGroupByExecutor(executorId,
-                this, node, partitionGroup.getHeader());
-            for (Integer aggregationType : aggregationTypes) {
-              remoteGroupByExecutor.addAggregateResult(AggregateResultFactory.getAggrResultByType(
-                  AggregationType.values()[aggregationType], dataType));
-            }
-            return remoteGroupByExecutor;
-          } else {
-            // there is no satisfying data on the remote node, create an empty reader to reduce
-            // further communication
-            logger.debug("{}: no data for {} from {}", name, path, node);
-            return new EmptyReader();
-          }
-        }
-      } catch (TException | InterruptedException | IOException e) {
-        logger.error("{}: Cannot query {} from {}", name, path, node, e);
-      }
-    }
-    throw new StorageEngineException(
-        new RequestTimeOutException("Query " + path + " in " + partitionGroup));
-  }
-
+      AsyncMethodCallback<PullSchemaResp> resultHandler) throws TException {
+    // TODO
+  }
 }