--- conflicted
+++ resolved
@@ -266,13 +266,9 @@
 
 
   public MetaGroupMember(TProtocolFactory factory, Node thisNode, Coordinator coordinator) throws QueryProcessException {
-    super("Meta", new AsyncClientPool("Meta", new AsyncMetaClient.FactoryAsync(factory)),
+    super("Meta", new AsyncClientPool(new AsyncMetaClient.FactoryAsync(factory)),
         new SyncClientPool(new SyncMetaClient.FactorySync(factory)),
-<<<<<<< HEAD
-        new AsyncClientPool("Meta", new AsyncMetaHeartbeatClient.FactoryAsync(factory), false),
-=======
         new AsyncClientPool(new AsyncMetaHeartbeatClient.FactoryAsync(factory)),
->>>>>>> 946d4b87
         new SyncClientPool(new SyncMetaHeartbeatClient.FactorySync(factory)));
     allNodes = new ArrayList<>();
     initPeerMap();
