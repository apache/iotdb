--- conflicted
+++ resolved
@@ -868,11 +868,7 @@
       // ask a vote from every node
       for (int i = 0; i < nodeSize; i++) {
         Node node = nodeRing.get(i);
-<<<<<<< HEAD
-        if (Objects.equals(node, thisNode)) {
-=======
         if (node.equals(thisNode)) {
->>>>>>> 0fdd8fef
           // node equals this node, decrease counters of all groups the local node is in
           for (int j = 0; j < REPLICATION_NUM; j++) {
             int nodeIndex = i - j;
