/*
 * Licensed to the Apache Software Foundation (ASF) under one
 * or more contributor license agreements.  See the NOTICE file
 * distributed with this work for additional information
 * regarding copyright ownership.  The ASF licenses this file
 * to you under the Apache License, Version 2.0 (the
 * "License"); you may not use this file except in compliance
 * with the License.  You may obtain a copy of the License at
 *
 *     http://www.apache.org/licenses/LICENSE-2.0
 *
 * Unless required by applicable law or agreed to in writing,
 * software distributed under the License is distributed on an
 * "AS IS" BASIS, WITHOUT WARRANTIES OR CONDITIONS OF ANY
 * KIND, either express or implied.  See the License for the
 * specific language governing permissions and limitations
 * under the License.
 */

package org.apache.iotdb.cluster.server.member;

import static org.apache.iotdb.cluster.utils.ClusterUtils.WAIT_START_UP_CHECK_TIME_SEC;
import static org.apache.iotdb.cluster.utils.ClusterUtils.analyseStartUpCheckResult;

import java.io.BufferedInputStream;
import java.io.BufferedOutputStream;
import java.io.BufferedReader;
import java.io.BufferedWriter;
import java.io.DataInputStream;
import java.io.DataOutputStream;
import java.io.File;
import java.io.FileInputStream;
import java.io.FileOutputStream;
import java.io.FileReader;
import java.io.FileWriter;
import java.io.IOException;
import java.nio.ByteBuffer;
import java.nio.file.Files;
import java.nio.file.Paths;
import java.util.ArrayList;
import java.util.Arrays;
import java.util.HashMap;
import java.util.HashSet;
import java.util.List;
import java.util.Map;
import java.util.Objects;
import java.util.Set;
import java.util.concurrent.ExecutorService;
import java.util.concurrent.Executors;
import java.util.concurrent.ScheduledExecutorService;
import java.util.concurrent.ScheduledThreadPoolExecutor;
import java.util.concurrent.TimeUnit;
import java.util.concurrent.atomic.AtomicBoolean;
import java.util.concurrent.atomic.AtomicInteger;
import java.util.concurrent.atomic.AtomicLong;
import org.apache.iotdb.cluster.ClusterFileFlushPolicy;
import org.apache.iotdb.cluster.client.DataClientProvider;
import org.apache.iotdb.cluster.client.async.AsyncClientPool;
import org.apache.iotdb.cluster.client.async.AsyncMetaClient;
import org.apache.iotdb.cluster.client.async.AsyncMetaHeartbeatClient;
import org.apache.iotdb.cluster.client.sync.SyncClientAdaptor;
import org.apache.iotdb.cluster.client.sync.SyncClientPool;
import org.apache.iotdb.cluster.client.sync.SyncMetaClient;
import org.apache.iotdb.cluster.client.sync.SyncMetaHeartbeatClient;
import org.apache.iotdb.cluster.config.ClusterConstant;
import org.apache.iotdb.cluster.config.ClusterDescriptor;
import org.apache.iotdb.cluster.exception.AddSelfException;
import org.apache.iotdb.cluster.exception.CheckConsistencyException;
import org.apache.iotdb.cluster.exception.ConfigInconsistentException;
import org.apache.iotdb.cluster.exception.LogExecutionException;
import org.apache.iotdb.cluster.exception.PartitionTableUnavailableException;
import org.apache.iotdb.cluster.exception.SnapshotInstallationException;
import org.apache.iotdb.cluster.exception.StartUpCheckFailureException;
import org.apache.iotdb.cluster.exception.UnsupportedPlanException;
import org.apache.iotdb.cluster.log.Log;
import org.apache.iotdb.cluster.log.LogApplier;
import org.apache.iotdb.cluster.log.applier.MetaLogApplier;
import org.apache.iotdb.cluster.log.logtypes.AddNodeLog;
import org.apache.iotdb.cluster.log.logtypes.RemoveNodeLog;
import org.apache.iotdb.cluster.log.manage.MetaSingleSnapshotLogManager;
import org.apache.iotdb.cluster.log.snapshot.MetaSimpleSnapshot;
import org.apache.iotdb.cluster.metadata.CMManager;
import org.apache.iotdb.cluster.partition.NodeAdditionResult;
import org.apache.iotdb.cluster.partition.NodeRemovalResult;
import org.apache.iotdb.cluster.partition.PartitionGroup;
import org.apache.iotdb.cluster.partition.PartitionTable;
import org.apache.iotdb.cluster.partition.slot.SlotPartitionTable;
import org.apache.iotdb.cluster.query.ClusterPlanRouter;
import org.apache.iotdb.cluster.query.manage.QueryCoordinator;
import org.apache.iotdb.cluster.rpc.thrift.AddNodeResponse;
import org.apache.iotdb.cluster.rpc.thrift.AppendEntryRequest;
import org.apache.iotdb.cluster.rpc.thrift.CheckStatusResponse;
import org.apache.iotdb.cluster.rpc.thrift.HeartBeatRequest;
import org.apache.iotdb.cluster.rpc.thrift.HeartBeatResponse;
import org.apache.iotdb.cluster.rpc.thrift.Node;
import org.apache.iotdb.cluster.rpc.thrift.RaftService;
import org.apache.iotdb.cluster.rpc.thrift.RaftService.Client;
import org.apache.iotdb.cluster.rpc.thrift.SendSnapshotRequest;
import org.apache.iotdb.cluster.rpc.thrift.StartUpStatus;
import org.apache.iotdb.cluster.rpc.thrift.TSMetaService;
import org.apache.iotdb.cluster.rpc.thrift.TSMetaService.AsyncClient;
import org.apache.iotdb.cluster.server.ClientServer;
import org.apache.iotdb.cluster.server.DataClusterServer;
import org.apache.iotdb.cluster.server.HardLinkCleaner;
import org.apache.iotdb.cluster.server.NodeCharacter;
import org.apache.iotdb.cluster.server.NodeReport;
import org.apache.iotdb.cluster.server.NodeReport.MetaMemberReport;
import org.apache.iotdb.cluster.server.RaftServer;
import org.apache.iotdb.cluster.server.Response;
import org.apache.iotdb.cluster.server.Timer;
import org.apache.iotdb.cluster.server.handlers.caller.AppendGroupEntryHandler;
import org.apache.iotdb.cluster.server.handlers.caller.GenericHandler;
import org.apache.iotdb.cluster.server.handlers.caller.NodeStatusHandler;
import org.apache.iotdb.cluster.server.heartbeat.DataHeartbeatServer;
import org.apache.iotdb.cluster.server.heartbeat.MetaHeartbeatThread;
import org.apache.iotdb.cluster.server.member.DataGroupMember.Factory;
import org.apache.iotdb.cluster.utils.ClientUtils;
import org.apache.iotdb.cluster.utils.ClusterUtils;
import org.apache.iotdb.cluster.utils.PartitionUtils;
import org.apache.iotdb.cluster.utils.PartitionUtils.Intervals;
import org.apache.iotdb.cluster.utils.PlanSerializer;
import org.apache.iotdb.cluster.utils.StatusUtils;
import org.apache.iotdb.db.conf.IoTDBConstant;
import org.apache.iotdb.db.conf.IoTDBDescriptor;
import org.apache.iotdb.db.engine.StorageEngine;
import org.apache.iotdb.db.exception.StartupException;
import org.apache.iotdb.db.exception.StorageEngineException;
import org.apache.iotdb.db.exception.metadata.IllegalPathException;
import org.apache.iotdb.db.exception.metadata.MetadataException;
import org.apache.iotdb.db.exception.metadata.PathNotExistException;
import org.apache.iotdb.db.exception.metadata.StorageGroupNotSetException;
import org.apache.iotdb.db.exception.query.QueryProcessException;
import org.apache.iotdb.db.metadata.PartialPath;
import org.apache.iotdb.db.qp.executor.PlanExecutor;
import org.apache.iotdb.db.qp.physical.PhysicalPlan;
import org.apache.iotdb.db.qp.physical.crud.DeletePlan;
import org.apache.iotdb.db.qp.physical.crud.InsertPlan;
import org.apache.iotdb.db.qp.physical.crud.InsertTabletPlan;
import org.apache.iotdb.db.qp.physical.sys.CreateTimeSeriesPlan;
import org.apache.iotdb.db.qp.physical.sys.DeleteTimeSeriesPlan;
import org.apache.iotdb.db.service.IoTDB;
import org.apache.iotdb.db.utils.TestOnly;
import org.apache.iotdb.rpc.RpcUtils;
import org.apache.iotdb.rpc.TSStatusCode;
import org.apache.iotdb.service.rpc.thrift.TSIService;
import org.apache.iotdb.service.rpc.thrift.TSStatus;
import org.apache.iotdb.tsfile.read.filter.basic.Filter;
import org.apache.thrift.TException;
import org.apache.thrift.protocol.TProtocolFactory;
import org.apache.thrift.transport.TTransportException;
import org.slf4j.Logger;
import org.slf4j.LoggerFactory;

public class MetaGroupMember extends RaftMember {

  /**
   * the file that contains the identifier of this node
   */
  static final String NODE_IDENTIFIER_FILE_NAME =
      IoTDBDescriptor.getInstance().getConfig().getBaseDir() + File.separator + "node_identifier";
  /**
   * the file that contains the serialized partition table
   */
  static final String PARTITION_FILE_NAME =
      IoTDBDescriptor.getInstance().getConfig().getBaseDir() + File.separator + "partitions";
  /**
   * in case of data loss, some file changes would be made to a temporary file first
   */
  private static final String TEMP_SUFFIX = ".tmp";
  private static final String MSG_MULTIPLE_ERROR = "The following errors occurred when executing "
      + "the query, please retry or contact the DBA: ";

  private static final Logger logger = LoggerFactory.getLogger(MetaGroupMember.class);
  /**
   * when joining a cluster this node will retry at most "DEFAULT_JOIN_RETRY" times before returning
   * a failure to the client
   */
  private static final int DEFAULT_JOIN_RETRY = 10;

  /**
   * every "REPORT_INTERVAL_SEC" seconds, a reporter thread will print the status of all raft
   * members in this node
   */
  private static final int REPORT_INTERVAL_SEC = 10;
  /**
   * how many times is a data record replicated, also the number of nodes in a data group
   */
  private static final int REPLICATION_NUM =
      ClusterDescriptor.getInstance().getConfig().getReplicationNum();

  /**
   * during snapshot, hardlinks of data files are created to for downloading. hardlinks will be
   * checked every hour by default to see if they have expired, and will be cleaned if so.
   */
  private static final long CLEAN_HARDLINK_INTERVAL_SEC = 3600;

  /**
   * blind nodes are nodes that do not have the partition table, and if this node is the leader, the
   * partition table should be sent to them at the next heartbeat
   */
  private Set<Node> blindNodes = new HashSet<>();
  /**
   * as a leader, when a follower sent this node its identifier, the identifier may conflict with
   * other nodes', such conflicting nodes will be recorded and at the next heartbeat, and they will
   * be required to regenerate an identifier.
   */
  private Set<Node> idConflictNodes = new HashSet<>();
  /**
   * the identifier and its belonging node, for conflict detection, may be used in more places in
   * the future
   */
  private Map<Integer, Node> idNodeMap = null;

  /**
   * nodes in the cluster and data partitioning
   */
  private PartitionTable partitionTable;
  /**
   * router calculates the partition groups that a partitioned plan should be sent to
   */
  private ClusterPlanRouter router;
  /**
   * each node contains multiple DataGroupMembers and they are managed by a DataClusterServer acting
   * as a broker
   */
  private DataClusterServer dataClusterServer;

  /**
   * each node starts a data heartbeat server to transfer heartbeat requests
   */
  private DataHeartbeatServer dataHeartbeatServer;

  /**
   * an override of TSServiceImpl, which redirect JDBC and Session requests to the MetaGroupMember
   * so they can be processed cluster-wide
   */
  private ClientServer clientServer;

  private DataClientProvider dataClientProvider;

  /**
   * a single thread pool, every "REPORT_INTERVAL_SEC" seconds, "reportThread" will print the status
   * of all raft members in this node
   */
  private ScheduledExecutorService reportThread;

  /**
   * containing configurations that should be kept the same cluster-wide, and must be checked before
   * establishing a cluster or joining a cluster.
   */
  private StartUpStatus startUpStatus;

  /**
   * localExecutor is used to directly execute plans like load configuration in the underlying
   * IoTDB
   */
  private PlanExecutor localExecutor;

  /**
   * hardLinkCleaner will periodically clean expired hardlinks created during snapshots
   */
  private ScheduledExecutorService hardLinkCleanerThread;

  @TestOnly
  public MetaGroupMember() {
  }

  public MetaGroupMember(TProtocolFactory factory, Node thisNode) throws QueryProcessException {
    super("Meta", new AsyncClientPool(new AsyncMetaClient.FactoryAsync(factory)),
        new SyncClientPool(new SyncMetaClient.FactorySync(factory)),
        new AsyncClientPool(new AsyncMetaHeartbeatClient.FactoryAsync(factory)),
        new SyncClientPool(new SyncMetaHeartbeatClient.FactorySync(factory)));
    allNodes = new ArrayList<>();
    initPeerMap();

    dataClientProvider = new DataClientProvider(factory);

    // committed logs are applied to the state machine (the IoTDB instance) through the applier
    LogApplier metaLogApplier = new MetaLogApplier(this);
    logManager = new MetaSingleSnapshotLogManager(metaLogApplier, this);
    term.set(logManager.getHardState().getCurrentTerm());
    voteFor = logManager.getHardState().getVoteFor();

    setThisNode(thisNode);
    // load the identifier from the disk or generate a new one
    loadIdentifier();
    allNodes.add(thisNode);

    Factory dataMemberFactory = new Factory(factory, this);
    dataClusterServer = new DataClusterServer(thisNode, dataMemberFactory, this);
    dataHeartbeatServer = new DataHeartbeatServer(thisNode, dataClusterServer);
    clientServer = new ClientServer(this);
    startUpStatus = getNewStartUpStatus();
  }

  /**
   * Find the DataGroupMember that manages the partition of "storageGroupName"@"partitionId", and
   * close the partition through that member. Notice: only partitions owned by this node can be
   * closed by the method.
   *
   * @return true if the member is a leader and the partition is closed, false otherwise
   */
  public void closePartition(String storageGroupName, long partitionId, boolean isSeq) {
    Node header = partitionTable.routeToHeaderByTime(storageGroupName,
        partitionId * StorageEngine.getTimePartitionInterval());
    DataGroupMember localDataMember = getLocalDataMember(header);
    if (localDataMember == null || localDataMember.getCharacter() != NodeCharacter.LEADER) {
      return;
    }
    localDataMember.closePartition(storageGroupName, partitionId, isSeq);
  }

  public DataClusterServer getDataClusterServer() {
    return dataClusterServer;
  }

  public DataHeartbeatServer getDataHeartbeatServer() {
    return dataHeartbeatServer;
  }

  /**
   * Add seed nodes from the config, start the heartbeat and catch-up thread pool, initialize
   * QueryCoordinator and FileFlushPolicy, then start the reportThread. Calling the method twice
   * does not induce side effect.
   */
  @Override
  public void start() {
    if (heartBeatService != null) {
      return;
    }
    addSeedNodes();
    super.start();
    QueryCoordinator.getINSTANCE().setMetaGroupMember(this);
    StorageEngine.getInstance().setFileFlushPolicy(new ClusterFileFlushPolicy(this));
    reportThread = Executors.newSingleThreadScheduledExecutor(n -> new Thread(n,
        "NodeReportThread"));
    hardLinkCleanerThread = Executors.newSingleThreadScheduledExecutor(n -> new Thread(n,
        "HardLinkCleaner"));
  }

  /**
   * Stop the heartbeat and catch-up thread pool, DataClusterServer, ClientServer and reportThread.
   * Calling the method twice does not induce side effects.
   */
  @Override
  public void stop() {
    super.stop();
    if (getDataClusterServer() != null) {
      getDataClusterServer().stop();
    }
    if (getDataHeartbeatServer() != null) {
      getDataHeartbeatServer().stop();
    }
    if (clientServer != null) {
      clientServer.stop();
    }
    if (reportThread != null) {
      reportThread.shutdownNow();
      try {
        reportThread.awaitTermination(10, TimeUnit.SECONDS);
      } catch (InterruptedException e) {
        Thread.currentThread().interrupt();
        logger.error("Unexpected interruption when waiting for reportThread to end", e);
      }
    }
    if (hardLinkCleanerThread != null) {
      hardLinkCleanerThread.shutdownNow();
      try {
        hardLinkCleanerThread.awaitTermination(10, TimeUnit.SECONDS);
      } catch (InterruptedException e) {
        Thread.currentThread().interrupt();
        logger.error("Unexpected interruption when waiting for hardlinkCleaner to end", e);
      }
    }

    logger.info("{}: stopped", name);
  }

  /**
   * Start DataClusterServer and ClientServer so this node will be able to respond to other nodes
   * and clients.
   */
  private void initSubServers() throws TTransportException, StartupException {
    getDataClusterServer().start();
    getDataHeartbeatServer().start();
    clientServer.start();
  }

  /**
   * Parse the seed nodes from the cluster configuration and add them into the node list. Each
   * seedUrl should be like "{hostName}:{metaPort}:{dataPort}" Ignore bad-formatted seedUrls.
   */
  protected void addSeedNodes() {
    List<String> seedUrls = config.getSeedNodeUrls();
    // initialize allNodes
    for (String seedUrl : seedUrls) {
      Node node = ClusterUtils.parseNode(seedUrl);
      if (node != null && (!node.getIp().equals(thisNode.ip) || node.getMetaPort() != thisNode
          .getMetaPort()) && !allNodes.contains(node)) {
        // do not add the local node since it is added in the constructor
        allNodes.add(node);
      }
    }
  }

  /**
   * Apply the addition of a new node. Register its identifier, add it to the node list and
   * partition table, serialize the partition table and update the DataGroupMembers.
   */
  public void applyAddNode(Node newNode) {
    synchronized (allNodes) {
      if (!allNodes.contains(newNode)) {
        logger.debug("Adding a new node {} into {}", newNode, allNodes);
        registerNodeIdentifier(newNode, newNode.getNodeIdentifier());
        allNodes.add(newNode);

        // update the partition table
        NodeAdditionResult result = partitionTable.addNode(newNode);
        savePartitionTable();

        // update local data members
        getDataClusterServer().addNode(newNode, result);
      }
    }
  }

  /**
   * This node itself is a seed node, and it is going to build the initial cluster with other seed
   * nodes. This method is to skip one-by-one additions to establish a large cluster quickly.
   */
  public void buildCluster() throws ConfigInconsistentException, StartUpCheckFailureException {
    // see if the seed nodes have consistent configurations
    checkSeedNodesStatus();
    // try loading the partition table if there was a previous cluster
    loadPartitionTable();
    // just establish the heartbeat thread and it will do the remaining
    threadTaskInit();
    if (allNodes.size() == 1) {
      // if there is only one node in the cluster, no heartbeat will be received, and
      // consequently data group will not be built, so we directly build data members here
      if (partitionTable == null) {
        partitionTable = new SlotPartitionTable(allNodes, thisNode);
        logger.info("Partition table is set up");
      }
      router = new ClusterPlanRouter(partitionTable);
      startSubServers();
    }
  }

  private void threadTaskInit() {
    heartBeatService.submit(new MetaHeartbeatThread(this));
    reportThread.scheduleAtFixedRate(() -> logger.info(genNodeReport().toString()),
        REPORT_INTERVAL_SEC, REPORT_INTERVAL_SEC, TimeUnit.SECONDS);
    hardLinkCleanerThread.scheduleAtFixedRate(new HardLinkCleaner(),
        CLEAN_HARDLINK_INTERVAL_SEC, CLEAN_HARDLINK_INTERVAL_SEC, TimeUnit.SECONDS);
  }

  /**
   * This node is not a seed node and wants to join an established cluster. Pick up a node randomly
   * from the seed nodes and send a join request to it.
   *
   * @return true if the node has successfully joined the cluster, false otherwise.
   */
  public void joinCluster() throws ConfigInconsistentException, StartUpCheckFailureException {
    if (allNodes.size() == 1) {
      logger.error("Seed nodes not provided, cannot join cluster");
      throw new ConfigInconsistentException();
    }

    int retry = DEFAULT_JOIN_RETRY;
    while (retry > 0) {
      // randomly pick up a node to try
      Node node = allNodes.get(random.nextInt(allNodes.size()));
      if (node.equals(thisNode)) {
        continue;
      }
      logger.info("start joining the cluster with the help of {}", node);
      try {
        if (joinCluster(node, startUpStatus)) {
          logger.info("Joined a cluster, starting the heartbeat thread");
          setCharacter(NodeCharacter.FOLLOWER);
          setLastHeartbeatReceivedTime(System.currentTimeMillis());
          threadTaskInit();
          return;
        }
        // wait 5s to start the next try
        Thread.sleep(5000);
      } catch (TException e) {
        logger.warn("Cannot join the cluster from {}, because:", node, e);
      } catch (InterruptedException e) {
        Thread.currentThread().interrupt();
        logger.warn("Unexpected interruption when waiting to join a cluster", e);
      }
      // start the next try
      retry--;
    }
    // all tries failed
    logger.error("Cannot join the cluster after {} retries", DEFAULT_JOIN_RETRY);
    throw new StartUpCheckFailureException();
  }


  public StartUpStatus getNewStartUpStatus() {
    StartUpStatus newStartUpStatus = new StartUpStatus();
    newStartUpStatus
        .setPartitionInterval(IoTDBDescriptor.getInstance().getConfig().getPartitionInterval());
    newStartUpStatus.setHashSalt(ClusterConstant.HASH_SALT);
    newStartUpStatus
        .setReplicationNumber(ClusterDescriptor.getInstance().getConfig().getReplicationNum());
    newStartUpStatus.setClusterName(ClusterDescriptor.getInstance().getConfig().getClusterName());
    List<String> seedUrls = ClusterDescriptor.getInstance().getConfig().getSeedNodeUrls();
    List<Node> seedNodeList = new ArrayList<>();
    for (String seedUrl : seedUrls) {
      seedNodeList.add(ClusterUtils.parseNode(seedUrl));
    }
    newStartUpStatus.setSeedNodeList(seedNodeList);
    return newStartUpStatus;
  }

  /**
   * Send a join cluster request to "node". If the joining is accepted, set the partition table,
   * start DataClusterServer and ClientServer and initialize DataGroupMembers.
   *
   * @return rue if the node has successfully joined the cluster, false otherwise.
   */
  private boolean joinCluster(Node node, StartUpStatus startUpStatus)
      throws TException, InterruptedException, ConfigInconsistentException {

    AddNodeResponse resp;
    if (ClusterDescriptor.getInstance().getConfig().isUseAsyncServer()) {
      AsyncMetaClient client = (AsyncMetaClient) getAsyncClient(node);
      resp = SyncClientAdaptor.addNode(client, thisNode, startUpStatus);
    } else {
      SyncMetaClient client = (SyncMetaClient) getSyncClient(node);
      try {
        resp = client.addNode(thisNode, startUpStatus);
      } finally {
        ClientUtils.putBackSyncClient(client);
      }
    }

    if (resp == null) {
      logger.warn("Join cluster request timed out");
    } else if (resp.getRespNum() == Response.RESPONSE_AGREE) {
      logger.info("Node {} admitted this node into the cluster", node);
      ByteBuffer partitionTableBuffer = resp.partitionTableBytes;
      acceptPartitionTable(partitionTableBuffer);
      getDataClusterServer().pullSnapshots();
      return true;
    } else if (resp.getRespNum() == Response.RESPONSE_IDENTIFIER_CONFLICT) {
      logger.info("The identifier {} conflicts the existing ones, regenerate a new one",
          thisNode.getNodeIdentifier());
      setNodeIdentifier(genNodeIdentifier());
    } else if (resp.getRespNum() == Response.RESPONSE_NEW_NODE_PARAMETER_CONFLICT) {
      handleConfigInconsistency(resp);
    } else {
      logger
          .warn("Joining the cluster is rejected by {} for response {}", node, resp.getRespNum());
    }
    return false;
  }

  private void handleConfigInconsistency(AddNodeResponse resp) throws ConfigInconsistentException {
    if (logger.isInfoEnabled()) {
      CheckStatusResponse checkStatusResponse = resp.getCheckStatusResponse();
      String parameters =
          (checkStatusResponse.isPartitionalIntervalEquals() ? "" : ", partition interval")
              + (checkStatusResponse.isHashSaltEquals() ? "" : ", hash salt")
              + (checkStatusResponse.isReplicationNumEquals() ? "" : ", replication number")
              + (checkStatusResponse.isSeedNodeEquals() ? "" : ", seedNodes")
              + (checkStatusResponse.isClusterNameEquals() ? "" : ", clusterName");
      logger.error(
          "The start up configuration{} conflicts the cluster. Please reset the configurations. ",
          parameters.substring(1));
    }
    throw new ConfigInconsistentException();
  }

  /**
   * Process the heartbeat request from a valid leader. Generate and tell the leader the identifier
   * of the node if necessary. If the partition table is missing, use the one from the request or
   * require it in the response.
   */
  @Override
  void processValidHeartbeatReq(HeartBeatRequest request, HeartBeatResponse response) {
    if (request.isRequireIdentifier()) {
      // the leader wants to know who the node is
      if (request.isRegenerateIdentifier()) {
        // the previously sent id conflicted, generate a new one
        setNodeIdentifier(genNodeIdentifier());
      }
      logger.debug("Send identifier {} to the leader", thisNode.getNodeIdentifier());
      response.setFollowerIdentifier(thisNode.getNodeIdentifier());
    }

    if (partitionTable == null) {
      // this node does not have a partition table yet
      if (request.isSetPartitionTableBytes()) {
        synchronized (this) {
          // if the leader has sent the partition table then accept it
          if (partitionTable == null) {
            ByteBuffer byteBuffer = request.partitionTableBytes;
            acceptPartitionTable(byteBuffer);
          }
        }
      } else {
        // require the partition table
        logger.debug("Request cluster nodes from the leader");
        response.setRequirePartitionTable(true);
      }
    }
  }

  /**
   * Deserialize a partition table from the buffer, save it locally, add nodes from the partition
   * table and start DataClusterServer and ClientServer.
   */
  public void acceptPartitionTable(ByteBuffer partitionTableBuffer) {
    partitionTable = new SlotPartitionTable(thisNode);
    partitionTable.deserialize(partitionTableBuffer);

    savePartitionTable();
    router = new ClusterPlanRouter(partitionTable);

    allNodes = new ArrayList<>(partitionTable.getAllNodes());
    initPeerMap();
    logger.info("Received cluster nodes from the leader: {}", allNodes);
    initIdNodeMap();
    for (Node n : allNodes) {
      idNodeMap.put(n.getNodeIdentifier(), n);
    }
    try {
      syncLeaderWithConsistencyCheck();
    } catch (CheckConsistencyException e) {
      logger.error("check consistency failed when accept partition table: {}", e.getMessage());
    }

    startSubServers();
  }

  /**
   * Process a HeartBeatResponse from a follower. If the follower has provided its identifier, try
   * registering for it and if all nodes have registered and there is no available partition table,
   * initialize a new one and start the ClientServer and DataClusterServer. If the follower requires
   * a partition table, add it to the blind node list so that at the next heartbeat this node will
   * send it a partition table
   */
  @Override
  public void processValidHeartbeatResp(HeartBeatResponse response, Node receiver) {
    // register the id of the node
    if (response.isSetFollowerIdentifier()) {
      registerNodeIdentifier(receiver, response.getFollowerIdentifier());
      // if all nodes' ids are known, we can build the partition table
      if (allNodesIdKnown()) {
        if (partitionTable == null) {
          partitionTable = new SlotPartitionTable(allNodes, thisNode);
          logger.info("Partition table is set up");
        }
        router = new ClusterPlanRouter(partitionTable);
        startSubServers();
      }
    }
    // record the requirement of partition table of the follower
    if (response.isRequirePartitionTable()) {
      addBlindNode(receiver);
    }
  }

  /**
   * When a node requires a partition table in its heartbeat response, add it into blindNodes so in
   * the next heartbeat the partition table will be sent to the node.
   */
  private void addBlindNode(Node node) {
    logger.debug("Node {} requires the node list", node);
    blindNodes.add(node);
  }

  /**
   * @return whether a node wants the partition table.
   */
  public boolean isNodeBlind(Node node) {
    return blindNodes.contains(node);
  }

  /**
   * Remove the node from the blindNodes when the partition table is sent, so partition table will
   * not be sent in each heartbeat.
   */
  public void removeBlindNode(Node node) {
    blindNodes.remove(node);
  }

  /**
   * Register the identifier for the node if it does not conflict with other nodes.
   */
  private void registerNodeIdentifier(Node node, int identifier) {
    synchronized (idNodeMap) {
      Node conflictNode = idNodeMap.get(identifier);
      if (conflictNode != null && !conflictNode.equals(node)) {
        idConflictNodes.add(node);
        return;
      }
      node.setNodeIdentifier(identifier);
      logger.info("Node {} registered with id {}", node, identifier);
      idNodeMap.put(identifier, node);
      idConflictNodes.remove(node);
    }
  }

  /**
   * idNodeMap is initialized when the first leader wins or the follower receives the partition
   * table from the leader or a node recovers
   */
  private void initIdNodeMap() {
    idNodeMap = new HashMap<>();
    idNodeMap.put(thisNode.getNodeIdentifier(), thisNode);
  }


  /**
   * @return Whether all nodes' identifier is known.
   */
  private boolean allNodesIdKnown() {
    return idNodeMap != null && idNodeMap.size() == allNodes.size();
  }

  /**
   * Start the DataClusterServer and ClientServer so this node can serve other nodes and clients.
   * Also build DataGroupMembers using the partition table.
   */
  private synchronized void startSubServers() {
    logger.info("Starting sub-servers...");
    synchronized (partitionTable) {
      try {
        initSubServers();
        getDataClusterServer().buildDataGroupMembers(partitionTable);
      } catch (TTransportException | StartupException e) {
        logger.error("Build partition table failed: ", e);
        stop();
        return;
      }
    }
    logger.info("Sub-servers started.");
  }

  /**
   * Process the join cluster request of "node". Only proceed when the partition table is ready.
   *
   * @param node cannot be the local node
   */
  public AddNodeResponse addNode(Node node, StartUpStatus startUpStatus)
      throws AddSelfException, LogExecutionException {
    AddNodeResponse response = new AddNodeResponse();
    if (partitionTable == null) {
      logger.info("Cannot add node now because the partition table is not set");
      response.setRespNum((int) Response.RESPONSE_PARTITION_TABLE_UNAVAILABLE);
      return response;
    }

    logger.info("A node {} wants to join this cluster", node);
    if (node.equals(thisNode)) {
      throw new AddSelfException();
    }

    waitLeader();
    // try to process the request locally
    if (processAddNodeLocally(node, startUpStatus, response)) {
      return response;
    }
    // if it cannot be processed locally, forward it
    return null;
  }

  /**
   * Process the join cluster request of "node" as a MetaLeader. A node already joined is accepted
   * immediately. If the identifier of "node" conflicts with an existing node, the request will be
   * turned down.
   *
   * @param node cannot be the local node
   * @param startUpStatus the start up status of the new node
   * @param response the response that will be sent to "node"
   * @return true if the process is over, false if the request should be forwarded
   */
  private boolean processAddNodeLocally(Node node, StartUpStatus startUpStatus,
      AddNodeResponse response) throws LogExecutionException {
    if (character != NodeCharacter.LEADER) {
      return false;
    }
    if (allNodes.contains(node)) {
      logger.debug("Node {} is already in the cluster", node);
      response.setRespNum((int) Response.RESPONSE_AGREE);
      synchronized (partitionTable) {
        response.setPartitionTableBytes(partitionTable.serialize());
      }
      return true;
    }

    Node idConflictNode = idNodeMap.get(node.getNodeIdentifier());
    if (idConflictNode != null) {
      logger.debug("{}'s id conflicts with {}", node, idConflictNode);
      response.setRespNum((int) Response.RESPONSE_IDENTIFIER_CONFLICT);
      return true;
    }

    // check status of the new node
    if (!checkNodeConfig(startUpStatus, response)) {
      return true;
    }

    // node adding is serialized to reduce potential concurrency problem
    synchronized (logManager) {
      AddNodeLog addNodeLog = new AddNodeLog();
      addNodeLog.setCurrLogTerm(getTerm().get());
      addNodeLog.setCurrLogIndex(logManager.getLastLogIndex() + 1);

      addNodeLog.setNewNode(node);

      logManager.append(addNodeLog);

      int retryTime = 1;
      while (true) {
        logger
            .info("Send the join request of {} to other nodes, retry time: {}", node, retryTime);
        AppendLogResult result = sendLogToAllGroups(addNodeLog);
        switch (result) {
          case OK:
            logger.info("Join request of {} is accepted", node);
            logManager.commitTo(addNodeLog.getCurrLogIndex(), false);

            synchronized (partitionTable) {
              response.setPartitionTableBytes(partitionTable.serialize());
            }
            response.setRespNum((int) Response.RESPONSE_AGREE);
            logger.info("Sending join response of {}", node);
            return true;
          case TIME_OUT:
            logger.info("Join request of {} timed out", node);
            retryTime++;
            continue;
          case LEADERSHIP_STALE:
          default:
            return false;
        }
      }
    }
  }

  private boolean checkNodeConfig(StartUpStatus remoteStartUpStatus, AddNodeResponse response) {
    long remotePartitionInterval = remoteStartUpStatus.getPartitionInterval();
    int remoteHashSalt = remoteStartUpStatus.getHashSalt();
    int remoteReplicationNum = remoteStartUpStatus.getReplicationNumber();
    String remoteClusterName = remoteStartUpStatus.getClusterName();
    List<Node> remoteSeedNodeList = remoteStartUpStatus.getSeedNodeList();
    long localPartitionInterval = IoTDBDescriptor.getInstance().getConfig()
        .getPartitionInterval();
    int localHashSalt = ClusterConstant.HASH_SALT;
    int localReplicationNum = ClusterDescriptor.getInstance().getConfig().getReplicationNum();
    String localClusterName = ClusterDescriptor.getInstance().getConfig().getClusterName();
    boolean partitionIntervalEquals = true;
    boolean hashSaltEquals = true;
    boolean replicationNumEquals = true;
    boolean seedNodeEquals = true;
    boolean clusterNameEquals = true;

    if (localPartitionInterval != remotePartitionInterval) {
      partitionIntervalEquals = false;
      logger.info("Remote partition interval conflicts with the leader's. Leader: {}, remote: {}",
          localPartitionInterval, remotePartitionInterval);
    }
    if (localHashSalt != remoteHashSalt) {
      hashSaltEquals = false;
      logger.info("Remote hash salt conflicts with the leader's. Leader: {}, remote: {}",
          localHashSalt, remoteHashSalt);
    }
    if (localReplicationNum != remoteReplicationNum) {
      replicationNumEquals = false;
      logger.info("Remote replication number conflicts with the leader's. Leader: {}, remote: {}",
          localReplicationNum, remoteReplicationNum);
    }
    if (!Objects.equals(localClusterName, remoteClusterName)) {
      clusterNameEquals = false;
      logger.info("Remote cluster name conflicts with the leader's. Leader: {}, remote: {}",
          localClusterName, remoteClusterName);
    }
    if (!ClusterUtils.checkSeedNodes(true, allNodes, remoteSeedNodeList)) {
      seedNodeEquals = false;
      if (logger.isInfoEnabled()) {
        logger.info("Remote seed node list conflicts with the leader's. Leader: {}, remote: {}",
            Arrays.toString(allNodes.toArray(new Node[0])), remoteSeedNodeList);
      }
    }
    if (!(partitionIntervalEquals && hashSaltEquals && replicationNumEquals && seedNodeEquals
        && clusterNameEquals)) {
      response.setRespNum((int) Response.RESPONSE_NEW_NODE_PARAMETER_CONFLICT);
      response.setCheckStatusResponse(
          new CheckStatusResponse(partitionIntervalEquals, hashSaltEquals,
              replicationNumEquals, seedNodeEquals, clusterNameEquals));
      return false;
    }
    return true;
  }

  /**
   * Check if the seed nodes are consistent with other nodes. Only used when establishing the
   * initial cluster.
   */
  private void checkSeedNodesStatus()
      throws ConfigInconsistentException, StartUpCheckFailureException {
    if (getAllNodes().size() == 1) {
      // one-node cluster, skip the check
      return;
    }

    boolean canEstablishCluster = false;
    long startTime = System.currentTimeMillis();
    // the initial 1 represents this node
    AtomicInteger consistentNum = new AtomicInteger(1);
    AtomicInteger inconsistentNum = new AtomicInteger(0);
    while (!canEstablishCluster) {
      consistentNum.set(1);
      inconsistentNum.set(0);
      checkSeedNodesStatusOnce(consistentNum, inconsistentNum);
      canEstablishCluster = analyseStartUpCheckResult(consistentNum.get(), inconsistentNum.get(),
          getAllNodes().size());
      // If reach the start up time threshold, shut down.
      // Otherwise, wait for a while, start the loop again.
      if (System.currentTimeMillis() - startTime > ClusterUtils.START_UP_TIME_THRESHOLD_MS) {
        throw new StartUpCheckFailureException();
      } else if (!canEstablishCluster) {
        try {
          Thread.sleep(ClusterUtils.START_UP_CHECK_TIME_INTERVAL_MS);
        } catch (InterruptedException e) {
          Thread.currentThread().interrupt();
          logger.error("Unexpected interruption when waiting for next start up check", e);
        }
      }
    }
  }

  private void checkSeedNodesStatusOnce(AtomicInteger consistentNum,
      AtomicInteger inconsistentNum) {
    // use a thread pool to avoid being blocked by an unavailable node
    ExecutorService pool = new ScheduledThreadPoolExecutor(getAllNodes().size() - 1);
    for (Node seedNode : getAllNodes()) {
      Node thisNode = getThisNode();
      if (seedNode.equals(thisNode)) {
        continue;
      }
      pool.submit(() -> {
            CheckStatusResponse response = checkStatus(seedNode);
            if (response != null) {
              // check the response
              ClusterUtils
                  .examineCheckStatusResponse(response, consistentNum, inconsistentNum, seedNode);
            } else {
              logger.warn(
                  "Start up exception. Cannot connect to node {}. Try again in next turn.",
                  seedNode);
            }
          }
      );
    }
    pool.shutdown();
    try {
      if (!pool.awaitTermination(WAIT_START_UP_CHECK_TIME_SEC, TimeUnit.SECONDS)) {
        pool.shutdownNow();
      }
    } catch (InterruptedException e) {
      Thread.currentThread().interrupt();
      logger.error("Unexpected interruption when waiting for start up checks", e);
    }
  }

  private CheckStatusResponse checkStatus(Node seedNode) {
    if (ClusterDescriptor.getInstance().getConfig().isUseAsyncServer()) {
      AsyncMetaClient client = (AsyncMetaClient) getAsyncClient(seedNode);
      try {
        return SyncClientAdaptor.checkStatus(client, getStartUpStatus());
      } catch (TException e) {
        logger.warn("Error occurs when check status on node : {}", seedNode);
      } catch (InterruptedException e) {
        Thread.currentThread().interrupt();
        logger.warn("Current thread is interrupted.");
      }
    } else {
      SyncMetaClient client = (SyncMetaClient) getSyncClient(seedNode);
      try {
        return client.checkStatus(getStartUpStatus());
      } catch (TException e) {
        logger.warn("Error occurs when check status on node : {}", seedNode);
      } finally {
        ClientUtils.putBackSyncClient(client);
      }
    }
    return null;
  }

  /**
   * Send the log the all data groups and return a success only when each group's quorum has
   * accepted this log.
   */
  private AppendLogResult sendLogToAllGroups(Log log) {
    List<Node> nodeRing = partitionTable.getAllNodes();

    AtomicLong newLeaderTerm = new AtomicLong(term.get());
    AtomicBoolean leaderShipStale = new AtomicBoolean(false);
    AppendEntryRequest request = buildAppendEntryRequest(log);

    // ask for votes from each node
    int[] groupRemainings = askGroupVotes(nodeRing, request, leaderShipStale, log, newLeaderTerm);

    if (!leaderShipStale.get()) {
      // if all quorums of all groups have received this log, it is considered succeeded.
      for (int remaining : groupRemainings) {
        if (remaining > 0) {
          return AppendLogResult.TIME_OUT;
        }
      }
    } else {
      return AppendLogResult.LEADERSHIP_STALE;
    }

    return AppendLogResult.OK;
  }

  /**
   * Send "request" to each node in "nodeRing" and when a node returns a success, decrease all
   * counters of the groups it is in of "groupRemainings"
   *
   * @return a int array indicating how many votes are left in each group to make an agreement
   */
  @SuppressWarnings({"java:S2445", "java:S2274"})
  // groupRemaining is shared with the handlers,
  // and we do not wait infinitely to enable timeouts
  private int[] askGroupVotes(List<Node> nodeRing,
      AppendEntryRequest request, AtomicBoolean leaderShipStale, Log log,
      AtomicLong newLeaderTerm) {
    // each node will be the header of a group, we use the node to represent the group
    int nodeSize = nodeRing.size();
    // the decreasing counters of how many nodes in a group has received the log, each time a
    // node receive the log, the counters of all groups it is in will decrease by 1
    int[] groupRemainings = new int[nodeSize];
    // a group is considered successfully received the log if such members receive the log
    int groupQuorum = REPLICATION_NUM / 2 + 1;
    Arrays.fill(groupRemainings, groupQuorum);

    synchronized (groupRemainings) {
      // ask a vote from every node
      for (int i = 0; i < nodeSize; i++) {
        Node node = nodeRing.get(i);
        if (node.equals(thisNode)) {
          // this node automatically gives an agreement, decrease counters of all groups the local
          // node is in
          for (int j = 0; j < REPLICATION_NUM; j++) {
            int groupIndex = i - j;
            if (groupIndex < 0) {
              groupIndex += groupRemainings.length;
            }
            groupRemainings[groupIndex]--;
          }
        } else {
          askRemoteGroupVote(node, groupRemainings, i, leaderShipStale, log, newLeaderTerm,
              request);
        }
      }

      try {
        groupRemainings.wait(RaftServer.getWriteOperationTimeoutMS());
      } catch (InterruptedException e) {
        Thread.currentThread().interrupt();
        logger.error("Unexpected interruption when waiting for the group votes", e);
      }
    }
    return groupRemainings;
  }

  private void askRemoteGroupVote(Node node, int[] groupRemainings, int nodeIndex,
      AtomicBoolean leaderShipStale, Log log,
      AtomicLong newLeaderTerm, AppendEntryRequest request) {
    AppendGroupEntryHandler handler = new AppendGroupEntryHandler(groupRemainings,
        nodeIndex, node, leaderShipStale, log, newLeaderTerm, this);
    if (ClusterDescriptor.getInstance().getConfig().isUseAsyncServer()) {
      AsyncMetaClient client = (AsyncMetaClient) getAsyncClient(node);
      try {
        client.appendEntry(request, handler);
      } catch (TException e) {
        logger.error("Cannot send log to node {}", node, e);
      }
    } else {
      SyncMetaClient client = (SyncMetaClient) getSyncClient(node);
      getSerialToParallelPool().submit(() -> {
        try {
          handler.onComplete(client.appendEntry(request));
        } catch (TException e) {
          handler.onError(e);
        } finally {
          ClientUtils.putBackSyncClient(client);
        }
      });
    }

  }


  public Set<Node> getIdConflictNodes() {
    return idConflictNodes;
  }

  /**
   * When this node becomes the MetaLeader (for the first time), it should init the idNodeMap, so
   * that if can require identifiers from all nodes and check if there are conflicts.
   */
  @Override
  public void onElectionWins() {
    if (idNodeMap == null) {
      initIdNodeMap();
    }
  }

  /**
   * Load the partition table from a local file if it can be found.
   */
  private void loadPartitionTable() {
    File partitionFile = new File(PARTITION_FILE_NAME);
    if (!partitionFile.exists() && !recoverPartitionTableFile()) {
      logger.info("No partition table file found");
      return;
    }
    initIdNodeMap();
    try (DataInputStream inputStream =
        new DataInputStream(new BufferedInputStream(new FileInputStream(partitionFile)))) {
      int size = inputStream.readInt();
      byte[] tableBuffer = new byte[size];
      int readCnt = inputStream.read(tableBuffer);
      if (readCnt < size) {
        throw new IOException(String.format("Expected partition table size: %s, actual read: %s",
            size, readCnt));
      }

      partitionTable = new SlotPartitionTable(thisNode);
      partitionTable.deserialize(ByteBuffer.wrap(tableBuffer));
      allNodes = new ArrayList<>(partitionTable.getAllNodes());
      initPeerMap();
      for (Node node : allNodes) {
        idNodeMap.put(node.getNodeIdentifier(), node);
      }
      router = new ClusterPlanRouter(partitionTable);
      startSubServers();

      logger.info("Load {} nodes: {}", allNodes.size(), allNodes);
    } catch (IOException e) {
      logger.error("Cannot load the partition table", e);
    }
  }

  private boolean recoverPartitionTableFile() {
    File tempFile = new File(PARTITION_FILE_NAME + TEMP_SUFFIX);
    if (!tempFile.exists()) {
      return false;
    }
    File partitionFile = new File(PARTITION_FILE_NAME);
    return tempFile.renameTo(partitionFile);
  }

  /**
   * Serialize the partition table to a fixed position on the disk. Will first serialize to a
   * temporary file and than replace the old file.
   */
  private synchronized void savePartitionTable() {
    File tempFile = new File(PARTITION_FILE_NAME + TEMP_SUFFIX);
    tempFile.getParentFile().mkdirs();
    File oldFile = new File(PARTITION_FILE_NAME);
    try (DataOutputStream outputStream =
        new DataOutputStream(new BufferedOutputStream(new FileOutputStream(tempFile)))) {
      synchronized (partitionTable) {
        byte[] tableBuffer = partitionTable.serialize().array();
        outputStream.writeInt(tableBuffer.length);
        outputStream.write(tableBuffer);
        outputStream.flush();
      }
    } catch (IOException e) {
      logger.error("Cannot save the partition table", e);
    }
    if (oldFile.exists()) {
      try {
        Files.delete(Paths.get(oldFile.getAbsolutePath()));
      } catch (IOException e) {
        logger.warn("Old partition table file is not successfully deleted", e);
      }
    }

    if (!tempFile.renameTo(oldFile)) {
      logger.warn("New partition table file is not successfully renamed");
    }
    logger.info("Partition table is saved");
  }

  /**
   * Load the identifier from the disk, if the identifier file does not exist, a new identifier will
   * be generated. Do nothing if the identifier is already set.
   */
  private void loadIdentifier() {
    if (thisNode.isSetNodeIdentifier()) {
      return;
    }
    File file = new File(NODE_IDENTIFIER_FILE_NAME);
    Integer nodeId = null;
    if (file.exists()) {
      try (BufferedReader reader = new BufferedReader(new FileReader(file))) {
        nodeId = Integer.parseInt(reader.readLine());
        logger.info("Recovered node identifier {}", nodeId);
      } catch (Exception e) {
        logger.warn("Cannot read the identifier from file, generating a new one", e);
      }
    }
    if (nodeId != null) {
      setNodeIdentifier(nodeId);
      return;
    }

    setNodeIdentifier(genNodeIdentifier());
  }

  /**
   * Generate a new identifier using the hash of IP, metaPort and sysTime.
   *
   * @return a new identifier
   */
  private int genNodeIdentifier() {
    return Objects.hash(thisNode.getIp(), thisNode.getMetaPort(),
        System.currentTimeMillis());
  }

  /**
   * Set the node's identifier to "identifier", also save it to a local file in text format.
   */
  private void setNodeIdentifier(int identifier) {
    logger.info("The identifier of this node has been set to {}", identifier);
    thisNode.setNodeIdentifier(identifier);
    File idFile = new File(NODE_IDENTIFIER_FILE_NAME);
    idFile.getParentFile().mkdirs();
    try (BufferedWriter writer = new BufferedWriter(new FileWriter(idFile))) {
      writer.write(String.valueOf(identifier));
    } catch (IOException e) {
      logger.error("Cannot save the node identifier", e);
    }
  }


  public PartitionTable getPartitionTable() {
    return partitionTable;
  }

  /**
   * Process a snapshot sent by the MetaLeader. Deserialize the snapshot and apply it. The type of
   * the snapshot should be MetaSimpleSnapshot.
   */
  public void receiveSnapshot(SendSnapshotRequest request) throws SnapshotInstallationException {
    MetaSimpleSnapshot snapshot = new MetaSimpleSnapshot();
    snapshot.deserialize(request.snapshotBytes);
    snapshot.getDefaultInstaller(this).install(snapshot, -1);
  }

  /**
   * Execute a non-query plan. According to the type of the plan, the plan will be executed on all
   * nodes (like timeseries deletion) or the nodes that belong to certain groups (like data
   * ingestion).
   *
   * @param plan a non-query plan.
   */
  @Override
<<<<<<< HEAD
  public TSStatus executeNonQueryPlan(PhysicalPlan plan) {
=======
  public TSStatus executeNonQuery(PhysicalPlan plan) {
    TSStatus result;
    long start = System.nanoTime();
>>>>>>> 0b19c04f
    if (PartitionUtils.isLocalNonQueryPlan(plan)) { // run locally
      result = executeNonQueryLocally(plan);
    } else if (PartitionUtils.isGlobalMetaPlan(plan)) { //forward the plan to all meta group nodes
      result = processNonPartitionedMetaPlan(plan);
    } else if (PartitionUtils.isGlobalDataPlan(plan)) { //forward the plan to all data group nodes
      result = processNonPartitionedDataPlan(plan);
    } else { //split the plan and forward them to some PartitionGroups
      try {
        result = processPartitionedPlan(plan);
      } catch (UnsupportedPlanException e) {
        TSStatus status = StatusUtils.UNSUPPORTED_OPERATION.deepCopy();
        status.setMessage(e.getMessage());
        result = status;
      }
    }
    Timer.metaGroupMemberExecuteNonQuery.add(System.nanoTime() - start);
    return result;
  }

  /**
   * execute a non-query plan that is not necessary to be executed on other nodes.
   */
  private TSStatus executeNonQueryLocally(PhysicalPlan plan) {
    boolean execRet;
    try {
      execRet = getLocalExecutor().processNonQuery(plan);
    } catch (QueryProcessException e) {
      logger.debug("meet error while processing non-query. ", e);
      return RpcUtils.getStatus(e.getErrorCode(), e.getMessage());
    } catch (Exception e) {
      logger.error("{}: server Internal Error: ", IoTDBConstant.GLOBAL_DB_NAME, e);
      return RpcUtils.getStatus(TSStatusCode.INTERNAL_SERVER_ERROR, e.getMessage());
    }

    return execRet
        ? RpcUtils.getStatus(TSStatusCode.SUCCESS_STATUS, "Execute successfully")
        : RpcUtils.getStatus(TSStatusCode.EXECUTE_STATEMENT_ERROR);
  }


  /**
   * A non-partitioned plan (like storage group creation) should be executed on all metagroup nodes,
   * so the MetaLeader should take the responsible to make sure that every node receives the plan.
   * Thus the plan will be processed locally only by the MetaLeader and forwarded by non-leader
   * nodes.
   */
  public TSStatus processNonPartitionedMetaPlan(PhysicalPlan plan) {
    if (character == NodeCharacter.LEADER) {
      TSStatus status = processPlanLocally(plan);
      if (status != null) {
        return status;
      }
    } else if (leader != null) {
      return forwardPlan(plan, leader, null);
    }

    waitLeader();
    // the leader can be itself after waiting
    if (character == NodeCharacter.LEADER) {
      TSStatus status = processPlanLocally(plan);
      if (status != null) {
        return status;
      }
    }
    return forwardPlan(plan, leader, null);
  }

  /**
   * A non-partitioned plan (like DeleteData) should be executed on all data group nodes, so the
   * DataGroupLeader should take the responsible to make sure that every node receives the plan.
   * Thus the plan will be processed locally only by the DataGroupLeader and forwarded by non-leader
   * nodes.
   */
  private TSStatus processNonPartitionedDataPlan(PhysicalPlan plan) {
    if (plan instanceof DeleteTimeSeriesPlan || plan instanceof DeletePlan) {
      try {
        // as delete related plans may have abstract paths (paths with wildcards), we convert
        // them to full paths so the executor nodes will not need to query the metadata holders,
        // eliminating the risk that when they are querying the metadata holders, the timeseries
        // has already been deleted
        ((CMManager) IoTDB.metaManager).convertToFullPaths(plan);
      } catch (PathNotExistException e) {
        TSStatus tsStatus = StatusUtils.EXECUTE_STATEMENT_ERROR.deepCopy();
        tsStatus.setMessage(e.getMessage());
        return tsStatus;
      }
    }
    try {
      syncLeaderWithConsistencyCheck();
      List<PartitionGroup> globalGroups = partitionTable.getGlobalGroups();
      logger.debug("Forwarding global data plan {} to {} groups", plan, globalGroups.size());
      return forwardPlan(globalGroups, plan);
    } catch (CheckConsistencyException e) {
      logger.debug("Forwarding global data plan {} to meta leader {}", plan, leader);
      waitLeader();
      return forwardPlan(plan, leader, null);
    }
  }

  /**
   * A partitioned plan (like batch insertion) will be split into several sub-plans, each belongs to
   * a data group. And these sub-plans will be sent to and executed on the corresponding groups
   * separately.
   */
  public TSStatus processPartitionedPlan(PhysicalPlan plan) throws UnsupportedPlanException {
    logger.debug("{}: Received a partitioned plan {}", name, plan);
    if (partitionTable == null) {
      logger.debug("{}: Partition table is not ready", name);
      return StatusUtils.PARTITION_TABLE_NOT_READY;
    }

    // split the plan into sub-plans that each only involve one data group
    Map<PhysicalPlan, PartitionGroup> planGroupMap;
    try {
      planGroupMap = splitPlan(plan);
    } catch (CheckConsistencyException checkConsistencyException) {
      TSStatus status = StatusUtils.CONSISTENCY_FAILURE.deepCopy();
      status.setMessage(checkConsistencyException.getMessage());
      return status;
    }

    // the storage group is not found locally
    if (planGroupMap == null || planGroupMap.isEmpty()) {
      if ((plan instanceof InsertPlan || plan instanceof CreateTimeSeriesPlan)
          && ClusterDescriptor.getInstance().getConfig().isEnableAutoCreateSchema()) {
        try {
          ((CMManager) IoTDB.metaManager).createSchema(plan);
          return executeNonQueryPlan(plan);
        } catch (MetadataException e) {
          logger.error(
              String.format("Failed to set storage group or create timeseries, because %s", e));
        }
      }
      logger.error("{}: Cannot found storage groups for {}", name, plan);
      return StatusUtils.NO_STORAGE_GROUP;
    }
    logger.debug("{}: The data groups of {} are {}", name, plan, planGroupMap);
    return forwardPlan(planGroupMap, plan);
  }

  /**
   * split a plan into several sub-plans, each belongs to only one data group.
   */
  private Map<PhysicalPlan, PartitionGroup> splitPlan(PhysicalPlan plan)
      throws UnsupportedPlanException, CheckConsistencyException {
    Map<PhysicalPlan, PartitionGroup> planGroupMap = null;
    try {
      planGroupMap = router.splitAndRoutePlan(plan);
    } catch (StorageGroupNotSetException e) {
      // synchronize with the leader to see if this node has unpulled storage groups
      syncLeaderWithConsistencyCheck();
      try {
        planGroupMap = router.splitAndRoutePlan(plan);
      } catch (MetadataException ex) {
        // ignore
      }
    } catch (MetadataException e) {
      logger.error("Cannot route plan {}", plan, e);
    }
    return planGroupMap;
  }

  /**
   * Forward plans to the DataGroupMember of one node in the corresponding group. Only when all
   * nodes time out, will a TIME_OUT be returned.
   *
   * @param planGroupMap sub-plan -> belong data group pairs
   */
  private TSStatus forwardPlan(Map<PhysicalPlan, PartitionGroup> planGroupMap, PhysicalPlan plan) {
    // the error codes from the groups that cannot execute the plan
    TSStatus status;
    if (planGroupMap.size() == 1) {
      status = forwardToSingleGroup(planGroupMap.entrySet().iterator().next());
    } else {
      if (plan instanceof InsertTabletPlan) {
        // InsertTabletPlans contain many rows, each will correspond to a TSStatus as its
        // execution result, as the plan is split and the sub-plans may have interleaving ranges,
        // we must assure that each TSStatus is placed to the right position
        // e.g., an InsertTabletPlan contains 3 rows, row1 and row3 belong to NodeA and row2
        // belongs to NodeB, when NodeA returns a success while NodeB returns a failure, the
        // failure and success should be placed into proper positions in TSStatus.subStatus
        status = forwardInsertTabletPlan(planGroupMap, (InsertTabletPlan) plan);
      } else {
        status = forwardToMultipleGroup(planGroupMap);
      }
    }
    if (plan instanceof InsertPlan
        && status.getCode() == TSStatusCode.TIMESERIES_NOT_EXIST.getStatusCode()
        && ClusterDescriptor.getInstance().getConfig().isEnableAutoCreateSchema()) {
      // try to create timeseries
      if (((InsertPlan) plan).getFailedMeasurements() != null) {
        ((InsertPlan) plan).getPlanFromFailed();
      }
      boolean hasCreate;
      try {
        hasCreate = ((CMManager) IoTDB.metaManager).createTimeseries((InsertPlan) plan);
      } catch (IllegalPathException e) {
        TSStatus tsStatus = StatusUtils.EXECUTE_STATEMENT_ERROR.deepCopy();
        tsStatus.setMessage(e.getMessage());
        return tsStatus;
      }
      if (hasCreate) {
        status = forwardPlan(planGroupMap, plan);
      } else {
        logger.error("{}, Cannot auto create timeseries.", thisNode);
      }
    }
    logger.debug("{}: executed {} with answer {}", name, plan, status);
    return status;
  }

  /**
   * Forward each sub-plan to its belonging data group, and combine responses from the groups.
   *
   * @param planGroupMap sub-plan -> data group pairs
   */
  private TSStatus forwardInsertTabletPlan(Map<PhysicalPlan, PartitionGroup> planGroupMap,
      InsertTabletPlan plan) {
    List<String> errorCodePartitionGroups = new ArrayList<>();
    TSStatus tmpStatus;
    TSStatus[] subStatus = null;
    boolean noFailure = true;
    boolean isBatchFailure = false;
    for (Map.Entry<PhysicalPlan, PartitionGroup> entry : planGroupMap.entrySet()) {
      tmpStatus = forwardToSingleGroup(entry);
      logger.debug("{}: from {},{},{}", name, entry.getKey(), entry.getValue(), tmpStatus);
      noFailure =
          (tmpStatus.getCode() == TSStatusCode.SUCCESS_STATUS.getStatusCode()) && noFailure;
      isBatchFailure = (tmpStatus.getCode() == TSStatusCode.MULTIPLE_ERROR.getStatusCode())
          || isBatchFailure;
      if (tmpStatus.getCode() == TSStatusCode.MULTIPLE_ERROR.getStatusCode()) {
        if (subStatus == null) {
          subStatus = new TSStatus[plan.getRowCount()];
          Arrays.fill(subStatus, RpcUtils.SUCCESS_STATUS);
        }
        // set the status from one group to the proper positions of the overall status
        PartitionUtils.reordering((InsertTabletPlan) entry.getKey(), subStatus,
            tmpStatus.subStatus.toArray(new TSStatus[]{}));
      }
      if (tmpStatus.getCode() != TSStatusCode.SUCCESS_STATUS.getStatusCode()) {
        // execution failed, record the error message
        errorCodePartitionGroups.add(String.format("[%s@%s:%s:%s]",
            tmpStatus.getCode(), entry.getValue().getHeader(),
            tmpStatus.getMessage(), tmpStatus.subStatus));
      }
    }
    TSStatus status;
    if (noFailure) {
      status = StatusUtils.OK;
    } else if (isBatchFailure) {
      //noinspection ConstantConditions, subStatus is never null in this case
      status = RpcUtils.getStatus(Arrays.asList(subStatus));
    } else {
      status = StatusUtils.EXECUTE_STATEMENT_ERROR.deepCopy();
      status.setMessage(MSG_MULTIPLE_ERROR + errorCodePartitionGroups.toString());
    }
    return status;
  }

  private TSStatus forwardToSingleGroup(Map.Entry<PhysicalPlan, PartitionGroup> entry) {
    TSStatus result;
    if (entry.getValue().contains(thisNode)) {
<<<<<<< HEAD
      // the query should be handled by a group the local node is in, handle it within the group
      logger.debug("Execute {} in a local group of {}", entry.getKey(),
          entry.getValue().getHeader());
      return getLocalDataMember(entry.getValue().getHeader())
          .executeNonQueryPlan(entry.getKey());
=======
      // the query should be handled by a group the local node is in, handle it with in the group
      long start = System.nanoTime();
      logger.debug("Execute {} in a local group of {}", entry.getKey(),
          entry.getValue().getHeader());
      result = getLocalDataMember(entry.getValue().getHeader())
          .executeNonQuery(entry.getKey());
      Timer.metaGroupMemberExecuteNonQueryInLocalGroup.add(System.nanoTime() - start);

>>>>>>> 0b19c04f
    } else {
      // forward the query to the group that should handle it
      long start = System.nanoTime();
      logger.debug("Forward {} to a remote group of {}", entry.getKey(),
          entry.getValue().getHeader());
      result = forwardPlan(entry.getKey(), entry.getValue());
      Timer.metaGroupMemberExecuteNonQueryInRemoteGroup.add(System.nanoTime() - start);
    }
    return result;
  }

  /**
   * forward each sub-plan to its corresponding data group, if some groups goes wrong, the error
   * messages from each group will be compacted into one string.
   *
   * @param planGroupMap sub-plan -> data group pairs
   */
  private TSStatus forwardToMultipleGroup(Map<PhysicalPlan, PartitionGroup> planGroupMap) {
    List<String> errorCodePartitionGroups = new ArrayList<>();
    TSStatus tmpStatus;
    for (Map.Entry<PhysicalPlan, PartitionGroup> entry : planGroupMap.entrySet()) {
      tmpStatus = forwardToSingleGroup(entry);
      if (tmpStatus.getCode() != TSStatusCode.SUCCESS_STATUS.getStatusCode()) {
        // execution failed, record the error message
        errorCodePartitionGroups.add(String.format("[%s@%s:%s]",
            tmpStatus.getCode(), entry.getValue().getHeader(),
            tmpStatus.getMessage()));
      }
    }
    TSStatus status;
    if (errorCodePartitionGroups.isEmpty()) {
      status = StatusUtils.OK;
    } else {
      status = StatusUtils.EXECUTE_STATEMENT_ERROR.deepCopy();
      status.setMessage(MSG_MULTIPLE_ERROR + errorCodePartitionGroups.toString());
    }
    return status;
  }

  /**
   * Forward a plan to all DataGroupMember groups. Only when all nodes time out, will a TIME_OUT be
   * returned. The error messages from each group (if any) will be compacted into one string.
   *
   * @para plan
   */
  private TSStatus forwardPlan(List<PartitionGroup> partitionGroups, PhysicalPlan plan) {
    // the error codes from the groups that cannot execute the plan
    TSStatus status;
    List<String> errorCodePartitionGroups = new ArrayList<>();
    for (PartitionGroup partitionGroup : partitionGroups) {
      if (partitionGroup.contains(thisNode)) {
        // the query should be handled by a group the local node is in, handle it with in the group
        logger.debug("Execute {} in a local group of {}", plan, partitionGroup.getHeader());
        status = getLocalDataMember(partitionGroup.getHeader())
            .executeNonQueryPlan(plan);
      } else {
        // forward the query to the group that should handle it
        logger.debug("Forward {} to a remote group of {}", plan,
            partitionGroup.getHeader());
        status = forwardPlan(plan, partitionGroup);
      }
      if (status.getCode() != TSStatusCode.SUCCESS_STATUS.getStatusCode()) {
        // execution failed, record the error message
        errorCodePartitionGroups.add(String.format("[%s@%s:%s]",
            status.getCode(), partitionGroup.getHeader(),
            status.getMessage()));
      }
    }
    if (errorCodePartitionGroups.isEmpty()) {
      status = StatusUtils.OK;
    } else {
      status = StatusUtils.EXECUTE_STATEMENT_ERROR.deepCopy();
      status.setMessage(MSG_MULTIPLE_ERROR + errorCodePartitionGroups.toString());
    }
    logger.debug("{}: executed {} with answer {}", name, plan, status);
    return status;
  }

  /**
   * Forward a plan to the DataGroupMember of one node in the group. Only when all nodes time out,
   * will a TIME_OUT be returned.
   */
  private TSStatus forwardPlan(PhysicalPlan plan, PartitionGroup group) {
    for (Node node : group) {
      TSStatus status;
      try {
        // only data plans are partitioned, so it must be processed by its data server instead of
        // meta server
        if (ClusterDescriptor.getInstance().getConfig().isUseAsyncServer()) {
          status = forwardDataPlanAsync(plan, node, group.getHeader());
        } else {
          status = forwardDataPlanSync(plan, node, group.getHeader());
        }
      } catch (IOException e) {
        status = StatusUtils.EXECUTE_STATEMENT_ERROR.deepCopy();
        status.setMessage(e.getMessage());
      }
      if (!StatusUtils.TIME_OUT.equals(status)) {
        return status;
      } else {
        logger.warn("Forward {} to {} timed out", plan, node);
      }
    }
    logger.warn("Forward {} to {} timed out", plan, group);
    return StatusUtils.TIME_OUT;
  }

  /**
   * Forward a non-query plan to the data port of "receiver"
   *
   * @param plan a non-query plan
   * @param header to determine which DataGroupMember of "receiver" will process the request.
   * @return a TSStatus indicating if the forwarding is successful.
   */
  private TSStatus forwardDataPlanAsync(PhysicalPlan plan, Node receiver, Node header)
      throws IOException {
    RaftService.AsyncClient client = getClientProvider().getAsyncDataClient(receiver,
        RaftServer.getWriteOperationTimeoutMS());
    return forwardPlanAsync(plan, receiver, header, client);
  }

  TSIService.Client cli;
  long sId;

  private TSStatus forwardDataPlanSync(PhysicalPlan plan, Node receiver, Node header) {
<<<<<<< HEAD
    Client client = getClientProvider().getSyncDataClient(receiver,
        RaftServer.getWriteOperationTimeoutMS());
    return forwardPlanSync(plan, receiver, header, client);
=======
    Client client = getSyncDataClient(receiver, RaftServer.getWriteOperationTimeoutMS());
    try {

//            if (plan instanceof CreateTimeSeriesPlan) {
//        CreateTimeSeriesPlan timeSeriesPlan = (CreateTimeSeriesPlan) plan;
//        if (cli == null) {
//          TSocket tSocket = new TSocket("127.0.0.1", 6669);
//          tSocket.open();
//          cli = new TSIService.Client(new TBinaryProtocol(new TFastFramedTransport(tSocket)));
//          TSOpenSessionReq tsOpenSessionReq = new TSOpenSessionReq(
//              TSProtocolVersion.IOTDB_SERVICE_PROTOCOL_V3);
//          tsOpenSessionReq.setUsername("root");
//          tsOpenSessionReq.setPassword("root");
//          TSOpenSessionResp tsOpenSessionResp = cli.openSession(tsOpenSessionReq);
//          sId = tsOpenSessionResp.sessionId;
//        }
//        TSCreateTimeseriesReq re =
//            new TSCreateTimeseriesReq(sId, timeSeriesPlan.getPath().getFullPath(), 0, 0, 0);
//        return cli.createTimeseries(re);
//      }

      ExecutNonQueryReq req = new ExecutNonQueryReq();
      req.setPlanBytes(PlanSerializer.instance.serialize(plan));
      if (header != null) {
        req.setHeader(header);
      }

      TSStatus tsStatus = client.executeNonQueryPlan(req);

      if (tsStatus == null) {
        tsStatus = StatusUtils.TIME_OUT;
        logger.warn(MSG_FORWARD_TIMEOUT, name, plan, receiver);
      }
      return tsStatus;
    } catch (IOException e) {
      TSStatus status = StatusUtils.INTERNAL_ERROR.deepCopy();
      status.setMessage(e.getMessage());
      logger
          .error(MSG_FORWARD_ERROR, name, plan, receiver, e);
      return status;
    } catch (TException e) {
      TSStatus status;
      if (e.getCause() instanceof SocketTimeoutException) {
        status = StatusUtils.TIME_OUT;
        logger.warn(MSG_FORWARD_TIMEOUT, name, plan, receiver);
      } else {
        status = StatusUtils.INTERNAL_ERROR.deepCopy();
        status.setMessage(e.getMessage());
        logger
            .error(MSG_FORWARD_ERROR, name, plan, receiver, e);
      }
      client.getInputProtocol().getTransport().close();
      return status;
    } finally {
      putBackSyncClient(client);
    }
>>>>>>> 0b19c04f
  }

  /**
   * Get the data groups that should be queried when querying "path" with "filter". First, the time
   * interval qualified by the filter will be extracted. If any side of the interval is open, query
   * all groups. Otherwise compute all involved groups w.r.t. the time partitioning.
   */
  public List<PartitionGroup> routeFilter(Filter filter, PartialPath path) throws
      StorageEngineException {
    Intervals intervals = PartitionUtils.extractTimeInterval(filter);
    return routeIntervals(intervals, path);
  }

  public List<PartitionGroup> routeIntervals(Intervals intervals, PartialPath path)
      throws StorageEngineException {
    List<PartitionGroup> partitionGroups = new ArrayList<>();
    long firstLB = intervals.getLowerBound(0);
    long lastUB = intervals.getUpperBound(intervals.getIntervalSize() - 1);

    if (firstLB == Long.MIN_VALUE || lastUB == Long.MAX_VALUE) {
      // as there is no TimeLowerBound or TimeUpperBound, the query should be broadcast to every
      // group
      partitionGroups.addAll(partitionTable.getGlobalGroups());
    } else {
      // compute the related data groups of all intervals
      // TODO-Cluster#690: change to a broadcast when the computation is too expensive
      try {
        PartialPath storageGroupName = IoTDB.metaManager
            .getStorageGroupPath(path);
        Set<Node> groupHeaders = new HashSet<>();
        for (int i = 0; i < intervals.getIntervalSize(); i++) {
          // compute the headers of groups involved in every interval
          PartitionUtils
              .getIntervalHeaders(storageGroupName.getFullPath(), intervals.getLowerBound(i),
                  intervals.getUpperBound(i), partitionTable, groupHeaders);
        }
        // translate the headers to groups
        for (Node groupHeader : groupHeaders) {
          partitionGroups.add(partitionTable.getHeaderGroup(groupHeader));
        }
      } catch (MetadataException e) {
        throw new StorageEngineException(e);
      }
    }
    return partitionGroups;
  }

  @SuppressWarnings("java:S2274")
  public Map<Node, Boolean> getAllNodeStatus() {
    if (getPartitionTable() == null) {
      // the cluster is being built.
      return null;
    }
    Map<Node, Boolean> nodeStatus = new HashMap<>();
    for (Node node : allNodes) {
      nodeStatus.put(node, thisNode.equals(node));
    }

    try {
      if (ClusterDescriptor.getInstance().getConfig().isUseAsyncServer()) {
        getNodeStatusAsync(nodeStatus);
      } else {
        getNodeStatusSync(nodeStatus);
      }
    } catch (TException e) {
      logger.warn("Cannot get the status of all nodes", e);
    } catch (InterruptedException e) {
      Thread.currentThread().interrupt();
      logger.warn("Cannot get the status of all nodes", e);
    }
    return nodeStatus;
  }

  @SuppressWarnings({"java:S2445", "java:S2274"})
  private void getNodeStatusAsync(Map<Node, Boolean> nodeStatus)
      throws TException, InterruptedException {
    NodeStatusHandler nodeStatusHandler = new NodeStatusHandler(nodeStatus);
    synchronized (nodeStatus) {
      for (Node node : allNodes) {
        TSMetaService.AsyncClient client = (AsyncClient) getAsyncClient(node);
        if (!node.equals(thisNode) && client != null) {
          client.checkAlive(nodeStatusHandler);
        }
      }
      nodeStatus.wait(ClusterConstant.CHECK_ALIVE_TIME_OUT_MS);
    }
  }

  private void getNodeStatusSync(Map<Node, Boolean> nodeStatus) throws TException {
    NodeStatusHandler nodeStatusHandler = new NodeStatusHandler(nodeStatus);
    for (Node node : allNodes) {
      SyncMetaClient client = (SyncMetaClient) getSyncClient(node);
      if (!node.equals(thisNode) && client != null) {
        nodeStatusHandler.onComplete(client.checkAlive());
      }
    }
  }

  @TestOnly
  public void setPartitionTable(PartitionTable partitionTable) {
    this.partitionTable = partitionTable;
    router = new ClusterPlanRouter(partitionTable);
    DataClusterServer dClusterServer = getDataClusterServer();
    if (dClusterServer != null) {
      dClusterServer.setPartitionTable(partitionTable);
    }
  }


  /**
   * Process the request of removing a node from the cluster. Reject the request if partition table
   * is unavailable or the node is not the MetaLeader and it does not know who the leader is.
   * Otherwise (being the MetaLeader), the request will be processed locally and broadcast to every
   * node.
   *
   * @param node the node to be removed.
   */
  public long removeNode(Node node)
      throws PartitionTableUnavailableException, LogExecutionException {
    if (partitionTable == null) {
      logger.info("Cannot add node now because the partition table is not set");
      throw new PartitionTableUnavailableException(thisNode);
    }

    waitLeader();
    // try to process the request locally, if it cannot be processed locally, forward it
    return processRemoveNodeLocally(node);
  }


  /**
   * Process a node removal request locally and broadcast it to the whole cluster. The removal will
   * be rejected if number of nodes will fall below half of the replication number after this
   * operation.
   *
   * @param node the node to be removed.
   * @return Long.MIN_VALUE if further forwarding is required, or the execution result
   */
  private long processRemoveNodeLocally(Node node)
      throws LogExecutionException {
    if (character != NodeCharacter.LEADER) {
      return Response.RESPONSE_NULL;
    }

    // if we cannot have enough replica after the removal, reject it
    if (allNodes.size() <= ClusterDescriptor.getInstance().getConfig().getReplicationNum()) {
      return Response.RESPONSE_CLUSTER_TOO_SMALL;
    }

    // find the node to be removed in the node list
    Node target = null;
    synchronized (allNodes) {
      for (Node n : allNodes) {
        if (n.ip.equals(node.ip) && n.metaPort == node.metaPort) {
          target = n;
          break;
        }
      }
    }

    if (target == null) {
      logger.debug("Node {} is not in the cluster", node);
      return Response.RESPONSE_REJECT;
    }

    // node removal must be serialized to reduce potential concurrency problem
    synchronized (logManager) {
      RemoveNodeLog removeNodeLog = new RemoveNodeLog();
      removeNodeLog.setCurrLogTerm(getTerm().get());
      removeNodeLog.setCurrLogIndex(logManager.getLastLogIndex() + 1);

      removeNodeLog.setRemovedNode(target);

      logManager.append(removeNodeLog);

      int retryTime = 1;
      while (true) {
        logger.info("Send the node removal request of {} to other nodes, retry time: {}", target,
            retryTime);
        AppendLogResult result = sendLogToAllGroups(removeNodeLog);

        switch (result) {
          case OK:
            logger.info("Removal request of {} is accepted", target);
            logManager.commitTo(removeNodeLog.getCurrLogIndex(), false);
            return Response.RESPONSE_AGREE;
          case TIME_OUT:
            logger.info("Removal request of {} timed out", target);
            break;
          // retry
          case LEADERSHIP_STALE:
          default:
            return Response.RESPONSE_NULL;
        }
      }
    }
  }

  /**
   * Remove a node from the node list, partition table and update DataGroupMembers. If the removed
   * node is the local node, also stop heartbeat and catch-up service of metadata, but the heartbeat
   * and catch-up service of data are kept alive for other nodes to pull data. If the removed node
   * is a leader, send an exile to the removed node so that it can know it is removed.
   *
   * @param oldNode the node to be removed
   */
  public void applyRemoveNode(Node oldNode) {
    synchronized (allNodes) {
      if (allNodes.contains(oldNode)) {
        logger.debug("Removing a node {} from {}", oldNode, allNodes);
        allNodes.remove(oldNode);
        idNodeMap.remove(oldNode.nodeIdentifier);

        // update the partition table
        NodeRemovalResult result = partitionTable.removeNode(oldNode);

        // update DataGroupMembers, as the node is removed, the members of some groups are
        // changed and there will also be one less group
        getDataClusterServer().removeNode(oldNode, result);
        // the leader is removed, start the next election ASAP
        if (oldNode.equals(leader)) {
          setCharacter(NodeCharacter.ELECTOR);
          lastHeartbeatReceivedTime = Long.MIN_VALUE;
        }

        if (oldNode.equals(thisNode)) {
          // use super.stop() so that the data server will not be closed because other nodes may
          // want to pull data from this node
          super.stop();
          if (clientServer != null) {
            clientServer.stop();
          }
        } else if (thisNode.equals(leader)) {
          // as the old node is removed, it cannot know this by heartbeat or log, so it should be
          // directly kicked out of the cluster
          exileNode(oldNode);
        }

        // save the updated partition table
        savePartitionTable();
      }
    }
  }

  private void exileNode(Node node) {
    if (ClusterDescriptor.getInstance().getConfig().isUseAsyncServer()) {
      AsyncMetaClient asyncMetaClient = (AsyncMetaClient) getAsyncClient(node);
      try {
        asyncMetaClient.exile(new GenericHandler<>(node, null));
      } catch (TException e) {
        logger.warn("Cannot inform {} its removal", node, e);
      }
    } else {
      SyncMetaClient client = (SyncMetaClient) getSyncClient(node);
      try {
        client.exile();
      } catch (TException e) {
        logger.warn("Cannot inform {} its removal", node, e);
      }
      ClientUtils.putBackSyncClient(client);
    }
  }

  /**
   * Generate a report containing the character, leader, term, last log and read-only-status. This
   * will help to see if the node is in a consistent and right state during debugging.
   */
  private MetaMemberReport genMemberReport() {
    long prevLastLogIndex = lastReportedLogIndex;
    lastReportedLogIndex = logManager.getLastLogIndex();
    return new MetaMemberReport(character, leader, term.get(),
        logManager.getLastLogTerm(), lastReportedLogIndex, logManager.getCommitLogIndex()
        , logManager.getCommitLogTerm(), readOnly, lastHeartbeatReceivedTime, prevLastLogIndex);
  }

  /**
   * Generate a report containing the status of both MetaGroupMember and DataGroupMembers of this
   * node. This will help to see if the node is in a consistent and right state during debugging.
   */
  private NodeReport genNodeReport() {
    NodeReport report = new NodeReport(thisNode);
    report.setMetaMemberReport(genMemberReport());
    report.setDataMemberReportList(dataClusterServer.genMemberReports());
    return report;
  }

  @Override
  public void setAllNodes(List<Node> allNodes) {
    super.setAllNodes(allNodes);
    initPeerMap();
    idNodeMap = new HashMap<>();
    for (Node node : allNodes) {
      idNodeMap.put(node.getNodeIdentifier(), node);
    }
  }

  /**
   * Get a local DataGroupMember that is in the group of "header" and should process "request".
   *
   * @param header the header of the group which the local node is in
   * @param request the toString() of this parameter should explain what the request is and it is
   * only used in logs for tracing
   */
  public DataGroupMember getLocalDataMember(Node header, Object request) {
    return dataClusterServer.getDataMember(header, null, request);
  }

  /**
   * Get a local DataGroupMember that is in the group of "header" for an internal request.
   *
   * @param header the header of the group which the local node is in
   */
  public DataGroupMember getLocalDataMember(Node header) {
    return dataClusterServer.getDataMember(header, null, "Internal call");
  }

  public DataClientProvider getClientProvider() {
    return dataClientProvider;
  }

  @Override
  public void closeLogManager() {
    super.closeLogManager();
    if (dataClusterServer != null) {
      dataClusterServer.closeLogManagers();
    }
  }

  private PlanExecutor getLocalExecutor() throws QueryProcessException {
    if (localExecutor == null) {
      localExecutor = new PlanExecutor();
    }
    return localExecutor;
  }

  public StartUpStatus getStartUpStatus() {
    return startUpStatus;
  }

  @TestOnly
  public void setClientProvider(DataClientProvider dataClientProvider) {
    this.dataClientProvider = dataClientProvider;
  }
}<|MERGE_RESOLUTION|>--- conflicted
+++ resolved
@@ -118,7 +118,6 @@
 import org.apache.iotdb.cluster.utils.ClusterUtils;
 import org.apache.iotdb.cluster.utils.PartitionUtils;
 import org.apache.iotdb.cluster.utils.PartitionUtils.Intervals;
-import org.apache.iotdb.cluster.utils.PlanSerializer;
 import org.apache.iotdb.cluster.utils.StatusUtils;
 import org.apache.iotdb.db.conf.IoTDBConstant;
 import org.apache.iotdb.db.conf.IoTDBDescriptor;
@@ -142,7 +141,6 @@
 import org.apache.iotdb.db.utils.TestOnly;
 import org.apache.iotdb.rpc.RpcUtils;
 import org.apache.iotdb.rpc.TSStatusCode;
-import org.apache.iotdb.service.rpc.thrift.TSIService;
 import org.apache.iotdb.service.rpc.thrift.TSStatus;
 import org.apache.iotdb.tsfile.read.filter.basic.Filter;
 import org.apache.thrift.TException;
@@ -1269,13 +1267,9 @@
    * @param plan a non-query plan.
    */
   @Override
-<<<<<<< HEAD
   public TSStatus executeNonQueryPlan(PhysicalPlan plan) {
-=======
-  public TSStatus executeNonQuery(PhysicalPlan plan) {
     TSStatus result;
     long start = System.nanoTime();
->>>>>>> 0b19c04f
     if (PartitionUtils.isLocalNonQueryPlan(plan)) { // run locally
       result = executeNonQueryLocally(plan);
     } else if (PartitionUtils.isGlobalMetaPlan(plan)) { //forward the plan to all meta group nodes
@@ -1538,22 +1532,13 @@
   private TSStatus forwardToSingleGroup(Map.Entry<PhysicalPlan, PartitionGroup> entry) {
     TSStatus result;
     if (entry.getValue().contains(thisNode)) {
-<<<<<<< HEAD
-      // the query should be handled by a group the local node is in, handle it within the group
-      logger.debug("Execute {} in a local group of {}", entry.getKey(),
-          entry.getValue().getHeader());
-      return getLocalDataMember(entry.getValue().getHeader())
-          .executeNonQueryPlan(entry.getKey());
-=======
       // the query should be handled by a group the local node is in, handle it with in the group
       long start = System.nanoTime();
       logger.debug("Execute {} in a local group of {}", entry.getKey(),
           entry.getValue().getHeader());
       result = getLocalDataMember(entry.getValue().getHeader())
-          .executeNonQuery(entry.getKey());
+          .executeNonQueryPlan(entry.getKey());
       Timer.metaGroupMemberExecuteNonQueryInLocalGroup.add(System.nanoTime() - start);
-
->>>>>>> 0b19c04f
     } else {
       // forward the query to the group that should handle it
       long start = System.nanoTime();
@@ -1675,72 +1660,10 @@
     return forwardPlanAsync(plan, receiver, header, client);
   }
 
-  TSIService.Client cli;
-  long sId;
-
   private TSStatus forwardDataPlanSync(PhysicalPlan plan, Node receiver, Node header) {
-<<<<<<< HEAD
     Client client = getClientProvider().getSyncDataClient(receiver,
         RaftServer.getWriteOperationTimeoutMS());
     return forwardPlanSync(plan, receiver, header, client);
-=======
-    Client client = getSyncDataClient(receiver, RaftServer.getWriteOperationTimeoutMS());
-    try {
-
-//            if (plan instanceof CreateTimeSeriesPlan) {
-//        CreateTimeSeriesPlan timeSeriesPlan = (CreateTimeSeriesPlan) plan;
-//        if (cli == null) {
-//          TSocket tSocket = new TSocket("127.0.0.1", 6669);
-//          tSocket.open();
-//          cli = new TSIService.Client(new TBinaryProtocol(new TFastFramedTransport(tSocket)));
-//          TSOpenSessionReq tsOpenSessionReq = new TSOpenSessionReq(
-//              TSProtocolVersion.IOTDB_SERVICE_PROTOCOL_V3);
-//          tsOpenSessionReq.setUsername("root");
-//          tsOpenSessionReq.setPassword("root");
-//          TSOpenSessionResp tsOpenSessionResp = cli.openSession(tsOpenSessionReq);
-//          sId = tsOpenSessionResp.sessionId;
-//        }
-//        TSCreateTimeseriesReq re =
-//            new TSCreateTimeseriesReq(sId, timeSeriesPlan.getPath().getFullPath(), 0, 0, 0);
-//        return cli.createTimeseries(re);
-//      }
-
-      ExecutNonQueryReq req = new ExecutNonQueryReq();
-      req.setPlanBytes(PlanSerializer.instance.serialize(plan));
-      if (header != null) {
-        req.setHeader(header);
-      }
-
-      TSStatus tsStatus = client.executeNonQueryPlan(req);
-
-      if (tsStatus == null) {
-        tsStatus = StatusUtils.TIME_OUT;
-        logger.warn(MSG_FORWARD_TIMEOUT, name, plan, receiver);
-      }
-      return tsStatus;
-    } catch (IOException e) {
-      TSStatus status = StatusUtils.INTERNAL_ERROR.deepCopy();
-      status.setMessage(e.getMessage());
-      logger
-          .error(MSG_FORWARD_ERROR, name, plan, receiver, e);
-      return status;
-    } catch (TException e) {
-      TSStatus status;
-      if (e.getCause() instanceof SocketTimeoutException) {
-        status = StatusUtils.TIME_OUT;
-        logger.warn(MSG_FORWARD_TIMEOUT, name, plan, receiver);
-      } else {
-        status = StatusUtils.INTERNAL_ERROR.deepCopy();
-        status.setMessage(e.getMessage());
-        logger
-            .error(MSG_FORWARD_ERROR, name, plan, receiver, e);
-      }
-      client.getInputProtocol().getTransport().close();
-      return status;
-    } finally {
-      putBackSyncClient(client);
-    }
->>>>>>> 0b19c04f
   }
 
   /**
