--- conflicted
+++ resolved
@@ -88,13 +88,6 @@
     ManagedSeriesReader mergeReader = null;
     try {
       dataType =
-<<<<<<< HEAD
-          ((CMManager) IoTDB.metaManager).getSeriesTypesByPaths(Collections.singletonList(path),
-              null).left.get(0);
-      return readerFactory.getSeriesReader(path,
-          queryPlan.getAllMeasurementsInDevice(path.getDevice()), dataType,
-          null, filter, context, queryPlan.isAscending(), null);
-=======
           ((CMManager) IoTDB.metaManager)
               .getSeriesTypesByPaths(Collections.singletonList(path), null)
               .left
@@ -107,7 +100,8 @@
               null,
               filter,
               context,
-              queryPlan.isAscending());
+              queryPlan.isAscending(),
+              null);
     } catch (Exception e) {
       throw new IOException(e);
     }
@@ -183,6 +177,7 @@
           DataGroupMember dataGroupMember =
               metaGroupMember.getLocalDataMember(
                   partitionGroup.getHeader(),
+                  partitionGroup.getId(),
                   String.format(
                       "Query: %s, time filter: %s, queryId: %d", path, null, context.getQueryId()));
 
@@ -195,7 +190,8 @@
                   filter,
                   context,
                   dataGroupMember,
-                  queryPlan.isAscending());
+                  queryPlan.isAscending(),
+                  null);
 
           if (pointReader.hasNextTimeValuePair()) {
             this.hasLocalReader = true;
@@ -211,7 +207,6 @@
                   partitionGroup.getHeader().getClientPort());
         }
       }
->>>>>>> c648e5a7
     } catch (Exception e) {
       throw new IOException(e);
     }
