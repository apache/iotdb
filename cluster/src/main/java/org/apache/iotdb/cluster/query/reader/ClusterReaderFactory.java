/*
 * Licensed to the Apache Software Foundation (ASF) under one
 * or more contributor license agreements.  See the NOTICE file
 * distributed with this work for additional information
 * regarding copyright ownership.  The ASF licenses this file
 * to you under the Apache License, Version 2.0 (the
 * "License"); you may not use this file except in compliance
 * with the License.  You may obtain a copy of the License at
 *
 *     http://www.apache.org/licenses/LICENSE-2.0
 *
 * Unless required by applicable law or agreed to in writing,
 * software distributed under the License is distributed on an
 * "AS IS" BASIS, WITHOUT WARRANTIES OR CONDITIONS OF ANY
 * KIND, either express or implied.  See the License for the
 * specific language governing permissions and limitations
 * under the License.
 */

package org.apache.iotdb.cluster.query.reader;

<<<<<<< HEAD
import java.io.IOException;
import java.util.ArrayList;
import java.util.Collections;
import java.util.HashSet;
import java.util.List;
import java.util.Map;
import java.util.Map.Entry;
import java.util.Set;
=======
>>>>>>> c648e5a7
import org.apache.iotdb.cluster.client.async.AsyncDataClient;
import org.apache.iotdb.cluster.client.sync.SyncClientAdaptor;
import org.apache.iotdb.cluster.client.sync.SyncDataClient;
import org.apache.iotdb.cluster.config.ClusterDescriptor;
import org.apache.iotdb.cluster.exception.CheckConsistencyException;
import org.apache.iotdb.cluster.exception.EmptyIntervalException;
import org.apache.iotdb.cluster.exception.RequestTimeOutException;
import org.apache.iotdb.cluster.partition.PartitionGroup;
import org.apache.iotdb.cluster.partition.slot.SlotPartitionTable;
import org.apache.iotdb.cluster.query.LocalQueryExecutor;
import org.apache.iotdb.cluster.query.RemoteQueryContext;
import org.apache.iotdb.cluster.query.filter.SlotTsFileFilter;
import org.apache.iotdb.cluster.query.groupby.RemoteGroupByExecutor;
import org.apache.iotdb.cluster.query.manage.QueryCoordinator;
import org.apache.iotdb.cluster.query.reader.mult.AbstractMultPointReader;
import org.apache.iotdb.cluster.query.reader.mult.MultBatchReader;
import org.apache.iotdb.cluster.query.reader.mult.MultDataSourceInfo;
import org.apache.iotdb.cluster.query.reader.mult.MultEmptyReader;
import org.apache.iotdb.cluster.query.reader.mult.MultSeriesRawDataPointReader;
import org.apache.iotdb.cluster.query.reader.mult.RemoteMultSeriesReader;
import org.apache.iotdb.cluster.rpc.thrift.GroupByRequest;
import org.apache.iotdb.cluster.rpc.thrift.MultSeriesQueryRequest;
import org.apache.iotdb.cluster.rpc.thrift.Node;
import org.apache.iotdb.cluster.rpc.thrift.SingleSeriesQueryRequest;
import org.apache.iotdb.cluster.server.RaftServer;
import org.apache.iotdb.cluster.server.member.DataGroupMember;
import org.apache.iotdb.cluster.server.member.MetaGroupMember;
import org.apache.iotdb.cluster.utils.ClusterQueryUtils;
import org.apache.iotdb.db.engine.querycontext.QueryDataSource;
import org.apache.iotdb.db.exception.StorageEngineException;
import org.apache.iotdb.db.exception.query.QueryProcessException;
import org.apache.iotdb.db.metadata.PartialPath;
import org.apache.iotdb.db.query.aggregation.AggregationType;
import org.apache.iotdb.db.query.context.QueryContext;
import org.apache.iotdb.db.query.control.QueryResourceManager;
import org.apache.iotdb.db.query.dataset.groupby.GroupByExecutor;
import org.apache.iotdb.db.query.externalsort.adapter.ByTimestampReaderAdapter;
import org.apache.iotdb.db.query.factory.AggregateResultFactory;
import org.apache.iotdb.db.query.reader.series.IReaderByTimestamp;
import org.apache.iotdb.db.query.reader.series.ManagedSeriesReader;
import org.apache.iotdb.db.query.reader.series.SeriesRawDataBatchReader;
import org.apache.iotdb.db.query.reader.series.SeriesRawDataPointReader;
import org.apache.iotdb.db.query.reader.series.SeriesReader;
import org.apache.iotdb.db.query.reader.series.SeriesReaderByTimestamp;
import org.apache.iotdb.db.utils.SerializeUtils;
import org.apache.iotdb.rpc.TSStatusCode;
import org.apache.iotdb.tsfile.file.metadata.enums.TSDataType;
import org.apache.iotdb.tsfile.read.common.Path;
import org.apache.iotdb.tsfile.read.filter.TimeFilter;
import org.apache.iotdb.tsfile.read.filter.basic.Filter;
import org.apache.iotdb.tsfile.read.reader.IBatchReader;
import org.apache.iotdb.tsfile.read.reader.IPointReader;

import com.google.common.collect.Lists;
import com.google.common.collect.Maps;
import com.google.common.collect.Sets;
import org.apache.thrift.TException;
import org.slf4j.Logger;
import org.slf4j.LoggerFactory;

import java.io.IOException;
import java.util.ArrayList;
import java.util.Collections;
import java.util.List;
import java.util.Map;
import java.util.Set;

@SuppressWarnings("java:S107")
public class ClusterReaderFactory {

  private static final Logger logger = LoggerFactory.getLogger(ClusterReaderFactory.class);
  private final MetaGroupMember metaGroupMember;

  public ClusterReaderFactory(MetaGroupMember metaGroupMember) {
    this.metaGroupMember = metaGroupMember;
  }

  public void syncMetaGroup() throws CheckConsistencyException {
    metaGroupMember.syncLeaderWithConsistencyCheck(false);
  }

  /**
   * Create an IReaderByTimestamp that can read the data of "path" by timestamp in the whole
   * cluster. This will query every group and merge the result from them.
   */
<<<<<<< HEAD
  public IReaderByTimestamp getReaderByTimestamp(PartialPath path,
      Set<String> deviceMeasurements, TSDataType dataType, QueryContext context, boolean ascending, Set<Integer> requiredSlots)
=======
  public IReaderByTimestamp getReaderByTimestamp(
      PartialPath path,
      Set<String> deviceMeasurements,
      TSDataType dataType,
      QueryContext context,
      boolean ascending)
>>>>>>> c648e5a7
      throws StorageEngineException, QueryProcessException {
    // get all data groups
    List<PartitionGroup> partitionGroups;
    try {
      partitionGroups = metaGroupMember.routeFilter(null, path);
    } catch (EmptyIntervalException e) {
      logger.warn(e.getMessage());
      partitionGroups = Collections.emptyList();
    }
    logger.debug(
        "{}: Sending query of {} to {} groups",
        metaGroupMember.getName(),
        path,
        partitionGroups.size());
    List<IReaderByTimestamp> readers = new ArrayList<>(partitionGroups.size());
    for (PartitionGroup partitionGroup : partitionGroups) {
      // query each group to get a reader in that group
<<<<<<< HEAD
      readers.add(getSeriesReaderByTime(partitionGroup, path, deviceMeasurements, context,
          dataType, ascending, requiredSlots));
=======
      IReaderByTimestamp readerByTimestamp =
          getSeriesReaderByTime(
              partitionGroup, path, deviceMeasurements, context, dataType, ascending);
      readers.add(readerByTimestamp);
>>>>>>> c648e5a7
    }
    return new MergedReaderByTime(readers);
  }

  /**
   * Create a IReaderByTimestamp that read data of "path" by timestamp in the given group. If the
   * local node is a member of that group, query locally. Otherwise create a remote reader pointing
   * to one node in that group.
   */
<<<<<<< HEAD
  private IReaderByTimestamp getSeriesReaderByTime(PartitionGroup partitionGroup, PartialPath path,
      Set<String> deviceMeasurements, QueryContext context, TSDataType dataType, boolean ascending, Set<Integer> requiredSlots)
=======
  private IReaderByTimestamp getSeriesReaderByTime(
      PartitionGroup partitionGroup,
      PartialPath path,
      Set<String> deviceMeasurements,
      QueryContext context,
      TSDataType dataType,
      boolean ascending)
>>>>>>> c648e5a7
      throws StorageEngineException, QueryProcessException {
    if (partitionGroup.contains(metaGroupMember.getThisNode())) {
      // the target storage group contains this node, perform a local query
      DataGroupMember dataGroupMember =
          metaGroupMember.getLocalDataMember(partitionGroup.getHeader(), partitionGroup.getId());
      if (logger.isDebugEnabled()) {
        logger.debug(
            "{}: creating a local reader for {}#{}",
            metaGroupMember.getName(),
            path.getFullPath(),
            context.getQueryId());
      }
<<<<<<< HEAD
      return getReaderByTimestamp(path, deviceMeasurements, dataType, context, dataGroupMember,
          ascending, requiredSlots);
    } else {
      return getRemoteReaderByTimestamp(path, deviceMeasurements, dataType, partitionGroup,
          context, ascending, requiredSlots);
=======
      return getReaderByTimestamp(
          path, deviceMeasurements, dataType, context, dataGroupMember, ascending);
    } else {
      return getRemoteReaderByTimestamp(
          path, deviceMeasurements, dataType, partitionGroup, context, ascending);
>>>>>>> c648e5a7
    }
  }

  /**
   * Create a IReaderByTimestamp that read data of "path" by timestamp in the given group that does
   * not contain the local node. Send a request to one node in that group to build a reader and use
   * that reader's id to build a remote reader.
   */
  private IReaderByTimestamp getRemoteReaderByTimestamp(
      Path path,
      Set<String> deviceMeasurements,
      TSDataType dataType,
      PartitionGroup partitionGroup,
<<<<<<< HEAD
      QueryContext context, boolean ascending, Set<Integer> requiredSlots) throws StorageEngineException {
    SingleSeriesQueryRequest request = constructSingleQueryRequest(null,
        null, dataType, path, deviceMeasurements, partitionGroup, context, ascending, requiredSlots);
=======
      QueryContext context,
      boolean ascending)
      throws StorageEngineException {
    SingleSeriesQueryRequest request =
        constructSingleQueryRequest(
            null, null, dataType, path, deviceMeasurements, partitionGroup, context, ascending);
>>>>>>> c648e5a7

    // reorder the nodes by their communication delays
    List<Node> reorderedNodes = QueryCoordinator.getINSTANCE().reorderNodes(partitionGroup);
    DataSourceInfo dataSourceInfo =
        new DataSourceInfo(
            partitionGroup,
            dataType,
            request,
            (RemoteQueryContext) context,
            metaGroupMember,
            reorderedNodes);

    // try building a reader from one of the nodes
    boolean hasClient = dataSourceInfo.hasNextDataClient(true, Long.MIN_VALUE);
    if (hasClient) {
      return new RemoteSeriesReaderByTimestamp(dataSourceInfo);
    } else if (dataSourceInfo.isNoData()) {
      return new EmptyReader();
    }

    throw new StorageEngineException(
        new RequestTimeOutException("Query by timestamp: " + path + " in " + partitionGroup));
  }

  /**
   * Create a MultSeriesReader that can read the data of "path" with filters in the whole cluster.
   * The data groups that should be queried will be determined by the timeFilter, then for each
   * group a series reader will be created, and finally all such readers will be merged into one.
   *
   * @param paths all path
   * @param deviceMeasurements device to measurements
   * @param dataTypes data type
   * @param timeFilter time filter
   * @param valueFilter value filter
   * @param context query context
   * @param ascending asc or aesc
   * @return
   * @throws StorageEngineException
   * @throws EmptyIntervalException
   */
  public List<AbstractMultPointReader> getMultSeriesReader(
      List<PartialPath> paths,
      Map<String, Set<String>> deviceMeasurements,
      List<TSDataType> dataTypes,
      Filter timeFilter,
      Filter valueFilter,
      QueryContext context,
      boolean ascending)
      throws StorageEngineException, EmptyIntervalException, QueryProcessException {

    Map<PartitionGroup, List<PartialPath>> partitionGroupListMap = Maps.newHashMap();
    for (PartialPath partialPath : paths) {
      List<PartitionGroup> partitionGroups = metaGroupMember.routeFilter(timeFilter, partialPath);
      partitionGroups.forEach(
          partitionGroup -> {
            partitionGroupListMap
                .computeIfAbsent(partitionGroup, n -> new ArrayList<>())
                .add(partialPath);
          });
    }

    List<AbstractMultPointReader> multPointReaders = Lists.newArrayList();

    // different path of the same partition group are constructed as a AbstractMultPointReader
    // if be local partition, constructed a MultBatchReader
    // if be a remote partition, constructed a RemoteMultSeriesReader
    for (Map.Entry<PartitionGroup, List<PartialPath>> entityPartitionGroup :
        partitionGroupListMap.entrySet()) {
      List<PartialPath> partialPaths = entityPartitionGroup.getValue();
      Map<String, Set<String>> partitionGroupDeviceMeasurements = Maps.newHashMap();
      List<TSDataType> partitionGroupTSDataType = Lists.newArrayList();
      partialPaths.forEach(
          partialPath -> {
            Set<String> measurements =
                deviceMeasurements.getOrDefault(partialPath.getDevice(), Collections.emptySet());
            partitionGroupDeviceMeasurements.put(partialPath.getFullPath(), measurements);
            partitionGroupTSDataType.add(dataTypes.get(paths.lastIndexOf(partialPath)));
          });

      AbstractMultPointReader abstractMultPointReader =
          getMultSeriesReader(
              entityPartitionGroup.getKey(),
              partialPaths,
              partitionGroupTSDataType,
              partitionGroupDeviceMeasurements,
              timeFilter,
              valueFilter,
              context,
              ascending);
      multPointReaders.add(abstractMultPointReader);
    }
    return multPointReaders;
  }

  /**
   * Query one node in "partitionGroup" for data of "path" with "timeFilter" and "valueFilter". If
   * "partitionGroup" contains the local node, a local reader will be returned. Otherwise a remote
   * reader will be returned.
   *
   * @param timeFilter nullable
   * @param valueFilter nullable
   */
  private AbstractMultPointReader getMultSeriesReader(
      PartitionGroup partitionGroup,
      List<PartialPath> partialPaths,
      List<TSDataType> dataTypes,
      Map<String, Set<String>> deviceMeasurements,
      Filter timeFilter,
      Filter valueFilter,
      QueryContext context,
      boolean ascending)
      throws StorageEngineException, QueryProcessException {
    if (partitionGroup.contains(metaGroupMember.getThisNode())) {
      // the target storage group contains this node, perform a local query
      DataGroupMember dataGroupMember =
          metaGroupMember.getLocalDataMember(
              partitionGroup.getHeader(),
              String.format(
                  "Query: %s, time filter: %s, queryId: %d",
                  partialPaths, timeFilter, context.getQueryId()));
      Map<String, IPointReader> partialPathPointReaderMap = Maps.newHashMap();
      for (int i = 0; i < partialPaths.size(); i++) {
        PartialPath partialPath = partialPaths.get(i);
        IPointReader seriesPointReader =
            getSeriesPointReader(
                partialPath,
                deviceMeasurements.get(partialPath.getFullPath()),
                dataTypes.get(i),
                timeFilter,
                valueFilter,
                context,
                dataGroupMember,
                ascending);
        partialPathPointReaderMap.put(partialPath.getFullPath(), seriesPointReader);
      }

      if (logger.isDebugEnabled()) {
        logger.debug(
            "{}: creating a local reader for {}#{} of {}",
            metaGroupMember.getName(),
            partialPaths,
            context.getQueryId(),
            partitionGroup.getHeader());
      }
      return new MultSeriesRawDataPointReader(partialPathPointReaderMap);
    } else {
      return getRemoteMultSeriesPointReader(
          timeFilter,
          valueFilter,
          dataTypes,
          partialPaths,
          deviceMeasurements,
          partitionGroup,
          context,
          ascending);
    }
  }

  /**
   * Create a ManagedSeriesReader that can read the data of "path" with filters in the whole
   * cluster. The data groups that should be queried will be determined by the timeFilter, then for
   * each group a series reader will be created, and finally all such readers will be merged into
   * one.
   *
   * @param timeFilter nullable, when null, all data groups will be queried
   * @param valueFilter nullable
   */
<<<<<<< HEAD
  public ManagedSeriesReader getSeriesReader(PartialPath path,
      Set<String> deviceMeasurements, TSDataType dataType,
      Filter timeFilter, Filter valueFilter, QueryContext context, boolean ascending, Set<Integer> requiredSlots)
=======
  public ManagedSeriesReader getSeriesReader(
      PartialPath path,
      Set<String> deviceMeasurements,
      TSDataType dataType,
      Filter timeFilter,
      Filter valueFilter,
      QueryContext context,
      boolean ascending)
>>>>>>> c648e5a7
      throws StorageEngineException, EmptyIntervalException {
    // find the groups that should be queried using the timeFilter
    List<PartitionGroup> partitionGroups = metaGroupMember.routeFilter(timeFilter, path);
    logger.debug(
        "{}: Sending data query of {} to {} groups",
        metaGroupMember.getName(),
        path,
        partitionGroups.size());
    ManagedMergeReader mergeReader = new ManagedMergeReader(dataType);
    try {
      // build a reader for each group and merge them
      for (PartitionGroup partitionGroup : partitionGroups) {
<<<<<<< HEAD
        IPointReader seriesReader = getSeriesReader(partitionGroup, path,
            deviceMeasurements, timeFilter, valueFilter, context, dataType, ascending, requiredSlots);
=======
        IPointReader seriesReader =
            getSeriesReader(
                partitionGroup,
                path,
                deviceMeasurements,
                timeFilter,
                valueFilter,
                context,
                dataType,
                ascending);
>>>>>>> c648e5a7
        mergeReader.addReader(seriesReader, 0);
      }
    } catch (IOException | QueryProcessException e) {
      throw new StorageEngineException(e);
    }
    return mergeReader;
  }

  /**
   * Query one node in "partitionGroup" for data of "path" with "timeFilter" and "valueFilter". If
   * "partitionGroup" contains the local node, a local reader will be returned. Otherwise a remote
   * reader will be returned.
   *
   * @param timeFilter nullable
   * @param valueFilter nullable
   */
<<<<<<< HEAD
  private IPointReader getSeriesReader(PartitionGroup partitionGroup, PartialPath path,
      Set<String> deviceMeasurements, Filter timeFilter, Filter valueFilter,
      QueryContext context, TSDataType dataType, boolean ascending, Set<Integer> requiredSlots)
      throws IOException,
      StorageEngineException, QueryProcessException {
    if (partitionGroup.contains(metaGroupMember.getThisNode())) {
      // the target storage group contains this node, perform a local query
      DataGroupMember dataGroupMember =
          metaGroupMember.getLocalDataMember(partitionGroup.getHeader(), partitionGroup.getId(),
              String.format("Query: %s, time filter: %s, queryId: %d", path, timeFilter,
                  context.getQueryId()));
      IPointReader seriesPointReader = getSeriesPointReader(path, deviceMeasurements, dataType,
          timeFilter, valueFilter,
          context, dataGroupMember, ascending, requiredSlots);
=======
  private IPointReader getSeriesReader(
      PartitionGroup partitionGroup,
      PartialPath path,
      Set<String> deviceMeasurements,
      Filter timeFilter,
      Filter valueFilter,
      QueryContext context,
      TSDataType dataType,
      boolean ascending)
      throws IOException, StorageEngineException, QueryProcessException {
    if (partitionGroup.contains(metaGroupMember.getThisNode())) {
      // the target storage group contains this node, perform a local query
      DataGroupMember dataGroupMember =
          metaGroupMember.getLocalDataMember(
              partitionGroup.getHeader(),
              String.format(
                  "Query: %s, time filter: %s, queryId: %d",
                  path, timeFilter, context.getQueryId()));
      IPointReader seriesPointReader =
          getSeriesPointReader(
              path,
              deviceMeasurements,
              dataType,
              timeFilter,
              valueFilter,
              context,
              dataGroupMember,
              ascending);
>>>>>>> c648e5a7
      if (logger.isDebugEnabled()) {
        logger.debug(
            "{}: creating a local reader for {}#{} of {}, empty: {}",
            metaGroupMember.getName(),
            path.getFullPath(),
            context.getQueryId(),
            partitionGroup.getHeader(),
            !seriesPointReader.hasNextTimeValuePair());
      }
      return seriesPointReader;
    } else {
<<<<<<< HEAD
      return getRemoteSeriesPointReader(timeFilter, valueFilter, dataType, path,
          deviceMeasurements, partitionGroup, context, ascending, requiredSlots);
=======
      return getRemoteSeriesPointReader(
          timeFilter,
          valueFilter,
          dataType,
          path,
          deviceMeasurements,
          partitionGroup,
          context,
          ascending);
>>>>>>> c648e5a7
    }
  }

  /**
   * Create an IPointReader of "path" with “timeFilter” and "valueFilter". A synchronization with
   * the leader will be performed according to consistency level
   *
   * @param path series path
   * @param dataType data type
   * @param timeFilter nullable
   * @param valueFilter nullable
   * @param context query context
   * @return reader
   * @throws StorageEngineException encounter exception
   */
<<<<<<< HEAD
  public IPointReader getSeriesPointReader(PartialPath path, Set<String> allSensors,
      TSDataType dataType, Filter timeFilter, Filter valueFilter, QueryContext context,
      DataGroupMember dataGroupMember, boolean ascending, Set<Integer> requiredSlots)
=======
  public IPointReader getSeriesPointReader(
      PartialPath path,
      Set<String> allSensors,
      TSDataType dataType,
      Filter timeFilter,
      Filter valueFilter,
      QueryContext context,
      DataGroupMember dataGroupMember,
      boolean ascending)
>>>>>>> c648e5a7
      throws StorageEngineException, QueryProcessException {
    // pull the newest data
    try {
      dataGroupMember.syncLeaderWithConsistencyCheck(false);
    } catch (CheckConsistencyException e) {
      throw new StorageEngineException(e);
    }
    return new SeriesRawDataPointReader(
<<<<<<< HEAD
        getSeriesReader(path, allSensors, dataType, timeFilter,
            valueFilter, context, dataGroupMember.getHeader(), dataGroupMember.getRaftGroupId(), ascending, requiredSlots));

=======
        getSeriesReader(
            path,
            allSensors,
            dataType,
            timeFilter,
            valueFilter,
            context,
            dataGroupMember.getHeader(),
            ascending));
>>>>>>> c648e5a7
  }

  /**
   * Create a SeriesReader of "path" with “timeFilter” and "valueFilter". The consistency is not
   * guaranteed here and only data slots managed by the member will be queried.
   *
   * @param path series path
   * @param dataType data type
   * @param timeFilter nullable
   * @param valueFilter nullable
   * @param context query context
   * @return reader for series
   * @throws StorageEngineException encounter exception
   */
  private SeriesReader getSeriesReader(
      PartialPath path,
      Set<String> allSensors,
      TSDataType dataType,
      Filter timeFilter,
<<<<<<< HEAD
      Filter valueFilter, QueryContext context, Node header, int raftId, boolean ascending, Set<Integer> requiredSlots)
=======
      Filter valueFilter,
      QueryContext context,
      Node header,
      boolean ascending)
>>>>>>> c648e5a7
      throws StorageEngineException, QueryProcessException {
    ClusterQueryUtils.checkPathExistence(path);
    if (requiredSlots == null) {
      List<Integer> nodeSlots =
          ((SlotPartitionTable) metaGroupMember.getPartitionTable()).getNodeSlots(header, raftId);
      requiredSlots = new HashSet<>(nodeSlots);
    }
    QueryDataSource queryDataSource =
        QueryResourceManager.getInstance().getQueryDataSource(path, context, timeFilter);
<<<<<<< HEAD
    return new SeriesReader(path, allSensors, dataType, context, queryDataSource,
        timeFilter, valueFilter, new SlotTsFileFilter(requiredSlots), ascending);
=======
    return new SeriesReader(
        path,
        allSensors,
        dataType,
        context,
        queryDataSource,
        timeFilter,
        valueFilter,
        new SlotTsFileFilter(nodeSlots),
        ascending);
  }

  /**
   * Query a remote node in "partitionGroup" to get the reader of "path" with "timeFilter" and
   * "valueFilter". Firstly, a request will be sent to that node to construct a reader there, then
   * the id of the reader will be returned so that we can fetch data from that node using the reader
   * id.
   *
   * @param timeFilter nullable
   * @param valueFilter nullable
   */
  private AbstractMultPointReader getRemoteMultSeriesPointReader(
      Filter timeFilter,
      Filter valueFilter,
      List<TSDataType> dataType,
      List<PartialPath> paths,
      Map<String, Set<String>> deviceMeasurements,
      PartitionGroup partitionGroup,
      QueryContext context,
      boolean ascending)
      throws StorageEngineException {
    MultSeriesQueryRequest request =
        constructMultQueryRequest(
            timeFilter,
            valueFilter,
            dataType,
            paths,
            deviceMeasurements,
            partitionGroup,
            context,
            ascending);

    // reorder the nodes such that the nodes that suit the query best (have lowest latenct or
    // highest throughput) will be put to the front
    List<Node> orderedNodes = QueryCoordinator.getINSTANCE().reorderNodes(partitionGroup);

    MultDataSourceInfo dataSourceInfo =
        new MultDataSourceInfo(
            partitionGroup,
            paths,
            dataType,
            request,
            (RemoteQueryContext) context,
            metaGroupMember,
            orderedNodes);

    boolean hasClient = dataSourceInfo.hasNextDataClient(Long.MIN_VALUE);
    if (hasClient) {
      return new RemoteMultSeriesReader(dataSourceInfo);
    } else if (dataSourceInfo.isNoData()) {
      // there is no satisfying data on the remote node
      Set<String> fullPaths = Sets.newHashSet();
      dataSourceInfo
          .getPartialPaths()
          .forEach(
              partialPath -> {
                fullPaths.add(partialPath.getFullPath());
              });
      return new MultEmptyReader(fullPaths);
    }
    throw new StorageEngineException(
        new RequestTimeOutException("Query " + paths + " in " + partitionGroup));
>>>>>>> c648e5a7
  }

  /**
   * Query a remote node in "partitionGroup" to get the reader of "path" with "timeFilter" and
   * "valueFilter". Firstly, a request will be sent to that node to construct a reader there, then
   * the id of the reader will be returned so that we can fetch data from that node using the reader
   * id.
   *
   * @param timeFilter nullable
   * @param valueFilter nullable
   */
<<<<<<< HEAD
  private IPointReader getRemoteSeriesPointReader(Filter timeFilter,
      Filter valueFilter, TSDataType dataType, Path path,
      Set<String> deviceMeasurements, PartitionGroup partitionGroup,
      QueryContext context, boolean ascending, Set<Integer> requiredSlots)
      throws StorageEngineException {
    SingleSeriesQueryRequest request = constructSingleQueryRequest(timeFilter, valueFilter,
        dataType, path, deviceMeasurements, partitionGroup, context, ascending, requiredSlots);
=======
  private IPointReader getRemoteSeriesPointReader(
      Filter timeFilter,
      Filter valueFilter,
      TSDataType dataType,
      Path path,
      Set<String> deviceMeasurements,
      PartitionGroup partitionGroup,
      QueryContext context,
      boolean ascending)
      throws StorageEngineException {
    SingleSeriesQueryRequest request =
        constructSingleQueryRequest(
            timeFilter,
            valueFilter,
            dataType,
            path,
            deviceMeasurements,
            partitionGroup,
            context,
            ascending);
>>>>>>> c648e5a7

    // reorder the nodes such that the nodes that suit the query best (have lowest latency or
    // highest throughput) will be put to the front
    List<Node> orderedNodes = QueryCoordinator.getINSTANCE().reorderNodes(partitionGroup);

    DataSourceInfo dataSourceInfo =
        new DataSourceInfo(
            partitionGroup,
            dataType,
            request,
            (RemoteQueryContext) context,
            metaGroupMember,
            orderedNodes);

    boolean hasClient = dataSourceInfo.hasNextDataClient(false, Long.MIN_VALUE);
    if (hasClient) {
      return new RemoteSimpleSeriesReader(dataSourceInfo);
    } else if (dataSourceInfo.isNoData()) {
      // there is no satisfying data on the remote node
      return new EmptyReader();
    }

    throw new StorageEngineException(
        new RequestTimeOutException("Query " + path + " in " + partitionGroup));
  }

<<<<<<< HEAD
  private SingleSeriesQueryRequest constructSingleQueryRequest(Filter timeFilter,
      Filter valueFilter, TSDataType dataType, Path path,
      Set<String> deviceMeasurements, PartitionGroup partitionGroup,
      QueryContext context, boolean ascending, Set<Integer> requiredSlots) {
=======
  private MultSeriesQueryRequest constructMultQueryRequest(
      Filter timeFilter,
      Filter valueFilter,
      List<TSDataType> dataTypes,
      List<PartialPath> paths,
      Map<String, Set<String>> deviceMeasurements,
      PartitionGroup partitionGroup,
      QueryContext context,
      boolean ascending) {
    MultSeriesQueryRequest request = new MultSeriesQueryRequest();
    if (timeFilter != null) {
      request.setTimeFilterBytes(SerializeUtils.serializeFilter(timeFilter));
    }
    if (valueFilter != null) {
      request.setValueFilterBytes(SerializeUtils.serializeFilter(valueFilter));
    }

    List<String> fullPaths = Lists.newArrayList();
    paths.forEach(
        path -> {
          fullPaths.add(path.getFullPath());
        });

    List<Integer> dataTypeOrdinals = Lists.newArrayList();
    dataTypes.forEach(
        dataType -> {
          dataTypeOrdinals.add(dataType.ordinal());
        });

    request.setPath(fullPaths);
    request.setHeader(partitionGroup.getHeader());
    request.setQueryId(context.getQueryId());
    request.setRequester(metaGroupMember.getThisNode());
    request.setDataTypeOrdinal(dataTypeOrdinals);
    request.setDeviceMeasurements(deviceMeasurements);
    request.setAscending(ascending);
    return request;
  }

  private SingleSeriesQueryRequest constructSingleQueryRequest(
      Filter timeFilter,
      Filter valueFilter,
      TSDataType dataType,
      Path path,
      Set<String> deviceMeasurements,
      PartitionGroup partitionGroup,
      QueryContext context,
      boolean ascending) {
>>>>>>> c648e5a7
    SingleSeriesQueryRequest request = new SingleSeriesQueryRequest();
    request.setRaftId(partitionGroup.getId());
    if (timeFilter != null) {
      request.setTimeFilterBytes(SerializeUtils.serializeFilter(timeFilter));
    }
    if (valueFilter != null) {
      request.setValueFilterBytes(SerializeUtils.serializeFilter(valueFilter));
    }
    request.setPath(path.getFullPath());
    request.setHeader(partitionGroup.getHeader());
    request.setQueryId(context.getQueryId());
    request.setRequester(metaGroupMember.getThisNode());
    request.setDataTypeOrdinal(dataType.ordinal());
    request.setDeviceMeasurements(deviceMeasurements);
    request.setAscending(ascending);
    request.setRequiredSlots(requiredSlots);
    return request;
  }

  /**
   * Get GroupByExecutors the will executor the aggregations of "aggregationTypes" over "path".
   * First, the groups to be queried will be determined by the timeFilter. Then for group, a local
   * or remote GroupByExecutor will be created and finally all such executors will be returned.
   *
   * @param timeFilter nullable
   */
  public List<GroupByExecutor> getGroupByExecutors(
      PartialPath path,
      Set<String> deviceMeasurements,
      TSDataType dataType,
      QueryContext context,
      Filter timeFilter,
      List<Integer> aggregationTypes,
      boolean ascending)
      throws StorageEngineException, QueryProcessException {
    // make sure the partition table is new
    try {
      metaGroupMember.syncLeaderWithConsistencyCheck(false);
    } catch (CheckConsistencyException e) {
      throw new QueryProcessException(e.getMessage());
    }
    // find out the groups that should be queried
    List<PartitionGroup> partitionGroups;
    try {
      partitionGroups = metaGroupMember.routeFilter(timeFilter, path);
    } catch (EmptyIntervalException e) {
      logger.info(e.getMessage());
      partitionGroups = Collections.emptyList();
    }
    if (logger.isDebugEnabled()) {
      logger.debug(
          "{}: Sending group by query of {} to {} groups",
          metaGroupMember.getName(),
          path,
          partitionGroups.size());
    }
    // create an executor for each group
    List<GroupByExecutor> executors = new ArrayList<>();
    for (PartitionGroup partitionGroup : partitionGroups) {
      GroupByExecutor groupByExecutor =
          getGroupByExecutor(
              path,
              deviceMeasurements,
              partitionGroup,
              timeFilter,
              context,
              dataType,
              aggregationTypes,
              ascending);
      executors.add(groupByExecutor);
    }
    return executors;
  }

  /**
   * Get a GroupByExecutor that will run "aggregationTypes" over "path" within "partitionGroup". If
   * the local node is a member of the group, a local executor will be created. Otherwise a remote
   * executor will be created.
   *
   * @param timeFilter nullable
   */
  private GroupByExecutor getGroupByExecutor(
      PartialPath path,
      Set<String> deviceMeasurements,
      PartitionGroup partitionGroup,
      Filter timeFilter,
      QueryContext context,
      TSDataType dataType,
      List<Integer> aggregationTypes,
      boolean ascending)
      throws StorageEngineException, QueryProcessException {
    if (partitionGroup.contains(metaGroupMember.getThisNode())) {
      // the target storage group contains this node, perform a local query
<<<<<<< HEAD
      DataGroupMember dataGroupMember = metaGroupMember
          .getLocalDataMember(partitionGroup.getHeader(), partitionGroup.getId());
=======
      DataGroupMember dataGroupMember =
          metaGroupMember.getLocalDataMember(partitionGroup.getHeader());
>>>>>>> c648e5a7
      LocalQueryExecutor localQueryExecutor = new LocalQueryExecutor(dataGroupMember);
      logger.debug(
          "{}: creating a local group by executor for {}#{}",
          metaGroupMember.getName(),
          path.getFullPath(),
          context.getQueryId());
      return localQueryExecutor.getGroupByExecutor(
          path, deviceMeasurements, dataType, timeFilter, aggregationTypes, context, ascending);
    } else {
      return getRemoteGroupByExecutor(
          timeFilter,
          aggregationTypes,
          dataType,
          path,
          deviceMeasurements,
          partitionGroup,
          context,
          ascending);
    }
  }

  /**
   * Get a GroupByExecutor that will run "aggregationTypes" over "path" within a remote group
   * "partitionGroup". Send a request to one node in the group to create an executor there and use
   * the return executor id to fetch result later.
   *
   * @param timeFilter nullable
   */
  private GroupByExecutor getRemoteGroupByExecutor(
      Filter timeFilter,
      List<Integer> aggregationTypes,
      TSDataType dataType,
      Path path,
      Set<String> deviceMeasurements,
      PartitionGroup partitionGroup,
      QueryContext context,
      boolean ascending)
      throws StorageEngineException {
    GroupByRequest request = new GroupByRequest();
    request.setRaftId(partitionGroup.getId());
    if (timeFilter != null) {
      request.setTimeFilterBytes(SerializeUtils.serializeFilter(timeFilter));
    }
    request.setPath(path.getFullPath());
    request.setHeader(partitionGroup.getHeader());
    request.setQueryId(context.getQueryId());
    request.setAggregationTypeOrdinals(aggregationTypes);
    request.setDataTypeOrdinal(dataType.ordinal());
    request.setRequestor(metaGroupMember.getThisNode());
    request.setDeviceMeasurements(deviceMeasurements);
    request.setAscending(ascending);

    // select a node with lowest latency or highest throughput with high priority
    List<Node> orderedNodes = QueryCoordinator.getINSTANCE().reorderNodes(partitionGroup);
    for (Node node : orderedNodes) {
      // query a remote node
      logger.debug("{}: querying group by {} from {}", metaGroupMember.getName(), path, node);

      try {
        Long executorId = getRemoteGroupByExecutorId(node, request);

        if (executorId == null) {
          continue;
        }

        if (executorId != -1) {
          // record the queried node to release resources later
<<<<<<< HEAD
          ((RemoteQueryContext) context).registerRemoteNode(node, partitionGroup.getHeader(), partitionGroup.getId());
          logger.debug("{}: get an executorId {} for {}@{} from {}", metaGroupMember.getName(),
=======
          ((RemoteQueryContext) context).registerRemoteNode(node, partitionGroup.getHeader());
          logger.debug(
              "{}: get an executorId {} for {}@{} from {}",
              metaGroupMember.getName(),
>>>>>>> c648e5a7
              executorId,
              aggregationTypes,
              path,
              node);
          // create a remote executor with the return id
<<<<<<< HEAD
          RemoteGroupByExecutor remoteGroupByExecutor = new RemoteGroupByExecutor(executorId,
              metaGroupMember, node, partitionGroup.getHeader(), partitionGroup.getId());
=======
          RemoteGroupByExecutor remoteGroupByExecutor =
              new RemoteGroupByExecutor(
                  executorId, metaGroupMember, node, partitionGroup.getHeader());
>>>>>>> c648e5a7
          for (Integer aggregationType : aggregationTypes) {
            remoteGroupByExecutor.addAggregateResult(
                AggregateResultFactory.getAggrResultByType(
                    AggregationType.values()[aggregationType], dataType, ascending));
          }
          return remoteGroupByExecutor;
        } else {
          // an id of -1 means there is no satisfying data on the remote node, create an empty
          // reader tp reduce further communication
          logger.debug("{}: no data for {} from {}", metaGroupMember.getName(), path, node);
          return new EmptyReader();
        }
      } catch (TException | IOException e) {
        logger.error("{}: Cannot query {} from {}", metaGroupMember.getName(), path, node, e);
      } catch (InterruptedException e) {
        Thread.currentThread().interrupt();
        logger.error("{}: Cannot query {} from {}", metaGroupMember.getName(), path, node, e);
      }
    }
    throw new StorageEngineException(
        new RequestTimeOutException("Query " + path + " in " + partitionGroup));
  }

  private Long getRemoteGroupByExecutorId(Node node, GroupByRequest request)
      throws IOException, TException, InterruptedException {
    Long executorId;
    if (ClusterDescriptor.getInstance().getConfig().isUseAsyncServer()) {
      AsyncDataClient client =
          metaGroupMember
              .getClientProvider()
              .getAsyncDataClient(node, RaftServer.getReadOperationTimeoutMS());
      executorId = SyncClientAdaptor.getGroupByExecutor(client, request);
    } else {
      try (SyncDataClient syncDataClient =
          metaGroupMember
              .getClientProvider()
              .getSyncDataClient(node, RaftServer.getReadOperationTimeoutMS())) {

        executorId = syncDataClient.getGroupByExecutor(request);
      }
    }
    return executorId;
  }

  /**
   * Create an IBatchReader of "path" with “timeFilter” and "valueFilter". A synchronization with
   * the leader will be performed according to consistency level
   *
   * @param path
   * @param dataType
   * @param timeFilter nullable
   * @param valueFilter nullable
   * @param context
   * @return an IBatchReader or null if there is no satisfying data
   * @throws StorageEngineException
   */
<<<<<<< HEAD
  public IBatchReader getSeriesBatchReader(PartialPath path, Set<String> allSensors,
      TSDataType dataType, Filter timeFilter,
      Filter valueFilter, QueryContext context, DataGroupMember dataGroupMember, boolean ascending, Set<Integer> requiredSlots)
=======
  public IBatchReader getSeriesBatchReader(
      PartialPath path,
      Set<String> allSensors,
      TSDataType dataType,
      Filter timeFilter,
      Filter valueFilter,
      QueryContext context,
      DataGroupMember dataGroupMember,
      boolean ascending)
>>>>>>> c648e5a7
      throws StorageEngineException, QueryProcessException, IOException {
    // pull the newest data
    try {
      dataGroupMember.syncLeaderWithConsistencyCheck(false);
    } catch (CheckConsistencyException e) {
      throw new StorageEngineException(e);
    }

<<<<<<< HEAD
    // find the groups that should be queried due to data migration.
    // when a slot is in the status of PULLING or PULLING_WRITABLE, the read of it should merge result to guarantee integrity.
    Map<PartitionGroup, Set<Integer>> holderSlotMap = dataGroupMember.getPreviousHolderSlotMap();

    // If requiredSlots is not null, it means that this data group is the previous holder of required slots, which is no need to merge other resource,
    if (requiredSlots == null && !holderSlotMap.isEmpty()) {
      // merge remote reader and local reader
      ManagedMergeReader mergeReader = new ManagedMergeReader(dataType);

      // add local reader
      IPointReader seriesPointReader = getSeriesPointReader(path, allSensors, dataType, timeFilter,
          valueFilter, context, dataGroupMember, ascending, requiredSlots);
      mergeReader.addReader(seriesPointReader, 0);

      // add previous holder reader due to in the stage of data migration
      logger.debug("{}: Sending data query of {} to {} groups due to data is in the state of data migration", metaGroupMember.getName(), path,
          holderSlotMap.size());
      for (Entry<PartitionGroup, Set<Integer>> entry : holderSlotMap.entrySet()) {
        IPointReader seriesReader = getSeriesReader(entry.getKey(), path,
            allSensors, timeFilter, valueFilter, context, dataType, ascending, entry.getValue());
        mergeReader.addReader(seriesReader, 0);
      }

      return mergeReader;
    } else {
      // just local reader is enough
      SeriesReader seriesReader = getSeriesReader(path, allSensors, dataType, timeFilter,
          valueFilter, context, dataGroupMember.getHeader(), dataGroupMember.getRaftGroupId(),
          ascending, requiredSlots);
      if (seriesReader.isEmpty()) {
        return null;
      }
      return new SeriesRawDataBatchReader(seriesReader);
=======
    SeriesReader seriesReader =
        getSeriesReader(
            path,
            allSensors,
            dataType,
            timeFilter,
            valueFilter,
            context,
            dataGroupMember.getHeader(),
            ascending);
    if (seriesReader.isEmpty()) {
      return null;
>>>>>>> c648e5a7
    }
  }

  /**
   * Create an IBatchReader of "path" with “timeFilter” and "valueFilter". A synchronization with
   * the leader will be performed according to consistency level
   *
   * @param paths
   * @param dataTypes
   * @param timeFilter nullable
   * @param valueFilter nullable
   * @param context
   * @return an IBatchReader or null if there is no satisfying data
   * @throws StorageEngineException
   */
  public IBatchReader getMultSeriesBatchReader(
      List<PartialPath> paths,
      Map<String, Set<String>> allSensors,
      List<TSDataType> dataTypes,
      Filter timeFilter,
      Filter valueFilter,
      QueryContext context,
      DataGroupMember dataGroupMember,
      boolean ascending)
      throws StorageEngineException, QueryProcessException, IOException {
    // pull the newest data
    try {
      dataGroupMember.syncLeaderWithConsistencyCheck(false);
    } catch (CheckConsistencyException e) {
      throw new StorageEngineException(e);
    }

    Map<String, IBatchReader> partialPathBatchReaderMap = Maps.newHashMap();

    for (int i = 0; i < paths.size(); i++) {
      PartialPath partialPath = paths.get(i);
      SeriesReader seriesReader =
          getSeriesReader(
              partialPath,
              allSensors.get(partialPath.getFullPath()),
              dataTypes.get(i),
              timeFilter,
              valueFilter,
              context,
              dataGroupMember.getHeader(),
              ascending);
      partialPathBatchReaderMap.put(
          partialPath.getFullPath(), new SeriesRawDataBatchReader(seriesReader));
    }
    return new MultBatchReader(partialPathBatchReaderMap);
  }

  /**
   * Create an IReaderByTimestamp of "path". A synchronization with the leader will be performed
   * according to consistency level
   *
   * @param path
   * @param dataType
   * @param context
   * @return an IReaderByTimestamp or null if there is no satisfying data
   * @throws StorageEngineException
   */
<<<<<<< HEAD
  public IReaderByTimestamp getReaderByTimestamp(PartialPath path, Set<String> allSensors,
      TSDataType dataType, QueryContext context, DataGroupMember dataGroupMember, boolean ascending, Set<Integer> requiredSlots)
=======
  public IReaderByTimestamp getReaderByTimestamp(
      PartialPath path,
      Set<String> allSensors,
      TSDataType dataType,
      QueryContext context,
      DataGroupMember dataGroupMember,
      boolean ascending)
>>>>>>> c648e5a7
      throws StorageEngineException, QueryProcessException {
    try {
      dataGroupMember.syncLeaderWithConsistencyCheck(false);
    } catch (CheckConsistencyException e) {
      throw new StorageEngineException(e);
    }
<<<<<<< HEAD

    // find the groups that should be queried due to data migration.
    // when a slot is in the status of PULLING or PULLING_WRITABLE, the read of it should merge result to guarantee integrity.
    Map<PartitionGroup, Set<Integer>> holderSlotMap = dataGroupMember.getPreviousHolderSlotMap();
=======
    SeriesReader seriesReader =
        getSeriesReader(
            path,
            allSensors,
            dataType,
            TimeFilter.gtEq(Long.MIN_VALUE),
            null,
            context,
            dataGroupMember.getHeader(),
            ascending);
>>>>>>> c648e5a7
    try {
      // If requiredSlots is not null, it means that this data group is the previous holder of required slots, which is no need to merge other resource,
      if (requiredSlots == null && !holderSlotMap.isEmpty()) {
        // merge remote reader and local reader
        ManagedMergeReader mergeReader = new ManagedMergeReader(dataType);

        // add local reader
        IPointReader seriesPointReader = getSeriesPointReader(path, allSensors, dataType,
            TimeFilter.gtEq(Long.MIN_VALUE), null, context, dataGroupMember, ascending,
            requiredSlots);
        mergeReader.addReader(seriesPointReader, 0);

        // add previous holder reader due to in the stage of data migration
        logger.debug(
            "{}: Sending data query of {} to {} groups due to data is in the state of data migration",
            metaGroupMember.getName(), path,
            holderSlotMap.size());
        for (Entry<PartitionGroup, Set<Integer>> entry : holderSlotMap.entrySet()) {
          IPointReader seriesReader = getSeriesReader(entry.getKey(), path,
              allSensors, TimeFilter.gtEq(Long.MIN_VALUE), null, context, dataType, ascending,
              entry.getValue());
          mergeReader.addReader(seriesReader, 0);
        }

        return new ByTimestampReaderAdapter(mergeReader);
      } else {
        // just local reader is enough
        SeriesReader seriesReader = getSeriesReader(path, allSensors, dataType,
            TimeFilter.gtEq(Long.MIN_VALUE), null, context, dataGroupMember.getHeader(),
            dataGroupMember.getRaftGroupId(), ascending, requiredSlots);

        if (seriesReader.isEmpty()) {
          return null;
        }

        return new SeriesReaderByTimestamp(seriesReader, ascending);
      }
    } catch (IOException e) {
      throw new QueryProcessException(e, TSStatusCode.INTERNAL_SERVER_ERROR.getStatusCode());
    }
<<<<<<< HEAD
=======
    return new SeriesReaderByTimestamp(seriesReader, ascending);
>>>>>>> c648e5a7
  }
}<|MERGE_RESOLUTION|>--- conflicted
+++ resolved
@@ -19,17 +19,6 @@
 
 package org.apache.iotdb.cluster.query.reader;
 
-<<<<<<< HEAD
-import java.io.IOException;
-import java.util.ArrayList;
-import java.util.Collections;
-import java.util.HashSet;
-import java.util.List;
-import java.util.Map;
-import java.util.Map.Entry;
-import java.util.Set;
-=======
->>>>>>> c648e5a7
 import org.apache.iotdb.cluster.client.async.AsyncDataClient;
 import org.apache.iotdb.cluster.client.sync.SyncClientAdaptor;
 import org.apache.iotdb.cluster.client.sync.SyncDataClient;
@@ -93,8 +82,10 @@
 import java.io.IOException;
 import java.util.ArrayList;
 import java.util.Collections;
+import java.util.HashSet;
 import java.util.List;
 import java.util.Map;
+import java.util.Map.Entry;
 import java.util.Set;
 
 @SuppressWarnings("java:S107")
@@ -115,17 +106,13 @@
    * Create an IReaderByTimestamp that can read the data of "path" by timestamp in the whole
    * cluster. This will query every group and merge the result from them.
    */
-<<<<<<< HEAD
-  public IReaderByTimestamp getReaderByTimestamp(PartialPath path,
-      Set<String> deviceMeasurements, TSDataType dataType, QueryContext context, boolean ascending, Set<Integer> requiredSlots)
-=======
   public IReaderByTimestamp getReaderByTimestamp(
       PartialPath path,
       Set<String> deviceMeasurements,
       TSDataType dataType,
       QueryContext context,
-      boolean ascending)
->>>>>>> c648e5a7
+      boolean ascending,
+      Set<Integer> requiredSlots)
       throws StorageEngineException, QueryProcessException {
     // get all data groups
     List<PartitionGroup> partitionGroups;
@@ -143,16 +130,18 @@
     List<IReaderByTimestamp> readers = new ArrayList<>(partitionGroups.size());
     for (PartitionGroup partitionGroup : partitionGroups) {
       // query each group to get a reader in that group
-<<<<<<< HEAD
-      readers.add(getSeriesReaderByTime(partitionGroup, path, deviceMeasurements, context,
-          dataType, ascending, requiredSlots));
-=======
       IReaderByTimestamp readerByTimestamp =
           getSeriesReaderByTime(
-              partitionGroup, path, deviceMeasurements, context, dataType, ascending);
+              partitionGroup,
+              path,
+              deviceMeasurements,
+              context,
+              dataType,
+              ascending,
+              requiredSlots);
       readers.add(readerByTimestamp);
->>>>>>> c648e5a7
-    }
+    }
+    // merge the readers
     return new MergedReaderByTime(readers);
   }
 
@@ -161,18 +150,14 @@
    * local node is a member of that group, query locally. Otherwise create a remote reader pointing
    * to one node in that group.
    */
-<<<<<<< HEAD
-  private IReaderByTimestamp getSeriesReaderByTime(PartitionGroup partitionGroup, PartialPath path,
-      Set<String> deviceMeasurements, QueryContext context, TSDataType dataType, boolean ascending, Set<Integer> requiredSlots)
-=======
   private IReaderByTimestamp getSeriesReaderByTime(
       PartitionGroup partitionGroup,
       PartialPath path,
       Set<String> deviceMeasurements,
       QueryContext context,
       TSDataType dataType,
-      boolean ascending)
->>>>>>> c648e5a7
+      boolean ascending,
+      Set<Integer> requiredSlots)
       throws StorageEngineException, QueryProcessException {
     if (partitionGroup.contains(metaGroupMember.getThisNode())) {
       // the target storage group contains this node, perform a local query
@@ -185,19 +170,11 @@
             path.getFullPath(),
             context.getQueryId());
       }
-<<<<<<< HEAD
-      return getReaderByTimestamp(path, deviceMeasurements, dataType, context, dataGroupMember,
-          ascending, requiredSlots);
-    } else {
-      return getRemoteReaderByTimestamp(path, deviceMeasurements, dataType, partitionGroup,
-          context, ascending, requiredSlots);
-=======
       return getReaderByTimestamp(
-          path, deviceMeasurements, dataType, context, dataGroupMember, ascending);
+          path, deviceMeasurements, dataType, context, dataGroupMember, ascending, requiredSlots);
     } else {
       return getRemoteReaderByTimestamp(
-          path, deviceMeasurements, dataType, partitionGroup, context, ascending);
->>>>>>> c648e5a7
+          path, deviceMeasurements, dataType, partitionGroup, context, ascending, requiredSlots);
     }
   }
 
@@ -211,18 +188,21 @@
       Set<String> deviceMeasurements,
       TSDataType dataType,
       PartitionGroup partitionGroup,
-<<<<<<< HEAD
-      QueryContext context, boolean ascending, Set<Integer> requiredSlots) throws StorageEngineException {
-    SingleSeriesQueryRequest request = constructSingleQueryRequest(null,
-        null, dataType, path, deviceMeasurements, partitionGroup, context, ascending, requiredSlots);
-=======
-      QueryContext context,
-      boolean ascending)
+      QueryContext context,
+      boolean ascending,
+      Set<Integer> requiredSlots)
       throws StorageEngineException {
     SingleSeriesQueryRequest request =
         constructSingleQueryRequest(
-            null, null, dataType, path, deviceMeasurements, partitionGroup, context, ascending);
->>>>>>> c648e5a7
+            null,
+            null,
+            dataType,
+            path,
+            deviceMeasurements,
+            partitionGroup,
+            context,
+            ascending,
+            requiredSlots);
 
     // reorder the nodes by their communication delays
     List<Node> reorderedNodes = QueryCoordinator.getINSTANCE().reorderNodes(partitionGroup);
@@ -270,7 +250,8 @@
       Filter timeFilter,
       Filter valueFilter,
       QueryContext context,
-      boolean ascending)
+      boolean ascending,
+      Set<Integer> requiredSlots)
       throws StorageEngineException, EmptyIntervalException, QueryProcessException {
 
     Map<PartitionGroup, List<PartialPath>> partitionGroupListMap = Maps.newHashMap();
@@ -311,7 +292,8 @@
               timeFilter,
               valueFilter,
               context,
-              ascending);
+              ascending,
+              requiredSlots);
       multPointReaders.add(abstractMultPointReader);
     }
     return multPointReaders;
@@ -333,13 +315,15 @@
       Filter timeFilter,
       Filter valueFilter,
       QueryContext context,
-      boolean ascending)
+      boolean ascending,
+      Set<Integer> requiredSlots)
       throws StorageEngineException, QueryProcessException {
     if (partitionGroup.contains(metaGroupMember.getThisNode())) {
       // the target storage group contains this node, perform a local query
       DataGroupMember dataGroupMember =
           metaGroupMember.getLocalDataMember(
               partitionGroup.getHeader(),
+              partitionGroup.getId(),
               String.format(
                   "Query: %s, time filter: %s, queryId: %d",
                   partialPaths, timeFilter, context.getQueryId()));
@@ -355,7 +339,8 @@
                 valueFilter,
                 context,
                 dataGroupMember,
-                ascending);
+                ascending,
+                null);
         partialPathPointReaderMap.put(partialPath.getFullPath(), seriesPointReader);
       }
 
@@ -377,7 +362,8 @@
           deviceMeasurements,
           partitionGroup,
           context,
-          ascending);
+          ascending,
+          requiredSlots);
     }
   }
 
@@ -390,11 +376,6 @@
    * @param timeFilter nullable, when null, all data groups will be queried
    * @param valueFilter nullable
    */
-<<<<<<< HEAD
-  public ManagedSeriesReader getSeriesReader(PartialPath path,
-      Set<String> deviceMeasurements, TSDataType dataType,
-      Filter timeFilter, Filter valueFilter, QueryContext context, boolean ascending, Set<Integer> requiredSlots)
-=======
   public ManagedSeriesReader getSeriesReader(
       PartialPath path,
       Set<String> deviceMeasurements,
@@ -402,8 +383,8 @@
       Filter timeFilter,
       Filter valueFilter,
       QueryContext context,
-      boolean ascending)
->>>>>>> c648e5a7
+      boolean ascending,
+      Set<Integer> requiredSlots)
       throws StorageEngineException, EmptyIntervalException {
     // find the groups that should be queried using the timeFilter
     List<PartitionGroup> partitionGroups = metaGroupMember.routeFilter(timeFilter, path);
@@ -416,10 +397,6 @@
     try {
       // build a reader for each group and merge them
       for (PartitionGroup partitionGroup : partitionGroups) {
-<<<<<<< HEAD
-        IPointReader seriesReader = getSeriesReader(partitionGroup, path,
-            deviceMeasurements, timeFilter, valueFilter, context, dataType, ascending, requiredSlots);
-=======
         IPointReader seriesReader =
             getSeriesReader(
                 partitionGroup,
@@ -429,8 +406,8 @@
                 valueFilter,
                 context,
                 dataType,
-                ascending);
->>>>>>> c648e5a7
+                ascending,
+                requiredSlots);
         mergeReader.addReader(seriesReader, 0);
       }
     } catch (IOException | QueryProcessException e) {
@@ -447,22 +424,6 @@
    * @param timeFilter nullable
    * @param valueFilter nullable
    */
-<<<<<<< HEAD
-  private IPointReader getSeriesReader(PartitionGroup partitionGroup, PartialPath path,
-      Set<String> deviceMeasurements, Filter timeFilter, Filter valueFilter,
-      QueryContext context, TSDataType dataType, boolean ascending, Set<Integer> requiredSlots)
-      throws IOException,
-      StorageEngineException, QueryProcessException {
-    if (partitionGroup.contains(metaGroupMember.getThisNode())) {
-      // the target storage group contains this node, perform a local query
-      DataGroupMember dataGroupMember =
-          metaGroupMember.getLocalDataMember(partitionGroup.getHeader(), partitionGroup.getId(),
-              String.format("Query: %s, time filter: %s, queryId: %d", path, timeFilter,
-                  context.getQueryId()));
-      IPointReader seriesPointReader = getSeriesPointReader(path, deviceMeasurements, dataType,
-          timeFilter, valueFilter,
-          context, dataGroupMember, ascending, requiredSlots);
-=======
   private IPointReader getSeriesReader(
       PartitionGroup partitionGroup,
       PartialPath path,
@@ -471,13 +432,15 @@
       Filter valueFilter,
       QueryContext context,
       TSDataType dataType,
-      boolean ascending)
+      boolean ascending,
+      Set<Integer> requiredSlots)
       throws IOException, StorageEngineException, QueryProcessException {
     if (partitionGroup.contains(metaGroupMember.getThisNode())) {
       // the target storage group contains this node, perform a local query
       DataGroupMember dataGroupMember =
           metaGroupMember.getLocalDataMember(
               partitionGroup.getHeader(),
+              partitionGroup.getId(),
               String.format(
                   "Query: %s, time filter: %s, queryId: %d",
                   path, timeFilter, context.getQueryId()));
@@ -490,8 +453,8 @@
               valueFilter,
               context,
               dataGroupMember,
-              ascending);
->>>>>>> c648e5a7
+              ascending,
+              requiredSlots);
       if (logger.isDebugEnabled()) {
         logger.debug(
             "{}: creating a local reader for {}#{} of {}, empty: {}",
@@ -503,10 +466,6 @@
       }
       return seriesPointReader;
     } else {
-<<<<<<< HEAD
-      return getRemoteSeriesPointReader(timeFilter, valueFilter, dataType, path,
-          deviceMeasurements, partitionGroup, context, ascending, requiredSlots);
-=======
       return getRemoteSeriesPointReader(
           timeFilter,
           valueFilter,
@@ -515,8 +474,8 @@
           deviceMeasurements,
           partitionGroup,
           context,
-          ascending);
->>>>>>> c648e5a7
+          ascending,
+          requiredSlots);
     }
   }
 
@@ -532,11 +491,6 @@
    * @return reader
    * @throws StorageEngineException encounter exception
    */
-<<<<<<< HEAD
-  public IPointReader getSeriesPointReader(PartialPath path, Set<String> allSensors,
-      TSDataType dataType, Filter timeFilter, Filter valueFilter, QueryContext context,
-      DataGroupMember dataGroupMember, boolean ascending, Set<Integer> requiredSlots)
-=======
   public IPointReader getSeriesPointReader(
       PartialPath path,
       Set<String> allSensors,
@@ -545,8 +499,8 @@
       Filter valueFilter,
       QueryContext context,
       DataGroupMember dataGroupMember,
-      boolean ascending)
->>>>>>> c648e5a7
+      boolean ascending,
+      Set<Integer> requiredSlots)
       throws StorageEngineException, QueryProcessException {
     // pull the newest data
     try {
@@ -555,11 +509,6 @@
       throw new StorageEngineException(e);
     }
     return new SeriesRawDataPointReader(
-<<<<<<< HEAD
-        getSeriesReader(path, allSensors, dataType, timeFilter,
-            valueFilter, context, dataGroupMember.getHeader(), dataGroupMember.getRaftGroupId(), ascending, requiredSlots));
-
-=======
         getSeriesReader(
             path,
             allSensors,
@@ -568,8 +517,9 @@
             valueFilter,
             context,
             dataGroupMember.getHeader(),
-            ascending));
->>>>>>> c648e5a7
+            dataGroupMember.getRaftGroupId(),
+            ascending,
+            requiredSlots));
   }
 
   /**
@@ -589,14 +539,12 @@
       Set<String> allSensors,
       TSDataType dataType,
       Filter timeFilter,
-<<<<<<< HEAD
-      Filter valueFilter, QueryContext context, Node header, int raftId, boolean ascending, Set<Integer> requiredSlots)
-=======
       Filter valueFilter,
       QueryContext context,
       Node header,
-      boolean ascending)
->>>>>>> c648e5a7
+      int raftId,
+      boolean ascending,
+      Set<Integer> requiredSlots)
       throws StorageEngineException, QueryProcessException {
     ClusterQueryUtils.checkPathExistence(path);
     if (requiredSlots == null) {
@@ -606,10 +554,6 @@
     }
     QueryDataSource queryDataSource =
         QueryResourceManager.getInstance().getQueryDataSource(path, context, timeFilter);
-<<<<<<< HEAD
-    return new SeriesReader(path, allSensors, dataType, context, queryDataSource,
-        timeFilter, valueFilter, new SlotTsFileFilter(requiredSlots), ascending);
-=======
     return new SeriesReader(
         path,
         allSensors,
@@ -618,7 +562,7 @@
         queryDataSource,
         timeFilter,
         valueFilter,
-        new SlotTsFileFilter(nodeSlots),
+        new SlotTsFileFilter(requiredSlots),
         ascending);
   }
 
@@ -639,7 +583,8 @@
       Map<String, Set<String>> deviceMeasurements,
       PartitionGroup partitionGroup,
       QueryContext context,
-      boolean ascending)
+      boolean ascending,
+      Set<Integer> requiredSlots)
       throws StorageEngineException {
     MultSeriesQueryRequest request =
         constructMultQueryRequest(
@@ -650,9 +595,10 @@
             deviceMeasurements,
             partitionGroup,
             context,
-            ascending);
-
-    // reorder the nodes such that the nodes that suit the query best (have lowest latenct or
+            ascending,
+            requiredSlots);
+
+    // reorder the nodes such that the nodes that suit the query best (have lowest latency or
     // highest throughput) will be put to the front
     List<Node> orderedNodes = QueryCoordinator.getINSTANCE().reorderNodes(partitionGroup);
 
@@ -682,7 +628,6 @@
     }
     throw new StorageEngineException(
         new RequestTimeOutException("Query " + paths + " in " + partitionGroup));
->>>>>>> c648e5a7
   }
 
   /**
@@ -694,15 +639,6 @@
    * @param timeFilter nullable
    * @param valueFilter nullable
    */
-<<<<<<< HEAD
-  private IPointReader getRemoteSeriesPointReader(Filter timeFilter,
-      Filter valueFilter, TSDataType dataType, Path path,
-      Set<String> deviceMeasurements, PartitionGroup partitionGroup,
-      QueryContext context, boolean ascending, Set<Integer> requiredSlots)
-      throws StorageEngineException {
-    SingleSeriesQueryRequest request = constructSingleQueryRequest(timeFilter, valueFilter,
-        dataType, path, deviceMeasurements, partitionGroup, context, ascending, requiredSlots);
-=======
   private IPointReader getRemoteSeriesPointReader(
       Filter timeFilter,
       Filter valueFilter,
@@ -711,7 +647,8 @@
       Set<String> deviceMeasurements,
       PartitionGroup partitionGroup,
       QueryContext context,
-      boolean ascending)
+      boolean ascending,
+      Set<Integer> requiredSlots)
       throws StorageEngineException {
     SingleSeriesQueryRequest request =
         constructSingleQueryRequest(
@@ -722,10 +659,10 @@
             deviceMeasurements,
             partitionGroup,
             context,
-            ascending);
->>>>>>> c648e5a7
-
-    // reorder the nodes such that the nodes that suit the query best (have lowest latency or
+            ascending,
+            requiredSlots);
+
+    // reorder the nodes such that the nodes that suit the query best (have lowest latenct or
     // highest throughput) will be put to the front
     List<Node> orderedNodes = QueryCoordinator.getINSTANCE().reorderNodes(partitionGroup);
 
@@ -750,12 +687,6 @@
         new RequestTimeOutException("Query " + path + " in " + partitionGroup));
   }
 
-<<<<<<< HEAD
-  private SingleSeriesQueryRequest constructSingleQueryRequest(Filter timeFilter,
-      Filter valueFilter, TSDataType dataType, Path path,
-      Set<String> deviceMeasurements, PartitionGroup partitionGroup,
-      QueryContext context, boolean ascending, Set<Integer> requiredSlots) {
-=======
   private MultSeriesQueryRequest constructMultQueryRequest(
       Filter timeFilter,
       Filter valueFilter,
@@ -764,7 +695,8 @@
       Map<String, Set<String>> deviceMeasurements,
       PartitionGroup partitionGroup,
       QueryContext context,
-      boolean ascending) {
+      boolean ascending,
+      Set<Integer> requiredSlots) {
     MultSeriesQueryRequest request = new MultSeriesQueryRequest();
     if (timeFilter != null) {
       request.setTimeFilterBytes(SerializeUtils.serializeFilter(timeFilter));
@@ -792,6 +724,7 @@
     request.setDataTypeOrdinal(dataTypeOrdinals);
     request.setDeviceMeasurements(deviceMeasurements);
     request.setAscending(ascending);
+    request.setRequiredSlots(requiredSlots);
     return request;
   }
 
@@ -803,8 +736,8 @@
       Set<String> deviceMeasurements,
       PartitionGroup partitionGroup,
       QueryContext context,
-      boolean ascending) {
->>>>>>> c648e5a7
+      boolean ascending,
+      Set<Integer> requiredSlots) {
     SingleSeriesQueryRequest request = new SingleSeriesQueryRequest();
     request.setRaftId(partitionGroup.getId());
     if (timeFilter != null) {
@@ -898,13 +831,8 @@
       throws StorageEngineException, QueryProcessException {
     if (partitionGroup.contains(metaGroupMember.getThisNode())) {
       // the target storage group contains this node, perform a local query
-<<<<<<< HEAD
-      DataGroupMember dataGroupMember = metaGroupMember
-          .getLocalDataMember(partitionGroup.getHeader(), partitionGroup.getId());
-=======
       DataGroupMember dataGroupMember =
-          metaGroupMember.getLocalDataMember(partitionGroup.getHeader());
->>>>>>> c648e5a7
+          metaGroupMember.getLocalDataMember(partitionGroup.getHeader(), partitionGroup.getId());
       LocalQueryExecutor localQueryExecutor = new LocalQueryExecutor(dataGroupMember);
       logger.debug(
           "{}: creating a local group by executor for {}#{}",
@@ -972,28 +900,23 @@
 
         if (executorId != -1) {
           // record the queried node to release resources later
-<<<<<<< HEAD
-          ((RemoteQueryContext) context).registerRemoteNode(node, partitionGroup.getHeader(), partitionGroup.getId());
-          logger.debug("{}: get an executorId {} for {}@{} from {}", metaGroupMember.getName(),
-=======
-          ((RemoteQueryContext) context).registerRemoteNode(node, partitionGroup.getHeader());
+          ((RemoteQueryContext) context)
+              .registerRemoteNode(node, partitionGroup.getHeader(), partitionGroup.getId());
           logger.debug(
               "{}: get an executorId {} for {}@{} from {}",
               metaGroupMember.getName(),
->>>>>>> c648e5a7
               executorId,
               aggregationTypes,
               path,
               node);
           // create a remote executor with the return id
-<<<<<<< HEAD
-          RemoteGroupByExecutor remoteGroupByExecutor = new RemoteGroupByExecutor(executorId,
-              metaGroupMember, node, partitionGroup.getHeader(), partitionGroup.getId());
-=======
           RemoteGroupByExecutor remoteGroupByExecutor =
               new RemoteGroupByExecutor(
-                  executorId, metaGroupMember, node, partitionGroup.getHeader());
->>>>>>> c648e5a7
+                  executorId,
+                  metaGroupMember,
+                  node,
+                  partitionGroup.getHeader(),
+                  partitionGroup.getId());
           for (Integer aggregationType : aggregationTypes) {
             remoteGroupByExecutor.addAggregateResult(
                 AggregateResultFactory.getAggrResultByType(
@@ -1050,11 +973,6 @@
    * @return an IBatchReader or null if there is no satisfying data
    * @throws StorageEngineException
    */
-<<<<<<< HEAD
-  public IBatchReader getSeriesBatchReader(PartialPath path, Set<String> allSensors,
-      TSDataType dataType, Filter timeFilter,
-      Filter valueFilter, QueryContext context, DataGroupMember dataGroupMember, boolean ascending, Set<Integer> requiredSlots)
-=======
   public IBatchReader getSeriesBatchReader(
       PartialPath path,
       Set<String> allSensors,
@@ -1063,8 +981,8 @@
       Filter valueFilter,
       QueryContext context,
       DataGroupMember dataGroupMember,
-      boolean ascending)
->>>>>>> c648e5a7
+      boolean ascending,
+      Set<Integer> requiredSlots)
       throws StorageEngineException, QueryProcessException, IOException {
     // pull the newest data
     try {
@@ -1073,54 +991,71 @@
       throw new StorageEngineException(e);
     }
 
-<<<<<<< HEAD
     // find the groups that should be queried due to data migration.
-    // when a slot is in the status of PULLING or PULLING_WRITABLE, the read of it should merge result to guarantee integrity.
+    // when a slot is in the status of PULLING or PULLING_WRITABLE, the read of it should merge
+    // result to guarantee integrity.
     Map<PartitionGroup, Set<Integer>> holderSlotMap = dataGroupMember.getPreviousHolderSlotMap();
 
-    // If requiredSlots is not null, it means that this data group is the previous holder of required slots, which is no need to merge other resource,
+    // If requiredSlots is not null, it means that this data group is the previous holder of
+    // required slots, which is no need to merge other resource,
     if (requiredSlots == null && !holderSlotMap.isEmpty()) {
       // merge remote reader and local reader
       ManagedMergeReader mergeReader = new ManagedMergeReader(dataType);
 
       // add local reader
-      IPointReader seriesPointReader = getSeriesPointReader(path, allSensors, dataType, timeFilter,
-          valueFilter, context, dataGroupMember, ascending, requiredSlots);
+      IPointReader seriesPointReader =
+          getSeriesPointReader(
+              path,
+              allSensors,
+              dataType,
+              timeFilter,
+              valueFilter,
+              context,
+              dataGroupMember,
+              ascending,
+              requiredSlots);
       mergeReader.addReader(seriesPointReader, 0);
 
       // add previous holder reader due to in the stage of data migration
-      logger.debug("{}: Sending data query of {} to {} groups due to data is in the state of data migration", metaGroupMember.getName(), path,
+      logger.debug(
+          "{}: Sending data query of {} to {} groups due to data is in the state of data migration",
+          metaGroupMember.getName(),
+          path,
           holderSlotMap.size());
       for (Entry<PartitionGroup, Set<Integer>> entry : holderSlotMap.entrySet()) {
-        IPointReader seriesReader = getSeriesReader(entry.getKey(), path,
-            allSensors, timeFilter, valueFilter, context, dataType, ascending, entry.getValue());
+        IPointReader seriesReader =
+            getSeriesReader(
+                entry.getKey(),
+                path,
+                allSensors,
+                timeFilter,
+                valueFilter,
+                context,
+                dataType,
+                ascending,
+                entry.getValue());
         mergeReader.addReader(seriesReader, 0);
       }
 
       return mergeReader;
     } else {
       // just local reader is enough
-      SeriesReader seriesReader = getSeriesReader(path, allSensors, dataType, timeFilter,
-          valueFilter, context, dataGroupMember.getHeader(), dataGroupMember.getRaftGroupId(),
-          ascending, requiredSlots);
+      SeriesReader seriesReader =
+          getSeriesReader(
+              path,
+              allSensors,
+              dataType,
+              timeFilter,
+              valueFilter,
+              context,
+              dataGroupMember.getHeader(),
+              dataGroupMember.getRaftGroupId(),
+              ascending,
+              requiredSlots);
       if (seriesReader.isEmpty()) {
         return null;
       }
       return new SeriesRawDataBatchReader(seriesReader);
-=======
-    SeriesReader seriesReader =
-        getSeriesReader(
-            path,
-            allSensors,
-            dataType,
-            timeFilter,
-            valueFilter,
-            context,
-            dataGroupMember.getHeader(),
-            ascending);
-    if (seriesReader.isEmpty()) {
-      return null;
->>>>>>> c648e5a7
     }
   }
 
@@ -1144,7 +1079,8 @@
       Filter valueFilter,
       QueryContext context,
       DataGroupMember dataGroupMember,
-      boolean ascending)
+      boolean ascending,
+      Set<Integer> requiredSlots)
       throws StorageEngineException, QueryProcessException, IOException {
     // pull the newest data
     try {
@@ -1166,7 +1102,9 @@
               valueFilter,
               context,
               dataGroupMember.getHeader(),
-              ascending);
+              dataGroupMember.getRaftGroupId(),
+              ascending,
+              requiredSlots);
       partialPathBatchReaderMap.put(
           partialPath.getFullPath(), new SeriesRawDataBatchReader(seriesReader));
     }
@@ -1183,71 +1121,82 @@
    * @return an IReaderByTimestamp or null if there is no satisfying data
    * @throws StorageEngineException
    */
-<<<<<<< HEAD
-  public IReaderByTimestamp getReaderByTimestamp(PartialPath path, Set<String> allSensors,
-      TSDataType dataType, QueryContext context, DataGroupMember dataGroupMember, boolean ascending, Set<Integer> requiredSlots)
-=======
   public IReaderByTimestamp getReaderByTimestamp(
       PartialPath path,
       Set<String> allSensors,
       TSDataType dataType,
       QueryContext context,
       DataGroupMember dataGroupMember,
-      boolean ascending)
->>>>>>> c648e5a7
+      boolean ascending,
+      Set<Integer> requiredSlots)
       throws StorageEngineException, QueryProcessException {
     try {
       dataGroupMember.syncLeaderWithConsistencyCheck(false);
     } catch (CheckConsistencyException e) {
       throw new StorageEngineException(e);
     }
-<<<<<<< HEAD
 
     // find the groups that should be queried due to data migration.
-    // when a slot is in the status of PULLING or PULLING_WRITABLE, the read of it should merge result to guarantee integrity.
+    // when a slot is in the status of PULLING or PULLING_WRITABLE, the read of it should merge
+    // result to guarantee integrity.
     Map<PartitionGroup, Set<Integer>> holderSlotMap = dataGroupMember.getPreviousHolderSlotMap();
-=======
-    SeriesReader seriesReader =
-        getSeriesReader(
-            path,
-            allSensors,
-            dataType,
-            TimeFilter.gtEq(Long.MIN_VALUE),
-            null,
-            context,
-            dataGroupMember.getHeader(),
-            ascending);
->>>>>>> c648e5a7
     try {
-      // If requiredSlots is not null, it means that this data group is the previous holder of required slots, which is no need to merge other resource,
+      // If requiredSlots is not null, it means that this data group is the previous holder of
+      // required slots, which is no need to merge other resource,
       if (requiredSlots == null && !holderSlotMap.isEmpty()) {
         // merge remote reader and local reader
         ManagedMergeReader mergeReader = new ManagedMergeReader(dataType);
 
         // add local reader
-        IPointReader seriesPointReader = getSeriesPointReader(path, allSensors, dataType,
-            TimeFilter.gtEq(Long.MIN_VALUE), null, context, dataGroupMember, ascending,
-            requiredSlots);
+        IPointReader seriesPointReader =
+            getSeriesPointReader(
+                path,
+                allSensors,
+                dataType,
+                TimeFilter.gtEq(Long.MIN_VALUE),
+                null,
+                context,
+                dataGroupMember,
+                ascending,
+                requiredSlots);
         mergeReader.addReader(seriesPointReader, 0);
 
         // add previous holder reader due to in the stage of data migration
         logger.debug(
             "{}: Sending data query of {} to {} groups due to data is in the state of data migration",
-            metaGroupMember.getName(), path,
+            metaGroupMember.getName(),
+            path,
             holderSlotMap.size());
         for (Entry<PartitionGroup, Set<Integer>> entry : holderSlotMap.entrySet()) {
-          IPointReader seriesReader = getSeriesReader(entry.getKey(), path,
-              allSensors, TimeFilter.gtEq(Long.MIN_VALUE), null, context, dataType, ascending,
-              entry.getValue());
+          IPointReader seriesReader =
+              getSeriesReader(
+                  entry.getKey(),
+                  path,
+                  allSensors,
+                  TimeFilter.gtEq(Long.MIN_VALUE),
+                  null,
+                  context,
+                  dataType,
+                  ascending,
+                  entry.getValue());
           mergeReader.addReader(seriesReader, 0);
         }
 
         return new ByTimestampReaderAdapter(mergeReader);
       } else {
         // just local reader is enough
-        SeriesReader seriesReader = getSeriesReader(path, allSensors, dataType,
-            TimeFilter.gtEq(Long.MIN_VALUE), null, context, dataGroupMember.getHeader(),
-            dataGroupMember.getRaftGroupId(), ascending, requiredSlots);
+        SeriesReader seriesReader =
+            getSeriesReader(
+                path,
+                allSensors,
+                dataType,
+                TimeFilter.gtEq(Long.MIN_VALUE),
+                null,
+                context,
+                dataGroupMember.getHeader(),
+                dataGroupMember.getRaftGroupId(),
+                ascending,
+                requiredSlots);
 
         if (seriesReader.isEmpty()) {
           return null;
@@ -1258,9 +1207,5 @@
     } catch (IOException e) {
       throw new QueryProcessException(e, TSStatusCode.INTERNAL_SERVER_ERROR.getStatusCode());
     }
-<<<<<<< HEAD
-=======
-    return new SeriesReaderByTimestamp(seriesReader, ascending);
->>>>>>> c648e5a7
   }
 }