/*
 * Licensed to the Apache Software Foundation (ASF) under one
 * or more contributor license agreements.  See the NOTICE file
 * distributed with this work for additional information
 * regarding copyright ownership.  The ASF licenses this file
 * to you under the Apache License, Version 2.0 (the
 * "License"); you may not use this file except in compliance
 * with the License.  You may obtain a copy of the License at
 *
 *     http://www.apache.org/licenses/LICENSE-2.0
 *
 * Unless required by applicable law or agreed to in writing,
 * software distributed under the License is distributed on an
 * "AS IS" BASIS, WITHOUT WARRANTIES OR CONDITIONS OF ANY
 * KIND, either express or implied.  See the License for the
 * specific language governing permissions and limitations
 * under the License.
 */

package org.apache.iotdb.cluster.query.reader;

import org.apache.iotdb.cluster.client.async.AsyncDataClient;
import org.apache.iotdb.cluster.client.sync.SyncClientAdaptor;
import org.apache.iotdb.cluster.client.sync.SyncDataClient;
import org.apache.iotdb.cluster.config.ClusterDescriptor;
import org.apache.iotdb.cluster.exception.CheckConsistencyException;
import org.apache.iotdb.cluster.exception.EmptyIntervalException;
import org.apache.iotdb.cluster.exception.RequestTimeOutException;
import org.apache.iotdb.cluster.partition.PartitionGroup;
import org.apache.iotdb.cluster.partition.slot.SlotPartitionTable;
import org.apache.iotdb.cluster.query.LocalQueryExecutor;
import org.apache.iotdb.cluster.query.RemoteQueryContext;
import org.apache.iotdb.cluster.query.filter.SlotTsFileFilter;
import org.apache.iotdb.cluster.query.groupby.RemoteGroupByExecutor;
import org.apache.iotdb.cluster.query.manage.QueryCoordinator;
import org.apache.iotdb.cluster.query.reader.mult.AbstractMultPointReader;
import org.apache.iotdb.cluster.query.reader.mult.MultBatchReader;
import org.apache.iotdb.cluster.query.reader.mult.MultDataSourceInfo;
import org.apache.iotdb.cluster.query.reader.mult.MultEmptyReader;
import org.apache.iotdb.cluster.query.reader.mult.MultSeriesRawDataPointReader;
import org.apache.iotdb.cluster.query.reader.mult.RemoteMultSeriesReader;
import org.apache.iotdb.cluster.rpc.thrift.GroupByRequest;
import org.apache.iotdb.cluster.rpc.thrift.MultSeriesQueryRequest;
import org.apache.iotdb.cluster.rpc.thrift.Node;
import org.apache.iotdb.cluster.rpc.thrift.SingleSeriesQueryRequest;
import org.apache.iotdb.cluster.server.RaftServer;
import org.apache.iotdb.cluster.server.member.DataGroupMember;
import org.apache.iotdb.cluster.server.member.MetaGroupMember;
import org.apache.iotdb.cluster.utils.ClusterQueryUtils;
import org.apache.iotdb.db.engine.querycontext.QueryDataSource;
import org.apache.iotdb.db.exception.StorageEngineException;
import org.apache.iotdb.db.exception.query.QueryProcessException;
import org.apache.iotdb.db.metadata.PartialPath;
import org.apache.iotdb.db.metadata.VectorPartialPath;
import org.apache.iotdb.db.query.aggregation.AggregationType;
import org.apache.iotdb.db.query.context.QueryContext;
import org.apache.iotdb.db.query.control.QueryResourceManager;
import org.apache.iotdb.db.query.dataset.groupby.GroupByExecutor;
import org.apache.iotdb.db.query.externalsort.adapter.ByTimestampReaderAdapter;
import org.apache.iotdb.db.query.factory.AggregateResultFactory;
import org.apache.iotdb.db.query.reader.series.IReaderByTimestamp;
import org.apache.iotdb.db.query.reader.series.ManagedSeriesReader;
import org.apache.iotdb.db.query.reader.series.SeriesRawDataBatchReader;
import org.apache.iotdb.db.query.reader.series.SeriesRawDataPointReader;
import org.apache.iotdb.db.query.reader.series.SeriesReader;
import org.apache.iotdb.db.query.reader.series.SeriesReaderByTimestamp;
import org.apache.iotdb.db.utils.SerializeUtils;
import org.apache.iotdb.rpc.TSStatusCode;
import org.apache.iotdb.tsfile.file.metadata.enums.TSDataType;
import org.apache.iotdb.tsfile.read.common.Path;
import org.apache.iotdb.tsfile.read.filter.TimeFilter;
import org.apache.iotdb.tsfile.read.filter.basic.Filter;
import org.apache.iotdb.tsfile.read.reader.IBatchReader;
import org.apache.iotdb.tsfile.read.reader.IPointReader;

import com.google.common.collect.Lists;
import com.google.common.collect.Maps;
import com.google.common.collect.Sets;
import org.apache.thrift.TException;
import org.slf4j.Logger;
import org.slf4j.LoggerFactory;

import java.io.IOException;
import java.util.ArrayList;
import java.util.Collections;
import java.util.HashSet;
import java.util.List;
import java.util.Map;
import java.util.Map.Entry;
import java.util.Set;

@SuppressWarnings("java:S107")
public class ClusterReaderFactory {

  private static final Logger logger = LoggerFactory.getLogger(ClusterReaderFactory.class);
  private final MetaGroupMember metaGroupMember;

  public ClusterReaderFactory(MetaGroupMember metaGroupMember) {
    this.metaGroupMember = metaGroupMember;
  }

  public void syncMetaGroup() throws CheckConsistencyException {
    metaGroupMember.syncLeaderWithConsistencyCheck(false);
  }

  /**
   * Create an IReaderByTimestamp that can read the data of "path" by timestamp in the whole
   * cluster. This will query every group and merge the result from them.
   */
  public IReaderByTimestamp getReaderByTimestamp(
      PartialPath path,
      Set<String> deviceMeasurements,
      TSDataType dataType,
      QueryContext context,
      boolean ascending,
      Set<Integer> requiredSlots)
      throws StorageEngineException, QueryProcessException {
    // get all data groups
    List<PartitionGroup> partitionGroups;
    try {
      partitionGroups = metaGroupMember.routeFilter(null, path);
    } catch (EmptyIntervalException e) {
      logger.warn(e.getMessage());
      partitionGroups = Collections.emptyList();
    }
    logger.debug(
        "{}: Sending query of {} to {} groups",
        metaGroupMember.getName(),
        path,
        partitionGroups.size());
    List<IReaderByTimestamp> readers = new ArrayList<>(partitionGroups.size());
    for (PartitionGroup partitionGroup : partitionGroups) {
      // query each group to get a reader in that group
      IReaderByTimestamp readerByTimestamp =
          getSeriesReaderByTime(
              partitionGroup,
              path,
              deviceMeasurements,
              context,
              dataType,
              ascending,
              requiredSlots);
      readers.add(readerByTimestamp);
    }
    // merge the readers
    return new MergedReaderByTime(readers);
  }

  /**
   * Create a IReaderByTimestamp that read data of "path" by timestamp in the given group. If the
   * local node is a member of that group, query locally. Otherwise create a remote reader pointing
   * to one node in that group.
   */
  private IReaderByTimestamp getSeriesReaderByTime(
      PartitionGroup partitionGroup,
      PartialPath path,
      Set<String> deviceMeasurements,
      QueryContext context,
      TSDataType dataType,
      boolean ascending,
      Set<Integer> requiredSlots)
      throws StorageEngineException, QueryProcessException {
    if (partitionGroup.contains(metaGroupMember.getThisNode())) {
      // the target storage group contains this node, perform a local query
      DataGroupMember dataGroupMember =
          metaGroupMember.getLocalDataMember(partitionGroup.getHeader(), partitionGroup.getId());
      if (logger.isDebugEnabled()) {
        logger.debug(
            "{}: creating a local reader for {}#{}",
            metaGroupMember.getName(),
            path.getFullPath(),
            context.getQueryId());
      }
      return getReaderByTimestamp(
          path, deviceMeasurements, dataType, context, dataGroupMember, ascending, requiredSlots);
    } else {
      return getRemoteReaderByTimestamp(
          path, deviceMeasurements, dataType, partitionGroup, context, ascending, requiredSlots);
    }
  }

  /**
   * Create a IReaderByTimestamp that read data of "path" by timestamp in the given group that does
   * not contain the local node. Send a request to one node in that group to build a reader and use
   * that reader's id to build a remote reader.
   */
  private IReaderByTimestamp getRemoteReaderByTimestamp(
      Path path,
      Set<String> deviceMeasurements,
      TSDataType dataType,
      PartitionGroup partitionGroup,
      QueryContext context,
      boolean ascending,
      Set<Integer> requiredSlots)
      throws StorageEngineException {
    SingleSeriesQueryRequest request =
        constructSingleQueryRequest(
            null,
            null,
            dataType,
            path,
            deviceMeasurements,
            partitionGroup,
            context,
            ascending,
            requiredSlots);

    // reorder the nodes by their communication delays
    List<Node> reorderedNodes = QueryCoordinator.getINSTANCE().reorderNodes(partitionGroup);
    DataSourceInfo dataSourceInfo =
        new DataSourceInfo(
            partitionGroup,
            dataType,
            request,
            (RemoteQueryContext) context,
            metaGroupMember,
            reorderedNodes);

    // try building a reader from one of the nodes
    boolean hasClient = dataSourceInfo.hasNextDataClient(true, Long.MIN_VALUE);
    if (hasClient) {
      return new RemoteSeriesReaderByTimestamp(dataSourceInfo);
    } else if (dataSourceInfo.isNoData()) {
      return new EmptyReader();
    }

    throw new StorageEngineException(
        new RequestTimeOutException("Query by timestamp: " + path + " in " + partitionGroup));
  }

  /**
   * Create a MultSeriesReader that can read the data of "path" with filters in the whole cluster.
   * The data groups that should be queried will be determined by the timeFilter, then for each
   * group a series reader will be created, and finally all such readers will be merged into one.
   *
   * @param paths all path
   * @param deviceMeasurements device to measurements
   * @param dataTypes data type
   * @param timeFilter time filter
   * @param valueFilter value filter
   * @param context query context
   * @param ascending asc or aesc
   * @return
   * @throws StorageEngineException
   * @throws EmptyIntervalException
   */
  public List<AbstractMultPointReader> getMultSeriesReader(
      List<PartialPath> paths,
      Map<String, Set<String>> deviceMeasurements,
      List<TSDataType> dataTypes,
      Filter timeFilter,
      Filter valueFilter,
      QueryContext context,
      boolean ascending)
      throws StorageEngineException, EmptyIntervalException, QueryProcessException {

    Map<PartitionGroup, List<PartialPath>> partitionGroupListMap = Maps.newHashMap();
    for (PartialPath partialPath : paths) {
      List<PartitionGroup> partitionGroups = metaGroupMember.routeFilter(timeFilter, partialPath);
      partitionGroups.forEach(
          partitionGroup -> {
            partitionGroupListMap
                .computeIfAbsent(partitionGroup, n -> new ArrayList<>())
                .add(partialPath);
          });
    }

    List<AbstractMultPointReader> multPointReaders = Lists.newArrayList();

    // different path of the same partition group are constructed as a AbstractMultPointReader
    // if be local partition, constructed a MultBatchReader
    // if be a remote partition, constructed a RemoteMultSeriesReader
    for (Map.Entry<PartitionGroup, List<PartialPath>> entityPartitionGroup :
        partitionGroupListMap.entrySet()) {
      List<PartialPath> partialPaths = entityPartitionGroup.getValue();
      Map<String, Set<String>> partitionGroupDeviceMeasurements = Maps.newHashMap();
      List<TSDataType> partitionGroupTSDataType = Lists.newArrayList();
      partialPaths.forEach(
          partialPath -> {
            Set<String> measurements =
                deviceMeasurements.getOrDefault(partialPath.getDevice(), Collections.emptySet());
            partitionGroupDeviceMeasurements.put(partialPath.getFullPath(), measurements);
            partitionGroupTSDataType.add(dataTypes.get(paths.lastIndexOf(partialPath)));
          });

      AbstractMultPointReader abstractMultPointReader =
          getMultSeriesReader(
              entityPartitionGroup.getKey(),
              partialPaths,
              partitionGroupTSDataType,
              partitionGroupDeviceMeasurements,
              timeFilter,
              valueFilter,
              context,
              ascending,
              null);
      multPointReaders.add(abstractMultPointReader);
    }
    return multPointReaders;
  }

  /**
   * Query one node in "partitionGroup" for data of "path" with "timeFilter" and "valueFilter". If
   * "partitionGroup" contains the local node, a local reader will be returned. Otherwise a remote
   * reader will be returned.
   *
   * @param timeFilter nullable
   * @param valueFilter nullable
   */
  private AbstractMultPointReader getMultSeriesReader(
      PartitionGroup partitionGroup,
      List<PartialPath> partialPaths,
      List<TSDataType> dataTypes,
      Map<String, Set<String>> deviceMeasurements,
      Filter timeFilter,
      Filter valueFilter,
      QueryContext context,
      boolean ascending,
      Set<Integer> requiredSlots)
      throws StorageEngineException, QueryProcessException {
    if (partitionGroup.contains(metaGroupMember.getThisNode())) {
      // the target storage group contains this node, perform a local query
      DataGroupMember dataGroupMember =
          metaGroupMember.getLocalDataMember(
              partitionGroup.getHeader(),
              partitionGroup.getId(),
              String.format(
                  "Query: %s, time filter: %s, queryId: %d",
                  partialPaths, timeFilter, context.getQueryId()));
      Map<String, IPointReader> partialPathPointReaderMap = Maps.newHashMap();
      for (int i = 0; i < partialPaths.size(); i++) {
        PartialPath partialPath = partialPaths.get(i);
        IPointReader seriesPointReader =
            getSeriesPointReader(
                partialPath,
                deviceMeasurements.get(partialPath.getFullPath()),
                dataTypes.get(i),
                timeFilter,
                valueFilter,
                context,
                dataGroupMember,
<<<<<<< HEAD
                ascending,
                null);
        partialPathPointReaderMap.put(partialPath.getFullPath(), seriesPointReader);
=======
                ascending);
        partialPathPointReaderMap.put(PartialPath.getExactFullPath(partialPath), seriesPointReader);
>>>>>>> 3bf41142
      }

      if (logger.isDebugEnabled()) {
        logger.debug(
            "{}: creating a local reader for {}#{} of {}",
            metaGroupMember.getName(),
            partialPaths,
            context.getQueryId(),
            partitionGroup.getHeader());
      }
      return new MultSeriesRawDataPointReader(partialPathPointReaderMap);
    } else {
      return getRemoteMultSeriesPointReader(
          timeFilter,
          valueFilter,
          dataTypes,
          partialPaths,
          deviceMeasurements,
          partitionGroup,
          context,
          ascending,
          requiredSlots);
    }
  }

  /**
   * Create a ManagedSeriesReader that can read the data of "path" with filters in the whole
   * cluster. The data groups that should be queried will be determined by the timeFilter, then for
   * each group a series reader will be created, and finally all such readers will be merged into
   * one.
   *
   * @param timeFilter nullable, when null, all data groups will be queried
   * @param valueFilter nullable
   */
  public ManagedSeriesReader getSeriesReader(
      PartialPath path,
      Set<String> deviceMeasurements,
      TSDataType dataType,
      Filter timeFilter,
      Filter valueFilter,
      QueryContext context,
      boolean ascending)
      throws StorageEngineException, EmptyIntervalException {
    // find the groups that should be queried using the timeFilter
    List<PartitionGroup> partitionGroups = metaGroupMember.routeFilter(timeFilter, path);
    logger.debug(
        "{}: Sending data query of {} to {} groups",
        metaGroupMember.getName(),
        path,
        partitionGroups.size());
    ManagedMergeReader mergeReader = new ManagedMergeReader(dataType);
    try {
      // build a reader for each group and merge them
      for (PartitionGroup partitionGroup : partitionGroups) {
        IPointReader seriesReader =
            getSeriesReader(
                partitionGroup,
                path,
                deviceMeasurements,
                timeFilter,
                valueFilter,
                context,
                dataType,
                ascending,
                null);
        mergeReader.addReader(seriesReader, 0);
      }
    } catch (IOException | QueryProcessException e) {
      throw new StorageEngineException(e);
    }
    return mergeReader;
  }

  /**
   * Query one node in "partitionGroup" for data of "path" with "timeFilter" and "valueFilter". If
   * "partitionGroup" contains the local node, a local reader will be returned. Otherwise a remote
   * reader will be returned.
   *
   * @param timeFilter nullable
   * @param valueFilter nullable
   */
  private IPointReader getSeriesReader(
      PartitionGroup partitionGroup,
      PartialPath path,
      Set<String> deviceMeasurements,
      Filter timeFilter,
      Filter valueFilter,
      QueryContext context,
      TSDataType dataType,
      boolean ascending,
      Set<Integer> requiredSlots)
      throws IOException, StorageEngineException, QueryProcessException {
    if (partitionGroup.contains(metaGroupMember.getThisNode())) {
      // the target storage group contains this node, perform a local query
      DataGroupMember dataGroupMember =
          metaGroupMember.getLocalDataMember(
              partitionGroup.getHeader(),
              partitionGroup.getId(),
              String.format(
                  "Query: %s, time filter: %s, queryId: %d",
                  path, timeFilter, context.getQueryId()));
      IPointReader seriesPointReader =
          getSeriesPointReader(
              path,
              deviceMeasurements,
              dataType,
              timeFilter,
              valueFilter,
              context,
              dataGroupMember,
              ascending,
              requiredSlots);
      if (logger.isDebugEnabled()) {
        logger.debug(
            "{}: creating a local reader for {}#{} of {}, empty: {}",
            metaGroupMember.getName(),
            path.getFullPath(),
            context.getQueryId(),
            partitionGroup.getHeader(),
            !seriesPointReader.hasNextTimeValuePair());
      }
      return seriesPointReader;
    } else {
      return getRemoteSeriesPointReader(
          timeFilter,
          valueFilter,
          dataType,
          path,
          deviceMeasurements,
          partitionGroup,
          context,
          ascending,
          requiredSlots);
    }
  }

  /**
   * Create an IPointReader of "path" with “timeFilter” and "valueFilter". A synchronization with
   * the leader will be performed according to consistency level
   *
   * @param path series path
   * @param dataType data type
   * @param timeFilter nullable
   * @param valueFilter nullable
   * @param context query context
   * @return reader
   * @throws StorageEngineException encounter exception
   */
  public IPointReader getSeriesPointReader(
      PartialPath path,
      Set<String> allSensors,
      TSDataType dataType,
      Filter timeFilter,
      Filter valueFilter,
      QueryContext context,
      DataGroupMember dataGroupMember,
      boolean ascending,
      Set<Integer> requiredSlots)
      throws StorageEngineException, QueryProcessException {
    // pull the newest data
    try {
      dataGroupMember.syncLeaderWithConsistencyCheck(false);
    } catch (CheckConsistencyException e) {
      throw new StorageEngineException(e);
    }
    return new SeriesRawDataPointReader(
        getSeriesReader(
            path,
            allSensors,
            dataType,
            timeFilter,
            valueFilter,
            context,
            dataGroupMember.getHeader(),
            dataGroupMember.getRaftGroupId(),
            ascending,
            requiredSlots));
  }

  /**
   * Create a SeriesReader of "path" with “timeFilter” and "valueFilter". The consistency is not
   * guaranteed here and only data slots managed by the member will be queried.
   *
   * @param path series path
   * @param dataType data type
   * @param timeFilter nullable
   * @param valueFilter nullable
   * @param context query context
   * @return reader for series
   * @throws StorageEngineException encounter exception
   */
  private SeriesReader getSeriesReader(
      PartialPath path,
      Set<String> allSensors,
      TSDataType dataType,
      Filter timeFilter,
      Filter valueFilter,
      QueryContext context,
      Node header,
      int raftId,
      boolean ascending,
      Set<Integer> requiredSlots)
      throws StorageEngineException, QueryProcessException {
    ClusterQueryUtils.checkPathExistence(path);
    if (requiredSlots == null) {
      List<Integer> nodeSlots =
          ((SlotPartitionTable) metaGroupMember.getPartitionTable()).getNodeSlots(header, raftId);
      requiredSlots = new HashSet<>(nodeSlots);
    }
    QueryDataSource queryDataSource =
        QueryResourceManager.getInstance().getQueryDataSource(path, context, timeFilter);
    return new SeriesReader(
        path,
        allSensors,
        dataType,
        context,
        queryDataSource,
        timeFilter,
        valueFilter,
        new SlotTsFileFilter(requiredSlots),
        ascending);
  }

  /**
   * Query a remote node in "partitionGroup" to get the reader of "path" with "timeFilter" and
   * "valueFilter". Firstly, a request will be sent to that node to construct a reader there, then
   * the id of the reader will be returned so that we can fetch data from that node using the reader
   * id.
   *
   * @param timeFilter nullable
   * @param valueFilter nullable
   */
  private AbstractMultPointReader getRemoteMultSeriesPointReader(
      Filter timeFilter,
      Filter valueFilter,
      List<TSDataType> dataType,
      List<PartialPath> paths,
      Map<String, Set<String>> deviceMeasurements,
      PartitionGroup partitionGroup,
      QueryContext context,
      boolean ascending,
      Set<Integer> requiredSlots)
      throws StorageEngineException {
    MultSeriesQueryRequest request =
        constructMultQueryRequest(
            timeFilter,
            valueFilter,
            dataType,
            paths,
            deviceMeasurements,
            partitionGroup,
            context,
            ascending,
            requiredSlots);

    // reorder the nodes such that the nodes that suit the query best (have lowest latency or
    // highest throughput) will be put to the front
    List<Node> orderedNodes = QueryCoordinator.getINSTANCE().reorderNodes(partitionGroup);

    MultDataSourceInfo dataSourceInfo =
        new MultDataSourceInfo(
            partitionGroup,
            paths,
            dataType,
            request,
            (RemoteQueryContext) context,
            metaGroupMember,
            orderedNodes);

    boolean hasClient = dataSourceInfo.hasNextDataClient(Long.MIN_VALUE);
    if (hasClient) {
      return new RemoteMultSeriesReader(dataSourceInfo);
    } else if (dataSourceInfo.isNoData()) {
      // there is no satisfying data on the remote node
      Set<String> fullPaths = Sets.newHashSet();
      dataSourceInfo
          .getPartialPaths()
          .forEach(partialPath -> fullPaths.add(partialPath.getFullPath()));
      return new MultEmptyReader(fullPaths);
    }
    throw new StorageEngineException(
        new RequestTimeOutException("Query " + paths + " in " + partitionGroup));
  }

  /**
   * Query a remote node in "partitionGroup" to get the reader of "path" with "timeFilter" and
   * "valueFilter". Firstly, a request will be sent to that node to construct a reader there, then
   * the id of the reader will be returned so that we can fetch data from that node using the reader
   * id.
   *
   * @param timeFilter nullable
   * @param valueFilter nullable
   */
  private IPointReader getRemoteSeriesPointReader(
      Filter timeFilter,
      Filter valueFilter,
      TSDataType dataType,
      Path path,
      Set<String> deviceMeasurements,
      PartitionGroup partitionGroup,
      QueryContext context,
      boolean ascending,
      Set<Integer> requiredSlots)
      throws StorageEngineException {
    SingleSeriesQueryRequest request =
        constructSingleQueryRequest(
            timeFilter,
            valueFilter,
            dataType,
            path,
            deviceMeasurements,
            partitionGroup,
            context,
            ascending,
            requiredSlots);

    // reorder the nodes such that the nodes that suit the query best (have lowest latenct or
    // highest throughput) will be put to the front
    List<Node> orderedNodes = QueryCoordinator.getINSTANCE().reorderNodes(partitionGroup);

    DataSourceInfo dataSourceInfo =
        new DataSourceInfo(
            partitionGroup,
            dataType,
            request,
            (RemoteQueryContext) context,
            metaGroupMember,
            orderedNodes);

    boolean hasClient = dataSourceInfo.hasNextDataClient(false, Long.MIN_VALUE);
    if (hasClient) {
      return new RemoteSimpleSeriesReader(dataSourceInfo);
    } else if (dataSourceInfo.isNoData()) {
      // there is no satisfying data on the remote node
      return new EmptyReader();
    }

    throw new StorageEngineException(
        new RequestTimeOutException("Query " + path + " in " + partitionGroup));
  }

  private MultSeriesQueryRequest constructMultQueryRequest(
      Filter timeFilter,
      Filter valueFilter,
      List<TSDataType> dataTypes,
      List<PartialPath> paths,
      Map<String, Set<String>> deviceMeasurements,
      PartitionGroup partitionGroup,
      QueryContext context,
      boolean ascending,
      Set<Integer> requiredSlots) {
    MultSeriesQueryRequest request = new MultSeriesQueryRequest();
    if (timeFilter != null) {
      request.setTimeFilterBytes(SerializeUtils.serializeFilter(timeFilter));
    }
    if (valueFilter != null) {
      request.setValueFilterBytes(SerializeUtils.serializeFilter(valueFilter));
    }

    List<String> fullPaths = Lists.newArrayList();
    paths.forEach(
        path -> {
          if (path instanceof VectorPartialPath) {
            StringBuilder builder = new StringBuilder(path.getFullPath());
            List<PartialPath> pathList = ((VectorPartialPath) path).getSubSensorsPathList();
            for (int i = 0; i < pathList.size(); i++) {
              builder.append(":");
              builder.append(pathList.get(i).getFullPath());
            }
            fullPaths.add(builder.toString());
          } else {
            fullPaths.add(path.getFullPath());
          }
        });

    List<Integer> dataTypeOrdinals = Lists.newArrayList();
    dataTypes.forEach(
        dataType -> {
          dataTypeOrdinals.add(dataType.ordinal());
        });

    request.setPath(fullPaths);
    request.setHeader(partitionGroup.getHeader());
    request.setQueryId(context.getQueryId());
    request.setRequester(metaGroupMember.getThisNode());
    request.setDataTypeOrdinal(dataTypeOrdinals);
    request.setDeviceMeasurements(deviceMeasurements);
    request.setAscending(ascending);
    request.setRequiredSlots(requiredSlots);
    return request;
  }

  private SingleSeriesQueryRequest constructSingleQueryRequest(
      Filter timeFilter,
      Filter valueFilter,
      TSDataType dataType,
      Path path,
      Set<String> deviceMeasurements,
      PartitionGroup partitionGroup,
      QueryContext context,
      boolean ascending,
      Set<Integer> requiredSlots) {
    SingleSeriesQueryRequest request = new SingleSeriesQueryRequest();
    request.setRaftId(partitionGroup.getId());
    if (timeFilter != null) {
      request.setTimeFilterBytes(SerializeUtils.serializeFilter(timeFilter));
    }
    if (valueFilter != null) {
      request.setValueFilterBytes(SerializeUtils.serializeFilter(valueFilter));
    }
    request.setPath(path.getFullPath());
    request.setHeader(partitionGroup.getHeader());
    request.setQueryId(context.getQueryId());
    request.setRequester(metaGroupMember.getThisNode());
    request.setDataTypeOrdinal(dataType.ordinal());
    request.setDeviceMeasurements(deviceMeasurements);
    request.setAscending(ascending);
    request.setRequiredSlots(requiredSlots);
    return request;
  }

  /**
   * Get GroupByExecutors the will executor the aggregations of "aggregationTypes" over "path".
   * First, the groups to be queried will be determined by the timeFilter. Then for group, a local
   * or remote GroupByExecutor will be created and finally all such executors will be returned.
   *
   * @param timeFilter nullable
   */
  public List<GroupByExecutor> getGroupByExecutors(
      PartialPath path,
      Set<String> deviceMeasurements,
      TSDataType dataType,
      QueryContext context,
      Filter timeFilter,
      List<Integer> aggregationTypes,
      boolean ascending)
      throws StorageEngineException, QueryProcessException {
    // make sure the partition table is new
    try {
      metaGroupMember.syncLeaderWithConsistencyCheck(false);
    } catch (CheckConsistencyException e) {
      throw new QueryProcessException(e.getMessage());
    }
    // find out the groups that should be queried
    List<PartitionGroup> partitionGroups;
    try {
      partitionGroups = metaGroupMember.routeFilter(timeFilter, path);
    } catch (EmptyIntervalException e) {
      logger.info(e.getMessage());
      partitionGroups = Collections.emptyList();
    }
    if (logger.isDebugEnabled()) {
      logger.debug(
          "{}: Sending group by query of {} to {} groups",
          metaGroupMember.getName(),
          path,
          partitionGroups.size());
    }
    // create an executor for each group
    List<GroupByExecutor> executors = new ArrayList<>();
    for (PartitionGroup partitionGroup : partitionGroups) {
      GroupByExecutor groupByExecutor =
          getGroupByExecutor(
              path,
              deviceMeasurements,
              partitionGroup,
              timeFilter,
              context,
              dataType,
              aggregationTypes,
              ascending);
      executors.add(groupByExecutor);
    }
    return executors;
  }

  /**
   * Get a GroupByExecutor that will run "aggregationTypes" over "path" within "partitionGroup". If
   * the local node is a member of the group, a local executor will be created. Otherwise a remote
   * executor will be created.
   *
   * @param timeFilter nullable
   */
  private GroupByExecutor getGroupByExecutor(
      PartialPath path,
      Set<String> deviceMeasurements,
      PartitionGroup partitionGroup,
      Filter timeFilter,
      QueryContext context,
      TSDataType dataType,
      List<Integer> aggregationTypes,
      boolean ascending)
      throws StorageEngineException, QueryProcessException {
    if (partitionGroup.contains(metaGroupMember.getThisNode())) {
      // the target storage group contains this node, perform a local query
      DataGroupMember dataGroupMember =
          metaGroupMember.getLocalDataMember(partitionGroup.getHeader(), partitionGroup.getId());
      LocalQueryExecutor localQueryExecutor = new LocalQueryExecutor(dataGroupMember);
      logger.debug(
          "{}: creating a local group by executor for {}#{}",
          metaGroupMember.getName(),
          path.getFullPath(),
          context.getQueryId());
      return localQueryExecutor.getGroupByExecutor(
          path, deviceMeasurements, dataType, timeFilter, aggregationTypes, context, ascending);
    } else {
      return getRemoteGroupByExecutor(
          timeFilter,
          aggregationTypes,
          dataType,
          path,
          deviceMeasurements,
          partitionGroup,
          context,
          ascending);
    }
  }

  /**
   * Get a GroupByExecutor that will run "aggregationTypes" over "path" within a remote group
   * "partitionGroup". Send a request to one node in the group to create an executor there and use
   * the return executor id to fetch result later.
   *
   * @param timeFilter nullable
   */
  private GroupByExecutor getRemoteGroupByExecutor(
      Filter timeFilter,
      List<Integer> aggregationTypes,
      TSDataType dataType,
      Path path,
      Set<String> deviceMeasurements,
      PartitionGroup partitionGroup,
      QueryContext context,
      boolean ascending)
      throws StorageEngineException {
    GroupByRequest request = new GroupByRequest();
    request.setRaftId(partitionGroup.getId());
    if (timeFilter != null) {
      request.setTimeFilterBytes(SerializeUtils.serializeFilter(timeFilter));
    }
    request.setPath(path.getFullPath());
    request.setHeader(partitionGroup.getHeader());
    request.setQueryId(context.getQueryId());
    request.setAggregationTypeOrdinals(aggregationTypes);
    request.setDataTypeOrdinal(dataType.ordinal());
    request.setRequestor(metaGroupMember.getThisNode());
    request.setDeviceMeasurements(deviceMeasurements);
    request.setAscending(ascending);

    // select a node with lowest latency or highest throughput with high priority
    List<Node> orderedNodes = QueryCoordinator.getINSTANCE().reorderNodes(partitionGroup);
    for (Node node : orderedNodes) {
      // query a remote node
      logger.debug("{}: querying group by {} from {}", metaGroupMember.getName(), path, node);

      try {
        Long executorId = getRemoteGroupByExecutorId(node, request);

        if (executorId == null) {
          continue;
        }

        if (executorId != -1) {
          // record the queried node to release resources later
          ((RemoteQueryContext) context)
              .registerRemoteNode(node, partitionGroup.getHeader(), partitionGroup.getId());
          logger.debug(
              "{}: get an executorId {} for {}@{} from {}",
              metaGroupMember.getName(),
              executorId,
              aggregationTypes,
              path,
              node);
          // create a remote executor with the return id
          RemoteGroupByExecutor remoteGroupByExecutor =
              new RemoteGroupByExecutor(
                  executorId,
                  metaGroupMember,
                  node,
                  partitionGroup.getHeader(),
                  partitionGroup.getId());
          for (Integer aggregationType : aggregationTypes) {
            remoteGroupByExecutor.addAggregateResult(
                AggregateResultFactory.getAggrResultByType(
                    AggregationType.values()[aggregationType], dataType, ascending));
          }
          return remoteGroupByExecutor;
        } else {
          // an id of -1 means there is no satisfying data on the remote node, create an empty
          // reader tp reduce further communication
          logger.debug("{}: no data for {} from {}", metaGroupMember.getName(), path, node);
          return new EmptyReader();
        }
      } catch (TException | IOException e) {
        logger.error("{}: Cannot query {} from {}", metaGroupMember.getName(), path, node, e);
      } catch (InterruptedException e) {
        Thread.currentThread().interrupt();
        logger.error("{}: Cannot query {} from {}", metaGroupMember.getName(), path, node, e);
      }
    }
    throw new StorageEngineException(
        new RequestTimeOutException("Query " + path + " in " + partitionGroup));
  }

  private Long getRemoteGroupByExecutorId(Node node, GroupByRequest request)
      throws IOException, TException, InterruptedException {
    Long executorId;
    if (ClusterDescriptor.getInstance().getConfig().isUseAsyncServer()) {
      AsyncDataClient client =
          metaGroupMember
              .getClientProvider()
              .getAsyncDataClient(node, RaftServer.getReadOperationTimeoutMS());
      executorId = SyncClientAdaptor.getGroupByExecutor(client, request);
    } else {
      try (SyncDataClient syncDataClient =
          metaGroupMember
              .getClientProvider()
              .getSyncDataClient(node, RaftServer.getReadOperationTimeoutMS())) {

        executorId = syncDataClient.getGroupByExecutor(request);
      }
    }
    return executorId;
  }

  public IBatchReader getSeriesBatchReader(
      PartialPath path,
      Set<String> allSensors,
      TSDataType dataType,
      Filter timeFilter,
      Filter valueFilter,
      QueryContext context,
      DataGroupMember dataGroupMember,
      boolean ascending,
      Set<Integer> requiredSlots)
      throws StorageEngineException, QueryProcessException, IOException {
    return getSeriesBatchReader(
        path,
        allSensors,
        dataType,
        timeFilter,
        valueFilter,
        context,
        dataGroupMember,
        ascending,
        requiredSlots,
        true);
  }

  /**
   * Create an IBatchReader of "path" with “timeFilter” and "valueFilter". A synchronization with
   * the leader will be performed according to consistency level
   *
   * @param path
   * @param dataType
   * @param timeFilter nullable
   * @param valueFilter nullable
   * @param context
   * @return an IBatchReader or null if there is no satisfying data
   * @throws StorageEngineException
   */
  public IBatchReader getSeriesBatchReader(
      PartialPath path,
      Set<String> allSensors,
      TSDataType dataType,
      Filter timeFilter,
      Filter valueFilter,
      QueryContext context,
      DataGroupMember dataGroupMember,
      boolean ascending,
      Set<Integer> requiredSlots,
      boolean syncLeader)
      throws StorageEngineException, QueryProcessException, IOException {
    if (syncLeader) {
      // pull the newest data
      try {
        dataGroupMember.syncLeaderWithConsistencyCheck(false);
      } catch (CheckConsistencyException e) {
        throw new StorageEngineException(e);
      }
    }

    // find the groups that should be queried due to data migration.
    Map<PartitionGroup, Set<Integer>> holderSlotMap = dataGroupMember.getPreviousHolderSlotMap();

    // If requiredSlots is not null, it means that this data group is the previous holder of
    // required slots, which is no need to merge other resource,
    if (requiredSlots == null && !holderSlotMap.isEmpty()) {
      // merge remote reader and local reader
      ManagedMergeReader mergeReader = new ManagedMergeReader(dataType);

      // add local reader
      IPointReader seriesPointReader =
          getSeriesPointReader(
              path,
              allSensors,
              dataType,
              timeFilter,
              valueFilter,
              context,
              dataGroupMember,
              ascending,
              requiredSlots);
      mergeReader.addReader(seriesPointReader, 0);

      // add previous holder reader due to in the stage of data migration
      logger.debug(
          "{}: Sending data query of {} to {} groups due to data is in the state of data migration",
          metaGroupMember.getName(),
          path,
          holderSlotMap.size());
      for (Entry<PartitionGroup, Set<Integer>> entry : holderSlotMap.entrySet()) {
        IPointReader seriesReader =
            getSeriesReader(
                entry.getKey(),
                path,
                allSensors,
                timeFilter,
                valueFilter,
                context,
                dataType,
                ascending,
                entry.getValue());
        mergeReader.addReader(seriesReader, 0);
      }

      return mergeReader;
    } else {
      // just local reader is enough
      SeriesReader seriesReader =
          getSeriesReader(
              path,
              allSensors,
              dataType,
              timeFilter,
              valueFilter,
              context,
              dataGroupMember.getHeader(),
              dataGroupMember.getRaftGroupId(),
              ascending,
              requiredSlots);
      if (seriesReader.isEmpty()) {
        return null;
      }
      return new SeriesRawDataBatchReader(seriesReader);
    }
  }

  /**
   * Create an IBatchReader of "path" with “timeFilter” and "valueFilter". A synchronization with
   * the leader will be performed according to consistency level
   *
   * @param paths
   * @param dataTypes
   * @param timeFilter nullable
   * @param valueFilter nullable
   * @param context
   * @return an IBatchReader or null if there is no satisfying data
   * @throws StorageEngineException
   */
  public IBatchReader getMultSeriesBatchReader(
      List<PartialPath> paths,
      Map<String, Set<String>> allSensors,
      List<TSDataType> dataTypes,
      Filter timeFilter,
      Filter valueFilter,
      QueryContext context,
      DataGroupMember dataGroupMember,
      boolean ascending,
      Set<Integer> requiredSlots)
      throws StorageEngineException, QueryProcessException, IOException {
    // pull the newest data
    try {
      dataGroupMember.syncLeaderWithConsistencyCheck(false);
    } catch (CheckConsistencyException e) {
      throw new StorageEngineException(e);
    }

    Map<String, IBatchReader> partialPathBatchReaderMap = Maps.newHashMap();

    for (int i = 0; i < paths.size(); i++) {
      PartialPath partialPath = paths.get(i);
      IBatchReader batchReader =
          getSeriesBatchReader(
              partialPath,
              allSensors.get(partialPath.getFullPath()),
              dataTypes.get(i),
              timeFilter,
              valueFilter,
              context,
<<<<<<< HEAD
              dataGroupMember,
              ascending,
              requiredSlots,
              false);
      partialPathBatchReaderMap.put(partialPath.getFullPath(), batchReader);
=======
              dataGroupMember.getHeader(),
              ascending);
      partialPathBatchReaderMap.put(
          PartialPath.getExactFullPath(partialPath), new SeriesRawDataBatchReader(seriesReader));
>>>>>>> 3bf41142
    }
    return new MultBatchReader(partialPathBatchReaderMap);
  }

  /**
   * Create an IReaderByTimestamp of "path". A synchronization with the leader will be performed
   * according to consistency level
   *
   * @param path
   * @param dataType
   * @param context
   * @return an IReaderByTimestamp or null if there is no satisfying data
   * @throws StorageEngineException
   */
  public IReaderByTimestamp getReaderByTimestamp(
      PartialPath path,
      Set<String> allSensors,
      TSDataType dataType,
      QueryContext context,
      DataGroupMember dataGroupMember,
      boolean ascending,
      Set<Integer> requiredSlots)
      throws StorageEngineException, QueryProcessException {
    try {
      dataGroupMember.syncLeaderWithConsistencyCheck(false);
    } catch (CheckConsistencyException e) {
      throw new StorageEngineException(e);
    }

    // find the groups that should be queried due to data migration.
    // when a slot is in the status of PULLING or PULLING_WRITABLE, the read of it should merge
    // result to guarantee integrity.
    Map<PartitionGroup, Set<Integer>> holderSlotMap = dataGroupMember.getPreviousHolderSlotMap();
    try {
      // If requiredSlots is not null, it means that this data group is the previous holder of
      // required slots, which is no need to merge other resource,
      if (requiredSlots == null && !holderSlotMap.isEmpty()) {
        // merge remote reader and local reader
        ManagedMergeReader mergeReader = new ManagedMergeReader(dataType);

        // add local reader
        IPointReader seriesPointReader =
            getSeriesPointReader(
                path,
                allSensors,
                dataType,
                TimeFilter.gtEq(Long.MIN_VALUE),
                null,
                context,
                dataGroupMember,
                ascending,
                requiredSlots);
        mergeReader.addReader(seriesPointReader, 0);

        // add previous holder reader due to in the stage of data migration
        logger.debug(
            "{}: Sending data query of {} to {} groups due to data is in the state of data migration",
            metaGroupMember.getName(),
            path,
            holderSlotMap.size());
        for (Entry<PartitionGroup, Set<Integer>> entry : holderSlotMap.entrySet()) {
          IPointReader seriesReader =
              getSeriesReader(
                  entry.getKey(),
                  path,
                  allSensors,
                  TimeFilter.gtEq(Long.MIN_VALUE),
                  null,
                  context,
                  dataType,
                  ascending,
                  entry.getValue());
          mergeReader.addReader(seriesReader, 0);
        }

        return new ByTimestampReaderAdapter(mergeReader);
      } else {
        // just local reader is enough
        SeriesReader seriesReader =
            getSeriesReader(
                path,
                allSensors,
                dataType,
                TimeFilter.gtEq(Long.MIN_VALUE),
                null,
                context,
                dataGroupMember.getHeader(),
                dataGroupMember.getRaftGroupId(),
                ascending,
                requiredSlots);

        if (seriesReader.isEmpty()) {
          return null;
        }

        return new SeriesReaderByTimestamp(seriesReader, ascending);
      }
    } catch (IOException e) {
      throw new QueryProcessException(e, TSStatusCode.INTERNAL_SERVER_ERROR.getStatusCode());
    }
  }
}<|MERGE_RESOLUTION|>--- conflicted
+++ resolved
@@ -339,14 +339,9 @@
                 valueFilter,
                 context,
                 dataGroupMember,
-<<<<<<< HEAD
                 ascending,
                 null);
-        partialPathPointReaderMap.put(partialPath.getFullPath(), seriesPointReader);
-=======
-                ascending);
         partialPathPointReaderMap.put(PartialPath.getExactFullPath(partialPath), seriesPointReader);
->>>>>>> 3bf41142
       }
 
       if (logger.isDebugEnabled()) {
@@ -1137,18 +1132,11 @@
               timeFilter,
               valueFilter,
               context,
-<<<<<<< HEAD
               dataGroupMember,
               ascending,
               requiredSlots,
               false);
-      partialPathBatchReaderMap.put(partialPath.getFullPath(), batchReader);
-=======
-              dataGroupMember.getHeader(),
-              ascending);
-      partialPathBatchReaderMap.put(
-          PartialPath.getExactFullPath(partialPath), new SeriesRawDataBatchReader(seriesReader));
->>>>>>> 3bf41142
+      partialPathBatchReaderMap.put(PartialPath.getExactFullPath(partialPath), batchReader);
     }
     return new MultBatchReader(partialPathBatchReaderMap);
   }
