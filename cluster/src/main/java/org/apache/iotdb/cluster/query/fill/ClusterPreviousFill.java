--- conflicted
+++ resolved
@@ -154,7 +154,8 @@
       QueryContext context,
       PartitionGroup group,
       PreviousFillHandler fillHandler) {
-    DataGroupMember localDataMember = metaGroupMember.getLocalDataMember(group.getHeader(), group.getId());
+    DataGroupMember localDataMember =
+        metaGroupMember.getLocalDataMember(group.getHeader(), group.getId());
     try {
       fillHandler.onComplete(
           localDataMember
@@ -176,14 +177,6 @@
       QueryContext context,
       PartitionGroup group,
       PreviousFillHandler fillHandler) {
-<<<<<<< HEAD
-    PreviousFillRequest request = new PreviousFillRequest(arguments.getPath().getFullPath(),
-        arguments.getQueryTime(),
-        arguments.getBeforeRange(), context.getQueryId(), metaGroupMember.getThisNode(),
-        group.getHeader(), group.getId(),
-        arguments.getDataType().ordinal(),
-        arguments.getDeviceMeasurements());
-=======
     PreviousFillRequest request =
         new PreviousFillRequest(
             arguments.getPath().getFullPath(),
@@ -192,9 +185,9 @@
             context.getQueryId(),
             metaGroupMember.getThisNode(),
             group.getHeader(),
+            group.getId(),
             arguments.getDataType().ordinal(),
             arguments.getDeviceMeasurements());
->>>>>>> c648e5a7
 
     for (Node node : group) {
       ByteBuffer byteBuffer;
