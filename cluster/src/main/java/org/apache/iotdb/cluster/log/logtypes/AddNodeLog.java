/*
 * Licensed to the Apache Software Foundation (ASF) under one
 * or more contributor license agreements.  See the NOTICE file
 * distributed with this work for additional information
 * regarding copyright ownership.  The ASF licenses this file
 * to you under the Apache License, Version 2.0 (the
 * "License"); you may not use this file except in compliance
 * with the License.  You may obtain a copy of the License at
 *
 *     http://www.apache.org/licenses/LICENSE-2.0
 *
 * Unless required by applicable law or agreed to in writing,
 * software distributed under the License is distributed on an
 * "AS IS" BASIS, WITHOUT WARRANTIES OR CONDITIONS OF ANY
 * KIND, either express or implied.  See the License for the
 * specific language governing permissions and limitations
 * under the License.
 */

package org.apache.iotdb.cluster.log.logtypes;

import org.apache.iotdb.cluster.log.Log;
import org.apache.iotdb.cluster.rpc.thrift.Node;
import org.apache.iotdb.cluster.utils.NodeSerializeUtils;

import java.io.ByteArrayOutputStream;
import java.io.DataOutputStream;
import java.io.IOException;
import java.nio.ByteBuffer;
import java.util.Objects;

/** AddNodeLog records the operation of adding a node into this cluster. */
public class AddNodeLog extends Log {

  private ByteBuffer partitionTable;

  private Node newNode;

  private long metaLogIndex;

  public AddNodeLog(ByteBuffer partitionTable, Node newNode) {
    this.partitionTable = partitionTable;
    this.newNode = newNode;
  }

  public AddNodeLog() {
  }

  public long getMetaLogIndex() {
    return metaLogIndex;
  }

  public void setMetaLogIndex(long metaLogIndex) {
    this.metaLogIndex = metaLogIndex;
  }

  public void setPartitionTable(ByteBuffer partitionTable) {
    this.partitionTable = partitionTable;
  }

  public void setNewNode(Node newNode) {
    this.newNode = newNode;
  }

  public Node getNewNode() {
    return newNode;
  }

  public ByteBuffer getPartitionTable() {
    partitionTable.rewind();
    return partitionTable;
  }

  @Override
  public ByteBuffer serialize() {
    ByteArrayOutputStream byteArrayOutputStream = new ByteArrayOutputStream();
    try (DataOutputStream dataOutputStream = new DataOutputStream(byteArrayOutputStream)) {
      dataOutputStream.writeByte(Types.ADD_NODE.ordinal());
      dataOutputStream.writeLong(getCurrLogIndex());
      dataOutputStream.writeLong(getCurrLogTerm());
      dataOutputStream.writeLong(getMetaLogIndex());

<<<<<<< HEAD
      SerializeUtils.serialize(newNode, dataOutputStream);

      dataOutputStream.writeInt(partitionTable.array().length);
      dataOutputStream.write(partitionTable.array());
=======
      NodeSerializeUtils.serialize(newNode, dataOutputStream);
>>>>>>> c648e5a7
    } catch (IOException e) {
      // ignored
    }
    return ByteBuffer.wrap(byteArrayOutputStream.toByteArray());
  }

  @Override
  public void deserialize(ByteBuffer buffer) {

    // marker is previously read, remaining fields:
    // curr index(long), curr term(long)
    // ipLength(int), inBytes(byte[]), port(int), identifier(int), dataPort(int)
    setCurrLogIndex(buffer.getLong());
    setCurrLogTerm(buffer.getLong());
    setMetaLogIndex(buffer.getLong());

    newNode = new Node();
<<<<<<< HEAD
    SerializeUtils.deserialize(newNode, buffer);

    int len = buffer.getInt();
    byte[] data = new byte[len];
    System.arraycopy(buffer.array(), buffer.position(), data, 0, len);
    partitionTable = ByteBuffer.wrap(data);
=======
    NodeSerializeUtils.deserialize(newNode, buffer);
>>>>>>> c648e5a7
  }

  @Override
  public boolean equals(Object o) {
    if (this == o) {
      return true;
    }
    if (o == null || getClass() != o.getClass()) {
      return false;
    }
    if (!super.equals(o)) {
      return false;
    }
    AddNodeLog that = (AddNodeLog) o;
    return Objects.equals(newNode, that.newNode) && Objects
        .equals(partitionTable, that.partitionTable);
  }

  @Override
  public String toString() {
    return "AddNodeLog{" + "newNode=" + newNode.toString() + '}';
  }

  @Override
  public int hashCode() {
    return Objects.hash(super.hashCode(), newNode, partitionTable);
  }
}<|MERGE_RESOLUTION|>--- conflicted
+++ resolved
@@ -43,8 +43,7 @@
     this.newNode = newNode;
   }
 
-  public AddNodeLog() {
-  }
+  public AddNodeLog() {}
 
   public long getMetaLogIndex() {
     return metaLogIndex;
@@ -80,14 +79,10 @@
       dataOutputStream.writeLong(getCurrLogTerm());
       dataOutputStream.writeLong(getMetaLogIndex());
 
-<<<<<<< HEAD
-      SerializeUtils.serialize(newNode, dataOutputStream);
+      NodeSerializeUtils.serialize(newNode, dataOutputStream);
 
       dataOutputStream.writeInt(partitionTable.array().length);
       dataOutputStream.write(partitionTable.array());
-=======
-      NodeSerializeUtils.serialize(newNode, dataOutputStream);
->>>>>>> c648e5a7
     } catch (IOException e) {
       // ignored
     }
@@ -105,16 +100,12 @@
     setMetaLogIndex(buffer.getLong());
 
     newNode = new Node();
-<<<<<<< HEAD
-    SerializeUtils.deserialize(newNode, buffer);
+    NodeSerializeUtils.deserialize(newNode, buffer);
 
     int len = buffer.getInt();
     byte[] data = new byte[len];
     System.arraycopy(buffer.array(), buffer.position(), data, 0, len);
     partitionTable = ByteBuffer.wrap(data);
-=======
-    NodeSerializeUtils.deserialize(newNode, buffer);
->>>>>>> c648e5a7
   }
 
   @Override
@@ -129,8 +120,8 @@
       return false;
     }
     AddNodeLog that = (AddNodeLog) o;
-    return Objects.equals(newNode, that.newNode) && Objects
-        .equals(partitionTable, that.partitionTable);
+    return Objects.equals(newNode, that.newNode)
+        && Objects.equals(partitionTable, that.partitionTable);
   }
 
   @Override
