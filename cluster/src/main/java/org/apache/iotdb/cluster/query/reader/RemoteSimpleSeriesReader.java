/*
 * Licensed to the Apache Software Foundation (ASF) under one
 * or more contributor license agreements.  See the NOTICE file
 * distributed with this work for additional information
 * regarding copyright ownership.  The ASF licenses this file
 * to you under the Apache License, Version 2.0 (the
 * "License"); you may not use this file except in compliance
 * with the License.  You may obtain a copy of the License at
 *
 *     http://www.apache.org/licenses/LICENSE-2.0
 *
 * Unless required by applicable law or agreed to in writing,
 * software distributed under the License is distributed on an
 * "AS IS" BASIS, WITHOUT WARRANTIES OR CONDITIONS OF ANY
 * KIND, either express or implied.  See the License for the
 * specific language governing permissions and limitations
 * under the License.
 */

package org.apache.iotdb.cluster.query.reader;

import org.apache.iotdb.cluster.client.sync.SyncDataClient;
import org.apache.iotdb.cluster.config.ClusterDescriptor;
import org.apache.iotdb.cluster.server.RaftServer;
import org.apache.iotdb.cluster.server.handlers.caller.GenericHandler;
import org.apache.iotdb.cluster.utils.ClientUtils;
import org.apache.iotdb.db.utils.SerializeUtils;
import org.apache.iotdb.tsfile.read.TimeValuePair;
import org.apache.iotdb.tsfile.read.common.BatchData;
import org.apache.iotdb.tsfile.read.reader.IPointReader;
import org.apache.iotdb.tsfile.utils.TsPrimitiveType;

import org.apache.thrift.TException;
import org.slf4j.Logger;
import org.slf4j.LoggerFactory;

import java.io.IOException;
import java.nio.ByteBuffer;
import java.util.NoSuchElementException;
import java.util.concurrent.atomic.AtomicReference;

/**
 * RemoteSimpleSeriesReader is a reader without value filter that reads points from a remote side.
 */
public class RemoteSimpleSeriesReader implements IPointReader {

  private static final Logger logger = LoggerFactory.getLogger(RemoteSimpleSeriesReader.class);
  private DataSourceInfo sourceInfo;
  private long lastTimestamp;

  private BatchData cachedBatch;

  private AtomicReference<ByteBuffer> fetchResult = new AtomicReference<>();
  private GenericHandler<ByteBuffer> handler;

  public RemoteSimpleSeriesReader(DataSourceInfo sourceInfo) {
    this.sourceInfo = sourceInfo;
    handler = new GenericHandler<>(sourceInfo.getCurrentNode(), fetchResult);
    lastTimestamp = Long.MIN_VALUE;
  }

  @Override
  public boolean hasNextTimeValuePair() throws IOException {
    if (cachedBatch != null && cachedBatch.hasCurrent()) {
      return true;
    }
    fetchBatch();
    return cachedBatch != null && cachedBatch.hasCurrent();
  }

  @Override
  public TimeValuePair nextTimeValuePair() throws IOException {
    if (!hasNextTimeValuePair()) {
      throw new NoSuchElementException();
    }
    this.lastTimestamp = cachedBatch.currentTime();
    TimeValuePair timeValuePair =
        new TimeValuePair(
            cachedBatch.currentTime(),
            TsPrimitiveType.getByType(sourceInfo.getDataType(), cachedBatch.currentValue()));
    cachedBatch.next();
    return timeValuePair;
  }

  @Override
  public TimeValuePair currentTimeValuePair() throws IOException {
    if (!hasNextTimeValuePair()) {
      throw new NoSuchElementException();
    }
    return new TimeValuePair(
        cachedBatch.currentTime(),
        TsPrimitiveType.getByType(sourceInfo.getDataType(), cachedBatch.currentValue()));
  }

  @Override
  public void close() {
    // closed by Resource manager
  }

  private void fetchBatch() throws IOException {
    if (!sourceInfo.checkCurClient()) {
      cachedBatch = null;
      return;
    }

    ByteBuffer result;
    if (ClusterDescriptor.getInstance().getConfig().isUseAsyncServer()) {
      result = fetchResultAsync();
    } else {
      result = fetchResultSync();
    }

    cachedBatch = SerializeUtils.deserializeBatchData(result);
    if (logger.isDebugEnabled()) {
      logger.debug(
          "Fetched a batch from {}, size:{}",
          sourceInfo.getCurrentNode(),
          cachedBatch == null ? 0 : cachedBatch.length());
    }
  }

  @SuppressWarnings("java:S2274") // enable timeout
  private ByteBuffer fetchResultAsync() throws IOException {
    synchronized (fetchResult) {
      fetchResult.set(null);
      try {
<<<<<<< HEAD
        sourceInfo.getCurAsyncClient(RaftServer.getReadOperationTimeoutMS())
            .fetchSingleSeries(sourceInfo.getHeader(), sourceInfo.getRaftId(),
                sourceInfo.getReaderId(), handler);
=======
        sourceInfo
            .getCurAsyncClient(RaftServer.getReadOperationTimeoutMS())
            .fetchSingleSeries(sourceInfo.getHeader(), sourceInfo.getReaderId(), handler);
>>>>>>> c648e5a7
        fetchResult.wait(RaftServer.getReadOperationTimeoutMS());
      } catch (TException e) {
        // try other node
        if (!sourceInfo.switchNode(false, lastTimestamp)) {
          return null;
        }
        return fetchResultAsync();
      } catch (InterruptedException e) {
        Thread.currentThread().interrupt();
        logger.warn("Query {} interrupted", sourceInfo);
        return null;
      }
    }
    return fetchResult.get();
  }

  private ByteBuffer fetchResultSync() throws IOException {
    SyncDataClient curSyncClient = null;
    try {
<<<<<<< HEAD
      SyncDataClient curSyncClient = sourceInfo
          .getCurSyncClient(RaftServer.getReadOperationTimeoutMS());
      ByteBuffer buffer = curSyncClient
          .fetchSingleSeries(sourceInfo.getHeader(), sourceInfo.getRaftId(),
              sourceInfo.getReaderId());
      curSyncClient.putBack();
      return buffer;
=======
      curSyncClient = sourceInfo.getCurSyncClient(RaftServer.getReadOperationTimeoutMS());
      return curSyncClient.fetchSingleSeries(sourceInfo.getHeader(), sourceInfo.getReaderId());
>>>>>>> c648e5a7
    } catch (TException e) {
      // try other node
      if (!sourceInfo.switchNode(false, lastTimestamp)) {
        return null;
      }
      return fetchResultSync();
    } finally {
      if (curSyncClient != null) {
        ClientUtils.putBackSyncClient(curSyncClient);
      }
    }
  }

  void clearCurDataForTest() {
    this.cachedBatch = null;
  }
}<|MERGE_RESOLUTION|>--- conflicted
+++ resolved
@@ -124,15 +124,10 @@
     synchronized (fetchResult) {
       fetchResult.set(null);
       try {
-<<<<<<< HEAD
-        sourceInfo.getCurAsyncClient(RaftServer.getReadOperationTimeoutMS())
-            .fetchSingleSeries(sourceInfo.getHeader(), sourceInfo.getRaftId(),
-                sourceInfo.getReaderId(), handler);
-=======
         sourceInfo
             .getCurAsyncClient(RaftServer.getReadOperationTimeoutMS())
-            .fetchSingleSeries(sourceInfo.getHeader(), sourceInfo.getReaderId(), handler);
->>>>>>> c648e5a7
+            .fetchSingleSeries(
+                sourceInfo.getHeader(), sourceInfo.getRaftId(), sourceInfo.getReaderId(), handler);
         fetchResult.wait(RaftServer.getReadOperationTimeoutMS());
       } catch (TException e) {
         // try other node
@@ -152,18 +147,9 @@
   private ByteBuffer fetchResultSync() throws IOException {
     SyncDataClient curSyncClient = null;
     try {
-<<<<<<< HEAD
-      SyncDataClient curSyncClient = sourceInfo
-          .getCurSyncClient(RaftServer.getReadOperationTimeoutMS());
-      ByteBuffer buffer = curSyncClient
-          .fetchSingleSeries(sourceInfo.getHeader(), sourceInfo.getRaftId(),
-              sourceInfo.getReaderId());
-      curSyncClient.putBack();
-      return buffer;
-=======
       curSyncClient = sourceInfo.getCurSyncClient(RaftServer.getReadOperationTimeoutMS());
-      return curSyncClient.fetchSingleSeries(sourceInfo.getHeader(), sourceInfo.getReaderId());
->>>>>>> c648e5a7
+      return curSyncClient.fetchSingleSeries(
+          sourceInfo.getHeader(), sourceInfo.getRaftId(), sourceInfo.getReaderId());
     } catch (TException e) {
       // try other node
       if (!sourceInfo.switchNode(false, lastTimestamp)) {
