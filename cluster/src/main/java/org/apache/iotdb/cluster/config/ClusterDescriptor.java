/*
 * Licensed to the Apache Software Foundation (ASF) under one
 * or more contributor license agreements.  See the NOTICE file
 * distributed with this work for additional information
 * regarding copyright ownership.  The ASF licenses this file
 * to you under the Apache License, Version 2.0 (the
 * "License"); you may not use this file except in compliance
 * with the License.  You may obtain a copy of the License at
 *
 *     http://www.apache.org/licenses/LICENSE-2.0
 *
 * Unless required by applicable law or agreed to in writing,
 * software distributed under the License is distributed on an
 * "AS IS" BASIS, WITHOUT WARRANTIES OR CONDITIONS OF ANY
 * KIND, either express or implied.  See the License for the
 * specific language governing permissions and limitations
 * under the License.
 */

package org.apache.iotdb.cluster.config;

import org.apache.iotdb.cluster.exception.BadSeedUrlFormatException;
import org.apache.iotdb.db.conf.IoTDBConstant;
import org.apache.iotdb.db.conf.IoTDBDescriptor;
import org.apache.iotdb.db.exception.query.QueryProcessException;

import com.google.common.net.InetAddresses;
import org.slf4j.Logger;
import org.slf4j.LoggerFactory;

import java.io.File;
import java.io.FileInputStream;
import java.io.IOException;
import java.io.InputStream;
import java.net.InetAddress;
import java.net.UnknownHostException;
import java.util.ArrayList;
import java.util.Collections;
import java.util.List;
import java.util.Properties;

public class ClusterDescriptor {

  private static final Logger logger = LoggerFactory.getLogger(ClusterDescriptor.class);
  private static final ClusterDescriptor INSTANCE = new ClusterDescriptor();
  private final ClusterConfig config = new ClusterConfig();

  private ClusterDescriptor() {
    // load settings from cluster's file.
    // so, iotdb-cluster.properties can overwrite iotdb-engine.properties.
    loadProps();

    // if open the server rpc port, we will enable the rpc service and change the server's rpc port
    // to rpc_port + 1
    if (config.isOpenServerRpcPort()) {
      IoTDBDescriptor.getInstance().getConfig().setEnableRpcService(true);
      IoTDBDescriptor.getInstance()
          .getConfig()
          .setRpcPort(IoTDBDescriptor.getInstance().getConfig().getRpcPort() + 1);
    } else {
      IoTDBDescriptor.getInstance().getConfig().setEnableRpcService(false);
    }
  }

  public ClusterConfig getConfig() {
    return config;
  }

  public static ClusterDescriptor getInstance() {
    return INSTANCE;
  }

  public String getPropsUrl() {
    String url = System.getProperty(IoTDBConstant.IOTDB_CONF, null);
    if (url == null) {
      url = System.getProperty(IoTDBConstant.IOTDB_HOME, null);
      if (url != null) {
        url = url + File.separatorChar + "conf" + File.separatorChar + ClusterConfig.CONFIG_NAME;
      } else {
        logger.warn(
            "Cannot find IOTDB_HOME or IOTDB_CONF environment variable when loading "
                + "config file {}, use default configuration",
            ClusterConfig.CONFIG_NAME);
        // update all data seriesPath
        return null;
      }
    } else {
      url += (File.separatorChar + ClusterConfig.CONFIG_NAME);
    }
    return url;
  }

  public void replaceHostnameWithIp() throws UnknownHostException, BadSeedUrlFormatException {
    boolean isInvalidClusterInternalIp = InetAddresses.isInetAddress(config.getInternalIp());
    if (!isInvalidClusterInternalIp) {
      config.setInternalIp(hostnameToIP(config.getInternalIp()));
    }
    List<String> newSeedUrls = new ArrayList<>();
    for (String seedUrl : config.getSeedNodeUrls()) {
      String[] splits = seedUrl.split(":");
      if (splits.length != 2) {
        throw new BadSeedUrlFormatException(seedUrl);
      }
      String seedIP = splits[0];
      boolean isInvalidSeedIp = InetAddresses.isInetAddress(seedIP);
      if (!isInvalidSeedIp) {
        String newSeedIP = hostnameToIP(seedIP);
        newSeedUrls.add(newSeedIP + ":" + splits[1]);
      } else {
        newSeedUrls.add(seedUrl);
      }
    }
    config.setSeedNodeUrls(newSeedUrls);
    logger.debug(
        "after replace, the rpcIP={}, internalIP={}, seedUrls={}",
        IoTDBDescriptor.getInstance().getConfig().getRpcAddress(),
        config.getInternalIp(),
        config.getSeedNodeUrls());
  }

  /** load an property file and set TsfileDBConfig variables. */
  private void loadProps() {
    String url = getPropsUrl();
    Properties properties = System.getProperties();
    if (url != null) {
      try (InputStream inputStream = new FileInputStream(new File(url))) {
        logger.info("Start to read config file {}", url);
        properties.load(inputStream);
      } catch (IOException e) {
        logger.warn("Fail to find config file {}", url, e);
      }
    }
    config.setInternalIp(properties.getProperty("internal_ip", config.getInternalIp()));

    config.setInternalMetaPort(
        Integer.parseInt(
            properties.getProperty(
                "internal_meta_port", String.valueOf(config.getInternalMetaPort()))));

    config.setInternalDataPort(
        Integer.parseInt(
            properties.getProperty(
                "internal_data_port", Integer.toString(config.getInternalDataPort()))));

    // rpc port and rpc address are defined in iotdb-engine.properties.
    // To avoid inconsistency, we do not read "rpc_port" in iotdb-cluster.properties
    // even users claim the property.

    config.setClusterInfoRpcPort(
        Integer.parseInt(
            properties.getProperty(
                "cluster_info_public_port", Integer.toString(config.getClusterInfoRpcPort()))));

    config.setMaxConcurrentClientNum(
        Integer.parseInt(
            properties.getProperty(
                "max_concurrent_client_num", String.valueOf(config.getMaxConcurrentClientNum()))));

    config.setReplicationNum(
        Integer.parseInt(
            properties.getProperty(
                "default_replica_num", String.valueOf(config.getReplicationNum()))));

    config.setClusterName(properties.getProperty("cluster_name", config.getClusterName()));

    config.setRpcThriftCompressionEnabled(
        Boolean.parseBoolean(
            properties.getProperty(
                "rpc_thrift_compression_enable",
                String.valueOf(config.isRpcThriftCompressionEnabled()))));

    config.setConnectionTimeoutInMS(
        Integer.parseInt(
            properties.getProperty(
                "connection_timeout_ms", String.valueOf(config.getConnectionTimeoutInMS()))));

    config.setReadOperationTimeoutMS(
        Integer.parseInt(
            properties.getProperty(
                "read_operation_timeout_ms", String.valueOf(config.getReadOperationTimeoutMS()))));

    config.setCatchUpTimeoutMS(
        Integer.parseInt(
            properties.getProperty(
                "catch_up_timeout_ms", String.valueOf(config.getCatchUpTimeoutMS()))));

    config.setWriteOperationTimeoutMS(
        Integer.parseInt(
            properties.getProperty(
                "write_operation_timeout_ms",
                String.valueOf(config.getWriteOperationTimeoutMS()))));

    config.setUseBatchInLogCatchUp(
        Boolean.parseBoolean(
            properties.getProperty(
                "use_batch_in_catch_up", String.valueOf(config.isUseBatchInLogCatchUp()))));

    config.setMinNumOfLogsInMem(
        Integer.parseInt(
            properties.getProperty(
                "min_num_of_logs_in_mem", String.valueOf(config.getMinNumOfLogsInMem()))));

    config.setMaxNumOfLogsInMem(
        Integer.parseInt(
            properties.getProperty(
                "max_num_of_logs_in_mem", String.valueOf(config.getMaxNumOfLogsInMem()))));

    config.setMaxMemorySizeForRaftLog(
        Long.parseLong(
            properties.getProperty(
                "max_memory_size_for_raft_log",
                String.valueOf(config.getMaxMemorySizeForRaftLog()))));

    config.setLogDeleteCheckIntervalSecond(
        Integer.parseInt(
            properties.getProperty(
                "log_deletion_check_interval_second",
                String.valueOf(config.getLogDeleteCheckIntervalSecond()))));

    config.setEnableAutoCreateSchema(
        Boolean.parseBoolean(
            properties.getProperty(
                "enable_auto_create_schema", String.valueOf(config.isEnableAutoCreateSchema()))));

    config.setUseAsyncServer(
        Boolean.parseBoolean(
            properties.getProperty(
                "is_use_async_server", String.valueOf(config.isUseAsyncServer()))));

    config.setOpenServerRpcPort(
        Boolean.parseBoolean(
            properties.getProperty(
                "open_server_rpc_port", String.valueOf(config.isOpenServerRpcPort()))));

    config.setUseAsyncApplier(
        Boolean.parseBoolean(
            properties.getProperty(
                "is_use_async_applier", String.valueOf(config.isUseAsyncApplier()))));

    config.setEnableRaftLogPersistence(
        Boolean.parseBoolean(
            properties.getProperty(
                "is_enable_raft_log_persistence",
                String.valueOf(config.isEnableRaftLogPersistence()))));

    config.setFlushRaftLogThreshold(
        Integer.parseInt(
            properties.getProperty(
                "flush_raft_log_threshold", String.valueOf(config.getFlushRaftLogThreshold()))));

    config.setRaftLogBufferSize(
        Integer.parseInt(
            properties.getProperty(
                "raft_log_buffer_size", String.valueOf(config.getRaftLogBufferSize()))));

    config.setMaxRaftLogIndexSizeInMemory(
        Integer.parseInt(
            properties.getProperty(
                "max_raft_log_index_size_in_memory",
                String.valueOf(config.getMaxRaftLogIndexSizeInMemory()))));

    config.setMaxRaftLogPersistDataSizePerFile(
        Integer.parseInt(
            properties.getProperty(
                "max_raft_log_persist_data_size_per_file",
                String.valueOf(config.getMaxRaftLogPersistDataSizePerFile()))));

    config.setMaxNumberOfPersistRaftLogFiles(
        Integer.parseInt(
            properties.getProperty(
                "max_number_of_persist_raft_log_files",
                String.valueOf(config.getMaxNumberOfPersistRaftLogFiles()))));

    config.setMaxPersistRaftLogNumberOnDisk(
        Integer.parseInt(
            properties.getProperty(
                "max_persist_raft_log_number_on_disk",
                String.valueOf(config.getMaxPersistRaftLogNumberOnDisk()))));

    config.setMaxNumberOfLogsPerFetchOnDisk(
        Integer.parseInt(
            properties.getProperty(
                "max_number_of_logs_per_fetch_on_disk",
                String.valueOf(config.getMaxNumberOfLogsPerFetchOnDisk()))));

    config.setEnableUsePersistLogOnDiskToCatchUp(
        Boolean.parseBoolean(
            properties.getProperty(
                "enable_use_persist_log_on_disk_to_catch_up",
                String.valueOf(config.isEnableUsePersistLogOnDiskToCatchUp()))));

    config.setMaxReadLogLag(
        Long.parseLong(
            properties.getProperty("max_read_log_lag", String.valueOf(config.getMaxReadLogLag()))));

    config.setMaxClientPerNodePerMember(
        Integer.parseInt(
            properties.getProperty(
                "max_client_pernode_permember_number",
                String.valueOf(config.getMaxClientPerNodePerMember()))));

    config.setWaitClientTimeoutMS(
        Long.parseLong(
            properties.getProperty(
                "wait_client_timeout_ms", String.valueOf(config.getWaitClientTimeoutMS()))));

<<<<<<< HEAD
    config.setEnableQueryRedirect(
        Boolean.parseBoolean(
            properties.getProperty(
                "enable_query_redirect", String.valueOf(config.isEnableQueryRedirect()))));

    config.setEnableQueryPathsCache(
        Boolean.parseBoolean(
            properties.getProperty(
                "enable_query_paths_cache", String.valueOf(config.isEnableQueryPathsCache()))));

    config.setQueryPathsCacheSize(
        Integer.parseInt(
            properties.getProperty(
                "query_paths_cache_size", String.valueOf(config.getQueryPathsCacheSize()))));

    config.setQueryPathsCacheUpdateInterval(
        Integer.parseInt(
            properties.getProperty(
                "query_paths_cache_update_interval",
                String.valueOf(config.getQueryPathsCacheUpdateInterval()))));

=======
>>>>>>> 49cd4d14
    String consistencyLevel = properties.getProperty("consistency_level");
    if (consistencyLevel != null) {
      config.setConsistencyLevel(ConsistencyLevel.getConsistencyLevel(consistencyLevel));
    }

    String seedUrls = properties.getProperty("seed_nodes");
    if (seedUrls != null) {
      List<String> urlList = getSeedUrlList(seedUrls);
      config.setSeedNodeUrls(urlList);
    }
  }

  /**
   * Split the seed urls as one list.
   *
   * @param seedUrls the seed urls.
   * @return the seed urls as a list.
   */
  public static List<String> getSeedUrlList(String seedUrls) {
    if (seedUrls == null) {
      return Collections.emptyList();
    }
    List<String> urlList = new ArrayList<>();
    String[] split = seedUrls.split(",");
    for (String nodeUrl : split) {
      nodeUrl = nodeUrl.trim();
      if ("".equals(nodeUrl)) {
        continue;
      }
      urlList.add(nodeUrl);
    }
    return urlList;
  }

  public void loadHotModifiedProps() throws QueryProcessException {
    Properties properties = getProperties();
    if (properties != null) {
      loadHotModifiedProps(properties);
    }
  }

  private Properties getProperties() throws QueryProcessException {
    String url = getPropsUrl();
    if (url == null) {
      return null;
    }
    Properties properties;
    try (InputStream inputStream = new FileInputStream(new File(url))) {
      logger.info("Start to reload config file {}", url);
      properties = new Properties();
      properties.load(inputStream);
    } catch (Exception e) {
      throw new QueryProcessException(
          String.format("Fail to reload config file %s because %s", url, e.getMessage()));
    }
    return properties;
  }

  /**
   * This method is for setting hot modified properties of the cluster. Currently, we support
   * max_concurrent_client_num, connection_timeout_ms, max_resolved_log_size
   *
   * @param properties
   * @throws QueryProcessException
   */
  public void loadHotModifiedProps(Properties properties) {

    config.setMaxConcurrentClientNum(
        Integer.parseInt(
            properties.getProperty(
                "max_concurrent_client_num", String.valueOf(config.getMaxConcurrentClientNum()))));

    config.setConnectionTimeoutInMS(
        Integer.parseInt(
            properties.getProperty(
                "connection_timeout_ms", String.valueOf(config.getConnectionTimeoutInMS()))));

    logger.info("Set cluster configuration {}", properties);
  }

  private String hostnameToIP(String hostname) throws UnknownHostException {
    InetAddress address = InetAddress.getByName(hostname);
    return address.getHostAddress();
  }
}<|MERGE_RESOLUTION|>--- conflicted
+++ resolved
@@ -304,12 +304,6 @@
             properties.getProperty(
                 "wait_client_timeout_ms", String.valueOf(config.getWaitClientTimeoutMS()))));
 
-<<<<<<< HEAD
-    config.setEnableQueryRedirect(
-        Boolean.parseBoolean(
-            properties.getProperty(
-                "enable_query_redirect", String.valueOf(config.isEnableQueryRedirect()))));
-
     config.setEnableQueryPathsCache(
         Boolean.parseBoolean(
             properties.getProperty(
@@ -326,8 +320,6 @@
                 "query_paths_cache_update_interval",
                 String.valueOf(config.getQueryPathsCacheUpdateInterval()))));
 
-=======
->>>>>>> 49cd4d14
     String consistencyLevel = properties.getProperty("consistency_level");
     if (consistencyLevel != null) {
       config.setConsistencyLevel(ConsistencyLevel.getConsistencyLevel(consistencyLevel));
