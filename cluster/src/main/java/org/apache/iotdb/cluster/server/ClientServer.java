--- conflicted
+++ resolved
@@ -307,25 +307,13 @@
           GenericHandler<Void> handler = new GenericHandler<>(queriedNode, new AtomicReference<>());
           try {
             if (ClusterDescriptor.getInstance().getConfig().isUseAsyncServer()) {
-<<<<<<< HEAD
-              AsyncDataClient client = metaGroupMember
-                  .getClientProvider().getAsyncDataClient(queriedNode,
+              AsyncDataClient client = coordinator.getAsyncDataClient(queriedNode,
                       RaftServer.getReadOperationTimeoutMS());
-              client.endQuery(header.getNode(), header.getRaftId(), metaGroupMember.getThisNode(), queryId, handler);
-            } else {
-              SyncDataClient syncDataClient = metaGroupMember
-                  .getClientProvider().getSyncDataClient(queriedNode,
-                      RaftServer.getReadOperationTimeoutMS());
-              syncDataClient.endQuery(header.getNode(), header.getRaftId(), metaGroupMember.getThisNode(), queryId);
-=======
-              AsyncDataClient client = coordinator.getAsyncDataClient(queriedNode,
-                  RaftServer.getReadOperationTimeoutMS());
-              client.endQuery(header, coordinator.getThisNode(), queryId, handler);
+              client.endQuery(header.getNode(), header.getRaftId(), coordinator.getThisNode(), queryId, handler);
             } else {
               SyncDataClient syncDataClient = coordinator.getSyncDataClient(queriedNode,
-                  RaftServer.getReadOperationTimeoutMS());
-              syncDataClient.endQuery(header, coordinator.getThisNode(), queryId);
->>>>>>> e09b3776
+                      RaftServer.getReadOperationTimeoutMS());
+              syncDataClient.endQuery(header.getNode(), header.getRaftId(), coordinator.getThisNode(), queryId);
             }
           } catch (IOException | TException e) {
             logger.error("Cannot end query {} in {}", queryId, queriedNode);
