--- conflicted
+++ resolved
@@ -143,14 +143,11 @@
     } else {
       protocolFactory = new TBinaryProtocol.Factory();
     }
-<<<<<<< HEAD
-    serverTransport = new TServerSocket(new InetSocketAddress(IoTDBDescriptor.getInstance().getConfig().getRpcAddress(),
-        config.getClusterRpcPort()));
-=======
     serverTransport =
         new TServerSocket(
-            new InetSocketAddress(config.getClusterRpcIp(), config.getClusterRpcPort()));
->>>>>>> 67b08f90
+            new InetSocketAddress(
+                IoTDBDescriptor.getInstance().getConfig().getRpcAddress(),
+                config.getClusterRpcPort()));
     // async service also requires nonblocking server, and HsHaServer is basically more efficient a
     // nonblocking server
     int maxConcurrentClientNum =
