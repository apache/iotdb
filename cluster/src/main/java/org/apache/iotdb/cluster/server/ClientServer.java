/*
 * Licensed to the Apache Software Foundation (ASF) under one
 * or more contributor license agreements.  See the NOTICE file
 * distributed with this work for additional information
 * regarding copyright ownership.  The ASF licenses this file
 * to you under the Apache License, Version 2.0 (the
 * "License"); you may not use this file except in compliance
 * with the License.  You may obtain a copy of the License at
 *
 *     http://www.apache.org/licenses/LICENSE-2.0
 *
 * Unless required by applicable law or agreed to in writing,
 * software distributed under the License is distributed on an
 * "AS IS" BASIS, WITHOUT WARRANTIES OR CONDITIONS OF ANY
 * KIND, either express or implied.  See the License for the
 * specific language governing permissions and limitations
 * under the License.
 */

package org.apache.iotdb.cluster.server;

import org.apache.iotdb.cluster.client.async.AsyncDataClient;
import org.apache.iotdb.cluster.client.sync.SyncDataClient;
import org.apache.iotdb.cluster.config.ClusterConfig;
import org.apache.iotdb.cluster.config.ClusterDescriptor;
import org.apache.iotdb.cluster.coordinator.Coordinator;
import org.apache.iotdb.cluster.metadata.CMManager;
import org.apache.iotdb.cluster.query.ClusterPlanExecutor;
import org.apache.iotdb.cluster.query.ClusterPlanner;
import org.apache.iotdb.cluster.query.RemoteQueryContext;
import org.apache.iotdb.cluster.rpc.thrift.Node;
import org.apache.iotdb.cluster.rpc.thrift.RaftNode;
import org.apache.iotdb.cluster.server.handlers.caller.GenericHandler;
import org.apache.iotdb.cluster.server.member.MetaGroupMember;
import org.apache.iotdb.db.conf.IoTDBDescriptor;
import org.apache.iotdb.db.exception.StorageEngineException;
import org.apache.iotdb.db.exception.metadata.MetadataException;
import org.apache.iotdb.db.exception.query.QueryProcessException;
import org.apache.iotdb.db.metadata.PartialPath;
import org.apache.iotdb.db.qp.physical.PhysicalPlan;
import org.apache.iotdb.db.query.context.QueryContext;
import org.apache.iotdb.db.service.IoTDB;
import org.apache.iotdb.db.service.TSServiceImpl;
import org.apache.iotdb.db.utils.CommonUtils;
import org.apache.iotdb.rpc.RpcTransportFactory;
import org.apache.iotdb.rpc.RpcUtils;
import org.apache.iotdb.rpc.TSStatusCode;
import org.apache.iotdb.service.rpc.thrift.TSIService.Processor;
import org.apache.iotdb.service.rpc.thrift.TSStatus;
import org.apache.iotdb.tsfile.file.metadata.enums.TSDataType;

import org.apache.thrift.TException;
import org.apache.thrift.protocol.TBinaryProtocol;
import org.apache.thrift.protocol.TCompactProtocol;
import org.apache.thrift.protocol.TProtocol;
import org.apache.thrift.protocol.TProtocolFactory;
import org.apache.thrift.server.ServerContext;
import org.apache.thrift.server.TServer;
import org.apache.thrift.server.TServerEventHandler;
import org.apache.thrift.server.TThreadPoolServer;
import org.apache.thrift.transport.TServerSocket;
import org.apache.thrift.transport.TServerTransport;
import org.apache.thrift.transport.TTransport;
import org.apache.thrift.transport.TTransportException;
import org.slf4j.Logger;
import org.slf4j.LoggerFactory;

import java.io.IOException;
import java.net.InetSocketAddress;
import java.util.List;
import java.util.Map;
import java.util.Map.Entry;
import java.util.Set;
import java.util.concurrent.ConcurrentHashMap;
import java.util.concurrent.ExecutorService;
import java.util.concurrent.Executors;
import java.util.concurrent.SynchronousQueue;
import java.util.concurrent.ThreadFactory;
import java.util.concurrent.ThreadPoolExecutor;
import java.util.concurrent.atomic.AtomicLong;
import java.util.concurrent.atomic.AtomicReference;

/**
 * ClientServer is the cluster version of TSServiceImpl, which is responsible for the processing of
 * the user requests (sqls and session api). It inherits the basic procedures from TSServiceImpl,
 * but redirect the queries of data and metadata to a MetaGroupMember of the local node.
 */
public class ClientServer extends TSServiceImpl {

  private static final Logger logger = LoggerFactory.getLogger(ClientServer.class);
  /**
   * The Coordinator of the local node. Through this node ClientServer queries data and meta from
   * the cluster and performs data manipulations to the cluster.
   */
  private Coordinator coordinator;

  public void setCoordinator(Coordinator coordinator) {
    this.coordinator = coordinator;
  }

  /** The single thread pool that runs poolServer to unblock the main thread. */
  private ExecutorService serverService;

  /**
   * Using the poolServer, ClientServer will listen to a socket to accept thrift requests like an
   * HttpServer.
   */
  private TServer poolServer;

  /** The socket poolServer will listen to. Async service requires nonblocking socket */
  private TServerTransport serverTransport;

  /**
   * queryId -> queryContext map. When a query ends either normally or accidentally, the resources
   * used by the query can be found in the context and then released.
   */
  private Map<Long, RemoteQueryContext> queryContextMap = new ConcurrentHashMap<>();

  public ClientServer(MetaGroupMember metaGroupMember) throws QueryProcessException {
    super();
    this.processor = new ClusterPlanner();
    this.executor = new ClusterPlanExecutor(metaGroupMember);
  }

  /**
   * Create a thrift server to listen to the client port and accept requests from clients. This
   * server is run in a separate thread. Calling the method twice does not induce side effects.
   *
   * @throws TTransportException
   */
  public void start() throws TTransportException {
    if (serverService != null) {
      return;
    }

    serverService = Executors.newSingleThreadExecutor(r -> new Thread(r, "ClusterClientServer"));
    ClusterConfig config = ClusterDescriptor.getInstance().getConfig();

    // this defines how thrift parse the requests bytes to a request
    TProtocolFactory protocolFactory;
    if (IoTDBDescriptor.getInstance().getConfig().isRpcThriftCompressionEnable()) {
      protocolFactory = new TCompactProtocol.Factory();
    } else {
      protocolFactory = new TBinaryProtocol.Factory();
    }
    serverTransport =
        new TServerSocket(
            new InetSocketAddress(
                IoTDBDescriptor.getInstance().getConfig().getRpcAddress(),
                config.getClusterRpcPort()));
    // async service also requires nonblocking server, and HsHaServer is basically more efficient a
    // nonblocking server
    int maxConcurrentClientNum =
        Math.max(CommonUtils.getCpuCores(), config.getMaxConcurrentClientNum());
    TThreadPoolServer.Args poolArgs =
        new TThreadPoolServer.Args(serverTransport)
            .maxWorkerThreads(maxConcurrentClientNum)
            .minWorkerThreads(CommonUtils.getCpuCores());
    poolArgs.executorService(
        new ThreadPoolExecutor(
            poolArgs.minWorkerThreads,
            poolArgs.maxWorkerThreads,
            poolArgs.stopTimeoutVal,
            poolArgs.stopTimeoutUnit,
            new SynchronousQueue<>(),
            new ThreadFactory() {
              private AtomicLong threadIndex = new AtomicLong(0);

              @Override
              public Thread newThread(Runnable r) {
                return new Thread(r, "ClusterClient-" + threadIndex.incrementAndGet());
              }
            }));
    // ClientServer will do the following processing when the HsHaServer has parsed a request
    poolArgs.processor(new Processor<>(this));
    poolArgs.protocolFactory(protocolFactory);
    // nonblocking server requests FramedTransport
    poolArgs.transportFactory(RpcTransportFactory.INSTANCE);

    poolServer = new TThreadPoolServer(poolArgs);
    // mainly for handling client exit events
    poolServer.setServerEventHandler(new EventHandler());

    serverService.submit(() -> poolServer.serve());
    logger.info("Client service is set up");
  }

  /**
   * Stop the thrift server, close the socket and shutdown the thread pool. Calling the method twice
   * does not induce side effects.
   */
  public void stop() {
    if (serverService == null) {
      return;
    }

    poolServer.stop();
    serverService.shutdownNow();
    serverTransport.close();
  }

  /**
   * Redirect the plan to the local Coordinator so that it will be processed cluster-wide.
   *
   * @param plan
   * @return
   */
  @Override
  protected TSStatus executeNonQueryPlan(PhysicalPlan plan) {
    try {
      plan.checkIntegrity();
    } catch (QueryProcessException e) {
      logger.warn("Illegal plan detected： {}", plan);
      return RpcUtils.getStatus(TSStatusCode.EXECUTE_STATEMENT_ERROR, e.getMessage());
    }
    return coordinator.executeNonQueryPlan(plan);
  }

  /**
   * EventHandler handles the preprocess and postprocess of the thrift requests, but it currently
   * only release resources when a client disconnects.
   */
  class EventHandler implements TServerEventHandler {

    @Override
    public void preServe() {
      // do nothing
    }

    @Override
    public ServerContext createContext(TProtocol input, TProtocol output) {
      return null;
    }

    @Override
    public void deleteContext(ServerContext serverContext, TProtocol input, TProtocol output) {
      ClientServer.this.handleClientExit();
    }

    @Override
    public void processContext(
        ServerContext serverContext, TTransport inputTransport, TTransport outputTransport) {
      // do nothing
    }
  }

  /**
   * Get the data types of each path in “paths”. If "aggregations" is not null, then it should be
   * corresponding to "paths" one to one and the data type will be the type of the aggregation over
   * the corresponding path.
   *
   * @param paths full timeseries paths
   * @param aggregations if not null, it should be the same size as "paths"
   * @return the data types of "paths" (using the aggregations)
   * @throws MetadataException
   */
  @Override
  protected List<TSDataType> getSeriesTypesByPaths(
      List<PartialPath> paths, List<String> aggregations) throws MetadataException {
    return ((CMManager) IoTDB.metaManager).getSeriesTypesByPath(paths, aggregations).left;
  }

  /**
   * Get the data types of each path in “paths”. If "aggregation" is not null, all "paths" will use
   * this aggregation.
   *
   * @param paths full timeseries paths
   * @param aggregation if not null, it means "paths" all use this aggregation
   * @return the data types of "paths" (using the aggregation)
   * @throws MetadataException
   */
  protected List<TSDataType> getSeriesTypesByString(List<PartialPath> paths, String aggregation)
      throws MetadataException {
    return ((CMManager) IoTDB.metaManager).getSeriesTypesByPaths(paths, aggregation).left;
  }

  /**
   * Generate and cache a QueryContext using "queryId". In the distributed version, the QueryContext
   * is a RemoteQueryContext.
   *
   * @param queryId
   * @return a RemoteQueryContext using queryId
   */
  @Override
  protected QueryContext genQueryContext(long queryId, boolean debug) {
    RemoteQueryContext context = new RemoteQueryContext(queryId, debug);
    queryContextMap.put(queryId, context);
    return context;
  }

  /**
   * Release the local and remote resources used by a query.
   *
   * @param queryId
   * @throws StorageEngineException
   */
  @Override
  protected void releaseQueryResource(long queryId) throws StorageEngineException {
    // release resources locally
    super.releaseQueryResource(queryId);
    // release resources remotely
    RemoteQueryContext context = queryContextMap.remove(queryId);
    if (context != null) {
      // release the resources in every queried node
      for (Entry<RaftNode, Set<Node>> headerEntry : context.getQueriedNodesMap().entrySet()) {
        RaftNode header = headerEntry.getKey();
        Set<Node> queriedNodes = headerEntry.getValue();

        for (Node queriedNode : queriedNodes) {
          GenericHandler<Void> handler = new GenericHandler<>(queriedNode, new AtomicReference<>());
          try {
            if (ClusterDescriptor.getInstance().getConfig().isUseAsyncServer()) {
<<<<<<< HEAD
              AsyncDataClient client = coordinator.getAsyncDataClient(queriedNode,
                      RaftServer.getReadOperationTimeoutMS());
              client.endQuery(header.getNode(), header.getRaftId(), coordinator.getThisNode(), queryId, handler);
            } else {
              SyncDataClient syncDataClient = coordinator.getSyncDataClient(queriedNode,
                      RaftServer.getReadOperationTimeoutMS());
              syncDataClient.endQuery(header.getNode(), header.getRaftId(), coordinator.getThisNode(), queryId);
=======
              AsyncDataClient client =
                  coordinator.getAsyncDataClient(
                      queriedNode, RaftServer.getReadOperationTimeoutMS());
              client.endQuery(header, coordinator.getThisNode(), queryId, handler);
            } else {
              try (SyncDataClient syncDataClient =
                  coordinator.getSyncDataClient(
                      queriedNode, RaftServer.getReadOperationTimeoutMS())) {
                syncDataClient.endQuery(header, coordinator.getThisNode(), queryId);
              }
>>>>>>> c648e5a7
            }
          } catch (IOException | TException e) {
            logger.error("Cannot end query {} in {}", queryId, queriedNode);
          }
        }
      }
    }
  }
}<|MERGE_RESOLUTION|>--- conflicted
+++ resolved
@@ -310,26 +310,22 @@
           GenericHandler<Void> handler = new GenericHandler<>(queriedNode, new AtomicReference<>());
           try {
             if (ClusterDescriptor.getInstance().getConfig().isUseAsyncServer()) {
-<<<<<<< HEAD
-              AsyncDataClient client = coordinator.getAsyncDataClient(queriedNode,
-                      RaftServer.getReadOperationTimeoutMS());
-              client.endQuery(header.getNode(), header.getRaftId(), coordinator.getThisNode(), queryId, handler);
-            } else {
-              SyncDataClient syncDataClient = coordinator.getSyncDataClient(queriedNode,
-                      RaftServer.getReadOperationTimeoutMS());
-              syncDataClient.endQuery(header.getNode(), header.getRaftId(), coordinator.getThisNode(), queryId);
-=======
               AsyncDataClient client =
                   coordinator.getAsyncDataClient(
                       queriedNode, RaftServer.getReadOperationTimeoutMS());
-              client.endQuery(header, coordinator.getThisNode(), queryId, handler);
+              client.endQuery(
+                  header.getNode(),
+                  header.getRaftId(),
+                  coordinator.getThisNode(),
+                  queryId,
+                  handler);
             } else {
               try (SyncDataClient syncDataClient =
                   coordinator.getSyncDataClient(
                       queriedNode, RaftServer.getReadOperationTimeoutMS())) {
-                syncDataClient.endQuery(header, coordinator.getThisNode(), queryId);
+                syncDataClient.endQuery(
+                    header.getNode(), header.getRaftId(), coordinator.getThisNode(), queryId);
               }
->>>>>>> c648e5a7
             }
           } catch (IOException | TException e) {
             logger.error("Cannot end query {} in {}", queryId, queriedNode);
