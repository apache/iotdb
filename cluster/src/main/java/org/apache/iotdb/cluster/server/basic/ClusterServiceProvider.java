/*
 * Licensed to the Apache Software Foundation (ASF) under one
 * or more contributor license agreements.  See the NOTICE file
 * distributed with this work for additional information
 * regarding copyright ownership.  The ASF licenses this file
 * to you under the Apache License, Version 2.0 (the
 * "License"); you may not use this file except in compliance
 * with the License.  You may obtain a copy of the License at
 *
 *     http://www.apache.org/licenses/LICENSE-2.0
 *
 * Unless required by applicable law or agreed to in writing,
 * software distributed under the License is distributed on an
 * "AS IS" BASIS, WITHOUT WARRANTIES OR CONDITIONS OF ANY
 * KIND, either express or implied.  See the License for the
 * specific language governing permissions and limitations
 * under the License.
 */

package org.apache.iotdb.cluster.server.basic;

import org.apache.iotdb.cluster.coordinator.Coordinator;
import org.apache.iotdb.cluster.query.ClusterPlanExecutor;
import org.apache.iotdb.cluster.query.RemoteQueryContext;
import org.apache.iotdb.cluster.query.manage.ClusterSessionManager;
import org.apache.iotdb.cluster.server.member.MetaGroupMember;
import org.apache.iotdb.db.conf.IoTDBDescriptor;
import org.apache.iotdb.db.exception.StorageEngineReadonlyException;
import org.apache.iotdb.db.exception.query.QueryProcessException;
import org.apache.iotdb.db.qp.physical.PhysicalPlan;
import org.apache.iotdb.db.qp.physical.sys.FlushPlan;
import org.apache.iotdb.db.qp.physical.sys.SetSystemModePlan;
import org.apache.iotdb.db.query.context.QueryContext;
import org.apache.iotdb.db.service.basic.ServiceProvider;
import org.apache.iotdb.db.utils.AuditLogUtils;
import org.apache.iotdb.rpc.RpcUtils;
import org.apache.iotdb.rpc.TSStatusCode;
import org.apache.iotdb.service.rpc.thrift.TSStatus;

import org.slf4j.Logger;
import org.slf4j.LoggerFactory;

public class ClusterServiceProvider extends ServiceProvider {
  private static final Logger logger = LoggerFactory.getLogger(ClusterServiceProvider.class);

  /**
   * The Coordinator of the local node. Through this node queries data and meta from the cluster and
   * performs data manipulations to the cluster.
   */
  private final Coordinator coordinator;

  public ClusterServiceProvider(Coordinator coordinator, MetaGroupMember metaGroupMember)
      throws QueryProcessException {
    super(new ClusterPlanExecutor(metaGroupMember));
    this.coordinator = coordinator;
  }

  /** Redirect the plan to the local Coordinator so that it will be processed cluster-wide. */
  public TSStatus executeNonQueryPlan(PhysicalPlan plan) {
    try {
      plan.checkIntegrity();
      if (!(plan instanceof SetSystemModePlan)
          && !(plan instanceof FlushPlan)
          && IoTDBDescriptor.getInstance().getConfig().isReadOnly()) {
        return RpcUtils.getStatus(
            TSStatusCode.READ_ONLY_SYSTEM_ERROR, StorageEngineReadonlyException.ERROR_MESSAGE);
      }
    } catch (QueryProcessException e) {
      logger.warn("Illegal plan detected： {}", plan);
      return RpcUtils.getStatus(TSStatusCode.EXECUTE_STATEMENT_ERROR, e.getMessage());
    }

    return coordinator.executeNonQueryPlan(plan);
  }

  /**
   * Generate and cache a QueryContext using "queryId". In the distributed version, the QueryContext
   * is a RemoteQueryContext.
   *
   * @return a RemoteQueryContext using queryId
   */
  @Override
  public QueryContext genQueryContext(
      long queryId, boolean debug, long startTime, String statement, long timeout) {
    RemoteQueryContext context =
        new RemoteQueryContext(queryId, debug, startTime, statement, timeout);
    ClusterSessionManager.getInstance().putContext(queryId, context);
    return context;
  }

  @Override
  public boolean executeNonQuery(PhysicalPlan plan) {
    AuditLogUtils.writeAuditLog(
<<<<<<< HEAD
        plan.getOperatorName(), String.format("measurements size:%s", plan.getPaths().size()));
=======
        plan.getOperatorName(),
        String.format(
            "measurements size:%s", plan.getPaths() == null ? 0 : plan.getPaths().size()));
>>>>>>> 0a4ea403
    TSStatus tsStatus = executeNonQueryPlan(plan);
    return tsStatus.getCode() == TSStatusCode.SUCCESS_STATUS.getStatusCode();
  }
}<|MERGE_RESOLUTION|>--- conflicted
+++ resolved
@@ -91,13 +91,9 @@
   @Override
   public boolean executeNonQuery(PhysicalPlan plan) {
     AuditLogUtils.writeAuditLog(
-<<<<<<< HEAD
-        plan.getOperatorName(), String.format("measurements size:%s", plan.getPaths().size()));
-=======
         plan.getOperatorName(),
         String.format(
             "measurements size:%s", plan.getPaths() == null ? 0 : plan.getPaths().size()));
->>>>>>> 0a4ea403
     TSStatus tsStatus = executeNonQueryPlan(plan);
     return tsStatus.getCode() == TSStatusCode.SUCCESS_STATUS.getStatusCode();
   }
