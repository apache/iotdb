--- conflicted
+++ resolved
@@ -45,9 +45,7 @@
 
   @Override
   public void takeSnapshot() {
-<<<<<<< HEAD
-    snapshot.addAll(removeAndReturnCommittedLogs());
-=======
+
     int i = 0;
     for (; i < logBuffer.size(); i++) {
       if (logBuffer.get(i).getCurrLogIndex() > commitLogIndex) {
@@ -55,8 +53,8 @@
       }
     }
     snapshot.addAll(logBuffer.subList(0, i));
-    logBuffer.subList(0, i).clear();
->>>>>>> 7347e6b3
+    removeFromHead(i);
+
     storageGroups = MManager.getInstance().getAllStorageGroupNames();
   }
 
