--- conflicted
+++ resolved
@@ -159,15 +159,11 @@
   DataGroupMember(TProtocolFactory factory, PartitionGroup nodes, Node thisNode,
       MetaGroupMember metaGroupMember) {
     super("Data(" + nodes.getHeader().getIp() + ":" + nodes.getHeader().getMetaPort() + ")",
-        new AsyncClientPool(nodes.getHeader().getIp(), new AsyncDataClient.FactoryAsync(factory)),
+        new AsyncClientPool(new AsyncDataClient.FactoryAsync(factory)),
         new SyncClientPool(new SyncDataClient.FactorySync(factory)),
-<<<<<<< HEAD
-        new AsyncClientPool(nodes.getHeader().getIp(), new AsyncDataHeartbeatClient.FactoryAsync(factory), false),
-=======
         new AsyncClientPool(new AsyncDataHeartbeatClient.FactoryAsync(factory)),
->>>>>>> 946d4b87
         new SyncClientPool(new SyncDataHeartbeatClient.FactorySync(factory)),
-        new AsyncClientPool(nodes.getHeader().getIp(), new SingleManagerFactory(factory)));
+        new AsyncClientPool(new SingleManagerFactory(factory)));
     this.thisNode = thisNode;
     this.metaGroupMember = metaGroupMember;
     allNodes = nodes;
