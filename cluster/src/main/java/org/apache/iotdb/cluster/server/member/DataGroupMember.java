/*
 * Licensed to the Apache Software Foundation (ASF) under one
 * or more contributor license agreements.  See the NOTICE file
 * distributed with this work for additional information
 * regarding copyright ownership.  The ASF licenses this file
 * to you under the Apache License, Version 2.0 (the
 * "License"); you may not use this file except in compliance
 * with the License.  You may obtain a copy of the License at
 *
 *     http://www.apache.org/licenses/LICENSE-2.0
 *
 * Unless required by applicable law or agreed to in writing,
 * software distributed under the License is distributed on an
 * "AS IS" BASIS, WITHOUT WARRANTIES OR CONDITIONS OF ANY
 * KIND, either express or implied.  See the License for the
 * specific language governing permissions and limitations
 * under the License.
 */

package org.apache.iotdb.cluster.server.member;

import java.io.BufferedInputStream;
import java.io.BufferedOutputStream;
import java.io.ByteArrayOutputStream;
import java.io.DataInputStream;
import java.io.DataOutputStream;
import java.io.File;
import java.io.FileInputStream;
import java.io.FileOutputStream;
import java.io.IOException;
import java.nio.ByteBuffer;
import java.util.ArrayList;
import java.util.Collections;
import java.util.HashMap;
import java.util.HashSet;
import java.util.Iterator;
import java.util.List;
import java.util.Map;
import java.util.Map.Entry;
import java.util.Set;
import java.util.concurrent.ExecutorService;
import java.util.concurrent.Executors;
import java.util.concurrent.atomic.AtomicReference;
import org.apache.iotdb.cluster.RemoteTsFileResource;
import org.apache.iotdb.cluster.client.ClientPool;
import org.apache.iotdb.cluster.client.DataClient;
import org.apache.iotdb.cluster.config.ClusterConstant;
import org.apache.iotdb.cluster.exception.LeaderUnknownException;
import org.apache.iotdb.cluster.exception.PullFileException;
import org.apache.iotdb.cluster.exception.ReaderNotFoundException;
import org.apache.iotdb.cluster.exception.SnapshotApplicationException;
import org.apache.iotdb.cluster.log.Snapshot;
import org.apache.iotdb.cluster.log.applier.DataLogApplier;
import org.apache.iotdb.cluster.log.logtypes.CloseFileLog;
import org.apache.iotdb.cluster.log.manage.FilePartitionedSnapshotLogManager;
import org.apache.iotdb.cluster.log.manage.PartitionedSnapshotLogManager;
import org.apache.iotdb.cluster.log.snapshot.FileSnapshot;
import org.apache.iotdb.cluster.log.snapshot.PartitionedSnapshot;
import org.apache.iotdb.cluster.log.snapshot.PullSnapshotTask;
import org.apache.iotdb.cluster.log.snapshot.PullSnapshotTaskDescriptor;
import org.apache.iotdb.cluster.partition.NodeRemovalResult;
import org.apache.iotdb.cluster.partition.PartitionGroup;
import org.apache.iotdb.cluster.partition.SlotManager;
import org.apache.iotdb.cluster.partition.SlotManager.SlotStatus;
import org.apache.iotdb.cluster.query.RemoteQueryContext;
import org.apache.iotdb.cluster.query.filter.SlotTsFileFilter;
import org.apache.iotdb.cluster.query.manage.ClusterQueryManager;
import org.apache.iotdb.cluster.query.manage.QueryCoordinator;
import org.apache.iotdb.cluster.rpc.thrift.ElectionRequest;
import org.apache.iotdb.cluster.rpc.thrift.GetAggrResultRequest;
import org.apache.iotdb.cluster.rpc.thrift.GroupByRequest;
import org.apache.iotdb.cluster.rpc.thrift.Node;
import org.apache.iotdb.cluster.rpc.thrift.PreviousFillRequest;
import org.apache.iotdb.cluster.rpc.thrift.PullSchemaRequest;
import org.apache.iotdb.cluster.rpc.thrift.PullSchemaResp;
import org.apache.iotdb.cluster.rpc.thrift.PullSnapshotRequest;
import org.apache.iotdb.cluster.rpc.thrift.PullSnapshotResp;
import org.apache.iotdb.cluster.rpc.thrift.SendSnapshotRequest;
import org.apache.iotdb.cluster.rpc.thrift.SingleSeriesQueryRequest;
import org.apache.iotdb.cluster.rpc.thrift.TSDataService;
import org.apache.iotdb.cluster.server.NodeCharacter;
import org.apache.iotdb.cluster.server.NodeReport.DataMemberReport;
import org.apache.iotdb.cluster.server.RaftServer;
import org.apache.iotdb.cluster.server.Response;
import org.apache.iotdb.cluster.server.handlers.caller.GenericHandler;
import org.apache.iotdb.cluster.server.handlers.forwarder.GenericForwardHandler;
import org.apache.iotdb.cluster.server.heartbeat.DataHeartbeatThread;
import org.apache.iotdb.cluster.utils.SerializeUtils;
import org.apache.iotdb.db.conf.IoTDBDescriptor;
import org.apache.iotdb.db.engine.StorageEngine;
import org.apache.iotdb.db.engine.modification.ModificationFile;
import org.apache.iotdb.db.engine.querycontext.QueryDataSource;
import org.apache.iotdb.db.exception.LoadFileException;
import org.apache.iotdb.db.exception.StorageEngineException;
import org.apache.iotdb.db.exception.metadata.MetadataException;
import org.apache.iotdb.db.exception.query.QueryProcessException;
import org.apache.iotdb.db.metadata.MManager;
import org.apache.iotdb.db.qp.physical.PhysicalPlan;
import org.apache.iotdb.db.qp.physical.sys.ShowTimeSeriesPlan;
import org.apache.iotdb.db.query.aggregation.AggregateResult;
import org.apache.iotdb.db.query.aggregation.AggregationType;
import org.apache.iotdb.db.query.context.QueryContext;
import org.apache.iotdb.db.query.control.QueryResourceManager;
import org.apache.iotdb.db.query.dataset.ShowTimeSeriesResult;
import org.apache.iotdb.db.query.dataset.groupby.GroupByExecutor;
import org.apache.iotdb.db.query.dataset.groupby.LocalGroupByExecutor;
import org.apache.iotdb.db.query.executor.AggregationExecutor;
import org.apache.iotdb.db.query.factory.AggregateResultFactory;
import org.apache.iotdb.db.query.fill.PreviousFill;
import org.apache.iotdb.db.query.reader.series.IReaderByTimestamp;
import org.apache.iotdb.db.query.reader.series.SeriesRawDataBatchReader;
import org.apache.iotdb.db.query.reader.series.SeriesRawDataPointReader;
import org.apache.iotdb.db.query.reader.series.SeriesReader;
import org.apache.iotdb.db.query.reader.series.SeriesReaderByTimestamp;
import org.apache.iotdb.db.utils.FilePathUtils;
import org.apache.iotdb.db.utils.SchemaUtils;
import org.apache.iotdb.db.utils.TestOnly;
import org.apache.iotdb.service.rpc.thrift.TSStatus;
import org.apache.iotdb.tsfile.file.metadata.enums.TSDataType;
import org.apache.iotdb.tsfile.read.TimeValuePair;
import org.apache.iotdb.tsfile.read.common.BatchData;
import org.apache.iotdb.tsfile.read.common.Path;
import org.apache.iotdb.tsfile.read.filter.TimeFilter;
import org.apache.iotdb.tsfile.read.filter.basic.Filter;
import org.apache.iotdb.tsfile.read.filter.factory.FilterFactory;
import org.apache.iotdb.tsfile.read.reader.IBatchReader;
import org.apache.iotdb.tsfile.read.reader.IPointReader;
import org.apache.iotdb.tsfile.write.schema.MeasurementSchema;
import org.apache.thrift.TException;
import org.apache.thrift.async.AsyncMethodCallback;
import org.apache.thrift.protocol.TProtocolFactory;
import org.apache.thrift.transport.TTransportException;
import org.slf4j.Logger;
import org.slf4j.LoggerFactory;

public class DataGroupMember extends RaftMember implements TSDataService.AsyncIface {

  private static final Logger logger = LoggerFactory.getLogger(DataGroupMember.class);
  /**
   * When a DataGroupMember pulls data from another node, the data files will be firstly stored in
   * the "REMOTE_FILE_TEMP_DIR", and then load file functionality of IoTDB will be used to load the
   * files into the IoTDB instance.
   */
  private static final String REMOTE_FILE_TEMP_DIR = "remote";

  /**
   * The MetaGroupMember that in charge of the DataGroupMember. Mainly for providing partition table
   * and MetaLogManager.
   */
  private MetaGroupMember metaGroupMember;

  /**
   * The thread pool that runs the pull snapshot tasks. Pool size is the # of CPU cores.
   */
  private ExecutorService pullSnapshotService;


  /**
   * "queryManger" records the remote nodes which have queried this node, and the readers or
   * executors this member has created for those queries. When the queries end, an EndQueryRequest
   * will be sent to this member and related resources will be released.
   */
  private ClusterQueryManager queryManager;

  /**
   * "slotManager" tracks the status of slots during data transfers so that we can know whether the
   * slot has non-pulled data.
   */
  protected SlotManager slotManager;

  @TestOnly
  public DataGroupMember() {
    // constructor for test
  }

  DataGroupMember(TProtocolFactory factory, PartitionGroup nodes, Node thisNode,
      MetaGroupMember metaGroupMember) {
    super("Data(" + nodes.getHeader().getIp() + ":" + nodes.getHeader().getMetaPort() + ")",
        new ClientPool(new DataClient.Factory(factory)));
    this.thisNode = thisNode;
    this.metaGroupMember = metaGroupMember;
    allNodes = nodes;
    setQueryManager(new ClusterQueryManager());
    slotManager = new SlotManager(ClusterConstant.SLOT_NUM);
    logManager = new FilePartitionedSnapshotLogManager(new DataLogApplier(metaGroupMember,
        this), metaGroupMember.getPartitionTable(), allNodes.get(0), thisNode);
<<<<<<< HEAD
    term.set(logManager.getHardState().getCurrentTerm());
    voteFor = logManager.getHardState().getVoteFor();
=======
    this.term.set(logManager.getHardState().getCurrentTerm());
>>>>>>> 2e34dd36
  }

  /**
   * Start heartbeat, catch-up, pull snapshot services and start all unfinished pull-snapshot-tasks.
   * Calling the method twice does not induce side effects.
   *
   * @throws TTransportException
   */
  @Override
  public void start() throws TTransportException {
    if (heartBeatService != null) {
      return;
    }
    super.start();
    heartBeatService.submit(new DataHeartbeatThread(this));
    pullSnapshotService = Executors.newFixedThreadPool(Runtime.getRuntime().availableProcessors());
    resumePullSnapshotTasks();
  }

  /**
   * Stop heartbeat, catch-up and pull snapshot services and release all query resources. Calling
   * the method twice does not induce side effects.
   */
  @Override
  public void stop() {
    super.stop();
    pullSnapshotService.shutdownNow();
    pullSnapshotService = null;
    try {
      getQueryManager().endAllQueries();
    } catch (StorageEngineException e) {
      logger.error("Cannot release queries of {}", name, e);
    }
  }

  /**
   * The first node (on the hash ring) in this data group is the header. It determines the duty
   * (what range on the ring do the group take responsibility for) of the group and although other
   * nodes in this may change, this node is unchangeable unless the data group is dismissed. It is
   * also the identifier of this data group.
   */
  @Override
  public Node getHeader() {
    return allNodes.get(0);
  }

  public ClusterQueryManager getQueryManager() {
    return queryManager;
  }

  public void setQueryManager(ClusterQueryManager queryManager) {
    this.queryManager = queryManager;
  }

  public static class Factory {

    private TProtocolFactory protocolFactory;
    private MetaGroupMember metaGroupMember;

    Factory(TProtocolFactory protocolFactory, MetaGroupMember metaGroupMember) {
      this.protocolFactory = protocolFactory;
      this.metaGroupMember = metaGroupMember;
    }

    public DataGroupMember create(PartitionGroup partitionGroup, Node thisNode) {
      return new DataGroupMember(protocolFactory, partitionGroup, thisNode, metaGroupMember);
    }
  }

  /**
   * Try to add a Node into the group to which the member belongs.
   *
   * @param node
   * @return true if this node should leave the group because of the addition of the node, false
   * otherwise
   */
  public synchronized boolean addNode(Node node) {
    // when a new node is added, start an election instantly to avoid the stale leader still
    // taking the leadership, which guarantees the valid leader will not have the stale
    // partition table
    synchronized (term) {
      term.incrementAndGet();
      leader = null;
      voteFor = thisNode;
      updateHardState(term.get(), getVoteFor());
      setLastHeartbeatReceivedTime(System.currentTimeMillis());
      setCharacter(NodeCharacter.ELECTOR);
    }
    synchronized (allNodes) {
      int insertIndex = -1;
      // find the position to insert the new node, the nodes are ordered by their identifiers
      for (int i = 0; i < allNodes.size() - 1; i++) {
        Node prev = allNodes.get(i);
        Node next = allNodes.get(i + 1);
        if (prev.nodeIdentifier < node.nodeIdentifier && node.nodeIdentifier < next.nodeIdentifier
            || prev.nodeIdentifier < node.nodeIdentifier
            && next.nodeIdentifier < prev.nodeIdentifier
            || node.nodeIdentifier < next.nodeIdentifier
            && next.nodeIdentifier < prev.nodeIdentifier
        ) {
          insertIndex = i + 1;
          break;
        }
      }
      if (insertIndex > 0) {
        allNodes.add(insertIndex, node);
        // remove the last node because the group size is fixed to replication number
        Node removedNode = allNodes.remove(allNodes.size() - 1);
        // if the local node is the last node and the insertion succeeds, this node should leave
        // the group
        logger.debug("{}: Node {} is inserted into the data group {}", name, node, allNodes);
        return removedNode.equals(thisNode);
      }
      return false;
    }
  }

  /**
   * Process the election request from another node in the group. To win the vote from the local
   * member, a node must have both meta and data logs no older than then local member, or it will be
   * turned down.
   *
   * @param electionRequest
   * @return Response.RESPONSE_META_LOG_STALE if the meta logs of the elector fall behind
   * Response.RESPONSE_LOG_MISMATCH if the data logs of the elector fall behind Response.SUCCESS if
   * the vote is given to the elector the term of local member if the elector's term is no bigger
   * than the local member
   */
  @Override
  long processElectionRequest(ElectionRequest electionRequest) {
    // to be a data group leader, a node should also be qualified to be the meta group leader
    // which guarantees the data group leader has the newest partition table.
    long thatTerm = electionRequest.getTerm();
    long thatMetaLastLogIndex = electionRequest.getLastLogIndex();
    long thatMetaLastLogTerm = electionRequest.getLastLogTerm();
    long thatDataLastLogIndex = electionRequest.getDataLogLastIndex();
    long thatDataLastLogTerm = electionRequest.getDataLogLastTerm();
    logger.info(
        "{} received an dataGroup election request, term:{}, metaLastLogIndex:{}, metaLastLogTerm:{}, dataLastLogIndex:{}, dataLastLogTerm:{}",
        name, thatTerm, thatMetaLastLogIndex, thatMetaLastLogTerm, thatDataLastLogIndex,
        thatDataLastLogTerm);

    // check meta logs
    // term of the electors's MetaGroupMember is not verified, so 0 and 1 are used to make sure
    // the verification does not fail
    long metaResponse = metaGroupMember.verifyElector(thatMetaLastLogIndex, thatMetaLastLogTerm);
    if (metaResponse == Response.RESPONSE_LOG_MISMATCH) {
      return Response.RESPONSE_META_LOG_STALE;
    }

    long resp = verifyElector(thatDataLastLogIndex, thatDataLastLogTerm);
    if (resp == Response.RESPONSE_AGREE) {
      setCharacter(NodeCharacter.FOLLOWER);
      lastHeartbeatReceivedTime = System.currentTimeMillis();
      setVoteFor(electionRequest.getElector());
      updateHardState(thatTerm, getVoteFor());
      logger.info(
          "{} accepted an dataGroup election request, term:{}/{}, dataLogIndex:{}/{}, dataLogTerm:{}/{}, metaLogIndex:{}/{},metaLogTerm:{}/{}",
          name, thatTerm, term.get(), thatDataLastLogIndex, logManager.getLastLogIndex(),
          thatDataLastLogTerm,
          logManager.getLastLogTerm(), thatMetaLastLogIndex,
          metaGroupMember.getLogManager().getLastLogIndex(), thatMetaLastLogTerm,
          metaGroupMember.getLogManager().getLastLogTerm());
    } else {
      logger.info(
          "{} rejected an dataGroup election request, term:{}/{}, dataLogIndex:{}/{}, dataLogTerm:{}/{}, metaLogIndex:{}/{},metaLogTerm:{}/{}",
          name, thatTerm, term.get(), thatDataLastLogIndex, logManager.getLastLogIndex(),
          thatDataLastLogTerm,
          logManager.getLastLogTerm(), thatMetaLastLogIndex,
          metaGroupMember.getLogManager().getLastLogIndex(), thatMetaLastLogTerm,
          metaGroupMember.getLogManager().getLastLogTerm());
    }
    return resp;
  }

  /**
   * Deserialize and apply a snapshot sent by the leader. The type of the snapshot must be currently
   * PartitionedSnapshot with FileSnapshot inside.
   *
   * @param request
   * @param resultHandler
   */
  @Override
  public void sendSnapshot(SendSnapshotRequest request, AsyncMethodCallback resultHandler) {
    logger.debug("{}: received a snapshot", name);
    PartitionedSnapshot snapshot = new PartitionedSnapshot<>(FileSnapshot::new);
    try {
      snapshot.deserialize(ByteBuffer.wrap(request.getSnapshotBytes()));
      logger.debug("{} received a snapshot {}", name, snapshot);
      applyPartitionedSnapshot(snapshot);
      resultHandler.onComplete(null);
    } catch (Exception e) {
      resultHandler.onError(e);
    }
  }

  /**
   * Apply FileSnapshots, which consist of MeasurementSchemas and RemoteTsFileResources. The
   * timeseries in the MeasurementSchemas will be registered and the files in the
   * "RemoteTsFileResources" will be loaded into the IoTDB instance if they do not totally overlap
   * with existing files.
   *
   * @param snapshotMap
   */
  public void applySnapshot(Map<Integer, Snapshot> snapshotMap)
      throws SnapshotApplicationException {
    for (Snapshot value : snapshotMap.values()) {
      if (value instanceof FileSnapshot) {
        FileSnapshot fileSnapshot = (FileSnapshot) value;
        applyFileSnapshotSchema(fileSnapshot);
      }
    }

    for (Entry<Integer, Snapshot> integerSnapshotEntry : snapshotMap.entrySet()) {
      Integer slot = integerSnapshotEntry.getKey();
      Snapshot snapshot = integerSnapshotEntry.getValue();
      if (snapshot instanceof FileSnapshot) {
        applyFileSnapshotVersions((FileSnapshot) snapshot, slot);
      }
    }

    for (Entry<Integer, Snapshot> integerSnapshotEntry : snapshotMap.entrySet()) {
      Integer slot = integerSnapshotEntry.getKey();
      Snapshot snapshot = integerSnapshotEntry.getValue();
      if (snapshot instanceof FileSnapshot) {
        try {
          applyFileSnapshotFiles((FileSnapshot) snapshot, slot);
        } catch (PullFileException e) {
          throw new SnapshotApplicationException(e);
        }
      }
    }
  }

  /**
   * Apply a snapshot to the state machine, i.e., load the data and meta data contained in the
   * snapshot into the IoTDB instance. Currently the type of the snapshot should be ony
   * FileSnapshot, but more types may be supported in the future.
   *
   * @param snapshot
   */
  public void applySnapshot(Snapshot snapshot, int slot) throws SnapshotApplicationException {
    logger.debug("{}: applying snapshot {}", name, snapshot);
    metaGroupMember.syncLeader();
    if (snapshot instanceof FileSnapshot) {
      try {
        applyFileSnapshot((FileSnapshot) snapshot, slot);
      } catch (PullFileException e) {
        throw new SnapshotApplicationException(e);
      }
    } else {
      logger.error("Unrecognized snapshot {}, ignored", snapshot);
    }
  }

  private void applyFileSnapshotSchema(FileSnapshot snapshot) {
    // load metadata in the snapshot
    for (MeasurementSchema schema : snapshot.getTimeseriesSchemas()) {
      // notice: the measurement in the schema is the full path here
      SchemaUtils.registerTimeseries(schema);
    }
  }

  private void applyFileSnapshotVersions(FileSnapshot snapshot, int slot)
      throws SnapshotApplicationException {
    // load data in the snapshot
    List<RemoteTsFileResource> remoteTsFileResources = snapshot.getDataFiles();
    // set partition versions
    for (RemoteTsFileResource remoteTsFileResource : remoteTsFileResources) {
      String[] pathSegments = FilePathUtils.splitTsFilePath(remoteTsFileResource);
      int segSize = pathSegments.length;
      String storageGroupName = pathSegments[segSize - 3];
      try {
        try {
          // the storage group may not exists because the meta member is not synchronized
          MManager.getInstance().setStorageGroup(storageGroupName);
        } catch (MetadataException e) {
          // ignore
        }
        StorageEngine.getInstance().setPartitionVersionToMax(storageGroupName,
            remoteTsFileResource.getTimePartition(), remoteTsFileResource.getMaxVersion());
      } catch (StorageEngineException e) {
        throw new SnapshotApplicationException(e);
      }
    }
    SlotStatus status = slotManager.getStatus(slot);
    if (status == SlotStatus.PULLING) {
      // as the partition versions are set, writes can proceed without generating incorrect
      // versions
      slotManager.setToPullingWritable(slot);
    }
  }

  private void applyFileSnapshotFiles(FileSnapshot snapshot, int slot)
      throws PullFileException {
    List<RemoteTsFileResource> remoteTsFileResources = snapshot.getDataFiles();
    // pull file
    for (RemoteTsFileResource resource : remoteTsFileResources) {
      if (!isFileAlreadyPulled(resource)) {
        loadRemoteFile(resource);
      }
    }
    // all files are loaded, the slot can be queried without accessing the previous holder
    slotManager.setToNull(slot);
  }

  private void applyFileSnapshot(FileSnapshot snapshot, int slot)
      throws PullFileException, SnapshotApplicationException {
    applyFileSnapshotSchema(snapshot);
    applyFileSnapshotVersions(snapshot, slot);
    applyFileSnapshotFiles(snapshot, slot);
  }

  /**
   * Check if the file "resource" is a duplication of some local files. As all data file close is
   * controlled by the data group leader, the files with the same version should contain identical
   * data if without merge. Even with merge, the files that the merged file is from are recorded so
   * we can still find out if the data of a file is already replicated in this member.
   *
   * @param resource
   * @return
   */
  private boolean isFileAlreadyPulled(RemoteTsFileResource resource) {
    String[] pathSegments = FilePathUtils.splitTsFilePath(resource);
    int segSize = pathSegments.length;
    // {storageGroupName}/{partitionNum}/{fileName}
    String storageGroupName = pathSegments[segSize - 3];
    long partitionNumber = Long.parseLong(pathSegments[segSize - 2]);
    return StorageEngine.getInstance()
        .isFileAlreadyExist(resource, storageGroupName, partitionNumber);
  }

  /**
   * Apply a PartitionedSnapshot, which is a slotNumber -> FileSnapshot map. Only the slots that are
   * managed by the the group will be applied. The lastLogId and lastLogTerm are also updated
   * according to the snapshot.
   *
   * @param snapshot
   */
  private void applyPartitionedSnapshot(PartitionedSnapshot snapshot)
      throws SnapshotApplicationException {
    synchronized (logManager) {
      List<Integer> slots = metaGroupMember.getPartitionTable().getNodeSlots(getHeader());
      for (Integer slot : slots) {
        Snapshot subSnapshot = snapshot.getSnapshot(slot);
        if (subSnapshot != null) {
          applySnapshot(subSnapshot, slot);
        }
      }
      logManager.applyingSnapshot(snapshot);
    }
  }

  /**
   * Load a remote file from the header of the data group that the file is in. As different IoTDB
   * instances will name the file with the same version differently, we can only pull the file from
   * the header currently.
   *
   * @param resource
   */
  private void loadRemoteFile(RemoteTsFileResource resource) throws PullFileException {
    Node sourceNode = resource.getSource();
    // pull the file to a temporary directory
    File tempFile;
    try {
      tempFile = pullRemoteFile(resource, sourceNode);
    } catch (IOException e) {
      throw new PullFileException(resource.toString(), sourceNode, e);
    }
    if (tempFile != null) {
      resource.setFile(tempFile);
      try {
        // save the resource and load the file into IoTDB
        resource.serialize();
        loadRemoteResource(resource);
        logger.info("{}: Remote file {} is successfully loaded", name, resource);
        return;
      } catch (IOException e) {
        logger.error("{}: Cannot serialize {}", name, resource, e);
      }
    }
    logger.error("{}: Cannot load remote file {} from node {}", name, resource, sourceNode);
    throw new PullFileException(resource.toString(), sourceNode);
  }

  /**
   * When a file is successfully pulled to the local storage, load it into IoTDB with the resource
   * and remove the files that is a subset of the new file. Also change the modification file if the
   * new file is with one.
   *
   * @param resource
   */
  private void loadRemoteResource(RemoteTsFileResource resource) {
    // the new file is stored at:
    // remote/{nodeIdentifier}/{storageGroupName}/{partitionNum}/{fileName}
    String[] pathSegments = FilePathUtils.splitTsFilePath(resource);
    int segSize = pathSegments.length;
    String storageGroupName = pathSegments[segSize - 3];
    File remoteModFile =
        new File(resource.getFile().getAbsoluteFile() + ModificationFile.FILE_SUFFIX);
    try {
      StorageEngine.getInstance().getProcessor(storageGroupName).loadNewTsFile(resource);
      StorageEngine.getInstance().getProcessor(storageGroupName)
          .removeFullyOverlapFiles(resource);
    } catch (StorageEngineException | LoadFileException e) {
      logger.error("{}: Cannot load remote file {} into storage group", name, resource, e);
      return;
    }
    if (remoteModFile.exists()) {
      // when successfully loaded, the filepath of the resource will be changed to the IoTDB data
      // dir, so we can add a suffix to find the old modification file.
      File localModFile =
          new File(resource.getFile().getAbsoluteFile() + ModificationFile.FILE_SUFFIX);
      localModFile.delete();
      remoteModFile.renameTo(localModFile);
    }
    resource.setRemote(false);
  }

  /**
   * Download the remote file of "resource" from "node" to a local temporary directory. If the
   * resource has modification file, also download it.
   *
   * @param resource the TsFile to be downloaded
   * @param node     where to download the file
   * @return the downloaded file or null if the file cannot be downloaded or its MD5 is not right
   * @throws IOException
   */
  private File pullRemoteFile(RemoteTsFileResource resource, Node node) throws IOException {
    logger.debug("{}: pulling remote file {} from {}", name, resource, node);

    String[] pathSegments = FilePathUtils.splitTsFilePath(resource);
    int segSize = pathSegments.length;
    // the new file is stored at:
    // remote/{nodeIdentifier}/{storageGroupName}/{partitionNum}/{fileName}
    // the file in the snapshot is a hardlink, remove the hardlink suffix
    String tempFileName = pathSegments[segSize - 1].substring(0,
        pathSegments[segSize - 1].lastIndexOf('.'));
    String tempFilePath =
        node.getNodeIdentifier() + File.separator + pathSegments[segSize - 3] +
            File.separator + pathSegments[segSize - 2] + File.separator + tempFileName;
    File tempFile = new File(REMOTE_FILE_TEMP_DIR, tempFilePath);
    tempFile.getParentFile().mkdirs();
    File tempModFile = new File(REMOTE_FILE_TEMP_DIR,
        tempFilePath + ModificationFile.FILE_SUFFIX);
    if (pullRemoteFile(resource.getFile().getAbsolutePath(), node, tempFile)) {
      if (!checkMd5(tempFile, resource.getMd5())) {
        logger.error("The downloaded file of {} does not have the right MD5", resource);
        tempFile.delete();
        return null;
      }
      if (resource.isWithModification()) {
        pullRemoteFile(resource.getModFile().getFilePath(), node, tempModFile);
      }
      return tempFile;
    }
    return null;
  }

  private boolean checkMd5(File tempFile, byte[] expectedMd5) {
    // TODO-Cluster#353: implement, may be replaced with other algorithm
    return true;
  }

  /**
   * Download the file "remotePath" from "node" and store it to "dest" using up to 64KB chunks. If
   * the network is bad, this method will retry upto 5 times before returning a failure.
   *
   * @param remotePath the file to be downloaded
   * @param node       where to download the file
   * @param dest       where to store the file
   * @return true if the file is successfully downloaded, false otherwise
   * @throws IOException
   */
  private boolean pullRemoteFile(String remotePath, Node node, File dest) throws IOException {
    DataClient client = (DataClient) connectNode(node);
    if (client == null) {
      return false;
    }

    AtomicReference<ByteBuffer> result = new AtomicReference<>();
    int pullFileRetry = 5;
    for (int i = 0; i < pullFileRetry; i++) {
      try (BufferedOutputStream bufferedOutputStream =
          new BufferedOutputStream(new FileOutputStream(dest))) {
        int offset = 0;
        // TODO-Cluster: use elaborate downloading techniques
        int fetchSize = 64 * 1024;
        GenericHandler<ByteBuffer> handler = new GenericHandler<>(node, result);

        while (true) {
          result.set(null);
          synchronized (result) {
            client.readFile(remotePath, offset, fetchSize, handler);
            result.wait(RaftServer.connectionTimeoutInMS);
          }
          ByteBuffer buffer = result.get();
          if (buffer == null || buffer.limit() - buffer.position() == 0) {
            break;
          }

          // notice: the buffer returned by thrift is a slice of a larger buffer which contains
          // the whole response, so buffer.position() is not 0 initially and buffer.limit() is
          // not the size of the downloaded chunk
          bufferedOutputStream.write(buffer.array(), buffer.position() + buffer.arrayOffset(),
              buffer.limit() - buffer.position());
          offset += buffer.limit() - buffer.position();
        }
        bufferedOutputStream.flush();
        if (logger.isInfoEnabled()) {
          logger.info("{}: remote file {} is pulled at {}, length: {}", name, remotePath, dest,
              dest.length());
        }
        return true;
      } catch (TException | InterruptedException e) {
        logger.warn("{}: Cannot pull file {} from {}, wait 5s to retry", name, remotePath, node,
            e);
        try {
          Thread.sleep(5000);
        } catch (InterruptedException ex) {
          // ignore
        }
      }
      dest.delete();
      // next try
    }
    return false;
  }

  /**
   * Send the requested snapshots to the applier node.
   *
   * @param request
   * @param resultHandler
   */
  @Override
  public void pullSnapshot(PullSnapshotRequest request, AsyncMethodCallback resultHandler) {
    if (character != NodeCharacter.LEADER) {
      // forward the request to the leader
      if (leader != null) {
        logger.debug("{} forwarding a pull snapshot request to the leader {}", name, leader);
        DataClient client = (DataClient) connectNode(leader);
        try {
          client.pullSnapshot(request, new GenericForwardHandler<>(resultHandler));
        } catch (TException e) {
          resultHandler.onError(e);
        }
      } else {
        resultHandler.onError(new LeaderUnknownException(getAllNodes()));
      }
      return;
    }
    // if the requester pulls the snapshots because the header of the group is removed, then the
    // member should no longer receive new data
    if (request.isRequireReadOnly()) {
      setReadOnly();
    }

    List<Integer> requiredSlots = request.getRequiredSlots();
    for (Integer requiredSlot : requiredSlots) {
      // wait if the data of the slot is in another node
      slotManager.waitSlot(requiredSlot);
    }
    logger.debug("{}: {} slots are requested", name, requiredSlots.size());

    // If the logs between [currCommitLogIndex, currLastLogIndex] are committed after the
    // snapshot is generated, they will be invisible to the new slot owner and thus lost forever
    long currLastLogIndex = logManager.getLastLogIndex();
    logger.info("{}: Waiting for logs to commit before snapshot, {}/{}", name,
        logManager.getCommitLogIndex(), currLastLogIndex);
    while (logManager.getCommitLogIndex() < currLastLogIndex) {
      try {
        Thread.sleep(10);
      } catch (InterruptedException e) {
        logger.warn("{}: Unexpected interruption when waiting for logs to commit", name, e);
      }
    }

    // this synchronized should work with the one in AppendEntry when a log is going to commit,
    // which may prevent the newly arrived data from being invisible to the new header.
    synchronized (logManager) {
      PullSnapshotResp resp = new PullSnapshotResp();
      Map<Integer, ByteBuffer> resultMap = new HashMap<>();
      try {
        logManager.takeSnapshot();
      } catch (IOException e) {
        resultHandler.onError(e);
      }

      PartitionedSnapshot allSnapshot = (PartitionedSnapshot) logManager.getSnapshot();
      for (int requiredSlot : requiredSlots) {
        Snapshot snapshot = allSnapshot.getSnapshot(requiredSlot);
        if (snapshot != null) {
          resultMap.put(requiredSlot, snapshot.serialize());
        }
      }
      resp.setSnapshotBytes(resultMap);
      logger.debug("{}: Sending {} snapshots to the requester", name, resultMap.size());
      resultHandler.onComplete(resp);
    }
  }

  /**
   * Pull snapshots from the previous holders after newNode joins the cluster.
   *
   * @param slots
   * @param newNode
   */
  public void pullNodeAdditionSnapshots(List<Integer> slots, Node newNode) {
    synchronized (logManager) {
      logger.info("{} pulling {} slots from remote", name, slots.size());
      PartitionedSnapshot snapshot = (PartitionedSnapshot) logManager.getSnapshot();
      Map<Integer, Node> prevHolders = metaGroupMember.getPartitionTable()
          .getPreviousNodeMap(newNode);

      // group the slots by their owners
      Map<Node, List<Integer>> holderSlotsMap = new HashMap<>();
      for (int slot : slots) {
        // skip the slot if the corresponding data is already replicated locally
        if (snapshot.getSnapshot(slot) == null) {
          Node node = prevHolders.get(slot);
          if (node != null) {
            holderSlotsMap.computeIfAbsent(node, n -> new ArrayList<>()).add(slot);
          }
        }
      }

      // pull snapshots from each owner's data group
      for (Entry<Node, List<Integer>> entry : holderSlotsMap.entrySet()) {
        Node node = entry.getKey();
        List<Integer> nodeSlots = entry.getValue();
        PullSnapshotTaskDescriptor taskDescriptor =
            new PullSnapshotTaskDescriptor(metaGroupMember.getPartitionTable().getHeaderGroup(node),
                nodeSlots, false);
        pullFileSnapshot(taskDescriptor, null);
      }
    }
  }

  /**
   * Pull FileSnapshots (timeseries schemas and lists of TsFiles) of "nodeSlots" from one of the
   * "prevHolders". The actual pulling will be performed in a separate thread.
   *
   * @param descriptor
   * @param snapshotSave set to the corresponding disk file if the task is resumed from disk, or set
   *                     ot null otherwise
   */
  private void pullFileSnapshot(PullSnapshotTaskDescriptor descriptor, File snapshotSave) {
    Iterator<Integer> iterator = descriptor.getSlots().iterator();
    while (iterator.hasNext()) {
      Integer nodeSlot = iterator.next();
      SlotStatus status = slotManager.getStatus(nodeSlot);
      if (status != SlotStatus.NULL) {
        // the pulling may already be issued during restart, skip it in that case
        iterator.remove();
      } else {
        // mark the slot as pulling to control reads and writes of the pulling slot
        slotManager.setToPulling(nodeSlot, descriptor.getPreviousHolders().getHeader());
      }
    }
    if (descriptor.getSlots().isEmpty()) {
      return;
    }

    pullSnapshotService.submit(new PullSnapshotTask(descriptor, this, FileSnapshot::new, null));
  }

  /**
   * Restart all unfinished pull-snapshot-tasks of the member.
   */
  public void resumePullSnapshotTasks() {
    File snapshotTaskDir = new File(getPullSnapshotTaskDir());
    if (!snapshotTaskDir.exists()) {
      return;
    }

    File[] files = snapshotTaskDir.listFiles();
    if (files != null) {
      for (File file : files) {
        if (file.getName().endsWith(PullSnapshotTask.TASK_SUFFIX)) {
          try (DataInputStream dataInputStream =
              new DataInputStream(new BufferedInputStream(new FileInputStream(file)))) {
            PullSnapshotTaskDescriptor descriptor = new PullSnapshotTaskDescriptor();
            descriptor.deserialize(dataInputStream);
            pullFileSnapshot(descriptor, file);
          } catch (IOException e) {
            logger.error("Cannot resume pull-snapshot-task in file {}", file, e);
            file.delete();
          }
        }
      }
    }
  }

  /**
   * @return a directory that stores the information of ongoing pulling snapshot tasks.
   */
  public String getPullSnapshotTaskDir() {
    return getMemberDir() + "snapshot_task" + File.separator;
  }

  /**
   * @return the path of the directory that is provided exclusively for the member.
   */
  public String getMemberDir() {
    return IoTDBDescriptor.getInstance().getConfig().getBaseDir() + File.separator +
        "raft" + File.separator + getHeader().nodeIdentifier + File.separator;
  }

  public MetaGroupMember getMetaGroupMember() {
    return metaGroupMember;
  }

  /**
   * If the member is the leader, let all members in the group close the specified partition of a
   * storage group, else just return false.
   *
   * @param storageGroupName
   * @param partitionId
   * @param isSeq
   * @return false if the member is not a leader, true if the close request is accepted by the
   * quorum
   */
  public boolean closePartition(String storageGroupName, long partitionId, boolean isSeq) {
    if (character != NodeCharacter.LEADER) {
      return false;
    }
    CloseFileLog log = new CloseFileLog(storageGroupName, partitionId, isSeq);
    synchronized (logManager) {
      log.setCurrLogTerm(getTerm().get());
      log.setPreviousLogIndex(logManager.getLastLogIndex());
      log.setPreviousLogTerm(logManager.getLastLogTerm());
      log.setCurrLogIndex(logManager.getLastLogIndex() + 1);

      logManager.append(log);

      logger.info("Send the close file request of {} to other nodes", log);
    }
    return appendLogInGroup(log);
  }

  /**
   * Execute a non-query plan. If the member is a leader, a log for the plan will be created and
   * process through the raft procedure, otherwise the plan will be forwarded to the leader.
   *
   * @param plan a non-query plan.
   * @return
   */
  TSStatus executeNonQuery(PhysicalPlan plan) {
    if (character == NodeCharacter.LEADER) {
      TSStatus status = processPlanLocally(plan);
      if (status != null) {
        return status;
      }
    }

    return forwardPlan(plan, leader, getHeader());
  }

  /**
   * Send the timeseries schemas of some prefix paths to the requestor. The schemas will be sent in
   * the form of a list of MeasurementSchema, but notice the measurements in them are the full
   * paths.
   *
   * @param request
   * @param resultHandler
   */
  @Override
  public void pullTimeSeriesSchema(PullSchemaRequest request,
      AsyncMethodCallback<PullSchemaResp> resultHandler) {
    // try to synchronize with the leader first in case that some schema logs are accepted but
    // not committed yet
    if (!syncLeader()) {
      // if this node cannot synchronize with the leader with in a given time, forward the
      // request to the leader
      DataClient client = (DataClient) connectNode(leader);
      if (client == null) {
        resultHandler.onError(new LeaderUnknownException(getAllNodes()));
        return;
      }
      try {
        client.pullTimeSeriesSchema(request, resultHandler);
      } catch (TException e) {
        resultHandler.onError(e);
      }
      return;
    }

    // collect local timeseries schemas and send to the requester
    // the measurements in them are the full paths.
    List<String> prefixPaths = request.getPrefixPaths();
    List<MeasurementSchema> timeseriesSchemas = new ArrayList<>();
    for (String prefixPath : prefixPaths) {
      MManager.getInstance().collectSeries(prefixPath, timeseriesSchemas);
    }

    PullSchemaResp resp = new PullSchemaResp();
    // serialize the schemas
    ByteArrayOutputStream byteArrayOutputStream = new ByteArrayOutputStream();
    DataOutputStream dataOutputStream = new DataOutputStream(byteArrayOutputStream);
    try {
      dataOutputStream.writeInt(timeseriesSchemas.size());
      for (MeasurementSchema timeseriesSchema : timeseriesSchemas) {
        timeseriesSchema.serializeTo(dataOutputStream);
      }
    } catch (IOException ignored) {
      // unreachable for we are using a ByteArrayOutputStream
    }
    resp.setSchemaBytes(byteArrayOutputStream.toByteArray());
    resultHandler.onComplete(resp);
  }

  /**
   * Create an IPointReader of "path" with “timeFilter” and "valueFilter". A synchronization with
   * the leader will be performed first to preserve strong consistency. TODO-Cluster: also support
   * weak consistency
   *
   * @param path
   * @param dataType
   * @param timeFilter  nullable
   * @param valueFilter nullable
   * @param context
   * @return
   * @throws StorageEngineException
   */
  IPointReader getSeriesPointReader(Path path, Set<String> allSensors, TSDataType dataType,
      Filter timeFilter,
      Filter valueFilter, QueryContext context)
      throws StorageEngineException, QueryProcessException {
    // pull the newest data
    if (syncLeader()) {
      return new SeriesRawDataPointReader(
          getSeriesReader(path, allSensors, dataType, timeFilter,
              valueFilter, context));
    } else {
      throw new StorageEngineException(new LeaderUnknownException(getAllNodes()));
    }
  }

  /**
   * Create an IBatchReader of "path" with “timeFilter” and "valueFilter". A synchronization with
   * the leader will be performed first to preserve strong consistency. TODO-Cluster: also support
   * weak consistency
   *
   * @param path
   * @param dataType
   * @param timeFilter  nullable
   * @param valueFilter nullable
   * @param context
   * @return an IBatchReader or null if there is no satisfying data
   * @throws StorageEngineException
   */
  IBatchReader getSeriesBatchReader(Path path, Set<String> allSensors, TSDataType dataType,
      Filter timeFilter,
      Filter valueFilter, QueryContext context)
      throws StorageEngineException, QueryProcessException {
    // pull the newest data
    if (syncLeader()) {
      SeriesReader seriesReader = getSeriesReader(path, allSensors, dataType, timeFilter,
          valueFilter, context);
      if (seriesReader.isEmpty()) {
        return null;
      }
      return new SeriesRawDataBatchReader(seriesReader);
    } else {
      throw new StorageEngineException(new LeaderUnknownException(getAllNodes()));
    }
  }

  /**
   * Create a SeriesReader of "path" with “timeFilter” and "valueFilter". The consistency is not
   * guaranteed here and only data slots managed by the member will be queried.
   *
   * @param path
   * @param dataType
   * @param timeFilter  nullable
   * @param valueFilter nullable
   * @param context
   * @return
   * @throws StorageEngineException
   */
  private SeriesReader getSeriesReader(Path path, Set<String> allSensors, TSDataType
      dataType,
      Filter timeFilter,
      Filter valueFilter, QueryContext context)
      throws StorageEngineException, QueryProcessException {
    List<Integer> nodeSlots = metaGroupMember.getPartitionTable().getNodeSlots(getHeader());
    QueryDataSource queryDataSource =
        QueryResourceManager.getInstance().getQueryDataSource(path, context, timeFilter);
    return new SeriesReader(path, allSensors, dataType, context, queryDataSource,
        timeFilter, valueFilter, new SlotTsFileFilter(nodeSlots));
  }

  /**
   * Create an IReaderByTimestamp of "path". A synchronization with the leader will be performed
   * first to preserve strong consistency. TODO-Cluster: also support weak consistency
   *
   * @param path
   * @param dataType
   * @param context
   * @return an IReaderByTimestamp or null if there is no satisfying data
   * @throws StorageEngineException
   */
  IReaderByTimestamp getReaderByTimestamp(Path path, Set<String> allSensors, TSDataType
      dataType,
      QueryContext context)
      throws StorageEngineException, QueryProcessException {
    if (syncLeader()) {
      SeriesReader seriesReader = getSeriesReader(path, allSensors, dataType,
          TimeFilter.gtEq(Long.MIN_VALUE),
          null, context);
      if (seriesReader.isEmpty()) {
        return null;
      }
      return new SeriesReaderByTimestamp(seriesReader);
    } else {
      throw new StorageEngineException(new LeaderUnknownException(getAllNodes()));
    }
  }

  /**
   * Create an IBatchReader of a path, register it in the query manager to get a reader id for it
   * and send the id back to the requester. If the reader does not have any data, an id of -1 will
   * be returned.
   *
   * @param request
   * @param resultHandler
   */
  @Override
  public void querySingleSeries(SingleSeriesQueryRequest request,
      AsyncMethodCallback<Long> resultHandler) {
    logger.debug("{}: {} is querying {}, queryId: {}", name, request.getRequester(),
        request.getPath(), request.getQueryId());
    if (!syncLeader()) {
      resultHandler.onError(new LeaderUnknownException(getAllNodes()));
      return;
    }

    Path path = new Path(request.getPath());
    TSDataType dataType = TSDataType.values()[request.getDataTypeOrdinal()];
    Filter timeFilter = null;
    Filter valueFilter = null;
    if (request.isSetTimeFilterBytes()) {
      timeFilter = FilterFactory.deserialize(request.timeFilterBytes);
    }
    if (request.isSetValueFilterBytes()) {
      valueFilter = FilterFactory.deserialize(request.valueFilterBytes);
    }
    Set<String> deviceMeasurements = request.getDeviceMeasurements();

    // the same query from a requester correspond to a context here
    RemoteQueryContext queryContext = getQueryManager().getQueryContext(request.getRequester(),
        request.getQueryId());
    logger.debug("{}: local queryId for {}#{} is {}", name, request.getQueryId(),
        request.getPath(), queryContext.getQueryId());
    try {
      IBatchReader batchReader = getSeriesBatchReader(path, deviceMeasurements, dataType,
          timeFilter,
          valueFilter, queryContext);

      // if the reader contains no data, send a special id of -1 to prevent the requester from
      // meaninglessly fetching data
      if (batchReader != null && batchReader.hasNextBatch()) {
        long readerId = getQueryManager().registerReader(batchReader);
        queryContext.registerLocalReader(readerId);
        logger.debug("{}: Build a reader of {} for {}#{}, readerId: {}", name, path,
            request.getRequester(), request.getQueryId(), readerId);
        resultHandler.onComplete(readerId);
      } else {
        logger.debug("{}: There is no data {} for {}#{}", name, path,
            request.getRequester(), request.getQueryId());
        resultHandler.onComplete(-1L);
        if (batchReader != null) {
          batchReader.close();
        }
      }
    } catch (IOException | StorageEngineException | QueryProcessException e) {
      resultHandler.onError(e);
    }
  }

  /**
   * Create an IReaderByTime of a path, register it in the query manager to get a reader id for it
   * and send the id back to the requester. If the reader does not have any data, an id of -1 will
   * be returned.
   *
   * @param request
   * @param resultHandler
   */
  @Override
  public void querySingleSeriesByTimestamp(SingleSeriesQueryRequest request,
      AsyncMethodCallback<Long> resultHandler) {
    logger
        .debug("{}: {} is querying {} by timestamp, queryId: {}", name, request.getRequester(),
            request.getPath(), request.getQueryId());
    if (!syncLeader()) {
      resultHandler.onError(new LeaderUnknownException(getAllNodes()));
      return;
    }

    Path path = new Path(request.getPath());
    TSDataType dataType = TSDataType.values()[request.dataTypeOrdinal];
    Set<String> deviceMeasurements = request.getDeviceMeasurements();

    RemoteQueryContext queryContext = getQueryManager().getQueryContext(request.getRequester(),
        request.getQueryId());
    logger.debug("{}: local queryId for {}#{} is {}", name, request.getQueryId(),
        request.getPath(), queryContext.getQueryId());
    try {
      IReaderByTimestamp readerByTimestamp = getReaderByTimestamp(path, deviceMeasurements,
          dataType,
          queryContext);
      if (readerByTimestamp != null) {
        long readerId = getQueryManager().registerReaderByTime(readerByTimestamp);
        queryContext.registerLocalReader(readerId);

        logger.debug("{}: Build a readerByTimestamp of {} for {}, readerId: {}", name, path,
            request.getRequester(), readerId);
        resultHandler.onComplete(readerId);
      } else {
        logger.debug("{}: There is no data {} for {}#{}", name, path,
            request.getRequester(), request.getQueryId());
        resultHandler.onComplete(-1L);
      }
    } catch (StorageEngineException | QueryProcessException e) {
      resultHandler.onError(e);
    }
  }

  /**
   * Find the QueryContext related a query of "queryId" in "requester" and release all resources of
   * the context.
   *
   * @param header
   * @param requester
   * @param queryId
   * @param resultHandler
   */
  @Override
  public void endQuery(Node header, Node requester, long queryId,
      AsyncMethodCallback<Void> resultHandler) {
    try {
      getQueryManager().endQuery(requester, queryId);
      resultHandler.onComplete(null);
    } catch (StorageEngineException e) {
      resultHandler.onError(e);
    }
  }

  /**
   * Return the data of the reader whose id is "readerId", using timestamps in "timeBuffer".
   *
   * @param header
   * @param readerId
   * @param time
   * @param resultHandler
   */
  @Override
  public void fetchSingleSeriesByTimestamp(Node header, long readerId, long time,
      AsyncMethodCallback<ByteBuffer> resultHandler) {
    IReaderByTimestamp reader = getQueryManager().getReaderByTimestamp(readerId);
    if (reader == null) {
      resultHandler.onError(new ReaderNotFoundException(readerId));
      return;
    }
    try {
      Object value = reader.getValueInTimestamp(time);
      if (value != null) {
        ByteArrayOutputStream byteArrayOutputStream = new ByteArrayOutputStream();
        DataOutputStream dataOutputStream = new DataOutputStream(byteArrayOutputStream);

        SerializeUtils.serializeObject(value, dataOutputStream);
        resultHandler.onComplete(ByteBuffer.wrap(byteArrayOutputStream.toByteArray()));
      } else {
        resultHandler.onComplete(ByteBuffer.allocate(0));
      }
    } catch (IOException e) {
      resultHandler.onError(e);
    }
  }

  /**
   * Fetch a batch from the reader whose id is "readerId".
   *
   * @param header
   * @param readerId
   * @param resultHandler
   */
  @Override
  public void fetchSingleSeries(Node header, long readerId,
      AsyncMethodCallback<ByteBuffer> resultHandler) {
    IBatchReader reader = getQueryManager().getReader(readerId);
    if (reader == null) {
      resultHandler.onError(new ReaderNotFoundException(readerId));
      return;
    }
    try {
      if (reader.hasNextBatch()) {
        BatchData batchData = reader.nextBatch();

        ByteArrayOutputStream byteArrayOutputStream = new ByteArrayOutputStream();
        DataOutputStream dataOutputStream = new DataOutputStream(byteArrayOutputStream);

        SerializeUtils.serializeBatchData(batchData, dataOutputStream);
        logger.debug("{}: Send results of reader {}, size:{}", name, readerId,
            batchData.length());
        resultHandler.onComplete(ByteBuffer.wrap(byteArrayOutputStream.toByteArray()));
      } else {
        resultHandler.onComplete(ByteBuffer.allocate(0));
      }
    } catch (IOException e) {
      resultHandler.onError(e);
    }
  }

  /**
   * Get the local paths that match any path in "paths". The result is not deduplicated.
   *
   * @param header
   * @param paths         paths potentially contain wildcards
   * @param resultHandler
   */
  @Override
  public void getAllPaths(Node header, List<String> paths,
      AsyncMethodCallback<List<String>> resultHandler) {
    try {
      List<String> ret = new ArrayList<>();
      for (String path : paths) {
        ret.addAll(MManager.getInstance().getAllTimeseriesName(path));
      }
      resultHandler.onComplete(ret);
    } catch (MetadataException e) {
      resultHandler.onError(e);
    }
  }

  /**
   * Get the local devices that match any path in "paths". The result is deduplicated.
   *
   * @param header
   * @param paths         paths potentially contain wildcards
   * @param resultHandler
   */
  @Override
  public void getAllDevices(Node header, List<String> paths,
      AsyncMethodCallback<Set<String>> resultHandler) {
    try {
      Set<String> results = new HashSet<>();
      for (String path : paths) {
        results.addAll(MManager.getInstance().getDevices(path));
      }
      resultHandler.onComplete(results);
    } catch (MetadataException e) {
      resultHandler.onError(e);
    }
  }

  /**
   * When the node does not play a member in a group any more, the corresponding local data should
   * be removed.
   */
  public void removeLocalData(List<Integer> slots) {
    for (Integer slot : slots) {
      //TODO-Cluster: remove the data in the slot
    }
  }

  /**
   * When a node is removed and IT IS NOT THE HEADER of the group, the member should take over some
   * slots from the removed group, and add a new node to the group the removed node was in the
   * group.
   */
  public void removeNode(Node removedNode, NodeRemovalResult removalResult) {
    synchronized (allNodes) {
      if (allNodes.contains(removedNode)) {
        // update the group if the deleted node was in it
        allNodes = metaGroupMember.getPartitionTable().getHeaderGroup(getHeader());
        if (removedNode.equals(leader)) {
          // if the leader is removed, also start an election immediately
          synchronized (term) {
            setCharacter(NodeCharacter.ELECTOR);
            setLastHeartbeatReceivedTime(Long.MIN_VALUE);
          }
        }
      }
      List<Integer> slotsToPull = removalResult.getNewSlotOwners().get(getHeader());
      if (slotsToPull != null) {
        // pull the slots that should be taken over
        PullSnapshotTaskDescriptor taskDescriptor = new PullSnapshotTaskDescriptor(
            removalResult.getRemovedGroup(),
            slotsToPull, true);
        pullFileSnapshot(taskDescriptor, null);
      }
    }
  }

  /**
   * Generate a report containing the character, leader, term, last log term, last log index, header
   * and readOnly or not of this member.
   *
   * @return
   */
  public DataMemberReport genReport() {
    return new DataMemberReport(character, leader, term.get(),
        logManager.getLastLogTerm(), logManager.getLastLogIndex(), logManager.getCommitLogIndex(),
        logManager.getCommitLogTerm(), getHeader(), readOnly,
        QueryCoordinator.getINSTANCE()
            .getLastResponseLatency(getHeader()), lastHeartbeatReceivedTime);
  }

  @TestOnly
  public void setMetaGroupMember(MetaGroupMember metaGroupMember) {
    this.metaGroupMember = metaGroupMember;
  }

  /**
   * Get the nodes of a prefix "path" at "nodeLevel". The method currently requires strong
   * consistency.
   *
   * @param header
   * @param path
   * @param nodeLevel
   * @param resultHandler
   */
  @Override
  public void getNodeList(Node header, String path, int nodeLevel,
      AsyncMethodCallback<List<String>> resultHandler) {
    if (!syncLeader()) {
      resultHandler.onError(new LeaderUnknownException(getAllNodes()));
      return;
    }
    try {
      resultHandler.onComplete(MManager.getInstance().getNodesList(path, nodeLevel));
    } catch (MetadataException e) {
      resultHandler.onError(e);
    }
  }

  @Override
  public void getChildNodePathInNextLevel(Node header, String path,
      AsyncMethodCallback<Set<String>> resultHandler) {
    if (!syncLeader()) {
      resultHandler.onError(new LeaderUnknownException(getAllNodes()));
      return;
    }
    try {
      resultHandler.onComplete(MManager.getInstance().getChildNodePathInNextLevel(path));
    } catch (MetadataException e) {
      resultHandler.onError(e);
    }
  }

  @Override
  public void getAllMeasurementSchema(Node header, ByteBuffer planBuffer,
      AsyncMethodCallback<ByteBuffer> resultHandler) {
    if (!syncLeader()) {
      resultHandler.onError(new LeaderUnknownException(getAllNodes()));
      return;
    }
    try {
      ShowTimeSeriesPlan plan = (ShowTimeSeriesPlan) PhysicalPlan.Factory.create(planBuffer);
      List<ShowTimeSeriesResult> allTimeseriesSchema;
      if (plan.getKey() != null && plan.getValue() != null) {
        allTimeseriesSchema = MManager.getInstance().getAllTimeseriesSchema(plan);
      } else {
        allTimeseriesSchema = MManager.getInstance().showTimeseries(plan);
      }

      ByteArrayOutputStream outputStream = new ByteArrayOutputStream();
      DataOutputStream dataOutputStream = new DataOutputStream(outputStream);
      dataOutputStream.writeInt(allTimeseriesSchema.size());
      for (ShowTimeSeriesResult result : allTimeseriesSchema) {
        result.serialize(outputStream);
      }
      resultHandler.onComplete(ByteBuffer.wrap(outputStream.toByteArray()));
    } catch (Exception e) {
      resultHandler.onError(e);
    }
  }

  /**
   * Execute aggregations over the given path and return the results to the requester.
   *
   * @param request
   * @param resultHandler
   */
  @Override
  public void getAggrResult(GetAggrResultRequest request,
      AsyncMethodCallback<List<ByteBuffer>> resultHandler) {
    logger.debug("{}: {} is querying {} by aggregation, queryId: {}", name,
        request.getRequestor(),
        request.getPath(), request.getQueryId());

    List<String> aggregations = request.getAggregations();
    TSDataType dataType = TSDataType.values()[request.getDataTypeOrdinal()];
    String path = request.getPath();
    Filter timeFilter = null;
    if (request.isSetTimeFilterBytes()) {
      timeFilter = FilterFactory.deserialize(request.timeFilterBytes);
    }
    RemoteQueryContext queryContext = queryManager
        .getQueryContext(request.getRequestor(), request.queryId);
    Set<String> deviceMeasurements = request.getDeviceMeasurements();

    // do the aggregations locally
    List<AggregateResult> results;
    try {
      results = getAggrResult(aggregations, deviceMeasurements, dataType, path, timeFilter,
          queryContext);
      logger.trace("{}: aggregation results {}, queryId: {}", name, results, request.getQueryId());
    } catch (StorageEngineException | IOException | QueryProcessException | LeaderUnknownException e) {
      resultHandler.onError(e);
      return;
    }

    // serialize and send the results
    List<ByteBuffer> resultBuffers = new ArrayList<>();
    ByteArrayOutputStream byteArrayOutputStream = new ByteArrayOutputStream();
    for (AggregateResult result : results) {
      try {
        result.serializeTo(byteArrayOutputStream);
      } catch (IOException e) {
        // ignore since we are using a ByteArrayOutputStream
      }
      resultBuffers.add(ByteBuffer.wrap(byteArrayOutputStream.toByteArray()));
      byteArrayOutputStream.reset();
    }
    resultHandler.onComplete(resultBuffers);
  }

  /**
   * Execute "aggregation" over "path" with "timeFilter". This method currently requires strong
   * consistency. Only data managed by this group will be used for aggregation.
   *
   * @param aggregations aggregation names in SQLConstant
   * @param dataType
   * @param path
   * @param timeFilter   nullable
   * @param context
   * @return
   * @throws IOException
   * @throws StorageEngineException
   * @throws QueryProcessException
   * @throws LeaderUnknownException
   */
  public List<AggregateResult> getAggrResult(List<String> aggregations,
      Set<String> allSensors, TSDataType dataType, String path,
      Filter timeFilter, QueryContext context)
      throws IOException, StorageEngineException, QueryProcessException, LeaderUnknownException {
    if (!syncLeader()) {
      throw new LeaderUnknownException(getAllNodes());

    }
    if (!MManager.getInstance().isPathExist(path)) {
      try {
        List<MeasurementSchema> schemas = metaGroupMember
            .pullTimeSeriesSchemas(Collections.singletonList(path));
        for (MeasurementSchema schema : schemas) {
          MManager.getInstance().cacheSchema(schema.getMeasurementId(), schema);
        }
      } catch (MetadataException e) {
        throw new QueryProcessException(e);
      }
    }
    List<AggregateResult> results = new ArrayList<>();
    for (String aggregation : aggregations) {
      results.add(AggregateResultFactory.getAggrResultByName(aggregation, dataType));
    }
    List<Integer> nodeSlots = metaGroupMember.getPartitionTable().getNodeSlots(getHeader());
    AggregationExecutor.aggregateOneSeries(new Path(path), allSensors, context, timeFilter,
        dataType, results, new SlotTsFileFilter(nodeSlots));
    return results;
  }

  @TestOnly
  public void setLogManager(PartitionedSnapshotLogManager logManager) {
    if (this.logManager != null) {
      this.logManager.close();
    }
    this.logManager = logManager;
    super.setLogManager(logManager);
  }

  /**
   * Create a local GroupByExecutor that will run aggregations of "aggregationTypes" over "path"
   * with "timeFilter". The method currently requires strong consistency.
   *
   * @param path
   * @param dataType
   * @param timeFilter       nullable
   * @param aggregationTypes ordinals of AggregationType
   * @param context
   * @return
   * @throws StorageEngineException
   */
  public LocalGroupByExecutor getGroupByExecutor(Path path,
      Set<String> deviceMeasurements, TSDataType dataType,
      Filter timeFilter,
      List<Integer> aggregationTypes, QueryContext context)
      throws StorageEngineException, QueryProcessException {
    // pull the newest data
    if (syncLeader()) {
      List<Integer> nodeSlots = metaGroupMember.getPartitionTable().getNodeSlots(getHeader());
      LocalGroupByExecutor executor = new LocalGroupByExecutor(path, deviceMeasurements,
          dataType
          , context, timeFilter, new SlotTsFileFilter(nodeSlots));
      for (Integer aggregationType : aggregationTypes) {
        executor.addAggregateResult(AggregateResultFactory
            .getAggrResultByType(AggregationType.values()[aggregationType], dataType));
      }
      return executor;
    } else {
      throw new StorageEngineException(new LeaderUnknownException(getAllNodes()));
    }
  }

  /**
   * Create a local GroupByExecutor that will run aggregations of "aggregationTypes" over "path"
   * with "timeFilter", register it in the query manager to generate the executor id, and send it
   * back to the requester.
   *
   * @param request
   * @param resultHandler
   */
  @Override
  public void getGroupByExecutor(GroupByRequest
      request, AsyncMethodCallback<Long> resultHandler) {
    Path path = new Path(request.getPath());
    List<Integer> aggregationTypeOrdinals = request.getAggregationTypeOrdinals();
    TSDataType dataType = TSDataType.values()[request.getDataTypeOrdinal()];
    Filter timeFilter = null;
    if (request.isSetTimeFilterBytes()) {
      timeFilter = FilterFactory.deserialize(request.timeFilterBytes);
    }
    long queryId = request.getQueryId();
    logger.debug("{}: {} is querying {} using group by, queryId: {}", name,
        request.getRequestor(), path, queryId);
    Set<String> deviceMeasurements = request.getDeviceMeasurements();

    RemoteQueryContext queryContext = queryManager
        .getQueryContext(request.getRequestor(), queryId);
    try {
      LocalGroupByExecutor executor = getGroupByExecutor(path, deviceMeasurements, dataType,
          timeFilter, aggregationTypeOrdinals, queryContext);
      if (!executor.isEmpty()) {
        long executorId = queryManager.registerGroupByExecutor(executor);
        logger.debug("{}: Build a GroupByExecutor of {} for {}, executorId: {}", name, path,
            request.getRequestor(), executor);
        queryContext.registerLocalGroupByExecutor(executorId);
        resultHandler.onComplete(executorId);
      } else {
        logger.debug("{}: There is no data {} for {}#{}", name, path,
            request.getRequestor(), request.getQueryId());
        resultHandler.onComplete(-1L);
      }
    } catch (StorageEngineException | QueryProcessException e) {
      resultHandler.onError(e);
    }
  }

  /**
   * Fetch the aggregation results between [startTime, endTime] of the executor whose id is
   * "executorId". This method currently requires strong consistency.
   *
   * @param header
   * @param executorId
   * @param startTime
   * @param endTime
   * @param resultHandler
   */
  @Override
  public void getGroupByResult(Node header, long executorId, long startTime, long endTime,
      AsyncMethodCallback<List<ByteBuffer>> resultHandler) {
    GroupByExecutor executor = getQueryManager().getGroupByExecutor(executorId);
    if (executor == null) {
      resultHandler.onError(new ReaderNotFoundException(executorId));
      return;
    }
    try {
      List<AggregateResult> results = executor.calcResult(startTime, endTime);
      List<ByteBuffer> resultBuffers = new ArrayList<>();
      ByteArrayOutputStream byteArrayOutputStream = new ByteArrayOutputStream();
      for (AggregateResult result : results) {
        result.serializeTo(byteArrayOutputStream);
        resultBuffers.add(ByteBuffer.wrap(byteArrayOutputStream.toByteArray()));
        byteArrayOutputStream.reset();
      }
      logger.debug("{}: Send results of group by executor {}, size:{}", name, executor,
          resultBuffers.size());
      resultHandler.onComplete(resultBuffers);
    } catch (IOException | QueryProcessException e) {
      resultHandler.onError(e);
    }
  }

  public SlotManager getSlotManager() {
    return slotManager;
  }

  @Override
  public void previousFill(PreviousFillRequest request,
      AsyncMethodCallback<ByteBuffer> resultHandler) {
    Path path = new Path(request.getPath());
    TSDataType dataType = TSDataType.values()[request.getDataTypeOrdinal()];
    long queryId = request.getQueryId();
    long queryTime = request.getQueryTime();
    long beforeRange = request.getBeforeRange();
    Node requester = request.getRequester();
    Set<String> deviceMeasurements = request.getDeviceMeasurements();
    RemoteQueryContext queryContext = queryManager.getQueryContext(requester, queryId);

    try {
      ByteArrayOutputStream byteArrayOutputStream = new ByteArrayOutputStream();
      DataOutputStream dataOutputStream = new DataOutputStream(byteArrayOutputStream);
      TimeValuePair timeValuePair = localPreviousFill(path, dataType, queryTime, beforeRange,
          deviceMeasurements, queryContext);
      SerializeUtils.serializeTVPair(timeValuePair, dataOutputStream);
      resultHandler.onComplete(ByteBuffer.wrap(byteArrayOutputStream.toByteArray()));
    } catch (QueryProcessException | StorageEngineException | IOException | LeaderUnknownException e) {
      resultHandler.onError(e);
    }
  }

  /**
   * Perform a local previous fill and return the fill result.
   *
   * @param path
   * @param dataType
   * @param queryTime
   * @param beforeRange
   * @param deviceMeasurements
   * @param context
   * @return
   * @throws QueryProcessException
   * @throws StorageEngineException
   * @throws IOException
   */
  public TimeValuePair localPreviousFill(Path path, TSDataType dataType, long queryTime,
      long beforeRange,
      Set<String> deviceMeasurements, QueryContext context)
      throws QueryProcessException, StorageEngineException, IOException, LeaderUnknownException {
    if (!syncLeader()) {
      throw new LeaderUnknownException(getAllNodes());
    }
    PreviousFill previousFill = new PreviousFill(dataType, queryTime, beforeRange);
    previousFill.configureFill(path, dataType, queryTime, deviceMeasurements, context);
    return previousFill.getFillResult();
  }
}<|MERGE_RESOLUTION|>--- conflicted
+++ resolved
@@ -184,12 +184,8 @@
     slotManager = new SlotManager(ClusterConstant.SLOT_NUM);
     logManager = new FilePartitionedSnapshotLogManager(new DataLogApplier(metaGroupMember,
         this), metaGroupMember.getPartitionTable(), allNodes.get(0), thisNode);
-<<<<<<< HEAD
     term.set(logManager.getHardState().getCurrentTerm());
     voteFor = logManager.getHardState().getVoteFor();
-=======
-    this.term.set(logManager.getHardState().getCurrentTerm());
->>>>>>> 2e34dd36
   }
 
   /**
