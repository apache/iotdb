--- conflicted
+++ resolved
@@ -208,10 +208,7 @@
             ClusterDescriptor.getInstance().getConfig().isUseAsyncServer(),
             ClientManager.Type.DataGroupClient));
     this.metaGroupMember = metaGroupMember;
-<<<<<<< HEAD
     setAllNodes(nodes);
-=======
-    allNodes = nodes;
     mbeanName =
         String.format(
             "%s:%s=%s%d",
@@ -219,7 +216,6 @@
             IoTDBConstant.JMX_TYPE,
             "DataMember",
             getRaftGroupId());
->>>>>>> f43085ee
     setQueryManager(new ClusterQueryManager());
     slotManager = new SlotManager(ClusterConstant.SLOT_NUM, getMemberDir(), getName());
     dataLogApplier = new DataLogApplier(metaGroupMember, this);
