--- conflicted
+++ resolved
@@ -24,31 +24,21 @@
 import io.airlift.airline.Command;
 
 import java.util.Map;
-<<<<<<< HEAD
 import java.util.Map.Entry;
-import org.apache.iotdb.cluster.rpc.thrift.Node;
-import org.apache.iotdb.cluster.utils.nodetool.ClusterMonitorMBean;
-=======
 
 import static org.apache.iotdb.cluster.utils.nodetool.Printer.msgPrintln;
->>>>>>> c648e5a7
 
 @Command(name = "status", description = "Print status of all nodes")
 public class Status extends NodeToolCmd {
 
   @Override
   public void execute(ClusterMonitorMBean proxy) {
-<<<<<<< HEAD
     Map<Node, Integer> statusMap = proxy.getAllNodeStatus();
-=======
-    Map<Node, Boolean> statusMap = proxy.getAllNodeStatus();
->>>>>>> c648e5a7
     if (statusMap == null) {
       msgPrintln(BUILDING_CLUSTER_INFO);
       return;
     }
     msgPrintln(String.format("%-30s  %10s", "Node", "Status"));
-<<<<<<< HEAD
     for (Entry<Node, Integer> entry : statusMap.entrySet()) {
       Node node = entry.getKey();
       Integer statusNum = entry.getValue();
@@ -64,13 +54,5 @@
       }
       msgPrintln(String.format("%-30s->%10s", nodeToString(node), status));
     }
-=======
-    statusMap.forEach(
-        (node, status) ->
-            msgPrintln(
-                String.format(
-                    "%-30s->%10s",
-                    nodeToString(node), (Boolean.TRUE.equals(status) ? "on" : "off"))));
->>>>>>> c648e5a7
   }
 }