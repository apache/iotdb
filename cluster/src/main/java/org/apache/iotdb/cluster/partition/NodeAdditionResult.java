/*
 * Licensed to the Apache Software Foundation (ASF) under one
 * or more contributor license agreements.  See the NOTICE file
 * distributed with this work for additional information
 * regarding copyright ownership.  The ASF licenses this file
 * to you under the Apache License, Version 2.0 (the
 * "License"); you may not use this file except in compliance
 * with the License.  You may obtain a copy of the License at
 *
 *     http://www.apache.org/licenses/LICENSE-2.0
 *
 * Unless required by applicable law or agreed to in writing,
 * software distributed under the License is distributed on an
 * "AS IS" BASIS, WITHOUT WARRANTIES OR CONDITIONS OF ANY
 * KIND, either express or implied.  See the License for the
 * specific language governing permissions and limitations
 * under the License.
 */

package org.apache.iotdb.cluster.partition;

import java.util.ArrayList;
import java.util.List;

public class NodeAdditionResult {

<<<<<<< HEAD
  /**
   * A new data group headed by the new node.
   */
  private List<PartitionGroup> newGroupList = new ArrayList<>();
=======
  /** A new data group headed by the new node. */
  private PartitionGroup newGroup;
>>>>>>> c648e5a7

  public List<PartitionGroup> getNewGroupList() {
    return newGroupList;
  }

  public void addNewGroup(PartitionGroup newGroup) {
    this.newGroupList.add(newGroup);
  }
}<|MERGE_RESOLUTION|>--- conflicted
+++ resolved
@@ -24,15 +24,8 @@
 
 public class NodeAdditionResult {
 
-<<<<<<< HEAD
-  /**
-   * A new data group headed by the new node.
-   */
+  /** A new data group headed by the new node. */
   private List<PartitionGroup> newGroupList = new ArrayList<>();
-=======
-  /** A new data group headed by the new node. */
-  private PartitionGroup newGroup;
->>>>>>> c648e5a7
 
   public List<PartitionGroup> getNewGroupList() {
     return newGroupList;
