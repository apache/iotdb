--- conflicted
+++ resolved
@@ -19,15 +19,6 @@
 
 package org.apache.iotdb.cluster.server;
 
-<<<<<<< HEAD
-import java.util.Iterator;
-import java.util.List;
-import java.util.concurrent.ConcurrentLinkedDeque;
-import java.util.concurrent.Executors;
-import java.util.concurrent.ScheduledExecutorService;
-import java.util.concurrent.TimeUnit;
-=======
->>>>>>> c648e5a7
 import org.apache.iotdb.cluster.client.async.AsyncDataClient;
 import org.apache.iotdb.cluster.client.sync.SyncClientAdaptor;
 import org.apache.iotdb.cluster.client.sync.SyncDataClient;
@@ -41,7 +32,6 @@
 import org.slf4j.Logger;
 import org.slf4j.LoggerFactory;
 
-import java.util.ArrayList;
 import java.util.Iterator;
 import java.util.List;
 import java.util.concurrent.ConcurrentLinkedDeque;
@@ -103,7 +93,10 @@
             if (logger.isDebugEnabled()) {
               logger.debug(
                   "{}: start to send hint to target group {}, receiver {}, slot is {} and other {}",
-                  member.getName(), hint.partitionGroup, receiver, hint.slots.get(0),
+                  member.getName(),
+                  hint.partitionGroup,
+                  receiver,
+                  hint.slots.get(0),
                   hint.slots.size() - 1);
             }
             boolean result = sendHint(receiver, hint);
@@ -139,7 +132,8 @@
   private boolean sendHintsAsync(Node receiver, PullSnapshotHint hint)
       throws TException, InterruptedException {
     AsyncDataClient asyncDataClient = (AsyncDataClient) member.getAsyncClient(receiver);
-    return SyncClientAdaptor.onSnapshotApplied(asyncDataClient, hint.getHeader(), hint.getRaftId(), hint.slots);
+    return SyncClientAdaptor.onSnapshotApplied(
+        asyncDataClient, hint.getHeader(), hint.getRaftId(), hint.slots);
   }
 
   private boolean sendHintSync(Node receiver, PullSnapshotHint hint) throws TException {
@@ -147,25 +141,14 @@
       if (syncDataClient == null) {
         return false;
       }
-      return syncDataClient.onSnapshotApplied(hint.header, hint.slots);
+      return syncDataClient.onSnapshotApplied(hint.getHeader(), hint.getRaftId(), hint.slots);
     }
-<<<<<<< HEAD
-    return syncDataClient.onSnapshotApplied(hint.getHeader(), hint.getRaftId(), hint.slots);
-=======
->>>>>>> c648e5a7
   }
 
   private static class PullSnapshotHint {
 
-<<<<<<< HEAD
-    /**
-     * Nodes to send this hint;
-     */
+    /** Nodes to send this hint */
     private PartitionGroup receivers;
-=======
-    /** Nodes to send this hint; */
-    private List<Node> receivers;
->>>>>>> c648e5a7
 
     private PartitionGroup partitionGroup;
 
