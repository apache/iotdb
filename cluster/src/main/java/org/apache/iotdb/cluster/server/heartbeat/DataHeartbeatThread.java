/*
 * Licensed to the Apache Software Foundation (ASF) under one
 * or more contributor license agreements.  See the NOTICE file
 * distributed with this work for additional information
 * regarding copyright ownership.  The ASF licenses this file
 * to you under the Apache License, Version 2.0 (the
 * "License"); you may not use this file except in compliance
 * with the License.  You may obtain a copy of the License at
 *
 *     http://www.apache.org/licenses/LICENSE-2.0
 *
 * Unless required by applicable law or agreed to in writing,
 * software distributed under the License is distributed on an
 * "AS IS" BASIS, WITHOUT WARRANTIES OR CONDITIONS OF ANY
 * KIND, either express or implied.  See the License for the
 * specific language governing permissions and limitations
 * under the License.
 */

package org.apache.iotdb.cluster.server.heartbeat;

import org.apache.iotdb.cluster.rpc.thrift.Node;
import org.apache.iotdb.cluster.server.member.DataGroupMember;

public class DataHeartbeatThread extends HeartbeatThread {

  private static final int MAX_ELECTIONS_TO_SKIP = 5;

  private DataGroupMember dataGroupMember;
  private int skippedElectionNumber = 0;

  public DataHeartbeatThread(DataGroupMember raftMember) {
    super(raftMember);
    this.dataGroupMember = raftMember;
  }

  @Override
  void sendHeartbeatSync(Node node) {
    request.setHeader(dataGroupMember.getHeader());
    super.sendHeartbeatSync(node);
  }

  @Override
  void sendHeartbeatAsync(Node node) {
    request.setHeader(dataGroupMember.getHeader());
    super.sendHeartbeatAsync(node);
  }

  /**
   * Different from the election of the meta group, the leader of a data group should have the
   * newest meta log to guarantee it will not receive the data of the slots that no longer belongs
   * to it. So the progress of meta logs is also examined.
   */
  @Override
  void startElection() {
    // skip first few elections to let the header have a larger chance to become the leader, so
    // possibly each node will only be one leader at the same time
<<<<<<< HEAD
    if (!dataGroupMember.getThisNode().equals(dataGroupMember.getMetaGroupMember().getAllNodes().iterator().next()) &&
        skippedElectionNumber < MAX_ELECTIONS_TO_SKIP &&
        !hasHadLeader) {
=======
    if (!dataGroupMember.getThisNode().equals(dataGroupMember.getHeader())
        && skippedElectionNumber < MAX_ELECTIONS_TO_SKIP
        && !hasHadLeader) {
>>>>>>> c648e5a7
      skippedElectionNumber++;
      return;
    }
    electionRequest.setHeader(dataGroupMember.getHeader());
<<<<<<< HEAD
=======
    electionRequest.setLastLogTerm(
        dataGroupMember.getMetaGroupMember().getLogManager().getLastLogTerm());
    electionRequest.setLastLogIndex(
        dataGroupMember.getMetaGroupMember().getLogManager().getLastLogIndex());
    electionRequest.setDataLogLastIndex(dataGroupMember.getLogManager().getLastLogIndex());
    electionRequest.setDataLogLastTerm(dataGroupMember.getLogManager().getLastLogTerm());
>>>>>>> c648e5a7

    super.startElection();
  }
}<|MERGE_RESOLUTION|>--- conflicted
+++ resolved
@@ -55,28 +55,13 @@
   void startElection() {
     // skip first few elections to let the header have a larger chance to become the leader, so
     // possibly each node will only be one leader at the same time
-<<<<<<< HEAD
-    if (!dataGroupMember.getThisNode().equals(dataGroupMember.getMetaGroupMember().getAllNodes().iterator().next()) &&
-        skippedElectionNumber < MAX_ELECTIONS_TO_SKIP &&
-        !hasHadLeader) {
-=======
     if (!dataGroupMember.getThisNode().equals(dataGroupMember.getHeader())
         && skippedElectionNumber < MAX_ELECTIONS_TO_SKIP
         && !hasHadLeader) {
->>>>>>> c648e5a7
       skippedElectionNumber++;
       return;
     }
     electionRequest.setHeader(dataGroupMember.getHeader());
-<<<<<<< HEAD
-=======
-    electionRequest.setLastLogTerm(
-        dataGroupMember.getMetaGroupMember().getLogManager().getLastLogTerm());
-    electionRequest.setLastLogIndex(
-        dataGroupMember.getMetaGroupMember().getLogManager().getLastLogIndex());
-    electionRequest.setDataLogLastIndex(dataGroupMember.getLogManager().getLastLogIndex());
-    electionRequest.setDataLogLastTerm(dataGroupMember.getLogManager().getLastLogTerm());
->>>>>>> c648e5a7
 
     super.startElection();
   }
