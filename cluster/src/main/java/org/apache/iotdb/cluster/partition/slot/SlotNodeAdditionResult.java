/*
 * Licensed to the Apache Software Foundation (ASF) under one
 * or more contributor license agreements.  See the NOTICE file
 * distributed with this work for additional information
 * regarding copyright ownership.  The ASF licenses this file
 * to you under the Apache License, Version 2.0 (the
 * "License"); you may not use this file except in compliance
 * with the License.  You may obtain a copy of the License at
 *
 *     http://www.apache.org/licenses/LICENSE-2.0
 *
 * Unless required by applicable law or agreed to in writing,
 * software distributed under the License is distributed on an
 * "AS IS" BASIS, WITHOUT WARRANTIES OR CONDITIONS OF ANY
 * KIND, either express or implied.  See the License for the
 * specific language governing permissions and limitations
 * under the License.
 */

package org.apache.iotdb.cluster.partition.slot;

import org.apache.iotdb.cluster.partition.NodeAdditionResult;
import org.apache.iotdb.cluster.rpc.thrift.RaftNode;

import java.util.Map;
import java.util.Set;

public class SlotNodeAdditionResult extends NodeAdditionResult {

<<<<<<< HEAD
  /**
   * What slots will the old data groups transfer to the new one.
   */
  private Map<RaftNode, Set<Integer>> lostSlots;
=======
  /** What slots will the old data groups transfer to the new one. */
  private Map<Node, Set<Integer>> lostSlots;
>>>>>>> c648e5a7

  public Map<RaftNode, Set<Integer>> getLostSlots() {
    return lostSlots;
  }

<<<<<<< HEAD
  public void setLostSlots(
      Map<RaftNode, Set<Integer>> lostSlots) {
=======
  public void setLostSlots(Map<Node, Set<Integer>> lostSlots) {
>>>>>>> c648e5a7
    this.lostSlots = lostSlots;
  }
}<|MERGE_RESOLUTION|>--- conflicted
+++ resolved
@@ -27,26 +27,14 @@
 
 public class SlotNodeAdditionResult extends NodeAdditionResult {
 
-<<<<<<< HEAD
-  /**
-   * What slots will the old data groups transfer to the new one.
-   */
+  /** What slots will the old data groups transfer to the new one. */
   private Map<RaftNode, Set<Integer>> lostSlots;
-=======
-  /** What slots will the old data groups transfer to the new one. */
-  private Map<Node, Set<Integer>> lostSlots;
->>>>>>> c648e5a7
 
   public Map<RaftNode, Set<Integer>> getLostSlots() {
     return lostSlots;
   }
 
-<<<<<<< HEAD
-  public void setLostSlots(
-      Map<RaftNode, Set<Integer>> lostSlots) {
-=======
-  public void setLostSlots(Map<Node, Set<Integer>> lostSlots) {
->>>>>>> c648e5a7
+  public void setLostSlots(Map<RaftNode, Set<Integer>> lostSlots) {
     this.lostSlots = lostSlots;
   }
 }