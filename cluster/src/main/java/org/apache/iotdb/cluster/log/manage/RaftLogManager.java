/*
 * Licensed to the Apache Software Foundation (ASF) under one
 * or more contributor license agreements.  See the NOTICE file
 * distributed with this work for additional information
 * regarding copyright ownership.  The ASF licenses this file
 * to you under the Apache License, Version 2.0 (the
 * "License"); you may not use this file except in compliance
 * with the License.  You may obtain a copy of the License at
 *
 *     http://www.apache.org/licenses/LICENSE-2.0
 *
 * Unless required by applicable law or agreed to in writing,
 * software distributed under the License is distributed on an
 * "AS IS" BASIS, WITHOUT WARRANTIES OR CONDITIONS OF ANY
 * KIND, either express or implied.  See the License for the
 * specific language governing permissions and limitations
 * under the License.
 */

package org.apache.iotdb.cluster.log.manage;

import org.apache.iotdb.cluster.config.ClusterDescriptor;
import org.apache.iotdb.cluster.exception.EntryCompactedException;
import org.apache.iotdb.cluster.exception.EntryUnavailableException;
import org.apache.iotdb.cluster.exception.GetEntriesWrongParametersException;
import org.apache.iotdb.cluster.exception.LogExecutionException;
import org.apache.iotdb.cluster.exception.TruncateCommittedEntryException;
import org.apache.iotdb.cluster.log.HardState;
import org.apache.iotdb.cluster.log.Log;
import org.apache.iotdb.cluster.log.LogApplier;
import org.apache.iotdb.cluster.log.Snapshot;
import org.apache.iotdb.cluster.log.StableEntryManager;
import org.apache.iotdb.cluster.server.monitor.Timer.Statistic;
import org.apache.iotdb.db.utils.TestOnly;
import org.apache.iotdb.tsfile.utils.RamUsageEstimator;

import org.apache.commons.lang3.concurrent.BasicThreadFactory;
import org.slf4j.Logger;
import org.slf4j.LoggerFactory;

import java.io.IOException;
import java.util.ArrayList;
import java.util.Collections;
import java.util.List;
import java.util.concurrent.CopyOnWriteArrayList;
import java.util.concurrent.ExecutorService;
import java.util.concurrent.Executors;
import java.util.concurrent.Future;
import java.util.concurrent.ScheduledExecutorService;
import java.util.concurrent.ScheduledFuture;
import java.util.concurrent.ScheduledThreadPoolExecutor;
import java.util.concurrent.TimeUnit;

public abstract class RaftLogManager {

  private static final Logger logger = LoggerFactory.getLogger(RaftLogManager.class);

  /** manage uncommitted entries */
  private UnCommittedEntryManager unCommittedEntryManager;

  /** manage committed entries in memory as a cache */
  private CommittedEntryManager committedEntryManager;

  /** manage committed entries in disk for safety */
  private StableEntryManager stableEntryManager;

  private long commitIndex;

  /**
   * The committed logs whose index is smaller than this are all have been applied, for example,
   * suppose there are 5 committed logs, whose log index is 1,2,3,4,5; if the applied sequence is
   * 1,3,2,5,4, then the maxHaveAppliedCommitIndex according is 1,1,3,3,5. This attributed is only
   * used for asyncLogApplier
   */
  private volatile long maxHaveAppliedCommitIndex;

  private final Object changeApplyCommitIndexCond = new Object();

  /**
   * The committed log whose index is larger than blockAppliedCommitIndex will be blocked. if
   * blockAppliedCommitIndex < 0(default is -1), will not block any operation.
   */
  protected volatile long blockAppliedCommitIndex;

<<<<<<< HEAD

  protected LogApplier logApplier;
=======
  private LogApplier logApplier;
>>>>>>> c648e5a7

  /** to distinguish managers of different members */
  private String name;

  private ScheduledExecutorService deleteLogExecutorService;
  private ScheduledFuture<?> deleteLogFuture;

  private ExecutorService checkLogApplierExecutorService;
  private Future<?> checkLogApplierFuture;

  /** minimum number of committed logs in memory */
  private int minNumOfLogsInMem =
      ClusterDescriptor.getInstance().getConfig().getMinNumOfLogsInMem();

  /** maximum number of committed logs in memory */
  private int maxNumOfLogsInMem =
      ClusterDescriptor.getInstance().getConfig().getMaxNumOfLogsInMem();

  private long maxLogMemSize =
      ClusterDescriptor.getInstance().getConfig().getMaxMemorySizeForRaftLog();

  /**
   * Each time new logs are appended, this condition will be notified so logs that have larger
   * indices but arrived earlier can proceed.
   */
  private final Object[] logUpdateConditions = new Object[1024];

  protected List<Log> blockedUnappliedLogList;

  protected RaftLogManager(StableEntryManager stableEntryManager, LogApplier applier, String name) {
    this.logApplier = applier;
    this.name = name;
    this.setCommittedEntryManager(new CommittedEntryManager(maxNumOfLogsInMem));
    this.setStableEntryManager(stableEntryManager);
    try {
      this.getCommittedEntryManager().append(stableEntryManager.getAllEntriesAfterAppliedIndex());
    } catch (TruncateCommittedEntryException e) {
      logger.error("{}: Unexpected error:", name, e);
    }
    long first = getCommittedEntryManager().getDummyIndex();
    long last = getCommittedEntryManager().getLastIndex();
    this.setUnCommittedEntryManager(new UnCommittedEntryManager(last + 1));

    /** must have applied entry [compactIndex,last] to state machine */
    this.commitIndex = last;

    /**
     * due to the log operation is idempotent, so we can just reapply the log from the first index
     * of committed logs
     */
    this.maxHaveAppliedCommitIndex = first;

    this.blockAppliedCommitIndex = -1;

    this.blockedUnappliedLogList = new CopyOnWriteArrayList<>();

    this.deleteLogExecutorService =
        new ScheduledThreadPoolExecutor(
            1,
            new BasicThreadFactory.Builder()
                .namingPattern("raft-log-delete-" + name)
                .daemon(true)
                .build());

    this.checkLogApplierExecutorService =
        Executors.newSingleThreadExecutor(
            new BasicThreadFactory.Builder()
                .namingPattern("check-log-applier-" + name)
                .daemon(true)
                .build());

    /** deletion check period of the submitted log */
    int logDeleteCheckIntervalSecond =
        ClusterDescriptor.getInstance().getConfig().getLogDeleteCheckIntervalSecond();

    if (logDeleteCheckIntervalSecond > 0) {
      this.deleteLogFuture =
          deleteLogExecutorService.scheduleAtFixedRate(
              this::checkDeleteLog,
              logDeleteCheckIntervalSecond,
              logDeleteCheckIntervalSecond,
              TimeUnit.SECONDS);
    }

    this.checkLogApplierFuture = checkLogApplierExecutorService.submit(this::checkAppliedLogIndex);

    /** flush log to file periodically */
    if (ClusterDescriptor.getInstance().getConfig().isEnableRaftLogPersistence()) {
      this.applyAllCommittedLogWhenStartUp();
    }

    for (int i = 0; i < logUpdateConditions.length; i++) {
      logUpdateConditions[i] = new Object();
    }
  }

  public Snapshot getSnapshot() {
    return getSnapshot(-1);
  }

  public abstract Snapshot getSnapshot(long minLogIndex);

  /**
   * IMPORTANT!!!
   *
   * <p>The subclass's takeSnapshot() must call this method to insure that all logs have been
   * applied before take snapshot
   *
   * <p>
   *
   * @throws IOException timeout exception
   */
  public void takeSnapshot() throws IOException {
    if (commitIndex <= 0) {
      return;
    }
    long startTime = System.currentTimeMillis();
    if (blockAppliedCommitIndex < 0) {
      return;
    }
    logger.info(
        "{}: before take snapshot, blockAppliedCommitIndex={}, maxHaveAppliedCommitIndex={}, commitIndex={}",
        name,
        blockAppliedCommitIndex,
        maxHaveAppliedCommitIndex,
        commitIndex);
    while (blockAppliedCommitIndex > maxHaveAppliedCommitIndex) {
      long waitTime = System.currentTimeMillis() - startTime;
      if (waitTime > ClusterDescriptor.getInstance().getConfig().getCatchUpTimeoutMS()) {
        logger.error(
            "{}: wait all log applied time out, time cost={}, blockAppliedCommitIndex={}, maxHaveAppliedCommitIndex={},commitIndex={}",
            name,
            waitTime,
            blockAppliedCommitIndex,
            maxHaveAppliedCommitIndex,
            commitIndex);
        throw new IOException("wait all log applied time out");
      }
    }
  }

  /**
   * Update the raftNode's hardState(currentTerm,voteFor) and flush to disk.
   *
   * @param state
   */
  public void updateHardState(HardState state) {
    getStableEntryManager().setHardStateAndFlush(state);
  }

  /**
   * Return the raftNode's hardState(currentTerm,voteFor).
   *
   * @return state
   */
  public HardState getHardState() {
    return getStableEntryManager().getHardState();
  }

  /**
   * Return the raftNode's commitIndex.
   *
   * @return commitIndex
   */
  public long getCommitLogIndex() {
    return commitIndex;
  }

  /**
   * Return the first entry's index which have not been compacted.
   *
   * @return firstIndex
   */
  public long getFirstIndex() {
    return getCommittedEntryManager().getFirstIndex();
  }

  /**
   * Return the last entry's index which have been added into log module.
   *
   * @return lastIndex
   */
  public long getLastLogIndex() {
    long last = getUnCommittedEntryManager().maybeLastIndex();
    if (last != -1) {
      return last;
    }
    return getCommittedEntryManager().getLastIndex();
  }

  /**
   * Returns the term for given index.
   *
   * @param index request entry index
   * @return throw EntryCompactedException if index < dummyIndex, -1 if index > lastIndex or the
   *     entry is compacted, otherwise return the entry's term for given index
   * @throws EntryCompactedException
   */
  public long getTerm(long index) throws EntryCompactedException {
    long dummyIndex = getFirstIndex() - 1;
    if (index < dummyIndex) {
      // search in disk
      if (ClusterDescriptor.getInstance().getConfig().isEnableRaftLogPersistence()) {
        List<Log> logsInDisk = getStableEntryManager().getLogs(index, index);
        if (logsInDisk.isEmpty()) {
          return -1;
        } else {
          return logsInDisk.get(0).getCurrLogTerm();
        }
      }
      return -1;
    }

    long lastIndex = getLastLogIndex();
    if (index > lastIndex) {
      return -1;
    }

    if (index >= getUnCommittedEntryManager().getFirstUnCommittedIndex()) {
      long term = getUnCommittedEntryManager().maybeTerm(index);
      if (term != -1) {
        return term;
      }
    }

    // search in memory
    return getCommittedEntryManager().maybeTerm(index);
  }

  /**
   * Return the last entry's term. If it goes wrong, there must be an unexpected exception.
   *
   * @return last entry's term
   */
  public long getLastLogTerm() {
    long term = -1;
    try {
      term = getTerm(getLastLogIndex());
    } catch (Exception e) {
      logger.error("{}: unexpected error when getting the last term : {}", name, e.getMessage());
    }
    return term;
  }

  /**
   * Return the commitIndex's term. If it goes wrong, there must be an unexpected exception.
   *
   * @return commitIndex's term
   */
  public long getCommitLogTerm() {
    long term = -1;
    try {
      term = getTerm(getCommitLogIndex());
    } catch (Exception e) {
      logger.error("{}: unexpected error when getting the last term : {}", name, e.getMessage());
    }
    return term;
  }

  /**
   * Used by follower node to support leader's complicated log replication rpc parameters and try to
   * commit entries.
   *
   * @param lastIndex leader's matchIndex for this follower node
   * @param lastTerm the entry's term which index is leader's matchIndex for this follower node
   * @param leaderCommit leader's commitIndex
   * @param entries entries sent from the leader node Note that the leader must ensure
   *     entries[0].index = lastIndex + 1
   * @return -1 if the entries cannot be appended, otherwise the last index of new entries
   */
  public long maybeAppend(long lastIndex, long lastTerm, long leaderCommit, List<Log> entries) {
    if (matchTerm(lastTerm, lastIndex)) {
      long newLastIndex = lastIndex + entries.size();
      long ci = findConflict(entries);
      if (ci <= commitIndex) {
        if (ci != -1) {
          logger.error(
              "{}: entry {} conflict with committed entry [commitIndex({})]",
              name,
              ci,
              commitIndex);
        } else {
          if (logger.isDebugEnabled() && !entries.isEmpty()) {
            logger.debug(
                "{}: Appending entries [{} and other {} logs] all exist locally",
                name,
                entries.get(0),
                entries.size() - 1);
          }
        }

      } else {
        long offset = lastIndex + 1;
        append(entries.subList((int) (ci - offset), entries.size()));
      }
      try {
        commitTo(Math.min(leaderCommit, newLastIndex));
      } catch (LogExecutionException e) {
        // exceptions are ignored on follower side
      }
      return newLastIndex;
    }
    return -1;
  }

  /**
   * Used by follower node to support leader's complicated log replication rpc parameters and try to
   * commit entry.
   *
   * @param lastIndex leader's matchIndex for this follower node
   * @param lastTerm the entry's term which index is leader's matchIndex for this follower node
   * @param leaderCommit leader's commitIndex
   * @param entry entry sent from the leader node
   * @return -1 if the entries cannot be appended, otherwise the last index of new entries
   */
  public long maybeAppend(long lastIndex, long lastTerm, long leaderCommit, Log entry) {
    if (matchTerm(lastTerm, lastIndex)) {
      long newLastIndex = lastIndex + 1;
      if (entry.getCurrLogIndex() <= commitIndex) {
        logger.debug(
            "{}: entry {} conflict with committed entry [commitIndex({})]",
            name,
            entry.getCurrLogIndex(),
            commitIndex);
      } else {
        append(entry);
      }
      try {
        commitTo(Math.min(leaderCommit, newLastIndex));
      } catch (LogExecutionException e) {
        // exceptions are ignored on follower side
      }
      return newLastIndex;
    }
    return -1;
  }

  /**
   * Used by leader node or MaybeAppend to directly append to unCommittedEntryManager. Note that the
   * caller should ensure entries[0].index > committed.
   *
   * @param entries appendingEntries
   * @return the newly generated lastIndex
   */
  public long append(List<Log> entries) {
    if (entries.isEmpty()) {
      return getLastLogIndex();
    }
    long after = entries.get(0).getCurrLogIndex();
    if (after <= commitIndex) {
      logger.error("{}: after({}) is out of range [commitIndex({})]", name, after, commitIndex);
      return -1;
    }
    getUnCommittedEntryManager().truncateAndAppend(entries);
    Object logUpdateCondition =
        getLogUpdateCondition(entries.get(entries.size() - 1).getCurrLogIndex());
    synchronized (logUpdateCondition) {
      logUpdateCondition.notifyAll();
    }
    return getLastLogIndex();
  }

  /**
   * Used by leader node to directly append to unCommittedEntryManager. Note that the caller should
   * ensure entry.index > committed.
   *
   * @param entry appendingEntry
   * @return the newly generated lastIndex
   */
  public long append(Log entry) {
    long after = entry.getCurrLogIndex();
    if (after <= commitIndex) {
      logger.error("{}: after({}) is out of range [commitIndex({})]", name, after, commitIndex);
      return -1;
    }
    getUnCommittedEntryManager().truncateAndAppend(entry);
    Object logUpdateCondition = getLogUpdateCondition(entry.getCurrLogIndex());
    synchronized (logUpdateCondition) {
      logUpdateCondition.notifyAll();
    }
    return getLastLogIndex();
  }

  /**
   * Used by leader node to try to commit entries.
   *
   * @param leaderCommit leader's commitIndex
   * @param term the entry's term which index is leaderCommit in leader's log module
   * @return true or false
   */
  public synchronized boolean maybeCommit(long leaderCommit, long term) {
    if (leaderCommit > commitIndex && matchTerm(term, leaderCommit)) {
      try {
        commitTo(leaderCommit);
      } catch (LogExecutionException e) {
        // exceptions are ignored on follower side
      }
      return true;
    }
    return false;
  }

  /**
   * Overwrites the contents of this object with those of the given snapshot.
   *
   * @param snapshot leader's snapshot
   */
  public void applySnapshot(Snapshot snapshot) {
    logger.info(
        "{}: log module starts to restore snapshot [index: {}, term: {}]",
        name,
        snapshot.getLastLogIndex(),
        snapshot.getLastLogTerm());
    try {
      getCommittedEntryManager().compactEntries(snapshot.getLastLogIndex());
      getStableEntryManager().removeCompactedEntries(snapshot.getLastLogIndex());
    } catch (EntryUnavailableException e) {
      getCommittedEntryManager().applyingSnapshot(snapshot);
      getUnCommittedEntryManager().applyingSnapshot(snapshot);
    }
    if (this.commitIndex < snapshot.getLastLogIndex()) {
      this.commitIndex = snapshot.getLastLogIndex();
    }

    // as the follower receives a snapshot, the logs persisted is not complete, so remove them
    getStableEntryManager().clearAllLogs(commitIndex);

    synchronized (changeApplyCommitIndexCond) {
      if (this.maxHaveAppliedCommitIndex < snapshot.getLastLogIndex()) {
        this.maxHaveAppliedCommitIndex = snapshot.getLastLogIndex();
      }
    }
  }

  /**
   * Determines if the given (lastTerm, lastIndex) log is more up-to-date by comparing the index and
   * term of the last entries in the existing logs. If the logs have last entries with different
   * terms, then the log with the later term is more up-to-date. If the logs end with the same term,
   * then whichever log has the larger lastIndex is more up-to-date. If the logs are the same, the
   * given log is up-to-date.
   *
   * @param lastTerm candidate's lastTerm
   * @param lastIndex candidate's lastIndex
   * @return true or false
   */
  public boolean isLogUpToDate(long lastTerm, long lastIndex) {
    return lastTerm > getLastLogTerm()
        || (lastTerm == getLastLogTerm() && lastIndex >= getLastLogIndex());
  }

  /**
   * Pack entries from low through high - 1, just like slice (entries[low:high]). firstIndex <= low
   * <= high <= lastIndex.
   *
   * @param low request index low bound
   * @param high request index upper bound
   */
  public List<Log> getEntries(long low, long high) {
    if (low >= high) {
      return Collections.emptyList();
    }
    List<Log> entries = new ArrayList<>();
    long offset = getUnCommittedEntryManager().getFirstUnCommittedIndex();
    if (low < offset) {
      entries.addAll(getCommittedEntryManager().getEntries(low, Math.min(high, offset)));
    }
    if (high > offset) {
      entries.addAll(getUnCommittedEntryManager().getEntries(Math.max(low, offset), high));
    }
    return entries;
  }

  /**
   * Used by MaybeCommit or MaybeAppend or follower to commit newly committed entries.
   *
   * @param newCommitIndex request commitIndex
   */
  public void commitTo(long newCommitIndex) throws LogExecutionException {
    if (commitIndex >= newCommitIndex) {
      return;
    }
    long startTime = Statistic.RAFT_SENDER_COMMIT_GET_LOGS.getOperationStartTime();
    long lo = getUnCommittedEntryManager().getFirstUnCommittedIndex();
    long hi = newCommitIndex + 1;
    List<Log> entries = new ArrayList<>(getUnCommittedEntryManager().getEntries(lo, hi));
    Statistic.RAFT_SENDER_COMMIT_GET_LOGS.calOperationCostTimeFromStart(startTime);

    if (entries.isEmpty()) {
      return;
    }

    long commitLogIndex = getCommitLogIndex();
    long firstLogIndex = entries.get(0).getCurrLogIndex();
    if (commitLogIndex >= firstLogIndex) {
      logger.warn(
          "Committing logs that has already been committed: {} >= {}",
          commitLogIndex,
          firstLogIndex);
      entries
          .subList(0, (int) (getCommitLogIndex() - entries.get(0).getCurrLogIndex() + 1))
          .clear();
    }
    try {
      boolean needToCompactLog = false;
      int numToReserveForNew = minNumOfLogsInMem;
      if (committedEntryManager.getTotalSize() + entries.size() > maxNumOfLogsInMem) {
        needToCompactLog = true;
        numToReserveForNew = maxNumOfLogsInMem - entries.size();
      }

      long newEntryMemSize = 0;
      for (Log entry : entries) {
        if (entry.getByteSize() == 0) {
          logger.debug(
              "{} should not go here, must be send to the follower, "
                  + "so the log has been serialized exclude single node mode",
              entry);
          entry.setByteSize((int) RamUsageEstimator.sizeOf(entry));
        }
        newEntryMemSize += entry.getByteSize();
      }
      int sizeToReserveForNew = minNumOfLogsInMem;
      if (newEntryMemSize + committedEntryManager.getEntryTotalMemSize() > maxLogMemSize) {
        needToCompactLog = true;
        sizeToReserveForNew =
            committedEntryManager.maxLogNumShouldReserve(maxLogMemSize - newEntryMemSize);
      }

      if (needToCompactLog) {
        int numForNew = Math.min(numToReserveForNew, sizeToReserveForNew);
        int sizeToReserveForConfig = minNumOfLogsInMem;
        startTime = Statistic.RAFT_SENDER_COMMIT_DELETE_EXCEEDING_LOGS.getOperationStartTime();
        synchronized (this) {
          innerDeleteLog(Math.min(sizeToReserveForConfig, numForNew));
        }
        Statistic.RAFT_SENDER_COMMIT_DELETE_EXCEEDING_LOGS.calOperationCostTimeFromStart(startTime);
      }

      startTime = Statistic.RAFT_SENDER_COMMIT_APPEND_AND_STABLE_LOGS.getOperationStartTime();
      getCommittedEntryManager().append(entries);
      if (ClusterDescriptor.getInstance().getConfig().isEnableRaftLogPersistence()) {
        getStableEntryManager().append(entries, maxHaveAppliedCommitIndex);
      }
      Log lastLog = entries.get(entries.size() - 1);
      getUnCommittedEntryManager().stableTo(lastLog.getCurrLogIndex());
      Statistic.RAFT_SENDER_COMMIT_APPEND_AND_STABLE_LOGS.calOperationCostTimeFromStart(startTime);

      commitIndex = lastLog.getCurrLogIndex();
      startTime = Statistic.RAFT_SENDER_COMMIT_APPLY_LOGS.getOperationStartTime();
      applyEntries(entries);
      Statistic.RAFT_SENDER_COMMIT_APPLY_LOGS.calOperationCostTimeFromStart(startTime);

      long unappliedLogSize = commitLogIndex - maxHaveAppliedCommitIndex;
      if (unappliedLogSize > ClusterDescriptor.getInstance().getConfig().getMaxNumOfLogsInMem()) {
        logger.debug(
            "There are too many unapplied logs [{}], wait for a while to avoid memory "
                + "overflow",
            unappliedLogSize);
        Thread.sleep(
            unappliedLogSize - ClusterDescriptor.getInstance().getConfig().getMaxNumOfLogsInMem());
      }
    } catch (TruncateCommittedEntryException e) {
      logger.error("{}: Unexpected error:", name, e);
    } catch (IOException e) {
      throw new LogExecutionException(e);
    } catch (InterruptedException e) {
      Thread.currentThread().interrupt();
    }
  }

  /**
   * Returns whether the index and term passed in match.
   *
   * @param term request entry term
   * @param index request entry index
   * @return true or false
   */
  public boolean matchTerm(long term, long index) {
    long t;
    try {
      t = getTerm(index);
    } catch (Exception e) {
      return false;
    }
    return t == term;
  }

  /**
   * Used by commitTo to apply newly committed entries
   *
   * @param entries applying entries
   */
  void applyEntries(List<Log> entries) {
    for (Log entry : entries) {
      if (entry.isApplied()) {
        continue;
      }
      if (blockAppliedCommitIndex > 0 && entry.getCurrLogIndex() > blockAppliedCommitIndex) {
        blockedUnappliedLogList.add(entry);
        continue;
      }
      try {
        logApplier.apply(entry);
      } catch (Exception e) {
        entry.setException(e);
        entry.setApplied(true);
      }
    }
  }

  /**
   * Check whether the parameters passed in satisfy the following properties. firstIndex <= low <=
   * high.
   *
   * @param low request index low bound
   * @param high request index upper bound
   * @throws EntryCompactedException
   * @throws GetEntriesWrongParametersException
   */
  void checkBound(long low, long high)
      throws EntryCompactedException, GetEntriesWrongParametersException {
    if (low > high) {
      logger.error("{}: invalid getEntries: parameter: {} > {}", name, low, high);
      throw new GetEntriesWrongParametersException(low, high);
    }
    long first = getFirstIndex();
    if (low < first) {
      logger.error(
          "{}: CheckBound out of index: parameter: {} , lower bound: {} ", name, low, high);
      throw new EntryCompactedException(low, first);
    }
  }

  /**
   * findConflict finds the index of the conflict. It returns the first pair of conflicting entries
   * between the existing entries and the given entries, if there are any. If there is no
   * conflicting entries, and the existing entries contains all the given entries, -1 will be
   * returned. If there is no conflicting entries, but the given entries contains new entries, the
   * index of the first new entry will be returned. An entry is considered to be conflicting if it
   * has the same index but a different term. The index of the given entries MUST be continuously
   * increasing.
   *
   * @param entries request entries
   * @return -1 or conflictIndex
   */
  long findConflict(List<Log> entries) {
    for (Log entry : entries) {
      if (!matchTerm(entry.getCurrLogTerm(), entry.getCurrLogIndex())) {
        if (entry.getCurrLogIndex() <= getLastLogIndex()) {
          logger.info("found conflict at index {}", entry.getCurrLogIndex());
        }
        return entry.getCurrLogIndex();
      }
    }
    return -1;
  }

  @TestOnly
  protected RaftLogManager(
      CommittedEntryManager committedEntryManager,
      StableEntryManager stableEntryManager,
      LogApplier applier) {
    this.setCommittedEntryManager(committedEntryManager);
    this.setStableEntryManager(stableEntryManager);
    this.logApplier = applier;
    long first = committedEntryManager.getFirstIndex();
    long last = committedEntryManager.getLastIndex();
    this.setUnCommittedEntryManager(new UnCommittedEntryManager(last + 1));
    this.commitIndex = last;
    this.maxHaveAppliedCommitIndex = first;
    this.blockAppliedCommitIndex = -1;
    this.blockedUnappliedLogList = new CopyOnWriteArrayList<>();
    this.checkLogApplierExecutorService =
        Executors.newSingleThreadExecutor(
            new BasicThreadFactory.Builder()
                .namingPattern("check-log-applier-" + name)
                .daemon(true)
                .build());
    this.checkLogApplierFuture = checkLogApplierExecutorService.submit(this::checkAppliedLogIndex);
    for (int i = 0; i < logUpdateConditions.length; i++) {
      logUpdateConditions[i] = new Object();
    }
  }

  @TestOnly
  void setMinNumOfLogsInMem(int minNumOfLogsInMem) {
    this.minNumOfLogsInMem = minNumOfLogsInMem;
  }

  @TestOnly
  public void setMaxHaveAppliedCommitIndex(long maxHaveAppliedCommitIndex) {
    this.checkLogApplierExecutorService.shutdownNow();
    try {
      this.checkLogApplierExecutorService.awaitTermination(5, TimeUnit.SECONDS);
    } catch (InterruptedException e) {
      Thread.currentThread().interrupt();
    }
    this.maxHaveAppliedCommitIndex = maxHaveAppliedCommitIndex;
  }

  public void close() {
    getStableEntryManager().close();
    if (deleteLogExecutorService != null) {
      deleteLogExecutorService.shutdownNow();
      if (deleteLogFuture != null) {
        deleteLogFuture.cancel(true);
      }

      try {
        deleteLogExecutorService.awaitTermination(20, TimeUnit.SECONDS);
      } catch (InterruptedException e) {
        Thread.currentThread().interrupt();
        logger.warn("Close delete log thread interrupted");
      }
      deleteLogExecutorService = null;
    }

    if (checkLogApplierExecutorService != null) {
      checkLogApplierExecutorService.shutdownNow();
      checkLogApplierFuture.cancel(true);
      try {
        checkLogApplierExecutorService.awaitTermination(20, TimeUnit.SECONDS);
      } catch (InterruptedException e) {
        Thread.currentThread().interrupt();
        logger.warn("Close check log applier thread interrupted");
      }
      checkLogApplierExecutorService = null;
    }

    if (logApplier != null) {
      logApplier.close();
    }
  }

  UnCommittedEntryManager getUnCommittedEntryManager() {
    return unCommittedEntryManager;
  }

  private void setUnCommittedEntryManager(UnCommittedEntryManager unCommittedEntryManager) {
    this.unCommittedEntryManager = unCommittedEntryManager;
  }

  CommittedEntryManager getCommittedEntryManager() {
    return committedEntryManager;
  }

  private void setCommittedEntryManager(CommittedEntryManager committedEntryManager) {
    this.committedEntryManager = committedEntryManager;
  }

  public StableEntryManager getStableEntryManager() {
    return stableEntryManager;
  }

  private void setStableEntryManager(StableEntryManager stableEntryManager) {
    this.stableEntryManager = stableEntryManager;
  }

  public long getMaxHaveAppliedCommitIndex() {
    return maxHaveAppliedCommitIndex;
  }

  /** check whether delete the committed log */
  void checkDeleteLog() {
    try {
      synchronized (this) {
        if (committedEntryManager.getTotalSize() <= minNumOfLogsInMem) {
          return;
        }
        innerDeleteLog(minNumOfLogsInMem);
      }
    } catch (Exception e) {
      logger.error("{}, error occurred when checking delete log", name, e);
    }
  }

  private void innerDeleteLog(int sizeToReserve) {
    long removeSize = (long) committedEntryManager.getTotalSize() - sizeToReserve;
    if (removeSize <= 0) {
      return;
    }

    long compactIndex =
        Math.min(committedEntryManager.getDummyIndex() + removeSize, maxHaveAppliedCommitIndex - 1);
    try {
      logger.debug(
          "{}: Before compaction index {}-{}, compactIndex {}, removeSize {}, committedLogSize "
              + "{}, maxAppliedLog {}",
          name,
          getFirstIndex(),
          getLastLogIndex(),
          compactIndex,
          removeSize,
          committedEntryManager.getTotalSize(),
          maxHaveAppliedCommitIndex);
      getCommittedEntryManager().compactEntries(compactIndex);
      if (ClusterDescriptor.getInstance().getConfig().isEnableRaftLogPersistence()) {
        getStableEntryManager().removeCompactedEntries(compactIndex);
      }
      logger.debug(
          "{}: After compaction index {}-{}, committedLogSize {}",
          name,
          getFirstIndex(),
          getLastLogIndex(),
          committedEntryManager.getTotalSize());
    } catch (EntryUnavailableException e) {
      logger.error("{}: regular compact log entries failed, error={}", name, e.getMessage());
    }
  }

  public Object getLogUpdateCondition(long logIndex) {
    return logUpdateConditions[(int) (logIndex % logUpdateConditions.length)];
  }

  void applyAllCommittedLogWhenStartUp() {
    long lo = maxHaveAppliedCommitIndex;
    long hi = getCommittedEntryManager().getLastIndex() + 1;
    if (lo >= hi) {
      logger.info(
          "{}: the maxHaveAppliedCommitIndex={}, lastIndex={}, no need to reapply",
          name,
          maxHaveAppliedCommitIndex,
          hi);
      return;
    }

    List<Log> entries = new ArrayList<>(getCommittedEntryManager().getEntries(lo, hi));
    applyEntries(entries);
  }

  public void checkAppliedLogIndex() {
    while (!Thread.currentThread().isInterrupted()) {
      try {
        doCheckAppliedLogIndex();
      } catch (Exception e) {
        logger.error("{}, an exception occurred when checking the applied log index", name, e);
      }
    }
    logger.info(
        "{}, the check-log-applier thread {} is interrupted",
        name,
        Thread.currentThread().getName());
  }

  void doCheckAppliedLogIndex() {
    long nextToCheckIndex = maxHaveAppliedCommitIndex + 1;
    try {
      if (nextToCheckIndex > commitIndex
          || nextToCheckIndex > getCommittedEntryManager().getLastIndex()
          || (blockAppliedCommitIndex > 0 && blockAppliedCommitIndex < nextToCheckIndex)) {
        // avoid spinning
        Thread.sleep(5);
        return;
      }
      Log log = getCommittedEntryManager().getEntry(nextToCheckIndex);
      if (log == null || log.getCurrLogIndex() != nextToCheckIndex) {
        logger.warn(
            "{}, get log error when checking the applied log index, log={}, nextToCheckIndex={}",
            name,
            log,
            nextToCheckIndex);
        return;
      }
      synchronized (log) {
        while (!log.isApplied() && maxHaveAppliedCommitIndex < log.getCurrLogIndex()) {
          // wait until the log is applied or a newer snapshot is installed
          log.wait(5);
        }
      }
      synchronized (changeApplyCommitIndexCond) {
        // maxHaveAppliedCommitIndex may change if a snapshot is applied concurrently
        maxHaveAppliedCommitIndex = Math.max(maxHaveAppliedCommitIndex, nextToCheckIndex);
      }
      logger.debug(
          "{}: log={} is applied, nextToCheckIndex={}, commitIndex={}, maxHaveAppliedCommitIndex={}",
          name,
          log,
          nextToCheckIndex,
          commitIndex,
          maxHaveAppliedCommitIndex);
    } catch (InterruptedException e) {
      Thread.currentThread().interrupt();
      logger.info("{}: do check applied log index is interrupt", name);
    } catch (EntryCompactedException e) {
      synchronized (changeApplyCommitIndexCond) {
        // maxHaveAppliedCommitIndex may change if a snapshot is applied concurrently
        maxHaveAppliedCommitIndex = Math.max(maxHaveAppliedCommitIndex, nextToCheckIndex);
      }
      logger.debug(
          "{}: compacted log is assumed applied, nextToCheckIndex={}, commitIndex={}, "
              + "maxHaveAppliedCommitIndex={}",
          name,
          nextToCheckIndex,
          commitIndex,
          maxHaveAppliedCommitIndex);
    }
  }

  /**
   * Clear the fence that blocks the application of new logs, and continue to apply the cached
   * unapplied logs.
   */
  public void resetBlockAppliedCommitIndex() {
    this.blockAppliedCommitIndex = -1;
    this.reapplyBlockedLogs();
  }

  /**
   * Set a fence to prevent newer logs, which have larger indexes than `blockAppliedCommitIndex`,
   * from being applied, so the underlying state machine may remain unchanged for a while for
   * snapshots. New committed logs will be cached until `resetBlockAppliedCommitIndex()` is called.
   *
   * @param blockAppliedCommitIndex
   */
  public void setBlockAppliedCommitIndex(long blockAppliedCommitIndex) {
    this.blockAppliedCommitIndex = blockAppliedCommitIndex;
  }

  /** Apply the committed logs that were previously blocked by `blockAppliedCommitIndex` if any. */
  private void reapplyBlockedLogs() {
    if (!blockedUnappliedLogList.isEmpty()) {
      applyEntries(blockedUnappliedLogList);
      logger.info("{}: reapply {} number of logs", name, blockedUnappliedLogList.size());
    }
    blockedUnappliedLogList.clear();
  }

  public String getName() {
    return name;
  }

  public long getBlockAppliedCommitIndex() {
    return blockAppliedCommitIndex;
  }

  public RaftLogManager(LogApplier logApplier) {
    this.logApplier = logApplier;
  }
}<|MERGE_RESOLUTION|>--- conflicted
+++ resolved
@@ -82,12 +82,7 @@
    */
   protected volatile long blockAppliedCommitIndex;
 
-<<<<<<< HEAD
-
   protected LogApplier logApplier;
-=======
-  private LogApplier logApplier;
->>>>>>> c648e5a7
 
   /** to distinguish managers of different members */
   private String name;
