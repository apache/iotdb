/*
 * Licensed to the Apache Software Foundation (ASF) under one
 * or more contributor license agreements.  See the NOTICE file
 * distributed with this work for additional information
 * regarding copyright ownership.  The ASF licenses this file
 * to you under the Apache License, Version 2.0 (the
 * "License"); you may not use this file except in compliance
 * with the License.  You may obtain a copy of the License at
 *
 *     http://www.apache.org/licenses/LICENSE-2.0
 *
 * Unless required by applicable law or agreed to in writing,
 * software distributed under the License is distributed on an
 * "AS IS" BASIS, WITHOUT WARRANTIES OR CONDITIONS OF ANY
 * KIND, either express or implied.  See the License for the
 * specific language governing permissions and limitations
 * under the License.
 */

package org.apache.iotdb.cluster.metadata;

import org.apache.iotdb.cluster.ClusterIoTDB;
import org.apache.iotdb.cluster.client.async.AsyncDataClient;
import org.apache.iotdb.cluster.client.sync.SyncClientAdaptor;
import org.apache.iotdb.cluster.client.sync.SyncDataClient;
import org.apache.iotdb.cluster.config.ClusterConstant;
import org.apache.iotdb.cluster.config.ClusterDescriptor;
import org.apache.iotdb.cluster.exception.CheckConsistencyException;
import org.apache.iotdb.cluster.partition.PartitionGroup;
import org.apache.iotdb.cluster.query.manage.QueryCoordinator;
import org.apache.iotdb.cluster.rpc.thrift.Node;
import org.apache.iotdb.cluster.rpc.thrift.PullSchemaRequest;
import org.apache.iotdb.cluster.rpc.thrift.PullSchemaResp;
import org.apache.iotdb.cluster.rpc.thrift.RaftNode;
import org.apache.iotdb.cluster.server.member.MetaGroupMember;
import org.apache.iotdb.cluster.utils.ClusterUtils;
import org.apache.iotdb.db.exception.metadata.MetadataException;
import org.apache.iotdb.db.metadata.PartialPath;
import org.apache.iotdb.db.qp.constant.SQLConstant;
import org.apache.iotdb.db.service.IoTDB;
import org.apache.iotdb.db.utils.SchemaUtils;
import org.apache.iotdb.tsfile.write.schema.IMeasurementSchema;
import org.apache.iotdb.tsfile.write.schema.TimeseriesSchema;
import org.apache.iotdb.tsfile.write.schema.UnaryMeasurementSchema;
import org.apache.iotdb.tsfile.write.schema.VectorMeasurementSchema;

import org.apache.thrift.TException;
import org.slf4j.Logger;
import org.slf4j.LoggerFactory;

import java.nio.ByteBuffer;
import java.util.ArrayList;
import java.util.HashMap;
import java.util.HashSet;
import java.util.List;
import java.util.Map;
import java.util.Set;
import java.util.stream.Collectors;

public class MetaPuller {

  private static final Logger logger = LoggerFactory.getLogger(MetaPuller.class);
  private MetaGroupMember metaGroupMember;

  private MetaPuller() {}

  private static class MetaPullerHolder {

    private static final MetaPuller INSTANCE = new MetaPuller();
  }

  public void init(MetaGroupMember metaGroupMember) {
    this.metaGroupMember = metaGroupMember;
  }

  /**
   * we should not use this function in other place, but only in IoTDB class
   *
   * @return
   */
  public static MetaPuller getInstance() {
    return MetaPullerHolder.INSTANCE;
  }

  /**
   * Pull the all timeseries schemas of given prefixPaths from remote nodes. All prefixPaths must
   * contain the storage group.
   */
  List<IMeasurementSchema> pullMeasurementSchemas(List<PartialPath> prefixPaths)
      throws MetadataException {
    logger.debug("{}: Pulling timeseries schemas of {}", metaGroupMember.getName(), prefixPaths);
    // split the paths by the data groups that will hold them
    Map<PartitionGroup, List<PartialPath>> partitionGroupPathMap = new HashMap<>();
    for (PartialPath prefixPath : prefixPaths) {
      PartitionGroup partitionGroup =
          ClusterUtils.partitionByPathTimeWithSync(prefixPath, metaGroupMember);
      partitionGroupPathMap.computeIfAbsent(partitionGroup, g -> new ArrayList<>()).add(prefixPath);
    }

    List<IMeasurementSchema> schemas = new ArrayList<>();
    // pull timeseries schema from every group involved
    if (logger.isDebugEnabled()) {
      logger.debug(
          "{}: pulling schemas of {} and other {} paths from {} groups",
          metaGroupMember.getName(),
          prefixPaths.get(0),
          prefixPaths.size() - 1,
          partitionGroupPathMap.size());
    }
    for (Map.Entry<PartitionGroup, List<PartialPath>> partitionGroupListEntry :
        partitionGroupPathMap.entrySet()) {
      PartitionGroup partitionGroup = partitionGroupListEntry.getKey();
      List<PartialPath> paths = partitionGroupListEntry.getValue();
      pullMeasurementSchemas(partitionGroup, paths, schemas);
    }
    if (logger.isDebugEnabled()) {
      logger.debug(
          "{}: pulled {} schemas for {} and other {} paths",
          metaGroupMember.getName(),
          schemas.size(),
          prefixPaths.get(0),
          prefixPaths.size() - 1);
    }
    return schemas;
  }

  /**
   * Pull timeseries schemas of "prefixPaths" from "partitionGroup" and store them in "results". If
   * this node is a member of "partitionGroup", synchronize with the group leader and collect local
   * schemas. Otherwise pull schemas from one node in the group.
   *
   * @param partitionGroup
   * @param prefixPaths
   * @param results
   */
  public void pullMeasurementSchemas(
      PartitionGroup partitionGroup,
      List<PartialPath> prefixPaths,
      List<IMeasurementSchema> results) {
    if (partitionGroup.contains(metaGroupMember.getThisNode())) {
      // the node is in the target group, synchronize with leader should be enough
      try {
        metaGroupMember
            .getLocalDataMember(partitionGroup.getHeader(), "Pull timeseries of " + prefixPaths)
            .syncLeader(null);
      } catch (CheckConsistencyException e) {
        logger.warn("Failed to check consistency.", e);
      }
      int preSize = results.size();
      for (PartialPath prefixPath : prefixPaths) {
        IoTDB.metaManager.collectMeasurementSchema(prefixPath, results);
      }
      if (logger.isDebugEnabled()) {
        logger.debug(
            "{}: Pulled {} timeseries schemas of {} and other {} paths from local",
            metaGroupMember.getName(),
            results.size() - preSize,
            prefixPaths.get(0),
            prefixPaths.size() - 1);
      }
      return;
    }

    // pull schemas from a remote node
    PullSchemaRequest pullSchemaRequest = new PullSchemaRequest();
    pullSchemaRequest.setHeader(partitionGroup.getHeader());
    pullSchemaRequest.setPrefixPaths(
        prefixPaths.stream().map(PartialPath::getFullPath).collect(Collectors.toList()));

    for (Node node : partitionGroup) {
      if (pullMeasurementSchemas(node, pullSchemaRequest, results)) {
        break;
      }
    }
  }

  private boolean pullMeasurementSchemas(
      Node node, PullSchemaRequest request, List<IMeasurementSchema> results) {
    if (logger.isDebugEnabled()) {
      logger.debug(
          "{}: Pulling timeseries schemas of {} and other {} paths from {}",
          metaGroupMember.getName(),
          request.getPrefixPaths().get(0),
          request.getPrefixPaths().size() - 1,
          node);
    }

    List<IMeasurementSchema> schemas = null;
    try {
      schemas = pullMeasurementSchemas(node, request);
    } catch (InterruptedException e) {
      Thread.currentThread().interrupt();
      logger.error(
          "{}: Cannot pull timeseries schemas of {} and other {} paths from {}",
          metaGroupMember.getName(),
          request.getPrefixPaths().get(0),
          request.getPrefixPaths().size() - 1,
          node,
          e);
    } catch (Exception e) {
      logger.error(
          "{}: Cannot pull timeseries schemas of {} and other {} paths from {}",
          metaGroupMember.getName(),
          request.getPrefixPaths().get(0),
          request.getPrefixPaths().size() - 1,
          node,
          e);
    }

    if (schemas != null) {
      if (logger.isDebugEnabled()) {
        logger.debug(
            "{}: Pulled {} timeseries schemas of {} and other {} paths from {} of {}",
            metaGroupMember.getName(),
            schemas.size(),
            request.getPrefixPaths().get(0),
            request.getPrefixPaths().size() - 1,
            node,
            request.getHeader());
      }
      results.addAll(schemas);
      return true;
    }
    return false;
  }

  private List<IMeasurementSchema> pullMeasurementSchemas(Node node, PullSchemaRequest request)
      throws Exception {
    List<IMeasurementSchema> schemas;
    if (ClusterDescriptor.getInstance().getConfig().isUseAsyncServer()) {
      AsyncDataClient client =
          ClusterIoTDB.getInstance()
              .getAsyncDataClient(node, ClusterConstant.getReadOperationTimeoutMS());
      schemas = SyncClientAdaptor.pullMeasurementSchema(client, request);
    } else {
<<<<<<< HEAD
      SyncDataClient syncDataClient = null;
      try {
        syncDataClient =
            ClusterIoTDB.getInstance()
                .getSyncDataClient(node, ClusterConstant.getReadOperationTimeoutMS());
        // only need measurement name
        PullSchemaResp pullSchemaResp = syncDataClient.pullMeasurementSchema(request);
        ByteBuffer buffer = pullSchemaResp.schemaBytes;
        int size = buffer.getInt();
        schemas = new ArrayList<>(size);
        for (int i = 0; i < size; i++) {
          schemas.add(
              buffer.get() == 0
                  ? MeasurementSchema.partialDeserializeFrom(buffer)
                  : VectorMeasurementSchema.partialDeserializeFrom(buffer));
=======
      try (SyncDataClient syncDataClient =
          metaGroupMember
              .getClientProvider()
              .getSyncDataClient(node, RaftServer.getReadOperationTimeoutMS())) {
        try {
          // only need measurement name
          PullSchemaResp pullSchemaResp = syncDataClient.pullMeasurementSchema(request);
          ByteBuffer buffer = pullSchemaResp.schemaBytes;
          int size = buffer.getInt();
          schemas = new ArrayList<>(size);
          for (int i = 0; i < size; i++) {
            schemas.add(
                buffer.get() == 0
                    ? UnaryMeasurementSchema.partialDeserializeFrom(buffer)
                    : VectorMeasurementSchema.partialDeserializeFrom(buffer));
          }
        } catch (TException e) {
          // the connection may be broken, close it to avoid it being reused
          syncDataClient.getInputProtocol().getTransport().close();
          throw e;
>>>>>>> cbbdc6ca
        }
      } catch (TException e) {
        // the connection may be broken, close it to avoid it being reused
        syncDataClient.close();
        throw e;
      } finally {
        if (syncDataClient != null) syncDataClient.returnSelf();
      }
    }

    return schemas;
  }

  /**
   * Pull the all timeseries schemas of given prefixPaths from remote nodes. All prefixPaths must
   * contain a storage group. The pulled schemas will be cache in CMManager.
   *
   * @param ignoredGroup do not pull schema from the group to avoid backward dependency. If a user
   *     send an insert request before registering schemas, then this method may pull schemas from
   *     the same groups. If this method is called by an applier, it holds the lock of LogManager,
   *     while the pulling thread may want this lock too, resulting in a deadlock.
   */
  public void pullTimeSeriesSchemas(List<PartialPath> prefixPaths, RaftNode ignoredGroup)
      throws MetadataException {
    // Remove duplicated prefix paths to optimize
    Set<PartialPath> prefixPathSet = new HashSet<>(prefixPaths);
    List<PartialPath> uniquePrefixPaths = new ArrayList<>(prefixPathSet);
    logger.debug(
        "{}: Pulling timeseries schemas of {}, ignored group {}",
        metaGroupMember.getName(),
        uniquePrefixPaths,
        ignoredGroup);
    // split the paths by the data groups that should hold them
    Map<PartitionGroup, List<String>> partitionGroupPathMap = new HashMap<>();
    for (PartialPath prefixPath : uniquePrefixPaths) {
      if (SQLConstant.RESERVED_TIME.equalsIgnoreCase(prefixPath.getFullPath())) {
        continue;
      }
      PartitionGroup partitionGroup =
          ClusterUtils.partitionByPathTimeWithSync(prefixPath, metaGroupMember);
      if (!partitionGroup.getHeader().equals(ignoredGroup)) {
        partitionGroupPathMap
            .computeIfAbsent(partitionGroup, g -> new ArrayList<>())
            .add(prefixPath.getFullPath());
      }
    }

    // pull timeseries schema from every group involved
    if (logger.isDebugEnabled()) {
      logger.debug(
          "{}: pulling schemas of {} and other {} paths from {} groups",
          metaGroupMember.getName(),
          uniquePrefixPaths.get(0),
          uniquePrefixPaths.size() - 1,
          partitionGroupPathMap.size());
    }
    for (Map.Entry<PartitionGroup, List<String>> partitionGroupListEntry :
        partitionGroupPathMap.entrySet()) {
      PartitionGroup partitionGroup = partitionGroupListEntry.getKey();
      List<String> paths = partitionGroupListEntry.getValue();
      pullTimeSeriesSchemas(partitionGroup, paths, null);
    }
  }

  /**
   * Pull timeseries schemas of "prefixPaths" from "partitionGroup". If this node is a member of
   * "partitionGroup", synchronize with the group leader and collect local schemas. Otherwise pull
   * schemas from one node in the group. If "timeseriesSchemas" is null, the pulled schemas will be
   * cached in CMManager.
   */
  public void pullTimeSeriesSchemas(
      PartitionGroup partitionGroup,
      List<String> prefixPaths,
      List<TimeseriesSchema> timeseriesSchemas) {
    if (partitionGroup.contains(metaGroupMember.getThisNode())) {
      // the node is in the target group, synchronize with leader should be enough
      try {
        metaGroupMember
            .getLocalDataMember(partitionGroup.getHeader(), "Pull timeseries of " + prefixPaths)
            .syncLeader(null);
      } catch (CheckConsistencyException e) {
        logger.warn("Failed to check consistency.", e);
      }
      return;
    }

    // pull schemas from a remote node
    PullSchemaRequest pullSchemaRequest = new PullSchemaRequest();
    pullSchemaRequest.setHeader(partitionGroup.getHeader());
    pullSchemaRequest.setPrefixPaths(prefixPaths);

    // decide the node access order with the help of QueryCoordinator
    List<Node> nodes = QueryCoordinator.getINSTANCE().reorderNodes(partitionGroup);
    for (Node node : nodes) {
      if (tryPullTimeSeriesSchemas(node, pullSchemaRequest, timeseriesSchemas)) {
        break;
      }
    }
  }

  /**
   * send the PullSchemaRequest to "node" and cache the results in CMManager or add the results to
   * "timeseriesSchemas" if they are successfully returned.
   *
   * @return true if the pull succeeded, false otherwise
   */
  private boolean tryPullTimeSeriesSchemas(
      Node node, PullSchemaRequest request, List<TimeseriesSchema> timeseriesSchemas) {
    if (logger.isDebugEnabled()) {
      logger.debug(
          "{}: Pulling timeseries schemas of {} and other {} paths from {}",
          metaGroupMember.getName(),
          request.getPrefixPaths().get(0),
          request.getPrefixPaths().size() - 1,
          node);
    }

    List<TimeseriesSchema> schemas = null;
    try {
      schemas = pullTimeSeriesSchemas(node, request);
    } catch (InterruptedException e) {
      Thread.currentThread().interrupt();
      logger.error(
          "{}: Cannot pull timeseries schemas of {} and other {} paths from {}",
          metaGroupMember.getName(),
          request.getPrefixPaths().get(0),
          request.getPrefixPaths().size() - 1,
          node,
          e);
    } catch (Exception e) {
      logger.error(
          "{}: Cannot pull timeseries schemas of {} and other {} paths from {}",
          metaGroupMember.getName(),
          request.getPrefixPaths().get(0),
          request.getPrefixPaths().size() - 1,
          node,
          e);
    }

    if (schemas != null) {
      if (logger.isDebugEnabled()) {
        logger.debug(
            "{}: Pulled {} timeseries schemas of {} and other {} paths from {} of {}",
            metaGroupMember.getName(),
            schemas.size(),
            request.getPrefixPaths().get(0),
            request.getPrefixPaths().size() - 1,
            node,
            request.getHeader());
      }
      if (timeseriesSchemas == null) {
        for (TimeseriesSchema schema : schemas) {
          SchemaUtils.cacheTimeseriesSchema(schema);
        }
      } else {
        timeseriesSchemas.addAll(schemas);
      }
      return true;
    }
    return false;
  }

  /**
   * send a PullSchemaRequest to a node to pull TimeseriesSchemas, and return the pulled schema or
   * null if there was a timeout.
   */
  private List<TimeseriesSchema> pullTimeSeriesSchemas(Node node, PullSchemaRequest request)
      throws Exception {
    List<TimeseriesSchema> schemas;
    if (ClusterDescriptor.getInstance().getConfig().isUseAsyncServer()) {
      AsyncDataClient client =
          ClusterIoTDB.getInstance()
              .getAsyncDataClient(node, ClusterConstant.getReadOperationTimeoutMS());
      schemas = SyncClientAdaptor.pullTimeseriesSchema(client, request);
    } else {
      SyncDataClient syncDataClient = null;
      try {
        syncDataClient =
            ClusterIoTDB.getInstance()
                .getSyncDataClient(node, ClusterConstant.getReadOperationTimeoutMS());
        PullSchemaResp pullSchemaResp = syncDataClient.pullTimeSeriesSchema(request);
        ByteBuffer buffer = pullSchemaResp.schemaBytes;
        int size = buffer.getInt();
        schemas = new ArrayList<>(size);
        for (int i = 0; i < size; i++) {
          schemas.add(TimeseriesSchema.deserializeFrom(buffer));
        }
      } catch (TException e) {
        syncDataClient.close();
        throw e;
      } finally {
        if (syncDataClient != null) syncDataClient.returnSelf();
      }
    }

    return schemas;
  }
}<|MERGE_RESOLUTION|>--- conflicted
+++ resolved
@@ -48,6 +48,7 @@
 import org.slf4j.Logger;
 import org.slf4j.LoggerFactory;
 
+import java.io.IOException;
 import java.nio.ByteBuffer;
 import java.util.ArrayList;
 import java.util.HashMap;
@@ -188,16 +189,16 @@
     List<IMeasurementSchema> schemas = null;
     try {
       schemas = pullMeasurementSchemas(node, request);
+    } catch (IOException | TException e) {
+      logger.error(
+          "{}: Cannot pull timeseries schemas of {} and other {} paths from {}",
+          metaGroupMember.getName(),
+          request.getPrefixPaths().get(0),
+          request.getPrefixPaths().size() - 1,
+          node,
+          e);
     } catch (InterruptedException e) {
       Thread.currentThread().interrupt();
-      logger.error(
-          "{}: Cannot pull timeseries schemas of {} and other {} paths from {}",
-          metaGroupMember.getName(),
-          request.getPrefixPaths().get(0),
-          request.getPrefixPaths().size() - 1,
-          node,
-          e);
-    } catch (Exception e) {
       logger.error(
           "{}: Cannot pull timeseries schemas of {} and other {} paths from {}",
           metaGroupMember.getName(),
@@ -233,7 +234,6 @@
               .getAsyncDataClient(node, ClusterConstant.getReadOperationTimeoutMS());
       schemas = SyncClientAdaptor.pullMeasurementSchema(client, request);
     } else {
-<<<<<<< HEAD
       SyncDataClient syncDataClient = null;
       try {
         syncDataClient =
@@ -247,30 +247,8 @@
         for (int i = 0; i < size; i++) {
           schemas.add(
               buffer.get() == 0
-                  ? MeasurementSchema.partialDeserializeFrom(buffer)
+                  ? UnaryMeasurementSchema.partialDeserializeFrom(buffer)
                   : VectorMeasurementSchema.partialDeserializeFrom(buffer));
-=======
-      try (SyncDataClient syncDataClient =
-          metaGroupMember
-              .getClientProvider()
-              .getSyncDataClient(node, RaftServer.getReadOperationTimeoutMS())) {
-        try {
-          // only need measurement name
-          PullSchemaResp pullSchemaResp = syncDataClient.pullMeasurementSchema(request);
-          ByteBuffer buffer = pullSchemaResp.schemaBytes;
-          int size = buffer.getInt();
-          schemas = new ArrayList<>(size);
-          for (int i = 0; i < size; i++) {
-            schemas.add(
-                buffer.get() == 0
-                    ? UnaryMeasurementSchema.partialDeserializeFrom(buffer)
-                    : VectorMeasurementSchema.partialDeserializeFrom(buffer));
-          }
-        } catch (TException e) {
-          // the connection may be broken, close it to avoid it being reused
-          syncDataClient.getInputProtocol().getTransport().close();
-          throw e;
->>>>>>> cbbdc6ca
         }
       } catch (TException e) {
         // the connection may be broken, close it to avoid it being reused
@@ -391,16 +369,16 @@
     List<TimeseriesSchema> schemas = null;
     try {
       schemas = pullTimeSeriesSchemas(node, request);
+    } catch (IOException | TException e) {
+      logger.error(
+          "{}: Cannot pull timeseries schemas of {} and other {} paths from {}",
+          metaGroupMember.getName(),
+          request.getPrefixPaths().get(0),
+          request.getPrefixPaths().size() - 1,
+          node,
+          e);
     } catch (InterruptedException e) {
       Thread.currentThread().interrupt();
-      logger.error(
-          "{}: Cannot pull timeseries schemas of {} and other {} paths from {}",
-          metaGroupMember.getName(),
-          request.getPrefixPaths().get(0),
-          request.getPrefixPaths().size() - 1,
-          node,
-          e);
-    } catch (Exception e) {
       logger.error(
           "{}: Cannot pull timeseries schemas of {} and other {} paths from {}",
           metaGroupMember.getName(),
