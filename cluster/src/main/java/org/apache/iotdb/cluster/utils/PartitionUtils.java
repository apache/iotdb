--- conflicted
+++ resolved
@@ -28,12 +28,9 @@
 import org.apache.iotdb.db.qp.physical.crud.InsertTabletPlan;
 import org.apache.iotdb.db.qp.physical.crud.SetDeviceTemplatePlan;
 import org.apache.iotdb.db.qp.physical.sys.AuthorPlan;
-<<<<<<< HEAD
 import org.apache.iotdb.db.qp.physical.sys.CreateFunctionPlan;
-=======
 import org.apache.iotdb.db.qp.physical.sys.ClearCachePlan;
 import org.apache.iotdb.db.qp.physical.sys.CreateSnapshotPlan;
->>>>>>> 6615778f
 import org.apache.iotdb.db.qp.physical.sys.DataAuthPlan;
 import org.apache.iotdb.db.qp.physical.sys.DeleteStorageGroupPlan;
 import org.apache.iotdb.db.qp.physical.sys.DeleteTimeSeriesPlan;
@@ -95,12 +92,9 @@
         // DataAuthPlan is global because all nodes must have all user info
         || plan instanceof DataAuthPlan
         || plan instanceof CreateTemplatePlan
-<<<<<<< HEAD
         || plan instanceof CreateFunctionPlan
-        || plan instanceof DropFunctionPlan;
-=======
+        || plan instanceof DropFunctionPlan
         || plan instanceof CreateSnapshotPlan;
->>>>>>> 6615778f
   }
 
   /**
