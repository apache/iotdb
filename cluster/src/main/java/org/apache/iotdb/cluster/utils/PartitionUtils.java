--- conflicted
+++ resolved
@@ -23,17 +23,10 @@
 import org.apache.iotdb.cluster.rpc.thrift.RaftNode;
 import org.apache.iotdb.db.engine.StorageEngine;
 import org.apache.iotdb.db.qp.physical.PhysicalPlan;
-<<<<<<< HEAD
-import org.apache.iotdb.db.qp.physical.crud.DeletePlan;
-import org.apache.iotdb.db.qp.physical.crud.InsertTabletPlan;
-=======
 import org.apache.iotdb.db.qp.physical.crud.AppendTemplatePlan;
-import org.apache.iotdb.db.qp.physical.crud.CreateTemplatePlan;
 import org.apache.iotdb.db.qp.physical.crud.DeletePlan;
 import org.apache.iotdb.db.qp.physical.crud.InsertTabletPlan;
 import org.apache.iotdb.db.qp.physical.crud.PruneTemplatePlan;
-import org.apache.iotdb.db.qp.physical.crud.SetSchemaTemplatePlan;
->>>>>>> 206412a7
 import org.apache.iotdb.db.qp.physical.sys.AuthorPlan;
 import org.apache.iotdb.db.qp.physical.sys.ClearCachePlan;
 import org.apache.iotdb.db.qp.physical.sys.CreateFunctionPlan;
@@ -102,13 +95,9 @@
         || plan instanceof DeleteStorageGroupPlan
         // DataAuthPlan is global because all nodes must have all user info
         || plan instanceof DataAuthPlan
-<<<<<<< HEAD
         || plan instanceof CreateSchemaTemplatePlan
-=======
-        || plan instanceof CreateTemplatePlan
         || plan instanceof AppendTemplatePlan
         || plan instanceof PruneTemplatePlan
->>>>>>> 206412a7
         || plan instanceof CreateFunctionPlan
         || plan instanceof DropFunctionPlan
         || plan instanceof CreateSnapshotPlan
