/*
 * Licensed to the Apache Software Foundation (ASF) under one
 * or more contributor license agreements.  See the NOTICE file
 * distributed with this work for additional information
 * regarding copyright ownership.  The ASF licenses this file
 * to you under the Apache License, Version 2.0 (the
 * "License"); you may not use this file except in compliance
 * with the License.  You may obtain a copy of the License at
 *
 *     http://www.apache.org/licenses/LICENSE-2.0
 *
 * Unless required by applicable law or agreed to in writing,
 * software distributed under the License is distributed on an
 * "AS IS" BASIS, WITHOUT WARRANTIES OR CONDITIONS OF ANY
 * KIND, either express or implied.  See the License for the
 * specific language governing permissions and limitations
 * under the License.
 */

package org.apache.iotdb.cluster.utils;

import org.apache.iotdb.cluster.partition.PartitionTable;
import org.apache.iotdb.cluster.rpc.thrift.RaftNode;
import org.apache.iotdb.db.engine.StorageEngine;
import org.apache.iotdb.db.qp.physical.PhysicalPlan;
import org.apache.iotdb.db.qp.physical.crud.DeletePlan;
import org.apache.iotdb.db.qp.physical.crud.InsertTabletPlan;
import org.apache.iotdb.db.qp.physical.sys.AuthorPlan;
import org.apache.iotdb.db.qp.physical.sys.DataAuthPlan;
import org.apache.iotdb.db.qp.physical.sys.DeleteStorageGroupPlan;
import org.apache.iotdb.db.qp.physical.sys.DeleteTimeSeriesPlan;
import org.apache.iotdb.db.qp.physical.sys.FlushPlan;
import org.apache.iotdb.db.qp.physical.sys.LoadConfigurationPlan;
import org.apache.iotdb.db.qp.physical.sys.LoadConfigurationPlan.LoadConfigurationPlanType;
import org.apache.iotdb.db.qp.physical.sys.LoadDataPlan;
import org.apache.iotdb.db.qp.physical.sys.MergePlan;
import org.apache.iotdb.db.qp.physical.sys.OperateFilePlan;
import org.apache.iotdb.db.qp.physical.sys.SetStorageGroupPlan;
import org.apache.iotdb.db.qp.physical.sys.SetTTLPlan;
import org.apache.iotdb.db.qp.physical.sys.ShowTTLPlan;
import org.apache.iotdb.service.rpc.thrift.TSStatus;
import org.apache.iotdb.tsfile.read.filter.GroupByFilter;
import org.apache.iotdb.tsfile.read.filter.TimeFilter.TimeEq;
import org.apache.iotdb.tsfile.read.filter.TimeFilter.TimeGt;
import org.apache.iotdb.tsfile.read.filter.TimeFilter.TimeGtEq;
import org.apache.iotdb.tsfile.read.filter.TimeFilter.TimeIn;
import org.apache.iotdb.tsfile.read.filter.TimeFilter.TimeLt;
import org.apache.iotdb.tsfile.read.filter.TimeFilter.TimeLtEq;
import org.apache.iotdb.tsfile.read.filter.TimeFilter.TimeNotEq;
import org.apache.iotdb.tsfile.read.filter.basic.Filter;
import org.apache.iotdb.tsfile.read.filter.operator.AndFilter;
import org.apache.iotdb.tsfile.read.filter.operator.NotFilter;
import org.apache.iotdb.tsfile.read.filter.operator.OrFilter;
import org.apache.iotdb.tsfile.utils.Murmur128Hash;

import java.util.ArrayList;
import java.util.List;
import java.util.Set;

import static org.apache.iotdb.cluster.config.ClusterConstant.HASH_SALT;

public class PartitionUtils {

  private PartitionUtils() {
    // util class
  }

  /**
   * Whether the plan should be directly executed without spreading it into the cluster.
   *
   * @param plan
   * @return
   */
  public static boolean isLocalNonQueryPlan(PhysicalPlan plan) {
    return plan instanceof LoadDataPlan
        || plan instanceof OperateFilePlan
        || (plan instanceof LoadConfigurationPlan
            && ((LoadConfigurationPlan) plan)
                .getLoadConfigurationPlanType()
                .equals(LoadConfigurationPlanType.LOCAL));
  }

  /**
   * GlobalMetaPlan will be executed on all meta group nodes.
   *
   * @param plan
   * @return
   */
  public static boolean isGlobalMetaPlan(PhysicalPlan plan) {
    return plan instanceof SetStorageGroupPlan
        || plan instanceof SetTTLPlan
        || plan instanceof ShowTTLPlan
        || (plan instanceof LoadConfigurationPlan
            && ((LoadConfigurationPlan) plan)
                .getLoadConfigurationPlanType()
                .equals(LoadConfigurationPlanType.GLOBAL))
        || plan instanceof AuthorPlan
        || plan instanceof DeleteStorageGroupPlan
        // DataAuthPlan is global because all nodes must have all user info
        || plan instanceof DataAuthPlan;
  }

  /**
   * GlobalDataPlan will be executed on all data group nodes.
   *
   * @param plan the plan to check
   * @return is globalDataPlan or not
   */
  public static boolean isGlobalDataPlan(PhysicalPlan plan) {
    return
    // because deletePlan has an infinite time range.
    plan instanceof DeletePlan
        || plan instanceof DeleteTimeSeriesPlan
        || plan instanceof MergePlan
        || plan instanceof FlushPlan;
  }

  public static int calculateStorageGroupSlotByTime(
      String storageGroupName, long timestamp, int slotNum) {
    long partitionNum = StorageEngine.getTimePartition(timestamp);
    return calculateStorageGroupSlotByPartition(storageGroupName, partitionNum, slotNum);
  }

  private static int calculateStorageGroupSlotByPartition(
      String storageGroupName, long partitionNum, int slotNum) {
    int hash = Murmur128Hash.hash(storageGroupName, partitionNum, HASH_SALT);
    return Math.abs(hash % slotNum);
  }

  public static InsertTabletPlan copy(InsertTabletPlan plan, long[] times, Object[] values) {
    InsertTabletPlan newPlan = new InsertTabletPlan(plan.getDeviceId(), plan.getMeasurements());
    newPlan.setDataTypes(plan.getDataTypes());
    // according to TSServiceImpl.insertBatch(), only the deviceId, measurements, dataTypes,
    // times, columns, and rowCount are need to be maintained.
    newPlan.setColumns(values);
    newPlan.setTimes(times);
    newPlan.setRowCount(times.length);
    newPlan.setMeasurementMNodes(plan.getMeasurementMNodes());
    return newPlan;
  }

  public static void reordering(InsertTabletPlan plan, TSStatus[] status, TSStatus[] subStatus) {
    List<Integer> range = plan.getRange();
    int destLoc = 0;
    for (int i = 0; i < range.size(); i += 2) {
      int start = range.get(i);
      int end = range.get(i + 1);
      System.arraycopy(subStatus, destLoc, status, start, end - start);
      destLoc += end - start;
    }
  }

  public static Intervals extractTimeInterval(Filter filter) {
    if (filter == null) {
      return Intervals.ALL_INTERVAL;
    }
    // and, or, not, value, time, group by
    // eq, neq, gt, gteq, lt, lteq, in
    if (filter instanceof AndFilter) {
      AndFilter andFilter = ((AndFilter) filter);
      Intervals leftIntervals = extractTimeInterval(andFilter.getLeft());
      Intervals rightIntervals = extractTimeInterval(andFilter.getRight());
      return leftIntervals.intersection(rightIntervals);
    } else if (filter instanceof OrFilter) {
      OrFilter orFilter = ((OrFilter) filter);
      Intervals leftIntervals = extractTimeInterval(orFilter.getLeft());
      Intervals rightIntervals = extractTimeInterval(orFilter.getRight());
      return leftIntervals.union(rightIntervals);
    } else if (filter instanceof NotFilter) {
      NotFilter notFilter = ((NotFilter) filter);
      return extractTimeInterval(notFilter.getFilter()).not();
    } else if (filter instanceof TimeGt) {
      TimeGt timeGt = ((TimeGt) filter);
      return new Intervals(((long) timeGt.getValue()) + 1, Long.MAX_VALUE);
    } else if (filter instanceof TimeGtEq) {
      TimeGtEq timeGtEq = ((TimeGtEq) filter);
      return new Intervals(((long) timeGtEq.getValue()), Long.MAX_VALUE);
    } else if (filter instanceof TimeEq) {
      TimeEq timeEq = ((TimeEq) filter);
      return new Intervals(((long) timeEq.getValue()), ((long) timeEq.getValue()));
    } else if (filter instanceof TimeNotEq) {
      TimeNotEq timeNotEq = ((TimeNotEq) filter);
      Intervals intervals = new Intervals();
      intervals.addInterval(Long.MIN_VALUE, (long) timeNotEq.getValue() - 1);
      intervals.addInterval((long) timeNotEq.getValue() + 1, Long.MAX_VALUE);
      return intervals;
    } else if (filter instanceof TimeLt) {
      TimeLt timeLt = ((TimeLt) filter);
      return new Intervals(Long.MIN_VALUE, (long) timeLt.getValue() - 1);
    } else if (filter instanceof TimeLtEq) {
      TimeLtEq timeLtEq = ((TimeLtEq) filter);
      return new Intervals(Long.MIN_VALUE, (long) timeLtEq.getValue());
    } else if (filter instanceof TimeIn) {
      TimeIn timeIn = ((TimeIn) filter);
      Intervals intervals = new Intervals();
      for (Object value : timeIn.getValues()) {
        long time = ((long) value);
        intervals.addInterval(time, time);
      }
      return intervals;
    } else if (filter instanceof GroupByFilter) {
      GroupByFilter groupByFilter = ((GroupByFilter) filter);
      return new Intervals(groupByFilter.getStartTime(), groupByFilter.getEndTime() + 1);
    }
    // value filter
    return Intervals.ALL_INTERVAL;
  }

  /** All intervals are closed. */
  public static class Intervals extends ArrayList<Long> {

    static final Intervals ALL_INTERVAL = new Intervals(Long.MIN_VALUE, Long.MAX_VALUE);

    public Intervals() {
      super();
    }

    Intervals(long lowerBound, long upperBound) {
      super();
      addInterval(lowerBound, upperBound);
    }

    public int getIntervalSize() {
      return size() / 2;
    }

    public long getLowerBound(int index) {
      return get(index * 2);
    }

    public long getUpperBound(int index) {
      return get(index * 2 + 1);
    }

    void setLowerBound(int index, long lb) {
      set(index * 2, lb);
    }

    void setUpperBound(int index, long ub) {
      set(index * 2 + 1, ub);
    }

    public void addInterval(long lowerBound, long upperBound) {
      add(lowerBound);
      add(upperBound);
    }

    Intervals intersection(Intervals that) {
      Intervals result = new Intervals();
      int thisSize = this.getIntervalSize();
      int thatSize = that.getIntervalSize();
      for (int i = 0; i < thisSize; i++) {
        for (int j = 0; j < thatSize; j++) {
          long thisLB = this.getLowerBound(i);
          long thisUB = this.getUpperBound(i);
          long thatLB = that.getLowerBound(i);
          long thatUB = that.getUpperBound(i);
          if (thisUB >= thatLB) {
            if (thisUB <= thatUB) {
              result.addInterval(Math.max(thisLB, thatLB), thisUB);
            } else if (thisLB <= thatUB) {
              result.addInterval(Math.max(thisLB, thatLB), thatUB);
            }
          }
        }
      }
      return result;
    }

    /**
     * The union is implemented by merge, so the two intervals must be ordered.
     *
     * @param that
     * @return
     */
    Intervals union(Intervals that) {
      if (this.isEmpty()) {
        return that;
      } else if (that.isEmpty()) {
        return this;
      }
      Intervals result = new Intervals();

      int thisSize = this.getIntervalSize();
      int thatSize = that.getIntervalSize();
      int thisIndex = 0;
      int thatIndex = 0;
      // merge the heads of the two intervals
      while (thisIndex < thisSize && thatIndex < thatSize) {
        long thisLB = this.getLowerBound(thisIndex);
        long thisUB = this.getUpperBound(thisIndex);
        long thatLB = that.getLowerBound(thatIndex);
        long thatUB = that.getUpperBound(thatIndex);
        if (thisLB <= thatLB) {
          result.mergeLast(thisLB, thisUB);
          thisIndex++;
        } else {
          result.mergeLast(thatLB, thatUB);
          thatIndex++;
        }
      }
      // merge the remaining intervals
      Intervals remainingIntervals = thisIndex < thisSize ? this : that;
      int remainingIndex = thisIndex < thisSize ? thisIndex : thatIndex;
      mergeRemainingIntervals(remainingIndex, remainingIntervals, result);

      return result;
    }

    private void mergeRemainingIntervals(
        int remainingIndex, Intervals remainingIntervals, Intervals result) {
      for (int i = remainingIndex; i < remainingIntervals.getIntervalSize(); i++) {
        long lb = remainingIntervals.getLowerBound(i);
        long ub = remainingIntervals.getUpperBound(i);
        result.mergeLast(lb, ub);
      }
    }

    /**
     * Merge an interval of [lowerBound, upperBound] with the last interval if they can be merged,
     * or just add it as the last interval if its lowerBound is larger than the upperBound of the
     * last interval. If the upperBound of the new interval is less than the lowerBound of the last
     * interval, nothing will be done.
     *
     * @param lowerBound
     * @param upperBound
     */
    private void mergeLast(long lowerBound, long upperBound) {
      if (getIntervalSize() == 0) {
        addInterval(lowerBound, upperBound);
        return;
      }
      int lastIndex = getIntervalSize() - 1;
      long lastLB = getLowerBound(lastIndex);
      long lastUB = getUpperBound(lastIndex);
      if (lowerBound > lastUB + 1) {
        // e.g., last [3, 5], new [7, 10], just add the new interval
        addInterval(lowerBound, upperBound);
        return;
      }
      if (upperBound < lastLB - 1) {
        // e.g., last [7, 10], new [3, 5], do nothing
        return;
      }
      // merge the new interval into the last one
      setLowerBound(lastIndex, Math.min(lastLB, lowerBound));
      setUpperBound(lastIndex, Math.max(lastUB, upperBound));
    }

    public Intervals not() {
      if (isEmpty()) {
        return ALL_INTERVAL;
      }
      Intervals result = new Intervals();
      long firstLB = getLowerBound(0);
      if (firstLB != Long.MIN_VALUE) {
        result.addInterval(Long.MIN_VALUE, firstLB - 1);
      }

      int intervalSize = getIntervalSize();
      for (int i = 0; i < intervalSize - 1; i++) {
        long currentUB = getUpperBound(i);
        long nextLB = getLowerBound(i + 1);
        if (currentUB + 1 <= nextLB - 1) {
          result.addInterval(currentUB + 1, nextLB - 1);
        }
      }

      long lastUB = getUpperBound(result.getIntervalSize() - 1);
      if (lastUB != Long.MAX_VALUE) {
        result.addInterval(lastUB + 1, Long.MAX_VALUE);
      }
      return result;
    }
  }

  /**
   * Calculate the headers of the groups that possibly store the data of a timeseries over the given
   * time range.
   *
   * @param storageGroupName
   * @param timeLowerBound
   * @param timeUpperBound
   * @param partitionTable
   * @param result
   */
  public static void getIntervalHeaders(
      String storageGroupName,
      long timeLowerBound,
      long timeUpperBound,
<<<<<<< HEAD
      PartitionTable partitionTable, Set<RaftNode> result) {
=======
      PartitionTable partitionTable,
      Set<Node> result) {
>>>>>>> c648e5a7
    long partitionInterval = StorageEngine.getTimePartitionInterval();
    long currPartitionStart = timeLowerBound / partitionInterval * partitionInterval;
    while (currPartitionStart <= timeUpperBound) {
      result.add(partitionTable.routeToHeaderByTime(storageGroupName, currPartitionStart));
      currPartitionStart += partitionInterval;
    }
  }
}<|MERGE_RESOLUTION|>--- conflicted
+++ resolved
@@ -388,12 +388,8 @@
       String storageGroupName,
       long timeLowerBound,
       long timeUpperBound,
-<<<<<<< HEAD
-      PartitionTable partitionTable, Set<RaftNode> result) {
-=======
       PartitionTable partitionTable,
-      Set<Node> result) {
->>>>>>> c648e5a7
+      Set<RaftNode> result) {
     long partitionInterval = StorageEngine.getTimePartitionInterval();
     long currPartitionStart = timeLowerBound / partitionInterval * partitionInterval;
     while (currPartitionStart <= timeUpperBound) {
