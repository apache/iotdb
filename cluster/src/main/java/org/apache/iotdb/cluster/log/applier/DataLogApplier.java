/*
 * Licensed to the Apache Software Foundation (ASF) under one
 * or more contributor license agreements.  See the NOTICE file
 * distributed with this work for additional information
 * regarding copyright ownership.  The ASF licenses this file
 * to you under the Apache License, Version 2.0 (the
 * "License"); you may not use this file except in compliance
 * with the License.  You may obtain a copy of the License at
 *
 *     http://www.apache.org/licenses/LICENSE-2.0
 *
 * Unless required by applicable law or agreed to in writing,
 * software distributed under the License is distributed on an
 * "AS IS" BASIS, WITHOUT WARRANTIES OR CONDITIONS OF ANY
 * KIND, either express or implied.  See the License for the
 * specific language governing permissions and limitations
 * under the License.
 */

package org.apache.iotdb.cluster.log.applier;

import org.apache.iotdb.cluster.config.ClusterConstant;
import org.apache.iotdb.cluster.exception.CheckConsistencyException;
import org.apache.iotdb.cluster.log.Log;
import org.apache.iotdb.cluster.log.logtypes.AddNodeLog;
import org.apache.iotdb.cluster.log.logtypes.CloseFileLog;
import org.apache.iotdb.cluster.log.logtypes.PhysicalPlanLog;
import org.apache.iotdb.cluster.log.logtypes.RemoveNodeLog;
import org.apache.iotdb.cluster.partition.slot.SlotPartitionTable;
import org.apache.iotdb.cluster.server.member.DataGroupMember;
import org.apache.iotdb.cluster.server.member.MetaGroupMember;
import org.apache.iotdb.cluster.utils.IOUtils;
import org.apache.iotdb.db.engine.StorageEngine;
import org.apache.iotdb.db.exception.StorageEngineException;
import org.apache.iotdb.db.exception.metadata.PathNotExistException;
import org.apache.iotdb.db.exception.metadata.StorageGroupNotSetException;
import org.apache.iotdb.db.exception.query.QueryProcessException;
import org.apache.iotdb.db.metadata.PartialPath;
import org.apache.iotdb.db.qp.physical.PhysicalPlan;
import org.apache.iotdb.db.qp.physical.crud.InsertMultiTabletPlan;
import org.apache.iotdb.db.qp.physical.crud.InsertPlan;
import org.apache.iotdb.db.qp.physical.crud.InsertRowPlan;
import org.apache.iotdb.db.qp.physical.crud.InsertRowsPlan;
import org.apache.iotdb.db.qp.physical.crud.InsertTabletPlan;
import org.apache.iotdb.db.service.IoTDB;

import org.slf4j.Logger;
import org.slf4j.LoggerFactory;

/**
 * DataLogApplier applies logs like data insertion/deletion/update and timeseries creation to IoTDB.
 */
public class DataLogApplier extends BaseApplier {

  private static final Logger logger = LoggerFactory.getLogger(DataLogApplier.class);

  private DataGroupMember dataGroupMember;

  public DataLogApplier(MetaGroupMember metaGroupMember, DataGroupMember dataGroupMember) {
    super(metaGroupMember);
    this.dataGroupMember = dataGroupMember;
  }

  @Override
  public void apply(Log log) {
    logger.debug("DataMember [{}] start applying Log {}", dataGroupMember.getName(), log);

    try {
      if (log instanceof AddNodeLog) {
        metaGroupMember.getDataClusterServer().preAddNodeForDataGroup((AddNodeLog) log, dataGroupMember);
        dataGroupMember.setAndSaveLastAppliedPartitionTableVersion(((AddNodeLog) log).getMetaLogIndex());
      } else if (log instanceof RemoveNodeLog) {
        metaGroupMember.getDataClusterServer().preRemoveNodeForDataGroup((RemoveNodeLog) log, dataGroupMember);
        dataGroupMember.setAndSaveLastAppliedPartitionTableVersion(((RemoveNodeLog) log).getMetaLogIndex());
      } else if (log instanceof PhysicalPlanLog) {
        PhysicalPlanLog physicalPlanLog = (PhysicalPlanLog) log;
        PhysicalPlan plan = physicalPlanLog.getPlan();
        if (plan instanceof InsertMultiTabletPlan) {
          applyInsert((InsertMultiTabletPlan) plan);
        } else if (plan instanceof InsertRowsPlan) {
          applyInsert((InsertRowsPlan) plan);
        } else if (plan instanceof InsertPlan) {
          applyInsert((InsertPlan) plan);
        } else {
          applyPhysicalPlan(plan, dataGroupMember);
        }
      } else if (log instanceof CloseFileLog) {
        CloseFileLog closeFileLog = ((CloseFileLog) log);
        StorageEngine.getInstance()
            .closeStorageGroupProcessor(
                new PartialPath(closeFileLog.getStorageGroupName()),
                closeFileLog.getPartitionId(),
                closeFileLog.isSeq(),
                false);
      } else {
        logger.error("Unsupported log: {}", log);
      }
    } catch (Exception e) {
      Throwable rootCause = IOUtils.getRootCause(e);
      if (!(rootCause instanceof PathNotExistException)) {
        logger.debug("Exception occurred when applying {}", log, e);
      }
      log.setException(e);
    } finally {
      log.setApplied(true);
    }
  }

  private void applyInsert(InsertMultiTabletPlan plan)
      throws StorageGroupNotSetException, QueryProcessException, StorageEngineException {
    for (InsertTabletPlan insertTabletPlan : plan.getInsertTabletPlanList()) {
      applyInsert(insertTabletPlan);
    }
  }

  private void applyInsert(InsertRowsPlan plan)
      throws StorageGroupNotSetException, QueryProcessException, StorageEngineException {
    for (InsertRowPlan insertRowPlan : plan.getInsertRowPlanList()) {
      applyInsert(insertRowPlan);
    }
  }

  private void applyInsert(InsertPlan plan)
      throws StorageGroupNotSetException, QueryProcessException, StorageEngineException {
    try {
      IoTDB.metaManager.getStorageGroupPath(plan.getDeviceId());
    } catch (StorageGroupNotSetException e) {
      // the sg may not exist because the node does not catch up with the leader, retry after
      // synchronization
      try {
        metaGroupMember.syncLeaderWithConsistencyCheck(true);
      } catch (CheckConsistencyException ce) {
        throw new QueryProcessException(ce.getMessage());
      }
    }
<<<<<<< HEAD
=======
    int slotId =
        SlotPartitionTable.getSlotStrategy()
            .calculateSlotByTime(sg.getFullPath(), time, ClusterConstant.SLOT_NUM);
    // the slot may not be writable because it is pulling file versions, wait until it is done
    dataGroupMember.getSlotManager().waitSlotForWrite(slotId);
>>>>>>> c648e5a7
    applyPhysicalPlan(plan, dataGroupMember);
  }
}<|MERGE_RESOLUTION|>--- conflicted
+++ resolved
@@ -19,14 +19,12 @@
 
 package org.apache.iotdb.cluster.log.applier;
 
-import org.apache.iotdb.cluster.config.ClusterConstant;
 import org.apache.iotdb.cluster.exception.CheckConsistencyException;
 import org.apache.iotdb.cluster.log.Log;
 import org.apache.iotdb.cluster.log.logtypes.AddNodeLog;
 import org.apache.iotdb.cluster.log.logtypes.CloseFileLog;
 import org.apache.iotdb.cluster.log.logtypes.PhysicalPlanLog;
 import org.apache.iotdb.cluster.log.logtypes.RemoveNodeLog;
-import org.apache.iotdb.cluster.partition.slot.SlotPartitionTable;
 import org.apache.iotdb.cluster.server.member.DataGroupMember;
 import org.apache.iotdb.cluster.server.member.MetaGroupMember;
 import org.apache.iotdb.cluster.utils.IOUtils;
@@ -67,11 +65,17 @@
 
     try {
       if (log instanceof AddNodeLog) {
-        metaGroupMember.getDataClusterServer().preAddNodeForDataGroup((AddNodeLog) log, dataGroupMember);
-        dataGroupMember.setAndSaveLastAppliedPartitionTableVersion(((AddNodeLog) log).getMetaLogIndex());
+        metaGroupMember
+            .getDataClusterServer()
+            .preAddNodeForDataGroup((AddNodeLog) log, dataGroupMember);
+        dataGroupMember.setAndSaveLastAppliedPartitionTableVersion(
+            ((AddNodeLog) log).getMetaLogIndex());
       } else if (log instanceof RemoveNodeLog) {
-        metaGroupMember.getDataClusterServer().preRemoveNodeForDataGroup((RemoveNodeLog) log, dataGroupMember);
-        dataGroupMember.setAndSaveLastAppliedPartitionTableVersion(((RemoveNodeLog) log).getMetaLogIndex());
+        metaGroupMember
+            .getDataClusterServer()
+            .preRemoveNodeForDataGroup((RemoveNodeLog) log, dataGroupMember);
+        dataGroupMember.setAndSaveLastAppliedPartitionTableVersion(
+            ((RemoveNodeLog) log).getMetaLogIndex());
       } else if (log instanceof PhysicalPlanLog) {
         PhysicalPlanLog physicalPlanLog = (PhysicalPlanLog) log;
         PhysicalPlan plan = physicalPlanLog.getPlan();
@@ -133,14 +137,6 @@
         throw new QueryProcessException(ce.getMessage());
       }
     }
-<<<<<<< HEAD
-=======
-    int slotId =
-        SlotPartitionTable.getSlotStrategy()
-            .calculateSlotByTime(sg.getFullPath(), time, ClusterConstant.SLOT_NUM);
-    // the slot may not be writable because it is pulling file versions, wait until it is done
-    dataGroupMember.getSlotManager().waitSlotForWrite(slotId);
->>>>>>> c648e5a7
     applyPhysicalPlan(plan, dataGroupMember);
   }
 }