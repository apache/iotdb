/*
 * Licensed to the Apache Software Foundation (ASF) under one
 * or more contributor license agreements.  See the NOTICE file
 * distributed with this work for additional information
 * regarding copyright ownership.  The ASF licenses this file
 * to you under the Apache License, Version 2.0 (the
 * "License"); you may not use this file except in compliance
 * with the License.  You may obtain a copy of the License at
 *
 *     http://www.apache.org/licenses/LICENSE-2.0
 *
 * Unless required by applicable law or agreed to in writing,
 * software distributed under the License is distributed on an
 * "AS IS" BASIS, WITHOUT WARRANTIES OR CONDITIONS OF ANY
 * KIND, either express or implied.  See the License for the
 * specific language governing permissions and limitations
 * under the License.
 */

package org.apache.iotdb.cluster.log.applier;

import org.apache.iotdb.cluster.exception.CheckConsistencyException;
import org.apache.iotdb.cluster.log.Log;
import org.apache.iotdb.cluster.log.logtypes.AddNodeLog;
import org.apache.iotdb.cluster.log.logtypes.CloseFileLog;
import org.apache.iotdb.cluster.log.logtypes.PhysicalPlanLog;
import org.apache.iotdb.cluster.log.logtypes.RemoveNodeLog;
import org.apache.iotdb.cluster.server.member.DataGroupMember;
import org.apache.iotdb.cluster.server.member.MetaGroupMember;
import org.apache.iotdb.cluster.utils.IOUtils;
import org.apache.iotdb.db.engine.StorageEngine;
import org.apache.iotdb.db.exception.StorageEngineException;
import org.apache.iotdb.db.exception.metadata.PathNotExistException;
import org.apache.iotdb.db.exception.metadata.StorageGroupNotSetException;
import org.apache.iotdb.db.exception.query.QueryProcessException;
import org.apache.iotdb.db.metadata.PartialPath;
import org.apache.iotdb.db.qp.physical.PhysicalPlan;
import org.apache.iotdb.db.qp.physical.crud.InsertMultiTabletPlan;
import org.apache.iotdb.db.qp.physical.crud.InsertPlan;
import org.apache.iotdb.db.qp.physical.crud.InsertRowPlan;
import org.apache.iotdb.db.qp.physical.crud.InsertRowsPlan;
import org.apache.iotdb.db.qp.physical.crud.InsertTabletPlan;
import org.apache.iotdb.db.service.IoTDB;

import org.slf4j.Logger;
import org.slf4j.LoggerFactory;

/**
 * DataLogApplier applies logs like data insertion/deletion/update and timeseries creation to IoTDB.
 */
public class DataLogApplier extends BaseApplier {

  private static final Logger logger = LoggerFactory.getLogger(DataLogApplier.class);

  private DataGroupMember dataGroupMember;

  public DataLogApplier(MetaGroupMember metaGroupMember, DataGroupMember dataGroupMember) {
    super(metaGroupMember);
    this.dataGroupMember = dataGroupMember;
  }

  @Override
  public void apply(Log log) {
    logger.debug("DataMember [{}] start applying Log {}", dataGroupMember.getName(), log);

    try {
      if (log instanceof AddNodeLog) {
        metaGroupMember
            .getDataClusterServer()
            .preAddNodeForDataGroup((AddNodeLog) log, dataGroupMember);
        dataGroupMember.setAndSaveLastAppliedPartitionTableVersion(
            ((AddNodeLog) log).getMetaLogIndex());
      } else if (log instanceof RemoveNodeLog) {
        metaGroupMember
            .getDataClusterServer()
            .preRemoveNodeForDataGroup((RemoveNodeLog) log, dataGroupMember);
        dataGroupMember.setAndSaveLastAppliedPartitionTableVersion(
            ((RemoveNodeLog) log).getMetaLogIndex());
      } else if (log instanceof PhysicalPlanLog) {
        PhysicalPlanLog physicalPlanLog = (PhysicalPlanLog) log;
        PhysicalPlan plan = physicalPlanLog.getPlan();
        if (plan instanceof InsertMultiTabletPlan) {
          applyInsert((InsertMultiTabletPlan) plan);
        } else if (plan instanceof InsertRowsPlan) {
          applyInsert((InsertRowsPlan) plan);
        } else if (plan instanceof InsertPlan) {
          applyInsert((InsertPlan) plan);
        } else {
          applyPhysicalPlan(plan, dataGroupMember);
        }
      } else if (log instanceof CloseFileLog) {
        CloseFileLog closeFileLog = ((CloseFileLog) log);
        StorageEngine.getInstance()
            .closeStorageGroupProcessor(
                new PartialPath(closeFileLog.getStorageGroupName()),
                closeFileLog.getPartitionId(),
                closeFileLog.isSeq(),
                false);
      } else {
        logger.error("Unsupported log: {}", log);
      }
    } catch (Exception e) {
      Throwable rootCause = IOUtils.getRootCause(e);
      if (!(rootCause instanceof PathNotExistException)) {
        logger.debug("Exception occurred when applying {}", log, e);
      }
      log.setException(e);
    } finally {
      log.setApplied(true);
    }
  }

  private void applyInsert(InsertMultiTabletPlan plan)
      throws StorageGroupNotSetException, QueryProcessException, StorageEngineException {
    for (InsertTabletPlan insertTabletPlan : plan.getInsertTabletPlanList()) {
      applyInsert(insertTabletPlan);
    }
  }

  private void applyInsert(InsertRowsPlan plan)
      throws StorageGroupNotSetException, QueryProcessException, StorageEngineException {
    for (InsertRowPlan insertRowPlan : plan.getInsertRowPlanList()) {
      applyInsert(insertRowPlan);
    }
  }

  private void applyInsert(InsertPlan plan)
      throws StorageGroupNotSetException, QueryProcessException, StorageEngineException {
    try {
<<<<<<< HEAD
      IoTDB.metaManager.getStorageGroupPath(plan.getDeviceId());
=======
      sg = IoTDB.metaManager.getStorageGroupPath(plan.getPrefixPath());
>>>>>>> 11c942a3
    } catch (StorageGroupNotSetException e) {
      // the sg may not exist because the node does not catch up with the leader, retry after
      // synchronization
      try {
        metaGroupMember.syncLeaderWithConsistencyCheck(true);
      } catch (CheckConsistencyException ce) {
        throw new QueryProcessException(ce.getMessage());
      }
<<<<<<< HEAD
=======
      sg = IoTDB.metaManager.getStorageGroupPath(plan.getPrefixPath());
>>>>>>> 11c942a3
    }
    applyPhysicalPlan(plan, dataGroupMember);
  }
}<|MERGE_RESOLUTION|>--- conflicted
+++ resolved
@@ -127,11 +127,7 @@
   private void applyInsert(InsertPlan plan)
       throws StorageGroupNotSetException, QueryProcessException, StorageEngineException {
     try {
-<<<<<<< HEAD
-      IoTDB.metaManager.getStorageGroupPath(plan.getDeviceId());
-=======
-      sg = IoTDB.metaManager.getStorageGroupPath(plan.getPrefixPath());
->>>>>>> 11c942a3
+      IoTDB.metaManager.getStorageGroupPath(plan.getPrefixPath());
     } catch (StorageGroupNotSetException e) {
       // the sg may not exist because the node does not catch up with the leader, retry after
       // synchronization
@@ -140,10 +136,6 @@
       } catch (CheckConsistencyException ce) {
         throw new QueryProcessException(ce.getMessage());
       }
-<<<<<<< HEAD
-=======
-      sg = IoTDB.metaManager.getStorageGroupPath(plan.getPrefixPath());
->>>>>>> 11c942a3
     }
     applyPhysicalPlan(plan, dataGroupMember);
   }
