/*
 * Licensed to the Apache Software Foundation (ASF) under one
 * or more contributor license agreements.  See the NOTICE file
 * distributed with this work for additional information
 * regarding copyright ownership.  The ASF licenses this file
 * to you under the Apache License, Version 2.0 (the
 * "License"); you may not use this file except in compliance
 * with the License.  You may obtain a copy of the License at
 *
 *     http://www.apache.org/licenses/LICENSE-2.0
 *
 * Unless required by applicable law or agreed to in writing,
 * software distributed under the License is distributed on an
 * "AS IS" BASIS, WITHOUT WARRANTIES OR CONDITIONS OF ANY
 * KIND, either express or implied.  See the License for the
 * specific language governing permissions and limitations
 * under the License.
 */

package org.apache.iotdb.cluster;

import java.util.ArrayList;
import java.util.Arrays;
import java.util.HashMap;
import java.util.List;
import java.util.Map;
import org.apache.iotdb.db.conf.IoTDBConstant;
import org.apache.iotdb.rpc.IoTDBConnectionException;
import org.apache.iotdb.rpc.StatementExecutionException;
import org.apache.iotdb.rpc.TSStatusCode;
import org.apache.iotdb.service.rpc.thrift.TSCloseOperationReq;
import org.apache.iotdb.service.rpc.thrift.TSCloseSessionReq;
import org.apache.iotdb.service.rpc.thrift.TSCreateTimeseriesReq;
import org.apache.iotdb.service.rpc.thrift.TSExecuteStatementReq;
import org.apache.iotdb.service.rpc.thrift.TSExecuteStatementResp;
import org.apache.iotdb.service.rpc.thrift.TSIService;
import org.apache.iotdb.service.rpc.thrift.TSIService.Client;
import org.apache.iotdb.service.rpc.thrift.TSIService.Client.Factory;
import org.apache.iotdb.service.rpc.thrift.TSInsertReq;
import org.apache.iotdb.service.rpc.thrift.TSOpenSessionReq;
import org.apache.iotdb.service.rpc.thrift.TSOpenSessionResp;
import org.apache.iotdb.service.rpc.thrift.TSProtocolVersion;
import org.apache.iotdb.service.rpc.thrift.TSStatus;
import org.apache.iotdb.session.SessionDataSet;
import org.apache.iotdb.tsfile.file.metadata.enums.TSDataType;
import org.apache.iotdb.tsfile.write.schema.MeasurementSchema;
import org.apache.thrift.TException;
import org.apache.thrift.protocol.TCompactProtocol;
import org.apache.thrift.transport.TFramedTransport;
import org.apache.thrift.transport.TSocket;
import org.apache.thrift.transport.TTransport;
import org.slf4j.Logger;
import org.slf4j.LoggerFactory;

public class ClientMain {

  private static final Logger logger = LoggerFactory.getLogger(ClientMain.class);

  private static Map<String, TSStatus> failedQueries;

  private static final String[] STORAGE_GROUPS = new String[]{
      "root.beijing",
      "root.shanghai",
      "root.guangzhou",
      "root.shenzhen",
  };

  private static final String[] DEVICES = new String[]{
      "root.beijing.d1",
      "root.shanghai.d1",
      "root.guangzhou.d1",
      "root.shenzhen.d1",
  };

  private static final String[] MEASUREMENTS = new String[]{
      "s1"
  };

  private static final TSDataType[] DATA_TYPES = new TSDataType[]{
      TSDataType.DOUBLE
  };

  private static List<MeasurementSchema> schemas;

  private static final String[] DATA_QUERIES = new String[]{
      // raw data multi series
      "SELECT * FROM root",
      "SELECT * FROM root WHERE time <= 691200000",
      "SELECT * FROM root WHERE time >= 391200000 and time <= 691200000",
      "SELECT * FROM root.*.* WHERE s1 <= 0.7",
      // raw data single series
      "SELECT s1 FROM root.beijing.d1",
      "SELECT s1 FROM root.shanghai.d1",
      "SELECT s1 FROM root.guangzhou.d1",
      "SELECT s1 FROM root.shenzhen.d1",
      // aggregation
      "SELECT count(s1) FROM root.*.*",
      "SELECT avg(s1) FROM root.*.*",
      "SELECT sum(s1) FROM root.*.*",
      "SELECT max_value(s1) FROM root.*.*",
      "SELECT count(s1) FROM root.*.* where time <= 691200000",
      "SELECT count(s1) FROM root.*.* where s1 <= 0.7",
      // group by device
      "SELECT * FROM root GROUP BY DEVICE",
      // fill
      "SELECT s1 FROM root.beijing.d1 WHERE time = 86400000 FILL (DOUBLE[PREVIOUS,1d])",
      "SELECT s1 FROM root.shanghai.d1 WHERE time = 86400000 FILL (DOUBLE[LINEAR,1d,1d])",
      "SELECT s1 FROM root.guangzhou.d1 WHERE time = 126400000 FILL (DOUBLE[PREVIOUS,1d])",
      "SELECT s1 FROM root.shenzhen.d1 WHERE time = 126400000 FILL (DOUBLE[LINEAR,1d,1d])",
      // group by
      "SELECT COUNT(*) FROM root.*.* GROUP BY ([0, 864000000), 3d, 3d)",
      "SELECT AVG(*) FROM root.*.* WHERE s1 <= 0.7 GROUP BY ([0, 864000000), 3d, 3d)"
  };

  private static String[] META_QUERY = new String[]{
      "SHOW STORAGE GROUP",
      "SHOW TIMESERIES root",
      "COUNT TIMESERIES root",
      "COUNT TIMESERIES root GROUP BY LEVEL=10",
      "SHOW DEVICES",
  };

  public static void main(String[] args)
      throws TException, StatementExecutionException, IoTDBConnectionException {
    failedQueries = new HashMap<>();
    prepareSchema();

    String ip = "127.0.0.1";
    int port = 55560;
    TSIService.Client.Factory factory = new Factory();
    TTransport transport = new TFramedTransport(new TSocket(ip, port));
    transport.open();

    Client client = factory.getClient(new TCompactProtocol(transport));

    TSOpenSessionReq openReq = new TSOpenSessionReq(TSProtocolVersion.IOTDB_SERVICE_PROTOCOL_V2);

    openReq.setUsername("root");
    openReq.setPassword("root");
    TSOpenSessionResp openResp = client.openSession(openReq);
    long sessionId = openResp.getSessionId();

    System.out.println("Test insertion");
    testInsertion(client, sessionId);

    System.out.println("Test data queries");
    testQuery(client, sessionId, DATA_QUERIES);

    System.out.println("Test metadata queries");
    testQuery(client, sessionId, META_QUERY);

<<<<<<< HEAD
    client.closeSession(new TSCloseSessionReq(sessionId));
=======
    System.out.println("Test delete storage group");
    testDeleteStorageGroup(client, sessionId);

    client.closeSession(new TSCloseSessionReq(openResp.getSessionId()));
>>>>>>> ee13190e

    logger.info("Failed queries: {}", failedQueries);
  }

  private static void prepareSchema() {
    schemas = new ArrayList<>();
    for (String device : DEVICES) {
      for (int i = 0; i < MEASUREMENTS.length; i++) {
        String measurement = MEASUREMENTS[i];
        schemas.add(new MeasurementSchema(device + IoTDBConstant.PATH_SEPARATOR + measurement,
            DATA_TYPES[i]));
      }
    }
  }

  private static void testQuery(Client client, long sessionId, String[] queries)
      throws TException, StatementExecutionException, IoTDBConnectionException {
    long statementId = client.requestStatementId(sessionId);
    for (String dataQuery : queries) {
      executeQuery(client, sessionId, dataQuery, statementId);
    }

    TSCloseOperationReq tsCloseOperationReq = new TSCloseOperationReq(sessionId);
    tsCloseOperationReq.setStatementId(statementId);
    client.closeOperation(tsCloseOperationReq);
  }

  private static void executeQuery(Client client, long sessionId, String query, long statementId)
      throws TException, StatementExecutionException, IoTDBConnectionException {
    logger.info("{" + query + "}");
    TSExecuteStatementResp resp = client
        .executeQueryStatement(new TSExecuteStatementReq(sessionId, query, statementId));
    if (resp.status.code != TSStatusCode.SUCCESS_STATUS.getStatusCode()) {
      failedQueries.put(query, resp.status);
      return;
    }

    long queryId = resp.getQueryId();
    logger.info(resp.columns.toString());

    SessionDataSet dataSet = new SessionDataSet(query, resp.getColumns(),
        resp.getDataTypeList(), queryId, client, sessionId, resp.queryDataSet);

    while (dataSet.hasNext()) {
      logger.info(dataSet.next().toString());
    }
    System.out.println();

    TSCloseOperationReq tsCloseOperationReq = new TSCloseOperationReq(sessionId);
    tsCloseOperationReq.setQueryId(queryId);
    client.closeOperation(tsCloseOperationReq);
  }

  private static void testDeleteStorageGroup(Client client, long sessionId) throws TException {
    logger.info(client.deleteStorageGroups(sessionId, Arrays.asList(STORAGE_GROUPS)).toString());
  }

  private static void testInsertion(Client client, long sessionId) throws TException {
    for (String storageGroup : STORAGE_GROUPS) {
      logger.info(client.setStorageGroup(sessionId, storageGroup).toString());
    }

    TSCreateTimeseriesReq req = new TSCreateTimeseriesReq();
    req.setSessionId(sessionId);
    for (MeasurementSchema schema : schemas) {
      req.setDataType(schema.getType().ordinal());
      req.setEncoding(schema.getEncodingType().ordinal());
      req.setCompressor(schema.getCompressor().ordinal());
      req.setPath(schema.getMeasurementId());
      logger.info(client.createTimeseries(req).toString());
    }

    TSInsertReq insertReq = new TSInsertReq();
    insertReq.setMeasurements(Arrays.asList(MEASUREMENTS));
    insertReq.setSessionId(sessionId);
    String[] values = new String[MEASUREMENTS.length];
    for (int i = 0; i < 10; i++) {
      insertReq.setTimestamp(i * 24 * 3600 * 1000L);
      for (int i1 = 0; i1 < values.length; i1++) {
        switch (DATA_TYPES[i1]) {
          case DOUBLE:
            values[i1] = Double.toString(i * 0.1);
            break;
          case BOOLEAN:
            values[i1] = Boolean.toString(i % 2 == 0);
            break;
          case INT64:
            values[i1] = Long.toString(i);
            break;
          case INT32:
            values[i1] = Integer.toString(i);
            break;
          case FLOAT:
            values[i1] = Float.toString(i * 0.1f);
            break;
          case TEXT:
            values[i1] = "S" + i;
            break;
        }
      }
      insertReq.setValues(Arrays.asList(values));
      for (String device : DEVICES) {
        insertReq.setDeviceId(device);
        logger.info(insertReq.toString());
        logger.info(client.insert(insertReq).toString());
      }
    }
  }
}<|MERGE_RESOLUTION|>--- conflicted
+++ resolved
@@ -149,14 +149,10 @@
     System.out.println("Test metadata queries");
     testQuery(client, sessionId, META_QUERY);
 
-<<<<<<< HEAD
-    client.closeSession(new TSCloseSessionReq(sessionId));
-=======
     System.out.println("Test delete storage group");
     testDeleteStorageGroup(client, sessionId);
 
-    client.closeSession(new TSCloseSessionReq(openResp.getSessionId()));
->>>>>>> ee13190e
+    client.closeSession(new TSCloseSessionReq(sessionId));
 
     logger.info("Failed queries: {}", failedQueries);
   }
