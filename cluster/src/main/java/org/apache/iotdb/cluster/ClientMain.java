--- conflicted
+++ resolved
@@ -71,6 +71,7 @@
   private static String PARAM_DELETE_SERIES = "ds";
   private static String PARAM_QUERY_PORTS = "qp";
   private static Options options = new Options();
+
   static {
     options.addOption(new Option(PARAM_INSERTION, "Perform insertion"));
     options.addOption(new Option(PARAM_QUERY, "Perform query"));
@@ -166,21 +167,16 @@
       client.closeSession(new TSCloseSessionReq(sessionId));
     }
 
-<<<<<<< HEAD
-    for (int queryPort : new int[]{55560, 55561, 55562}) {
-      System.out.println("Test port: " + queryPort);
-=======
     if (noOption || commandLine.hasOption(PARAM_QUERY)) {
       int[] queryPorts = null;
       if (commandLine.hasOption(PARAM_QUERY_PORTS)) {
         queryPorts = parseIntArray(commandLine.getOptionValue(PARAM_QUERY_PORTS));
       }
       if (queryPorts == null) {
-        queryPorts = new int[] {55560, 55561, 55562};
+        queryPorts = new int[]{55560, 55561, 55562};
       }
       for (int queryPort : queryPorts) {
         System.out.println("Test port: " + queryPort);
->>>>>>> 7247b492
 
         client = getClient(ip, queryPort);
         sessionId = connectClient(client);
