/*
 * Licensed to the Apache Software Foundation (ASF) under one
 * or more contributor license agreements.  See the NOTICE file
 * distributed with this work for additional information
 * regarding copyright ownership.  The ASF licenses this file
 * to you under the Apache License, Version 2.0 (the
 * "License"); you may not use this file except in compliance
 * with the License.  You may obtain a copy of the License at
 *
 *     http://www.apache.org/licenses/LICENSE-2.0
 *
 * Unless required by applicable law or agreed to in writing,
 * software distributed under the License is distributed on an
 * "AS IS" BASIS, WITHOUT WARRANTIES OR CONDITIONS OF ANY
 * KIND, either express or implied.  See the License for the
 * specific language governing permissions and limitations
 * under the License.
 */

package org.apache.iotdb.cluster;

import java.util.ArrayList;
import java.util.Arrays;
import java.util.Collections;
import java.util.HashMap;
import java.util.List;
import java.util.Map;
import org.apache.iotdb.db.conf.IoTDBConstant;
import org.apache.iotdb.db.cost.statistic.Measurement;
import org.apache.iotdb.rpc.IoTDBConnectionException;
import org.apache.iotdb.rpc.StatementExecutionException;
import org.apache.iotdb.rpc.TSStatusCode;
import org.apache.iotdb.service.rpc.thrift.TSCloseOperationReq;
import org.apache.iotdb.service.rpc.thrift.TSCloseSessionReq;
import org.apache.iotdb.service.rpc.thrift.TSCreateTimeseriesReq;
import org.apache.iotdb.service.rpc.thrift.TSExecuteStatementReq;
import org.apache.iotdb.service.rpc.thrift.TSExecuteStatementResp;
import org.apache.iotdb.service.rpc.thrift.TSIService;
import org.apache.iotdb.service.rpc.thrift.TSIService.Client;
import org.apache.iotdb.service.rpc.thrift.TSIService.Client.Factory;
import org.apache.iotdb.service.rpc.thrift.TSInsertReq;
import org.apache.iotdb.service.rpc.thrift.TSOpenSessionReq;
import org.apache.iotdb.service.rpc.thrift.TSOpenSessionResp;
import org.apache.iotdb.service.rpc.thrift.TSProtocolVersion;
import org.apache.iotdb.service.rpc.thrift.TSStatus;
import org.apache.iotdb.session.SessionDataSet;
import org.apache.iotdb.tsfile.file.metadata.enums.CompressionType;
import org.apache.iotdb.tsfile.file.metadata.enums.TSDataType;
import org.apache.iotdb.tsfile.file.metadata.enums.TSEncoding;
import org.apache.iotdb.tsfile.write.schema.MeasurementSchema;
import org.apache.thrift.TException;
import org.apache.thrift.protocol.TCompactProtocol;
import org.apache.thrift.transport.TFramedTransport;
import org.apache.thrift.transport.TSocket;
import org.apache.thrift.transport.TTransport;
import org.slf4j.Logger;
import org.slf4j.LoggerFactory;

public class ClientMain {

  private static final Logger logger = LoggerFactory.getLogger(ClientMain.class);

  private static Map<String, TSStatus> failedQueries;

  private static final String[] STORAGE_GROUPS = new String[] {
      "root.beijing",
      "root.shanghai",
      "root.guangzhou",
      "root.shenzhen",
  };

  private static final String[] DEVICES = new String[] {
      "root.beijing.d1",
      "root.shanghai.d1",
      "root.guangzhou.d1",
      "root.shenzhen.d1",
  };

  private static final String[] MEASUREMENTS = new String[] {
      "s1"
  };

  private static final TSDataType[] DATA_TYPES = new TSDataType[] {
      TSDataType.DOUBLE
  };

  private static List<MeasurementSchema> schemas;

  private static final String[] DATA_QUERIES = new String[] {
      // raw data multi series
      "SELECT * FROM root",
      "SELECT * FROM root WHERE time <= 691200000",
      "SELECT * FROM root WHERE time >= 391200000 and time <= 691200000",
      "SELECT * FROM root.*.* WHERE s1 <= 0.7",
      // raw data single series
      "SELECT s1 FROM root.beijing.d1",
      "SELECT s1 FROM root.shanghai.d1",
      "SELECT s1 FROM root.guangzhou.d1",
      "SELECT s1 FROM root.shenzhen.d1",
      // aggregation
      "SELECT count(s1) FROM root.*.*",
      "SELECT avg(s1) FROM root.*.*",
      "SELECT sum(s1) FROM root.*.*",
      "SELECT max_value(s1) FROM root.*.*",
      "SELECT count(s1) FROM root.*.* where time <= 691200000",
      "SELECT count(s1) FROM root.*.* where s1 <= 0.7",
      // group by device
      "SELECT * FROM root GROUP BY DEVICE",
      // fill
      "SELECT s1 FROM root.beijing.d1 WHERE time = 86400000 FILL (DOUBLE[PREVIOUS,1d])",
      "SELECT s1 FROM root.shanghai.d1 WHERE time = 86400000 FILL (DOUBLE[LINEAR,1d,1d])",
      "SELECT s1 FROM root.guangzhou.d1 WHERE time = 126400000 FILL (DOUBLE[PREVIOUS,1d])",
      "SELECT s1 FROM root.shenzhen.d1 WHERE time = 126400000 FILL (DOUBLE[LINEAR,1d,1d])",
      // group by
      "SELECT COUNT(*) FROM root.*.* GROUP BY ([0, 864000000), 3d, 3d)",
      "SELECT AVG(*) FROM root.*.* WHERE s1 <= 0.7 GROUP BY ([0, 864000000), 3d, 3d)"
  };

  private static String[] META_QUERY = new String[] {
      "SHOW STORAGE GROUP",
      "SHOW TIMESERIES root",
      "COUNT TIMESERIES root",
      "COUNT TIMESERIES root GROUP BY LEVEL=10",
      "SHOW DEVICES",
  };

  public static void main(String[] args)
      throws TException, StatementExecutionException, IoTDBConnectionException {
    failedQueries = new HashMap<>();
    prepareSchema();

    String ip = "127.0.0.1";
    int port = 55560;
    TSIService.Client.Factory factory = new Factory();
    TTransport transport = new TFramedTransport(new TSocket(ip, port));
    transport.open();

    Client client = factory.getClient(new TCompactProtocol(transport));

    TSOpenSessionReq openReq = new TSOpenSessionReq(TSProtocolVersion.IOTDB_SERVICE_PROTOCOL_V2);

    openReq.setUsername("root");
    openReq.setPassword("root");
    TSOpenSessionResp openResp = client.openSession(openReq);
    long sessionId = openResp.getSessionId();

    System.out.println("Test insertion");
    testInsertion(client, sessionId);

    System.out.println("Test data queries");
    testQuery(client, sessionId, DATA_QUERIES);

    System.out.println("Test metadata queries");
    testQuery(client, sessionId, META_QUERY);

<<<<<<< HEAD
    client.closeSession(new TSCloseSessionReq(sessionId));
=======
    client.closeSession(new TSCloseSessionReq(openResp.getSessionId()));

    logger.info("Failed queries: {}", failedQueries);
  }

  private static void prepareSchema() {
    schemas = new ArrayList<>();
    for (String device : DEVICES) {
      for (int i = 0; i < MEASUREMENTS.length; i++) {
        String measurement = MEASUREMENTS[i];
        schemas.add(new MeasurementSchema(device + IoTDBConstant.PATH_SEPARATOR + measurement,
            DATA_TYPES[i]));
      }
    }
>>>>>>> c8219c07
  }

  private static void testQuery(Client client, long sessionId, String[] queries)
      throws TException, StatementExecutionException, IoTDBConnectionException {
    long statementId = client.requestStatementId(sessionId);
<<<<<<< HEAD
    executeQuery(client, sessionId, "SELECT * FROM root", statementId);
    executeQuery(client, sessionId, "SELECT * FROM root WHERE time <= 691200000", statementId);
    executeQuery(client, sessionId, "SELECT * FROM root WHERE time >= 391200000 and time <= "
        + "691200000", statementId);
    executeQuery(client, sessionId, "SELECT * FROM root.*.* WHERE s1 <= 0.7", statementId);
    executeQuery(client, sessionId, "SELECT s1 FROM root.beijing.d1", statementId);
    executeQuery(client, sessionId, "SELECT s1 FROM root.shanghai.d1", statementId);
    executeQuery(client, sessionId, "SELECT s1 FROM root.guangzhou.d1", statementId);
    executeQuery(client, sessionId, "SELECT s1 FROM root.shenzhen.d1", statementId);

    executeQuery(client, sessionId, "SELECT count(s1) FROM root.*.*", statementId);
    executeQuery(client, sessionId, "SELECT avg(s1) FROM root.*.*", statementId);
    executeQuery(client, sessionId, "SELECT sum(s1) FROM root.*.*", statementId);
    executeQuery(client, sessionId, "SELECT max_value(s1) FROM root.*.*", statementId);
    executeQuery(client, sessionId, "SELECT count(s1) FROM root.*.* where time <= 691200000",
        statementId);
    executeQuery(client, sessionId, "SELECT count(s1) FROM root.*.* where s1 <= 0.7", statementId);
    executeQuery(client, sessionId, "SELECT * FROM root GROUP BY DEVICE", statementId);

    executeQuery(client, sessionId, "SELECT s1 FROM root.beijing.d1 WHERE time = 86400000 FILL "
        + "(DOUBLE[PREVIOUS,1d])", statementId);
    executeQuery(client, sessionId, "SELECT s1 FROM root.shanghai.d1 WHERE time = 86400000 FILL "
        + "(DOUBLE[LINEAR,1d,1d])", statementId);
    executeQuery(client, sessionId, "SELECT s1 FROM root.guangzhou.d1 WHERE time = 126400000 FILL "
        + "(DOUBLE[PREVIOUS,1d])", statementId);
    executeQuery(client, sessionId, "SELECT s1 FROM root.shenzhen.d1 WHERE time = 126400000 FILL "
        + "(DOUBLE[LINEAR,1d,1d])", statementId);

    executeQuery(client, sessionId, "SELECT COUNT(*) FROM root.*.* GROUP BY ([0, 864000000), 3d, "
        + "3d)", statementId);
    executeQuery(client, sessionId, "SELECT AVG(*) FROM root.*.* WHERE s1 <= 0.7 GROUP BY ([0, "
        + "864000000), 3d, 3d)", statementId);
=======
    for (String dataQuery : queries) {
      executeQuery(client, sessionId, dataQuery, statementId);
    }
>>>>>>> c8219c07

    TSCloseOperationReq tsCloseOperationReq = new TSCloseOperationReq(sessionId);
    tsCloseOperationReq.setStatementId(statementId);
    client.closeOperation(tsCloseOperationReq);
  }

  private static void executeQuery(Client client, long sessionId, String query, long statementId)
      throws TException, StatementExecutionException, IoTDBConnectionException {
    logger.info("{" + query + "}");
    TSExecuteStatementResp resp = client
        .executeQueryStatement(new TSExecuteStatementReq(sessionId, query, statementId));
    if (resp.status.code != TSStatusCode.SUCCESS_STATUS.getStatusCode()) {
      failedQueries.put(query, resp.status);
      return;
    }

    long queryId = resp.getQueryId();
    logger.info(resp.columns.toString());

    SessionDataSet dataSet = new SessionDataSet(query, resp.getColumns(),
        resp.getDataTypeList(), queryId, client, sessionId, resp.queryDataSet);

    while (dataSet.hasNext()) {
      logger.info(dataSet.next().toString());
    }
    System.out.println();

    TSCloseOperationReq tsCloseOperationReq = new TSCloseOperationReq(sessionId);
    tsCloseOperationReq.setQueryId(queryId);
    client.closeOperation(tsCloseOperationReq);
  }


  private static void testInsertion(Client client, long sessionId) throws TException {
    for (String storageGroup : STORAGE_GROUPS) {
      logger.info(client.setStorageGroup(sessionId,storageGroup ).toString());
    }

    TSCreateTimeseriesReq req = new TSCreateTimeseriesReq();
    req.setSessionId(sessionId);
    for (MeasurementSchema schema : schemas) {
      req.setDataType(schema.getType().ordinal());
      req.setEncoding(schema.getEncodingType().ordinal());
      req.setCompressor(schema.getCompressor().ordinal());
      req.setPath(schema.getMeasurementId());
      logger.info(client.createTimeseries(req).toString());
    }

    TSInsertReq insertReq = new TSInsertReq();
    insertReq.setMeasurements(Arrays.asList(MEASUREMENTS));
    insertReq.setSessionId(sessionId);
<<<<<<< HEAD
    for (int i = 0; i < 10; i++) {
=======
    String[] values = new String[MEASUREMENTS.length];
    for (int i = 0; i < 10; i ++) {
>>>>>>> c8219c07
      insertReq.setTimestamp(i * 24 * 3600 * 1000L);
      for (int i1 = 0; i1 < values.length; i1++) {
        switch (DATA_TYPES[i1]) {
          case DOUBLE:
            values[i1] = Double.toString(i * 0.1);
            break;
          case BOOLEAN:
            values[i1] = Boolean.toString(i % 2 == 0);
            break;
          case INT64:
            values[i1] = Long.toString(i);
            break;
          case INT32:
            values[i1] = Integer.toString(i);
            break;
          case FLOAT:
            values[i1] = Float.toString(i * 0.1f);
            break;
          case TEXT:
            values[i1] = "S" + i;
            break;
        }
      }
      insertReq.setValues(Arrays.asList(values));
      for (String device : DEVICES) {
        insertReq.setDeviceId(device);
        logger.info(insertReq.toString());
        logger.info(client.insert(insertReq).toString());
      }
    }
  }
}<|MERGE_RESOLUTION|>--- conflicted
+++ resolved
@@ -62,31 +62,31 @@
 
   private static Map<String, TSStatus> failedQueries;
 
-  private static final String[] STORAGE_GROUPS = new String[] {
+  private static final String[] STORAGE_GROUPS = new String[]{
       "root.beijing",
       "root.shanghai",
       "root.guangzhou",
       "root.shenzhen",
   };
 
-  private static final String[] DEVICES = new String[] {
+  private static final String[] DEVICES = new String[]{
       "root.beijing.d1",
       "root.shanghai.d1",
       "root.guangzhou.d1",
       "root.shenzhen.d1",
   };
 
-  private static final String[] MEASUREMENTS = new String[] {
+  private static final String[] MEASUREMENTS = new String[]{
       "s1"
   };
 
-  private static final TSDataType[] DATA_TYPES = new TSDataType[] {
+  private static final TSDataType[] DATA_TYPES = new TSDataType[]{
       TSDataType.DOUBLE
   };
 
   private static List<MeasurementSchema> schemas;
 
-  private static final String[] DATA_QUERIES = new String[] {
+  private static final String[] DATA_QUERIES = new String[]{
       // raw data multi series
       "SELECT * FROM root",
       "SELECT * FROM root WHERE time <= 691200000",
@@ -116,7 +116,7 @@
       "SELECT AVG(*) FROM root.*.* WHERE s1 <= 0.7 GROUP BY ([0, 864000000), 3d, 3d)"
   };
 
-  private static String[] META_QUERY = new String[] {
+  private static String[] META_QUERY = new String[]{
       "SHOW STORAGE GROUP",
       "SHOW TIMESERIES root",
       "COUNT TIMESERIES root",
@@ -153,9 +153,6 @@
     System.out.println("Test metadata queries");
     testQuery(client, sessionId, META_QUERY);
 
-<<<<<<< HEAD
-    client.closeSession(new TSCloseSessionReq(sessionId));
-=======
     client.closeSession(new TSCloseSessionReq(openResp.getSessionId()));
 
     logger.info("Failed queries: {}", failedQueries);
@@ -170,51 +167,14 @@
             DATA_TYPES[i]));
       }
     }
->>>>>>> c8219c07
   }
 
   private static void testQuery(Client client, long sessionId, String[] queries)
       throws TException, StatementExecutionException, IoTDBConnectionException {
     long statementId = client.requestStatementId(sessionId);
-<<<<<<< HEAD
-    executeQuery(client, sessionId, "SELECT * FROM root", statementId);
-    executeQuery(client, sessionId, "SELECT * FROM root WHERE time <= 691200000", statementId);
-    executeQuery(client, sessionId, "SELECT * FROM root WHERE time >= 391200000 and time <= "
-        + "691200000", statementId);
-    executeQuery(client, sessionId, "SELECT * FROM root.*.* WHERE s1 <= 0.7", statementId);
-    executeQuery(client, sessionId, "SELECT s1 FROM root.beijing.d1", statementId);
-    executeQuery(client, sessionId, "SELECT s1 FROM root.shanghai.d1", statementId);
-    executeQuery(client, sessionId, "SELECT s1 FROM root.guangzhou.d1", statementId);
-    executeQuery(client, sessionId, "SELECT s1 FROM root.shenzhen.d1", statementId);
-
-    executeQuery(client, sessionId, "SELECT count(s1) FROM root.*.*", statementId);
-    executeQuery(client, sessionId, "SELECT avg(s1) FROM root.*.*", statementId);
-    executeQuery(client, sessionId, "SELECT sum(s1) FROM root.*.*", statementId);
-    executeQuery(client, sessionId, "SELECT max_value(s1) FROM root.*.*", statementId);
-    executeQuery(client, sessionId, "SELECT count(s1) FROM root.*.* where time <= 691200000",
-        statementId);
-    executeQuery(client, sessionId, "SELECT count(s1) FROM root.*.* where s1 <= 0.7", statementId);
-    executeQuery(client, sessionId, "SELECT * FROM root GROUP BY DEVICE", statementId);
-
-    executeQuery(client, sessionId, "SELECT s1 FROM root.beijing.d1 WHERE time = 86400000 FILL "
-        + "(DOUBLE[PREVIOUS,1d])", statementId);
-    executeQuery(client, sessionId, "SELECT s1 FROM root.shanghai.d1 WHERE time = 86400000 FILL "
-        + "(DOUBLE[LINEAR,1d,1d])", statementId);
-    executeQuery(client, sessionId, "SELECT s1 FROM root.guangzhou.d1 WHERE time = 126400000 FILL "
-        + "(DOUBLE[PREVIOUS,1d])", statementId);
-    executeQuery(client, sessionId, "SELECT s1 FROM root.shenzhen.d1 WHERE time = 126400000 FILL "
-        + "(DOUBLE[LINEAR,1d,1d])", statementId);
-
-    executeQuery(client, sessionId, "SELECT COUNT(*) FROM root.*.* GROUP BY ([0, 864000000), 3d, "
-        + "3d)", statementId);
-    executeQuery(client, sessionId, "SELECT AVG(*) FROM root.*.* WHERE s1 <= 0.7 GROUP BY ([0, "
-        + "864000000), 3d, 3d)", statementId);
-=======
     for (String dataQuery : queries) {
       executeQuery(client, sessionId, dataQuery, statementId);
     }
->>>>>>> c8219c07
-
     TSCloseOperationReq tsCloseOperationReq = new TSCloseOperationReq(sessionId);
     tsCloseOperationReq.setStatementId(statementId);
     client.closeOperation(tsCloseOperationReq);
@@ -249,7 +209,7 @@
 
   private static void testInsertion(Client client, long sessionId) throws TException {
     for (String storageGroup : STORAGE_GROUPS) {
-      logger.info(client.setStorageGroup(sessionId,storageGroup ).toString());
+      logger.info(client.setStorageGroup(sessionId, storageGroup).toString());
     }
 
     TSCreateTimeseriesReq req = new TSCreateTimeseriesReq();
@@ -265,12 +225,8 @@
     TSInsertReq insertReq = new TSInsertReq();
     insertReq.setMeasurements(Arrays.asList(MEASUREMENTS));
     insertReq.setSessionId(sessionId);
-<<<<<<< HEAD
+    String[] values = new String[MEASUREMENTS.length];
     for (int i = 0; i < 10; i++) {
-=======
-    String[] values = new String[MEASUREMENTS.length];
-    for (int i = 0; i < 10; i ++) {
->>>>>>> c8219c07
       insertReq.setTimestamp(i * 24 * 3600 * 1000L);
       for (int i1 = 0; i1 < values.length; i1++) {
         switch (DATA_TYPES[i1]) {
