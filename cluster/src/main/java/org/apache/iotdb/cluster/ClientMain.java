--- conflicted
+++ resolved
@@ -278,9 +278,6 @@
       }
     }
   }
-<<<<<<< HEAD
-=======
-
   private static void testDeleteTimeseries(Client client, long sessionId) throws TException {
     List<String> paths = new ArrayList<>();
     for (String measurement : MEASUREMENTS) {
@@ -290,6 +287,4 @@
     }
     client.deleteTimeseries(sessionId, paths);
   }
-
->>>>>>> 307d3cc8
 }