--- conflicted
+++ resolved
@@ -39,22 +39,26 @@
 public abstract class MemoryLogManager implements LogManager {
 
   private static final Logger logger = LoggerFactory.getLogger(MemoryLogManager.class);
-<<<<<<< HEAD
-  protected long commitLogIndex = -1;
-  protected Deque<Log> logBuffer = new ArrayDeque<>();
   protected long lastLogId = -1;
   protected long lastLogTerm = -1;
-=======
-
+  protected LogApplier logApplier;
   long commitLogIndex = -1;
-  private long lastLogId = -1;
-  private long lastLogTerm = -1;
-
   List<Log> logBuffer = new ArrayList<>();
->>>>>>> 7347e6b3
-  private LogApplier logApplier;
   protected MemoryLogManager(LogApplier logApplier) {
     this.logApplier = logApplier;
+  }
+
+  public void setLogBuffer(List<Log> logBuffer) {
+    this.logBuffer = logBuffer;
+  }
+
+  public long getLastLogId() {
+    return lastLogId;
+  }
+
+  @Override
+  public void setLastLogId(long lastLogId) {
+    this.lastLogId = lastLogId;
   }
 
   @Override
@@ -89,7 +93,7 @@
     long appendingCurrIndex = appendingLog.getCurrLogIndex();
     if (logBuffer.isEmpty()) {
       // the logs are empty, check the appendingLog with the recorded last log index and term
-      if(appendingPrevIndex == lastLogId && appendingPrevTerm == lastLogTerm) {
+      if (appendingPrevIndex == lastLogId && appendingPrevTerm == lastLogTerm) {
         logBuffer.add(appendingLog);
         lastLogId = appendingLog.getCurrLogIndex();
         lastLogTerm = appendingLog.getCurrLogTerm();
@@ -103,7 +107,8 @@
     int insertPos = logBuffer.size() - 1;
     for (; insertPos >= 0; insertPos--) {
       Log currLog = logBuffer.get(insertPos);
-      if (currLog.getCurrLogIndex() == appendingCurrIndex && currLog.getCurrLogTerm() == appendingCurrTerm) {
+      if (currLog.getCurrLogIndex() == appendingCurrIndex
+          && currLog.getCurrLogTerm() == appendingCurrTerm) {
         // the log is already appended
         return true;
       }
@@ -113,7 +118,7 @@
           // log mismatch
           return false;
         } else {
-          insertPos ++;
+          insertPos++;
           break;
         }
       } else if (currLog.getCurrLogIndex() < appendingPrevIndex) {
@@ -176,11 +181,7 @@
 
   @Override
   public Log getLastLog() {
-<<<<<<< HEAD
-    return logBuffer.isEmpty() ? null : logBuffer.getLast();
-=======
-    return logBuffer.isEmpty()? null : logBuffer.get(logBuffer.size() - 1);
->>>>>>> 7347e6b3
+    return logBuffer.isEmpty() ? null : logBuffer.get(logBuffer.size() - 1);
   }
 
   @Override
@@ -188,62 +189,24 @@
     return logApplier;
   }
 
-  @Override
-  public void setLastLogId(long lastLogId) {
-    this.lastLogId = lastLogId;
-  }
-
-  Log removeFirstLog() {
-    return logBuffer.removeFirst();
-  }
-
-  /**
-   * remove logs which haven been committed
-   *
-   * @return last committed log
-   */
-  public Log removeCommittedLogsReturnLastLog() {
-    Log res = null;
-    while (!logBuffer.isEmpty() && logBuffer.getFirst().getCurrLogIndex() <= commitLogIndex) {
-      // remove committed logs
-      res = removeFirstLog();
-    }
-
-    return res;
-  }
-
-  /**
-   * remove logs which haven been committed
-   *
-   * @return committed logs List
-   */
-  public List<Log> removeAndReturnCommittedLogs() {
-    List<Log> res = new ArrayList<>();
-    while (!logBuffer.isEmpty() && logBuffer.getFirst().getCurrLogIndex() <= commitLogIndex) {
-      res.add(removeFirstLog());
-    }
-
-    return res;
-  }
-
-  public void setLogBuffer(Deque<Log> logBuffer) {
-    this.logBuffer = logBuffer;
-  }
-
-  public void setMeta(LogManagerMeta meta) {
-    commitLogIndex = meta.getCommitLogIndex();
-    lastLogId = meta.getLastLogId();
-    lastLogTerm = meta.getLastLogTerm();
+  public void removeFromHead(int length) {
+    logBuffer.subList(0, length).clear();
   }
 
   /**
    * only for test
    */
-  public LogManagerMeta getMeta(){
+  public LogManagerMeta getMeta() {
     LogManagerMeta managerMeta = new LogManagerMeta();
     managerMeta.setCommitLogIndex(commitLogIndex);
     managerMeta.setLastLogId(lastLogId);
     managerMeta.setLastLogTerm(lastLogTerm);
     return managerMeta;
   }
+
+  public void setMeta(LogManagerMeta meta) {
+    commitLogIndex = meta.getCommitLogIndex();
+    lastLogId = meta.getLastLogId();
+    lastLogTerm = meta.getLastLogTerm();
+  }
 }