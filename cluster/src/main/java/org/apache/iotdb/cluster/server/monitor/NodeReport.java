/*
 * Licensed to the Apache Software Foundation (ASF) under one
 * or more contributor license agreements.  See the NOTICE file
 * distributed with this work for additional information
 * regarding copyright ownership.  The ASF licenses this file
 * to you under the Apache License, Version 2.0 (the
 * "License"); you may not use this file except in compliance
 * with the License.  You may obtain a copy of the License at
 *
 *     http://www.apache.org/licenses/LICENSE-2.0
 *
 * Unless required by applicable law or agreed to in writing,
 * software distributed under the License is distributed on an
 * "AS IS" BASIS, WITHOUT WARRANTIES OR CONDITIONS OF ANY
 * KIND, either express or implied.  See the License for the
 * specific language governing permissions and limitations
 * under the License.
 */

package org.apache.iotdb.cluster.server.monitor;

import org.apache.iotdb.cluster.rpc.thrift.Node;
import org.apache.iotdb.cluster.server.NodeCharacter;
import org.apache.iotdb.rpc.RpcStat;
import org.apache.iotdb.rpc.RpcTransportFactory;

import java.util.ArrayList;
import java.util.List;

/**
 * A node report collects the current runtime information of the local node, which contains: 1. The
 * MetaMemberReport of the meta member. 2. The DataMemberReports of each data member.
 */
@SuppressWarnings("java:S107") // reports need enough parameters
public class NodeReport {

  private Node thisNode;
  private MetaMemberReport metaMemberReport;
  private List<DataMemberReport> dataMemberReportList;

  public NodeReport(Node thisNode) {
    this.thisNode = thisNode;
    dataMemberReportList = new ArrayList<>();
  }

  public void setMetaMemberReport(MetaMemberReport metaMemberReport) {
    this.metaMemberReport = metaMemberReport;
  }

  public void setDataMemberReportList(List<DataMemberReport> dataMemberReportList) {
    this.dataMemberReportList = dataMemberReportList;
  }

  @Override
  public String toString() {
    StringBuilder stringBuilder = new StringBuilder();
    stringBuilder.append("Report of ").append(thisNode).append(System.lineSeparator());
    stringBuilder.append(metaMemberReport).append(System.lineSeparator());
    for (DataMemberReport dataMemberReport : dataMemberReportList) {
      stringBuilder.append(dataMemberReport).append(System.lineSeparator());
    }
    return stringBuilder.toString();
  }

  /**
   * A RaftMemberReport contains the character, leader, term, last log term/index of a raft member.
   */
  static class RaftMemberReport {
    NodeCharacter character;
    Node leader;
    long term;
    long lastLogTerm;
    long lastLogIndex;
    long commitIndex;
    long commitTerm;
    boolean isReadOnly;
    long lastHeartbeatReceivedTime;
    long prevLastLogIndex;
    long maxAppliedLogIndex;

    RaftMemberReport(
        NodeCharacter character,
        Node leader,
        long term,
        long lastLogTerm,
        long lastLogIndex,
        long commitIndex,
        long commitTerm,
        boolean isReadOnly,
        long lastHeartbeatReceivedTime,
        long prevLastLogIndex,
        long maxAppliedLogIndex) {
      this.character = character;
      this.leader = leader;
      this.term = term;
      this.lastLogTerm = lastLogTerm;
      this.lastLogIndex = lastLogIndex;
      this.commitIndex = commitIndex;
      this.commitTerm = commitTerm;
      this.isReadOnly = isReadOnly;
      this.lastHeartbeatReceivedTime = lastHeartbeatReceivedTime;
      this.prevLastLogIndex = prevLastLogIndex;
      this.maxAppliedLogIndex = maxAppliedLogIndex;
    }
  }

  /** MetaMemberReport has no additional fields currently. */
  public static class MetaMemberReport extends RaftMemberReport {

    public MetaMemberReport(
        NodeCharacter character,
        Node leader,
        long term,
        long lastLogTerm,
        long lastLogIndex,
        long commitIndex,
        long commitTerm,
        boolean isReadOnly,
        long lastHeartbeatReceivedTime,
        long prevLastLogIndex,
        long maxAppliedLogIndex) {
      super(
          character,
          leader,
          term,
          lastLogTerm,
          lastLogIndex,
          commitIndex,
          commitTerm,
          isReadOnly,
          lastHeartbeatReceivedTime,
          prevLastLogIndex,
          maxAppliedLogIndex);
    }

    @Override
    public String toString() {
      long readBytes = RpcStat.getReadBytes();
      long readCompressedBytes = RpcStat.getReadCompressedBytes();
      long writeBytes = RpcStat.getWriteBytes();
      long writeCompressedBytes = RpcStat.getWriteCompressedBytes();
      double readCompressionRatio = (double) readBytes / readCompressedBytes;
      double writeCompressionRatio = (double) writeBytes / writeCompressedBytes;
      String transportCompressionReport = "";
      if (RpcTransportFactory.isUseSnappy()) {
        transportCompressionReport =
            ", readBytes="
                + readBytes
                + "/"
                + readCompressedBytes
                + "("
                + readCompressionRatio
                + ")"
                + ", writeBytes="
                + writeBytes
                + "/"
                + writeCompressedBytes
                + "("
                + writeCompressionRatio
                + ")";
      }
<<<<<<< HEAD
      return "MetaMemberReport {\n" +
          "character=" + character +
          ", Leader=" + leader +
          ", term=" + term +
          ", lastLogTerm=" + lastLogTerm +
          ", lastLogIndex=" + lastLogIndex +
          ", commitIndex=" + commitIndex +
          ", commitTerm=" + commitTerm +
          ", appliedLogIndex=" + maxAppliedLogIndex +
          ", readOnly=" + isReadOnly +
          ", lastHeartbeat=" + (System.currentTimeMillis() - lastHeartbeatReceivedTime) + "ms ago" +
          ", logIncrement=" + (lastLogIndex - prevLastLogIndex) +
          transportCompressionReport +
          ", \n timer: "+ Timer.getReport() +
          '}';
=======
      return "MetaMemberReport{"
          + "character="
          + character
          + ", Leader="
          + leader
          + ", term="
          + term
          + ", lastLogTerm="
          + lastLogTerm
          + ", lastLogIndex="
          + lastLogIndex
          + ", commitIndex="
          + commitIndex
          + ", commitTerm="
          + commitTerm
          + ", appliedLogIndex="
          + maxAppliedLogIndex
          + ", readOnly="
          + isReadOnly
          + ", lastHeartbeat="
          + (System.currentTimeMillis() - lastHeartbeatReceivedTime)
          + "ms ago"
          + ", logIncrement="
          + (lastLogIndex - prevLastLogIndex)
          + transportCompressionReport
          + ", \n timer: "
          + Timer.getReport()
          + '}';
>>>>>>> 67b08f90
    }
  }

  /**
   * A DataMemberReport additionally contains the header, so it can be told which group this member
   * belongs to.
   */
  public static class DataMemberReport extends RaftMemberReport {
    Node header;
    long headerLatency;

    public DataMemberReport(
        NodeCharacter character,
        Node leader,
        long term,
        long lastLogTerm,
        long lastLogIndex,
        long commitIndex,
        long commitTerm,
        Node header,
        boolean isReadOnly,
        long headerLatency,
        long lastHeartbeatReceivedTime,
        long prevLastLogIndex,
        long maxAppliedLogIndex) {
      super(
          character,
          leader,
          term,
          lastLogTerm,
          lastLogIndex,
          commitIndex,
          commitTerm,
          isReadOnly,
          lastHeartbeatReceivedTime,
          prevLastLogIndex,
          maxAppliedLogIndex);
      this.header = header;
      this.headerLatency = headerLatency;
    }

    @Override
    public String toString() {
      return "DataMemberReport{"
          + "header="
          + header
          + ", character="
          + character
          + ", Leader="
          + leader
          + ", term="
          + term
          + ", lastLogTerm="
          + lastLogTerm
          + ", lastLogIndex="
          + lastLogIndex
          + ", commitIndex="
          + commitIndex
          + ", commitTerm="
          + commitTerm
          + ", appliedLogIndex="
          + maxAppliedLogIndex
          + ", readOnly="
          + isReadOnly
          + ", headerLatency="
          + headerLatency
          + "ns"
          + ", lastHeartbeat="
          + (System.currentTimeMillis() - lastHeartbeatReceivedTime)
          + "ms ago"
          + ", logIncrement="
          + (lastLogIndex - prevLastLogIndex)
          + '}';
    }
  }
}<|MERGE_RESOLUTION|>--- conflicted
+++ resolved
@@ -159,24 +159,7 @@
                 + writeCompressionRatio
                 + ")";
       }
-<<<<<<< HEAD
-      return "MetaMemberReport {\n" +
-          "character=" + character +
-          ", Leader=" + leader +
-          ", term=" + term +
-          ", lastLogTerm=" + lastLogTerm +
-          ", lastLogIndex=" + lastLogIndex +
-          ", commitIndex=" + commitIndex +
-          ", commitTerm=" + commitTerm +
-          ", appliedLogIndex=" + maxAppliedLogIndex +
-          ", readOnly=" + isReadOnly +
-          ", lastHeartbeat=" + (System.currentTimeMillis() - lastHeartbeatReceivedTime) + "ms ago" +
-          ", logIncrement=" + (lastLogIndex - prevLastLogIndex) +
-          transportCompressionReport +
-          ", \n timer: "+ Timer.getReport() +
-          '}';
-=======
-      return "MetaMemberReport{"
+      return "MetaMemberReport {\n"
           + "character="
           + character
           + ", Leader="
@@ -204,7 +187,6 @@
           + ", \n timer: "
           + Timer.getReport()
           + '}';
->>>>>>> 67b08f90
     }
   }
 
