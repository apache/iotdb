--- conflicted
+++ resolved
@@ -199,10 +199,6 @@
     int raftId;
     long headerLatency;
 
-<<<<<<< HEAD
-    public DataMemberReport(NodeCharacter character, Node leader, long term, long lastLogTerm,
-        long lastLogIndex, long commitIndex, long commitTerm, Node header, int raftId, boolean isReadOnly,
-=======
     public DataMemberReport(
         NodeCharacter character,
         Node leader,
@@ -212,8 +208,8 @@
         long commitIndex,
         long commitTerm,
         Node header,
+        int raftId,
         boolean isReadOnly,
->>>>>>> c648e5a7
         long headerLatency,
         long lastHeartbeatReceivedTime,
         long prevLastLogIndex,
@@ -237,27 +233,11 @@
 
     @Override
     public String toString() {
-<<<<<<< HEAD
-      return "DataMemberReport{" +
-          "header=" + header +
-          ", raftId=" + raftId +
-          ", character=" + character +
-          ", Leader=" + leader +
-          ", term=" + term +
-          ", lastLogTerm=" + lastLogTerm +
-          ", lastLogIndex=" + lastLogIndex +
-          ", commitIndex=" + commitIndex +
-          ", commitTerm=" + commitTerm +
-          ", appliedLogIndex=" + maxAppliedLogIndex +
-          ", readOnly=" + isReadOnly +
-          ", headerLatency=" + headerLatency + "ns" +
-          ", lastHeartbeat=" + (System.currentTimeMillis() - lastHeartbeatReceivedTime) + "ms ago" +
-          ", logIncrement=" + (lastLogIndex - prevLastLogIndex) +
-          '}';
-=======
       return "DataMemberReport{"
           + "header="
           + header
+          + ", raftId="
+          + raftId
           + ", character="
           + character
           + ", Leader="
@@ -285,7 +265,6 @@
           + ", logIncrement="
           + (lastLogIndex - prevLastLogIndex)
           + '}';
->>>>>>> c648e5a7
     }
   }
 }