--- conflicted
+++ resolved
@@ -84,15 +84,7 @@
       request.setHeader(raftMember.getHeader());
     }
     request.setLeader(raftMember.getThisNode());
-<<<<<<< HEAD
     request.setLeaderCommit(raftMember.getLogManager().getCommitLogIndex());
-=======
-    long commitIndex;
-    synchronized (raftMember.getLogManager()) {
-      commitIndex = raftMember.getLogManager().getCommitLogIndex();
-    }
-    request.setLeaderCommit(commitIndex);
->>>>>>> e5654e4a
 
     for (int i = 0; i < logs.size() && !abort; i++) {
       Log log = logs.get(i);
@@ -144,6 +136,8 @@
     if (raftMember.getHeader() != null) {
       request.setHeader(raftMember.getHeader());
     }
+    request.setLeader(raftMember.getThisNode());
+    request.setLeaderCommit(raftMember.getLogManager().getCommitLogIndex());
 
     for (int i = 0; i < logs.size() && !abort; i += LOG_NUM_IN_BATCH) {
       List<ByteBuffer> logList = new ArrayList<>();
@@ -162,18 +156,15 @@
       handler.setLogs(logList);
       request.setEntries(logList);
       // set index for raft
-      request.setLeader(raftMember.getThisNode());
       request.setPrevLogIndex(logs.get(i).getCurrLogIndex() - 1);
-      long commitIndex;
-      synchronized (raftMember.getLogManager()) {
-        commitIndex = raftMember.getLogManager().getCommitLogIndex();
-      }
-      request.setLeaderCommit(commitIndex);
-      try {
-        request
-            .setPrevLogTerm(raftMember.getLogManager().getTerm(logs.get(i).getCurrLogIndex() - 1));
-      } catch (Exception e) {
-        logger.error("getTerm failed for newly append entries", e);
+      if (i == 0) {
+        try {
+          request.setPrevLogTerm(raftMember.getLogManager().getTerm(logs.get(0).getCurrLogIndex() - 1));
+        } catch (Exception e) {
+          logger.error("getTerm failed for newly append entries", e);
+        }
+      } else {
+        request.setPrevLogTerm(logs.get(i - 1).getCurrLogTerm());
       }
       logger.debug("Catching up {} with log {}", node, logList);
 
