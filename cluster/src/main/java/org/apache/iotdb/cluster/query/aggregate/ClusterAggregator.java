--- conflicted
+++ resolved
@@ -154,7 +154,8 @@
           ascending);
     } else {
       // perform the aggregations locally
-      DataGroupMember dataMember = metaGroupMember.getLocalDataMember(partitionGroup.getHeader(), partitionGroup.getId());
+      DataGroupMember dataMember =
+          metaGroupMember.getLocalDataMember(partitionGroup.getHeader(), partitionGroup.getId());
       LocalQueryExecutor localQueryExecutor = new LocalQueryExecutor(dataMember);
       try {
         logger.debug(
@@ -237,14 +238,10 @@
             results.add(result);
           }
           // register the queried node to release resources when the query ends
-<<<<<<< HEAD
-          ((RemoteQueryContext) context).registerRemoteNode(node, partitionGroup.getHeader(), partitionGroup.getId());
-          logger.debug("{}: queried aggregation {} of {} from {} of {} are {}",
-=======
-          ((RemoteQueryContext) context).registerRemoteNode(node, partitionGroup.getHeader());
+          ((RemoteQueryContext) context)
+              .registerRemoteNode(node, partitionGroup.getHeader(), partitionGroup.getId());
           logger.debug(
               "{}: queried aggregation {} of {} from {} of {} are {}",
->>>>>>> c648e5a7
               metaGroupMember.getName(),
               aggregations,
               path,
