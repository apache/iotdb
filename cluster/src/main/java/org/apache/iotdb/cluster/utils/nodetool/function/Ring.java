--- conflicted
+++ resolved
@@ -19,20 +19,15 @@
 package org.apache.iotdb.cluster.utils.nodetool.function;
 
 import org.apache.iotdb.cluster.rpc.thrift.Node;
+import org.apache.iotdb.cluster.server.NodeCharacter;
 import org.apache.iotdb.cluster.utils.nodetool.ClusterMonitorMBean;
+import org.apache.iotdb.tsfile.utils.Pair;
 
 import io.airlift.airline.Command;
 
 import java.util.List;
-<<<<<<< HEAD
-import org.apache.iotdb.cluster.rpc.thrift.Node;
-import org.apache.iotdb.cluster.server.NodeCharacter;
-import org.apache.iotdb.cluster.utils.nodetool.ClusterMonitorMBean;
-import org.apache.iotdb.tsfile.utils.Pair;
-=======
 
 import static org.apache.iotdb.cluster.utils.nodetool.Printer.msgPrintln;
->>>>>>> c648e5a7
 
 @Command(name = "ring", description = "Print information about the meta raft group")
 public class Ring extends NodeToolCmd {
@@ -44,17 +39,12 @@
       msgPrintln(BUILDING_CLUSTER_INFO);
     } else {
       msgPrintln(String.format("%-20s  %30s", "Node Identifier", "Node"));
-<<<<<<< HEAD
       for (Pair<Node, NodeCharacter> pair : allNodes) {
         Node node = pair.left;
-        msgPrintln(String
-            .format("%-20d->%30s", node.nodeIdentifier, nodeCharacterToString(node, pair.right)));
+        msgPrintln(
+            String.format(
+                "%-20d->%30s", node.nodeIdentifier, nodeCharacterToString(node, pair.right)));
       }
-=======
-      allNodes.forEach(
-          node ->
-              msgPrintln(String.format("%-20d->%30s", node.nodeIdentifier, nodeToString(node))));
->>>>>>> c648e5a7
     }
   }
 }