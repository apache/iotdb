/*
 * Licensed to the Apache Software Foundation (ASF) under one
 * or more contributor license agreements.  See the NOTICE file
 * distributed with this work for additional information
 * regarding copyright ownership.  The ASF licenses this file
 * to you under the Apache License, Version 2.0 (the
 * "License"); you may not use this file except in compliance
 * with the License.  You may obtain a copy of the License at
 *
 *     http://www.apache.org/licenses/LICENSE-2.0
 *
 * Unless required by applicable law or agreed to in writing,
 * software distributed under the License is distributed on an
 * "AS IS" BASIS, WITHOUT WARRANTIES OR CONDITIONS OF ANY
 * KIND, either express or implied.  See the License for the
 * specific language governing permissions and limitations
 * under the License.
 */

package org.apache.iotdb.cluster.partition;

import java.nio.ByteBuffer;
import java.util.ArrayList;
import java.util.Collections;
import java.util.HashMap;
import java.util.List;
import java.util.Map;
import java.util.Objects;
import org.apache.commons.collections4.map.MultiKeyMap;
import org.apache.iotdb.cluster.exception.UnsupportedPlanException;
import org.apache.iotdb.cluster.log.Log;
import org.apache.iotdb.cluster.log.logtypes.PhysicalPlanLog;
import org.apache.iotdb.cluster.rpc.thrift.Node;
import org.apache.iotdb.cluster.utils.PartitionUtils;
import org.apache.iotdb.db.conf.IoTDBDescriptor;
import org.apache.iotdb.db.engine.StorageEngine;
import org.apache.iotdb.db.exception.metadata.IllegalPathException;
import org.apache.iotdb.db.exception.metadata.MetadataException;
import org.apache.iotdb.db.exception.metadata.StorageGroupNotSetException;
import org.apache.iotdb.db.metadata.MManager;
import org.apache.iotdb.db.qp.physical.PhysicalPlan;
import org.apache.iotdb.db.qp.physical.crud.*;
import org.apache.iotdb.db.qp.physical.sys.*;
import org.apache.iotdb.db.qp.physical.sys.ShowPlan.ShowContentType;
import org.apache.iotdb.tsfile.read.common.Path;
import org.apache.iotdb.tsfile.utils.Binary;
import org.slf4j.Logger;
import org.slf4j.LoggerFactory;

/**
 * PartitionTable manages the map whose key is the StorageGroupName with a time interval and the
 * value is a PartitionGroup with contains all nodes that manage the corresponding data.
 * TODO currently, we do not support auto-create storage group in the cluster mode.
 */
public interface PartitionTable {
  // static final is not necessary, it is redundant for an interface
  Logger logger = LoggerFactory.getLogger(SlotPartitionTable.class);

  /**
   * Given the storageGroupName and the timestamp, return the list of nodes on which the storage
   * group and the corresponding time interval is managed.
   * @param storageGroupName
   * @param timestamp
   * @return
   */
  PartitionGroup route(String storageGroupName, long timestamp);

  PartitionGroup route(int hashKey);

  /**
   * Given the storageGroupName and the timestamp, return the header node of the partitionGroup by
   * which the storage group and the corresponding time interval is managed.
   * @param storageGroupName
   * @param timestamp
   * @return
   */
  Node routeToHeader(String storageGroupName, long timestamp);

  /**
   * get a unicode value for a sg and a timestamp.
   * @param storageGroupName
   * @param timestamp
   * @return
   */
  int getPartitionKey(String storageGroupName, long timestamp);


  /**
   * Add a new node to update the partition table.
   * @param node
   * @return the new group generated by the node
   */
  PartitionGroup addNode(Node node);

  /**
   * Remove a node and update the partition table.
   * @param node
   */
  NodeRemovalResult removeNode(Node node);

  /**
   *
   * @return All data groups where all VNodes of this node is the header. The first index
   * indicates the VNode and the second index indicates the data group of one VNode.
   */
  List<PartitionGroup> getLocalGroups();

  /**
   *
   * @param header
   * @return the partition group starting from the header.
   */
  PartitionGroup getHeaderGroup(Node header);

  ByteBuffer serialize();

  void deserialize(ByteBuffer buffer);

  List<Node> getAllNodes();

  /**
   *
   * @return each slot's previous holder after the node's addition.
   */
  Map<Integer, Node> getPreviousNodeMap(Node node);

  /**
   *
   * @param header
   * @return the slots held by the header.
   */
  List<Integer> getNodeSlots(Node header);

  Map<Node, List<Integer>> getAllNodeSlots();

  int getTotalSlotNumbers();

  MManager getMManager();


  //==============================================================================================//
  //All the follwoing are default methods.
  //==============================================================================================//

  default int calculateLogSlot(Log log) {
    if (log instanceof PhysicalPlanLog) {
      PhysicalPlanLog physicalPlanLog = ((PhysicalPlanLog) log);
      PhysicalPlan plan = physicalPlanLog.getPlan();
      String storageGroup = null;
      if (plan instanceof CreateTimeSeriesPlan) {
        try {
          storageGroup = getMManager()
              .getStorageGroupNameByPath(((CreateTimeSeriesPlan) plan).getPath().getFullPath());
          //timestamp is meaningless, use 0 instead.
          return PartitionUtils.calculateStorageGroupSlot(storageGroup, 0, this.getTotalSlotNumbers());
        } catch (MetadataException e) {
          logger.error("Cannot find the storage group of {}", ((CreateTimeSeriesPlan) plan).getPath());
          return -1;
        }
      } else if (plan instanceof InsertPlan || plan instanceof BatchInsertPlan) {
        try {
          storageGroup = getMManager()
              .getStorageGroupNameByPath(((InsertPlan) plan).getDeviceId());
        } catch (StorageGroupNotSetException e) {
          logger.error("Cannot find the storage group of {}", ((CreateTimeSeriesPlan) plan).getPath());
          return -1;
        }
      } else if (plan instanceof DeletePlan) {
        //TODO deleteplan may have many SGs.
        logger.error("not implemented for DeletePlan in cluster {}", plan);
        return -1;
      }

      return Math.abs(Objects.hash(storageGroup, 0));
    }
    return 0;
  }

  default PartitionGroup routePlan(PhysicalPlan plan)
      throws UnsupportedPlanException, StorageGroupNotSetException, IllegalPathException {
    if (plan instanceof InsertPlan) {
      return routePlan((InsertPlan) plan);
    } else if (plan instanceof CreateTimeSeriesPlan) {
      return routePlan((CreateTimeSeriesPlan) plan);
    } else if (plan instanceof ShowChildPathsPlan) {
      return routePlan((ShowChildPathsPlan) plan);
    } else if (plan instanceof PropertyPlan) {
      return routePlan((PropertyPlan) plan);
    }
    //the if clause can be removed after the program is stable
    if (PartitionUtils.isLocalPlan(plan)) {
      logger.error("{} is a local plan. Please run it locally directly", plan);
    } else if (PartitionUtils.isGlobalPlan(plan)) {
      logger.error("{} is a global plan. Please forward it to all partitionGroups", plan);
    }
    if (plan.canbeSplit()) {
      logger.error("{} can be split. Please call splitPlanAndMapToGroups");
    }
    throw new UnsupportedPlanException(plan);
  }

  default PartitionGroup routePlan(InsertPlan plan)
      throws StorageGroupNotSetException {
    return partitionByPathTime(plan.getDeviceId(), plan.getTime());
  }

  default PartitionGroup routePlan(CreateTimeSeriesPlan plan)
      throws StorageGroupNotSetException {
    return partitionByPathTime(plan.getPath().getFullPath(), 0);
  }

  default PartitionGroup routePlan(ShowChildPathsPlan plan)
      throws UnsupportedPlanException,StorageGroupNotSetException, IllegalPathException  {
    try {
      return route(getMManager().getStorageGroupNameByPath(plan.getPath().getFullPath()), 0);
    } catch (StorageGroupNotSetException e) {
      //the path is too short to have no a storage group name, e.g., "root"
      //so we can do it locally.
      return getLocalGroups().get(0);
    }
  }

  default PartitionGroup routePlan(PropertyPlan plan)
      throws UnsupportedPlanException,StorageGroupNotSetException, IllegalPathException {
    logger.error("PropertyPlan is not implemented");
    throw new UnsupportedPlanException(plan);
  }

  default Map<PhysicalPlan, PartitionGroup> splitAndRoutePlan(PhysicalPlan plan)
      throws UnsupportedPlanException, StorageGroupNotSetException , IllegalPathException {
    if (plan instanceof BatchInsertPlan) {
      return splitAndRoutePlan((BatchInsertPlan) plan);
    } else if (plan instanceof ShowTimeSeriesPlan) {
      return splitAndRoutePlan((ShowTimeSeriesPlan) plan);
    } else if (plan instanceof UpdatePlan) {
      return splitAndRoutePlan((UpdatePlan) plan);
    } else if (plan instanceof CountPlan) {
      return splitAndRoutePlan((CountPlan) plan);
    } else if (plan instanceof DataAuthPlan) {
      return splitAndRoutePlan((DataAuthPlan) plan);
    } else if (plan instanceof ShowDevicesPlan) {
      return splitAndRoutePlan((ShowDevicesPlan) plan);
    }
    //the if clause can be removed after the program is stable
    if (PartitionUtils.isLocalPlan(plan)) {
      logger.error("{} is a local plan. Please run it locally directly", plan);
    } else if (PartitionUtils.isGlobalPlan(plan)) {
      logger.error("{} is a global plan. Please forward it to all partitionGroups", plan);
    }
    if (!plan.canbeSplit()) {
      logger.error("{} cannot be split. Please call routePlan");
    }
    throw new UnsupportedPlanException(plan);
  }

  default Map<PhysicalPlan, PartitionGroup> splitAndRoutePlan(BatchInsertPlan plan)
      throws UnsupportedPlanException, StorageGroupNotSetException , IllegalPathException  {
    String storageGroup = getMManager().getStorageGroupNameByPath(plan.getDeviceId());
    Map<PhysicalPlan, PartitionGroup> result = new HashMap<>();
    MultiKeyMap<Long, PartitionGroup> timeRangeMapRaftGroup = new MultiKeyMap<>();
    long[] times = plan.getTimes();
    if(times.length == 0) {
      return Collections.emptyMap();
    }
    long startTime = (times[0] / PARTITION_INTERVAL ) * PARTITION_INTERVAL;//included
      long endTime = startTime + PARTITION_INTERVAL;//excluded
      int startLoc = 0; //included

      //Map<PartitionGroup>
      Map<PartitionGroup, List<Integer>> splitMap = new HashMap<>();
      //for each List in split, they are range1.start, range.end, range2.start, range2.end, ...
      for (int i = 1; i < times.length; i++) {// times are sorted in session API.
        if (times[i] >= endTime) {
          // a new range.
          PartitionGroup group = route(storageGroup, startTime);
          List<Integer> ranges = splitMap.computeIfAbsent(group, x -> new ArrayList<>());
          ranges.add(startLoc);//include
          ranges.add(i);//excluded
          //next init
          startLoc = i;
          startTime = endTime;
          endTime = (times[i] / PARTITION_INTERVAL + 1) * PARTITION_INTERVAL;
        }
      }
      //the final range
      PartitionGroup group = route(storageGroup, startTime);
      List<Integer> ranges = splitMap.computeIfAbsent(group, x -> new ArrayList<>());
      ranges.add(startLoc);//includec
      ranges.add(times.length);//excluded

      List<Integer> locs;
      for(Map.Entry<PartitionGroup, List<Integer>> entry : splitMap.entrySet()) {
        //generate a new times and values
        locs = entry.getValue();
        int count = 0;
        for (int i = 0; i < locs.size(); i += 2) {
          int start = locs.get(i);
          int end = locs.get(i + 1);
          count += end - start;
        }
        long[] subTimes = new long[count];
        int destLoc = 0;
        Object[] values = new Object[plan.getMeasurements().length];
        for (int i = 0; i < values.length; i ++) {
          switch (plan.getDataTypes()[i]) {
            case TEXT:
              values[i] = new Binary[count];
              break;
            case FLOAT:
              values[i] = new float[count];
              break;
            case INT32:
              values[i] = new int[count];
              break;
            case INT64:
              values[i] = new long[count];
              break;
            case DOUBLE:
              values[i] = new double[count];
              break;
            case BOOLEAN:
              values[i] = new boolean[count];
              break;
          }
        }
        for (int i = 0; i < locs.size(); i += 2) {
          int start = locs.get(i);
          int end = locs.get(i + 1);
          System.arraycopy(plan.getTimes(), start, subTimes, destLoc, end - start);
          for (int k = 0; k < values.length; k ++) {
            System.arraycopy(plan.getColumns()[k], start, values[k], destLoc, end - start);
          }
          destLoc += end -start;
        }
        BatchInsertPlan newBatch = PartitionUtils.copy(plan, subTimes, values);
        result.put(newBatch, entry.getKey());
    }
    return result;
  }

  default Map<PhysicalPlan, PartitionGroup> splitAndRoutePlan(UpdatePlan plan)
      throws UnsupportedPlanException {
    logger.error("UpdatePlan is not implemented");
    throw new UnsupportedPlanException(plan);
  }

  //TODO this case can be optimized, see the related UT for better understanding.
  default Map<PhysicalPlan, PartitionGroup> splitAndRoutePlan(CountPlan plan)
      throws StorageGroupNotSetException, IllegalPathException {
    //CountPlan is quite special because it has the behavior of wildcard at the tail of the path
    // even though there is no wildcard
    Map<String, String> sgPathMap = getMManager().determineStorageGroup(plan.getPath().getFullPath()+".*");
    if (sgPathMap.isEmpty()) {
     throw new StorageGroupNotSetException(plan.getPath().getFullPath());
    }
    Map<PhysicalPlan, PartitionGroup> result = new HashMap<>();
    if (plan.getShowContentType().equals(ShowContentType.COUNT_TIMESERIES)) {
      //support wildcard
      for (Map.Entry<String, String> entry : sgPathMap.entrySet()) {
        CountPlan plan1 = new CountPlan(ShowContentType.COUNT_TIMESERIES, new Path(entry.getValue()), plan.getLevel());
        result.put(plan1, route(entry.getKey(), 0));
      }
    } else {
      //do not support wildcard
      if (sgPathMap.size() == 1) {
        // the path of the original plan has only one SG, or there is only one SG in the system.
        for (Map.Entry<String, String> entry : sgPathMap.entrySet()) {
          //actually, there is only one entry
          result.put(plan, route(entry.getKey(), 0));
        }
      } else {
        // the path of the original plan contains more than one SG, and we added a wildcard at the tail.
        // we have to remove it.
        for (Map.Entry<String, String> entry : sgPathMap.entrySet()) {
          CountPlan plan1 = new CountPlan(ShowContentType.COUNT_TIMESERIES,
              new Path(entry.getValue().substring(0, entry.getValue().lastIndexOf(".*"))), plan.getLevel());
          result.put(plan1, route(entry.getKey(), 0));
        }
      }
    }
    return result;
  }

  default Map<PhysicalPlan, PartitionGroup> splitAndRoutePlan(DataAuthPlan plan)
      throws UnsupportedPlanException,StorageGroupNotSetException, IllegalPathException {
    //TODO
    //why this plan has not Path field?
    return null;
  }

  //TODO this case can be optimized, see the related UT for better understanding.
  default Map<PhysicalPlan, PartitionGroup> splitAndRoutePlan(ShowDevicesPlan plan)
      throws IllegalPathException {
    //show devices is quite special because it has the behavior of wildcard at the tail of the path
    // even though there is no wildcard
    Map<String, String> sgPathMap = getMManager().determineStorageGroup(plan.getPath().getFullPath()+".*");
    Map<PhysicalPlan, PartitionGroup> result =new HashMap<>();
    for (Map.Entry<String, String> entry : sgPathMap.entrySet()) {
      result.put(new ShowDevicesPlan(plan.getShowContentType(), new Path(entry.getValue())), route(entry.getKey(), 0));
    }
    return result;
  }

  //TODO this case can be optimized, see the related UT for better understanding.
  default Map<PhysicalPlan, PartitionGroup> splitAndRoutePlan(ShowTimeSeriesPlan plan)
      throws StorageGroupNotSetException, IllegalPathException {
    //show timeseries is quite special because it has the behavior of wildcard at the tail of the path
    // even though there is no wildcard
    Map<String, String> sgPathMap = getMManager().determineStorageGroup(plan.getPath().getFullPath()+".*");
    if (sgPathMap.isEmpty()) {
      throw new StorageGroupNotSetException(plan.getPath().getFullPath());
    }
    Map<PhysicalPlan, PartitionGroup> result = new HashMap<>();
      for (Map.Entry<String, String> entry : sgPathMap.entrySet()) {
        ShowTimeSeriesPlan newShow = new ShowTimeSeriesPlan(ShowContentType.TIMESERIES, new Path(entry.getValue()));
        result.put(newShow, route(entry.getKey(), 0));
      }
    return result;
  }



  /**
   * @param path can be an incomplete path (but should contain a storage group name)
   *              e.g., if  "root.sg" is a storage group, then path can not be "root".
   * @param timestamp
   * @return
   * @throws StorageGroupNotSetException
   */
  default PartitionGroup partitionByPathTime(String path, long timestamp)
      throws StorageGroupNotSetException {
    String storageGroup = getMManager().getStorageGroupNameByPath(path);
    return this.route(storageGroup, timestamp);
  }

  /**
   * Get partition info by path and range time
   *
   * @UsedBy NodeTool
   * @return (startTime, endTime) - partitionGroup pair
   */
  default  MultiKeyMap<Long, PartitionGroup> partitionByPathRangeTime(String path,
      long startTime, long endTime) throws StorageGroupNotSetException {
    MultiKeyMap<Long, PartitionGroup> timeRangeMapRaftGroup = new MultiKeyMap<>();
<<<<<<< HEAD
    String storageGroup = MManager.getInstance().getStorageGroupNameByPath(path);
    long partitionInterval = IoTDBDescriptor.getInstance().getConfig().getPartitionInterval();
=======
    String storageGroup = getMManager().getStorageGroupNameByPath(path);
>>>>>>> 880bebf6
    while (startTime <= endTime) {
      long nextTime = (startTime / partitionInterval + 1) * partitionInterval; //FIXME considering the time unit
      timeRangeMapRaftGroup.put(startTime, Math.min(nextTime - 1, endTime),
          this.route(storageGroup, startTime));
      startTime = nextTime;
    }
    return timeRangeMapRaftGroup;
  }
}<|MERGE_RESOLUTION|>--- conflicted
+++ resolved
@@ -33,7 +33,6 @@
 import org.apache.iotdb.cluster.rpc.thrift.Node;
 import org.apache.iotdb.cluster.utils.PartitionUtils;
 import org.apache.iotdb.db.conf.IoTDBDescriptor;
-import org.apache.iotdb.db.engine.StorageEngine;
 import org.apache.iotdb.db.exception.metadata.IllegalPathException;
 import org.apache.iotdb.db.exception.metadata.MetadataException;
 import org.apache.iotdb.db.exception.metadata.StorageGroupNotSetException;
@@ -55,6 +54,7 @@
 public interface PartitionTable {
   // static final is not necessary, it is redundant for an interface
   Logger logger = LoggerFactory.getLogger(SlotPartitionTable.class);
+  long PARTITION_INTERVAL = IoTDBDescriptor.getInstance().getConfig().getPartitionInterval();
 
   /**
    * Given the storageGroupName and the timestamp, return the list of nodes on which the storage
@@ -254,7 +254,7 @@
   }
 
   default Map<PhysicalPlan, PartitionGroup> splitAndRoutePlan(BatchInsertPlan plan)
-      throws UnsupportedPlanException, StorageGroupNotSetException , IllegalPathException  {
+      throws StorageGroupNotSetException {
     String storageGroup = getMManager().getStorageGroupNameByPath(plan.getDeviceId());
     Map<PhysicalPlan, PartitionGroup> result = new HashMap<>();
     MultiKeyMap<Long, PartitionGroup> timeRangeMapRaftGroup = new MultiKeyMap<>();
@@ -442,14 +442,9 @@
   default  MultiKeyMap<Long, PartitionGroup> partitionByPathRangeTime(String path,
       long startTime, long endTime) throws StorageGroupNotSetException {
     MultiKeyMap<Long, PartitionGroup> timeRangeMapRaftGroup = new MultiKeyMap<>();
-<<<<<<< HEAD
-    String storageGroup = MManager.getInstance().getStorageGroupNameByPath(path);
-    long partitionInterval = IoTDBDescriptor.getInstance().getConfig().getPartitionInterval();
-=======
     String storageGroup = getMManager().getStorageGroupNameByPath(path);
->>>>>>> 880bebf6
     while (startTime <= endTime) {
-      long nextTime = (startTime / partitionInterval + 1) * partitionInterval; //FIXME considering the time unit
+      long nextTime = (startTime / PARTITION_INTERVAL + 1) * PARTITION_INTERVAL; //FIXME considering the time unit
       timeRangeMapRaftGroup.put(startTime, Math.min(nextTime - 1, endTime),
           this.route(storageGroup, startTime));
       startTime = nextTime;
