--- conflicted
+++ resolved
@@ -44,7 +44,6 @@
 import org.apache.iotdb.db.exception.metadata.MetadataException;
 import org.apache.iotdb.db.exception.query.QueryProcessException;
 import org.apache.iotdb.db.service.IoTDB;
-
 import org.apache.thrift.TException;
 import org.apache.thrift.async.AsyncMethodCallback;
 import org.slf4j.Logger;
@@ -58,376 +57,371 @@
 
 public class DataAsyncService extends BaseAsyncService implements TSDataService.AsyncIface {
 
-  private static final Logger logger = LoggerFactory.getLogger(DataAsyncService.class);
-  private DataGroupMember dataGroupMember;
-
-  public DataAsyncService(DataGroupMember member) {
-    super(member);
-    this.dataGroupMember = member;
-  }
-
-  @Override
-  public void sendSnapshot(SendSnapshotRequest request, AsyncMethodCallback<Void> resultHandler) {
-    try {
-      dataGroupMember.receiveSnapshot(request);
-      resultHandler.onComplete(null);
-    } catch (Exception e) {
-      resultHandler.onError(e);
-    }
-  }
-
-  @Override
-  public void pullSnapshot(
-      PullSnapshotRequest request, AsyncMethodCallback<PullSnapshotResp> resultHandler) {
-    PullSnapshotResp pullSnapshotResp = null;
-    try {
-      pullSnapshotResp = dataGroupMember.getSnapshot(request);
-    } catch (IOException e) {
-      resultHandler.onError(e);
-    }
-    if (pullSnapshotResp == null) {
-      forwardPullSnapshot(request, resultHandler);
-    } else {
-      resultHandler.onComplete(pullSnapshotResp);
-    }
-  }
-
-  private void forwardPullSnapshot(
-      PullSnapshotRequest request, AsyncMethodCallback<PullSnapshotResp> resultHandler) {
-    // if this node has been set readOnly, then it must have been synchronized with the leader
-    // otherwise forward the request to the leader
-    if (dataGroupMember.getLeader() != null) {
-      logger.debug(
-          "{} forwarding a pull snapshot request to the leader {}",
-          name,
-          dataGroupMember.getLeader());
-      AsyncDataClient client =
-          (AsyncDataClient) dataGroupMember.getAsyncClient(dataGroupMember.getLeader());
-      try {
-        client.pullSnapshot(request, resultHandler);
-      } catch (TException e) {
-        resultHandler.onError(e);
-      }
-    } else {
-      resultHandler.onError(new LeaderUnknownException(dataGroupMember.getAllNodes()));
-    }
-  }
-
-  @Override
-  public void pullTimeSeriesSchema(
-      PullSchemaRequest request, AsyncMethodCallback<PullSchemaResp> resultHandler) {
-    try {
-      resultHandler.onComplete(
-          dataGroupMember.getLocalQueryExecutor().queryTimeSeriesSchema(request));
-    } catch (CheckConsistencyException e) {
-      // if this node cannot synchronize with the leader with in a given time, forward the
-      // request to the leader
-      AsyncDataClient leaderClient = getLeaderClient();
-      if (leaderClient == null) {
-        resultHandler.onError(new LeaderUnknownException(dataGroupMember.getAllNodes()));
-        return;
-      }
-      try {
-        leaderClient.pullTimeSeriesSchema(request, resultHandler);
-      } catch (TException e1) {
-        resultHandler.onError(e1);
-      }
-    } catch (MetadataException e) {
-      resultHandler.onError(e);
-    }
-  }
-
-  private AsyncDataClient getLeaderClient() {
-    dataGroupMember.waitLeader();
-    return (AsyncDataClient) dataGroupMember.getAsyncClient(dataGroupMember.getLeader());
-  }
-
-  @Override
-  public void pullMeasurementSchema(
-      PullSchemaRequest request, AsyncMethodCallback<PullSchemaResp> resultHandler) {
-    try {
-      resultHandler.onComplete(
-          dataGroupMember.getLocalQueryExecutor().queryMeasurementSchema(request));
-    } catch (CheckConsistencyException e) {
-      // if this node cannot synchronize with the leader with in a given time, forward the
-      // request to the leader
-      AsyncDataClient leaderClient = getLeaderClient();
-      if (leaderClient == null) {
-        resultHandler.onError(new LeaderUnknownException(dataGroupMember.getAllNodes()));
-        return;
-      }
-      try {
-        leaderClient.pullMeasurementSchema(request, resultHandler);
-      } catch (TException e1) {
-        resultHandler.onError(e1);
-      }
-    } catch (IllegalPathException e) {
-      resultHandler.onError(e);
-    }
-  }
-
-  @Override
-  public void querySingleSeries(
-      SingleSeriesQueryRequest request, AsyncMethodCallback<Long> resultHandler) {
-    try {
-      resultHandler.onComplete(dataGroupMember.getLocalQueryExecutor().querySingleSeries(request));
-    } catch (Exception e) {
-      resultHandler.onError(e);
-    }
-  }
-
-  @Override
-  public void queryMultSeries(
-      MultSeriesQueryRequest request, AsyncMethodCallback<Long> resultHandler) throws TException {
-    try {
-      resultHandler.onComplete(dataGroupMember.getLocalQueryExecutor().queryMultSeries(request));
-    } catch (Exception e) {
-      resultHandler.onError(e);
-    }
-  }
-
-  @Override
-  public void querySingleSeriesByTimestamp(
-      SingleSeriesQueryRequest request, AsyncMethodCallback<Long> resultHandler) {
-    try {
-      resultHandler.onComplete(
-          dataGroupMember.getLocalQueryExecutor().querySingleSeriesByTimestamp(request));
-    } catch (Exception e) {
-      resultHandler.onError(e);
-    }
-  }
-
-  @Override
-  public void endQuery(
-      Node header, Node requester, long queryId, AsyncMethodCallback<Void> resultHandler) {
-    try {
-      dataGroupMember.getQueryManager().endQuery(requester, queryId);
-      resultHandler.onComplete(null);
-    } catch (StorageEngineException e) {
-      resultHandler.onError(e);
-    }
-  }
-
-  @Override
-  public void fetchSingleSeries(
-      Node header, long readerId, AsyncMethodCallback<ByteBuffer> resultHandler) {
-    try {
-      resultHandler.onComplete(dataGroupMember.getLocalQueryExecutor().fetchSingleSeries(readerId));
-    } catch (ReaderNotFoundException | IOException e) {
-      resultHandler.onError(e);
-    }
-  }
-
-  @Override
-<<<<<<< HEAD
-  public void fetchMultSeries(
-      Node header,
-      long readerId,
-      List<String> paths,
-      AsyncMethodCallback<Map<String, ByteBuffer>> resultHandler)
-      throws TException {
-    try {
-      resultHandler.onComplete(
-          dataGroupMember.getLocalQueryExecutor().fetchMultSeries(readerId, paths));
-    } catch (ReaderNotFoundException | IOException e) {
-      resultHandler.onError(e);
-    }
-  }
-
-  @Override
-  public void fetchSingleSeriesByTimestamp(
-      Node header, long readerId, long timestamp, AsyncMethodCallback<ByteBuffer> resultHandler) {
-=======
-  public void fetchSingleSeriesByTimestamps(
-      Node header,
-      long readerId,
-      List<Long> timestamps,
-      AsyncMethodCallback<ByteBuffer> resultHandler) {
->>>>>>> c9026e2f
-    try {
-      resultHandler.onComplete(
-          dataGroupMember
-              .getLocalQueryExecutor()
-              .fetchSingleSeriesByTimestamps(
-                  readerId, timestamps.stream().mapToLong(k -> k).toArray(), timestamps.size()));
-    } catch (ReaderNotFoundException | IOException e) {
-      resultHandler.onError(e);
-    }
-  }
-
-  @Override
-  public void getAllPaths(
-      Node header,
-      List<String> paths,
-      boolean withAlias,
-      AsyncMethodCallback<GetAllPathsResult> resultHandler) {
-    try {
-      dataGroupMember.syncLeaderWithConsistencyCheck(false);
-      resultHandler.onComplete(((CMManager) IoTDB.metaManager).getAllPaths(paths, withAlias));
-    } catch (MetadataException | CheckConsistencyException e) {
-      resultHandler.onError(e);
-    }
-  }
-
-  @Override
-  public void getAllDevices(
-      Node header, List<String> path, AsyncMethodCallback<Set<String>> resultHandler) {
-    try {
-      dataGroupMember.syncLeaderWithConsistencyCheck(false);
-      resultHandler.onComplete(((CMManager) IoTDB.metaManager).getAllDevices(path));
-    } catch (MetadataException | CheckConsistencyException e) {
-      resultHandler.onError(e);
-    }
-  }
-
-  @Override
-  public void getDevices(
-      Node header, ByteBuffer planBinary, AsyncMethodCallback<ByteBuffer> resultHandler) {
-    try {
-      resultHandler.onComplete(dataGroupMember.getLocalQueryExecutor().getDevices(planBinary));
-    } catch (CheckConsistencyException | IOException | MetadataException e) {
-      resultHandler.onError(e);
-    }
-  }
-
-  @Override
-  public void getNodeList(
-      Node header, String path, int nodeLevel, AsyncMethodCallback<List<String>> resultHandler) {
-    try {
-      dataGroupMember.syncLeaderWithConsistencyCheck(false);
-      resultHandler.onComplete(((CMManager) IoTDB.metaManager).getNodeList(path, nodeLevel));
-    } catch (CheckConsistencyException | MetadataException e) {
-      resultHandler.onError(e);
-    }
-  }
-
-  @Override
-  public void getChildNodePathInNextLevel(
-      Node header, String path, AsyncMethodCallback<Set<String>> resultHandler) {
-    try {
-      dataGroupMember.syncLeaderWithConsistencyCheck(false);
-      resultHandler.onComplete(((CMManager) IoTDB.metaManager).getChildNodePathInNextLevel(path));
-    } catch (CheckConsistencyException | MetadataException e) {
-      resultHandler.onError(e);
-    }
-  }
-
-  @Override
-  public void getAllMeasurementSchema(
-      Node header, ByteBuffer planBinary, AsyncMethodCallback<ByteBuffer> resultHandler) {
-    try {
-      resultHandler.onComplete(
-          dataGroupMember.getLocalQueryExecutor().getAllMeasurementSchema(planBinary));
-    } catch (CheckConsistencyException | IOException | MetadataException e) {
-      resultHandler.onError(e);
-    }
-  }
-
-  @Override
-  public void getAggrResult(
-      GetAggrResultRequest request, AsyncMethodCallback<List<ByteBuffer>> resultHandler) {
-    try {
-      resultHandler.onComplete(dataGroupMember.getLocalQueryExecutor().getAggrResult(request));
-    } catch (StorageEngineException | QueryProcessException | IOException e) {
-      resultHandler.onError(e);
-    }
-  }
-
-  @Override
-  public void getUnregisteredTimeseries(
-      Node header, List<String> timeseriesList, AsyncMethodCallback<List<String>> resultHandler) {
-    try {
-      resultHandler.onComplete(
-          dataGroupMember.getLocalQueryExecutor().getUnregisteredTimeseries(timeseriesList));
-    } catch (CheckConsistencyException e) {
-      resultHandler.onError(e);
-    }
-  }
-
-  @Override
-  public void getGroupByExecutor(GroupByRequest request, AsyncMethodCallback<Long> resultHandler) {
-    try {
-      resultHandler.onComplete(dataGroupMember.getLocalQueryExecutor().getGroupByExecutor(request));
-    } catch (QueryProcessException | StorageEngineException e) {
-      resultHandler.onError(e);
-    }
-  }
-
-  @Override
-  public void getGroupByResult(
-      Node header,
-      long executorId,
-      long startTime,
-      long endTime,
-      AsyncMethodCallback<List<ByteBuffer>> resultHandler) {
-    try {
-      resultHandler.onComplete(
-          dataGroupMember.getLocalQueryExecutor().getGroupByResult(executorId, startTime, endTime));
-    } catch (ReaderNotFoundException | IOException | QueryProcessException e) {
-      resultHandler.onError(e);
-    }
-  }
-
-  @Override
-  public void previousFill(
-      PreviousFillRequest request, AsyncMethodCallback<ByteBuffer> resultHandler) {
-    try {
-      resultHandler.onComplete(dataGroupMember.getLocalQueryExecutor().previousFill(request));
-    } catch (QueryProcessException
-        | StorageEngineException
-        | IOException
-        | IllegalPathException e) {
-      resultHandler.onError(e);
-    }
-  }
-
-  @Override
-  public void last(LastQueryRequest request, AsyncMethodCallback<ByteBuffer> resultHandler) {
-    try {
-      resultHandler.onComplete(dataGroupMember.getLocalQueryExecutor().last(request));
-    } catch (CheckConsistencyException
-        | QueryProcessException
-        | IOException
-        | StorageEngineException
-        | IllegalPathException e) {
-      resultHandler.onError(e);
-    }
-  }
-
-  @Override
-  public void getPathCount(
-      Node header,
-      List<String> pathsToQuery,
-      int level,
-      AsyncMethodCallback<Integer> resultHandler) {
-    try {
-      resultHandler.onComplete(
-          dataGroupMember.getLocalQueryExecutor().getPathCount(pathsToQuery, level));
-    } catch (CheckConsistencyException | MetadataException e) {
-      resultHandler.onError(e);
-    }
-  }
-
-  @Override
-  public void onSnapshotApplied(
-      Node header, List<Integer> slots, AsyncMethodCallback<Boolean> resultHandler) {
-    resultHandler.onComplete(dataGroupMember.onSnapshotInstalled(slots));
-  }
-
-  @Override
-  public void peekNextNotNullValue(
-      Node header,
-      long executorId,
-      long startTime,
-      long endTime,
-      AsyncMethodCallback<ByteBuffer> resultHandler) {
-    try {
-      resultHandler.onComplete(
-          dataGroupMember
-              .getLocalQueryExecutor()
-              .peekNextNotNullValue(executorId, startTime, endTime));
-    } catch (ReaderNotFoundException | IOException e) {
-      resultHandler.onError(e);
-    }
-  }
+    private static final Logger logger = LoggerFactory.getLogger(DataAsyncService.class);
+    private DataGroupMember dataGroupMember;
+
+    public DataAsyncService(DataGroupMember member) {
+        super(member);
+        this.dataGroupMember = member;
+    }
+
+    @Override
+    public void sendSnapshot(SendSnapshotRequest request, AsyncMethodCallback<Void> resultHandler) {
+        try {
+            dataGroupMember.receiveSnapshot(request);
+            resultHandler.onComplete(null);
+        } catch (Exception e) {
+            resultHandler.onError(e);
+        }
+    }
+
+    @Override
+    public void pullSnapshot(
+            PullSnapshotRequest request, AsyncMethodCallback<PullSnapshotResp> resultHandler) {
+        PullSnapshotResp pullSnapshotResp = null;
+        try {
+            pullSnapshotResp = dataGroupMember.getSnapshot(request);
+        } catch (IOException e) {
+            resultHandler.onError(e);
+        }
+        if (pullSnapshotResp == null) {
+            forwardPullSnapshot(request, resultHandler);
+        } else {
+            resultHandler.onComplete(pullSnapshotResp);
+        }
+    }
+
+    private void forwardPullSnapshot(
+            PullSnapshotRequest request, AsyncMethodCallback<PullSnapshotResp> resultHandler) {
+        // if this node has been set readOnly, then it must have been synchronized with the leader
+        // otherwise forward the request to the leader
+        if (dataGroupMember.getLeader() != null) {
+            logger.debug(
+                    "{} forwarding a pull snapshot request to the leader {}",
+                    name,
+                    dataGroupMember.getLeader());
+            AsyncDataClient client =
+                    (AsyncDataClient) dataGroupMember.getAsyncClient(dataGroupMember.getLeader());
+            try {
+                client.pullSnapshot(request, resultHandler);
+            } catch (TException e) {
+                resultHandler.onError(e);
+            }
+        } else {
+            resultHandler.onError(new LeaderUnknownException(dataGroupMember.getAllNodes()));
+        }
+    }
+
+    @Override
+    public void pullTimeSeriesSchema(
+            PullSchemaRequest request, AsyncMethodCallback<PullSchemaResp> resultHandler) {
+        try {
+            resultHandler.onComplete(
+                    dataGroupMember.getLocalQueryExecutor().queryTimeSeriesSchema(request));
+        } catch (CheckConsistencyException e) {
+            // if this node cannot synchronize with the leader with in a given time, forward the
+            // request to the leader
+            AsyncDataClient leaderClient = getLeaderClient();
+            if (leaderClient == null) {
+                resultHandler.onError(new LeaderUnknownException(dataGroupMember.getAllNodes()));
+                return;
+            }
+            try {
+                leaderClient.pullTimeSeriesSchema(request, resultHandler);
+            } catch (TException e1) {
+                resultHandler.onError(e1);
+            }
+        } catch (MetadataException e) {
+            resultHandler.onError(e);
+        }
+    }
+
+    private AsyncDataClient getLeaderClient() {
+        dataGroupMember.waitLeader();
+        return (AsyncDataClient) dataGroupMember.getAsyncClient(dataGroupMember.getLeader());
+    }
+
+    @Override
+    public void pullMeasurementSchema(
+            PullSchemaRequest request, AsyncMethodCallback<PullSchemaResp> resultHandler) {
+        try {
+            resultHandler.onComplete(
+                    dataGroupMember.getLocalQueryExecutor().queryMeasurementSchema(request));
+        } catch (CheckConsistencyException e) {
+            // if this node cannot synchronize with the leader with in a given time, forward the
+            // request to the leader
+            AsyncDataClient leaderClient = getLeaderClient();
+            if (leaderClient == null) {
+                resultHandler.onError(new LeaderUnknownException(dataGroupMember.getAllNodes()));
+                return;
+            }
+            try {
+                leaderClient.pullMeasurementSchema(request, resultHandler);
+            } catch (TException e1) {
+                resultHandler.onError(e1);
+            }
+        } catch (IllegalPathException e) {
+            resultHandler.onError(e);
+        }
+    }
+
+    @Override
+    public void querySingleSeries(
+            SingleSeriesQueryRequest request, AsyncMethodCallback<Long> resultHandler) {
+        try {
+            resultHandler.onComplete(dataGroupMember.getLocalQueryExecutor().querySingleSeries(request));
+        } catch (Exception e) {
+            resultHandler.onError(e);
+        }
+    }
+
+    @Override
+    public void queryMultSeries(
+            MultSeriesQueryRequest request, AsyncMethodCallback<Long> resultHandler) throws TException {
+        try {
+            resultHandler.onComplete(dataGroupMember.getLocalQueryExecutor().queryMultSeries(request));
+        } catch (Exception e) {
+            resultHandler.onError(e);
+        }
+    }
+
+    @Override
+    public void querySingleSeriesByTimestamp(
+            SingleSeriesQueryRequest request, AsyncMethodCallback<Long> resultHandler) {
+        try {
+            resultHandler.onComplete(
+                    dataGroupMember.getLocalQueryExecutor().querySingleSeriesByTimestamp(request));
+        } catch (Exception e) {
+            resultHandler.onError(e);
+        }
+    }
+
+    @Override
+    public void endQuery(
+            Node header, Node requester, long queryId, AsyncMethodCallback<Void> resultHandler) {
+        try {
+            dataGroupMember.getQueryManager().endQuery(requester, queryId);
+            resultHandler.onComplete(null);
+        } catch (StorageEngineException e) {
+            resultHandler.onError(e);
+        }
+    }
+
+    @Override
+    public void fetchSingleSeries(
+            Node header, long readerId, AsyncMethodCallback<ByteBuffer> resultHandler) {
+        try {
+            resultHandler.onComplete(dataGroupMember.getLocalQueryExecutor().fetchSingleSeries(readerId));
+        } catch (ReaderNotFoundException | IOException e) {
+            resultHandler.onError(e);
+        }
+    }
+
+    @Override
+    public void fetchMultSeries(
+            Node header,
+            long readerId,
+            List<String> paths,
+            AsyncMethodCallback<Map<String, ByteBuffer>> resultHandler)
+            throws TException {
+        try {
+            resultHandler.onComplete(
+                    dataGroupMember.getLocalQueryExecutor().fetchMultSeries(readerId, paths));
+        } catch (ReaderNotFoundException | IOException e) {
+            resultHandler.onError(e);
+        }
+    }
+
+    @Override
+    public void fetchSingleSeriesByTimestamps(
+            Node header,
+            long readerId,
+            List<Long> timestamps,
+            AsyncMethodCallback<ByteBuffer> resultHandler) {
+        try {
+            resultHandler.onComplete(
+                    dataGroupMember
+                            .getLocalQueryExecutor()
+                            .fetchSingleSeriesByTimestamps(
+                                    readerId, timestamps.stream().mapToLong(k -> k).toArray(), timestamps.size()));
+        } catch (ReaderNotFoundException | IOException e) {
+            resultHandler.onError(e);
+        }
+    }
+
+    @Override
+    public void getAllPaths(
+            Node header,
+            List<String> paths,
+            boolean withAlias,
+            AsyncMethodCallback<GetAllPathsResult> resultHandler) {
+        try {
+            dataGroupMember.syncLeaderWithConsistencyCheck(false);
+            resultHandler.onComplete(((CMManager) IoTDB.metaManager).getAllPaths(paths, withAlias));
+        } catch (MetadataException | CheckConsistencyException e) {
+            resultHandler.onError(e);
+        }
+    }
+
+    @Override
+    public void getAllDevices(
+            Node header, List<String> path, AsyncMethodCallback<Set<String>> resultHandler) {
+        try {
+            dataGroupMember.syncLeaderWithConsistencyCheck(false);
+            resultHandler.onComplete(((CMManager) IoTDB.metaManager).getAllDevices(path));
+        } catch (MetadataException | CheckConsistencyException e) {
+            resultHandler.onError(e);
+        }
+    }
+
+    @Override
+    public void getDevices(
+            Node header, ByteBuffer planBinary, AsyncMethodCallback<ByteBuffer> resultHandler) {
+        try {
+            resultHandler.onComplete(dataGroupMember.getLocalQueryExecutor().getDevices(planBinary));
+        } catch (CheckConsistencyException | IOException | MetadataException e) {
+            resultHandler.onError(e);
+        }
+    }
+
+    @Override
+    public void getNodeList(
+            Node header, String path, int nodeLevel, AsyncMethodCallback<List<String>> resultHandler) {
+        try {
+            dataGroupMember.syncLeaderWithConsistencyCheck(false);
+            resultHandler.onComplete(((CMManager) IoTDB.metaManager).getNodeList(path, nodeLevel));
+        } catch (CheckConsistencyException | MetadataException e) {
+            resultHandler.onError(e);
+        }
+    }
+
+    @Override
+    public void getChildNodePathInNextLevel(
+            Node header, String path, AsyncMethodCallback<Set<String>> resultHandler) {
+        try {
+            dataGroupMember.syncLeaderWithConsistencyCheck(false);
+            resultHandler.onComplete(((CMManager) IoTDB.metaManager).getChildNodePathInNextLevel(path));
+        } catch (CheckConsistencyException | MetadataException e) {
+            resultHandler.onError(e);
+        }
+    }
+
+    @Override
+    public void getAllMeasurementSchema(
+            Node header, ByteBuffer planBinary, AsyncMethodCallback<ByteBuffer> resultHandler) {
+        try {
+            resultHandler.onComplete(
+                    dataGroupMember.getLocalQueryExecutor().getAllMeasurementSchema(planBinary));
+        } catch (CheckConsistencyException | IOException | MetadataException e) {
+            resultHandler.onError(e);
+        }
+    }
+
+    @Override
+    public void getAggrResult(
+            GetAggrResultRequest request, AsyncMethodCallback<List<ByteBuffer>> resultHandler) {
+        try {
+            resultHandler.onComplete(dataGroupMember.getLocalQueryExecutor().getAggrResult(request));
+        } catch (StorageEngineException | QueryProcessException | IOException e) {
+            resultHandler.onError(e);
+        }
+    }
+
+    @Override
+    public void getUnregisteredTimeseries(
+            Node header, List<String> timeseriesList, AsyncMethodCallback<List<String>> resultHandler) {
+        try {
+            resultHandler.onComplete(
+                    dataGroupMember.getLocalQueryExecutor().getUnregisteredTimeseries(timeseriesList));
+        } catch (CheckConsistencyException e) {
+            resultHandler.onError(e);
+        }
+    }
+
+    @Override
+    public void getGroupByExecutor(GroupByRequest request, AsyncMethodCallback<Long> resultHandler) {
+        try {
+            resultHandler.onComplete(dataGroupMember.getLocalQueryExecutor().getGroupByExecutor(request));
+        } catch (QueryProcessException | StorageEngineException e) {
+            resultHandler.onError(e);
+        }
+    }
+
+    @Override
+    public void getGroupByResult(
+            Node header,
+            long executorId,
+            long startTime,
+            long endTime,
+            AsyncMethodCallback<List<ByteBuffer>> resultHandler) {
+        try {
+            resultHandler.onComplete(
+                    dataGroupMember.getLocalQueryExecutor().getGroupByResult(executorId, startTime, endTime));
+        } catch (ReaderNotFoundException | IOException | QueryProcessException e) {
+            resultHandler.onError(e);
+        }
+    }
+
+    @Override
+    public void previousFill(
+            PreviousFillRequest request, AsyncMethodCallback<ByteBuffer> resultHandler) {
+        try {
+            resultHandler.onComplete(dataGroupMember.getLocalQueryExecutor().previousFill(request));
+        } catch (QueryProcessException
+                | StorageEngineException
+                | IOException
+                | IllegalPathException e) {
+            resultHandler.onError(e);
+        }
+    }
+
+    @Override
+    public void last(LastQueryRequest request, AsyncMethodCallback<ByteBuffer> resultHandler) {
+        try {
+            resultHandler.onComplete(dataGroupMember.getLocalQueryExecutor().last(request));
+        } catch (CheckConsistencyException
+                | QueryProcessException
+                | IOException
+                | StorageEngineException
+                | IllegalPathException e) {
+            resultHandler.onError(e);
+        }
+    }
+
+    @Override
+    public void getPathCount(
+            Node header,
+            List<String> pathsToQuery,
+            int level,
+            AsyncMethodCallback<Integer> resultHandler) {
+        try {
+            resultHandler.onComplete(
+                    dataGroupMember.getLocalQueryExecutor().getPathCount(pathsToQuery, level));
+        } catch (CheckConsistencyException | MetadataException e) {
+            resultHandler.onError(e);
+        }
+    }
+
+    @Override
+    public void onSnapshotApplied(
+            Node header, List<Integer> slots, AsyncMethodCallback<Boolean> resultHandler) {
+        resultHandler.onComplete(dataGroupMember.onSnapshotInstalled(slots));
+    }
+
+    @Override
+    public void peekNextNotNullValue(
+            Node header,
+            long executorId,
+            long startTime,
+            long endTime,
+            AsyncMethodCallback<ByteBuffer> resultHandler) {
+        try {
+            resultHandler.onComplete(
+                    dataGroupMember
+                            .getLocalQueryExecutor()
+                            .peekNextNotNullValue(executorId, startTime, endTime));
+        } catch (ReaderNotFoundException | IOException e) {
+            resultHandler.onError(e);
+        }
+    }
 }