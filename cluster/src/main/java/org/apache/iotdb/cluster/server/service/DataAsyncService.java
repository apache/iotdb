--- conflicted
+++ resolved
@@ -90,13 +90,8 @@
     }
   }
 
-<<<<<<< HEAD
-  private void forwardPullSnapshot(PullSnapshotRequest request,
-      AsyncMethodCallback<PullSnapshotResp> resultHandler) {
-=======
   private void forwardPullSnapshot(
       PullSnapshotRequest request, AsyncMethodCallback<PullSnapshotResp> resultHandler) {
->>>>>>> 0cf96a52
     // if this node has been set readOnly, then it must have been synchronized with the leader
     // otherwise forward the request to the leader
     if (dataGroupMember.getLeader() != null) {
@@ -104,13 +99,8 @@
           "{} forwarding a pull snapshot request to the leader {}",
           name,
           dataGroupMember.getLeader());
-<<<<<<< HEAD
-      AsyncDataClient client = (AsyncDataClient) dataGroupMember
-          .getAsyncClient(dataGroupMember.getLeader());
-=======
       AsyncDataClient client =
           (AsyncDataClient) dataGroupMember.getAsyncClient(dataGroupMember.getLeader());
->>>>>>> 0cf96a52
       try {
         client.pullSnapshot(request, resultHandler);
       } catch (TException e) {
@@ -125,13 +115,8 @@
   public void pullTimeSeriesSchema(
       PullSchemaRequest request, AsyncMethodCallback<PullSchemaResp> resultHandler) {
     try {
-<<<<<<< HEAD
-      resultHandler
-          .onComplete(dataGroupMember.getLocalQueryExecutor().queryTimeSeriesSchema(request));
-=======
       resultHandler.onComplete(
           dataGroupMember.getLocalQueryExecutor().queryTimeSeriesSchema(request));
->>>>>>> 0cf96a52
     } catch (CheckConsistencyException e) {
       // if this node cannot synchronize with the leader with in a given time, forward the
       // request to the leader
@@ -159,13 +144,8 @@
   public void pullMeasurementSchema(
       PullSchemaRequest request, AsyncMethodCallback<PullSchemaResp> resultHandler) {
     try {
-<<<<<<< HEAD
-      resultHandler
-          .onComplete(dataGroupMember.getLocalQueryExecutor().queryMeasurementSchema(request));
-=======
       resultHandler.onComplete(
           dataGroupMember.getLocalQueryExecutor().queryMeasurementSchema(request));
->>>>>>> 0cf96a52
     } catch (CheckConsistencyException e) {
       // if this node cannot synchronize with the leader with in a given time, forward the
       // request to the leader
@@ -230,15 +210,10 @@
   public void fetchSingleSeriesByTimestamp(
       Node header, long readerId, long timestamp, AsyncMethodCallback<ByteBuffer> resultHandler) {
     try {
-<<<<<<< HEAD
-      resultHandler.onComplete(dataGroupMember.getLocalQueryExecutor()
-          .fetchSingleSeriesByTimestamp(readerId, timestamp));
-=======
       resultHandler.onComplete(
           dataGroupMember
               .getLocalQueryExecutor()
               .fetchSingleSeriesByTimestamp(readerId, timestamp));
->>>>>>> 0cf96a52
     } catch (ReaderNotFoundException | IOException e) {
       resultHandler.onError(e);
     }
@@ -270,7 +245,6 @@
   }
 
   @Override
-<<<<<<< HEAD
   public void getDevices(Node header, ByteBuffer planBinary,
       AsyncMethodCallback<Set<String>> resultHandler) {
     try {
@@ -284,10 +258,6 @@
   @Override
   public void getNodeList(Node header, String path, int nodeLevel,
       AsyncMethodCallback<List<String>> resultHandler) {
-=======
-  public void getNodeList(
-      Node header, String path, int nodeLevel, AsyncMethodCallback<List<String>> resultHandler) {
->>>>>>> 0cf96a52
     try {
       dataGroupMember.syncLeaderWithConsistencyCheck(false);
       resultHandler.onComplete(((CMManager) IoTDB.metaManager).getNodeList(path, nodeLevel));
@@ -311,13 +281,8 @@
   public void getAllMeasurementSchema(
       Node header, ByteBuffer planBinary, AsyncMethodCallback<ByteBuffer> resultHandler) {
     try {
-<<<<<<< HEAD
-      resultHandler
-          .onComplete(dataGroupMember.getLocalQueryExecutor().getAllMeasurementSchema(planBinary));
-=======
       resultHandler.onComplete(
           dataGroupMember.getLocalQueryExecutor().getAllMeasurementSchema(planBinary));
->>>>>>> 0cf96a52
     } catch (CheckConsistencyException | IOException | MetadataException e) {
       resultHandler.onError(e);
     }
@@ -401,13 +366,8 @@
       int level,
       AsyncMethodCallback<Integer> resultHandler) {
     try {
-<<<<<<< HEAD
-      resultHandler
-          .onComplete(dataGroupMember.getLocalQueryExecutor().getPathCount(pathsToQuery, level));
-=======
       resultHandler.onComplete(
           dataGroupMember.getLocalQueryExecutor().getPathCount(pathsToQuery, level));
->>>>>>> 0cf96a52
     } catch (CheckConsistencyException | MetadataException e) {
       resultHandler.onError(e);
     }
@@ -427,15 +387,10 @@
       long endTime,
       AsyncMethodCallback<ByteBuffer> resultHandler) {
     try {
-<<<<<<< HEAD
-      resultHandler.onComplete(dataGroupMember.getLocalQueryExecutor()
-          .peekNextNotNullValue(executorId, startTime, endTime));
-=======
       resultHandler.onComplete(
           dataGroupMember
               .getLocalQueryExecutor()
               .peekNextNotNullValue(executorId, startTime, endTime));
->>>>>>> 0cf96a52
     } catch (ReaderNotFoundException | IOException e) {
       resultHandler.onError(e);
     }
