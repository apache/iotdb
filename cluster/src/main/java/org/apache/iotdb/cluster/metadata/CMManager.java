/*
 * Licensed to the Apache Software Foundation (ASF) under one
 * or more contributor license agreements.  See the NOTICE file
 * distributed with this work for additional information
 * regarding copyright ownership.  The ASF licenses this file
 * to you under the Apache License, Version 2.0 (the
 * "License"); you may not use this file except in compliance
 * with the License.  You may obtain a copy of the License at
 *
 *     http://www.apache.org/licenses/LICENSE-2.0
 *
 * Unless required by applicable law or agreed to in writing,
 * software distributed under the License is distributed on an
 * "AS IS" BASIS, WITHOUT WARRANTIES OR CONDITIONS OF ANY
 * KIND, either express or implied.  See the License for the
 * specific language governing permissions and limitations
 * under the License.
 */

package org.apache.iotdb.cluster.metadata;

import org.apache.iotdb.cluster.client.async.AsyncDataClient;
import org.apache.iotdb.cluster.client.sync.SyncClientAdaptor;
import org.apache.iotdb.cluster.client.sync.SyncDataClient;
import org.apache.iotdb.cluster.config.ClusterDescriptor;
import org.apache.iotdb.cluster.coordinator.Coordinator;
import org.apache.iotdb.cluster.exception.CheckConsistencyException;
import org.apache.iotdb.cluster.exception.UnsupportedPlanException;
import org.apache.iotdb.cluster.partition.PartitionGroup;
import org.apache.iotdb.cluster.query.manage.QueryCoordinator;
import org.apache.iotdb.cluster.rpc.thrift.GetAllPathsResult;
import org.apache.iotdb.cluster.rpc.thrift.Node;
import org.apache.iotdb.cluster.rpc.thrift.PullSchemaRequest;
import org.apache.iotdb.cluster.rpc.thrift.PullSchemaResp;
import org.apache.iotdb.cluster.server.RaftServer;
import org.apache.iotdb.cluster.server.member.DataGroupMember;
import org.apache.iotdb.cluster.server.member.MetaGroupMember;
import org.apache.iotdb.cluster.utils.ClientUtils;
import org.apache.iotdb.cluster.utils.ClusterUtils;
import org.apache.iotdb.db.conf.IoTDBConstant;
import org.apache.iotdb.db.conf.IoTDBDescriptor;
import org.apache.iotdb.db.exception.metadata.IllegalPathException;
import org.apache.iotdb.db.exception.metadata.MetadataException;
import org.apache.iotdb.db.exception.metadata.PathNotExistException;
import org.apache.iotdb.db.exception.metadata.StorageGroupNotSetException;
import org.apache.iotdb.db.metadata.MManager;
import org.apache.iotdb.db.metadata.MetaUtils;
import org.apache.iotdb.db.metadata.PartialPath;
import org.apache.iotdb.db.metadata.mnode.MNode;
import org.apache.iotdb.db.metadata.mnode.MeasurementMNode;
import org.apache.iotdb.db.qp.constant.SQLConstant;
import org.apache.iotdb.db.qp.physical.PhysicalPlan;
import org.apache.iotdb.db.qp.physical.crud.InsertMultiTabletPlan;
import org.apache.iotdb.db.qp.physical.crud.InsertPlan;
import org.apache.iotdb.db.qp.physical.crud.InsertRowPlan;
import org.apache.iotdb.db.qp.physical.crud.InsertRowsPlan;
import org.apache.iotdb.db.qp.physical.crud.InsertTabletPlan;
import org.apache.iotdb.db.qp.physical.sys.CreateTimeSeriesPlan;
import org.apache.iotdb.db.qp.physical.sys.SetStorageGroupPlan;
import org.apache.iotdb.db.qp.physical.sys.ShowDevicesPlan;
import org.apache.iotdb.db.qp.physical.sys.ShowTimeSeriesPlan;
import org.apache.iotdb.db.query.context.QueryContext;
import org.apache.iotdb.db.query.dataset.ShowTimeSeriesResult;
import org.apache.iotdb.db.service.IoTDB;
import org.apache.iotdb.db.utils.SchemaUtils;
import org.apache.iotdb.db.utils.TypeInferenceUtils;
import org.apache.iotdb.rpc.TSStatusCode;
import org.apache.iotdb.service.rpc.thrift.TSStatus;
import org.apache.iotdb.tsfile.common.cache.LRUCache;
import org.apache.iotdb.tsfile.common.conf.TSFileDescriptor;
import org.apache.iotdb.tsfile.common.constant.TsFileConstant;
import org.apache.iotdb.tsfile.file.metadata.enums.CompressionType;
import org.apache.iotdb.tsfile.file.metadata.enums.TSDataType;
import org.apache.iotdb.tsfile.file.metadata.enums.TSEncoding;
import org.apache.iotdb.tsfile.read.TimeValuePair;
import org.apache.iotdb.tsfile.utils.Pair;
import org.apache.iotdb.tsfile.write.schema.MeasurementSchema;
import org.apache.iotdb.tsfile.write.schema.TimeseriesSchema;

import org.apache.thrift.TException;
import org.slf4j.Logger;
import org.slf4j.LoggerFactory;

import java.io.ByteArrayOutputStream;
import java.io.DataOutputStream;
import java.io.IOException;
import java.lang.reflect.Array;
import java.nio.ByteBuffer;
import java.util.ArrayList;
import java.util.Arrays;
import java.util.Collections;
import java.util.HashMap;
import java.util.HashSet;
import java.util.Iterator;
import java.util.List;
import java.util.Map;
import java.util.Map.Entry;
import java.util.Set;
import java.util.concurrent.ConcurrentSkipListSet;
import java.util.concurrent.ExecutorService;
import java.util.concurrent.Executors;
import java.util.concurrent.Future;
import java.util.concurrent.LinkedBlockingDeque;
import java.util.concurrent.ThreadPoolExecutor;
import java.util.concurrent.TimeUnit;
import java.util.concurrent.locks.ReentrantReadWriteLock;
import java.util.stream.Collectors;

import static org.apache.iotdb.cluster.query.ClusterPlanExecutor.LOG_FAIL_CONNECT;
import static org.apache.iotdb.cluster.query.ClusterPlanExecutor.THREAD_POOL_SIZE;
import static org.apache.iotdb.cluster.query.ClusterPlanExecutor.waitForThreadPool;
import static org.apache.iotdb.db.utils.EncodingInferenceUtils.getDefaultEncoding;

@SuppressWarnings("java:S1135") // ignore todos
public class CMManager extends MManager {

  private static final Logger logger = LoggerFactory.getLogger(CMManager.class);

  private ReentrantReadWriteLock cacheLock = new ReentrantReadWriteLock();
  // only cache the series who is writing, we need not to cache series who is reading
  // because the read is slow, so pull from remote is little cost comparing to the disk io
  private RemoteMetaCache mRemoteMetaCache;
  private MetaPuller metaPuller;
  private MetaGroupMember metaGroupMember;
  private Coordinator coordinator;

  private CMManager() {
    super();
    metaPuller = MetaPuller.getInstance();
    int remoteCacheSize = config.getmRemoteSchemaCacheSize();
    mRemoteMetaCache = new RemoteMetaCache(remoteCacheSize);
  }

  private static class MManagerHolder {

    private MManagerHolder() {
      // allowed to do nothing
    }

    private static final CMManager INSTANCE = new CMManager();
  }

  /**
   * we should not use this function in other place, but only in IoTDB class
   *
   * @return
   */
  public static CMManager getInstance() {
    return CMManager.MManagerHolder.INSTANCE;
  }

  @Override
  public String deleteTimeseries(PartialPath prefixPath) throws MetadataException {
    cacheLock.writeLock().lock();
    mRemoteMetaCache.removeItem(prefixPath);
    cacheLock.writeLock().unlock();
    return super.deleteTimeseries(prefixPath);
  }

  @Override
  public void deleteStorageGroups(List<PartialPath> storageGroups) throws MetadataException {
    cacheLock.writeLock().lock();
    for (PartialPath storageGroup : storageGroups) {
      mRemoteMetaCache.removeItem(storageGroup);
    }
    cacheLock.writeLock().unlock();
    super.deleteStorageGroups(storageGroups);
  }

  @Override
  public TSDataType getSeriesType(PartialPath path) throws MetadataException {
    // try remote cache first
    try {
      cacheLock.readLock().lock();
      MeasurementMNode measurementMNode = mRemoteMetaCache.get(path);
      if (measurementMNode != null) {
        return measurementMNode.getSchema().getType();
      }
    } finally {
      cacheLock.readLock().unlock();
    }

    // try local MTree
    TSDataType seriesType;
    try {
      seriesType = super.getSeriesType(path);
    } catch (PathNotExistException e) {
      // pull from remote node
      List<MeasurementSchema> schemas =
          metaPuller.pullMeasurementSchemas(Collections.singletonList(path));
      if (!schemas.isEmpty()) {
        MeasurementSchema measurementSchema = schemas.get(0);
        MeasurementMNode measurementMNode =
            new MeasurementMNode(
                null, measurementSchema.getMeasurementId(), measurementSchema, null);
        cacheMeta(path, measurementMNode);
        return schemas.get(0).getType();
      } else {
        throw e;
      }
    }
    return seriesType;
  }

  /**
   * the org.apache.iotdb.db.writelog.recover.logReplayer will call this to get schema after restart
   * we should retry to get schema util we get the schema
   *
   * @param deviceId
   * @param measurements
   * @return
   * @throws MetadataException
   */
  @Override
  public MeasurementMNode[] getMNodes(PartialPath deviceId, String[] measurements)
      throws MetadataException {
    try {
      return super.getMNodes(deviceId, measurements);
    } catch (MetadataException e) {
      // some measurements not exist in local
      // try cache
      MeasurementMNode[] measurementMNodes = new MeasurementMNode[measurements.length];
      int failedMeasurementIndex = getMNodesLocally(deviceId, measurements, measurementMNodes);
      if (failedMeasurementIndex == -1) {
        return measurementMNodes;
      }

      // will retry util get schema
      pullSeriesSchemas(deviceId, measurements);

      // try again
      failedMeasurementIndex = getMNodesLocally(deviceId, measurements, measurementMNodes);
      if (failedMeasurementIndex != -1) {
        throw new MetadataException(
            deviceId.getFullPath()
                + IoTDBConstant.PATH_SEPARATOR
                + measurements[failedMeasurementIndex]
                + " is not found");
      }
      return measurementMNodes;
    }
  }

  /** @return -1 if all schemas are found, or the first index of the non-exist schema */
  private int getMNodesLocally(
      PartialPath deviceId, String[] measurements, MeasurementMNode[] measurementMNodes) {
    int failedMeasurementIndex = -1;
    cacheLock.readLock().lock();
    try {
      for (int i = 0; i < measurements.length && failedMeasurementIndex == -1; i++) {
        MeasurementMNode measurementMNode =
            mRemoteMetaCache.get(deviceId.concatNode(measurements[i]));
        if (measurementMNode == null) {
          failedMeasurementIndex = i;
        } else {
          measurementMNodes[i] = measurementMNode;
        }
      }
    } finally {
      cacheLock.readLock().unlock();
    }
    return failedMeasurementIndex;
  }

  private void pullSeriesSchemas(PartialPath deviceId, String[] measurementList)
      throws MetadataException {
    List<PartialPath> schemasToPull = new ArrayList<>();
    for (String s : measurementList) {
      schemasToPull.add(deviceId.concatNode(s));
    }
    List<MeasurementSchema> schemas = metaPuller.pullMeasurementSchemas(schemasToPull);
    for (MeasurementSchema schema : schemas) {
      // TODO-Cluster: also pull alias?
      MeasurementMNode measurementMNode =
          new MeasurementMNode(null, schema.getMeasurementId(), schema, null);
      cacheMeta(deviceId.concatNode(schema.getMeasurementId()), measurementMNode);
    }
    logger.debug("Pulled {}/{} schemas from remote", schemas.size(), measurementList.length);
  }

  @Override
  public void cacheMeta(PartialPath seriesPath, MeasurementMNode measurementMNode) {
    cacheLock.writeLock().lock();
    mRemoteMetaCache.put(seriesPath, measurementMNode);
    cacheLock.writeLock().unlock();
  }

  @Override
  public void updateLastCache(
      PartialPath seriesPath,
      TimeValuePair timeValuePair,
      boolean highPriorityUpdate,
      Long latestFlushedTime,
      MeasurementMNode node) {
    cacheLock.writeLock().lock();
    try {
      MeasurementMNode measurementMNode = mRemoteMetaCache.get(seriesPath);
      if (measurementMNode != null) {
        measurementMNode.updateCachedLast(timeValuePair, highPriorityUpdate, latestFlushedTime);
      }
    } finally {
      cacheLock.writeLock().unlock();
    }
    // maybe local also has the timeseries
    super.updateLastCache(seriesPath, timeValuePair, highPriorityUpdate, latestFlushedTime, node);
  }

  @Override
  public TimeValuePair getLastCache(PartialPath seriesPath) {
    MeasurementMNode measurementMNode = mRemoteMetaCache.get(seriesPath);
    if (measurementMNode != null) {
      return measurementMNode.getCachedLast();
    }

    return super.getLastCache(seriesPath);
  }

  @Override
  public MNode getSeriesSchemasAndReadLockDevice(InsertPlan plan) throws MetadataException {
    MeasurementMNode[] measurementMNodes = new MeasurementMNode[plan.getMeasurements().length];
    try {
      MNode deviceNode = getDeviceNode(plan.getDeviceId());

      int nonExistSchemaIndex =
          getMNodesLocally(plan.getDeviceId(), plan.getMeasurements(), measurementMNodes);
      if (nonExistSchemaIndex == -1) {
        plan.setMeasurementMNodes(measurementMNodes);
        return deviceNode;
      }
    } catch (PathNotExistException exception) {
      // ignore, so we could try local MTree
    }
    // auto-create schema in IoTDBConfig is always disabled in the cluster version, and we have
    // another config in ClusterConfig to do this
    return super.getSeriesSchemasAndReadLockDevice(plan);
  }

  @Override
  public MeasurementSchema getSeriesSchema(PartialPath device, String measurement)
      throws MetadataException {
    try {
      MeasurementSchema measurementSchema = super.getSeriesSchema(device, measurement);
      if (measurementSchema != null) {
        return measurementSchema;
      }
    } catch (PathNotExistException e) {
      // not found in local
    }

    // try cache
    cacheLock.readLock().lock();
    try {
      MeasurementMNode measurementMNode = mRemoteMetaCache.get(device.concatNode(measurement));
      if (measurementMNode != null) {
        return measurementMNode.getSchema();
      }
    } finally {
      cacheLock.readLock().unlock();
    }

    // pull from remote
    pullSeriesSchemas(device, new String[] {measurement});

    // try again
    cacheLock.readLock().lock();
    try {
      MeasurementMNode measurementMeta = mRemoteMetaCache.get(device.concatNode(measurement));
      if (measurementMeta != null) {
        return measurementMeta.getSchema();
      }
    } finally {
      cacheLock.readLock().unlock();
    }
    return super.getSeriesSchema(device, measurement);
  }

  /**
   * Check whether the path exists.
   *
   * @param path a full path or a prefix path
   */
  @Override
  public boolean isPathExist(PartialPath path) {
    boolean localExist = super.isPathExist(path);
    if (localExist) {
      return true;
    }

    // search the cache
    cacheLock.readLock().lock();
    try {
      return mRemoteMetaCache.containsKey(path);
    } finally {
      cacheLock.readLock().unlock();
    }
  }

  private static class RemoteMetaCache extends LRUCache<PartialPath, MeasurementMNode> {

    RemoteMetaCache(int cacheSize) {
      super(cacheSize);
    }

    @Override
    protected MeasurementMNode loadObjectByKey(PartialPath key) {
      return null;
    }

    @Override
    public synchronized void removeItem(PartialPath key) {
      cache.keySet().removeIf(s -> s.getFullPath().startsWith(key.getFullPath()));
    }

    @Override
    public synchronized MeasurementMNode get(PartialPath key) {
      try {
        return super.get(key);
      } catch (IOException e) {
        // not happening
        return null;
      }
    }

    public synchronized boolean containsKey(PartialPath key) {
      return cache.containsKey(key);
    }
  }

  /**
   * create storage groups for CreateTimeseriesPlan and InsertPlan, also create timeseries for
   * InsertPlan. Only the two kind of plans can use this method.
   */
  public void createSchema(PhysicalPlan plan) throws MetadataException, CheckConsistencyException {
    // try to set storage group
    List<PartialPath> deviceIds;
    // only handle InsertPlan, CreateTimeSeriesPlan and CreateMultiTimeSeriesPlan currently,
    if (plan instanceof InsertPlan
        && !(plan instanceof InsertMultiTabletPlan)
        && !(plan instanceof InsertRowsPlan)) {
      // InsertMultiTabletPlan and InsertRowsPlan have multiple devices, and other types of
      // InsertPlan have only one device.
      deviceIds = Collections.singletonList(((InsertPlan) plan).getDeviceId());
    } else if (plan instanceof CreateTimeSeriesPlan) {
      deviceIds = Collections.singletonList(((CreateTimeSeriesPlan) plan).getPath());
    } else {
      deviceIds = plan.getPaths().stream().distinct().collect(Collectors.toList());
    }

    for (PartialPath deviceId : deviceIds) {
      createStorageGroup(deviceId);
    }

    // need to verify the storage group is created
    verifyCreatedSgSuccess(deviceIds, plan);

    if (plan instanceof InsertPlan) {
      // try to create timeseries
      boolean isAutoCreateTimeseriesSuccess = createTimeseries((InsertPlan) plan);
      if (!isAutoCreateTimeseriesSuccess) {
        throw new MetadataException("Failed to create timeseries from InsertPlan automatically.");
      }
    }
  }

  @SuppressWarnings("squid:S3776")
  private void verifyCreatedSgSuccess(List<PartialPath> deviceIds, PhysicalPlan physicalPlan)
      throws MetadataException {
    long startTime = System.currentTimeMillis();
    boolean[] ready = new boolean[deviceIds.size()];
    Arrays.fill(ready, false);
    while (true) {
      boolean allReady = true;
      for (int i = 0; i < deviceIds.size(); i++) {
        if (ready[i]) {
          continue;
        }
        PartialPath storageGroupName =
            MetaUtils.getStorageGroupPathByLevel(
                deviceIds.get(i),
                IoTDBDescriptor.getInstance().getConfig().getDefaultStorageGroupLevel());
        if (IoTDB.metaManager.isStorageGroup(storageGroupName)) {
          ready[i] = true;
        } else {
          allReady = false;
        }
      }

      if (allReady
          || System.currentTimeMillis() - startTime
              > ClusterDescriptor.getInstance().getConfig().getConnectionTimeoutInMS()) {
        break;
      } else {
        try {
          Thread.sleep(1);
        } catch (InterruptedException e) {
          logger.debug("Failed to wait for creating sgs for plan {}", physicalPlan, e);
          Thread.currentThread().interrupt();
        }
      }
    }
  }

  /**
   * Create storage group automatically for deviceId.
   *
   * @param deviceId
   */
  private void createStorageGroup(PartialPath deviceId) throws MetadataException {
    PartialPath storageGroupName =
        MetaUtils.getStorageGroupPathByLevel(
            deviceId, IoTDBDescriptor.getInstance().getConfig().getDefaultStorageGroupLevel());
    SetStorageGroupPlan setStorageGroupPlan = new SetStorageGroupPlan(storageGroupName);
    TSStatus setStorageGroupResult =
        metaGroupMember.processNonPartitionedMetaPlan(setStorageGroupPlan);
    if (setStorageGroupResult.getCode() != TSStatusCode.SUCCESS_STATUS.getStatusCode()
        && setStorageGroupResult.getCode()
            != TSStatusCode.PATH_ALREADY_EXIST_ERROR.getStatusCode()) {
      throw new MetadataException(
          String.format(
              "Status Code: %d, failed to set storage group %s",
              setStorageGroupResult.getCode(), storageGroupName));
    }
  }

  /**
   * @param insertMultiTabletPlan the InsertMultiTabletPlan
   * @return true if all InsertTabletPlan in InsertMultiTabletPlan create timeseries success,
   *     otherwise false
   */
  public boolean createTimeseries(InsertMultiTabletPlan insertMultiTabletPlan)
      throws CheckConsistencyException, IllegalPathException {
    boolean allSuccess = true;
    for (InsertTabletPlan insertTabletPlan : insertMultiTabletPlan.getInsertTabletPlanList()) {
      boolean success = createTimeseries(insertTabletPlan);
      allSuccess = allSuccess && success;
      if (!success) {
        logger.error(
            "create timeseries for device={} failed, plan={}",
            insertTabletPlan.getDeviceId(),
            insertTabletPlan);
      }
    }
    return allSuccess;
  }

  public boolean createTimeseries(InsertRowsPlan insertRowsPlan)
      throws CheckConsistencyException, IllegalPathException {
    boolean allSuccess = true;
    for (InsertRowPlan insertRowPlan : insertRowsPlan.getInsertRowPlanList()) {
      boolean success = createTimeseries(insertRowPlan);
      allSuccess = allSuccess && success;
      if (!success) {
        logger.error(
            "create timeseries for device={} failed, plan={}",
            insertRowPlan.getDeviceId(),
            insertRowPlan);
      }
    }
    return allSuccess;
  }

  /**
   * Create timeseries automatically for an InsertPlan.
   *
   * @param insertPlan some of the timeseries in it are not created yet
   * @return true of all uncreated timeseries are created
   */
  public boolean createTimeseries(InsertPlan insertPlan)
      throws IllegalPathException, CheckConsistencyException {
    if (insertPlan instanceof InsertMultiTabletPlan) {
      return createTimeseries((InsertMultiTabletPlan) insertPlan);
    }

    if (insertPlan instanceof InsertRowsPlan) {
      return createTimeseries((InsertRowsPlan) insertPlan);
    }

    List<String> seriesList = new ArrayList<>();
    PartialPath deviceId = insertPlan.getDeviceId();
    PartialPath storageGroupName;
    try {
      storageGroupName =
          MetaUtils.getStorageGroupPathByLevel(
              deviceId, IoTDBDescriptor.getInstance().getConfig().getDefaultStorageGroupLevel());
    } catch (MetadataException e) {
      logger.error("Failed to infer storage group from deviceId {}", deviceId);
      return false;
    }
    for (String measurementId : insertPlan.getMeasurements()) {
      seriesList.add(deviceId.getFullPath() + TsFileConstant.PATH_SEPARATOR + measurementId);
    }
    PartitionGroup partitionGroup =
        metaGroupMember.getPartitionTable().route(storageGroupName.getFullPath(), 0);
    List<String> unregisteredSeriesList = getUnregisteredSeriesList(seriesList, partitionGroup);
    logger.debug("Unregisterd series of {} are {}", seriesList, unregisteredSeriesList);

    return createTimeseries(unregisteredSeriesList, seriesList, insertPlan);
  }

  /**
   * create timeseries from paths in "unregisteredSeriesList". If data types are provided by the
   * InsertPlan, use them, otherwise infer the types from the values. Use default encodings and
   * compressions of the corresponding data type.
   */
  private boolean createTimeseries(
      List<String> unregisteredSeriesList, List<String> seriesList, InsertPlan insertPlan)
      throws IllegalPathException {
    for (String seriesPath : unregisteredSeriesList) {
      int index = seriesList.indexOf(seriesPath);
      TSDataType dataType;
      // use data types in insertPlan if provided, otherwise infer them from the values
      if (insertPlan.getDataTypes() != null && insertPlan.getDataTypes()[index] != null) {
        dataType = insertPlan.getDataTypes()[index];
      } else {
        dataType =
            TypeInferenceUtils.getPredictedDataType(
                insertPlan instanceof InsertTabletPlan
                    ? Array.get(((InsertTabletPlan) insertPlan).getColumns()[index], 0)
                    : ((InsertRowPlan) insertPlan).getValues()[index],
                true);
      }
      // use default encoding and compression from the config
      TSEncoding encoding = getDefaultEncoding(dataType);
      CompressionType compressionType = TSFileDescriptor.getInstance().getConfig().getCompressor();
      CreateTimeSeriesPlan createTimeSeriesPlan =
          new CreateTimeSeriesPlan(
              new PartialPath(seriesPath),
              dataType,
              encoding,
              compressionType,
              null,
              null,
              null,
              null);
      // TODO-Cluster: add executeNonQueryBatch() to create the series in batch
      TSStatus result;
      try {
        result = coordinator.processPartitionedPlan(createTimeSeriesPlan);
      } catch (UnsupportedPlanException e) {
        logger.error(
            "Failed to create timeseries {} automatically. Unsupported plan exception {} ",
            seriesPath,
            e.getMessage());
        return false;
      }
      if (result.getCode() != TSStatusCode.SUCCESS_STATUS.getStatusCode()
          && result.getCode() != TSStatusCode.PATH_ALREADY_EXIST_ERROR.getStatusCode()
          && result.getCode() != TSStatusCode.NEED_REDIRECTION.getStatusCode()) {
        logger.error(
            "{} failed to execute create timeseries {}: {}",
            metaGroupMember.getThisNode(),
            seriesPath,
            result);
        return false;
      }
    }
    return true;
  }

  public void setMetaGroupMember(MetaGroupMember metaGroupMember) {
    this.metaGroupMember = metaGroupMember;
  }

  public void setCoordinator(Coordinator coordinator) {
    this.coordinator = coordinator;
  }

  /**
   * To check which timeseries in the input list is unregistered from one node in "partitionGroup".
   */
  private List<String> getUnregisteredSeriesList(
      List<String> seriesList, PartitionGroup partitionGroup) throws CheckConsistencyException {
    if (partitionGroup.contains(metaGroupMember.getThisNode())) {
      return getUnregisteredSeriesListLocally(seriesList, partitionGroup);
    } else {
      return getUnregisteredSeriesListRemotely(seriesList, partitionGroup);
    }
  }

  private List<String> getUnregisteredSeriesListLocally(
      List<String> seriesList, PartitionGroup partitionGroup) throws CheckConsistencyException {
    DataGroupMember dataMember =
        metaGroupMember
            .getDataClusterServer()
            .getDataMember(partitionGroup.getHeader(), null, null);
    return dataMember.getLocalQueryExecutor().getUnregisteredTimeseries(seriesList);
  }

  private List<String> getUnregisteredSeriesListRemotely(
      List<String> seriesList, PartitionGroup partitionGroup) {
    for (Node node : partitionGroup) {
      try {
        List<String> result;
        if (ClusterDescriptor.getInstance().getConfig().isUseAsyncServer()) {
          AsyncDataClient client =
              metaGroupMember
                  .getClientProvider()
                  .getAsyncDataClient(node, RaftServer.getReadOperationTimeoutMS());
          result =
              SyncClientAdaptor.getUnregisteredMeasurements(
                  client, partitionGroup.getHeader(), seriesList);
        } else {
          SyncDataClient syncDataClient = null;
          try {
            syncDataClient =
                metaGroupMember
                    .getClientProvider()
                    .getSyncDataClient(node, RaftServer.getReadOperationTimeoutMS());
            result =
                syncDataClient.getUnregisteredTimeseries(partitionGroup.getHeader(), seriesList);
          } finally {
            ClientUtils.putBackSyncClient(syncDataClient);
          }
        }
        if (result != null) {
          return result;
        }
      } catch (TException | IOException e) {
        logger.error(
            "{}: cannot getting unregistered {} and other {} paths from {}",
            metaGroupMember.getName(),
            seriesList.get(0),
            seriesList.get(seriesList.size() - 1),
            node,
            e);
      } catch (InterruptedException e) {
        Thread.currentThread().interrupt();
        logger.error(
            "{}: getting unregistered series list {} ... {} is interrupted from {}",
            metaGroupMember.getName(),
            seriesList.get(0),
            seriesList.get(seriesList.size() - 1),
            node,
            e);
      }
    }
    return Collections.emptyList();
  }

  /**
   * Pull the all timeseries schemas of given prefixPaths from remote nodes. All prefixPaths must
   * contain a storage group. The pulled schemas will be cache in CMManager.
   *
   * @param ignoredGroup do not pull schema from the group to avoid backward dependency. If a user
   *     send an insert request before registering schemas, then this method may pull schemas from
   *     the same groups. If this method is called by an applier, it holds the lock of LogManager,
   *     while the pulling thread may want this lock too, resulting in a deadlock.
   */
  public void pullTimeSeriesSchemas(List<PartialPath> prefixPaths, Node ignoredGroup)
      throws MetadataException {
    logger.debug(
        "{}: Pulling timeseries schemas of {}, ignored group {}",
        metaGroupMember.getName(),
        prefixPaths,
        ignoredGroup);
    // split the paths by the data groups that should hold them
    Map<PartitionGroup, List<String>> partitionGroupPathMap = new HashMap<>();
    for (PartialPath prefixPath : prefixPaths) {
      if (SQLConstant.RESERVED_TIME.equalsIgnoreCase(prefixPath.getFullPath())) {
        continue;
      }
      PartitionGroup partitionGroup =
          ClusterUtils.partitionByPathTimeWithSync(prefixPath, metaGroupMember);
      if (!partitionGroup.getHeader().equals(ignoredGroup)) {
        partitionGroupPathMap
            .computeIfAbsent(partitionGroup, g -> new ArrayList<>())
            .add(prefixPath.getFullPath());
      }
    }

    // pull timeseries schema from every group involved
    if (logger.isDebugEnabled()) {
      logger.debug(
          "{}: pulling schemas of {} and other {} paths from {} groups",
          metaGroupMember.getName(),
          prefixPaths.get(0),
          prefixPaths.size() - 1,
          partitionGroupPathMap.size());
    }
    for (Entry<PartitionGroup, List<String>> partitionGroupListEntry :
        partitionGroupPathMap.entrySet()) {
      PartitionGroup partitionGroup = partitionGroupListEntry.getKey();
      List<String> paths = partitionGroupListEntry.getValue();
      pullTimeSeriesSchemas(partitionGroup, paths);
    }
  }

  /**
   * Pull timeseries schemas of "prefixPaths" from "partitionGroup". If this node is a member of
   * "partitionGroup", synchronize with the group leader and collect local schemas. Otherwise pull
   * schemas from one node in the group. The pulled schemas will be cached in CMManager.
   */
  private void pullTimeSeriesSchemas(PartitionGroup partitionGroup, List<String> prefixPaths) {
    if (partitionGroup.contains(metaGroupMember.getThisNode())) {
      // the node is in the target group, synchronize with leader should be enough
      metaGroupMember
          .getLocalDataMember(partitionGroup.getHeader(), "Pull timeseries of " + prefixPaths)
          .syncLeader();
      return;
    }

    // pull schemas from a remote node
    PullSchemaRequest pullSchemaRequest = new PullSchemaRequest();
    pullSchemaRequest.setHeader(partitionGroup.getHeader());
    pullSchemaRequest.setPrefixPaths(prefixPaths);

    // decide the node access order with the help of QueryCoordinator
    List<Node> nodes = QueryCoordinator.getINSTANCE().reorderNodes(partitionGroup);
    for (Node node : nodes) {
      if (tryPullTimeSeriesSchemas(node, pullSchemaRequest)) {
        break;
      }
    }
  }

  /**
   * send the PullSchemaRequest to "node" and cache the results in CMManager if they are
   * successfully returned.
   *
   * @return true if the pull succeeded, false otherwise
   */
  private boolean tryPullTimeSeriesSchemas(Node node, PullSchemaRequest request) {
    if (logger.isDebugEnabled()) {
      logger.debug(
          "{}: Pulling timeseries schemas of {} and other {} paths from {}",
          metaGroupMember.getName(),
          request.getPrefixPaths().get(0),
          request.getPrefixPaths().size() - 1,
          node);
    }

    List<TimeseriesSchema> schemas = null;
    try {
      schemas = pullTimeSeriesSchemas(node, request);
    } catch (IOException | TException e) {
      logger.error(
          "{}: Cannot pull timeseries schemas of {} and other {} paths from {}",
          metaGroupMember.getName(),
          request.getPrefixPaths().get(0),
          request.getPrefixPaths().size() - 1,
          node,
          e);
    } catch (InterruptedException e) {
      Thread.currentThread().interrupt();
      logger.error(
          "{}: Cannot pull timeseries schemas of {} and other {} paths from {}",
          metaGroupMember.getName(),
          request.getPrefixPaths().get(0),
          request.getPrefixPaths().size() - 1,
          node,
          e);
    }

    if (schemas != null) {
      if (logger.isDebugEnabled()) {
        logger.debug(
            "{}: Pulled {} timeseries schemas of {} and other {} paths from {} of {}",
            metaGroupMember.getName(),
            schemas.size(),
            request.getPrefixPaths().get(0),
            request.getPrefixPaths().size() - 1,
            node,
            request.getHeader());
      }
      for (TimeseriesSchema schema : schemas) {
        SchemaUtils.cacheTimeseriesSchema(schema);
      }
      return true;
    }
    return false;
  }

  /**
   * send a PullSchemaRequest to a node to pull TimeseriesSchemas, and return the pulled schema or
   * null if there was a timeout.
   */
  private List<TimeseriesSchema> pullTimeSeriesSchemas(Node node, PullSchemaRequest request)
      throws TException, InterruptedException, IOException {
    List<TimeseriesSchema> schemas;
    if (ClusterDescriptor.getInstance().getConfig().isUseAsyncServer()) {
      AsyncDataClient client =
          metaGroupMember
              .getClientProvider()
              .getAsyncDataClient(node, RaftServer.getReadOperationTimeoutMS());
      schemas = SyncClientAdaptor.pullTimeseriesSchema(client, request);
    } else {
      SyncDataClient syncDataClient = null;
      try {
        syncDataClient =
            metaGroupMember
                .getClientProvider()
                .getSyncDataClient(node, RaftServer.getReadOperationTimeoutMS());
        PullSchemaResp pullSchemaResp = syncDataClient.pullTimeSeriesSchema(request);
        ByteBuffer buffer = pullSchemaResp.schemaBytes;
        int size = buffer.getInt();
        schemas = new ArrayList<>(size);
        for (int i = 0; i < size; i++) {
          schemas.add(TimeseriesSchema.deserializeFrom(buffer));
        }
      } finally {
        ClientUtils.putBackSyncClient(syncDataClient);
      }
    }

    return schemas;
  }

  /**
   * Get the data types of "paths". If "aggregation" is not null, every path will use the
   * aggregation. First get types locally and if some paths does not exists, pull them from other
   * nodes.
   *
   * @return the left one of the pair is the column types (considering aggregation), the right one
   *     of the pair is the measurement types (not considering aggregation)
   */
  public Pair<List<TSDataType>, List<TSDataType>> getSeriesTypesByPaths(
      List<PartialPath> pathStrs, String aggregation) throws MetadataException {
    try {
      return getSeriesTypesByPathsLocally(pathStrs, aggregation);
    } catch (PathNotExistException e) {
      // pull schemas remotely and cache them
      pullTimeSeriesSchemas(pathStrs, null);
      return getSeriesTypesByPathsLocally(pathStrs, aggregation);
    }
  }

  private Pair<List<TSDataType>, List<TSDataType>> getSeriesTypesByPathsLocally(
      List<PartialPath> pathStrs, String aggregation) throws MetadataException {
    List<TSDataType> measurementDataTypes =
        SchemaUtils.getSeriesTypesByPaths(pathStrs, (String) null);
    // if the aggregation function is null, the type of column in result set
    // is equal to the real type of the measurement
    if (aggregation == null) {
      return new Pair<>(measurementDataTypes, measurementDataTypes);
    } else {
      // if the aggregation function is not null,
      // we should recalculate the type of column in result set
      List<TSDataType> columnDataTypes =
          SchemaUtils.getAggregatedDataTypes(measurementDataTypes, aggregation);
      return new Pair<>(columnDataTypes, measurementDataTypes);
    }
  }

  /**
   * Get the data types of "paths". If "aggregations" is not null, each one of it correspond to one
   * in "paths". First get types locally and if some paths does not exists, pull them from other
   * nodes.
   *
   * @param aggregations nullable, when not null, correspond to "paths" one-to-one.
   * @return the left one of the pair is the column types (considering aggregation), the right one
   *     of the pair is the measurement types (not considering aggregation)
   */
  public Pair<List<TSDataType>, List<TSDataType>> getSeriesTypesByPath(
      List<PartialPath> paths, List<String> aggregations) throws MetadataException {
    try {
      return getSeriesTypesByPathLocally(paths, aggregations);
    } catch (PathNotExistException e) {
      return getSeriesTypesByPathRemotely(paths, aggregations);
    }
  }

  /**
   * get data types of the given paths considering the aggregations from CMManger.
   *
   * @param aggregations nullable, when not null, correspond to "paths" one-to-one.
   * @return the left one of the pair is the column types (considering aggregation), the right one
   *     of the pair is the measurement types (not considering aggregation)
   */
  private Pair<List<TSDataType>, List<TSDataType>> getSeriesTypesByPathLocally(
      List<PartialPath> paths, List<String> aggregations) throws MetadataException {
    List<TSDataType> measurementDataTypes = SchemaUtils.getSeriesTypesByPaths(paths);
    // if the aggregation function is null, the type of column in result set
    // is equal to the real type of the measurement
    if (aggregations == null) {
      return new Pair<>(measurementDataTypes, measurementDataTypes);
    } else {
      // if the aggregation function is not null,
      // we should recalculate the type of column in result set
      List<TSDataType> columnDataTypes = SchemaUtils.getSeriesTypesByPaths(paths, aggregations);
      return new Pair<>(columnDataTypes, measurementDataTypes);
    }
  }

  /**
   * pull schemas from remote nodes and cache them, then get data types of the given paths
   * considering the aggregations from CMManger.
   *
   * @param aggregations nullable, when not null, correspond to "paths" one-to-one.
   * @return the left one of the pair is the column types (considering aggregation), the right one
   *     of the pair is the measurement types (not considering aggregation)
   */
  private Pair<List<TSDataType>, List<TSDataType>> getSeriesTypesByPathRemotely(
      List<PartialPath> paths, List<String> aggregations) throws MetadataException {
    // pull schemas remotely and cache them
    pullTimeSeriesSchemas(paths, null);

    return getSeriesTypesByPathLocally(paths, aggregations);
  }

  /**
   * Get all devices after removing wildcards in the path
   *
   * @param originPath a path potentially with wildcard
   * @return all paths after removing wildcards in the path
   */
  public Set<PartialPath> getMatchedDevices(PartialPath originPath) throws MetadataException {
    // make sure this node knows all storage groups
    try {
      metaGroupMember.syncLeaderWithConsistencyCheck(false);
    } catch (CheckConsistencyException e) {
      throw new MetadataException(e);
    }
    // get all storage groups this path may belong to
    // the key is the storage group name and the value is the path to be queried with storage group
    // added, e.g:
    // "root.*" will be translated into:
    // "root.group1" -> "root.group1.*", "root.group2" -> "root.group2.*" ...
    Map<String, String> sgPathMap = determineStorageGroup(originPath);
    Set<PartialPath> ret = getMatchedDevices(sgPathMap);
    logger.debug("The devices of path {} are {}", originPath, ret);
    return ret;
  }

  /**
   * Split the paths by the data group they belong to and query them from the groups separately.
   *
   * @param sgPathMap the key is the storage group name and the value is the path to be queried with
   *     storage group added
   * @return a collection of all queried paths
   */
  private List<PartialPath> getMatchedPaths(Map<String, String> sgPathMap, boolean withAlias)
      throws MetadataException {
    List<PartialPath> result = new ArrayList<>();
    // split the paths by the data group they belong to
    Map<PartitionGroup, List<String>> groupPathMap = new HashMap<>();
    for (Entry<String, String> sgPathEntry : sgPathMap.entrySet()) {
      String storageGroupName = sgPathEntry.getKey();
      PartialPath pathUnderSG = new PartialPath(sgPathEntry.getValue());
      // find the data group that should hold the timeseries schemas of the storage group
      PartitionGroup partitionGroup =
          metaGroupMember.getPartitionTable().route(storageGroupName, 0);
      if (partitionGroup.contains(metaGroupMember.getThisNode())) {
        // this node is a member of the group, perform a local query after synchronizing with the
        // leader
        metaGroupMember.getLocalDataMember(partitionGroup.getHeader()).syncLeader();
        List<PartialPath> allTimeseriesName = getMatchedPathsLocally(pathUnderSG, withAlias);
        logger.debug(
            "{}: get matched paths of {} locally, result {}",
            metaGroupMember.getName(),
            partitionGroup,
            allTimeseriesName);
        result.addAll(allTimeseriesName);
      } else {
        // batch the queries of the same group to reduce communication
        groupPathMap
            .computeIfAbsent(partitionGroup, p -> new ArrayList<>())
            .add(pathUnderSG.getFullPath());
      }
    }

    // query each data group separately
    for (Entry<PartitionGroup, List<String>> partitionGroupPathEntry : groupPathMap.entrySet()) {
      PartitionGroup partitionGroup = partitionGroupPathEntry.getKey();
      List<String> pathsToQuery = partitionGroupPathEntry.getValue();
      result.addAll(getMatchedPaths(partitionGroup, pathsToQuery, withAlias));
    }

    return result;
  }

  private List<PartialPath> getMatchedPathsLocally(PartialPath partialPath, boolean withAlias)
      throws MetadataException {
    if (!withAlias) {
      return getAllTimeseriesPath(partialPath);
    } else {
      return super.getAllTimeseriesPathWithAlias(partialPath, -1, -1).left;
    }
  }

  private List<PartialPath> getMatchedPaths(
      PartitionGroup partitionGroup, List<String> pathsToQuery, boolean withAlias)
      throws MetadataException {
    // choose the node with lowest latency or highest throughput
    List<Node> coordinatedNodes = QueryCoordinator.getINSTANCE().reorderNodes(partitionGroup);
    for (Node node : coordinatedNodes) {
      try {
        List<PartialPath> paths =
            getMatchedPaths(node, partitionGroup.getHeader(), pathsToQuery, withAlias);
        if (logger.isDebugEnabled()) {
          logger.debug(
              "{}: get matched paths of {} and other {} paths from {} in {}, result {}",
              metaGroupMember.getName(),
              pathsToQuery.get(0),
              pathsToQuery.size() - 1,
              node,
              partitionGroup.getHeader(),
              paths);
        }
        if (paths != null) {
          // a non-null result contains correct result even if it is empty, so query next group
          return paths;
        }
      } catch (IOException | TException e) {
        throw new MetadataException(e);
      } catch (InterruptedException e) {
        Thread.currentThread().interrupt();
        throw new MetadataException(e);
      }
    }
    logger.warn("Cannot get paths of {} from {}", pathsToQuery, partitionGroup);
    return Collections.emptyList();
  }

  @SuppressWarnings("java:S1168") // null and empty list are different
  private List<PartialPath> getMatchedPaths(
      Node node, Node header, List<String> pathsToQuery, boolean withAlias)
      throws IOException, TException, InterruptedException {
    GetAllPathsResult result;
    if (ClusterDescriptor.getInstance().getConfig().isUseAsyncServer()) {
      AsyncDataClient client =
          metaGroupMember
              .getClientProvider()
              .getAsyncDataClient(node, RaftServer.getReadOperationTimeoutMS());
      result = SyncClientAdaptor.getAllPaths(client, header, pathsToQuery, withAlias);
    } else {
      SyncDataClient syncDataClient = null;
      try {
        syncDataClient =
            metaGroupMember
                .getClientProvider()
                .getSyncDataClient(node, RaftServer.getReadOperationTimeoutMS());
        result = syncDataClient.getAllPaths(header, pathsToQuery, withAlias);
      } finally {
        ClientUtils.putBackSyncClient(syncDataClient);
      }
    }

    if (result != null) {
      // paths may be empty, implying that the group does not contain matched paths, so we do not
      // need to query other nodes in the group
      List<PartialPath> partialPaths = new ArrayList<>();
      for (int i = 0; i < result.paths.size(); i++) {
        try {
          PartialPath partialPath = new PartialPath(result.paths.get(i));
          if (withAlias) {
            partialPath.setMeasurementAlias(result.aliasList.get(i));
          }
          partialPaths.add(partialPath);
        } catch (IllegalPathException e) {
          // ignore
        }
      }
      return partialPaths;
    } else {
      // a null implies a network failure, so we have to query other nodes in the group
      return null;
    }
  }

  /**
   * Split the paths by the data group they belong to and query them from the groups separately.
   *
   * @param sgPathMap the key is the storage group name and the value is the path to be queried with
   *     storage group added
   * @return a collection of all queried devices
   */
  private Set<PartialPath> getMatchedDevices(Map<String, String> sgPathMap)
      throws MetadataException {
    Set<PartialPath> result = new HashSet<>();
    // split the paths by the data group they belong to
    Map<PartitionGroup, List<String>> groupPathMap = new HashMap<>();
    for (Entry<String, String> sgPathEntry : sgPathMap.entrySet()) {
      String storageGroupName = sgPathEntry.getKey();
      PartialPath pathUnderSG = new PartialPath(sgPathEntry.getValue());
      // find the data group that should hold the timeseries schemas of the storage group
      PartitionGroup partitionGroup =
          metaGroupMember.getPartitionTable().route(storageGroupName, 0);
      if (partitionGroup.contains(metaGroupMember.getThisNode())) {
        // this node is a member of the group, perform a local query after synchronizing with the
        // leader
        metaGroupMember.getLocalDataMember(partitionGroup.getHeader()).syncLeader();
        Set<PartialPath> allDevices = getDevices(pathUnderSG);
        logger.debug(
            "{}: get matched paths of {} locally, result {}",
            metaGroupMember.getName(),
            partitionGroup,
            allDevices);
        result.addAll(allDevices);
      } else {
        // batch the queries of the same group to reduce communication
        groupPathMap
            .computeIfAbsent(partitionGroup, p -> new ArrayList<>())
            .add(pathUnderSG.getFullPath());
      }
    }

    // query each data group separately
    for (Entry<PartitionGroup, List<String>> partitionGroupPathEntry : groupPathMap.entrySet()) {
      PartitionGroup partitionGroup = partitionGroupPathEntry.getKey();
      List<String> pathsToQuery = partitionGroupPathEntry.getValue();

      result.addAll(getMatchedDevices(partitionGroup, pathsToQuery));
    }

    return result;
  }

  private Set<PartialPath> getMatchedDevices(
      PartitionGroup partitionGroup, List<String> pathsToQuery) throws MetadataException {
    // choose the node with lowest latency or highest throughput
    List<Node> coordinatedNodes = QueryCoordinator.getINSTANCE().reorderNodes(partitionGroup);
    for (Node node : coordinatedNodes) {
      try {
        Set<String> paths = getMatchedDevices(node, partitionGroup.getHeader(), pathsToQuery);
        logger.debug(
            "{}: get matched paths of {} from {}, result {}",
            metaGroupMember.getName(),
            partitionGroup,
            node,
            paths);
        if (paths != null) {
          // query next group
          Set<PartialPath> partialPaths = new HashSet<>();
          for (String path : paths) {
            partialPaths.add(new PartialPath(path));
          }
          return partialPaths;
        }
      } catch (IOException | TException e) {
        throw new MetadataException(e);
      } catch (InterruptedException e) {
        Thread.currentThread().interrupt();
        throw new MetadataException(e);
      }
    }
    logger.warn("Cannot get paths of {} from {}", pathsToQuery, partitionGroup);
    return Collections.emptySet();
  }

  private Set<String> getMatchedDevices(Node node, Node header, List<String> pathsToQuery)
      throws IOException, TException, InterruptedException {
    Set<String> paths;
    if (ClusterDescriptor.getInstance().getConfig().isUseAsyncServer()) {
      AsyncDataClient client =
          metaGroupMember
              .getClientProvider()
              .getAsyncDataClient(node, RaftServer.getReadOperationTimeoutMS());
      paths = SyncClientAdaptor.getAllDevices(client, header, pathsToQuery);
    } else {
      SyncDataClient syncDataClient = null;
      try {
        syncDataClient =
            metaGroupMember
                .getClientProvider()
                .getSyncDataClient(node, RaftServer.getReadOperationTimeoutMS());
        paths = syncDataClient.getAllDevices(header, pathsToQuery);
      } finally {
        ClientUtils.putBackSyncClient(syncDataClient);
      }
    }
    return paths;
  }

  /** Similar to method getAllTimeseriesPath(), but return Path with alias alias. */
  @Override
  public Pair<List<PartialPath>, Integer> getAllTimeseriesPathWithAlias(
      PartialPath prefixPath, int limit, int offset) throws MetadataException {
    // make sure this node knows all storage groups
    try {
      metaGroupMember.syncLeaderWithConsistencyCheck(false);
    } catch (CheckConsistencyException e) {
      throw new MetadataException(e);
    }
    // get all storage groups this path may belong to
    // the key is the storage group name and the value is the path to be queried with storage group
    // added, e.g:
    // "root.*" will be translated into:
    // "root.group1" -> "root.group1.*", "root.group2" -> "root.group2.*" ...
    Map<String, String> sgPathMap = determineStorageGroup(prefixPath);
    List<PartialPath> result = getMatchedPaths(sgPathMap, true);

    int skippedOffset = 0;
    // apply offset and limit
    if (offset > 0 && result.size() > offset) {
      skippedOffset = offset;
      result = result.subList(offset, result.size());
    } else if (offset > 0) {
      skippedOffset = result.size();
      result = Collections.emptyList();
    }
    if (limit > 0 && result.size() > limit) {
      result = result.subList(0, limit);
    }
    logger.debug("The paths of path {} are {}", prefixPath, result);

    return new Pair<>(result, skippedOffset);
  }

  /**
   * Get all paths after removing wildcards in the path
   *
   * @param originPath a path potentially with wildcard
   * @return all paths after removing wildcards in the path
   */
  public List<PartialPath> getMatchedPaths(PartialPath originPath) throws MetadataException {
    // make sure this node knows all storage groups
    try {
      metaGroupMember.syncLeaderWithConsistencyCheck(false);
    } catch (CheckConsistencyException e) {
      throw new MetadataException(e);
    }
    // get all storage groups this path may belong to
    // the key is the storage group name and the value is the path to be queried with storage group
    // added, e.g:
    // "root.*" will be translated into:
    // "root.group1" -> "root.group1.*", "root.group2" -> "root.group2.*" ...
    Map<String, String> sgPathMap = determineStorageGroup(originPath);
    List<PartialPath> ret = getMatchedPaths(sgPathMap, false);
    logger.debug("The paths of path {} are {}", originPath, ret);
    return ret;
  }

  /**
   * Get all paths after removing wildcards in the path
   *
   * @param originalPaths a list of paths, potentially with wildcard
   * @return a pair of path lists, the first are the existing full paths, the second are invalid
   *     original paths
   */
  public Pair<List<PartialPath>, List<PartialPath>> getMatchedPaths(
      List<PartialPath> originalPaths) {
    ConcurrentSkipListSet<PartialPath> fullPaths = new ConcurrentSkipListSet<>();
    ConcurrentSkipListSet<PartialPath> nonExistPaths = new ConcurrentSkipListSet<>();
    ExecutorService getAllPathsService =
        Executors.newFixedThreadPool(metaGroupMember.getPartitionTable().getGlobalGroups().size());
    for (PartialPath pathStr : originalPaths) {
      getAllPathsService.submit(
          () -> {
            try {
              List<PartialPath> fullPathStrs = getMatchedPaths(pathStr);
              if (fullPathStrs.isEmpty()) {
                nonExistPaths.add(pathStr);
                logger.debug("Path {} is not found.", pathStr);
              } else {
                fullPaths.addAll(fullPathStrs);
              }
            } catch (MetadataException e) {
              logger.error("Failed to get full paths of the prefix path: {} because", pathStr, e);
            }
          });
    }
    getAllPathsService.shutdown();
    try {
      getAllPathsService.awaitTermination(
          RaftServer.getReadOperationTimeoutMS(), TimeUnit.MILLISECONDS);
    } catch (InterruptedException e) {
      Thread.currentThread().interrupt();
      logger.error("Unexpected interruption when waiting for get all paths services to stop", e);
    }
    return new Pair<>(new ArrayList<>(fullPaths), new ArrayList<>(nonExistPaths));
  }

  /**
   * Get the local paths that match any path in "paths". The result is not deduplicated.
   *
   * @param paths paths potentially contain wildcards
   */
  public List<String> getAllPaths(List<String> paths) throws MetadataException {
    List<String> ret = new ArrayList<>();
    for (String path : paths) {
      getAllTimeseriesPath(new PartialPath(path)).stream()
          .map(PartialPath::getFullPath)
          .forEach(ret::add);
    }
    return ret;
  }

  /**
   * Get the local devices that match any path in "paths". The result is deduplicated.
   *
   * @param paths paths potentially contain wildcards
   */
  public Set<String> getAllDevices(List<String> paths) throws MetadataException {
    Set<String> results = new HashSet<>();
    for (String path : paths) {
      getAllTimeseriesPath(new PartialPath(path)).stream()
          .map(PartialPath::getFullPath)
          .forEach(results::add);
    }
    return results;
  }

  /**
   * Get the nodes of a prefix "path" at "nodeLevel". The method currently requires strong
   * consistency.
   *
   * @param path
   * @param nodeLevel
   */
  public List<String> getNodeList(String path, int nodeLevel) throws MetadataException {
    return getNodesList(new PartialPath(path), nodeLevel).stream()
        .map(PartialPath::getFullPath)
        .collect(Collectors.toList());
  }

  public Set<String> getChildNodePathInNextLevel(String path) throws MetadataException {
    return getChildNodePathInNextLevel(new PartialPath(path));
  }

  /**
   * Replace partial paths (paths not containing measurements), and abstract paths (paths containing
   * wildcards) with full paths.
   */
  public void convertToFullPaths(PhysicalPlan plan) throws PathNotExistException {
    Pair<List<PartialPath>, List<PartialPath>> getMatchedPathsRet =
        getMatchedPaths(plan.getPaths());
    List<PartialPath> fullPaths = getMatchedPathsRet.left;
    List<PartialPath> nonExistPath = getMatchedPathsRet.right;
    plan.setPaths(fullPaths);
    if (!nonExistPath.isEmpty()) {
      throw new PathNotExistException(
          nonExistPath.stream().map(PartialPath::getFullPath).collect(Collectors.toList()));
    }
  }

  @Override
  protected MeasurementMNode getMeasurementMNode(MNode deviceMNode, String measurement) {
    MNode child;
    child = deviceMNode.getChild(measurement);
    if (child == null) {
      child = mRemoteMetaCache.get(deviceMNode.getPartialPath().concatNode(measurement));
    }
    return child != null ? (MeasurementMNode) child : null;
  }

  public List<ShowTimeSeriesResult> showLocalTimeseries(
      ShowTimeSeriesPlan plan, QueryContext context) throws MetadataException {
    return super.showTimeseries(plan, context);
  }

  public Set<PartialPath> getLocalDevices(ShowDevicesPlan plan) throws MetadataException {
    return super.getDevices(plan);
  }

  @Override
  public Set<PartialPath> getDevices(ShowDevicesPlan plan) throws MetadataException {
    ConcurrentSkipListSet<PartialPath> resultSet = new ConcurrentSkipListSet<>();
    ExecutorService pool = new ThreadPoolExecutor(THREAD_POOL_SIZE, THREAD_POOL_SIZE, 0,
        TimeUnit.SECONDS, new LinkedBlockingDeque<>());
    List<PartitionGroup> globalGroups = metaGroupMember.getPartitionTable().getGlobalGroups();

    int limit = plan.getLimit() == 0 ? Integer.MAX_VALUE : plan.getLimit();
    int offset = plan.getOffset();
    // do not use limit and offset in sub-queries unless offset is 0, otherwise the results are
    // not combinable
    if (offset != 0) {
      plan.setLimit(0);
      plan.setOffset(0);
    }

    if (logger.isDebugEnabled()) {
      logger.debug("Fetch devices schemas of {} from {} groups", plan.getPath(),
          globalGroups.size());
    }

    List<Future<Void>> futureList = new ArrayList<>();
    for (PartitionGroup group : globalGroups) {
      futureList.add(pool.submit(() -> {
        try {
          getDevices(group, plan, resultSet);
        } catch (CheckConsistencyException e) {
          logger.error("Cannot get show devices result of {} from {}", plan, group);
        }
        return null;
      }));
    }

    waitForThreadPool(futureList, pool, "getDevices()");
    Set<PartialPath> showDevicesResults = applyShowDevicesLimitOffset(resultSet, limit, offset);
    logger.debug("show devices {} has {} results", plan.getPath(), showDevicesResults.size());
    return showDevicesResults;
  }

  @Override
  public List<ShowTimeSeriesResult> showTimeseries(ShowTimeSeriesPlan plan, QueryContext context)
      throws MetadataException {
    ConcurrentSkipListSet<ShowTimeSeriesResult> resultSet = new ConcurrentSkipListSet<>();
    ExecutorService pool =
        new ThreadPoolExecutor(
            THREAD_POOL_SIZE, THREAD_POOL_SIZE, 0, TimeUnit.SECONDS, new LinkedBlockingDeque<>());
    List<PartitionGroup> globalGroups = metaGroupMember.getPartitionTable().getGlobalGroups();

    int limit = plan.getLimit() == 0 ? Integer.MAX_VALUE : plan.getLimit();
    int offset = plan.getOffset();
    // do not use limit and offset in sub-queries unless offset is 0, otherwise the results are
    // not combinable
    if (offset != 0) {
      plan.setLimit(0);
      plan.setOffset(0);
    }

    if (logger.isDebugEnabled()) {
      logger.debug(
          "Fetch timeseries schemas of {} from {} groups", plan.getPath(), globalGroups.size());
    }

    List<Future<Void>> futureList = new ArrayList<>();
    for (PartitionGroup group : globalGroups) {
      futureList.add(
          pool.submit(
              () -> {
                try {
                  showTimeseries(group, plan, resultSet, context);
                } catch (CheckConsistencyException e) {
                  logger.error("Cannot get show timeseries result of {} from {}", plan, group);
                }
                return null;
              }));
    }

    waitForThreadPool(futureList, pool, "showTimeseries()");
    List<ShowTimeSeriesResult> showTimeSeriesResults =
        applyShowTimeseriesLimitOffset(resultSet, limit, offset);
    logger.debug("Show {} has {} results", plan.getPath(), showTimeSeriesResults.size());
    return showTimeSeriesResults;
  }

  private List<ShowTimeSeriesResult> applyShowTimeseriesLimitOffset(
      ConcurrentSkipListSet<ShowTimeSeriesResult> resultSet, int limit, int offset) {
    List<ShowTimeSeriesResult> showTimeSeriesResults = new ArrayList<>();
    Iterator<ShowTimeSeriesResult> iterator = resultSet.iterator();
    while (iterator.hasNext() && limit > 0) {
      if (offset > 0) {
        offset--;
        iterator.next();
      } else {
        limit--;
        showTimeSeriesResults.add(iterator.next());
      }
    }

    return showTimeSeriesResults;
  }

<<<<<<< HEAD
  private Set<PartialPath> applyShowDevicesLimitOffset(ConcurrentSkipListSet<PartialPath> resultSet,
      int limit, int offset) {
    Set<PartialPath> showDevicesResults = new HashSet<>();
    Iterator<PartialPath> iterator = resultSet.iterator();
    while (iterator.hasNext() && limit > 0) {
      if (offset > 0) {
        offset--;
        iterator.next();
      } else {
        limit--;
        showDevicesResults.add(iterator.next());
      }
    }
    return showDevicesResults;
  }

  private void showTimeseries(PartitionGroup group, ShowTimeSeriesPlan plan,
      Set<ShowTimeSeriesResult> resultSet, QueryContext context)
=======
  private void showTimeseries(
      PartitionGroup group,
      ShowTimeSeriesPlan plan,
      Set<ShowTimeSeriesResult> resultSet,
      QueryContext context)
>>>>>>> 0cf96a52
      throws CheckConsistencyException, MetadataException {
    if (group.contains(metaGroupMember.getThisNode())) {
      showLocalTimeseries(group, plan, resultSet, context);
    } else {
      showRemoteTimeseries(group, plan, resultSet);
    }
  }

<<<<<<< HEAD
  private void getDevices(PartitionGroup group, ShowDevicesPlan plan, Set<PartialPath> resultSet)
      throws CheckConsistencyException, MetadataException {
    if (group.contains(metaGroupMember.getThisNode())) {
      getLocalDevices(group, plan, resultSet);
    } else {
      getRemoteDevices(group, plan, resultSet);
    }
  }

  private void getLocalDevices(PartitionGroup group, ShowDevicesPlan plan,
      Set<PartialPath> resultSet)
      throws CheckConsistencyException, MetadataException {
    Node header = group.getHeader();
    DataGroupMember localDataMember = metaGroupMember.getLocalDataMember(header);
    localDataMember.syncLeaderWithConsistencyCheck(false);
    try {
      Set<PartialPath> localResult = super.getDevices(plan);
      resultSet.addAll(localResult);
      logger.debug("Fetched {} devices of {} from {}", localResult.size(), plan.getPath(), group);
    } catch (MetadataException e) {
      logger
          .error("Cannot execute show devices plan {} from {} locally.", plan, group);
      throw e;
    }
  }

  private void showLocalTimeseries(PartitionGroup group, ShowTimeSeriesPlan plan,
      Set<ShowTimeSeriesResult> resultSet, QueryContext context)
=======
  private void showLocalTimeseries(
      PartitionGroup group,
      ShowTimeSeriesPlan plan,
      Set<ShowTimeSeriesResult> resultSet,
      QueryContext context)
>>>>>>> 0cf96a52
      throws CheckConsistencyException, MetadataException {
    Node header = group.getHeader();
    DataGroupMember localDataMember = metaGroupMember.getLocalDataMember(header);
    localDataMember.syncLeaderWithConsistencyCheck(false);
    try {
      List<ShowTimeSeriesResult> localResult = super.showTimeseries(plan, context);
      resultSet.addAll(localResult);
      logger.debug("Fetched local timeseries {} schemas of {} from {}", localResult.size(),
          plan.getPath(), group);
    } catch (MetadataException e) {
      logger.error("Cannot execute show timeseries plan  {} from {} locally.", plan, group);
      throw e;
    }
  }

  private void showRemoteTimeseries(
      PartitionGroup group, ShowTimeSeriesPlan plan, Set<ShowTimeSeriesResult> resultSet) {
    ByteBuffer resultBinary = null;
    for (Node node : group) {
      try {
        resultBinary = showRemoteTimeseries(node, group, plan);
        if (resultBinary != null) {
          break;
        }
      } catch (IOException e) {
        logger.error(LOG_FAIL_CONNECT, node, e);
      } catch (TException e) {
        logger.error("Error occurs when getting timeseries schemas in node {}.", node, e);
      } catch (InterruptedException e) {
        logger.error("Interrupted when getting timeseries schemas in node {}.", node, e);
        Thread.currentThread().interrupt();
      }
    }

    if (resultBinary != null) {
      int size = resultBinary.getInt();
      logger
          .debug("Fetched remote timeseries {} schemas of {} from {}", size, plan.getPath(), group);
      for (int i = 0; i < size; i++) {
        resultSet.add(ShowTimeSeriesResult.deserialize(resultBinary));
      }
    } else {
      logger.error("Failed to execute show timeseries {} in group: {}.", plan, group);
    }
  }

  private void getRemoteDevices(PartitionGroup group, ShowDevicesPlan plan,
      Set<PartialPath> resultSet) {
    Set<String> results = null;
    for (Node node : group) {
      try {
        results = getRemoteDevices(node, group, plan);
        if (results != null) {
          break;
        }
      } catch (IOException e) {
        logger.error(LOG_FAIL_CONNECT, node, e);
      } catch (TException e) {
        logger.error("Error occurs when getting devices schemas in node {}.", node, e);
      } catch (InterruptedException e) {
        logger.error("Interrupted when getting devices schemas in node {}.", node, e);
        Thread.currentThread().interrupt();
      }
    }

    if (results == null) {
      logger.error("Failed to execute show devices {} in group: {}.", plan, group);
      return;
    }

    logger.debug("Fetched remote devices {} schemas of {} from {}", results.size(), plan.getPath(),
        group);
    for (String path : results) {
      try {
        resultSet.add(new PartialPath(path));
      } catch (IllegalPathException e) {
        logger.error("Failed to execute show devices {} in group: {}.", plan, group);
      }
    }
  }

  private ByteBuffer showRemoteTimeseries(Node node, PartitionGroup group, ShowTimeSeriesPlan plan)
      throws IOException, TException, InterruptedException {
    ByteBuffer resultBinary;

    if (ClusterDescriptor.getInstance().getConfig().isUseAsyncServer()) {
      AsyncDataClient client =
          metaGroupMember
              .getClientProvider()
              .getAsyncDataClient(node, RaftServer.getReadOperationTimeoutMS());
      resultBinary = SyncClientAdaptor.getAllMeasurementSchema(client, group.getHeader(), plan);
    } else {
      SyncDataClient syncDataClient = null;
      try (ByteArrayOutputStream byteArrayOutputStream = new ByteArrayOutputStream();
          DataOutputStream dataOutputStream = new DataOutputStream(byteArrayOutputStream)) {
        syncDataClient =
            metaGroupMember
                .getClientProvider()
                .getSyncDataClient(node, RaftServer.getReadOperationTimeoutMS());
        plan.serialize(dataOutputStream);
        resultBinary =
            syncDataClient.getAllMeasurementSchema(
                group.getHeader(), ByteBuffer.wrap(byteArrayOutputStream.toByteArray()));
      } finally {
        ClientUtils.putBackSyncClient(syncDataClient);
      }
    }
    return resultBinary;
  }

  private Set<String> getRemoteDevices(Node node, PartitionGroup group, ShowDevicesPlan plan)
      throws IOException, TException, InterruptedException {
    Set<String> results;
    if (ClusterDescriptor.getInstance().getConfig().isUseAsyncServer()) {
      AsyncDataClient client = metaGroupMember
          .getClientProvider().getAsyncDataClient(node, RaftServer.getReadOperationTimeoutMS());
      results = SyncClientAdaptor.getDevices(client, group.getHeader(), plan);
    } else {
      SyncDataClient syncDataClient = metaGroupMember
          .getClientProvider().getSyncDataClient(node, RaftServer.getReadOperationTimeoutMS());
      ByteArrayOutputStream byteArrayOutputStream = new ByteArrayOutputStream();
      DataOutputStream dataOutputStream = new DataOutputStream(byteArrayOutputStream);
      plan.serialize(dataOutputStream);
      results = syncDataClient
          .getDevices(group.getHeader(), ByteBuffer.wrap(byteArrayOutputStream.toByteArray()));
      ClientUtils.putBackSyncClient(syncDataClient);
    }
    return results;
  }

  public GetAllPathsResult getAllPaths(List<String> paths, boolean withAlias)
      throws MetadataException {
    List<String> retPaths = new ArrayList<>();
    List<String> alias = null;
    if (withAlias) {
      alias = new ArrayList<>();
    }

    if (withAlias) {
      for (String path : paths) {
        List<PartialPath> allTimeseriesPathWithAlias =
            super.getAllTimeseriesPathWithAlias(new PartialPath(path), -1, -1).left;
        for (PartialPath timeseriesPathWithAlias : allTimeseriesPathWithAlias) {
          retPaths.add(timeseriesPathWithAlias.getFullPath());
          alias.add(timeseriesPathWithAlias.getMeasurementAlias());
        }
      }
    } else {
      retPaths = getAllPaths(paths);
    }

    GetAllPathsResult getAllPathsResult = new GetAllPathsResult();
    getAllPathsResult.setPaths(retPaths);
    getAllPathsResult.setAliasList(alias);
    return getAllPathsResult;
  }

  @Override
  public PartialPath getStorageGroupPath(PartialPath path) throws StorageGroupNotSetException {
    try {
      return super.getStorageGroupPath(path);
    } catch (StorageGroupNotSetException e) {
      metaGroupMember.syncLeader();
      return super.getStorageGroupPath(path);
    }
  }
}<|MERGE_RESOLUTION|>--- conflicted
+++ resolved
@@ -1542,7 +1542,6 @@
     return showTimeSeriesResults;
   }
 
-<<<<<<< HEAD
   private Set<PartialPath> applyShowDevicesLimitOffset(ConcurrentSkipListSet<PartialPath> resultSet,
       int limit, int offset) {
     Set<PartialPath> showDevicesResults = new HashSet<>();
@@ -1559,15 +1558,11 @@
     return showDevicesResults;
   }
 
-  private void showTimeseries(PartitionGroup group, ShowTimeSeriesPlan plan,
-      Set<ShowTimeSeriesResult> resultSet, QueryContext context)
-=======
   private void showTimeseries(
       PartitionGroup group,
       ShowTimeSeriesPlan plan,
       Set<ShowTimeSeriesResult> resultSet,
       QueryContext context)
->>>>>>> 0cf96a52
       throws CheckConsistencyException, MetadataException {
     if (group.contains(metaGroupMember.getThisNode())) {
       showLocalTimeseries(group, plan, resultSet, context);
@@ -1576,7 +1571,6 @@
     }
   }
 
-<<<<<<< HEAD
   private void getDevices(PartitionGroup group, ShowDevicesPlan plan, Set<PartialPath> resultSet)
       throws CheckConsistencyException, MetadataException {
     if (group.contains(metaGroupMember.getThisNode())) {
@@ -1603,15 +1597,11 @@
     }
   }
 
-  private void showLocalTimeseries(PartitionGroup group, ShowTimeSeriesPlan plan,
-      Set<ShowTimeSeriesResult> resultSet, QueryContext context)
-=======
   private void showLocalTimeseries(
       PartitionGroup group,
       ShowTimeSeriesPlan plan,
       Set<ShowTimeSeriesResult> resultSet,
       QueryContext context)
->>>>>>> 0cf96a52
       throws CheckConsistencyException, MetadataException {
     Node header = group.getHeader();
     DataGroupMember localDataMember = metaGroupMember.getLocalDataMember(header);
