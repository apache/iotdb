/*
 * Licensed to the Apache Software Foundation (ASF) under one
 * or more contributor license agreements.  See the NOTICE file
 * distributed with this work for additional information
 * regarding copyright ownership.  The ASF licenses this file
 * to you under the Apache License, Version 2.0 (the
 * "License"); you may not use this file except in compliance
 * with the License.  You may obtain a copy of the License at
 *
 *     http://www.apache.org/licenses/LICENSE-2.0
 *
 * Unless required by applicable law or agreed to in writing,
 * software distributed under the License is distributed on an
 * "AS IS" BASIS, WITHOUT WARRANTIES OR CONDITIONS OF ANY
 * KIND, either express or implied.  See the License for the
 * specific language governing permissions and limitations
 * under the License.
 */

package org.apache.iotdb.cluster.metadata;

import org.apache.iotdb.cluster.client.async.AsyncDataClient;
import org.apache.iotdb.cluster.client.sync.SyncClientAdaptor;
import org.apache.iotdb.cluster.client.sync.SyncDataClient;
import org.apache.iotdb.cluster.config.ClusterDescriptor;
import org.apache.iotdb.cluster.coordinator.Coordinator;
import org.apache.iotdb.cluster.exception.CheckConsistencyException;
import org.apache.iotdb.cluster.exception.UnsupportedPlanException;
import org.apache.iotdb.cluster.partition.PartitionGroup;
import org.apache.iotdb.cluster.query.manage.QueryCoordinator;
import org.apache.iotdb.cluster.rpc.thrift.GetAllPathsResult;
import org.apache.iotdb.cluster.rpc.thrift.Node;
import org.apache.iotdb.cluster.rpc.thrift.RaftNode;
import org.apache.iotdb.cluster.server.RaftServer;
import org.apache.iotdb.cluster.server.member.DataGroupMember;
import org.apache.iotdb.cluster.server.member.MetaGroupMember;
import org.apache.iotdb.db.conf.IoTDBConstant;
import org.apache.iotdb.db.conf.IoTDBDescriptor;
import org.apache.iotdb.db.exception.metadata.IllegalPathException;
import org.apache.iotdb.db.exception.metadata.MetadataException;
import org.apache.iotdb.db.exception.metadata.PathAlreadyExistException;
import org.apache.iotdb.db.exception.metadata.PathNotExistException;
import org.apache.iotdb.db.exception.metadata.StorageGroupNotSetException;
import org.apache.iotdb.db.metadata.MManager;
import org.apache.iotdb.db.metadata.PartialPath;
import org.apache.iotdb.db.metadata.VectorPartialPath;
import org.apache.iotdb.db.metadata.lastCache.LastCacheManager;
import org.apache.iotdb.db.metadata.mnode.IMNode;
import org.apache.iotdb.db.metadata.mnode.IMeasurementMNode;
import org.apache.iotdb.db.metadata.mnode.InternalMNode;
import org.apache.iotdb.db.metadata.mnode.MeasurementMNode;
import org.apache.iotdb.db.metadata.utils.MetaUtils;
import org.apache.iotdb.db.qp.constant.SQLConstant;
import org.apache.iotdb.db.qp.physical.BatchPlan;
import org.apache.iotdb.db.qp.physical.PhysicalPlan;
import org.apache.iotdb.db.qp.physical.crud.InsertMultiTabletPlan;
import org.apache.iotdb.db.qp.physical.crud.InsertPlan;
import org.apache.iotdb.db.qp.physical.crud.InsertRowPlan;
import org.apache.iotdb.db.qp.physical.crud.InsertRowsOfOneDevicePlan;
import org.apache.iotdb.db.qp.physical.crud.InsertRowsPlan;
import org.apache.iotdb.db.qp.physical.crud.InsertTabletPlan;
import org.apache.iotdb.db.qp.physical.crud.SetSchemaTemplatePlan;
import org.apache.iotdb.db.qp.physical.sys.CreateAlignedTimeSeriesPlan;
import org.apache.iotdb.db.qp.physical.sys.CreateMultiTimeSeriesPlan;
import org.apache.iotdb.db.qp.physical.sys.CreateTimeSeriesPlan;
import org.apache.iotdb.db.qp.physical.sys.SetStorageGroupPlan;
import org.apache.iotdb.db.qp.physical.sys.ShowDevicesPlan;
import org.apache.iotdb.db.qp.physical.sys.ShowTimeSeriesPlan;
import org.apache.iotdb.db.query.context.QueryContext;
import org.apache.iotdb.db.query.dataset.ShowDevicesResult;
import org.apache.iotdb.db.query.dataset.ShowTimeSeriesResult;
import org.apache.iotdb.db.service.IoTDB;
import org.apache.iotdb.db.utils.TypeInferenceUtils;
import org.apache.iotdb.rpc.TSStatusCode;
import org.apache.iotdb.service.rpc.thrift.TSStatus;
import org.apache.iotdb.tsfile.common.cache.LRUCache;
import org.apache.iotdb.tsfile.common.conf.TSFileDescriptor;
import org.apache.iotdb.tsfile.common.constant.TsFileConstant;
import org.apache.iotdb.tsfile.file.metadata.enums.CompressionType;
import org.apache.iotdb.tsfile.file.metadata.enums.TSDataType;
import org.apache.iotdb.tsfile.file.metadata.enums.TSEncoding;
import org.apache.iotdb.tsfile.read.TimeValuePair;
import org.apache.iotdb.tsfile.utils.Pair;
import org.apache.iotdb.tsfile.write.schema.IMeasurementSchema;
import org.apache.iotdb.tsfile.write.schema.VectorMeasurementSchema;

import org.apache.thrift.TException;
import org.slf4j.Logger;
import org.slf4j.LoggerFactory;

import java.io.ByteArrayOutputStream;
import java.io.DataOutputStream;
import java.io.IOException;
import java.lang.reflect.Array;
import java.nio.ByteBuffer;
import java.util.ArrayList;
import java.util.Arrays;
import java.util.Collections;
import java.util.HashMap;
import java.util.HashSet;
import java.util.Iterator;
import java.util.List;
import java.util.Map;
import java.util.Map.Entry;
import java.util.Set;
import java.util.concurrent.ConcurrentSkipListSet;
import java.util.concurrent.ExecutorService;
import java.util.concurrent.Executors;
import java.util.concurrent.Future;
import java.util.concurrent.LinkedBlockingDeque;
import java.util.concurrent.ThreadPoolExecutor;
import java.util.concurrent.TimeUnit;
import java.util.concurrent.locks.ReentrantReadWriteLock;
import java.util.function.Supplier;
import java.util.stream.Collectors;

import static org.apache.iotdb.cluster.query.ClusterPlanExecutor.LOG_FAIL_CONNECT;
import static org.apache.iotdb.cluster.query.ClusterPlanExecutor.THREAD_POOL_SIZE;
import static org.apache.iotdb.cluster.query.ClusterPlanExecutor.waitForThreadPool;
import static org.apache.iotdb.cluster.utils.ClusterQueryUtils.getAssembledPathFromRequest;
import static org.apache.iotdb.cluster.utils.ClusterQueryUtils.getPathStrListForRequest;
import static org.apache.iotdb.db.utils.EncodingInferenceUtils.getDefaultEncoding;

@SuppressWarnings("java:S1135") // ignore todos
public class CMManager extends MManager {

  private static final Logger logger = LoggerFactory.getLogger(CMManager.class);

  private ReentrantReadWriteLock cacheLock = new ReentrantReadWriteLock();
  // only cache the series who is writing, we need not to cache series who is reading
  // because the read is slow, so pull from remote is little cost comparing to the disk io
  private RemoteMetaCache mRemoteMetaCache;
  private MetaPuller metaPuller;
  private MetaGroupMember metaGroupMember;
  private Coordinator coordinator;

  private CMManager() {
    super();
    metaPuller = MetaPuller.getInstance();
    int remoteCacheSize = config.getmRemoteSchemaCacheSize();
    mRemoteMetaCache = new RemoteMetaCache(remoteCacheSize);
  }

  private static class MManagerHolder {

    private MManagerHolder() {
      // allowed to do nothing
    }

    private static final CMManager INSTANCE = new CMManager();
  }

  /**
   * we should not use this function in other place, but only in IoTDB class
   *
   * @return
   */
  public static CMManager getInstance() {
    return CMManager.MManagerHolder.INSTANCE;
  }

  /**
   * sync meta leader to get the newest partition table and storage groups.
   *
   * @throws MetadataException throws MetadataException if necessary
   */
  public void syncMetaLeader() throws MetadataException {
    try {
      metaGroupMember.syncLeaderWithConsistencyCheck(false);
    } catch (CheckConsistencyException e) {
      throw new MetadataException(e);
    }
  }

  @Override
  public String deleteTimeseries(PartialPath pathPattern) throws MetadataException {
    cacheLock.writeLock().lock();
    mRemoteMetaCache.removeItem(pathPattern);
    cacheLock.writeLock().unlock();
    return super.deleteTimeseries(pathPattern);
  }

  @Override
  public void deleteStorageGroups(List<PartialPath> storageGroups) throws MetadataException {
    cacheLock.writeLock().lock();
    for (PartialPath storageGroup : storageGroups) {
      mRemoteMetaCache.removeItem(storageGroup);
    }
    cacheLock.writeLock().unlock();
    super.deleteStorageGroups(storageGroups);
  }

  @Override
  public TSDataType getSeriesType(PartialPath fullPath) throws MetadataException {

    if (fullPath.equals(SQLConstant.TIME_PATH)) {
      return TSDataType.INT64;
    }

    String measurement = fullPath.getMeasurement();
    if (fullPath instanceof VectorPartialPath) {
      if (((VectorPartialPath) fullPath).getSubSensorsList().size() != 1) {
        return TSDataType.VECTOR;
      } else {
        measurement = ((VectorPartialPath) fullPath).getSubSensor(0);
      }
    }

    // try remote cache first
    try {
      cacheLock.readLock().lock();
      IMeasurementMNode measurementMNode = mRemoteMetaCache.get(fullPath);
      if (measurementMNode != null) {
        return measurementMNode.getDataType(measurement);
      }
    } finally {
      cacheLock.readLock().unlock();
    }

    // try local MTree
    TSDataType seriesType;
    try {
      seriesType = super.getSeriesType(fullPath);
    } catch (PathNotExistException e) {
      // pull from remote node
      List<IMeasurementSchema> schemas =
          metaPuller.pullMeasurementSchemas(Collections.singletonList(fullPath));
      if (!schemas.isEmpty()) {
        IMeasurementSchema measurementSchema = schemas.get(0);
        IMeasurementMNode measurementMNode =
            MeasurementMNode.getMeasurementMNode(
                null, measurementSchema.getMeasurementId(), measurementSchema, null);
        if (measurementSchema instanceof VectorMeasurementSchema) {
          for (String subMeasurement : measurementSchema.getSubMeasurementsList()) {
            cacheMeta(
                new VectorPartialPath(fullPath.getDevice(), subMeasurement),
                measurementMNode,
                false);
          }
        } else {
          cacheMeta(fullPath, measurementMNode, true);
        }
        return measurementMNode.getDataType(measurement);
      } else {
        throw e;
      }
    }
    return seriesType;
  }

  @Override
  public IMeasurementSchema getSeriesSchema(PartialPath fullPath) throws MetadataException {
    return super.getSeriesSchema(fullPath, getMeasurementMNode(fullPath));
  }

  @Override
  public IMeasurementMNode getMeasurementMNode(PartialPath fullPath) throws MetadataException {
    IMeasurementMNode node = null;
    // try remote cache first
    try {
      cacheLock.readLock().lock();
      IMeasurementMNode measurementMNode = mRemoteMetaCache.get(fullPath);
      if (measurementMNode != null) {
        node = measurementMNode;
      }
    } finally {
      cacheLock.readLock().unlock();
    }

    if (node == null) {
      // try local MTree
      try {
        node = super.getMeasurementMNode(fullPath);
      } catch (PathNotExistException e) {
        // pull from remote node
        List<IMeasurementSchema> schemas =
            metaPuller.pullMeasurementSchemas(Collections.singletonList(fullPath));
        if (!schemas.isEmpty()) {
          IMeasurementSchema measurementSchema = schemas.get(0);
          IMeasurementMNode measurementMNode =
              MeasurementMNode.getMeasurementMNode(
                  null, measurementSchema.getMeasurementId(), measurementSchema, null);
          cacheMeta(fullPath, measurementMNode, true);
          node = measurementMNode;
        } else {
          throw e;
        }
      }
    }
    return node;
  }

  /**
   * the {@link org.apache.iotdb.db.writelog.recover.LogReplayer#replayLogs(Supplier)} will call
   * this to get schema after restart we should retry to get schema util we get the schema.
   *
   * @param deviceId the device id.
   * @param measurements the measurements.
   */
  @Override
  public IMeasurementMNode[] getMeasurementMNodes(PartialPath deviceId, String[] measurements)
      throws MetadataException {
    try {
      return super.getMeasurementMNodes(deviceId, measurements);
    } catch (MetadataException e) {
      // some measurements not exist in local
      // try cache
      IMeasurementMNode[] measurementMNodes = new IMeasurementMNode[measurements.length];
      int failedMeasurementIndex = getMNodesLocally(deviceId, measurements, measurementMNodes);
      if (failedMeasurementIndex == -1) {
        return measurementMNodes;
      }

      // will retry util get schema
      pullSeriesSchemas(deviceId, measurements);

      // try again
      failedMeasurementIndex = getMNodesLocally(deviceId, measurements, measurementMNodes);
      if (failedMeasurementIndex != -1) {
        throw new MetadataException(
            deviceId.getFullPath()
                + IoTDBConstant.PATH_SEPARATOR
                + measurements[failedMeasurementIndex]
                + " is not found");
      }
      return measurementMNodes;
    }
  }

  /** @return -1 if all schemas are found, or the first index of the non-exist schema */
  private int getMNodesLocally(
      PartialPath deviceId, String[] measurements, IMeasurementMNode[] measurementMNodes) {
    int failedMeasurementIndex = -1;
    cacheLock.readLock().lock();
    try {
      for (int i = 0; i < measurements.length && failedMeasurementIndex == -1; i++) {
        IMeasurementMNode measurementMNode =
            mRemoteMetaCache.get(deviceId.concatNode(measurements[i]));
        if (measurementMNode == null) {
          failedMeasurementIndex = i;
        } else {
          measurementMNodes[i] = measurementMNode;
        }
      }
    } finally {
      cacheLock.readLock().unlock();
    }
    return failedMeasurementIndex;
  }

  private void pullSeriesSchemas(PartialPath deviceId, String[] measurementList)
      throws MetadataException {
    List<PartialPath> schemasToPull = new ArrayList<>();
    for (String s : measurementList) {
      schemasToPull.add(deviceId.concatNode(s));
    }
    List<IMeasurementSchema> schemas = metaPuller.pullMeasurementSchemas(schemasToPull);
    for (IMeasurementSchema schema : schemas) {
      // TODO-Cluster: also pull alias?
      // take care, the pulled schema's measurement Id is only series name
      IMeasurementMNode measurementMNode =
          MeasurementMNode.getMeasurementMNode(null, schema.getMeasurementId(), schema, null);
      cacheMeta(deviceId.concatNode(schema.getMeasurementId()), measurementMNode, true);
    }
    logger.debug("Pulled {}/{} schemas from remote", schemas.size(), measurementList.length);
  }

  /*
  do not set FullPath for Vector subSensor
   */
  @Override
  public void cacheMeta(
      PartialPath seriesPath, IMeasurementMNode measurementMNode, boolean needSetFullPath) {
    if (needSetFullPath) {
      measurementMNode.setFullPath(seriesPath.getFullPath());
    }
    cacheLock.writeLock().lock();
    mRemoteMetaCache.put(seriesPath, measurementMNode);
    cacheLock.writeLock().unlock();
  }

  @Override
  public void updateLastCache(
      PartialPath seriesPath,
      TimeValuePair timeValuePair,
      boolean highPriorityUpdate,
      Long latestFlushedTime) {
    cacheLock.writeLock().lock();
    try {
      IMeasurementMNode measurementMNode = mRemoteMetaCache.get(seriesPath);
      if (measurementMNode != null) {
        LastCacheManager.updateLastCache(
            seriesPath, timeValuePair, highPriorityUpdate, latestFlushedTime, measurementMNode);
      }
    } finally {
      cacheLock.writeLock().unlock();
    }
    // maybe local also has the timeseries
    super.updateLastCache(seriesPath, timeValuePair, highPriorityUpdate, latestFlushedTime);
  }

  @Override
  public TimeValuePair getLastCache(PartialPath seriesPath) {
    IMeasurementMNode measurementMNode = mRemoteMetaCache.get(seriesPath);
    if (measurementMNode != null) {
      return LastCacheManager.getLastCache(seriesPath, measurementMNode);
    }

    return super.getLastCache(seriesPath);
  }

  @Override
  public IMNode getSeriesSchemasAndReadLockDevice(InsertPlan plan)
      throws MetadataException, IOException {
    IMeasurementMNode[] measurementMNodes = new IMeasurementMNode[plan.getMeasurements().length];
    int nonExistSchemaIndex =
        getMNodesLocally(plan.getPrefixPath(), plan.getMeasurements(), measurementMNodes);
    if (nonExistSchemaIndex == -1) {
      plan.setMeasurementMNodes(measurementMNodes);
      return new InternalMNode(null, plan.getPrefixPath().getDevice());
    }
    // auto-create schema in IoTDBConfig is always disabled in the cluster version, and we have
    // another config in ClusterConfig to do this
    return super.getSeriesSchemasAndReadLockDevice(plan);
  }

  @Override
  public IMeasurementSchema getSeriesSchema(PartialPath device, String measurement)
      throws MetadataException {
    try {
      IMeasurementSchema measurementSchema = super.getSeriesSchema(device, measurement);
      if (measurementSchema != null) {
        return measurementSchema;
      }
    } catch (PathNotExistException e) {
      // not found in local
    }

    // try cache
    cacheLock.readLock().lock();
    try {
      IMeasurementMNode measurementMNode = mRemoteMetaCache.get(device.concatNode(measurement));
      if (measurementMNode != null) {
        return measurementMNode.getSchema();
      }
    } finally {
      cacheLock.readLock().unlock();
    }

    // pull from remote
    pullSeriesSchemas(device, new String[] {measurement});

    // try again
    cacheLock.readLock().lock();
    try {
      IMeasurementMNode measurementMeta = mRemoteMetaCache.get(device.concatNode(measurement));
      if (measurementMeta != null) {
        return measurementMeta.getSchema();
      }
    } finally {
      cacheLock.readLock().unlock();
    }
    return super.getSeriesSchema(device, measurement);
  }

  /**
   * Check whether the path exists.
   *
   * @param path a full path or a prefix path
   */
  @Override
  public boolean isPathExist(PartialPath path) {
    boolean localExist = super.isPathExist(path);
    if (localExist) {
      return true;
    }

    // search the cache
    cacheLock.readLock().lock();
    try {
      return mRemoteMetaCache.containsKey(path);
    } finally {
      cacheLock.readLock().unlock();
    }
  }

  @Override
  protected IMNode getDeviceNodeWithAutoCreate(PartialPath path)
      throws MetadataException, IOException {
    return getDeviceNodeWithAutoCreate(
        path,
        ClusterDescriptor.getInstance().getConfig().isEnableAutoCreateSchema(),
        false,
        config.getDefaultStorageGroupLevel());
  }

  private static class RemoteMetaCache extends LRUCache<PartialPath, IMeasurementMNode> {

    RemoteMetaCache(int cacheSize) {
      super(cacheSize);
    }

    @Override
    protected IMeasurementMNode loadObjectByKey(PartialPath key) {
      return null;
    }

    @Override
    public synchronized void removeItem(PartialPath key) {
      cache.keySet().removeIf(s -> s.getFullPath().startsWith(key.getFullPath()));
    }

    @Override
    public synchronized IMeasurementMNode get(PartialPath key) {
      try {
        return super.get(key);
      } catch (IOException e) {
        // not happening
        return null;
      }
    }

    public synchronized boolean containsKey(PartialPath key) {
      return cache.containsKey(key);
    }
  }

  /**
   * create storage groups for CreateTimeseriesPlan, CreateMultiTimeseriesPlan and InsertPlan, also
   * create timeseries for InsertPlan. Only the three kind of plans can use this method.
   */
  public void createSchema(PhysicalPlan plan) throws MetadataException, CheckConsistencyException {
    List<PartialPath> storageGroups = new ArrayList<>();
    // for InsertPlan, try to just use deviceIds to get related storage groups because there's no
    // need to call getPaths to concat deviceId and sensor as they will gain same result,
    // for CreateTimeSeriesPlan, use getPath() to get timeseries to get related storage group,
    // for CreateMultiTimeSeriesPlan, use getPaths() to get all timeseries to get related storage
    // groups.
    if (plan instanceof BatchPlan) {
      storageGroups.addAll(getStorageGroups(getValidStorageGroups((BatchPlan) plan)));
    } else if (plan instanceof InsertRowPlan || plan instanceof InsertTabletPlan) {
      storageGroups.addAll(
          getStorageGroups(Collections.singletonList(((InsertPlan) plan).getPrefixPath())));
    } else if (plan instanceof CreateTimeSeriesPlan) {
      storageGroups.addAll(
          getStorageGroups(Collections.singletonList(((CreateTimeSeriesPlan) plan).getPath())));
    } else if (plan instanceof CreateAlignedTimeSeriesPlan) {
      storageGroups.addAll(
          getStorageGroups(
              Collections.singletonList(((CreateAlignedTimeSeriesPlan) plan).getPrefixPath())));
    } else if (plan instanceof SetSchemaTemplatePlan) {
      storageGroups.addAll(
          getStorageGroups(
              Collections.singletonList(
                  new PartialPath(((SetSchemaTemplatePlan) plan).getPrefixPath()))));
    } else {
      storageGroups.addAll(getStorageGroups(plan.getPaths()));
    }

    // create storage groups
    createStorageGroups(storageGroups);

    // need to verify the storage group is created
    verifyCreatedSgSuccess(storageGroups, plan);

    // try to create timeseries for insertPlan
    if (plan instanceof InsertPlan && !createTimeseries((InsertPlan) plan)) {
      throw new MetadataException("Failed to create timeseries from InsertPlan automatically.");
    }
  }

  private List<PartialPath> getValidStorageGroups(BatchPlan plan) {
    List<PartialPath> paths = new ArrayList<>();
    List<PartialPath> originalPaths = plan.getPrefixPaths();
    for (int i = 0; i < originalPaths.size(); i++) {
      // has permission to create sg
      if (!plan.getResults().containsKey(i)) {
        paths.add(originalPaths.get(i));
      }
    }
    return paths;
  }

  /** return storage groups paths for given deviceIds or timeseries. */
  private List<PartialPath> getStorageGroups(List<PartialPath> paths) throws MetadataException {
    Set<PartialPath> storageGroups = new HashSet<>();
    for (PartialPath path : paths) {
      storageGroups.add(
          MetaUtils.getStorageGroupPathByLevel(
              path, IoTDBDescriptor.getInstance().getConfig().getDefaultStorageGroupLevel()));
    }
    return new ArrayList<>(storageGroups);
  }

  @SuppressWarnings("squid:S3776")
  private void verifyCreatedSgSuccess(List<PartialPath> storageGroups, PhysicalPlan physicalPlan) {
    long startTime = System.currentTimeMillis();
    boolean[] ready = new boolean[storageGroups.size()];
    Arrays.fill(ready, false);
    while (true) {
      boolean allReady = true;
      for (int i = 0; i < storageGroups.size(); i++) {
        if (ready[i]) {
          continue;
        }
        if (IoTDB.metaManager.isStorageGroup(storageGroups.get(i))) {
          ready[i] = true;
        } else {
          allReady = false;
        }
      }

      if (allReady
          || System.currentTimeMillis() - startTime
              > ClusterDescriptor.getInstance().getConfig().getConnectionTimeoutInMS()) {
        break;
      } else {
        try {
          Thread.sleep(1);
        } catch (InterruptedException e) {
          logger.debug("Failed to wait for creating sgs for plan {}", physicalPlan, e);
          Thread.currentThread().interrupt();
        }
      }
    }
  }

  /**
   * Create storage groups automatically for paths.
   *
   * @param storageGroups the uncreated storage groups
   */
  private void createStorageGroups(List<PartialPath> storageGroups) throws MetadataException {
    for (PartialPath storageGroup : storageGroups) {
      SetStorageGroupPlan setStorageGroupPlan = new SetStorageGroupPlan(storageGroup);
      TSStatus setStorageGroupResult =
          metaGroupMember.processNonPartitionedMetaPlan(setStorageGroupPlan);
      if (setStorageGroupResult.getCode() != TSStatusCode.SUCCESS_STATUS.getStatusCode()
          && setStorageGroupResult.getCode()
              != TSStatusCode.PATH_ALREADY_EXIST_ERROR.getStatusCode()) {
        throw new MetadataException(
            String.format(
                "Status Code: %d, failed to set storage group %s",
                setStorageGroupResult.getCode(), storageGroup));
      }
    }
  }

  /**
   * @param insertMultiTabletPlan the InsertMultiTabletPlan
   * @return true if all InsertTabletPlan in InsertMultiTabletPlan create timeseries success,
   *     otherwise false
   */
  public boolean createTimeseries(InsertMultiTabletPlan insertMultiTabletPlan)
      throws CheckConsistencyException, IllegalPathException {
    boolean allSuccess = true;
    for (InsertTabletPlan insertTabletPlan : insertMultiTabletPlan.getInsertTabletPlanList()) {
      boolean success = createTimeseries(insertTabletPlan);
      allSuccess = allSuccess && success;
      if (!success) {
        logger.error(
            "create timeseries for device={} failed, plan={}",
            insertTabletPlan.getPrefixPath(),
            insertTabletPlan);
      }
    }
    return allSuccess;
  }

  public boolean createTimeseries(InsertRowsPlan insertRowsPlan)
      throws CheckConsistencyException, IllegalPathException {
    boolean allSuccess = true;
    for (InsertRowPlan insertRowPlan : insertRowsPlan.getInsertRowPlanList()) {
      boolean success = createTimeseries(insertRowPlan);
      allSuccess = allSuccess && success;
      if (!success) {
        logger.error(
            "create timeseries for device={} failed, plan={}",
            insertRowPlan.getPrefixPath(),
            insertRowPlan);
      }
    }
    return allSuccess;
  }

  public boolean createTimeseries(InsertRowsOfOneDevicePlan insertRowsOfOneDevicePlan)
      throws CheckConsistencyException, IllegalPathException {
    boolean allSuccess = true;
    for (InsertRowPlan insertRowPlan : insertRowsOfOneDevicePlan.getRowPlans()) {
      boolean success = createTimeseries(insertRowPlan);
      allSuccess = allSuccess && success;
      if (!success) {
        logger.error(
            "create timeseries for device={} failed, plan={}",
            insertRowPlan.getPrefixPath(),
            insertRowPlan);
      }
    }
    return allSuccess;
  }

  /**
   * Create timeseries automatically for an InsertPlan.
   *
   * @param insertPlan some of the timeseries in it are not created yet
   * @return true of all uncreated timeseries are created
   */
  public boolean createTimeseries(InsertPlan insertPlan)
      throws IllegalPathException, CheckConsistencyException {
    if (insertPlan instanceof InsertMultiTabletPlan) {
      return createTimeseries((InsertMultiTabletPlan) insertPlan);
    }

    if (insertPlan instanceof InsertRowsPlan) {
      return createTimeseries((InsertRowsPlan) insertPlan);
    }

    if (insertPlan instanceof InsertRowsOfOneDevicePlan) {
      return createTimeseries((InsertRowsOfOneDevicePlan) insertPlan);
    }

    List<String> seriesList = new ArrayList<>();
    PartialPath deviceId = insertPlan.getPrefixPath();
    PartialPath storageGroupName;
    try {
      storageGroupName =
          MetaUtils.getStorageGroupPathByLevel(
              deviceId, IoTDBDescriptor.getInstance().getConfig().getDefaultStorageGroupLevel());
    } catch (MetadataException e) {
      logger.error("Failed to infer storage group from deviceId {}", deviceId);
      return false;
    }
    for (String measurementId : insertPlan.getMeasurements()) {
      seriesList.add(deviceId.getFullPath() + TsFileConstant.PATH_SEPARATOR + measurementId);
    }
    if (insertPlan.isAligned()) {
      return createAlignedTimeseries(seriesList, insertPlan);
    }
    PartitionGroup partitionGroup =
        metaGroupMember.getPartitionTable().route(storageGroupName.getFullPath(), 0);
    List<String> unregisteredSeriesList = getUnregisteredSeriesList(seriesList, partitionGroup);
    if (unregisteredSeriesList.isEmpty()) {
      return true;
    }
    logger.debug("Unregisterd series of {} are {}", seriesList, unregisteredSeriesList);

    return createTimeseries(unregisteredSeriesList, seriesList, insertPlan);
  }

  private boolean createAlignedTimeseries(List<String> seriesList, InsertPlan insertPlan)
      throws IllegalPathException {
    List<String> measurements = new ArrayList<>();
    for (String series : seriesList) {
      measurements.add((new PartialPath(series)).getMeasurement());
    }

    List<TSDataType> dataTypes = new ArrayList<>(measurements.size());
    List<TSEncoding> encodings = new ArrayList<>(measurements.size());
    for (int index = 0; index < measurements.size(); index++) {
      TSDataType dataType;
      if (insertPlan.getDataTypes() != null && insertPlan.getDataTypes()[index] != null) {
        dataType = insertPlan.getDataTypes()[index];
      } else {
        dataType =
            TypeInferenceUtils.getPredictedDataType(
                insertPlan instanceof InsertTabletPlan
                    ? Array.get(((InsertTabletPlan) insertPlan).getColumns()[index], 0)
                    : ((InsertRowPlan) insertPlan).getValues()[index],
                true);
      }
      dataTypes.add(dataType);
      encodings.add(getDefaultEncoding(dataType));
    }

    CreateAlignedTimeSeriesPlan plan =
        new CreateAlignedTimeSeriesPlan(
            insertPlan.getPrefixPath(),
            measurements,
            dataTypes,
            encodings,
            TSFileDescriptor.getInstance().getConfig().getCompressor(),
            null);
    TSStatus result;
    try {
      result = coordinator.processPartitionedPlan(plan);
    } catch (UnsupportedPlanException e) {
      logger.error(
          "Failed to create timeseries {} automatically. Unsupported plan exception {} ",
          plan,
          e.getMessage());
      return false;
    }
    if (result.getCode() != TSStatusCode.SUCCESS_STATUS.getStatusCode()
        && result.getCode() != TSStatusCode.PATH_ALREADY_EXIST_ERROR.getStatusCode()
        && result.getCode() != TSStatusCode.NEED_REDIRECTION.getStatusCode()) {
      logger.error(
          "{} failed to execute create timeseries {}: {}",
          metaGroupMember.getThisNode(),
          plan,
          result);
      return false;
    }
    return true;
  }

  /**
   * create timeseries from paths in "unregisteredSeriesList". If data types are provided by the
   * InsertPlan, use them, otherwise infer the types from the values. Use default encodings and
   * compressions of the corresponding data type.
   */
  private boolean createTimeseries(
      List<String> unregisteredSeriesList, List<String> seriesList, InsertPlan insertPlan)
      throws IllegalPathException {
    List<PartialPath> paths = new ArrayList<>();
    List<TSDataType> dataTypes = new ArrayList<>();
    List<TSEncoding> encodings = new ArrayList<>();
    List<CompressionType> compressionTypes = new ArrayList<>();
    for (String seriesPath : unregisteredSeriesList) {
      paths.add(new PartialPath(seriesPath));
      int index = seriesList.indexOf(seriesPath);
      TSDataType dataType;
      // use data types in insertPlan if provided, otherwise infer them from the values
      if (insertPlan.getDataTypes() != null && insertPlan.getDataTypes()[index] != null) {
        dataType = insertPlan.getDataTypes()[index];
      } else {
        dataType =
            TypeInferenceUtils.getPredictedDataType(
                insertPlan instanceof InsertTabletPlan
                    ? Array.get(((InsertTabletPlan) insertPlan).getColumns()[index], 0)
                    : ((InsertRowPlan) insertPlan).getValues()[index],
                true);
      }
      dataTypes.add(dataType);
      // use default encoding and compression from the config
      encodings.add(getDefaultEncoding(dataType));
      compressionTypes.add(TSFileDescriptor.getInstance().getConfig().getCompressor());
    }
    CreateMultiTimeSeriesPlan plan = new CreateMultiTimeSeriesPlan();
    plan.setPaths(paths);
    plan.setDataTypes(dataTypes);
    plan.setEncodings(encodings);
    plan.setCompressors(compressionTypes);

    TSStatus result;
    try {
      result = coordinator.processPartitionedPlan(plan);
    } catch (UnsupportedPlanException e) {
      logger.error(
          "Failed to create timeseries {} automatically. Unsupported plan exception {} ",
          paths,
          e.getMessage());
      return false;
    }
    if (result.getCode() != TSStatusCode.SUCCESS_STATUS.getStatusCode()
        && result.getCode() != TSStatusCode.PATH_ALREADY_EXIST_ERROR.getStatusCode()
        && result.getCode() != TSStatusCode.NEED_REDIRECTION.getStatusCode()
        && !(result.getCode() == TSStatusCode.MULTIPLE_ERROR.getStatusCode()
            && result.getSubStatus().stream()
                .allMatch(
                    s -> s.getCode() == TSStatusCode.PATH_ALREADY_EXIST_ERROR.getStatusCode()))) {
      logger.error(
          "{} failed to execute create timeseries {}: {}",
          metaGroupMember.getThisNode(),
          paths,
          result);
      return false;
    }
    return true;
  }

  public void setMetaGroupMember(MetaGroupMember metaGroupMember) {
    this.metaGroupMember = metaGroupMember;
  }

  public void setCoordinator(Coordinator coordinator) {
    this.coordinator = coordinator;
  }

  /**
   * To check which timeseries in the input list is unregistered from one node in "partitionGroup".
   */
  private List<String> getUnregisteredSeriesList(
      List<String> seriesList, PartitionGroup partitionGroup) throws CheckConsistencyException {
    if (partitionGroup.contains(metaGroupMember.getThisNode())) {
      return getUnregisteredSeriesListLocally(seriesList, partitionGroup);
    } else {
      return getUnregisteredSeriesListRemotely(seriesList, partitionGroup);
    }
  }

  private List<String> getUnregisteredSeriesListLocally(
      List<String> seriesList, PartitionGroup partitionGroup) throws CheckConsistencyException {
    DataGroupMember dataMember =
        metaGroupMember
            .getDataClusterServer()
            .getDataMember(partitionGroup.getHeader(), null, null);
    return dataMember.getLocalQueryExecutor().getUnregisteredTimeseries(seriesList);
  }

  private List<String> getUnregisteredSeriesListRemotely(
      List<String> seriesList, PartitionGroup partitionGroup) {
    for (Node node : partitionGroup) {
      try {
        List<String> result;
        if (ClusterDescriptor.getInstance().getConfig().isUseAsyncServer()) {
          AsyncDataClient client =
              metaGroupMember
                  .getClientProvider()
                  .getAsyncDataClient(node, RaftServer.getReadOperationTimeoutMS());
          result =
              SyncClientAdaptor.getUnregisteredMeasurements(
                  client, partitionGroup.getHeader(), seriesList);
        } else {
          try (SyncDataClient syncDataClient =
              metaGroupMember
                  .getClientProvider()
                  .getSyncDataClient(node, RaftServer.getReadOperationTimeoutMS())) {
            try {
              result =
                  syncDataClient.getUnregisteredTimeseries(partitionGroup.getHeader(), seriesList);
            } catch (TException e) {
              // the connection may be broken, close it to avoid it being reused
              syncDataClient.getInputProtocol().getTransport().close();
              throw e;
            }
          }
        }
        if (result != null) {
          return result;
        }
      } catch (TException | IOException e) {
        logger.error(
            "{}: cannot getting unregistered {} and other {} paths from {}",
            metaGroupMember.getName(),
            seriesList.get(0),
            seriesList.get(seriesList.size() - 1),
            node,
            e);
      } catch (InterruptedException e) {
        Thread.currentThread().interrupt();
        logger.error(
            "{}: getting unregistered series list {} ... {} is interrupted from {}",
            metaGroupMember.getName(),
            seriesList.get(0),
            seriesList.get(seriesList.size() - 1),
            node,
            e);
      }
    }
    return Collections.emptyList();
  }

  /**
   * Get all devices after removing wildcards in the path
   *
   * @param originPath a path potentially with wildcard
   * @return all paths after removing wildcards in the path
   */
  public Set<PartialPath> getMatchedDevices(PartialPath originPath) throws MetadataException {
    Map<String, String> sgPathMap = groupPathByStorageGroup(originPath);
    Set<PartialPath> ret = getMatchedDevices(sgPathMap);
    logger.debug("The devices of path {} are {}", originPath, ret);
    return ret;
  }

  /**
   * Split the paths by the data group they belong to and query them from the groups separately.
   *
   * @param sgPathMap the key is the storage group name and the value is the path to be queried with
   *     storage group added
   * @return a collection of all queried paths
   */
  private List<PartialPath> getMatchedPaths(Map<String, String> sgPathMap, boolean withAlias)
      throws MetadataException {
    List<PartialPath> result = new ArrayList<>();
    // split the paths by the data group they belong to
    Map<PartitionGroup, List<String>> remoteGroupPathMap = new HashMap<>();
    for (Entry<String, String> sgPathEntry : sgPathMap.entrySet()) {
      String storageGroupName = sgPathEntry.getKey();
      PartialPath pathUnderSG = new PartialPath(sgPathEntry.getValue());
      // find the data group that should hold the timeseries schemas of the storage group
      PartitionGroup partitionGroup =
          metaGroupMember.getPartitionTable().route(storageGroupName, 0);
      if (partitionGroup.contains(metaGroupMember.getThisNode())) {
        // this node is a member of the group, perform a local query after synchronizing with the
        // leader
        try {
          metaGroupMember
              .getLocalDataMember(partitionGroup.getHeader(), partitionGroup.getId())
              .syncLeader(null);
        } catch (CheckConsistencyException e) {
          logger.warn("Failed to check consistency.", e);
        }
        List<PartialPath> allTimeseriesName = getMatchedPathsLocally(pathUnderSG, withAlias);
        logger.debug(
            "{}: get matched paths of {} locally, result {}",
            metaGroupMember.getName(),
            partitionGroup,
            allTimeseriesName);
        result.addAll(allTimeseriesName);
      } else {
        // batch the queries of the same group to reduce communication
        remoteGroupPathMap
            .computeIfAbsent(partitionGroup, p -> new ArrayList<>())
            .add(pathUnderSG.getFullPath());
      }
    }

    // query each data group separately
    for (Entry<PartitionGroup, List<String>> partitionGroupPathEntry :
        remoteGroupPathMap.entrySet()) {
      PartitionGroup partitionGroup = partitionGroupPathEntry.getKey();
      List<String> pathsToQuery = partitionGroupPathEntry.getValue();
      result.addAll(getMatchedPaths(partitionGroup, pathsToQuery, withAlias));
    }

    return result;
  }

  private List<PartialPath> getMatchedPathsLocally(PartialPath partialPath, boolean withAlias)
      throws MetadataException {
    if (!withAlias) {
      return getFlatMeasurementPaths(partialPath);
    } else {
      return super.getFlatMeasurementPathsWithAlias(partialPath, -1, -1).left;
    }
  }

  private List<PartialPath> getMatchedPaths(
      PartitionGroup partitionGroup, List<String> pathsToQuery, boolean withAlias)
      throws MetadataException {
    // choose the node with lowest latency or highest throughput
    List<Node> coordinatedNodes = QueryCoordinator.getINSTANCE().reorderNodes(partitionGroup);
    for (Node node : coordinatedNodes) {
      try {
        List<PartialPath> paths =
            getMatchedPaths(node, partitionGroup.getHeader(), pathsToQuery, withAlias);
        if (logger.isDebugEnabled()) {
          logger.debug(
              "{}: get matched paths of {} and other {} paths from {} in {}, result {}",
              metaGroupMember.getName(),
              pathsToQuery.get(0),
              pathsToQuery.size() - 1,
              node,
              partitionGroup.getHeader(),
              paths);
        }
        if (paths != null) {
          // a non-null result contains correct result even if it is empty, so query next group
          return paths;
        }
      } catch (IOException | TException e) {
        throw new MetadataException(e);
      } catch (InterruptedException e) {
        Thread.currentThread().interrupt();
        throw new MetadataException(e);
      }
    }
    logger.warn("Cannot get paths of {} from {}", pathsToQuery, partitionGroup);
    return Collections.emptyList();
  }

  @SuppressWarnings("java:S1168") // null and empty list are different
  private List<PartialPath> getMatchedPaths(
      Node node, RaftNode header, List<String> pathsToQuery, boolean withAlias)
      throws IOException, TException, InterruptedException {
    GetAllPathsResult result;
    if (ClusterDescriptor.getInstance().getConfig().isUseAsyncServer()) {
      AsyncDataClient client =
          metaGroupMember
              .getClientProvider()
              .getAsyncDataClient(node, RaftServer.getReadOperationTimeoutMS());
      result = SyncClientAdaptor.getAllPaths(client, header, pathsToQuery, withAlias);
    } else {
      try (SyncDataClient syncDataClient =
          metaGroupMember
              .getClientProvider()
              .getSyncDataClient(node, RaftServer.getReadOperationTimeoutMS())) {
        try {
          result = syncDataClient.getAllPaths(header, pathsToQuery, withAlias);
        } catch (TException e) {
          // the connection may be broken, close it to avoid it being reused
          syncDataClient.getInputProtocol().getTransport().close();
          throw e;
        }
      }
    }

    if (result != null) {
      // paths may be empty, implying that the group does not contain matched paths, so we do not
      // need to query other nodes in the group
      List<PartialPath> partialPaths = new ArrayList<>();
      for (int i = 0; i < result.paths.size(); i++) {
        PartialPath matchedPath = getAssembledPathFromRequest(result.paths.get(i));
        partialPaths.add(matchedPath);
        if (withAlias) {
          matchedPath.setMeasurementAlias(result.aliasList.get(i));
        }
      }
      return partialPaths;
    } else {
      // a null implies a network failure, so we have to query other nodes in the group
      return null;
    }
  }

  /**
   * Split the paths by the data group they belong to and query them from the groups separately.
   *
   * @param sgPathMap the key is the storage group name and the value is the path pattern to be
   *     queried with storage group added
   * @return a collection of all queried devices
   */
  private Set<PartialPath> getMatchedDevices(Map<String, String> sgPathMap)
      throws MetadataException {
    Set<PartialPath> result = new HashSet<>();
    // split the paths by the data group they belong to
    Map<PartitionGroup, List<String>> groupPathMap = new HashMap<>();
    for (Entry<String, String> sgPathEntry : sgPathMap.entrySet()) {
      String storageGroupName = sgPathEntry.getKey();
      PartialPath pathUnderSG = new PartialPath(sgPathEntry.getValue());
      // find the data group that should hold the timeseries schemas of the storage group
      PartitionGroup partitionGroup =
          metaGroupMember.getPartitionTable().route(storageGroupName, 0);
      if (partitionGroup.contains(metaGroupMember.getThisNode())) {
        // this node is a member of the group, perform a local query after synchronizing with the
        // leader
        try {
          metaGroupMember
              .getLocalDataMember(partitionGroup.getHeader(), partitionGroup.getId())
              .syncLeader(null);
        } catch (CheckConsistencyException e) {
          logger.warn("Failed to check consistency.", e);
        }
        Set<PartialPath> allDevices = super.getMatchedDevices(pathUnderSG);
        logger.debug(
            "{}: get matched paths of {} locally, result {}",
            metaGroupMember.getName(),
            partitionGroup,
            allDevices);
        result.addAll(allDevices);
      } else {
        // batch the queries of the same group to reduce communication
        groupPathMap
            .computeIfAbsent(partitionGroup, p -> new ArrayList<>())
            .add(pathUnderSG.getFullPath());
      }
    }

    // query each data group separately
    for (Entry<PartitionGroup, List<String>> partitionGroupPathEntry : groupPathMap.entrySet()) {
      PartitionGroup partitionGroup = partitionGroupPathEntry.getKey();
      List<String> pathsToQuery = partitionGroupPathEntry.getValue();

      result.addAll(getMatchedDevices(partitionGroup, pathsToQuery));
    }

    return result;
  }

  private Set<PartialPath> getMatchedDevices(
      PartitionGroup partitionGroup, List<String> pathsToQuery) throws MetadataException {
    // choose the node with lowest latency or highest throughput
    List<Node> coordinatedNodes = QueryCoordinator.getINSTANCE().reorderNodes(partitionGroup);
    for (Node node : coordinatedNodes) {
      try {
        Set<String> paths = getMatchedDevices(node, partitionGroup.getHeader(), pathsToQuery);
        logger.debug(
            "{}: get matched paths of {} from {}, result {} for {}",
            metaGroupMember.getName(),
            partitionGroup,
            node,
            paths,
            pathsToQuery);
        if (paths != null) {
          // query next group
          Set<PartialPath> partialPaths = new HashSet<>();
          for (String path : paths) {
            partialPaths.add(new PartialPath(path));
          }
          return partialPaths;
        }
      } catch (IOException | TException e) {
        throw new MetadataException(e);
      } catch (InterruptedException e) {
        Thread.currentThread().interrupt();
        throw new MetadataException(e);
      }
    }
    logger.warn("Cannot get paths of {} from {}", pathsToQuery, partitionGroup);
    return Collections.emptySet();
  }

  private Set<String> getMatchedDevices(Node node, RaftNode header, List<String> pathsToQuery)
      throws IOException, TException, InterruptedException {
    Set<String> paths;
    if (ClusterDescriptor.getInstance().getConfig().isUseAsyncServer()) {
      AsyncDataClient client =
          metaGroupMember
              .getClientProvider()
              .getAsyncDataClient(node, RaftServer.getReadOperationTimeoutMS());
      paths = SyncClientAdaptor.getAllDevices(client, header, pathsToQuery);
    } else {
      try (SyncDataClient syncDataClient =
          metaGroupMember
              .getClientProvider()
              .getSyncDataClient(node, RaftServer.getReadOperationTimeoutMS())) {
        try {
          paths = syncDataClient.getAllDevices(header, pathsToQuery);
        } catch (TException e) {
          // the connection may be broken, close it to avoid it being reused
          syncDataClient.getInputProtocol().getTransport().close();
          throw e;
        }
      }
    }
    return paths;
  }

  /** Similar to method getAllTimeseriesPath(), but return Path with alias alias. */
  @Override
  public Pair<List<PartialPath>, Integer> getFlatMeasurementPathsWithAlias(
      PartialPath pathPattern, int limit, int offset) throws MetadataException {
    Map<String, String> sgPathMap = groupPathByStorageGroup(pathPattern);
    List<PartialPath> result = getMatchedPaths(sgPathMap, true);

    int skippedOffset = 0;
    // apply offset and limit
    if (offset > 0 && result.size() > offset) {
      skippedOffset = offset;
      result = result.subList(offset, result.size());
    } else if (offset > 0) {
      skippedOffset = result.size();
      result = Collections.emptyList();
    }
    if (limit > 0 && result.size() > limit) {
      result = result.subList(0, limit);
    }
    logger.debug("The paths of path {} are {}", pathPattern, result);

    return new Pair<>(result, skippedOffset);
  }

  /**
   * Get all paths after removing wildcards in the path
   *
   * @param originPath a path potentially with wildcard
   * @return all paths after removing wildcards in the path
   */
  public List<PartialPath> getMatchedPaths(PartialPath originPath) throws MetadataException {
    Map<String, String> sgPathMap = groupPathByStorageGroup(originPath);
    List<PartialPath> ret = getMatchedPaths(sgPathMap, false);
    logger.debug("The paths of path {} are {}", originPath, ret);
    return ret;
  }

  /**
   * Get all paths after removing wildcards in the path
   *
   * @param originalPaths a list of paths, potentially with wildcard
   * @return a pair of path lists, the first are the existing full paths, the second are invalid
   *     original paths
   */
  public Pair<List<PartialPath>, List<PartialPath>> getMatchedPaths(
      List<PartialPath> originalPaths) {
    ConcurrentSkipListSet<PartialPath> fullPaths = new ConcurrentSkipListSet<>();
    ConcurrentSkipListSet<PartialPath> nonExistPaths = new ConcurrentSkipListSet<>();
    ExecutorService getAllPathsService =
        Executors.newFixedThreadPool(metaGroupMember.getPartitionTable().getGlobalGroups().size());
    for (PartialPath pathStr : originalPaths) {
      getAllPathsService.submit(
          () -> {
            try {
              List<PartialPath> fullPathStrs = getMatchedPaths(pathStr);
              if (fullPathStrs.isEmpty()) {
                nonExistPaths.add(pathStr);
                logger.debug("Path {} is not found.", pathStr);
              } else {
                fullPaths.addAll(fullPathStrs);
              }
            } catch (MetadataException e) {
              logger.error("Failed to get full paths of the prefix path: {} because", pathStr, e);
            }
          });
    }
    getAllPathsService.shutdown();
    try {
      getAllPathsService.awaitTermination(
          RaftServer.getReadOperationTimeoutMS(), TimeUnit.MILLISECONDS);
    } catch (InterruptedException e) {
      Thread.currentThread().interrupt();
      logger.error("Unexpected interruption when waiting for get all paths services to stop", e);
    }
    return new Pair<>(new ArrayList<>(fullPaths), new ArrayList<>(nonExistPaths));
  }

  /**
<<<<<<< HEAD
=======
   * Get the local paths that match any path in "paths". The result is not deduplicated.
   *
   * @param paths paths potentially contain wildcards
   */
  public List<String> getAllPaths(List<String> paths) throws MetadataException {
    List<String> ret = new ArrayList<>();
    for (String path : paths) {
      getFlatMeasurementPaths(new PartialPath(path)).stream()
          .map(PartialPath::getFullPath)
          .forEach(ret::add);
    }
    return ret;
  }

  /**
>>>>>>> 516bf658
   * Get the local devices that match any path in "paths". The result is deduplicated.
   *
   * @param paths paths potentially contain wildcards
   */
  public Set<String> getAllDevices(List<String> paths) throws MetadataException {
    Set<String> results = new HashSet<>();
    for (String path : paths) {
      this.getMatchedDevices(new PartialPath(path)).stream()
          .map(PartialPath::getFullPath)
          .forEach(results::add);
    }
    return results;
  }

  /**
   * Get the nodes of a prefix "path" at "nodeLevel". The method currently requires strong
   * consistency.
   *
   * @param path
   * @param nodeLevel
   */
  public List<String> getNodeList(String path, int nodeLevel) throws MetadataException {
    return getNodesListInGivenLevel(new PartialPath(path), nodeLevel).stream()
        .map(PartialPath::getFullPath)
        .collect(Collectors.toList());
  }

  public Set<String> getChildNodeInNextLevel(String path) throws MetadataException {
    return getChildNodeNameInNextLevel(new PartialPath(path));
  }

  public Set<String> getChildNodePathInNextLevel(String path) throws MetadataException {
    return getChildNodePathInNextLevel(new PartialPath(path));
  }

  /**
   * Replace partial paths (paths not containing measurements), and abstract paths (paths containing
   * wildcards) with full paths.
   */
  public void convertToFullPaths(PhysicalPlan plan)
      throws PathNotExistException, CheckConsistencyException {
    // make sure this node knows all storage groups
    metaGroupMember.syncLeaderWithConsistencyCheck(false);

    Pair<List<PartialPath>, List<PartialPath>> getMatchedPathsRet =
        getMatchedPaths(plan.getPaths());
    List<PartialPath> fullPaths = getMatchedPathsRet.left;
    List<PartialPath> nonExistPath = getMatchedPathsRet.right;
    plan.setPaths(fullPaths);
    if (!nonExistPath.isEmpty()) {
      throw new PathNotExistException(
          nonExistPath.stream().map(PartialPath::getFullPath).collect(Collectors.toList()));
    }
  }

  @Override
  protected IMeasurementMNode getMeasurementMNode(IMNode deviceMNode, String measurementName)
      throws PathAlreadyExistException {
    IMeasurementMNode child = super.getMeasurementMNode(deviceMNode, measurementName);
    if (child == null) {
      child = mRemoteMetaCache.get(deviceMNode.getPartialPath().concatNode(measurementName));
    }
    return child;
  }

  public List<ShowTimeSeriesResult> showLocalTimeseries(
      ShowTimeSeriesPlan plan, QueryContext context) throws MetadataException {
    return super.showTimeseries(plan, context);
  }

  public List<ShowDevicesResult> getLocalDevices(ShowDevicesPlan plan) throws MetadataException {
    return super.getMatchedDevices(plan);
  }

  @Override
  public List<ShowDevicesResult> getMatchedDevices(ShowDevicesPlan plan) throws MetadataException {
    ConcurrentSkipListSet<ShowDevicesResult> resultSet = new ConcurrentSkipListSet<>();
    ExecutorService pool =
        new ThreadPoolExecutor(
            THREAD_POOL_SIZE, THREAD_POOL_SIZE, 0, TimeUnit.SECONDS, new LinkedBlockingDeque<>());
    List<PartitionGroup> globalGroups = metaGroupMember.getPartitionTable().getGlobalGroups();

    int limit = plan.getLimit() == 0 ? Integer.MAX_VALUE : plan.getLimit();
    int offset = plan.getOffset();
    // do not use limit and offset in sub-queries unless offset is 0, otherwise the results are
    // not combinable
    if (offset != 0) {
      if (limit > Integer.MAX_VALUE - offset) {
        plan.setLimit(0);
      } else {
        plan.setLimit(limit + offset);
      }
      plan.setOffset(0);
    }

    if (logger.isDebugEnabled()) {
      logger.debug(
          "Fetch devices schemas of {} from {} groups", plan.getPath(), globalGroups.size());
    }

    List<Future<Void>> futureList = new ArrayList<>();
    for (PartitionGroup group : globalGroups) {
      futureList.add(
          pool.submit(
              () -> {
                try {
                  getDevices(group, plan, resultSet);
                } catch (CheckConsistencyException e) {
                  logger.error("Cannot get show devices result of {} from {}", plan, group);
                }
                return null;
              }));
    }

    waitForThreadPool(futureList, pool, "getDevices()");
    List<ShowDevicesResult> showDevicesResults =
        applyShowDevicesLimitOffset(resultSet, limit, offset);
    logger.debug("show devices {} has {} results", plan.getPath(), showDevicesResults.size());
    return showDevicesResults;
  }

  @Override
  public List<ShowTimeSeriesResult> showTimeseries(ShowTimeSeriesPlan plan, QueryContext context)
      throws MetadataException {
    ConcurrentSkipListSet<ShowTimeSeriesResult> resultSet = new ConcurrentSkipListSet<>();
    ExecutorService pool =
        new ThreadPoolExecutor(
            THREAD_POOL_SIZE, THREAD_POOL_SIZE, 0, TimeUnit.SECONDS, new LinkedBlockingDeque<>());

    List<PartitionGroup> globalGroups = new ArrayList<>();
    try {
      PartitionGroup partitionGroup =
          metaGroupMember.getPartitionTable().partitionByPathTime(plan.getPath(), 0);
      globalGroups.add(partitionGroup);
    } catch (MetadataException e) {
      // if the path location is not find, obtain the path location from all groups.
      globalGroups = metaGroupMember.getPartitionTable().getGlobalGroups();
    }

    int limit = plan.getLimit() == 0 ? Integer.MAX_VALUE : plan.getLimit();
    int offset = plan.getOffset();
    // do not use limit and offset in sub-queries unless offset is 0, otherwise the results are
    // not combinable
    if (offset != 0) {
      if (limit > Integer.MAX_VALUE - offset) {
        plan.setLimit(0);
      } else {
        plan.setLimit(limit + offset);
      }
      plan.setOffset(0);
    }

    if (logger.isDebugEnabled()) {
      logger.debug(
          "Fetch timeseries schemas of {} from {} groups", plan.getPath(), globalGroups.size());
    }

    List<Future<Void>> futureList = new ArrayList<>();
    for (PartitionGroup group : globalGroups) {
      futureList.add(
          pool.submit(
              () -> {
                try {
                  showTimeseries(group, plan, resultSet, context);
                } catch (CheckConsistencyException | MetadataException e) {
                  logger.error("Cannot get show timeseries result of {} from {}", plan, group);
                }
                return null;
              }));
    }

    waitForThreadPool(futureList, pool, "showTimeseries()");
    List<ShowTimeSeriesResult> showTimeSeriesResults =
        applyShowTimeseriesLimitOffset(resultSet, limit, offset);
    logger.debug("Show {} has {} results", plan.getPath(), showTimeSeriesResults.size());
    return showTimeSeriesResults;
  }

  private List<ShowTimeSeriesResult> applyShowTimeseriesLimitOffset(
      ConcurrentSkipListSet<ShowTimeSeriesResult> resultSet, int limit, int offset) {
    List<ShowTimeSeriesResult> showTimeSeriesResults = new ArrayList<>();
    Iterator<ShowTimeSeriesResult> iterator = resultSet.iterator();
    while (iterator.hasNext() && limit > 0) {
      if (offset > 0) {
        offset--;
        iterator.next();
      } else {
        limit--;
        showTimeSeriesResults.add(iterator.next());
      }
    }

    return showTimeSeriesResults;
  }

  private List<ShowDevicesResult> applyShowDevicesLimitOffset(
      Set<ShowDevicesResult> resultSet, int limit, int offset) {
    List<ShowDevicesResult> showDevicesResults = new ArrayList<>();
    Iterator<ShowDevicesResult> iterator = resultSet.iterator();
    while (iterator.hasNext() && limit > 0) {
      if (offset > 0) {
        offset--;
        iterator.next();
      } else {
        limit--;
        showDevicesResults.add(iterator.next());
      }
    }
    return showDevicesResults;
  }

  private void showTimeseries(
      PartitionGroup group,
      ShowTimeSeriesPlan plan,
      Set<ShowTimeSeriesResult> resultSet,
      QueryContext context)
      throws CheckConsistencyException, MetadataException {
    if (group.contains(metaGroupMember.getThisNode())) {
      showLocalTimeseries(group, plan, resultSet, context);
    } else {
      showRemoteTimeseries(group, plan, resultSet);
    }
  }

  private void getDevices(
      PartitionGroup group, ShowDevicesPlan plan, Set<ShowDevicesResult> resultSet)
      throws CheckConsistencyException, MetadataException {
    if (group.contains(metaGroupMember.getThisNode())) {
      getLocalDevices(group, plan, resultSet);
    } else {
      getRemoteDevices(group, plan, resultSet);
    }
  }

  private void getLocalDevices(
      PartitionGroup group, ShowDevicesPlan plan, Set<ShowDevicesResult> resultSet)
      throws CheckConsistencyException, MetadataException {
    DataGroupMember localDataMember =
        metaGroupMember.getLocalDataMember(group.getHeader(), group.getId());
    localDataMember.syncLeaderWithConsistencyCheck(false);
    try {
      List<ShowDevicesResult> localResult = super.getMatchedDevices(plan);
      resultSet.addAll(localResult);
      logger.debug("Fetched {} devices of {} from {}", localResult.size(), plan.getPath(), group);
    } catch (MetadataException e) {
      logger.error("Cannot execute show devices plan {} from {} locally.", plan, group);
      throw e;
    }
  }

  private void showLocalTimeseries(
      PartitionGroup group,
      ShowTimeSeriesPlan plan,
      Set<ShowTimeSeriesResult> resultSet,
      QueryContext context)
      throws CheckConsistencyException, MetadataException {
    DataGroupMember localDataMember =
        metaGroupMember.getLocalDataMember(group.getHeader(), group.getId());
    localDataMember.syncLeaderWithConsistencyCheck(false);
    try {
      List<ShowTimeSeriesResult> localResult = super.showTimeseries(plan, context);
      resultSet.addAll(localResult);
      logger.debug(
          "Fetched local timeseries {} schemas of {} from {}",
          localResult.size(),
          plan.getPath(),
          group);
    } catch (MetadataException e) {
      logger.error("Cannot execute show timeseries plan  {} from {} locally.", plan, group);
      throw e;
    }
  }

  private void showRemoteTimeseries(
      PartitionGroup group, ShowTimeSeriesPlan plan, Set<ShowTimeSeriesResult> resultSet) {
    ByteBuffer resultBinary = null;
    for (Node node : group) {
      try {
        resultBinary = showRemoteTimeseries(node, group, plan);
        if (resultBinary != null) {
          break;
        }
      } catch (IOException e) {
        logger.error(LOG_FAIL_CONNECT, node, e);
      } catch (TException e) {
        logger.error("Error occurs when getting timeseries schemas in node {}.", node, e);
      } catch (InterruptedException e) {
        logger.error("Interrupted when getting timeseries schemas in node {}.", node, e);
        Thread.currentThread().interrupt();
      }
    }

    if (resultBinary != null) {
      int size = resultBinary.getInt();
      logger.debug(
          "Fetched remote timeseries {} schemas of {} from {}", size, plan.getPath(), group);
      for (int i = 0; i < size; i++) {
        resultSet.add(ShowTimeSeriesResult.deserialize(resultBinary));
      }
    } else {
      logger.error("Failed to execute show timeseries {} in group: {}.", plan, group);
    }
  }

  private void getRemoteDevices(
      PartitionGroup group, ShowDevicesPlan plan, Set<ShowDevicesResult> resultSet) {
    ByteBuffer resultBinary = null;
    for (Node node : group) {
      try {
        resultBinary = getRemoteDevices(node, group, plan);
        if (resultBinary != null) {
          break;
        }
      } catch (IOException e) {
        logger.error(LOG_FAIL_CONNECT, node, e);
      } catch (TException e) {
        logger.error("Error occurs when getting devices schemas in node {}.", node, e);
      } catch (InterruptedException e) {
        logger.error("Interrupted when getting devices schemas in node {}.", node, e);
        Thread.currentThread().interrupt();
      }
    }

    if (resultBinary != null) {
      int size = resultBinary.getInt();
      logger.debug("Fetched remote devices {} schemas of {} from {}", size, plan.getPath(), group);
      for (int i = 0; i < size; i++) {
        resultSet.add(ShowDevicesResult.deserialize(resultBinary));
      }
    } else {
      logger.error("Failed to execute show devices {} in group: {}.", plan, group);
    }
  }

  private ByteBuffer showRemoteTimeseries(Node node, PartitionGroup group, ShowTimeSeriesPlan plan)
      throws IOException, TException, InterruptedException {
    ByteBuffer resultBinary;

    if (ClusterDescriptor.getInstance().getConfig().isUseAsyncServer()) {
      AsyncDataClient client =
          metaGroupMember
              .getClientProvider()
              .getAsyncDataClient(node, RaftServer.getReadOperationTimeoutMS());
      resultBinary = SyncClientAdaptor.getAllMeasurementSchema(client, group.getHeader(), plan);
    } else {
      try (ByteArrayOutputStream byteArrayOutputStream = new ByteArrayOutputStream();
          DataOutputStream dataOutputStream = new DataOutputStream(byteArrayOutputStream);
          SyncDataClient syncDataClient =
              metaGroupMember
                  .getClientProvider()
                  .getSyncDataClient(node, RaftServer.getReadOperationTimeoutMS())) {
        try {
          plan.serialize(dataOutputStream);
          resultBinary =
              syncDataClient.getAllMeasurementSchema(
                  group.getHeader(), ByteBuffer.wrap(byteArrayOutputStream.toByteArray()));
        } catch (TException e) {
          // the connection may be broken, close it to avoid it being reused
          syncDataClient.getInputProtocol().getTransport().close();
          throw e;
        }
      }
    }
    return resultBinary;
  }

  private ByteBuffer getRemoteDevices(Node node, PartitionGroup group, ShowDevicesPlan plan)
      throws IOException, TException, InterruptedException {
    ByteBuffer resultBinary;
    if (ClusterDescriptor.getInstance().getConfig().isUseAsyncServer()) {
      AsyncDataClient client =
          metaGroupMember
              .getClientProvider()
              .getAsyncDataClient(node, RaftServer.getReadOperationTimeoutMS());
      resultBinary = SyncClientAdaptor.getDevices(client, group.getHeader(), plan);
    } else {
      try (ByteArrayOutputStream byteArrayOutputStream = new ByteArrayOutputStream();
          DataOutputStream dataOutputStream = new DataOutputStream(byteArrayOutputStream);
          SyncDataClient syncDataClient =
              metaGroupMember
                  .getClientProvider()
                  .getSyncDataClient(node, RaftServer.getReadOperationTimeoutMS())) {
        try {
          plan.serialize(dataOutputStream);
          resultBinary =
              syncDataClient.getDevices(
                  group.getHeader(), ByteBuffer.wrap(byteArrayOutputStream.toByteArray()));
        } catch (TException e) {
          // the connection may be broken, close it to avoid it being reused
          syncDataClient.getInputProtocol().getTransport().close();
          throw e;
        }
      }
    }
    return resultBinary;
  }

  public GetAllPathsResult getAllPaths(List<String> paths, boolean withAlias)
      throws MetadataException {
<<<<<<< HEAD
    List<List<String>> retPaths = new ArrayList<>();
    List<String> alias = withAlias ? new ArrayList<>() : null;

    for (String path : paths) {
      List<PartialPath> allTimeseriesPathWithAlias =
          super.getAllTimeseriesPathWithAlias(new PartialPath(path), -1, -1).left;
      for (PartialPath timeseriesPathWithAlias : allTimeseriesPathWithAlias) {
        retPaths.add(getPathStrListForRequest(timeseriesPathWithAlias));
        if (withAlias) {
=======
    List<String> retPaths = new ArrayList<>();
    List<String> alias = null;
    if (withAlias) {
      alias = new ArrayList<>();
    }

    if (withAlias) {
      for (String path : paths) {
        List<PartialPath> allTimeseriesPathWithAlias =
            super.getFlatMeasurementPathsWithAlias(new PartialPath(path), -1, -1).left;
        for (PartialPath timeseriesPathWithAlias : allTimeseriesPathWithAlias) {
          retPaths.add(timeseriesPathWithAlias.getFullPath());
>>>>>>> 516bf658
          alias.add(timeseriesPathWithAlias.getMeasurementAlias());
        }
      }
    }

    GetAllPathsResult getAllPathsResult = new GetAllPathsResult();
    getAllPathsResult.setPaths(retPaths);
    getAllPathsResult.setAliasList(alias);
    return getAllPathsResult;
  }

  @Override
  public PartialPath getBelongedStorageGroup(PartialPath path) throws StorageGroupNotSetException {
    try {
      return super.getBelongedStorageGroup(path);
    } catch (StorageGroupNotSetException e) {
      try {
        metaGroupMember.syncLeader(null);
      } catch (CheckConsistencyException ex) {
        logger.warn("Failed to check consistency.", e);
      }
      return super.getBelongedStorageGroup(path);
    }
  }
}<|MERGE_RESOLUTION|>--- conflicted
+++ resolved
@@ -1295,24 +1295,6 @@
   }
 
   /**
-<<<<<<< HEAD
-=======
-   * Get the local paths that match any path in "paths". The result is not deduplicated.
-   *
-   * @param paths paths potentially contain wildcards
-   */
-  public List<String> getAllPaths(List<String> paths) throws MetadataException {
-    List<String> ret = new ArrayList<>();
-    for (String path : paths) {
-      getFlatMeasurementPaths(new PartialPath(path)).stream()
-          .map(PartialPath::getFullPath)
-          .forEach(ret::add);
-    }
-    return ret;
-  }
-
-  /**
->>>>>>> 516bf658
    * Get the local devices that match any path in "paths". The result is deduplicated.
    *
    * @param paths paths potentially contain wildcards
@@ -1712,7 +1694,6 @@
 
   public GetAllPathsResult getAllPaths(List<String> paths, boolean withAlias)
       throws MetadataException {
-<<<<<<< HEAD
     List<List<String>> retPaths = new ArrayList<>();
     List<String> alias = withAlias ? new ArrayList<>() : null;
 
@@ -1722,20 +1703,6 @@
       for (PartialPath timeseriesPathWithAlias : allTimeseriesPathWithAlias) {
         retPaths.add(getPathStrListForRequest(timeseriesPathWithAlias));
         if (withAlias) {
-=======
-    List<String> retPaths = new ArrayList<>();
-    List<String> alias = null;
-    if (withAlias) {
-      alias = new ArrayList<>();
-    }
-
-    if (withAlias) {
-      for (String path : paths) {
-        List<PartialPath> allTimeseriesPathWithAlias =
-            super.getFlatMeasurementPathsWithAlias(new PartialPath(path), -1, -1).left;
-        for (PartialPath timeseriesPathWithAlias : allTimeseriesPathWithAlias) {
-          retPaths.add(timeseriesPathWithAlias.getFullPath());
->>>>>>> 516bf658
           alias.add(timeseriesPathWithAlias.getMeasurementAlias());
         }
       }
