--- conflicted
+++ resolved
@@ -335,12 +335,8 @@
   }
 
   @Override
-<<<<<<< HEAD
-  public IMNode getSeriesSchemasAndReadLockDevice(InsertPlan plan) throws MetadataException {
-=======
-  public MNode getSeriesSchemasAndReadLockDevice(InsertPlan plan)
+  public IMNode getSeriesSchemasAndReadLockDevice(InsertPlan plan)
       throws MetadataException, IOException {
->>>>>>> 8343f225
     MeasurementMNode[] measurementMNodes = new MeasurementMNode[plan.getMeasurements().length];
     int nonExistSchemaIndex =
         getMNodesLocally(plan.getDeviceId(), plan.getMeasurements(), measurementMNodes);
