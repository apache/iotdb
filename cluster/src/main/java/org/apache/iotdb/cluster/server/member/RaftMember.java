/*
 * Licensed to the Apache Software Foundation (ASF) under one
 * or more contributor license agreements.  See the NOTICE file
 * distributed with this work for additional information
 * regarding copyright ownership.  The ASF licenses this file
 * to you under the Apache License, Version 2.0 (the
 * "License"); you may not use this file except in compliance
 * with the License.  You may obtain a copy of the License at
 *
 *     http://www.apache.org/licenses/LICENSE-2.0
 *
 * Unless required by applicable law or agreed to in writing,
 * software distributed under the License is distributed on an
 * "AS IS" BASIS, WITHOUT WARRANTIES OR CONDITIONS OF ANY
 * KIND, either express or implied.  See the License for the
 * specific language governing permissions and limitations
 * under the License.
 */

package org.apache.iotdb.cluster.server.member;

import java.io.BufferedInputStream;
import java.io.ByteArrayOutputStream;
import java.io.DataOutputStream;
import java.io.File;
import java.io.FileInputStream;
import java.io.IOException;
import java.nio.ByteBuffer;
import java.util.Collection;
import java.util.List;
import java.util.Map;
import java.util.Objects;
import java.util.Random;
import java.util.concurrent.ConcurrentHashMap;
import java.util.concurrent.ExecutorService;
import java.util.concurrent.Executors;
import java.util.concurrent.atomic.AtomicBoolean;
import java.util.concurrent.atomic.AtomicInteger;
import java.util.concurrent.atomic.AtomicLong;
import java.util.concurrent.atomic.AtomicReference;
import org.apache.iotdb.cluster.client.ClientPool;
import org.apache.iotdb.cluster.config.ClusterConfig;
import org.apache.iotdb.cluster.config.ClusterDescriptor;
import org.apache.iotdb.cluster.exception.LeaderUnknownException;
import org.apache.iotdb.cluster.exception.UnknownLogTypeException;
import org.apache.iotdb.cluster.log.Log;
import org.apache.iotdb.cluster.log.LogParser;
import org.apache.iotdb.cluster.log.Snapshot;
import org.apache.iotdb.cluster.log.catchup.LogCatchUpTask;
import org.apache.iotdb.cluster.log.catchup.SnapshotCatchUpTask;
import org.apache.iotdb.cluster.log.logtypes.PhysicalPlanLog;
import org.apache.iotdb.cluster.log.manage.RaftLogManager;
import org.apache.iotdb.cluster.rpc.thrift.AppendEntriesRequest;
import org.apache.iotdb.cluster.rpc.thrift.AppendEntryRequest;
import org.apache.iotdb.cluster.rpc.thrift.ElectionRequest;
import org.apache.iotdb.cluster.rpc.thrift.ExecutNonQueryReq;
import org.apache.iotdb.cluster.rpc.thrift.HeartBeatRequest;
import org.apache.iotdb.cluster.rpc.thrift.HeartBeatResponse;
import org.apache.iotdb.cluster.rpc.thrift.Node;
import org.apache.iotdb.cluster.rpc.thrift.RaftService;
import org.apache.iotdb.cluster.rpc.thrift.RaftService.AsyncClient;
import org.apache.iotdb.cluster.server.NodeCharacter;
import org.apache.iotdb.cluster.server.RaftServer;
import org.apache.iotdb.cluster.server.Response;
import org.apache.iotdb.cluster.server.handlers.caller.AppendNodeEntryHandler;
import org.apache.iotdb.cluster.server.handlers.caller.GenericHandler;
import org.apache.iotdb.cluster.server.handlers.forwarder.ForwardPlanHandler;
import org.apache.iotdb.cluster.utils.StatusUtils;
import org.apache.iotdb.db.qp.physical.PhysicalPlan;
import org.apache.iotdb.db.utils.TestOnly;
import org.apache.iotdb.service.rpc.thrift.TSStatus;
import org.apache.thrift.TException;
import org.apache.thrift.async.AsyncMethodCallback;
import org.apache.thrift.transport.TTransportException;
import org.slf4j.Logger;
import org.slf4j.LoggerFactory;

/**
 * RaftMember process the common raft logic like leader election, log appending, catch-up and so
 * on.
 */
public abstract class RaftMember implements RaftService.AsyncIface {

  private static final Logger logger = LoggerFactory.getLogger(RaftMember.class);
  protected Node thisNode;
  // the nodes known by this node
  protected volatile List<Node> allNodes;
  ClusterConfig config = ClusterDescriptor.getINSTANCE().getConfig();
  // the name of the member, to distinguish several members from the logs
  String name;
  // to choose nodes to join cluster request randomly
  Random random = new Random();

  // the current term of the node, this object also works as lock of some transactions of the
  // member like elections
  AtomicLong term = new AtomicLong(0);
  volatile NodeCharacter character = NodeCharacter.ELECTOR;
  volatile Node leader;
  volatile long lastHeartbeatReceivedTime;

  // the raft logs are all stored and maintained in the log manager
  RaftLogManager logManager;

  // the single thread pool that runs the heartbeat thread
  ExecutorService heartBeatService;
  // when the header of the group is removed from the cluster, the members of the group should no
  // longer accept writes, but they still can be read candidates for weak consistency reads and
  // provide snapshots for the new holders
  volatile boolean readOnly = false;
  // the thread pool that runs catch-up tasks
  private ExecutorService catchUpService;
  // lastCatchUpResponseTime records when is the latest response of each node's catch-up. There
  // should be only one catch-up task for each node to avoid duplication, but the task may
  // time out and in that case, the next catch up should be enabled.
  private Map<Node, Long> lastCatchUpResponseTime = new ConcurrentHashMap<>();
  // the pool that provides reusable clients to connect to other RaftMembers. It will be initialized
  // according to the implementation of the subclasses
  private ClientPool clientPool;
  // when the commit progress is updated by a heart beat, this object is notified so that we may
  // know if this node is synchronized with the leader
  private Object syncLock = new Object();

  public RaftMember() {
  }

  RaftMember(String name, ClientPool pool) {
    this.name = name;
    this.clientPool = pool;
  }

  /**
   * Start the heartbeat thread and the catch-up thread pool. Calling the method twice does not
   * induce side effects.
   *
   * @throws TTransportException
   */
  public void start() throws TTransportException {
    if (heartBeatService != null) {
      return;
    }

    heartBeatService =
        Executors.newSingleThreadScheduledExecutor(r -> new Thread(r,
            name + "-HeartbeatThread@" + System.currentTimeMillis()));
    catchUpService = Executors.newFixedThreadPool(Runtime.getRuntime().availableProcessors());
    logger.info("{} started", name);
  }

  public RaftLogManager getLogManager() {
    return logManager;
  }

  /**
   * Stop the heartbeat thread and the catch-up thread pool. Calling the method twice does not
   * induce side effects.
   *
   * @throws TTransportException
   */
  public void stop() {
    if (heartBeatService == null) {
      return;
    }

    heartBeatService.shutdownNow();
    catchUpService.shutdownNow();
    catchUpService = null;
    heartBeatService = null;
    logger.info("{} stopped", name);
  }

  /**
   * Process the HeartBeatRequest from the leader. If the term of the leader is smaller than the
   * local term, turn it down and tell it the newest term. ELse if the local logs catch up the
   * leader's, commit them. Else help the leader find the last match log. Also update the
   * leadership, heartbeat timer and term of the local node.
   *
   * @param request
   * @param resultHandler
   */
  @Override
  public void sendHeartbeat(HeartBeatRequest request, AsyncMethodCallback resultHandler) {
    logger.trace("{} received a heartbeat", name);
    synchronized (term) {
      long thisTerm = term.get();
      long leaderTerm = request.getTerm();
      HeartBeatResponse response = new HeartBeatResponse();

      if (leaderTerm < thisTerm) {
        // a leader with term lower than this node is invalid, send it the local term to inform this
        response.setTerm(thisTerm);
        if (logger.isTraceEnabled()) {
          logger.trace("{} received a heartbeat from a stale leader {}", name, request.getLeader());
        }
      } else {
        // the heartbeat comes from a valid leader, process it with the sub-class logic
        processValidHeartbeatReq(request, response);

        response.setTerm(Response.RESPONSE_AGREE);
        // tell the leader who I am in case of catch-up
        response.setFollower(thisNode);
        // TODO-CLuster: the log being sent should be chosen wisely instead of the last log, so that
        //  the leader would be able to find the last match log
        response.setLastLogIndex(logManager.getLastLogIndex());
        response.setLastLogTerm(logManager.getLastLogTerm());

        // The term of the last log needs to be the same with leader's term in order to preserve
        // safety, otherwise it may come from an invalid leader and is not committed
        if (logManager.getCommitLogIndex() < request.getCommitLogIndex() &&
            logManager.matchTerm(request.getCommitLogTerm(), request.getCommitLogIndex())) {
          logger.info("{}: Committing to {}-{}", name, request.getCommitLogIndex(),
              request.getCommitLogTerm());
          synchronized (syncLock) {
            logManager.commitTo(request.getCommitLogIndex());
            syncLock.notifyAll();
          }
        } else if (logManager.getCommitLogIndex() < request.getCommitLogIndex()) {
          logger.info("{}: Inconsistent log found, local: {}-{}, leader: {}-{}", name,
              logManager.getCommitLogIndex(), logManager.getCommitLogTerm(),
              request.getCommitLogIndex(), request.getCommitLogTerm());
        }
        // if the log is not consistent, the commitment will be blocked until the leader makes the
        // node catch up

        term.set(leaderTerm);
        setLeader(request.getLeader());
        if (character != NodeCharacter.FOLLOWER) {
          setCharacter(NodeCharacter.FOLLOWER);
          // interrupt election
          term.notifyAll();
        }
        setLastHeartbeatReceivedTime(System.currentTimeMillis());
        if (logger.isTraceEnabled()) {
          logger.trace("{} received heartbeat from a valid leader {}", name, request.getLeader());
        }
      }
      resultHandler.onComplete(response);
    }
  }

  /**
   * Process an ElectionRequest. If the request comes from the last leader, agree with it. Else
   * decide whether to accept by examining the log status of the elector.
   *
   * @param electionRequest
   * @param resultHandler
   */
  @Override
  public void startElection(ElectionRequest electionRequest, AsyncMethodCallback resultHandler) {
    synchronized (term) {
      if (electionRequest.getElector().equals(leader)) {
        // always agree with the last leader
        resultHandler.onComplete(Response.RESPONSE_AGREE);
        return;
      }

      // check the log status of the elector
      long response = processElectionRequest(electionRequest);
      logger.info("{} sending response {} to the elector {}", name, response,
          electionRequest.getElector());
      resultHandler.onComplete(response);
    }
  }

  /**
   * Check the term of the AppednEntryRequest. The term checked is the term of the leader, not the
   * term of the log. A new leader can still send logs of old leaders.
   *
   * @param request
   * @param resultHandler if the term is illegal, the "resultHandler" will be invoked so the caller
   *                      does not need to invoke it again
   * @return true if the term is legal, false otherwise
   */
  private boolean checkRequestTerm(AppendEntryRequest request, AsyncMethodCallback resultHandler) {
    long leaderTerm = request.getTerm();
    return checkTerm(resultHandler, leaderTerm);
  }

  private boolean checkTerm(AsyncMethodCallback resultHandler, long leaderTerm) {
    long localTerm;

    synchronized (term) {
      // if the request comes before the heartbeat arrives, the local term may be smaller than the
      // leader term
      localTerm = term.get();
      if (leaderTerm < localTerm) {
        logger.debug("{} rejected the AppendEntryRequest for term: {}/{}", name, leaderTerm,
            localTerm);
        resultHandler.onComplete(localTerm);
        return false;
      } else if (leaderTerm > localTerm) {
        term.set(leaderTerm);
        localTerm = leaderTerm;
        if (character != NodeCharacter.FOLLOWER) {
          setCharacter(NodeCharacter.FOLLOWER);
        }
      }
    }
    logger.debug("{} accepted the AppendEntryRequest for term: {}", name, localTerm);
    return true;
  }

  /**
   * Check the term of the AppednEntryRequest. The term checked is the term of the leader, not the
   * term of the log. A new leader can still send logs of old leaders.
   *
   * @param request
   * @param resultHandler if the term is illegal, the "resultHandler" will be invoked so the caller
   *                      does not need to invoke it again
   * @return true if the term is legal, false otherwise
   */
  private boolean checkRequestTerm(AppendEntriesRequest request, AsyncMethodCallback resultHandler) {
    long leaderTerm = request.getTerm();
    return checkTerm(resultHandler, leaderTerm);
  }


  /**
   * Find the local previous log of "log". If such log is found, discard all local logs behind it
   * and append "log" to it. Otherwise report a log mismatch.
   *
   * @param log
   * @return Response.RESPONSE_AGREE when the log is successfully appended or Response
   * .RESPONSE_LOG_MISMATCH if the previous log of "log" is not found.
   */
  private long appendEntry(Log log) {
    long resp;
    synchronized (logManager) {
      long success = logManager.append(log);
      if (success != -1) {
        if (logger.isDebugEnabled()) {
          logger.debug("{} append a new log {}", name, log);
        }
        resp = Response.RESPONSE_AGREE;
      } else {
        // the incoming log points to an illegal position, reject it
        logger.debug("{} cannot append the log because the last log does not match", name);
        resp = Response.RESPONSE_LOG_MISMATCH;
      }
    }
    return resp;
  }

  /**
   * Process an AppendEntryRequest. First check the term of the leader, then parse the log and
   * finally see if we can find a position to append the log.
   *
   * @param request
   * @param resultHandler
   */
  @Override
  public void appendEntry(AppendEntryRequest request, AsyncMethodCallback resultHandler) {
    logger.debug("{} received an AppendEntryRequest", name);
    // the term checked here is that of the leader, not that of the log
    if (!checkRequestTerm(request, resultHandler)) {
      return;
    }

    try {
      Log log = LogParser.getINSTANCE().parse(request.entry);
      resultHandler.onComplete(appendEntry(log));
      logger.debug("{} AppendEntryRequest of {} completed", name, log);
    } catch (UnknownLogTypeException e) {
      resultHandler.onError(e);
    }
  }

  @Override
  public void appendEntries(AppendEntriesRequest request, AsyncMethodCallback resultHandler) {
    logger.debug("{} received an AppendEntriesRequest", name);

    // the term checked here is that of the leader, not that of the log
    if (!checkRequestTerm(request, resultHandler)) {
      return;
    }

    try {
      long response = 0;
      for (ByteBuffer buffer : request.getEntries()) {
        Log log = LogParser.getINSTANCE().parse(buffer);
        response = appendEntry(log);
      }

      resultHandler.onComplete(response);
      logger.debug("{} AppendEntriesRequest of log size {} completed", name,
          request.getEntries().size());
    } catch (UnknownLogTypeException e) {
      resultHandler.onError(e);
    }
  }

  /**
   * Send the given log to all the followers and decide the result by how many followers return a
   * success.
   *
   * @param log
   * @param requiredQuorum the number of votes needed to make the log valid, when requiredQuorum <=
   *                       0, half of the cluster size will be used.
   * @return an AppendLogResult
   */
  protected AppendLogResult sendLogToFollowers(Log log, int requiredQuorum) {
    if (requiredQuorum <= 0) {
      return sendLogToFollowers(log, new AtomicInteger(allNodes.size() / 2));
    } else {
      return sendLogToFollowers(log, new AtomicInteger(requiredQuorum));
    }
  }

  /**
   * Send the log to each follower. Every time a follower returns a success, "voteCounter" is
   * decreased by 1 and when it counts to 0, return an OK. If any follower returns a higher term
   * than the local term, retire from leader and return a LEADERSHIP_STALE. If "voteCounter" is
   * still positive after a certain time, return TIME_OUT.
   *
   * @param log
   * @param voteCounter a decreasing vote counter
   * @return an AppendLogResult indicating a success or a failure and why
   */
  private AppendLogResult sendLogToFollowers(Log log, AtomicInteger voteCounter) {
    if (allNodes.size() == 1) {
      // single node group, does not need the agreement of others
      return AppendLogResult.OK;
    }

    logger.debug("{} sending a log to followers: {}", name, log);

    AtomicBoolean leaderShipStale = new AtomicBoolean(false);
    AtomicLong newLeaderTerm = new AtomicLong(term.get());

    AppendEntryRequest request = new AppendEntryRequest();
    request.setTerm(term.get());
    request.setEntry(log.serialize());
    if (getHeader() != null) {
      // data groups use header to find a particular DataGroupMember
      request.setHeader(getHeader());
    }

    synchronized (voteCounter) {
      // synchronized: avoid concurrent modification
      synchronized (allNodes) {
        for (Node node : allNodes) {
          if (node.equals(thisNode)) {
            continue;
          }
          AsyncClient client = connectNode(node);
          if (client != null) {
            AppendNodeEntryHandler handler = new AppendNodeEntryHandler();
            handler.setReceiver(node);
            handler.setVoteCounter(voteCounter);
            handler.setLeaderShipStale(leaderShipStale);
            handler.setLog(log);
            handler.setReceiverTerm(newLeaderTerm);
            try {
              client.appendEntry(request, handler);
              logger.debug("{} sending a log to {}: {}", name, node, log);
            } catch (Exception e) {
              logger.warn("{} cannot append log to node {}", name, node, e);
            }
          }
        }
      }

      try {
        voteCounter.wait(RaftServer.connectionTimeoutInMS);
      } catch (InterruptedException e) {
        Thread.currentThread().interrupt();
        logger.warn("Unexpected interruption when sending a log", e);
      }
    }

    // some node has a larger term than the local node, this node is no longer a valid leader
    if (leaderShipStale.get()) {
      retireFromLeader(newLeaderTerm.get());
      return AppendLogResult.LEADERSHIP_STALE;
    }

    // cannot get enough agreements within a certain amount of time
    if (voteCounter.get() > 0) {
      return AppendLogResult.TIME_OUT;
    }

    return AppendLogResult.OK;
  }

  /**
   * Get an asynchronous thrift client to the given node.
   *
   * @param node
   * @return an asynchronous thrift client or null if the caller tries to connect the local node.
   */
  public AsyncClient connectNode(Node node) {
    if (node == null) {
      return null;
    }

    AsyncClient client = null;
    try {
      client = clientPool.getClient(node);
    } catch (IOException e) {
      logger.warn("{} cannot connect to node {}", name, node, e);
    }
    return client;
  }

  public NodeCharacter getCharacter() {
    return character;
  }

  public void setCharacter(NodeCharacter character) {
    logger.info("{} has become a {}", name, character);
    this.character = character;
  }

  public AtomicLong getTerm() {
    return term;
  }

  public void setTerm(AtomicLong term) {
    this.term = term;
  }

  public long getLastHeartbeatReceivedTime() {
    return lastHeartbeatReceivedTime;
  }

  public void setLastHeartbeatReceivedTime(long lastHeartbeatReceivedTime) {
    this.lastHeartbeatReceivedTime = lastHeartbeatReceivedTime;
  }

  public Node getLeader() {
    return leader;
  }

  public void setLeader(Node leader) {
    if (!Objects.equals(leader, this.leader)) {
      logger.info("{} has become a follower of {}", getName(), leader);
      this.leader = leader;
    }
  }

  public Node getThisNode() {
    return thisNode;
  }

  public void setThisNode(Node thisNode) {
    this.thisNode = thisNode;
    allNodes.add(thisNode);
  }

  public Collection<Node> getAllNodes() {
    return allNodes;
  }

  public void setAllNodes(List<Node> allNodes) {
    this.allNodes = allNodes;
  }

  public Map<Node, Long> getLastCatchUpResponseTime() {
    return lastCatchUpResponseTime;
  }


  /**
   * Sub-classes will add their own process of HeartBeatResponse in this method.
   *
   * @param response
   * @param receiver
   */
  public void processValidHeartbeatResp(HeartBeatResponse response, Node receiver) {

  }

  /**
   * The actions performed when the node wins in an election (becoming a leader).
   */
  public void onElectionWins() {

  }


  /**
   * Sub-classes will add their own process of HeartBeatRequest in this method.
   *
   * @param request
   * @param response
   */
  void processValidHeartbeatReq(HeartBeatRequest request, HeartBeatResponse response) {

  }

  /**
   * If "newTerm" is larger than the local term, give up the leadership, become a follower and reset
   * heartbeat timer.
   *
   * @param newTerm
   */
  public void retireFromLeader(long newTerm) {
    synchronized (term) {
      long currTerm = term.get();
      // confirm that the heartbeat of the new leader hasn't come
      if (currTerm < newTerm) {
        term.set(newTerm);
        setCharacter(NodeCharacter.FOLLOWER);
        setLeader(null);
      }
    }
  }

  /**
   * Verify the validity of an ElectionRequest, and make itself a follower of the elector if the
   * request is valid.
   *
   * @param electionRequest
   * @return Response.RESPONSE_AGREE if the elector is valid or the local term if the elector has a
   * smaller term or Response.RESPONSE_LOG_MISMATCH if the elector has older logs.
   */
  long processElectionRequest(ElectionRequest electionRequest) {

    long thatTerm = electionRequest.getTerm();
    long thatLastLogId = electionRequest.getLastLogIndex();
    long thatLastLogTerm = electionRequest.getLastLogTerm();
    logger
        .info("{} received an election request, term:{}, metaLastLogId:{}, metaLastLogTerm:{}",
            name, thatTerm,
            thatLastLogId, thatLastLogTerm);

    long lastLogIndex = logManager.getLastLogIndex();
    long lastLogTerm = logManager.getLastLogTerm();

    synchronized (term) {
      long thisTerm = term.get();
      long resp = verifyElector(thisTerm, lastLogIndex, lastLogTerm, thatTerm, thatLastLogId,
          thatLastLogTerm);
      if (resp == Response.RESPONSE_AGREE) {
        term.set(thatTerm);
        setCharacter(NodeCharacter.FOLLOWER);
        lastHeartbeatReceivedTime = System.currentTimeMillis();
        leader = electionRequest.getElector();
        // interrupt election
        term.notifyAll();
      }
      return resp;
    }
  }

  /**
   * Reject the election if one of the four holds: 1. the term of the candidate is no bigger than
   * the voter's 2. the lastLogTerm of the candidate is smaller than the voter's 3. the lastLogTerm
   * of the candidate equals to the voter's but its lastLogIndex is smaller than the voter's
   * Otherwise accept the election.
   *
   * @param thisTerm
   * @param thisLastLogIndex
   * @param thisLastLogTerm
   * @param thatTerm
   * @param thatLastLogId
   * @param thatLastLogTerm
   * @return Response.RESPONSE_AGREE if the elector is valid or the local term if the elector has a
   * smaller term or Response.RESPONSE_LOG_MISMATCH if the elector has older logs.
   */
  long verifyElector(long thisTerm, long thisLastLogIndex, long thisLastLogTerm,
      long thatTerm, long thatLastLogId, long thatLastLogTerm) {
    long response;
    if (thatTerm <= thisTerm) {
      response = thisTerm;
      logger.debug("{} rejected an election request, term:{}/{}",
          name, thatTerm, thisTerm);
    } else if (thatLastLogTerm < thisLastLogTerm
        || (thatLastLogTerm == thisLastLogTerm && thatLastLogId < thisLastLogIndex)) {
      logger.debug("{} rejected an election request, logIndex:{}/{}, logTerm:{}/{}",
          name, thatLastLogId, thisLastLogIndex, thatLastLogTerm, thisLastLogTerm);
      response = Response.RESPONSE_LOG_MISMATCH;
    } else {
      logger.debug("{} accepted an election request, term:{}/{}, logIndex:{}/{}, logTerm:{}/{}",
          name, thatTerm, thisTerm, thatLastLogId, thisLastLogIndex, thatLastLogTerm,
          thisLastLogTerm);
      response = Response.RESPONSE_AGREE;
    }
    return response;
  }

  /**
   * Update the followers' log by sending logs whose index >= followerLastMatchedLogIndex to the
   * follower. If some of the logs are not in memory, also send the snapshot.
   * <br>notice that if a part of data is in the snapshot, then it is not in the logs</>
   *
   * @param follower
   * @param followerLastLogIndex
   */
  public void catchUp(Node follower, long followerLastLogIndex) {
    // TODO-Cluster: use lastMatchLogIndex instead of lastLogIndex
    // for one follower, there is at most one ongoing catch-up
    synchronized (follower) {
      // check if the last catch-up is still ongoing
      Long lastCatchupResp = lastCatchUpResponseTime.get(follower);
      if (lastCatchupResp != null
          && System.currentTimeMillis() - lastCatchupResp < RaftServer.connectionTimeoutInMS) {
        logger.debug("{}: last catch up of {} is ongoing", name, follower);
        return;
      } else {
        // record the start of the catch-up
        lastCatchUpResponseTime.put(follower, System.currentTimeMillis());
      }
    }
    if (followerLastLogIndex == -1) {
      // if the follower does not have any logs, send from the first one
      followerLastLogIndex = 0;
    }

    AsyncClient client = connectNode(follower);
    if (client != null) {
      List<Log> logs = null;
      boolean allLogsValid;
      Snapshot snapshot = null;
      synchronized (logManager) {
        // check if the very first log has been snapshot
        allLogsValid = logManager.logValid(followerLastLogIndex);
        if (!allLogsValid) {
          // if the first log has been snapshot, the snapshot should also be sent to the
          // follower, otherwise some data will be missing
          snapshot = logManager.getSnapshot();
          try{
            logs = logManager.getEntries(logManager.getFirstIndex(), Long.MAX_VALUE);
          }catch(Exception e){
            logger.error("Unexpected error: ",e);
          }
        }else{
          try {
            logs = logManager.getEntries(followerLastLogIndex, Long.MAX_VALUE);
          }catch(Exception e){
            logger.error("Unexpected error: ",e);
          }
        }
      }

      if (allLogsValid) {
        if (logger.isDebugEnabled()) {
          logger.debug("{} makes {} catch up with {} cached logs", name, follower, logs.size());
        }
        catchUpService.submit(new LogCatchUpTask(logs, follower, this));
      } else {
        logger.debug("{}: Logs in {} are too old, catch up with snapshot", name, follower);
        catchUpService.submit(new SnapshotCatchUpTask(logs, snapshot, follower, this));
      }
    } else {
      lastCatchUpResponseTime.remove(follower);
      logger.warn("{}: Catch-up failed: node {} is currently unavailable", name, follower);
    }
  }

  public String getName() {
    return name;
  }

  /**
   * @return the header of the data raft group or null if this is in a meta group.
   */
  public Node getHeader() {
    return null;
  }

  /**
   * Forward a non-query plan to a node using the default client.
   *
   * @param plan   a non-query plan
   * @param node   cannot be the local node
   * @param header must be set for data group communication, set to null for meta group
   *               communication
   * @return a TSStatus indicating if the forwarding is successful.
   */
  TSStatus forwardPlan(PhysicalPlan plan, Node node, Node header) {
    if (node == null || node.equals(thisNode)) {
      logger.debug("{}: plan {} has no where to be forwarded", name, plan);
      return StatusUtils.NO_LEADER;
    }

    logger.info("{}: Forward {} to node {}", name, plan, node);

    AsyncClient client = connectNode(node);
    if (client != null) {
      return forwardPlan(plan, client, node, header);
    }
    return StatusUtils.TIME_OUT;
  }

  /**
   * Forward a non-query plan to "receiver" using "client".
   *
   * @param plan     a non-query plan
   * @param client
   * @param receiver
   * @param header   to determine which DataGroupMember of "receiver" will process the request.
   * @return a TSStatus indicating if the forwarding is successful.
   */
  TSStatus forwardPlan(PhysicalPlan plan, AsyncClient client, Node receiver, Node header) {
    ByteArrayOutputStream byteArrayOutputStream = new ByteArrayOutputStream();
    DataOutputStream dataOutputStream = new DataOutputStream(byteArrayOutputStream);
    try {
      plan.serialize(dataOutputStream);
      AtomicReference<TSStatus> status = new AtomicReference<>();
      ExecutNonQueryReq req = new ExecutNonQueryReq();
      req.setPlanBytes(byteArrayOutputStream.toByteArray());
      if (header != null) {
        req.setHeader(header);
      }
      synchronized (status) {
        client.executeNonQueryPlan(req, new ForwardPlanHandler(status, plan, receiver));
        status.wait(RaftServer.connectionTimeoutInMS);
      }
      return status.get() == null ? StatusUtils.TIME_OUT : status.get();
    } catch (IOException | TException e) {
      TSStatus status = StatusUtils.INTERNAL_ERROR.deepCopy();
      status.setMessage(e.getMessage());
      logger
          .error("{}: encountered an error when forwarding {} to {}", name, plan, receiver, e);
      return status;
    } catch (InterruptedException e) {
      return StatusUtils.TIME_OUT;
    }
  }

  /**
   * Create a log for "plan" and append it locally and to all followers. Only the group leader can
   * call this method. Will commit the log locally and send it to followers
   *
   * @param plan
   * @return OK if over half of the followers accept the log or null if the leadership is lost
   * during the appending
   */
  TSStatus processPlanLocally(PhysicalPlan plan) {
    logger.debug("{}: Processing plan {}", name, plan);
    if (readOnly) {
      return StatusUtils.NODE_READ_ONLY;
    }

    PhysicalPlanLog log = new PhysicalPlanLog();
    // assign term and index to the new log and append it
    synchronized (logManager) {
      log.setCurrLogTerm(getTerm().get());
      log.setPreviousLogIndex(logManager.getLastLogIndex());
      log.setPreviousLogTerm(logManager.getLastLogTerm());
      log.setCurrLogIndex(logManager.getLastLogIndex() + 1);

      log.setPlan(plan);
      logManager.append(log);
    }

    if (appendLogInGroup(log)) {
      return StatusUtils.OK;
    }
    return null;
  }


  /**
   * Append a log to all followers in the group until half of them accept the log or the leadership
   * is lost.
   *
   * @param log
   * @return true if the log is accepted by the quorum of the group, false otherwise
   */
  protected boolean appendLogInGroup(Log log) {
    int retryTime = 0;
    retry:
    while (true) {
      logger.debug("{}: Send log {} to other nodes, retry times: {}", name, log, retryTime);
      AppendLogResult result = sendLogToFollowers(log, allNodes.size() / 2);
      switch (result) {
        case OK:
          logger.debug("{}: log {} is accepted", name, log);
          logManager.commitTo(log.getCurrLogIndex());
          return true;
        case TIME_OUT:
          logger.debug("{}: log {} timed out, retrying...", name, log);
          retryTime++;
          break;
        case LEADERSHIP_STALE:
          // abort the appending, the new leader will fix the local logs by catch-up
        default:
          break retry;
      }
    }
    return false;
  }

  /**
   * If the node is not a leader, the request will be sent to the leader or reports an error if
   * there is no leader. Otherwise execute the plan locally (whether to send it to followers depends
   * on the type of the plan).
   *
   * @param request
   * @param resultHandler
   */
  public void executeNonQueryPlan(ExecutNonQueryReq request,
      AsyncMethodCallback<TSStatus> resultHandler) {
    if (character != NodeCharacter.LEADER) {
      // forward the plan to the leader
      AsyncClient client = connectNode(leader);
      if (client != null) {
        try {
          client.executeNonQueryPlan(request, resultHandler);
        } catch (TException e) {
          resultHandler.onError(e);
        }
      } else {
        resultHandler.onComplete(StatusUtils.NO_LEADER);
      }
      return;
    }
    try {
      // process the plan locally
      PhysicalPlan plan = PhysicalPlan.Factory.create(request.planBytes);
      logger.debug("{}: Received a plan {}", name, plan);
      resultHandler.onComplete(executeNonQuery(plan));
    } catch (Exception e) {
      resultHandler.onError(e);
    }
  }

  /**
   * Request and check the leader's commitId to see whether this node has caught up. If not, wait
   * until this node catches up.
   *
   * @return true if the node has caught up, false otherwise
   */
  public boolean syncLeader() {

    if (character == NodeCharacter.LEADER) {
      return true;
    }
    if (leader == null) {
      // the leader has not been elected, we must assume the node falls behind
      return false;
    }
    logger.debug("{}: try synchronizing with the leader {}", name, leader);
    long startTime = System.currentTimeMillis();
    long waitedTime = 0;
    AtomicReference<Long> commitIdResult = new AtomicReference<>(Long.MAX_VALUE);
    while (waitedTime < RaftServer.syncLeaderMaxWaitMs) {
      AsyncClient client = connectNode(leader);
      if (client == null) {
        // cannot connect to the leader
        return false;
      }
      try {
        synchronized (commitIdResult) {
          client.requestCommitIndex(getHeader(), new GenericHandler<>(leader, commitIdResult));
          commitIdResult.wait(RaftServer.syncLeaderMaxWaitMs);
        }
        long leaderCommitId = commitIdResult.get();
        long localCommitId = logManager.getCommitLogIndex();
        logger.debug("{}: synchronizing commitIndex {}/{}", name, localCommitId, leaderCommitId);
        if (leaderCommitId <= localCommitId) {
          // before the response comes, the leader may commit new logs and the localCommitId may be
          // updated by catching up, so it is possible that localCommitId > leaderCommitId at
          // this time
          // this node has caught up
          if (logger.isDebugEnabled()) {
            waitedTime = System.currentTimeMillis() - startTime;
            logger.debug("{}: synchronized with the leader after {}ms", name, waitedTime);
          }
          return true;
        }
        // wait for next heartbeat to catch up
        // the local node will not perform a commit here according to the leaderCommitId because
        // the node may have some inconsistent logs with the leader
        waitedTime = System.currentTimeMillis() - startTime;
        synchronized (syncLock) {
          syncLock.wait(RaftServer.heartBeatIntervalMs);
        }
      } catch (TException | InterruptedException e) {
        logger.error("{}: Cannot request commit index from {}", name, leader, e);
      }
    }
    return false;
  }

  /**
   * Execute a non-query plan.
   *
   * @param plan a non-query plan.
   * @return A TSStatus indicating the execution result.
   */
  abstract TSStatus executeNonQuery(PhysicalPlan plan);

  /**
   * Tell the requester the current commit index if the local node is the leader of the group headed
   * by header. Or forward it to the leader. Otherwise report an error.
   *
   * @param header        to determine the DataGroupMember in data groups
   * @param resultHandler
   */
  @Override
  public void requestCommitIndex(Node header, AsyncMethodCallback<Long> resultHandler) {
    if (character == NodeCharacter.LEADER) {
      resultHandler.onComplete(logManager.getCommitLogIndex());
      return;
    }
    AsyncClient client = connectNode(leader);
    if (client == null) {
      resultHandler.onError(new LeaderUnknownException(getAllNodes()));
      return;
    }
    try {
      client.requestCommitIndex(header, resultHandler);
    } catch (TException e) {
      resultHandler.onError(e);
    }
  }

  /**
   * An ftp-like interface that is used for a node to pull chunks of files like TsFiles.
   * Once the file is totally read, it will be removed.
   * @param filePath
   * @param offset
   * @param length
   * @param resultHandler
   */
  @Override
  public void readFile(String filePath, long offset, int length,
      AsyncMethodCallback<ByteBuffer> resultHandler) {
    File file = new File(filePath);
    if (!file.exists()) {
      resultHandler.onComplete(ByteBuffer.allocate(0));
      return;
    }

    boolean fileExhausted = false;
    try (BufferedInputStream bufferedInputStream =
        new BufferedInputStream(new FileInputStream(file))) {
      bufferedInputStream.skip(offset);
      byte[] bytes = new byte[length];
      ByteBuffer result = ByteBuffer.wrap(bytes);
      int len = bufferedInputStream.read(bytes);
      result.limit(Math.max(len, 0));
      fileExhausted = bufferedInputStream.available() <= 0;

      resultHandler.onComplete(result);
    } catch (IOException e) {
      resultHandler.onError(e);
    }

    if (fileExhausted) {
      file.delete();
    }
  }

  public void setReadOnly() {
    synchronized (logManager) {
      readOnly = true;
    }
  }

<<<<<<< HEAD
  enum AppendLogResult {
    OK, TIME_OUT, LEADERSHIP_STALE
=======
  public boolean isReadOnly() {
    return readOnly;
  }

  public void setAllNodes(List<Node> allNodes) {
    this.allNodes = allNodes;
>>>>>>> 3a9941f9
  }

  @TestOnly
  public void setLogManager(RaftLogManager logManager) {
    this.logManager = logManager;
  }
}<|MERGE_RESOLUTION|>--- conflicted
+++ resolved
@@ -26,6 +26,7 @@
 import java.io.FileInputStream;
 import java.io.IOException;
 import java.nio.ByteBuffer;
+import java.util.ArrayList;
 import java.util.Collection;
 import java.util.List;
 import java.util.Map;
@@ -313,6 +314,31 @@
     return checkTerm(resultHandler, leaderTerm);
   }
 
+  /**
+   * Find the local previous log of "log". If such log is found, discard all local logs behind it
+   * and append "log" to it. Otherwise report a log mismatch.
+   *
+   * @param logs
+   * @return Response.RESPONSE_AGREE when the log is successfully appended or Response
+   * .RESPONSE_LOG_MISMATCH if the previous log of "log" is not found.
+   */
+  private long appendEntries(List<Log> logs){
+    long resp;
+    synchronized (logManager) {
+      long success = logManager.append(logs);
+      if (success != -1) {
+        if (logger.isDebugEnabled()) {
+          logger.debug("{} append new logs list {}", name, logs);
+        }
+        resp = Response.RESPONSE_AGREE;
+      } else {
+        // the incoming log points to an illegal position, reject it
+        logger.debug("{} cannot append the log because the last log does not match", name);
+        resp = Response.RESPONSE_LOG_MISMATCH;
+      }
+    }
+    return resp;
+  }
 
   /**
    * Find the local previous log of "log". If such log is found, discard all local logs behind it
@@ -375,11 +401,13 @@
 
     try {
       long response = 0;
+      List<Log> logs = new ArrayList<>();
       for (ByteBuffer buffer : request.getEntries()) {
         Log log = LogParser.getINSTANCE().parse(buffer);
-        response = appendEntry(log);
-      }
-
+        logs.add(log);
+      }
+
+      response = appendEntries(logs);
       resultHandler.onComplete(response);
       logger.debug("{} AppendEntriesRequest of log size {} completed", name,
           request.getEntries().size());
@@ -1050,17 +1078,11 @@
     }
   }
 
-<<<<<<< HEAD
   enum AppendLogResult {
     OK, TIME_OUT, LEADERSHIP_STALE
-=======
+  }
   public boolean isReadOnly() {
     return readOnly;
-  }
-
-  public void setAllNodes(List<Node> allNodes) {
-    this.allNodes = allNodes;
->>>>>>> 3a9941f9
   }
 
   @TestOnly
