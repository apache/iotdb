/*
 * Licensed to the Apache Software Foundation (ASF) under one
 * or more contributor license agreements.  See the NOTICE file
 * distributed with this work for additional information
 * regarding copyright ownership.  The ASF licenses this file
 * to you under the Apache License, Version 2.0 (the
 * "License"); you may not use this file except in compliance
 * with the License.  You may obtain a copy of the License at
 *
 *     http://www.apache.org/licenses/LICENSE-2.0
 *
 * Unless required by applicable law or agreed to in writing,
 * software distributed under the License is distributed on an
 * "AS IS" BASIS, WITHOUT WARRANTIES OR CONDITIONS OF ANY
 * KIND, either express or implied.  See the License for the
 * specific language governing permissions and limitations
 * under the License.
 */

package org.apache.iotdb.cluster.server.member;

import org.apache.iotdb.cluster.ClusterIoTDB;
import org.apache.iotdb.cluster.client.async.AsyncClientPool;
import org.apache.iotdb.cluster.client.sync.SyncClientAdaptor;
import org.apache.iotdb.cluster.client.sync.SyncClientPool;
import org.apache.iotdb.cluster.config.ClusterConfig;
import org.apache.iotdb.cluster.config.ClusterConstant;
import org.apache.iotdb.cluster.config.ClusterDescriptor;
import org.apache.iotdb.cluster.exception.CheckConsistencyException;
import org.apache.iotdb.cluster.exception.LogExecutionException;
import org.apache.iotdb.cluster.exception.UnknownLogTypeException;
import org.apache.iotdb.cluster.log.CommitLogCallback;
import org.apache.iotdb.cluster.log.CommitLogTask;
import org.apache.iotdb.cluster.log.HardState;
import org.apache.iotdb.cluster.log.Log;
import org.apache.iotdb.cluster.log.LogDispatcher;
import org.apache.iotdb.cluster.log.LogDispatcher.SendLogRequest;
import org.apache.iotdb.cluster.log.LogParser;
import org.apache.iotdb.cluster.log.catchup.CatchUpTask;
import org.apache.iotdb.cluster.log.logtypes.PhysicalPlanLog;
import org.apache.iotdb.cluster.log.manage.RaftLogManager;
import org.apache.iotdb.cluster.partition.PartitionGroup;
import org.apache.iotdb.cluster.rpc.thrift.AppendEntriesRequest;
import org.apache.iotdb.cluster.rpc.thrift.AppendEntryRequest;
import org.apache.iotdb.cluster.rpc.thrift.ElectionRequest;
import org.apache.iotdb.cluster.rpc.thrift.ExecutNonQueryReq;
import org.apache.iotdb.cluster.rpc.thrift.HeartBeatRequest;
import org.apache.iotdb.cluster.rpc.thrift.HeartBeatResponse;
import org.apache.iotdb.cluster.rpc.thrift.Node;
import org.apache.iotdb.cluster.rpc.thrift.RaftNode;
import org.apache.iotdb.cluster.rpc.thrift.RaftService.AsyncClient;
import org.apache.iotdb.cluster.rpc.thrift.RaftService.Client;
import org.apache.iotdb.cluster.rpc.thrift.RequestCommitIndexResponse;
import org.apache.iotdb.cluster.server.NodeCharacter;
import org.apache.iotdb.cluster.server.Response;
import org.apache.iotdb.cluster.server.handlers.caller.AppendNodeEntryHandler;
import org.apache.iotdb.cluster.server.handlers.caller.GenericHandler;
import org.apache.iotdb.cluster.server.monitor.Peer;
import org.apache.iotdb.cluster.server.monitor.Timer;
import org.apache.iotdb.cluster.server.monitor.Timer.Statistic;
import org.apache.iotdb.cluster.utils.ClientUtils;
import org.apache.iotdb.cluster.utils.IOUtils;
import org.apache.iotdb.cluster.utils.PlanSerializer;
import org.apache.iotdb.cluster.utils.StatusUtils;
import org.apache.iotdb.db.concurrent.IoTDBThreadPoolFactory;
import org.apache.iotdb.db.concurrent.IoTThreadFactory;
import org.apache.iotdb.db.conf.IoTDBConstant;
import org.apache.iotdb.db.exception.BatchProcessException;
import org.apache.iotdb.db.exception.IoTDBException;
import org.apache.iotdb.db.exception.metadata.DuplicatedTemplateException;
import org.apache.iotdb.db.exception.metadata.IllegalPathException;
import org.apache.iotdb.db.exception.metadata.PathAlreadyExistException;
import org.apache.iotdb.db.exception.metadata.PathNotExistException;
import org.apache.iotdb.db.exception.metadata.StorageGroupAlreadySetException;
import org.apache.iotdb.db.exception.metadata.StorageGroupNotSetException;
import org.apache.iotdb.db.exception.query.QueryProcessException;
import org.apache.iotdb.db.qp.executor.PlanExecutor;
import org.apache.iotdb.db.qp.physical.PhysicalPlan;
import org.apache.iotdb.db.qp.physical.sys.LogPlan;
import org.apache.iotdb.db.utils.TestOnly;
import org.apache.iotdb.rpc.RpcUtils;
import org.apache.iotdb.rpc.TSStatusCode;
import org.apache.iotdb.service.rpc.thrift.TSStatus;

import org.apache.thrift.TException;
import org.slf4j.Logger;
import org.slf4j.LoggerFactory;

import java.io.IOException;
import java.net.SocketTimeoutException;
import java.nio.BufferUnderflowException;
import java.nio.ByteBuffer;
import java.util.ArrayList;
import java.util.Arrays;
import java.util.Collection;
import java.util.ConcurrentModificationException;
import java.util.List;
import java.util.Map;
import java.util.Objects;
import java.util.Random;
import java.util.concurrent.ConcurrentHashMap;
import java.util.concurrent.ExecutionException;
import java.util.concurrent.ExecutorService;
import java.util.concurrent.Future;
import java.util.concurrent.LinkedBlockingQueue;
import java.util.concurrent.TimeUnit;
import java.util.concurrent.atomic.AtomicBoolean;
import java.util.concurrent.atomic.AtomicInteger;
import java.util.concurrent.atomic.AtomicLong;
import java.util.concurrent.atomic.AtomicReference;

import static org.apache.iotdb.cluster.config.ClusterConstant.THREAD_POLL_WAIT_TERMINATION_TIME_S;

/**
 * RaftMember process the common raft logic like leader election, log appending, catch-up and so on.
 */
@SuppressWarnings("java:S3077") // reference volatile is enough
public abstract class RaftMember implements RaftMemberMBean {
  private static final Logger logger = LoggerFactory.getLogger(RaftMember.class);
  public static final boolean USE_LOG_DISPATCHER = false;

  private static final String MSG_FORWARD_TIMEOUT = "{}: Forward {} to {} time out";
  private static final String MSG_FORWARD_ERROR =
      "{}: encountered an error when forwarding {} to" + " {}";
  private static final String MSG_NO_LEADER_COMMIT_INDEX =
      "{}: Cannot request commit index from {}";
  private static final String MSG_NO_LEADER_IN_SYNC = "{}: No leader is found when synchronizing";
  public static final String MSG_LOG_IS_ACCEPTED = "{}: log {} is accepted";
  /**
   * when there is no leader, wait for waitLeaderTimeMs before return a NoLeader response to the
   * client.
   */
  private static long waitLeaderTimeMs = 60 * 1000L;

  /**
   * when the leader of this node changes, the condition will be notified so other threads that wait
   * on this may be woken.
   */
  private final Object waitLeaderCondition = new Object();
  /** the lock is to make sure that only one thread can apply snapshot at the same time */
  private final Object snapshotApplyLock = new Object();

  private final Object heartBeatWaitObject = new Object();

  protected Node thisNode = ClusterIoTDB.getInstance().getThisNode();

  /** the nodes that belong to the same raft group as thisNode. */
  protected PartitionGroup allNodes;

  ClusterConfig config = ClusterDescriptor.getInstance().getConfig();
  /** the name of the member, to distinguish several members in the logs. */
  String name;
  /** to choose nodes to send request of joining cluster randomly. */
  Random random = new Random();
  /** when the node is a leader, this map is used to track log progress of each follower. */
  Map<Node, Peer> peerMap;
  /**
   * the current term of the node, this object also works as lock of some transactions of the member
   * like elections.
   */
  AtomicLong term = new AtomicLong(0);

  volatile NodeCharacter character = NodeCharacter.ELECTOR;
  AtomicReference<Node> leader = new AtomicReference<>(ClusterConstant.EMPTY_NODE);
  /**
   * the node that thisNode has voted for in this round of election, which prevents a node voting
   * twice in a single election.
   */
  volatile Node voteFor;
  /**
   * when this node is a follower, this records the unix-epoch timestamp when the last heartbeat
   * arrived, and is reported in the timed member report to show how long the leader has been
   * offline.
   */
  volatile long lastHeartbeatReceivedTime;
  /** the raft logs are all stored and maintained in the log manager */
  RaftLogManager logManager;
  /**
   * the single thread pool that runs the heartbeat thread, which send heartbeats to the follower
   * when this node is a leader, or start elections when this node is an elector.
   */
  ExecutorService heartBeatService;
  /**
   * if set to true, the node will reject all log appends when the header of a group is removed from
   * the cluster, the members of the group should no longer accept writes, but they still can be
   * candidates for weak consistency reads and provide snapshots for the new data holders
   */
  volatile boolean readOnly = false;
  /**
   * lastLogIndex when generating the previous member report, to show the log ingestion rate of the
   * member by comparing it with the current last log index.
   */
  long lastReportedLogIndex;
  /** the thread pool that runs catch-up tasks */
  private ExecutorService catchUpService;
  /**
   * lastCatchUpResponseTime records when is the latest response of each node's catch-up. There
   * should be only one catch-up task for each node to avoid duplication, but the task may time out
   * or the task may corrupt unexpectedly, and in that case, the next catch up should be enabled. So
   * if we find a catch-up task that does not respond for long, we will start a new one instead of
   * waiting for the previous one to finish.
   */
  private Map<Node, Long> lastCatchUpResponseTime = new ConcurrentHashMap<>();
  /**
   * the pool that provides reusable Thrift clients to connect to other RaftMembers and execute RPC
   * requests. It will be initialized according to the implementation of the subclasses
   */
  private AsyncClientPool asyncClientPool;

  private AsyncClientPool asyncSendLogClientPool;
  private SyncClientPool syncClientPool;
  private AsyncClientPool asyncHeartbeatClientPool;
  private SyncClientPool syncHeartbeatClientPool;
  /**
   * when the commit progress is updated by a heartbeat, this object is notified so that we may know
   * if this node is up-to-date with the leader, and whether the given consistency is reached
   */
  private Object syncLock = new Object();
  /**
   * when this node sends logs to the followers, the send is performed in parallel in this pool, so
   * that a slow or unavailable node will not block other nodes.
   */
  private ExecutorService appendLogThreadPool;
  /**
   * when using sync server, this thread pool is used to convert serial operations (like sending
   * heartbeats and asking for votes) into paralleled ones, so the process will not be blocked by
   * one slow node.
   */
  private ExecutorService serialToParallelPool;
  /** a thread pool that is used to do commit log tasks asynchronous in heartbeat thread */
  private ExecutorService commitLogPool;

  /**
   * logDispatcher buff the logs orderly according to their log indexes and send them sequentially,
   * which avoids the followers receiving out-of-order logs, forcing them to wait for previous logs.
   */
  private LogDispatcher logDispatcher;

  /** If this node can not be the leader, this parameter will be set true. */
  private volatile boolean skipElection = false;

  /**
   * localExecutor is used to directly execute plans like load configuration in the underlying IoTDB
   */
  protected PlanExecutor localExecutor;

  protected RaftMember() {}

  protected RaftMember(
      String name,
      AsyncClientPool asyncPool,
      SyncClientPool syncPool,
      AsyncClientPool asyncHeartbeatPool,
      SyncClientPool syncHeartbeatPool) {
    this.name = name;
    this.asyncClientPool = asyncPool;
    this.syncClientPool = syncPool;
    this.asyncHeartbeatClientPool = asyncHeartbeatPool;
    this.syncHeartbeatClientPool = syncHeartbeatPool;
    this.asyncSendLogClientPool = asyncClientPool;
  }

  protected RaftMember(
      String name,
      AsyncClientPool asyncPool,
      SyncClientPool syncPool,
      AsyncClientPool asyncHeartbeatPool,
      SyncClientPool syncHeartbeatPool,
      AsyncClientPool asyncSendLogClientPool) {
    this.name = name;
    this.asyncClientPool = asyncPool;
    this.syncClientPool = syncPool;
    this.asyncHeartbeatClientPool = asyncHeartbeatPool;
    this.syncHeartbeatClientPool = syncHeartbeatPool;
    this.asyncSendLogClientPool = asyncSendLogClientPool;
  }

  /**
   * Start the heartbeat thread and the catch-up thread pool. Calling the method twice does not
   * induce side effects.
   */
  public void start() {
    if (heartBeatService != null) {
      return;
    }

    startBackGroundThreads();
    logger.info("{} started", name);
  }

  void startBackGroundThreads() {
    heartBeatService = IoTDBThreadPoolFactory.newSingleThreadScheduledExecutor(name + "-Heartbeat");

    catchUpService = IoTDBThreadPoolFactory.newCachedThreadPool(name + "-CatchUp");
    appendLogThreadPool =
        IoTDBThreadPoolFactory.newFixedThreadPool(
            Runtime.getRuntime().availableProcessors() * 10, name + "-AppendLog");
    if (!config.isUseAsyncServer()) {
      serialToParallelPool =
          IoTDBThreadPoolFactory.newThreadPool(
              allNodes.size(),
              Math.max(allNodes.size(), Runtime.getRuntime().availableProcessors()),
              1000L,
              TimeUnit.MILLISECONDS,
              new LinkedBlockingQueue<>(),
              new IoTThreadFactory(getName() + "-SerialToParallel"),
              getName() + "-SerialToParallel");
    }
    commitLogPool = IoTDBThreadPoolFactory.newSingleThreadExecutor("RaftCommitLog");
  }

  public String getName() {
    return name;
  }

  public RaftLogManager getLogManager() {
    return logManager;
  }

  @TestOnly
  public void setLogManager(RaftLogManager logManager) {
    if (this.logManager != null) {
      this.logManager.close();
    }
    this.logManager = logManager;
  }

  /**
   * Stop the heartbeat thread and the catch-up thread pool. Calling the method twice does not
   * induce side effects.
   */
  public void stop() {
    setSkipElection(true);
    closeLogManager();
    if (heartBeatService == null) {
      return;
    }

    heartBeatService.shutdownNow();
    catchUpService.shutdownNow();
    appendLogThreadPool.shutdownNow();
    try {
      heartBeatService.awaitTermination(THREAD_POLL_WAIT_TERMINATION_TIME_S, TimeUnit.SECONDS);
      catchUpService.awaitTermination(THREAD_POLL_WAIT_TERMINATION_TIME_S, TimeUnit.SECONDS);
      appendLogThreadPool.awaitTermination(THREAD_POLL_WAIT_TERMINATION_TIME_S, TimeUnit.SECONDS);
    } catch (InterruptedException e) {
      Thread.currentThread().interrupt();
      logger.error(
          "Unexpected interruption when waiting for heartBeatService and catchUpService "
              + "to end",
          e);
    }
    if (serialToParallelPool != null) {
      serialToParallelPool.shutdownNow();
      try {
        serialToParallelPool.awaitTermination(
            THREAD_POLL_WAIT_TERMINATION_TIME_S, TimeUnit.SECONDS);
      } catch (InterruptedException e) {
        Thread.currentThread().interrupt();
        logger.error("Unexpected interruption when waiting for asyncThreadPool to end", e);
      }
    }

    if (commitLogPool != null) {
      commitLogPool.shutdownNow();
      try {
        commitLogPool.awaitTermination(THREAD_POLL_WAIT_TERMINATION_TIME_S, TimeUnit.SECONDS);
      } catch (InterruptedException e) {
        Thread.currentThread().interrupt();
        logger.error("Unexpected interruption when waiting for commitLogPool to end", e);
      }
    }
    leader.set(ClusterConstant.EMPTY_NODE);
    catchUpService = null;
    heartBeatService = null;
    appendLogThreadPool = null;
    logger.info("Member {} stopped", name);
  }

  public void closeLogManager() {
    if (logManager != null) {
      logManager.close();
    }
  }

  /**
   * Process the HeartBeatRequest from the leader. If the term of the leader is smaller than the
   * local term, reject the request by telling it the newest term. Else if the local logs are
   * consistent with the leader's, commit them. Else help the leader find the last matched log. Also
   * update the leadership, heartbeat timer and term of the local node.
   */
  public HeartBeatResponse processHeartbeatRequest(HeartBeatRequest request) {
    logger.trace("{} received a heartbeat", name);
    synchronized (term) {
      long thisTerm = term.get();
      long leaderTerm = request.getTerm();
      HeartBeatResponse response = new HeartBeatResponse();

      if (leaderTerm < thisTerm) {
        // a leader with a term lower than this node is invalid, send it the local term to inform
        // it to resign
        response.setTerm(thisTerm);
        if (logger.isDebugEnabled()) {
          logger.debug("{} received a heartbeat from a stale leader {}", name, request.getLeader());
        }
      } else {
        // try updating local term
        stepDown(leaderTerm, true);
        setLeader(request.getLeader());
        if (character != NodeCharacter.FOLLOWER) {
          // interrupt current election
          term.notifyAll();
        }

        // the heartbeat comes from a valid leader, process it with the sub-class logic
        processValidHeartbeatReq(request, response);

        response.setTerm(Response.RESPONSE_AGREE);
        // tell the leader who I am in case of catch-up
        response.setFollower(thisNode);
        // tell the leader the local log progress so it may decide whether to perform a catch up
        response.setLastLogIndex(logManager.getLastLogIndex());
        response.setLastLogTerm(logManager.getLastLogTerm());

        if (logger.isDebugEnabled()) {
          logger.debug(
              "{}: log commit log index = {}, max have applied commit index = {}",
              name,
              logManager.getCommitLogIndex(),
              logManager.getMaxHaveAppliedCommitIndex());
        }

        tryUpdateCommitIndex(leaderTerm, request.getCommitLogIndex(), request.getCommitLogTerm());

        if (logger.isTraceEnabled()) {
          logger.trace("{} received heartbeat from a valid leader {}", name, request.getLeader());
        }
      }
      return response;
    }
  }

  private void tryUpdateCommitIndex(long leaderTerm, long commitIndex, long commitTerm) {
    if (leaderTerm >= term.get() && logManager.getCommitLogIndex() < commitIndex) {
      // there are more local logs that can be committed, commit them in a ThreadPool so the
      // heartbeat response will not be blocked
      CommitLogTask commitLogTask = new CommitLogTask(logManager, commitIndex, commitTerm);
      commitLogTask.registerCallback(new CommitLogCallback(this));
      // if the log is not consistent, the commitment will be blocked until the leader makes the
      // node catch up
      if (commitLogPool != null && !commitLogPool.isShutdown()) {
        commitLogPool.submit(commitLogTask);
      }

      logger.debug(
          "{}: Inconsistent log found, leaderCommit: {}-{}, localCommit: {}-{}, "
              + "localLast: {}-{}",
          name,
          commitIndex,
          commitTerm,
          logManager.getCommitLogIndex(),
          logManager.getCommitLogTerm(),
          logManager.getLastLogIndex(),
          logManager.getLastLogTerm());
    }
  }

  /**
   * Process an ElectionRequest. If the request comes from the last leader, accept it. Else decide
   * whether to accept by examining the log status of the elector.
   */
  public long processElectionRequest(ElectionRequest electionRequest) {
    if (logger.isDebugEnabled()) {
      logger.debug(
          "{}: start to handle request from elector {}", name, electionRequest.getElector());
    }
    synchronized (term) {
      long currentTerm = term.get();
      long response =
          checkElectorTerm(currentTerm, electionRequest.getTerm(), electionRequest.getElector());
      if (response != Response.RESPONSE_AGREE) {
        return response;
      }

      // compare the log progress of the elector with this node
      response = checkElectorLogProgress(electionRequest);
      logger.info(
          "{} sending response {} to the elector {}", name, response, electionRequest.getElector());
      return response;
    }
  }

  private long checkElectorTerm(long currentTerm, long electorTerm, Node elector) {
    if (electorTerm < currentTerm) {
      // the elector has a smaller term thus the request is invalid
      logger.info(
          "{} sending localTerm {} to the elector {} because it's term {} is smaller.",
          name,
          currentTerm,
          elector,
          electorTerm);
      return currentTerm;
    }
    if (currentTerm == electorTerm && voteFor != null && !Objects.equals(voteFor, elector)) {
      // this node has voted in this round, but not for the elector, as one node cannot vote
      // twice, reject the request
      logger.info(
          "{} sending rejection to the elector {} because member already has voted {} in this term {}.",
          name,
          elector,
          voteFor,
          currentTerm);
      return Response.RESPONSE_REJECT;
    }
    if (electorTerm > currentTerm) {
      // the elector has a larger term, this node should update its term first
      logger.info(
          "{} received an election from elector {} which has bigger term {} than localTerm {}, raftMember should step down first and then continue to decide whether to grant it's vote by log status.",
          name,
          elector,
          electorTerm,
          currentTerm);
      stepDown(electorTerm, false);
    }
    return Response.RESPONSE_AGREE;
  }

  /**
   * Process an AppendEntryRequest. First check the term of the leader, then parse the log and
   * finally see if we can find a position to append the log.
   */
  public long appendEntry(AppendEntryRequest request) throws UnknownLogTypeException {
    logger.debug("{} received an AppendEntryRequest: {}", name, request);
    // the term checked here is that of the leader, not that of the log
    long checkResult = checkRequestTerm(request.term, request.leader);
    if (checkResult != Response.RESPONSE_AGREE) {
      return checkResult;
    }

    long startTime = Timer.Statistic.RAFT_RECEIVER_LOG_PARSE.getOperationStartTime();
    int logByteSize = request.getEntry().length;
    Log log = LogParser.getINSTANCE().parse(request.entry);
    log.setByteSize(logByteSize);
    Timer.Statistic.RAFT_RECEIVER_LOG_PARSE.calOperationCostTimeFromStart(startTime);

    long result = appendEntry(request.prevLogIndex, request.prevLogTerm, request.leaderCommit, log);
    logger.debug("{} AppendEntryRequest of {} completed with result {}", name, log, result);

    return result;
  }

  /** Similar to appendEntry, while the incoming load is batch of logs instead of a single log. */
  public long appendEntries(AppendEntriesRequest request) throws UnknownLogTypeException {
    logger.debug("{} received an AppendEntriesRequest", name);

    // the term checked here is that of the leader, not that of the log
    long checkResult = checkRequestTerm(request.term, request.leader);
    if (checkResult != Response.RESPONSE_AGREE) {
      return checkResult;
    }

    long response;
    List<Log> logs = new ArrayList<>();
    int logByteSize = 0;
    long startTime = Timer.Statistic.RAFT_RECEIVER_LOG_PARSE.getOperationStartTime();
    for (ByteBuffer buffer : request.getEntries()) {
      buffer.mark();
      Log log;
      logByteSize = buffer.limit() - buffer.position();
      try {
        log = LogParser.getINSTANCE().parse(buffer);
        log.setByteSize(logByteSize);
      } catch (BufferUnderflowException e) {
        buffer.reset();
        throw e;
      }
      logs.add(log);
    }

    Timer.Statistic.RAFT_RECEIVER_LOG_PARSE.calOperationCostTimeFromStart(startTime);

    response = appendEntries(request.prevLogIndex, request.prevLogTerm, request.leaderCommit, logs);
    if (logger.isDebugEnabled()) {
      logger.debug(
          "{} AppendEntriesRequest of log size {} completed with result {}",
          name,
          request.getEntries().size(),
          response);
    }
    return response;
  }

  public PlanExecutor getLocalExecutor() throws QueryProcessException {
    if (localExecutor == null) {
      localExecutor = new PlanExecutor();
    }
    return localExecutor;
  }

  /**
   * Get an asynchronous heartbeat thrift client to the given node.
   *
   * @return an asynchronous thrift client or null if the caller tries to connect the local node.
   */
  public AsyncClient getAsyncHeartbeatClient(Node node) {
    return getAsyncClient(node, asyncHeartbeatClientPool, false);
  }

  /**
   * NOTICE: client.putBack() must be called after use.
   *
   * @return the heartbeat client for the node
   */
  public Client getSyncHeartbeatClient(Node node) {
    return getSyncClient(syncHeartbeatClientPool, node, false);
  }

  public void sendLogAsync(
      Log log,
      AtomicInteger voteCounter,
      Node node,
      AtomicBoolean leaderShipStale,
      AtomicLong newLeaderTerm,
      AppendEntryRequest request,
      Peer peer) {
    AsyncClient client = getSendLogAsyncClient(node);
    if (client != null) {
      AppendNodeEntryHandler handler =
          getAppendNodeEntryHandler(log, voteCounter, node, leaderShipStale, newLeaderTerm, peer);
      try {
        client.appendEntry(request, handler);
        logger.debug("{} sending a log to {}: {}", name, node, log);
      } catch (Exception e) {
        logger.warn("{} cannot append log to node {}", name, node, e);
      }
    }
  }

  private Client getSyncClient(SyncClientPool pool, Node node, boolean activatedOnly) {
    if (ClusterConstant.EMPTY_NODE.equals(node) || node == null) {
      return null;
    }

    return pool.getClient(node, activatedOnly);
  }

  public NodeCharacter getCharacter() {
    return character;
  }

  public String getCharacterAsString() {
    return character.toString();
  }

  public void setCharacter(NodeCharacter character) {
    if (!Objects.equals(character, this.character)) {
      logger.info("{} has become a {}", name, character);
      this.character = character;
    }
  }

  public long getLastHeartbeatReceivedTime() {
    return lastHeartbeatReceivedTime;
  }

  public void setLastHeartbeatReceivedTime(long lastHeartbeatReceivedTime) {
    this.lastHeartbeatReceivedTime = lastHeartbeatReceivedTime;
  }

  public Node getLeader() {
    return leader.get();
  }

  public void setLeader(Node leader) {
    if (!Objects.equals(leader, this.leader.get())) {
      if (ClusterConstant.EMPTY_NODE.equals(leader) || leader == null) {
        logger.info("{} has been set to null in term {}", getName(), term.get());
      } else if (!Objects.equals(leader, this.thisNode)) {
        logger.info("{} has become a follower of {} in term {}", getName(), leader, term.get());
      }
      synchronized (waitLeaderCondition) {
        if (leader == null) {
          this.leader.set(ClusterConstant.EMPTY_NODE);
        } else {
          this.leader.set(leader);
        }
        if (!ClusterConstant.EMPTY_NODE.equals(this.leader.get())) {
          waitLeaderCondition.notifyAll();
        }
      }
    }
  }

  public Collection<Node> getAllNodes() {
    return allNodes;
  }

  public PartitionGroup getPartitionGroup() {
    return allNodes;
  }

  public void setAllNodes(PartitionGroup allNodes) {
    this.allNodes = allNodes;
  }

  public Map<Node, Long> getLastCatchUpResponseTime() {
    return lastCatchUpResponseTime;
  }

  /** Sub-classes will add their own process of HeartBeatResponse in this method. */
  public void processValidHeartbeatResp(HeartBeatResponse response, Node receiver) {}

  /** The actions performed when the node wins in an election (becoming a leader). */
  public void onElectionWins() {}

  /**
   * Update the followers' log by sending logs whose index >= followerLastMatchedLogIndex to the
   * follower. If some of the required logs are removed, also send the snapshot. <br>
   * notice that if a part of data is in the snapshot, then it is not in the logs.
   */
  public void catchUp(Node follower, long lastLogIdx) {
    // for one follower, there is at most one ongoing catch-up, so the same data will not be sent
    // twice to the node
    synchronized (catchUpService) {
      // check if the last catch-up is still ongoing and does not time out yet
      Long lastCatchupResp = lastCatchUpResponseTime.get(follower);
      if (lastCatchupResp != null
          && System.currentTimeMillis() - lastCatchupResp < config.getCatchUpTimeoutMS()) {
        logger.debug("{}: last catch up of {} is ongoing", name, follower);
        return;
      } else {
        // record the start of the catch-up
        lastCatchUpResponseTime.put(follower, System.currentTimeMillis());
      }
    }
    logger.info("{}: Start to make {} catch up", name, follower);
    if (!catchUpService.isShutdown()) {
      Future<?> future =
          catchUpService.submit(
              new CatchUpTask(follower, getRaftGroupId(), peerMap.get(follower), this, lastLogIdx));
      catchUpService.submit(
          () -> {
            try {
              future.get();
            } catch (InterruptedException e) {
              Thread.currentThread().interrupt();
            } catch (ExecutionException e) {
              logger.error("{}: Catch up task exits with unexpected exception", name, e);
            }
          });
    }
  }

  /**
   * If the node is not a leader, the request will be sent to the leader or reports an error if
   * there is no leader. Otherwise execute the plan locally (whether to send it to followers depends
   * on the type of the plan).
   */
  public TSStatus executeNonQueryPlan(ExecutNonQueryReq request)
      throws IOException, IllegalPathException {
    // process the plan locally
    PhysicalPlan plan = PhysicalPlan.Factory.create(request.planBytes);

    TSStatus answer = executeNonQueryPlan(plan);
    logger.debug("{}: Received a plan {}, executed answer: {}", name, plan, answer);
    return answer;
  }

  /**
   * Execute a non-query plan. Subclass may have their individual implements.
   *
   * @param plan a non-query plan.
   * @return A TSStatus indicating the execution result.
   */
  abstract TSStatus executeNonQueryPlan(PhysicalPlan plan);

  /**
   * according to the consistency configuration, decide whether to execute syncLeader or not and
   * throws exception when failed. Note that the write request will always try to sync leader
   */
  public void syncLeaderWithConsistencyCheck(boolean isWriteRequest)
      throws CheckConsistencyException {
    if (isWriteRequest) {
      syncLeader(new StrongCheckConsistency());
    } else {
      switch (config.getConsistencyLevel()) {
        case STRONG_CONSISTENCY:
          syncLeader(new StrongCheckConsistency());
          return;
        case MID_CONSISTENCY:
          // if leaderCommitId bigger than localAppliedId a value,
          // will throw CHECK_MID_CONSISTENCY_EXCEPTION
          syncLeader(new MidCheckConsistency());
          return;
        case WEAK_CONSISTENCY:
          // do nothing
          return;
        default:
          // this should not happen in theory
          throw new CheckConsistencyException(
              "unknown consistency=" + config.getConsistencyLevel().name());
      }
    }
  }

  public String getMBeanName() {
    return String.format(
        "%s:%s=%s",
        "org.apache.iotdb.cluster.service", IoTDBConstant.JMX_TYPE, "Engine", getRaftGroupId());
  }

  /** call back after syncLeader */
  public interface CheckConsistency {

    /**
     * deal leaderCommitId and localAppliedId after syncLeader
     *
     * @param leaderCommitId leader commit id
     * @param localAppliedId local applied id
     * @throws CheckConsistencyException maybe throw CheckConsistencyException, which is defined in
     *     implements.
     */
    void postCheckConsistency(long leaderCommitId, long localAppliedId)
        throws CheckConsistencyException;
  }

  public static class MidCheckConsistency implements CheckConsistency {

    /**
     * if leaderCommitId - localAppliedId > MaxReadLogLag, will throw
     * CHECK_MID_CONSISTENCY_EXCEPTION
     *
     * @param leaderCommitId leader commit id
     * @param localAppliedId local applied id
     * @throws CheckConsistencyException
     */
    @Override
    public void postCheckConsistency(long leaderCommitId, long localAppliedId)
        throws CheckConsistencyException {
      if (leaderCommitId == Long.MAX_VALUE
          || leaderCommitId == Long.MIN_VALUE
          || leaderCommitId - localAppliedId
              > ClusterDescriptor.getInstance().getConfig().getMaxReadLogLag()) {
        throw CheckConsistencyException.CHECK_MID_CONSISTENCY_EXCEPTION;
      }
    }
  }

  public static class StrongCheckConsistency implements CheckConsistency {

    /**
     * if leaderCommitId > localAppliedId, will throw CHECK_STRONG_CONSISTENCY_EXCEPTION
     *
     * @param leaderCommitId leader commit id
     * @param localAppliedId local applied id
     * @throws CheckConsistencyException
     */
    @Override
    public void postCheckConsistency(long leaderCommitId, long localAppliedId)
        throws CheckConsistencyException {
      if (leaderCommitId > localAppliedId
          || leaderCommitId == Long.MAX_VALUE
          || leaderCommitId == Long.MIN_VALUE) {
        throw CheckConsistencyException.CHECK_STRONG_CONSISTENCY_EXCEPTION;
      }
    }
  }

  /**
   * Request and check the leader's commitId to see whether this node has caught up. If not, wait
   * until this node catches up.
   *
   * @param checkConsistency check after syncleader
   * @return true if the node has caught up, false otherwise
   * @throws CheckConsistencyException if leaderCommitId bigger than localAppliedId a threshold
   *     value after timeout
   */
  public boolean syncLeader(CheckConsistency checkConsistency) throws CheckConsistencyException {
    if (character == NodeCharacter.LEADER) {
      return true;
    }
    waitLeader();
    if (leader.get() == null || ClusterConstant.EMPTY_NODE.equals(leader.get())) {
      // the leader has not been elected, we must assume the node falls behind
      logger.warn(MSG_NO_LEADER_IN_SYNC, name);
      return false;
    }
    if (character == NodeCharacter.LEADER) {
      return true;
    }
    logger.debug("{}: try synchronizing with the leader {}", name, leader.get());
    return waitUntilCatchUp(checkConsistency);
  }

  /** Wait until the leader of this node becomes known or time out. */
  public void waitLeader() {
    long startTime = System.currentTimeMillis();
    while (leader.get() == null || ClusterConstant.EMPTY_NODE.equals(leader.get())) {
      synchronized (waitLeaderCondition) {
        try {
          waitLeaderCondition.wait(10);
        } catch (InterruptedException e) {
          Thread.currentThread().interrupt();
          logger.error("Unexpected interruption when waiting for a leader", e);
        }
      }
      long consumedTime = System.currentTimeMillis() - startTime;
      if (consumedTime >= getWaitLeaderTimeMs()) {
        logger.warn("{}: leader is still offline after {}ms", name, consumedTime);
        break;
      }
    }
    logger.debug("{}: current leader is {}", name, leader.get());
  }

  /**
   * Request the leader's commit index and wait until the local commit index becomes not less than
   * it.
   *
   * @return true if this node has caught up before timeout, false otherwise
   * @throws CheckConsistencyException if leaderCommitId bigger than localAppliedId a threshold
   *     value after timeout
   */
  protected boolean waitUntilCatchUp(CheckConsistency checkConsistency)
      throws CheckConsistencyException {
    long leaderCommitId = Long.MIN_VALUE;
    RequestCommitIndexResponse response;
    try {
      response = config.isUseAsyncServer() ? requestCommitIdAsync() : requestCommitIdSync();
      leaderCommitId = response.getCommitLogIndex();

      tryUpdateCommitIndex(
          response.getTerm(), response.getCommitLogIndex(), response.getCommitLogTerm());

      return syncLocalApply(leaderCommitId, true);
    } catch (TException e) {
      logger.error(MSG_NO_LEADER_COMMIT_INDEX, name, leader.get(), e);
    } catch (InterruptedException e) {
      Thread.currentThread().interrupt();
      logger.error(MSG_NO_LEADER_COMMIT_INDEX, name, leader.get(), e);
    } finally {
      if (checkConsistency != null) {
        checkConsistency.postCheckConsistency(
            leaderCommitId, logManager.getMaxHaveAppliedCommitIndex());
      }
    }
    logger.debug("Start to sync with leader, leader commit id is {}", leaderCommitId);
    return false;
  }

  /**
   * sync local applyId to leader commitId
   *
   * @param leaderCommitId leader commit id
   * @param fastFail if enable, when log differ too much, return false directly.
   * @return true if leaderCommitId <= localAppliedId
   */
  public boolean syncLocalApply(long leaderCommitId, boolean fastFail) {
    long startTime = System.currentTimeMillis();
    long waitedTime = 0;
    long localAppliedId;

    if (fastFail) {
      if (leaderCommitId - logManager.getMaxHaveAppliedCommitIndex() > config.getMaxSyncLogLag()) {
        logger.info(
            "{}: The raft log of this member is too backward to provide service directly.", name);
        return false;
      }
    }

    while (waitedTime < ClusterConstant.getSyncLeaderMaxWaitMs()) {
      try {
        localAppliedId = logManager.getMaxHaveAppliedCommitIndex();
        logger.debug("{}: synchronizing commitIndex {}/{}", name, localAppliedId, leaderCommitId);
        if (leaderCommitId <= localAppliedId) {
          // this node has caught up
          if (logger.isDebugEnabled()) {
            waitedTime = System.currentTimeMillis() - startTime;
            logger.debug(
                "{}: synchronized to target index {} after {}ms", name, leaderCommitId, waitedTime);
          }
          return true;
        }
        // wait for next heartbeat to catch up
        // the local node will not perform a commit here according to the leaderCommitId because
        // the node may have some inconsistent logs with the leader
        waitedTime = System.currentTimeMillis() - startTime;
        synchronized (syncLock) {
<<<<<<< HEAD
          syncLock.wait(ClusterConstant.getHeartBeatIntervalMs());
=======
          syncLock.wait(RaftServer.getHeartbeatIntervalMs());
>>>>>>> 6dc45c6c
        }
      } catch (InterruptedException e) {
        Thread.currentThread().interrupt();
        logger.error(MSG_NO_LEADER_COMMIT_INDEX, name, leader.get(), e);
      }
    }
    logger.warn(
        "{}: Failed to synchronize to target index {} after {}ms",
        name,
        leaderCommitId,
        waitedTime);
    return false;
  }

  /**
   * Create a log for "plan" and append it locally and to all followers. Only the group leader can
   * call this method. Will commit the log locally and send it to followers
   *
   * @return OK if over half of the followers accept the log or null if the leadership is lost
   *     during the appending
   */
  TSStatus processPlanLocally(PhysicalPlan plan) {
    if (USE_LOG_DISPATCHER) {
      return processPlanLocallyV2(plan);
    }

    logger.debug("{}: Processing plan {}", name, plan);
    if (readOnly && !(plan instanceof LogPlan)) {
      return StatusUtils.NODE_READ_ONLY;
    }
    long startTime = Timer.Statistic.RAFT_SENDER_APPEND_LOG.getOperationStartTime();

    Log log;
    // assign term and index to the new log and append it
    synchronized (logManager) {
      if (plan instanceof LogPlan) {
        try {
          log = LogParser.getINSTANCE().parse(((LogPlan) plan).getLog());
        } catch (UnknownLogTypeException e) {
          logger.error("Can not parse LogPlan {}", plan, e);
          return StatusUtils.PARSE_LOG_ERROR;
        }
      } else {
        log = new PhysicalPlanLog();
        ((PhysicalPlanLog) log).setPlan(plan);
        plan.setIndex(logManager.getLastLogIndex() + 1);
      }
      log.setCurrLogTerm(getTerm().get());
      log.setCurrLogIndex(logManager.getLastLogIndex() + 1);

      // if a single log exceeds the threshold
      // we need to return error code to the client as in server mode
      if (log.serialize().capacity() + Integer.BYTES
          >= ClusterDescriptor.getInstance().getConfig().getRaftLogBufferSize()) {
        logger.error(
            "Log cannot fit into buffer, please increase raft_log_buffer_size;"
                + "or reduce the size of requests you send.");
        return StatusUtils.INTERNAL_ERROR;
      }
      logManager.append(log);
    }
    Timer.Statistic.RAFT_SENDER_APPEND_LOG.calOperationCostTimeFromStart(startTime);

    try {
      if (appendLogInGroup(log)) {
        return StatusUtils.OK;
      }
    } catch (LogExecutionException e) {
      return handleLogExecutionException(log, IOUtils.getRootCause(e));
    }
    return StatusUtils.TIME_OUT;
  }

  private TSStatus processPlanLocallyV2(PhysicalPlan plan) {
    logger.debug("{}: Processing plan {}", name, plan);
    if (readOnly) {
      return StatusUtils.NODE_READ_ONLY;
    }
    // assign term and index to the new log and append it
    SendLogRequest sendLogRequest;

    long startTime =
        Statistic.RAFT_SENDER_COMPETE_LOG_MANAGER_BEFORE_APPEND_V2.getOperationStartTime();
    Log log;
    synchronized (logManager) {
      Statistic.RAFT_SENDER_COMPETE_LOG_MANAGER_BEFORE_APPEND_V2.calOperationCostTimeFromStart(
          startTime);

      if (plan instanceof LogPlan) {
        try {
          log = LogParser.getINSTANCE().parse(((LogPlan) plan).getLog());
        } catch (UnknownLogTypeException e) {
          logger.error("Can not parse LogPlan {}", plan, e);
          return StatusUtils.PARSE_LOG_ERROR;
        }
      } else {
        log = new PhysicalPlanLog();
        ((PhysicalPlanLog) log).setPlan(plan);
        plan.setIndex(logManager.getLastLogIndex() + 1);
      }
      log.setCurrLogTerm(getTerm().get());
      log.setCurrLogIndex(logManager.getLastLogIndex() + 1);

      startTime = Timer.Statistic.RAFT_SENDER_APPEND_LOG_V2.getOperationStartTime();
      // just like processPlanLocally,we need to check the size of log
      if (log.serialize().capacity() + Integer.BYTES
          >= ClusterDescriptor.getInstance().getConfig().getRaftLogBufferSize()) {
        logger.error(
            "Log cannot fit into buffer, please increase raft_log_buffer_size;"
                + "or reduce the size of requests you send.");
        return StatusUtils.INTERNAL_ERROR;
      }
      // logDispatcher will serialize log, and set log size, and we will use the size after it
      logManager.append(log);
      Timer.Statistic.RAFT_SENDER_APPEND_LOG_V2.calOperationCostTimeFromStart(startTime);

      startTime = Statistic.RAFT_SENDER_BUILD_LOG_REQUEST.getOperationStartTime();
      sendLogRequest = buildSendLogRequest(log);
      Statistic.RAFT_SENDER_BUILD_LOG_REQUEST.calOperationCostTimeFromStart(startTime);

      startTime = Statistic.RAFT_SENDER_OFFER_LOG.getOperationStartTime();
      log.setCreateTime(System.nanoTime());
      getLogDispatcher().offer(sendLogRequest);
      Statistic.RAFT_SENDER_OFFER_LOG.calOperationCostTimeFromStart(startTime);
    }

    try {
      AppendLogResult appendLogResult =
          waitAppendResult(
              sendLogRequest.getVoteCounter(),
              sendLogRequest.getLeaderShipStale(),
              sendLogRequest.getNewLeaderTerm());
      Timer.Statistic.RAFT_SENDER_LOG_FROM_CREATE_TO_ACCEPT.calOperationCostTimeFromStart(
          sendLogRequest.getLog().getCreateTime());
      switch (appendLogResult) {
        case OK:
          logger.debug(MSG_LOG_IS_ACCEPTED, name, log);
          startTime = Timer.Statistic.RAFT_SENDER_COMMIT_LOG.getOperationStartTime();
          commitLog(log);
          Timer.Statistic.RAFT_SENDER_COMMIT_LOG.calOperationCostTimeFromStart(startTime);
          return StatusUtils.OK;
        case TIME_OUT:
          logger.debug("{}: log {} timed out...", name, log);
          break;
        case LEADERSHIP_STALE:
          // abort the appending, the new leader will fix the local logs by catch-up
        default:
          break;
      }
    } catch (LogExecutionException e) {
      return handleLogExecutionException(log, IOUtils.getRootCause(e));
    }
    return StatusUtils.TIME_OUT;
  }

  public SendLogRequest buildSendLogRequest(Log log) {
    AtomicInteger voteCounter = new AtomicInteger(allNodes.size() / 2);
    AtomicBoolean leaderShipStale = new AtomicBoolean(false);
    AtomicLong newLeaderTerm = new AtomicLong(term.get());

    long startTime = Statistic.RAFT_SENDER_BUILD_APPEND_REQUEST.getOperationStartTime();
    AppendEntryRequest appendEntryRequest = buildAppendEntryRequest(log, false);
    Statistic.RAFT_SENDER_BUILD_APPEND_REQUEST.calOperationCostTimeFromStart(startTime);

    return new SendLogRequest(log, voteCounter, leaderShipStale, newLeaderTerm, appendEntryRequest);
  }

  /**
   * The maximum time to wait if there is no leader in the group, after which a
   * LeadNotFoundException will be thrown.
   */
  static long getWaitLeaderTimeMs() {
    return waitLeaderTimeMs;
  }

  static void setWaitLeaderTimeMs(long waitLeaderTimeMs) {
    RaftMember.waitLeaderTimeMs = waitLeaderTimeMs;
  }

  @SuppressWarnings("java:S2274") // enable timeout
  protected RequestCommitIndexResponse requestCommitIdAsync()
      throws TException, InterruptedException {
    // use Long.MAX_VALUE to indicate a timeout
    RequestCommitIndexResponse response =
        new RequestCommitIndexResponse(Long.MAX_VALUE, Long.MAX_VALUE, Long.MAX_VALUE);
    AtomicReference<RequestCommitIndexResponse> commitIdResult = new AtomicReference<>(response);
    AsyncClient client = getAsyncClient(leader.get());
    if (client == null) {
      // cannot connect to the leader
      logger.warn(MSG_NO_LEADER_IN_SYNC, name);
      return commitIdResult.get();
    }
    synchronized (commitIdResult) {
      client.requestCommitIndex(getHeader(), new GenericHandler<>(leader.get(), commitIdResult));
      commitIdResult.wait(ClusterConstant.getReadOperationTimeoutMS());
    }
    return commitIdResult.get();
  }

  private RequestCommitIndexResponse requestCommitIdSync() throws TException {
    Client client = getSyncClient(leader.get());
    RequestCommitIndexResponse response;
    if (client == null) {
      // cannot connect to the leader
      logger.warn(MSG_NO_LEADER_IN_SYNC, name);
      // use Long.MAX_VALUE to indicate a timeouts
      response = new RequestCommitIndexResponse(Long.MAX_VALUE, Long.MAX_VALUE, Long.MAX_VALUE);
      return response;
    }
    try {
      response = client.requestCommitIndex(getHeader());
    } catch (TException e) {
      client.getInputProtocol().getTransport().close();
      throw e;
    } finally {
      ClientUtils.putBackSyncClient(client);
    }
    return response;
  }

  /**
   * Tell the requester the current commit index if the local node is the leader of the group headed
   * by header. Or forward it to the leader. Otherwise report an error.
   *
   * @return Long.MIN_VALUE if the node is not a leader, or the commitIndex
   */
  public long getCommitIndex() {
    if (character == NodeCharacter.LEADER) {
      return logManager.getCommitLogIndex();
    } else {
      return Long.MIN_VALUE;
    }
  }

  public void setReadOnly() {
    synchronized (logManager) {
      readOnly = true;
    }
  }

  public boolean isReadOnly() {
    return readOnly;
  }

  public void initPeerMap() {
    peerMap = new ConcurrentHashMap<>();
    for (Node entry : allNodes) {
      peerMap.computeIfAbsent(entry, k -> new Peer(logManager.getLastLogIndex()));
    }
  }

  public Map<Node, Peer> getPeerMap() {
    return peerMap;
  }

  /** @return true if there is a log whose index is "index" and term is "term", false otherwise */
  public boolean matchLog(long index, long term) {
    boolean matched = logManager.matchTerm(term, index);
    logger.debug("Log {}-{} matched: {}", index, term, matched);
    return matched;
  }

  public ExecutorService getSerialToParallelPool() {
    return serialToParallelPool;
  }

  public ExecutorService getAppendLogThreadPool() {
    return appendLogThreadPool;
  }

  public Object getSyncLock() {
    return syncLock;
  }

  /** Sub-classes will add their own process of HeartBeatRequest in this method. */
  void processValidHeartbeatReq(HeartBeatRequest request, HeartBeatResponse response) {}

  /**
   * Verify the validity of an ElectionRequest, and make itself a follower of the elector if the
   * request is valid.
   *
   * @return Response.RESPONSE_AGREE if the elector is valid or the local term if the elector has a
   *     smaller term or Response.RESPONSE_LOG_MISMATCH if the elector has older logs.
   */
  long checkElectorLogProgress(ElectionRequest electionRequest) {

    long thatTerm = electionRequest.getTerm();
    long thatLastLogIndex = electionRequest.getLastLogIndex();
    long thatLastLogTerm = electionRequest.getLastLogTerm();
    Node elector = electionRequest.getElector();

    // check the log progress of the elector
    long resp = checkLogProgress(thatLastLogIndex, thatLastLogTerm);
    if (resp == Response.RESPONSE_AGREE) {
      logger.info(
          "{} accepted an election request, term:{}/{}, logIndex:{}/{}, logTerm:{}/{}",
          name,
          thatTerm,
          term.get(),
          thatLastLogIndex,
          logManager.getLastLogIndex(),
          thatLastLogTerm,
          logManager.getLastLogTerm());
      setCharacter(NodeCharacter.FOLLOWER);
      lastHeartbeatReceivedTime = System.currentTimeMillis();
      setVoteFor(elector);
      updateHardState(thatTerm, getVoteFor());
    } else {
      logger.info(
          "{} rejected an election request, term:{}/{}, logIndex:{}/{}, logTerm:{}/{}",
          name,
          thatTerm,
          term.get(),
          thatLastLogIndex,
          logManager.getLastLogIndex(),
          thatLastLogTerm,
          logManager.getLastLogTerm());
    }
    return resp;
  }

  /**
   * Reject the election if the lastLogTerm of the candidate equals to the voter's but its
   * lastLogIndex is smaller than the voter's Otherwise accept the election.
   *
   * @return Response.RESPONSE_AGREE if the elector is valid or the local term if the elector has a
   *     smaller term or Response.RESPONSE_LOG_MISMATCH if the elector has older logs.
   */
  long checkLogProgress(long lastLogIndex, long lastLogTerm) {
    long response;
    synchronized (logManager) {
      if (logManager.isLogUpToDate(lastLogTerm, lastLogIndex)) {
        response = Response.RESPONSE_AGREE;
      } else {
        response = Response.RESPONSE_LOG_MISMATCH;
      }
    }
    return response;
  }

  /**
   * Forward a non-query plan to a node using the default client.
   *
   * @param plan a non-query plan
   * @param node cannot be the local node
   * @param header must be set for data group communication, set to null for meta group
   *     communication
   * @return a TSStatus indicating if the forwarding is successful.
   */
  public TSStatus forwardPlan(PhysicalPlan plan, Node node, RaftNode header) {
    if (node == null || node.equals(thisNode)) {
      logger.debug("{}: plan {} has no where to be forwarded", name, plan);
      return StatusUtils.NO_LEADER;
    }
    logger.debug("{}: Forward {} to node {}", name, plan, node);

    TSStatus status;
    if (config.isUseAsyncServer()) {
      status = forwardPlanAsync(plan, node, header);
    } else {
      status = forwardPlanSync(plan, node, header);
    }
    if (status.getCode() == TSStatusCode.NO_CONNECTION.getStatusCode()
        && (header == null || header.equals(getHeader()))
        && (leader.get() != null)
        && leader.get().equals(node)) {
      // leader is down, trigger a new election by resetting heartbeat
      lastHeartbeatReceivedTime = -1;
      leader.set(null);
      waitLeader();
    }
    return status;
  }

  /**
   * Forward a non-query plan to "receiver" using "client".
   *
   * @param plan a non-query plan
   * @param header to determine which DataGroupMember of "receiver" will process the request.
   * @return a TSStatus indicating if the forwarding is successful.
   */
  private TSStatus forwardPlanAsync(PhysicalPlan plan, Node receiver, RaftNode header) {
    AsyncClient client = getAsyncClient(receiver);
    if (client == null) {
      logger.debug("{}: can not get client for node={}", name, receiver);
      return StatusUtils.NO_CONNECTION
          .deepCopy()
          .setMessage(String.format("%s cannot be reached", receiver));
    }
    return forwardPlanAsync(plan, receiver, header, client);
  }

  public TSStatus forwardPlanAsync(
      PhysicalPlan plan, Node receiver, RaftNode header, AsyncClient client) {
    try {
      TSStatus tsStatus = SyncClientAdaptor.executeNonQuery(client, plan, header, receiver);
      if (tsStatus == null) {
        tsStatus = StatusUtils.TIME_OUT;
        logger.warn(MSG_FORWARD_TIMEOUT, name, plan, receiver);
      }
      return tsStatus;
    } catch (IOException | TException e) {
      logger.error(MSG_FORWARD_ERROR, name, plan, receiver, e);
      return StatusUtils.getStatus(StatusUtils.INTERNAL_ERROR, e.getMessage());
    } catch (InterruptedException e) {
      Thread.currentThread().interrupt();
      logger.warn("{}: forward {} to {} interrupted", name, plan, receiver);
      return StatusUtils.TIME_OUT;
    }
  }

  private TSStatus forwardPlanSync(PhysicalPlan plan, Node receiver, RaftNode header) {
    Client client = getSyncClient(receiver);
    if (client == null) {
      logger.warn(MSG_FORWARD_TIMEOUT, name, plan, receiver);
      return StatusUtils.TIME_OUT;
    }
    return forwardPlanSync(plan, receiver, header, client);
  }

  public TSStatus forwardPlanSync(
      PhysicalPlan plan, Node receiver, RaftNode header, Client client) {
    try {
      ExecutNonQueryReq req = new ExecutNonQueryReq();
      req.setPlanBytes(PlanSerializer.getInstance().serialize(plan));
      if (header != null) {
        req.setHeader(header);
      }

      TSStatus tsStatus = client.executeNonQueryPlan(req);
      if (tsStatus == null) {
        tsStatus = StatusUtils.TIME_OUT;
        logger.warn(MSG_FORWARD_TIMEOUT, name, plan, receiver);
      }
      return tsStatus;
    } catch (IOException e) {
      logger.error(MSG_FORWARD_ERROR, name, plan, receiver, e);
      return StatusUtils.getStatus(StatusUtils.INTERNAL_ERROR, e.getMessage());
    } catch (TException e) {
      TSStatus status;
      if (e.getCause() instanceof SocketTimeoutException) {
        status = StatusUtils.TIME_OUT;
        logger.warn(MSG_FORWARD_TIMEOUT, name, plan, receiver);
      } else {
        logger.error(MSG_FORWARD_ERROR, name, plan, receiver, e);
        status = StatusUtils.getStatus(StatusUtils.INTERNAL_ERROR, e.getMessage());
      }
      // the connection may be broken, close it to avoid it being reused
      client.getInputProtocol().getTransport().close();
      return status;
    } finally {
      ClientUtils.putBackSyncClient(client);
    }
  }

  /**
   * Get an asynchronous thrift client of the given node.
   *
   * @return an asynchronous thrift client or null if the caller tries to connect the local node or
   *     the node cannot be reached.
   */
  public AsyncClient getAsyncClient(Node node) {
    return getAsyncClient(node, asyncClientPool, true);
  }

  public AsyncClient getAsyncClient(Node node, boolean activatedOnly) {
    return getAsyncClient(node, asyncClientPool, activatedOnly);
  }

  public AsyncClient getSendLogAsyncClient(Node node) {
    return getAsyncClient(node, asyncSendLogClientPool, true);
  }

  private AsyncClient getAsyncClient(Node node, AsyncClientPool pool, boolean activatedOnly) {
    if (ClusterConstant.EMPTY_NODE.equals(node) || node == null) {
      return null;
    }
    try {
      return pool.getClient(node, activatedOnly);
    } catch (IOException e) {
      logger.warn("{} cannot connect to node {}", name, node, e);
      return null;
    }
  }

  /**
   * NOTICE: client.putBack() must be called after use. the caller needs to check to see if the
   * return value is null
   *
   * @param node the node to connect
   * @return the client if node is available, otherwise null
   */
  public Client getSyncClient(Node node) {
    return getSyncClient(syncClientPool, node, true);
  }

  public Client getSyncClient(Node node, boolean activatedOnly) {
    return getSyncClient(syncClientPool, node, activatedOnly);
  }

  public AtomicLong getTerm() {
    return term;
  }

  private synchronized LogDispatcher getLogDispatcher() {
    if (logDispatcher == null) {
      logDispatcher = new LogDispatcher(this);
    }
    return logDispatcher;
  }

  /**
   * wait until "voteCounter" counts down to zero, which means the quorum has received the log, or
   * one follower tells the node that it is no longer a valid leader, or a timeout is triggered.
   */
  @SuppressWarnings({"java:S2445"}) // safe synchronized
  private AppendLogResult waitAppendResult(
      AtomicInteger voteCounter, AtomicBoolean leaderShipStale, AtomicLong newLeaderTerm) {
    // wait for the followers to vote
    long startTime = Timer.Statistic.RAFT_SENDER_VOTE_COUNTER.getOperationStartTime();
    synchronized (voteCounter) {
      long waitStart = System.currentTimeMillis();
      long alreadyWait = 0;
      while (voteCounter.get() > 0
          && alreadyWait < ClusterConstant.getWriteOperationTimeoutMS()
          && voteCounter.get() != Integer.MAX_VALUE) {
        try {
          voteCounter.wait(ClusterConstant.getWriteOperationTimeoutMS());
        } catch (InterruptedException e) {
          Thread.currentThread().interrupt();
          logger.warn("Unexpected interruption when sending a log", e);
        }
        alreadyWait = System.currentTimeMillis() - waitStart;
      }
    }
    Timer.Statistic.RAFT_SENDER_VOTE_COUNTER.calOperationCostTimeFromStart(startTime);

    // a node has a larger term than the local node, so this node is no longer a valid leader
    if (leaderShipStale.get()) {
      stepDown(newLeaderTerm.get(), false);
      return AppendLogResult.LEADERSHIP_STALE;
    }
    // the node knows it is no long the leader from other requests
    if (character != NodeCharacter.LEADER) {
      return AppendLogResult.LEADERSHIP_STALE;
    }

    // cannot get enough agreements within a certain amount of time
    if (voteCounter.get() > 0) {
      return AppendLogResult.TIME_OUT;
    }

    // voteCounter has counted down to zero
    return AppendLogResult.OK;
  }

  @SuppressWarnings("java:S2445")
  void commitLog(Log log) throws LogExecutionException {
    long startTime =
        Statistic.RAFT_SENDER_COMPETE_LOG_MANAGER_BEFORE_COMMIT.getOperationStartTime();
    synchronized (logManager) {
      Statistic.RAFT_SENDER_COMPETE_LOG_MANAGER_BEFORE_COMMIT.calOperationCostTimeFromStart(
          startTime);

      startTime = Statistic.RAFT_SENDER_COMMIT_LOG_IN_MANAGER.getOperationStartTime();
      logManager.commitTo(log.getCurrLogIndex());
    }
    Statistic.RAFT_SENDER_COMMIT_LOG_IN_MANAGER.calOperationCostTimeFromStart(startTime);
    // when using async applier, the log here may not be applied. To return the execution
    // result, we must wait until the log is applied.
    startTime = Statistic.RAFT_SENDER_COMMIT_WAIT_LOG_APPLY.getOperationStartTime();
    synchronized (log) {
      while (!log.isApplied()) {
        // wait until the log is applied
        try {
          log.wait(5);
        } catch (InterruptedException e) {
          Thread.currentThread().interrupt();
          throw new LogExecutionException(e);
        }
      }
    }
    Statistic.RAFT_SENDER_COMMIT_WAIT_LOG_APPLY.calOperationCostTimeFromStart(startTime);
    if (log.getException() != null) {
      throw new LogExecutionException(log.getException());
    }
  }

  protected TSStatus handleLogExecutionException(Object log, Throwable cause) {
    if (cause instanceof BatchProcessException) {
      return RpcUtils.getStatus(Arrays.asList(((BatchProcessException) cause).getFailingStatus()));
    }
    if (cause instanceof DuplicatedTemplateException) {
      return StatusUtils.DUPLICATED_TEMPLATE.deepCopy().setMessage(cause.getMessage());
    }
    if (cause instanceof StorageGroupNotSetException) {
      TSStatus status = StatusUtils.getStatus(TSStatusCode.STORAGE_GROUP_NOT_EXIST);
      status.setMessage(cause.getMessage());
      return status;
    }
    TSStatus tsStatus =
        StatusUtils.getStatus(StatusUtils.EXECUTE_STATEMENT_ERROR, cause.getMessage());
    if (cause instanceof RuntimeException) {
      logger.error("RuntimeException during executing {}", log, cause);
    }
    if (cause instanceof IoTDBException) {
      tsStatus.setCode(((IoTDBException) cause).getErrorCode());
    }
    if (!(cause instanceof PathNotExistException)
        && !(cause instanceof PathAlreadyExistException)
        && !(cause instanceof StorageGroupAlreadySetException)) {
      logger.debug("{} cannot be executed because ", log, cause);
    }
    return tsStatus;
  }

  AppendEntryRequest buildAppendEntryRequest(Log log, boolean serializeNow) {
    AppendEntryRequest request = new AppendEntryRequest();
    request.setTerm(term.get());
    if (serializeNow) {
      ByteBuffer byteBuffer = log.serialize();
      log.setByteSize(byteBuffer.array().length);
      request.setEntry(byteBuffer);
    }
    request.setLeader(getThisNode());
    // don't need lock because even if it's larger than the commitIndex when appending this log to
    // logManager, the follower can handle the larger commitIndex with no effect
    request.setLeaderCommit(logManager.getCommitLogIndex());
    request.setPrevLogIndex(log.getCurrLogIndex() - 1);
    try {
      request.setPrevLogTerm(logManager.getTerm(log.getCurrLogIndex() - 1));
    } catch (Exception e) {
      logger.error("getTerm failed for newly append entries", e);
    }
    if (getHeader() != null) {
      // data groups use header to find a particular DataGroupMember
      request.setHeader(getHeader());
    }
    return request;
  }

  /**
   * If "newTerm" is larger than the local term, give up the leadership, become a follower and reset
   * heartbeat timer.
   *
   * @param fromLeader true if the request is from a leader, false if the request is from an
   *     elector.
   */
  public void stepDown(long newTerm, boolean fromLeader) {
    synchronized (term) {
      long currTerm = term.get();
      // confirm that the heartbeat of the new leader hasn't come
      if (currTerm < newTerm) {
        logger.info("{} has update it's term to {}", getName(), newTerm);
        term.set(newTerm);
        setVoteFor(null);
        setCharacter(NodeCharacter.ELECTOR);
        setLeader(null);
        updateHardState(newTerm, getVoteFor());
      }

      if (fromLeader) {
        // only when the request is from a leader should we update lastHeartbeatReceivedTime,
        // otherwise the node may be stuck in FOLLOWER state by a stale node.
        setCharacter(NodeCharacter.FOLLOWER);
        lastHeartbeatReceivedTime = System.currentTimeMillis();
      }
    }
  }

  public Node getThisNode() {
    return thisNode;
  }

  public void setThisNode(Node thisNode) {
    this.thisNode = thisNode;
  }

  /** @return the header of the data raft group or null if this is in a meta group. */
  public RaftNode getHeader() {
    return null;
  }

  public void updateHardState(long currentTerm, Node voteFor) {
    HardState state = logManager.getHardState();
    state.setCurrentTerm(currentTerm);
    state.setVoteFor(voteFor);
    logManager.updateHardState(state);
  }

  public Node getVoteFor() {
    return voteFor;
  }

  public void setVoteFor(Node voteFor) {
    if (!Objects.equals(voteFor, this.voteFor)) {
      logger.info("{} has update it's voteFor to {}", getName(), voteFor);
      this.voteFor = voteFor;
    }
  }

  /**
   * Append a log to all followers in the group until half of them accept the log or the leadership
   * is lost.
   *
   * @return true if the log is accepted by the quorum of the group, false otherwise
   */
  boolean appendLogInGroup(Log log) throws LogExecutionException {
    if (allNodes.size() == 1) {
      // single node group, no followers
      long startTime = Timer.Statistic.RAFT_SENDER_COMMIT_LOG.getOperationStartTime();
      logger.debug(MSG_LOG_IS_ACCEPTED, name, log);
      commitLog(log);
      Timer.Statistic.RAFT_SENDER_COMMIT_LOG.calOperationCostTimeFromStart(startTime);
      return true;
    }

    int retryTime = 0;
    while (true) {
      long startTime = Timer.Statistic.RAFT_SENDER_SEND_LOG_TO_FOLLOWERS.getOperationStartTime();
      logger.debug("{}: Send log {} to other nodes, retry times: {}", name, log, retryTime);
      if (character != NodeCharacter.LEADER) {
        logger.debug("{}: Has lose leadership, so need not to send log", name);
        return false;
      }
      AppendLogResult result = sendLogToFollowers(log);
      Timer.Statistic.RAFT_SENDER_SEND_LOG_TO_FOLLOWERS.calOperationCostTimeFromStart(startTime);
      switch (result) {
        case OK:
          startTime = Timer.Statistic.RAFT_SENDER_COMMIT_LOG.getOperationStartTime();
          logger.debug(MSG_LOG_IS_ACCEPTED, name, log);
          commitLog(log);
          Timer.Statistic.RAFT_SENDER_COMMIT_LOG.calOperationCostTimeFromStart(startTime);
          return true;
        case TIME_OUT:
          logger.debug("{}: log {} timed out, retrying...", name, log);
          try {
            Thread.sleep(ClusterConstant.RETRY_WAIT_TIME_MS);
          } catch (InterruptedException e) {
            Thread.currentThread().interrupt();
          }
          retryTime++;
          if (retryTime > 5) {
            return false;
          }
          break;
        case LEADERSHIP_STALE:
          // abort the appending, the new leader will fix the local logs by catch-up
        default:
          return false;
      }
    }
  }

  /**
   * Send the given log to all the followers and decide the result by how many followers return a
   * success.
   *
   * @return an AppendLogResult
   */
  protected AppendLogResult sendLogToFollowers(Log log) {
    // TODO: now requireedQuorum <= allNodes.size() / 2.
    //  The reason? by default, this node has been sent?
    int requiredQuorum = allNodes.size() / 2;
    if (requiredQuorum <= 0) {
      // use half of the members' size as the quorum
      return sendLogToFollowers(log, new AtomicInteger(requiredQuorum));
    } else {
      // make sure quorum does not exceed the number of members - 1
      return sendLogToFollowers(
          log, new AtomicInteger(Math.min(requiredQuorum, allNodes.size() - 1)));
    }
  }

  /**
   * Send the log to each follower. Every time a follower returns a success, "voteCounter" is
   * decreased by 1 and when it counts to 0, return an OK. If any follower returns a higher term
   * than the local term, retire from leader and return a LEADERSHIP_STALE. If "voteCounter" is
   * still positive after a certain time, return TIME_OUT.
   *
   * @param voteCounter a decreasing vote counter
   * @return an AppendLogResult indicating a success or a failure and why
   */
  private AppendLogResult sendLogToFollowers(Log log, AtomicInteger voteCounter) {
    if (allNodes.size() == 1) {
      // single node group, does not need the agreement of others
      return AppendLogResult.OK;
    }
    logger.debug("{} sending a log to followers: {}", name, log);

    // if a follower has larger term than this node, leaderShipStale will be set to true and
    // newLeaderTerm will store the follower's term
    AtomicBoolean leaderShipStale = new AtomicBoolean(false);
    AtomicLong newLeaderTerm = new AtomicLong(term.get());

    AppendEntryRequest request = buildAppendEntryRequest(log, true);

    try {
      if (allNodes.size() > 2) {
        // if there are more than one followers, send the requests in parallel so that one slow
        // follower will not be blocked
        for (Node node : allNodes) {
          appendLogThreadPool.submit(
              () ->
                  sendLogToFollower(
                      log, voteCounter, node, leaderShipStale, newLeaderTerm, request));
          if (character != NodeCharacter.LEADER) {
            return AppendLogResult.LEADERSHIP_STALE;
          }
        }
      } else {
        // there is only one member, send to it within this thread to reduce thread switching
        // overhead
        for (Node node : allNodes) {
          sendLogToFollower(log, voteCounter, node, leaderShipStale, newLeaderTerm, request);
          if (character != NodeCharacter.LEADER) {
            return AppendLogResult.LEADERSHIP_STALE;
          }
        }
      }

    } catch (ConcurrentModificationException e) {
      // retry if allNodes has changed
      return AppendLogResult.TIME_OUT;
    }

    return waitAppendResult(voteCounter, leaderShipStale, newLeaderTerm);
  }

  /** Send "log" to "node". */
  public void sendLogToFollower(
      Log log,
      AtomicInteger voteCounter,
      Node node,
      AtomicBoolean leaderShipStale,
      AtomicLong newLeaderTerm,
      AppendEntryRequest request) {
    if (node.equals(thisNode)) {
      return;
    }
    /**
     * if the peer's log progress is too stale, wait until it catches up, otherwise, there may be
     * too many waiting requests on the peer's side.
     */
    long startTime = Timer.Statistic.RAFT_SENDER_WAIT_FOR_PREV_LOG.getOperationStartTime();
    Peer peer = peerMap.computeIfAbsent(node, k -> new Peer(logManager.getLastLogIndex()));
    if (!waitForPrevLog(peer, log)) {
      logger.warn("{}: node {} timed out when appending {}", name, node, log);
      return;
    }
    Timer.Statistic.RAFT_SENDER_WAIT_FOR_PREV_LOG.calOperationCostTimeFromStart(startTime);

    if (character != NodeCharacter.LEADER) {
      return;
    }

    if (config.isUseAsyncServer()) {
      sendLogAsync(log, voteCounter, node, leaderShipStale, newLeaderTerm, request, peer);
    } else {
      sendLogSync(log, voteCounter, node, leaderShipStale, newLeaderTerm, request, peer);
    }
  }

  /**
   * wait until the difference of log index between the matched log of peer and the given log become
   * no bigger than maxLogDiff.
   */
  @SuppressWarnings("java:S2445") // safe synchronized
  public boolean waitForPrevLog(Peer peer, Log log) {
    final int maxLogDiff = config.getMaxNumOfLogsInMem();
    long waitStart = System.currentTimeMillis();
    long alreadyWait = 0;
    // if the peer falls behind too much, wait until it catches up, otherwise there may be too
    // many client threads in the peer
    while (peer.getMatchIndex() < log.getCurrLogIndex() - maxLogDiff
        && character == NodeCharacter.LEADER
        && alreadyWait <= ClusterConstant.getWriteOperationTimeoutMS()) {
      synchronized (peer) {
        try {
          peer.wait(ClusterConstant.getWriteOperationTimeoutMS());
        } catch (InterruptedException e) {
          Thread.currentThread().interrupt();
          logger.warn("Waiting for peer to catch up interrupted");
          return false;
        }
      }
      alreadyWait = System.currentTimeMillis() - waitStart;
    }
    return alreadyWait <= ClusterConstant.getWriteOperationTimeoutMS();
  }

  private void sendLogSync(
      Log log,
      AtomicInteger voteCounter,
      Node node,
      AtomicBoolean leaderShipStale,
      AtomicLong newLeaderTerm,
      AppendEntryRequest request,
      Peer peer) {
    Client client = getSyncClient(node);
    if (client != null) {
      AppendNodeEntryHandler handler =
          getAppendNodeEntryHandler(log, voteCounter, node, leaderShipStale, newLeaderTerm, peer);
      try {
        logger.debug("{} sending a log to {}: {}", name, node, log);
        long result = client.appendEntry(request);
        handler.onComplete(result);
      } catch (TException e) {
        client.getInputProtocol().getTransport().close();
        handler.onError(e);
      } catch (Exception e) {
        handler.onError(e);
      } finally {
        ClientUtils.putBackSyncClient(client);
      }
    }
  }

  public AppendNodeEntryHandler getAppendNodeEntryHandler(
      Log log,
      AtomicInteger voteCounter,
      Node node,
      AtomicBoolean leaderShipStale,
      AtomicLong newLeaderTerm,
      Peer peer) {
    AppendNodeEntryHandler handler = new AppendNodeEntryHandler();
    handler.setReceiver(node);
    handler.setVoteCounter(voteCounter);
    handler.setLeaderShipStale(leaderShipStale);
    handler.setLog(log);
    handler.setMember(this);
    handler.setPeer(peer);
    handler.setReceiverTerm(newLeaderTerm);
    return handler;
  }

  @TestOnly
  public void setAppendLogThreadPool(ExecutorService appendLogThreadPool) {
    this.appendLogThreadPool = appendLogThreadPool;
  }

  public Object getSnapshotApplyLock() {
    return snapshotApplyLock;
  }

  /**
   * Find the local previous log of "log". If such log is found, discard all local logs behind it
   * and append "log" to it. Otherwise report a log mismatch.
   *
   * @return Response.RESPONSE_AGREE when the log is successfully appended or Response
   *     .RESPONSE_LOG_MISMATCH if the previous log of "log" is not found.
   */
  protected long appendEntry(long prevLogIndex, long prevLogTerm, long leaderCommit, Log log) {
    long resp = checkPrevLogIndex(prevLogIndex);
    if (resp != Response.RESPONSE_AGREE) {
      return resp;
    }

    long startTime = Timer.Statistic.RAFT_RECEIVER_APPEND_ENTRY.getOperationStartTime();
    long success;
    synchronized (logManager) {
      success = logManager.maybeAppend(prevLogIndex, prevLogTerm, leaderCommit, log);
    }
    Timer.Statistic.RAFT_RECEIVER_APPEND_ENTRY.calOperationCostTimeFromStart(startTime);
    if (success != -1) {
      logger.debug("{} append a new log {}", name, log);
      resp = Response.RESPONSE_AGREE;
    } else {
      // the incoming log points to an illegal position, reject it
      resp = Response.RESPONSE_LOG_MISMATCH;
    }
    return resp;
  }

  /** Wait until all logs before "prevLogIndex" arrive or a timeout is reached. */
  private boolean waitForPrevLog(long prevLogIndex) {
    long waitStart = System.currentTimeMillis();
    long alreadyWait = 0;
    Object logUpdateCondition = logManager.getLogUpdateCondition(prevLogIndex);
    long lastLogIndex = logManager.getLastLogIndex();
    while (lastLogIndex < prevLogIndex
        && alreadyWait <= ClusterConstant.getWriteOperationTimeoutMS()) {
      try {
        // each time new logs are appended, this will be notified
        synchronized (logUpdateCondition) {
          logUpdateCondition.wait(1);
        }
        lastLogIndex = logManager.getLastLogIndex();
        if (lastLogIndex >= prevLogIndex) {
          return true;
        }
      } catch (InterruptedException e) {
        Thread.currentThread().interrupt();
        return false;
      }
      alreadyWait = System.currentTimeMillis() - waitStart;
    }

    return alreadyWait <= ClusterConstant.getWriteOperationTimeoutMS();
  }

  private long checkPrevLogIndex(long prevLogIndex) {
    long lastLogIndex = logManager.getLastLogIndex();
    long startTime = Timer.Statistic.RAFT_RECEIVER_WAIT_FOR_PREV_LOG.getOperationStartTime();
    if (lastLogIndex < prevLogIndex && !waitForPrevLog(prevLogIndex)) {
      // there are logs missing between the incoming log and the local last log, and such logs
      // did not come within a timeout, report a mismatch to the sender and it shall fix this
      // through catch-up
      Timer.Statistic.RAFT_RECEIVER_INDEX_DIFF.add(prevLogIndex - lastLogIndex);
      return Response.RESPONSE_LOG_MISMATCH;
    }
    Timer.Statistic.RAFT_RECEIVER_WAIT_FOR_PREV_LOG.calOperationCostTimeFromStart(startTime);
    return Response.RESPONSE_AGREE;
  }

  /**
   * Find the local previous log of "log". If such log is found, discard all local logs behind it
   * and append "log" to it. Otherwise report a log mismatch.
   *
   * @param logs append logs
   * @return Response.RESPONSE_AGREE when the log is successfully appended or Response
   *     .RESPONSE_LOG_MISMATCH if the previous log of "log" is not found.
   */
  private long appendEntries(
      long prevLogIndex, long prevLogTerm, long leaderCommit, List<Log> logs) {
    logger.debug(
        "{}, prevLogIndex={}, prevLogTerm={}, leaderCommit={}",
        name,
        prevLogIndex,
        prevLogTerm,
        leaderCommit);
    if (logs.isEmpty()) {
      return Response.RESPONSE_AGREE;
    }

    long resp = checkPrevLogIndex(prevLogIndex);
    if (resp != Response.RESPONSE_AGREE) {
      return resp;
    }

    synchronized (logManager) {
      long startTime = Timer.Statistic.RAFT_RECEIVER_APPEND_ENTRY.getOperationStartTime();
      resp = logManager.maybeAppend(prevLogIndex, prevLogTerm, leaderCommit, logs);
      Timer.Statistic.RAFT_RECEIVER_APPEND_ENTRY.calOperationCostTimeFromStart(startTime);
      if (resp != -1) {
        if (logger.isDebugEnabled()) {
          logger.debug("{} append a new log list {}, commit to {}", name, logs, leaderCommit);
        }
        resp = Response.RESPONSE_AGREE;
      } else {
        // the incoming log points to an illegal position, reject it
        resp = Response.RESPONSE_LOG_MISMATCH;
      }
    }
    return resp;
  }

  /**
   * Check the term of the AppendEntryRequest. The term checked is the term of the leader, not the
   * term of the log. A new leader can still send logs of old leaders.
   *
   * @return -1 if the check is passed, >0 otherwise
   */
  private long checkRequestTerm(long leaderTerm, Node leader) {
    long localTerm;

    synchronized (term) {
      // if the request comes before the heartbeat arrives, the local term may be smaller than the
      // leader term
      localTerm = term.get();
      if (leaderTerm < localTerm) {
        logger.debug(
            "{} rejected the AppendEntriesRequest for term: {}/{}", name, leaderTerm, localTerm);
        return localTerm;
      } else {
        if (leaderTerm > localTerm) {
          stepDown(leaderTerm, true);
        } else {
          lastHeartbeatReceivedTime = System.currentTimeMillis();
        }
        setLeader(leader);
        if (character != NodeCharacter.FOLLOWER) {
          term.notifyAll();
        }
      }
    }
    logger.debug("{} accepted the AppendEntryRequest for term: {}", name, localTerm);
    return Response.RESPONSE_AGREE;
  }

  public int getRaftGroupId() {
    return allNodes.getId();
  }

  enum AppendLogResult {
    OK,
    TIME_OUT,
    LEADERSHIP_STALE
  }

  public Object getHeartBeatWaitObject() {
    return heartBeatWaitObject;
  }

  public boolean isSkipElection() {
    return skipElection;
  }

  public void setSkipElection(boolean skipElection) {
    this.skipElection = skipElection;
  }

  public long getLastReportedLogIndex() {
    return lastReportedLogIndex;
  }

  @Override
  public String getAllNodesAsString() {
    return allNodes.toString();
  }

  @Override
  public String getPeerMapAsString() {
    return peerMap.toString();
  }

  @Override
  public String getLeaderAsString() {
    return leader.get().toString();
  }

  @Override
  public String getLogManagerObject() {
    return getLogManager().toString();
  }

  @Override
  public String getLastCatchUpResponseTimeAsString() {
    return lastCatchUpResponseTime.toString();
  }
}<|MERGE_RESOLUTION|>--- conflicted
+++ resolved
@@ -986,11 +986,7 @@
         // the node may have some inconsistent logs with the leader
         waitedTime = System.currentTimeMillis() - startTime;
         synchronized (syncLock) {
-<<<<<<< HEAD
-          syncLock.wait(ClusterConstant.getHeartBeatIntervalMs());
-=======
-          syncLock.wait(RaftServer.getHeartbeatIntervalMs());
->>>>>>> 6dc45c6c
+          syncLock.wait(ClusterConstant.getHeartbeatIntervalMs());
         }
       } catch (InterruptedException e) {
         Thread.currentThread().interrupt();
