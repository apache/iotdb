--- conflicted
+++ resolved
@@ -1251,37 +1251,12 @@
     if (ClusterConstant.EMPTY_NODE.equals(node) || node == null) {
       return null;
     }
-
-<<<<<<< HEAD
-    AsyncClient client = null;
-    IOException lastException = null;
-    for (int i = 0; i < MAX_RETRY_TIMES_FOR_GET_CLIENT; i++) {
-      try {
-        client = pool.getClient(node);
-        if (!ClientUtils.isClientReady(client)) {
-          Thread.sleep(SYNC_CLIENT_TIMEOUT_MS);
-        } else {
-          return client;
-        }
-      } catch (InterruptedException e) {
-        Thread.currentThread().interrupt();
-        return null;
-      } catch (IOException e) {
-        lastException = e;
-      }
-    }
-    if (logger.isDebugEnabled() && client == null && lastException != null) {
-      logger.debug("{} cannot connect to node {}", name, node, lastException);
-    }
-    return client;
-=======
     try {
       return pool.getClient(node, activatedOnly);
     } catch (IOException e) {
       logger.warn("{} cannot connect to node {}", name, node, e);
       return null;
     }
->>>>>>> 946d4b87
   }
 
   /**
