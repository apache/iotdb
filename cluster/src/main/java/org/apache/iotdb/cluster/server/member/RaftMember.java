--- conflicted
+++ resolved
@@ -213,13 +213,9 @@
         // The term of the last log needs to be the same with leader's term in order to preserve
         // safety, otherwise it may come from an invalid leader and is not committed
         if (logManager.getCommitLogIndex() < request.getCommitLogIndex() &&
-<<<<<<< HEAD
-            logManager.matchTerm(request.getCommitLogTerm(),request.getCommitLogIndex())){
-=======
-            logManager.getLogTerm(request.getCommitLogIndex()) == request.getCommitLogTerm()) {
+            logManager.matchTerm(request.getCommitLogTerm(), request.getCommitLogIndex())) {
           logger.info("{}: Committing to {}-{}", name, request.getCommitLogIndex(),
               request.getCommitLogTerm());
->>>>>>> 1fb8d0fc
           synchronized (syncLock) {
             logManager.commitTo(request.getCommitLogIndex());
             syncLock.notifyAll();
