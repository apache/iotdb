--- conflicted
+++ resolved
@@ -84,22 +84,18 @@
 public abstract class RaftMember implements RaftService.AsyncIface {
 
   private static final Logger logger = LoggerFactory.getLogger(RaftMember.class);
-  protected Node thisNode;
-  // the nodes known by this node
-  protected volatile List<Node> allNodes;
+
   ClusterConfig config = ClusterDescriptor.getInstance().getConfig();
   // the name of the member, to distinguish several members from the logs
   String name;
   // to choose nodes to join cluster request randomly
   Random random = new Random();
-<<<<<<< HEAD
+
   protected Node thisNode;
   // the nodes known by this node
   protected volatile List<Node> allNodes;
   protected volatile Map<Node, Peer> peerMap;
 
-=======
->>>>>>> e5654e4a
   // the current term of the node, this object also works as lock of some transactions of the
   // member like elections
   AtomicLong term = new AtomicLong(0);
@@ -158,14 +154,6 @@
 
   public RaftLogManager getLogManager() {
     return logManager;
-  }
-
-  @TestOnly
-  public void setLogManager(RaftLogManager logManager) {
-    if (this.logManager != null) {
-      this.logManager.close();
-    }
-    this.logManager = logManager;
   }
 
   /**
@@ -696,10 +684,6 @@
     return allNodes;
   }
 
-  public void setAllNodes(List<Node> allNodes) {
-    this.allNodes = allNodes;
-  }
-
   public Map<Node, Long> getLastCatchUpResponseTime() {
     return lastCatchUpResponseTime;
   }
@@ -949,7 +933,6 @@
    * is lost.
    *
    * @param log
-   * @param commitIndex
    * @return true if the log is accepted by the quorum of the group, false otherwise
    */
   protected boolean appendLogInGroup(Log log) {
@@ -1154,11 +1137,6 @@
     }
   }
 
-  public boolean isReadOnly() {
-    return readOnly;
-  }
-
-<<<<<<< HEAD
   public void setAllNodes(List<Node> allNodes) {
     this.allNodes = allNodes;
   }
@@ -1182,8 +1160,6 @@
     this.logManager = logManager;
   }
 
-=======
->>>>>>> e5654e4a
   public void closeLogManager() {
     if (logManager != null) {
       logManager.close();
