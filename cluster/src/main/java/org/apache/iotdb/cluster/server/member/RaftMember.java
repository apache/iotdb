--- conflicted
+++ resolved
@@ -20,21 +20,10 @@
 package org.apache.iotdb.cluster.server.member;
 
 import com.google.common.util.concurrent.ThreadFactoryBuilder;
-<<<<<<< HEAD
-=======
-import java.io.BufferedInputStream;
-import java.io.File;
-import java.io.FileInputStream;
->>>>>>> 0b19c04f
 import java.io.IOException;
 import java.net.SocketTimeoutException;
 import java.nio.BufferUnderflowException;
 import java.nio.ByteBuffer;
-<<<<<<< HEAD
-=======
-import java.nio.file.Files;
-import java.sql.Time;
->>>>>>> 0b19c04f
 import java.util.ArrayList;
 import java.util.Arrays;
 import java.util.Collection;
@@ -69,7 +58,6 @@
 import org.apache.iotdb.cluster.log.LogDispatcher.SendLogRequest;
 import org.apache.iotdb.cluster.log.LogParser;
 import org.apache.iotdb.cluster.log.catchup.CatchUpTask;
-import org.apache.iotdb.cluster.log.logtypes.EmptyContentLog;
 import org.apache.iotdb.cluster.log.logtypes.PhysicalPlanLog;
 import org.apache.iotdb.cluster.log.manage.RaftLogManager;
 import org.apache.iotdb.cluster.rpc.thrift.AppendEntriesRequest;
@@ -88,11 +76,8 @@
 import org.apache.iotdb.cluster.server.Timer;
 import org.apache.iotdb.cluster.server.handlers.caller.AppendNodeEntryHandler;
 import org.apache.iotdb.cluster.server.handlers.caller.GenericHandler;
-<<<<<<< HEAD
 import org.apache.iotdb.cluster.utils.ClientUtils;
 import org.apache.iotdb.cluster.utils.IOUtils;
-=======
->>>>>>> 0b19c04f
 import org.apache.iotdb.cluster.utils.PlanSerializer;
 import org.apache.iotdb.cluster.utils.StatusUtils;
 import org.apache.iotdb.db.exception.BatchInsertionException;
@@ -103,7 +88,6 @@
 import org.apache.iotdb.db.exception.metadata.StorageGroupAlreadySetException;
 import org.apache.iotdb.db.exception.metadata.StorageGroupNotSetException;
 import org.apache.iotdb.db.qp.physical.PhysicalPlan;
-import org.apache.iotdb.db.qp.physical.crud.InsertPlan;
 import org.apache.iotdb.db.utils.TestOnly;
 import org.apache.iotdb.rpc.RpcUtils;
 import org.apache.iotdb.service.rpc.thrift.TSStatus;
@@ -236,22 +220,13 @@
   /**
    * a thread pool that is used to do commit log tasks asynchronous in heartbeat thread
    */
-<<<<<<< HEAD
   private ExecutorService commitLogPool;
-=======
-  private final Object snapshotApplyLock = new Object();
-
-
-  private LogDispatcher logDispatcher;
-
->>>>>>> 0b19c04f
   /**
    * logDispatcher buff the logs orderly according to their log indexes and send them sequentially,
    * which avoids the followers receiving out-of-order logs, forcing them to wait for previous
    * logs.
    */
   private LogDispatcher logDispatcher;
-
 
   public RaftMember() {
   }
@@ -284,7 +259,6 @@
         Executors.newFixedThreadPool(Runtime.getRuntime().availableProcessors() * 10,
             new ThreadFactoryBuilder().setNameFormat(getName() +
                 "-AppendLog%d").build());
-<<<<<<< HEAD
     if (!ClusterDescriptor.getInstance().getConfig().isUseAsyncServer()) {
       serialToParallelPool = new ThreadPoolExecutor(Runtime.getRuntime().availableProcessors(), 100,
           0L, TimeUnit.MILLISECONDS,
@@ -294,13 +268,6 @@
     commitLogPool = Executors
         .newSingleThreadExecutor(new ThreadFactoryBuilder().setNameFormat(getName() +
             "-CommitLog%d").build());
-=======
-    asyncThreadPool = new ThreadPoolExecutor(Runtime.getRuntime().availableProcessors(), 100,
-        0L, TimeUnit.MILLISECONDS,
-        new LinkedBlockingQueue<>());
-
-    commitLogPool = Executors.newSingleThreadExecutor();
->>>>>>> 0b19c04f
 
     logger.info("{} started", name);
   }
@@ -470,7 +437,6 @@
           name, currentTerm, elector, electorTerm);
       return currentTerm;
     }
-<<<<<<< HEAD
     if (currentTerm == electorTerm && voteFor != null && !Objects
         .equals(voteFor, elector)) {
       // this node has voted in this round, but not for the elector, as one node cannot vote
@@ -488,66 +454,6 @@
       stepDown(electorTerm, false);
     }
     return Response.RESPONSE_AGREE;
-=======
-    logger.debug("{} accepted the AppendEntryRequest for term: {}", name, localTerm);
-    return Response.RESPONSE_AGREE;
-  }
-
-  /**
-   * Find the local previous log of "log". If such log is found, discard all local logs behind it
-   * and append "log" to it. Otherwise report a log mismatch.
-   *
-   * @param log
-   * @return Response.RESPONSE_AGREE when the log is successfully appended or Response
-   * .RESPONSE_LOG_MISMATCH if the previous log of "log" is not found.
-   */
-  private long appendEntry(long prevLogIndex, long prevLogTerm, long leaderCommit, Log log) {
-    long resp;
-
-    long start = System.nanoTime();
-    long lastLogIndex = logManager.getLastLogIndex();
-    if (lastLogIndex < prevLogIndex) {
-      Timer.indexDiff.add(prevLogIndex - lastLogIndex);
-      if (!waitForPrevLog(prevLogIndex)) {
-        return Response.RESPONSE_LOG_MISMATCH;
-      }
-    }
-
-    Timer.rafTMemberReceiverWaitForPrevLog.add(System.nanoTime() - start);
-
-    start = System.nanoTime();
-    synchronized (logManager) {
-      long success = logManager.maybeAppend(prevLogIndex, prevLogTerm, leaderCommit, log);
-      if (success != -1) {
-        logger.debug("{} append a new log {}", name, log);
-        resp = Response.RESPONSE_AGREE;
-      } else {
-        // the incoming log points to an illegal position, reject it
-        resp = Response.RESPONSE_LOG_MISMATCH;
-      }
-    }
-    Timer.rafTMemberMayBeAppend.add(System.nanoTime() - start);
-    return resp;
->>>>>>> 0b19c04f
-  }
-
-  private boolean waitForPrevLog(long prevLogIndex) {
-    long waitStart = System.currentTimeMillis();
-    long alreadyWait = 0;
-    Object logUpdateCondition = logManager.getLogUpdateCondition();
-    while (logManager.getLastLogIndex() < prevLogIndex &&
-        alreadyWait <= RaftServer.getWriteOperationTimeoutMS()) {
-      synchronized (logUpdateCondition) {
-        try {
-          logUpdateCondition.wait(100);
-        } catch (InterruptedException e) {
-          Thread.currentThread().interrupt();
-          return false;
-        }
-      }
-      alreadyWait = System.currentTimeMillis() - waitStart;
-    }
-    return alreadyWait <= RaftServer.getWriteOperationTimeoutMS();
   }
 
   /**
@@ -567,23 +473,11 @@
     Log log = LogParser.getINSTANCE().parse(request.entry);
     Timer.raftMemberLogParse.add(System.nanoTime() - start1);
 
-//    if (log instanceof PhysicalPlanLog) {
-//      PhysicalPlanLog physicalPlanLog = (PhysicalPlanLog) log;
-//      PhysicalPlan plan = physicalPlanLog.getPlan();
-//      if (plan instanceof InsertPlan) {
-//        physicalPlanLog.setPlan(null);
-//      }
-//    }
-
     long result = appendEntry(request.prevLogIndex, request.prevLogTerm, request.leaderCommit,
         log);
-<<<<<<< HEAD
     logger.debug("{} AppendEntryRequest of {} completed with result {}", name, log, result);
-=======
-    logger.debug("{} AppendEntryRequest of {} completed", name, log);
 
     Timer.raftFollowerAppendEntry.add(System.nanoTime() - start);
->>>>>>> 0b19c04f
     return result;
   }
 
@@ -636,7 +530,6 @@
       return null;
     }
 
-<<<<<<< HEAD
     AsyncClient client = null;
     try {
       do {
@@ -644,33 +537,6 @@
       } while (!ClientUtils.isHeartbeatClientReady(client));
     } catch (IOException e) {
       logger.warn("{} cannot connect to node {} for heartbeat", name, node, e);
-=======
-    long lastLogIndex = logManager.getLastLogIndex();
-    long start = System.nanoTime();
-    if (lastLogIndex < prevLogIndex) {
-      if (!waitForPrevLog(prevLogIndex)) {
-        return Response.RESPONSE_LOG_MISMATCH;
-      }
-    }
-    Timer.rafTMemberReceiverWaitForPrevLog.add(System.nanoTime() - start);
-
-    long resp;
-    synchronized (logManager) {
-      start = System.nanoTime();
-      resp = logManager.maybeAppend(prevLogIndex, prevLogTerm, leaderCommit, logs);
-      Timer.raftFollowerAppendEntry.add(System.nanoTime() - start);
-      if (resp != -1) {
-        if (logger.isDebugEnabled()) {
-          logger.debug("{} append a new log list {}, commit to {}", name, logs, leaderCommit);
-        }
-        resp = Response.RESPONSE_AGREE;
-      } else {
-        // the incoming log points to an illegal position, reject it
-        logger.warn("{}: Log mismatch, local last index-term {}-{}, appending prev index-term {}-{}",
-            name, logManager.getLastLogIndex(), logManager.getLastLogTerm(), prevLogIndex, prevLogTerm);
-        resp = Response.RESPONSE_LOG_MISMATCH;
-      }
->>>>>>> 0b19c04f
     }
     return client;
   }
@@ -682,6 +548,22 @@
    */
   public Client getSyncHeartbeatClient(Node node) {
     return getSyncClient(syncHeartbeatClientPool, node);
+  }
+
+  private void sendLogAsync(Log log, AtomicInteger voteCounter, Node node,
+      AtomicBoolean leaderShipStale, AtomicLong newLeaderTerm, AppendEntryRequest request,
+      Peer peer) {
+    AsyncClient client = getAsyncClient(node);
+    if (client != null) {
+      AppendNodeEntryHandler handler = getAppendNodeEntryHandler(log, voteCounter, node,
+          leaderShipStale, newLeaderTerm, peer);
+      try {
+        client.appendEntry(request, handler);
+        logger.debug("{} sending a log to {}: {}", name, node, log);
+      } catch (Exception e) {
+        logger.warn("{} cannot append log to node {}", name, node, e);
+      }
+    }
   }
 
   private Client getSyncClient(SyncClientPool pool, Node node) {
@@ -710,68 +592,12 @@
     return character;
   }
 
-<<<<<<< HEAD
   public void setCharacter(NodeCharacter character) {
     if (!Objects.equals(character, this.character)) {
       logger.info("{} has become a {}", name, character);
       this.character = character;
     }
   }
-=======
-  /**
-   * Send the log to each follower. Every time a follower returns a success, "voteCounter" is
-   * decreased by 1 and when it counts to 0, return an OK. If any follower returns a higher term
-   * than the local term, retire from leader and return a LEADERSHIP_STALE. If "voteCounter" is
-   * still positive after a certain time, return TIME_OUT.
-   *
-   * @param log
-   * @param voteCounter a decreasing vote counter
-   * @return an AppendLogResult indicating a success or a failure and why
-   */
-  @SuppressWarnings({"java:S2445", "java:S2274"})
-  private AppendLogResult sendLogToFollowers(Log log, AtomicInteger voteCounter) {
-    if (allNodes.size() == 1) {
-      // single node group, does not need the agreement of others
-      return AppendLogResult.OK;
-    }
-    logger.debug("{} sending a log to followers: {}", name, log);
-
-    AtomicBoolean leaderShipStale = new AtomicBoolean(false);
-    AtomicLong newLeaderTerm = new AtomicLong(term.get());
-
-    AppendEntryRequest request = buildAppendEntryRequest(log);
-
-    // synchronized: avoid concurrent modification
-    try {
-      for (Node node : allNodes) {
-        appendLogThreadPool.submit(() -> sendLogToFollower(log, voteCounter, node,
-            leaderShipStale, newLeaderTerm, request));
-        if (character != NodeCharacter.LEADER) {
-          return AppendLogResult.LEADERSHIP_STALE;
-        }
-      }
-    } catch (ConcurrentModificationException e) {
-      // retry if allNodes has changed
-      return AppendLogResult.TIME_OUT;
-    }
-    return waitAppendResult(voteCounter, leaderShipStale, newLeaderTerm);
-  }
-
-  public AppendLogResult waitAppendResult(AtomicInteger voteCounter,
-      AtomicBoolean leaderShipStale, AtomicLong newLeaderTerm) {
-    long start = System.nanoTime();
-    synchronized (voteCounter) {
-      if (voteCounter.get() > 0) {
-        try {
-          voteCounter.wait(RaftServer.getWriteOperationTimeoutMS());
-        } catch (InterruptedException e) {
-          Thread.currentThread().interrupt();
-          logger.warn("Unexpected interruption when sending a log", e);
-        }
-      }
-    }
-    Timer.raftMemberVoteCounter.add(System.nanoTime() - start);
->>>>>>> 0b19c04f
 
   public long getLastHeartbeatReceivedTime() {
     return lastHeartbeatReceivedTime;
@@ -785,7 +611,6 @@
     return leader;
   }
 
-<<<<<<< HEAD
   public void setLeader(Node leader) {
     if (!Objects.equals(leader, this.leader)) {
       if (leader == null) {
@@ -812,114 +637,6 @@
 
   public Map<Node, Long> getLastCatchUpResponseTime() {
     return lastCatchUpResponseTime;
-=======
-
-  public void sendLogToFollower(Log log, AtomicInteger voteCounter, Node node,
-      AtomicBoolean leaderShipStale, AtomicLong newLeaderTerm, AppendEntryRequest request) {
-    if (node.equals(thisNode)) {
-      return;
-    }
-    long start = System.nanoTime();
-    Peer peer = peerMap.computeIfAbsent(node, k -> new Peer(logManager.getLastLogIndex()));
-    if (!waitForPrevLog(peer, log)) {
-      logger.warn("{}: node {} timed out when appending {}", name, node, log);
-      return;
-    }
-    Timer.raftMemberWaitForPrevLog.add(System.nanoTime() - start);
-
-    if (character != NodeCharacter.LEADER) {
-      return;
-    }
-
-    start = System.nanoTime();
-    if (ClusterDescriptor.getInstance().getConfig().isUseAsyncServer()) {
-      sendLogAsync(log, voteCounter, node, leaderShipStale, newLeaderTerm, request, peer);
-    } else {
-      sendLogSync(log, voteCounter, node, leaderShipStale, newLeaderTerm, request, peer);
-    }
-    Timer.raftMemberSendLogAync.add(System.nanoTime() - start);
-
-  }
-
-  public synchronized LogDispatcher getLogDispatcher() {
-    if (logDispatcher == null) {
-      logDispatcher = new LogDispatcher(this);
-    }
-    return logDispatcher;
-  }
-
-  public boolean waitForPrevLog(Peer peer, Log log) {
-    long waitStart = System.currentTimeMillis();
-    long alreadyWait = 0;
-    // if the peer falls behind too much, wait until it catches up, otherwise there may be too
-    // many client threads in the peer
-    while (peer.getMatchIndex() < log.getCurrLogIndex() - 10
-        && character == NodeCharacter.LEADER
-        && alreadyWait <= RaftServer.getWriteOperationTimeoutMS()) {
-      synchronized (peer) {
-        try {
-          peer.wait(RaftServer.getWriteOperationTimeoutMS());
-        } catch (InterruptedException e) {
-          Thread.currentThread().interrupt();
-          logger.warn("Waiting for peer to catch up interrupted");
-          return false;
-        }
-      }
-      alreadyWait = System.currentTimeMillis() - waitStart;
-    }
-    return alreadyWait <= RaftServer.getWriteOperationTimeoutMS();
-  }
-
-  private void sendLogAsync(Log log, AtomicInteger voteCounter, Node node,
-      AtomicBoolean leaderShipStale, AtomicLong newLeaderTerm, AppendEntryRequest request,
-      Peer peer) {
-    AsyncClient client = getAsyncClient(node);
-    if (client != null) {
-      AppendNodeEntryHandler handler = getAppendNodeEntryHandler(log, voteCounter, node,
-          leaderShipStale, newLeaderTerm, peer);
-      try {
-        client.appendEntry(request, handler);
-        logger.debug("{} sending a log to {}: {}", name, node, log);
-      } catch (Exception e) {
-        logger.warn("{} cannot append log to node {}", name, node, e);
-      }
-    }
-  }
-
-  public AppendNodeEntryHandler getAppendNodeEntryHandler(Log log, AtomicInteger voteCounter,
-      Node node, AtomicBoolean leaderShipStale, AtomicLong newLeaderTerm, Peer peer) {
-    AppendNodeEntryHandler handler = new AppendNodeEntryHandler();
-    handler.setReceiver(node);
-    handler.setVoteCounter(voteCounter);
-    handler.setLeaderShipStale(leaderShipStale);
-    handler.setLog(log);
-    handler.setMember(this);
-    handler.setPeer(peer);
-    handler.setReceiverTerm(newLeaderTerm);
-    return handler;
-  }
-
-  private void sendLogSync(Log log, AtomicInteger voteCounter, Node node,
-      AtomicBoolean leaderShipStale, AtomicLong newLeaderTerm, AppendEntryRequest request,
-      Peer peer) {
-    Client client = getSyncClient(node);
-    if (client != null) {
-      AppendNodeEntryHandler handler = getAppendNodeEntryHandler(log, voteCounter,
-          node, leaderShipStale, newLeaderTerm, peer);
-      try {
-        logger.debug("{} sending a log to {}: {}", name, node, log);
-        long result = client.appendEntry(request);
-        handler.onComplete(result);
-      } catch (TException e) {
-        client.getInputProtocol().getTransport().close();
-        handler.onError(e);
-      } catch (Exception e) {
-        handler.onError(e);
-      } finally {
-        putBackSyncClient(client);
-      }
-    }
->>>>>>> 0b19c04f
   }
 
   /**
@@ -966,7 +683,6 @@
    * there is no leader. Otherwise execute the plan locally (whether to send it to followers depends
    * on the type of the plan).
    */
-<<<<<<< HEAD
   public TSStatus executeNonQueryPlan(ExecutNonQueryReq request)
       throws IOException, IllegalPathException {
     // process the plan locally
@@ -975,30 +691,6 @@
     TSStatus answer = executeNonQueryPlan(plan);
     logger.debug("{}: Received a plan {}, executed answer: {}", name, plan, answer);
     return answer;
-=======
-  public Client getSyncClient(Node node) {
-    return getSyncClient(syncClientPool, node);
-  }
-
-  private Client getSyncClient(SyncClientPool pool, Node node) {
-    if (node == null) {
-      return null;
-    }
-
-    Client client;
-    do {
-      client = pool.getClient(node);
-      if (client == null) {
-        try {
-          Thread.sleep(syncClientTimeoutMills);
-        } catch (InterruptedException e) {
-          Thread.currentThread().interrupt();
-          return null;
-        }
-      }
-    } while (client == null);
-    return client;
->>>>>>> 0b19c04f
   }
 
   /**
@@ -1007,7 +699,6 @@
    * @param plan a non-query plan.
    * @return A TSStatus indicating the execution result.
    */
-<<<<<<< HEAD
   abstract TSStatus executeNonQueryPlan(PhysicalPlan plan);
 
   /**
@@ -1033,17 +724,6 @@
         throw new CheckConsistencyException(
             "unknown consistency=" + ClusterDescriptor.getInstance().getConfig()
                 .getConsistencyLevel().name());
-=======
-  public Client getSyncHeartbeatClient(Node node) {
-    return getSyncClient(syncHeartbeatClientPool, node);
-  }
-
-  private boolean isClientReady(AsyncClient client) {
-    if (client instanceof AsyncDataClient) {
-      return ((AsyncDataClient) client).isReady();
-    } else {
-      return ((AsyncMetaClient) client).isReady();
->>>>>>> 0b19c04f
     }
   }
 
@@ -1109,42 +789,139 @@
       if (leaderCommitId == Long.MAX_VALUE) {
         // Long.MAX_VALUE representing there is a network issue
         return false;
-      }
+    }
     } catch (TException e) {
-      logger.error(MSG_NO_LEADER_COMMIT_INDEX, name, leader, e);
-      return false;
+    logger.error(MSG_NO_LEADER_COMMIT_INDEX, name, leader, e);
+    return false;
     } catch (InterruptedException e) {
-      Thread.currentThread().interrupt();
-      logger.error(MSG_NO_LEADER_COMMIT_INDEX, name, leader, e);
-      return false;
+    Thread.currentThread().interrupt();
+    logger.error(MSG_NO_LEADER_COMMIT_INDEX, name, leader, e);
+    return false;
     }
 
     while (waitedTime < RaftServer.getSyncLeaderMaxWaitMs()) {
-      try {
-        long localCommitId = logManager.getCommitLogIndex();
-        logger.debug("{}: synchronizing commitIndex {}/{}", name, localCommitId, leaderCommitId);
-        if (leaderCommitId <= localCommitId) {
-          // this node has caught up
-          if (logger.isDebugEnabled()) {
-            waitedTime = System.currentTimeMillis() - startTime;
-            logger.debug("{}: synchronized with the leader after {}ms", name, waitedTime);
-          }
-          return true;
-        }
-        // wait for next heartbeat to catch up
-        // the local node will not perform a commit here according to the leaderCommitId because
-        // the node may have some inconsistent logs with the leader
-        waitedTime = System.currentTimeMillis() - startTime;
-        synchronized (syncLock) {
-          syncLock.wait(RaftServer.getHeartBeatIntervalMs());
-        }
-      } catch (InterruptedException e) {
-        Thread.currentThread().interrupt();
-        logger.error(MSG_NO_LEADER_COMMIT_INDEX, name, leader, e);
-      }
+    try {
+    long localCommitId = logManager.getCommitLogIndex();
+    logger.debug("{}: synchronizing commitIndex {}/{}", name, localCommitId, leaderCommitId);
+    if (leaderCommitId <= localCommitId) {
+    // this node has caught up
+    if (logger.isDebugEnabled()) {
+    waitedTime = System.currentTimeMillis() - startTime;
+    logger.debug("{}: synchronized with the leader after {}ms", name, waitedTime);
+    }
+    return true;
+    }
+    // wait for next heartbeat to catch up
+    // the local node will not perform a commit here according to the leaderCommitId because
+    // the node may have some inconsistent logs with the leader
+    waitedTime = System.currentTimeMillis() - startTime;
+synchronized (syncLock) {
+    syncLock.wait(RaftServer.getHeartBeatIntervalMs());
+    }
+    } catch (InterruptedException e) {
+    Thread.currentThread().interrupt();
+    logger.error(MSG_NO_LEADER_COMMIT_INDEX, name, leader, e);
+    }
     }
     logger.warn("{}: Failed to synchronize with the leader after {}ms", name, waitedTime);
     return false;
+    }
+
+  /**
+   * Create a log for "plan" and append it locally and to all followers. Only the group leader can
+   * call this method. Will commit the log locally and send it to followers
+   *
+   * @return OK if over half of the followers accept the log or null if the leadership is lost
+   * during the appending
+   */
+  TSStatus processPlanLocally(PhysicalPlan plan) {
+    if (true) {
+      return processPlanLocallyV2(plan);
+    }
+
+    logger.debug("{}: Processing plan {}", name, plan);
+    if (readOnly) {
+      return StatusUtils.NODE_READ_ONLY;
+    }
+    long start = System.nanoTime();
+    PhysicalPlanLog log = new PhysicalPlanLog();
+    // assign term and index to the new log and append it
+    synchronized (logManager) {
+      log.setCurrLogTerm(getTerm().get());
+      log.setCurrLogIndex(logManager.getLastLogIndex() + 1);
+
+      log.setPlan(plan);
+      logManager.append(log);
+    }
+    Timer.raftMemberAppendLog.add(System.nanoTime() - start);
+
+    try {
+      if (appendLogInGroup(log)) {
+        return StatusUtils.OK;
+      }
+    } catch (LogExecutionException e) {
+      return handleLogExecutionException(log, e);
+    }
+    return StatusUtils.TIME_OUT;
+  }
+
+  private TSStatus processPlanLocallyV2(PhysicalPlan plan) {
+    logger.debug("{}: Processing plan {}", name, plan);
+    if (readOnly) {
+      return StatusUtils.NODE_READ_ONLY;
+    }
+    PhysicalPlanLog log = new PhysicalPlanLog();
+    // assign term and index to the new log and append it
+    SendLogRequest sendLogRequest;
+    long start = System.nanoTime();
+    synchronized (logManager) {
+      log.setCurrLogTerm(getTerm().get());
+      log.setCurrLogIndex(logManager.getLastLogIndex() + 1);
+
+      log.setPlan(plan);
+      logManager.append(log);
+
+      sendLogRequest = buildSendLogRequest(log);
+      sendLogRequest.setCreateTime(System.nanoTime());
+      getLogDispatcher().offer(sendLogRequest);
+    }
+    Timer.raftMemberOfferLog.add(System.nanoTime() - start);
+
+    try {
+      start = System.nanoTime();
+      AppendLogResult appendLogResult = waitAppendResult(sendLogRequest.getVoteCounter(),
+          sendLogRequest.getLeaderShipStale(),
+          sendLogRequest.getNewLeaderTerm());
+      Timer.raftMemberAppendLogResult.add(System.nanoTime() - start);
+      Timer.raftMemberFromCreateToAppendLog.add(System.nanoTime() - sendLogRequest.getCreateTime());
+      switch (appendLogResult) {
+        case OK:
+          logger.debug("{}: log {} is accepted", name, log);
+          start = System.nanoTime();
+          commitLog(log);
+          Timer.raftMemberCommitLogResult.add(System.nanoTime() - start);
+          return StatusUtils.OK;
+        case TIME_OUT:
+          logger.debug("{}: log {} timed out...", name, log);
+          break;
+        case LEADERSHIP_STALE:
+          // abort the appending, the new leader will fix the local logs by catch-up
+        default:
+          break;
+      }
+    } catch (LogExecutionException e) {
+      return handleLogExecutionException(log, e);
+    }
+    return StatusUtils.TIME_OUT;
+  }
+
+  private SendLogRequest buildSendLogRequest(Log log) {
+    AtomicInteger voteCounter = new AtomicInteger(allNodes.size() / 2);
+    AtomicBoolean leaderShipStale = new AtomicBoolean(false);
+    AtomicLong newLeaderTerm = new AtomicLong(term.get());
+    AppendEntryRequest appendEntryRequest = buildAppendEntryRequest(log);
+
+    return new SendLogRequest(log, voteCounter, leaderShipStale, newLeaderTerm, appendEntryRequest);
   }
 
   /**
@@ -1321,7 +1098,6 @@
     }
   }
 
-
   /**
    * Forward a non-query plan to "receiver" using "client".
    *
@@ -1357,21 +1133,13 @@
 
   private TSStatus forwardPlanSync(PhysicalPlan plan, Node receiver, Node header) {
     Client client = getSyncClient(receiver);
-<<<<<<< HEAD
     return forwardPlanSync(plan, receiver, header, client);
   }
-=======
-    try {
->>>>>>> 0b19c04f
 
   TSStatus forwardPlanSync(PhysicalPlan plan, Node receiver, Node header, Client client) {
     try {
       ExecutNonQueryReq req = new ExecutNonQueryReq();
-<<<<<<< HEAD
       req.setPlanBytes(PlanSerializer.getInstance().serialize(plan));
-=======
-      req.setPlanBytes(PlanSerializer.instance.serialize(plan));
->>>>>>> 0b19c04f
       if (header != null) {
         req.setHeader(header);
       }
@@ -1435,228 +1203,12 @@
     return getSyncClient(syncClientPool, node);
   }
 
-  /**
-   * Create a log for "plan" and append it locally and to all followers. Only the group leader can
-   * call this method. Will commit the log locally and send it to followers
-   *
-   * @return OK if over half of the followers accept the log or null if the leadership is lost
-   * during the appending
-   */
-  TSStatus processPlanLocally(PhysicalPlan plan) {
-    if (true) {
-      return processPlanLocallyV2(plan);
-    }
-
-    logger.debug("{}: Processing plan {}", name, plan);
-    if (readOnly) {
-      return StatusUtils.NODE_READ_ONLY;
-    }
-    long start = System.nanoTime();
-    PhysicalPlanLog log = new PhysicalPlanLog();
-    // assign term and index to the new log and append it
-    SendLogRequest sendLogRequest;
-    synchronized (logManager) {
-      log.setCurrLogTerm(getTerm().get());
-      log.setCurrLogIndex(logManager.getLastLogIndex() + 1);
-
-      log.setPlan(plan);
-      logManager.append(log);
-<<<<<<< HEAD
-
-      // logDispatcher will send logs to followers in an ordered manner to reduce follower side
-      // waits for previous logs
-      sendLogRequest = buildSendLogRequest(log);
-      getLogDispatcher().offer(sendLogRequest);
-    }
-
-    try {
-      AppendLogResult appendLogResult = waitAppendResult(sendLogRequest.getVoteCounter(),
-          sendLogRequest.getLeaderShipStale(),
-          sendLogRequest.getNewLeaderTerm());
-
-      switch (appendLogResult) {
-=======
-    }
-    Timer.raftMemberAppendLog.add(System.nanoTime() - start);
-
-    try {
-      if (appendLogInGroup(log)) {
-        return StatusUtils.OK;
-      }
-    } catch (LogExecutionException e) {
-      return handleLogExecutionException(log, e);
-    }
-    return StatusUtils.TIME_OUT;
-  }
-
-
-  TSStatus processPlanLocallyV2(PhysicalPlan plan) {
-    logger.debug("{}: Processing plan {}", name, plan);
-    if (readOnly) {
-      return StatusUtils.NODE_READ_ONLY;
-    }
-    PhysicalPlanLog log = new PhysicalPlanLog();
-    // assign term and index to the new log and append it
-    SendLogRequest sendLogRequest;
-    long start = System.nanoTime();
-    synchronized (logManager) {
-      log.setCurrLogTerm(getTerm().get());
-      log.setCurrLogIndex(logManager.getLastLogIndex() + 1);
-
-      log.setPlan(plan);
-      logManager.append(log);
-
-      sendLogRequest = buildSendLogRequest(log);
-      sendLogRequest.createTime = System.nanoTime();
-      getLogDispatcher().offer(sendLogRequest);
-    }
-    Timer.raftMemberOfferLog.add(System.nanoTime() - start);
-
-
-    try {
-      start = System.nanoTime();
-      AppendLogResult appendLogResult = waitAppendResult(sendLogRequest.voteCounter,
-          sendLogRequest.leaderShipStale,
-          sendLogRequest.newLeaderTerm);
-      Timer.raftMemberAppendLogResult.add(System.nanoTime() - start);
-      Timer.raftMemberFromCreateToAppendLog.add(System.nanoTime() - sendLogRequest.createTime);
-      switch (appendLogResult) {
-        case OK:
-          logger.debug("{}: log {} is accepted", name, log);
-          start = System.nanoTime();
-          commitLog(log);
-          Timer.raftMemberCommitLogResult.add(System.nanoTime() - start);
-
-          return StatusUtils.OK;
-        case TIME_OUT:
-          logger.debug("{}: log {} timed out, retrying...", name, log);
-        case LEADERSHIP_STALE:
-          // abort the appending, the new leader will fix the local logs by catch-up
-        default:
-          break;
-      }
-    } catch (LogExecutionException e) {
-      return handleLogExecutionException(log, e);
-    }
-    return StatusUtils.TIME_OUT;
-  }
-
-  private TSStatus handleLogExecutionException(
-      PhysicalPlanLog log, LogExecutionException e) {
-    Throwable cause = getRootCause(e);
-    if (cause instanceof BatchInsertionException) {
-      return RpcUtils
-          .getStatus(Arrays.asList(((BatchInsertionException) cause).getFailingStatus()));
-    }
-    TSStatus tsStatus = StatusUtils.EXECUTE_STATEMENT_ERROR.deepCopy();
-    if (cause instanceof IoTDBException) {
-      tsStatus.setCode(((IoTDBException) cause).getErrorCode());
-    }
-    if (!(cause instanceof PathNotExistException) &&
-        !(cause instanceof StorageGroupNotSetException) &&
-        !(cause instanceof PathAlreadyExistException) &&
-        !(cause instanceof StorageGroupAlreadySetException)) {
-      logger.debug("{} cannot be executed because ", log, cause);
-    }
-    tsStatus.setMessage(cause.getClass().getName() + ":" + cause.getMessage());
-    return tsStatus;
-  }
-
-  private SendLogRequest buildSendLogRequest(Log log) {
-    AtomicInteger voteCounter = new AtomicInteger(allNodes.size() / 2);
-    AtomicBoolean leaderShipStale = new AtomicBoolean(false);
-    AtomicLong newLeaderTerm = new AtomicLong(term.get());
-    AppendEntryRequest appendEntryRequest = buildAppendEntryRequest(log);
-
-    return new SendLogRequest(log, voteCounter, leaderShipStale, newLeaderTerm, appendEntryRequest);
-  }
-
-  private AppendEntryRequest buildAppendEntryRequest(Log log) {
-    AppendEntryRequest request = new AppendEntryRequest();
-    request.setTerm(term.get());
-    request.setEntry(log.serialize());
-    request.setLeader(getThisNode());
-    // don't need lock because even it's larger than the commitIndex when appending this log to logManager,
-    // the follower can handle the larger commitIndex with no effect
-    request.setLeaderCommit(logManager.getCommitLogIndex());
-    request.setPrevLogIndex(log.getCurrLogIndex() - 1);
-    try {
-      request.setPrevLogTerm(logManager.getTerm(log.getCurrLogIndex() - 1));
-    } catch (Exception e) {
-      logger.error("getTerm failed for newly append entries", e);
-    }
-    if (getHeader() != null) {
-      // data groups use header to find a particular DataGroupMember
-      request.setHeader(getHeader());
-    }
-    return request;
-  }
-
-  private Throwable getRootCause(Throwable e) {
-    Throwable curr = e;
-    while (curr.getCause() != null) {
-      curr = curr.getCause();
-    }
-    return curr;
-  }
-
-  /**
-   * Append a log to all followers in the group until half of them accept the log or the leadership
-   * is lost.
-   *
-   * @param log
-   * @return true if the log is accepted by the quorum of the group, false otherwise
-   */
-  boolean appendLogInGroup(Log log)
-      throws LogExecutionException {
-    int retryTime = 0;
-    while (true) {
-      long start = System.nanoTime();
-      logger.debug("{}: Send log {} to other nodes, retry times: {}", name, log, retryTime);
-      AppendLogResult result = sendLogToFollowers(log, allNodes.size() / 2);
-      Timer.raftMemberSendLogToFollower.add(System.nanoTime() - start);
-      switch (result) {
->>>>>>> 0b19c04f
-        case OK:
-          start = System.nanoTime();
-          logger.debug("{}: log {} is accepted", name, log);
-          commitLog(log);
-<<<<<<< HEAD
-          return StatusUtils.OK;
-=======
-          Timer.raftMemberCommitLog.add(System.nanoTime() - start);
-          return true;
->>>>>>> 0b19c04f
-        case TIME_OUT:
-          logger.debug("{}: log {} timed out...", name, log);
-          break;
-        case LEADERSHIP_STALE:
-          // abort the appending, the new leader will fix the local logs by catch-up
-        default:
-          break;
-      }
-    } catch (LogExecutionException e) {
-      return handleLogExecutionException(log, e);
-    }
-    return StatusUtils.TIME_OUT;
-  }
-
   public AtomicLong getTerm() {
     return term;
   }
 
-  private SendLogRequest buildSendLogRequest(Log log) {
-    AtomicInteger voteCounter = new AtomicInteger(allNodes.size() / 2);
-    AtomicBoolean leaderShipStale = new AtomicBoolean(false);
-    AtomicLong newLeaderTerm = new AtomicLong(term.get());
-    AppendEntryRequest appendEntryRequest = buildAppendEntryRequest(log);
-
-    return new SendLogRequest(log, voteCounter, leaderShipStale, newLeaderTerm, appendEntryRequest);
-  }
-
   private synchronized LogDispatcher getLogDispatcher() {
     if (logDispatcher == null) {
-      // we cannot initialize logDispatcher in constructor because "this" is null there
       logDispatcher = new LogDispatcher(this);
     }
     return logDispatcher;
@@ -1670,6 +1222,7 @@
   private AppendLogResult waitAppendResult(AtomicInteger voteCounter,
       AtomicBoolean leaderShipStale, AtomicLong newLeaderTerm) {
     // wait for the followers to vote
+    long start = System.nanoTime();
     synchronized (voteCounter) {
       long waitStart = System.currentTimeMillis();
       long alreadyWait = 0;
@@ -1683,6 +1236,7 @@
         alreadyWait = System.currentTimeMillis() - waitStart;
       }
     }
+    Timer.raftMemberVoteCounter.add(System.nanoTime() - start);
 
     // a node has a larger term than the local node, so this node is no longer a valid leader
     if (leaderShipStale.get()) {
@@ -1728,7 +1282,6 @@
     }
   }
 
-<<<<<<< HEAD
   private TSStatus handleLogExecutionException(
       PhysicalPlanLog log, LogExecutionException e) {
     Throwable cause = IOUtils.getRootCause(e);
@@ -1769,23 +1322,6 @@
       request.setHeader(getHeader());
     }
     return request;
-=======
-  /**
-   * If the node is not a leader, the request will be sent to the leader or reports an error if
-   * there is no leader. Otherwise execute the plan locally (whether to send it to followers depends
-   * on the type of the plan).
-   *
-   * @param request
-   */
-  public TSStatus executeNonQueryPlan(ExecutNonQueryReq request)
-      throws IOException, IllegalPathException {
-    // process the plan locally
-    PhysicalPlan plan = PhysicalPlan.Factory.create(request.planBytes);
-
-    TSStatus answer = executeNonQuery(plan);
-    logger.debug("{}: Received a plan {}, executed answer: {}", name, plan, answer);
-    return answer;
->>>>>>> 0b19c04f
   }
 
   /**
@@ -1863,12 +1399,16 @@
 
     int retryTime = 0;
     while (true) {
+      long start = System.nanoTime();
       logger.debug("{}: Send log {} to other nodes, retry times: {}", name, log, retryTime);
       AppendLogResult result = sendLogToFollowers(log, allNodes.size() / 2);
+      Timer.raftMemberSendLogToFollower.add(System.nanoTime() - start);
       switch (result) {
         case OK:
+          start = System.nanoTime();
           logger.debug("{}: log {} is accepted", name, log);
           commitLog(log);
+          Timer.raftMemberCommitLog.add(System.nanoTime() - start);
           return true;
         case TIME_OUT:
           logger.debug("{}: log {} timed out, retrying...", name, log);
@@ -1969,21 +1509,25 @@
      * if the peer's log progress is too stale, wait until it catches up, otherwise, there may be
      * too many waiting requests on the peer's side.
      */
+    long start = System.nanoTime();
     Peer peer = peerMap.computeIfAbsent(node, k -> new Peer(logManager.getLastLogIndex()));
     if (!waitForPrevLog(peer, log)) {
       logger.warn("{}: node {} timed out when appending {}", name, node, log);
       return;
     }
+    Timer.raftMemberWaitForPrevLog.add(System.nanoTime() - start);
 
     if (character != NodeCharacter.LEADER) {
       return;
     }
 
+    start = System.nanoTime();
     if (ClusterDescriptor.getInstance().getConfig().isUseAsyncServer()) {
       sendLogAsync(log, voteCounter, node, leaderShipStale, newLeaderTerm, request, peer);
     } else {
       sendLogSync(log, voteCounter, node, leaderShipStale, newLeaderTerm, request, peer);
     }
+    Timer.raftMemberSendLogAync.add(System.nanoTime() - start);
   }
 
   /**
@@ -1994,7 +1538,7 @@
    * @return
    */
   @SuppressWarnings("java:S2445") // safe synchronized
-  private boolean waitForPrevLog(Peer peer, Log log) {
+  public boolean waitForPrevLog(Peer peer, Log log) {
     final int maxLogDiff = 10;
     long waitStart = System.currentTimeMillis();
     long alreadyWait = 0;
@@ -2015,22 +1559,6 @@
       alreadyWait = System.currentTimeMillis() - waitStart;
     }
     return alreadyWait <= RaftServer.getWriteOperationTimeoutMS();
-  }
-
-  private void sendLogAsync(Log log, AtomicInteger voteCounter, Node node,
-      AtomicBoolean leaderShipStale, AtomicLong newLeaderTerm, AppendEntryRequest request,
-      Peer peer) {
-    AsyncClient client = getAsyncClient(node);
-    if (client != null) {
-      AppendNodeEntryHandler handler = getAppendNodeEntryHandler(log, voteCounter, node,
-          leaderShipStale, newLeaderTerm, peer);
-      try {
-        client.appendEntry(request, handler);
-        logger.debug("{} sending a log to {}: {}", name, node, log);
-      } catch (Exception e) {
-        logger.warn("{} cannot append log to node {}", name, node, e);
-      }
-    }
   }
 
   private void sendLogSync(Log log, AtomicInteger voteCounter, Node node,
@@ -2088,15 +1616,20 @@
     long resp;
 
     long lastLogIndex = logManager.getLastLogIndex();
+    long start = System.nanoTime();
     if (lastLogIndex < prevLogIndex && !waitForPrevLog(prevLogIndex)) {
       // there are logs missing between the incoming log and the local last log, and such logs
       // did not come within a timeout, report a mismatch to the sender and it shall fix this
       // through catch-up
+      Timer.indexDiff.add(prevLogIndex - lastLogIndex);
       return Response.RESPONSE_LOG_MISMATCH;
     }
+    Timer.rafTMemberReceiverWaitForPrevLog.add(System.nanoTime() - start);
 
     synchronized (logManager) {
+      start = System.nanoTime();
       long success = logManager.maybeAppend(prevLogIndex, prevLogTerm, leaderCommit, log);
+      Timer.raftFollowerAppendEntry.add(System.nanoTime() - start);
       if (success != -1) {
         logger.debug("{} append a new log {}", name, log);
         resp = Response.RESPONSE_AGREE;
@@ -2145,9 +1678,21 @@
       return Response.RESPONSE_AGREE;
     }
 
+    long lastLogIndex = logManager.getLastLogIndex();
+    long start = System.nanoTime();
+          if (lastLogIndex < prevLogIndex && !waitForPrevLog(prevLogIndex)) {
+            // there are logs missing between the incoming log and the local last log, and such logs
+            // did not come within a timeout, report a mismatch to the sender and it shall fix this
+            // through catch-up
+            return Response.RESPONSE_LOG_MISMATCH;
+          }
+    Timer.rafTMemberReceiverWaitForPrevLog.add(System.nanoTime() - start);
+
     long resp;
     synchronized (logManager) {
+      start = System.nanoTime();
       resp = logManager.maybeAppend(prevLogIndex, prevLogTerm, leaderCommit, logs);
+      Timer.raftFollowerAppendEntry.add(System.nanoTime() - start);
       if (resp != -1) {
         if (logger.isDebugEnabled()) {
           logger.debug("{} append a new log list {}, commit to {}", name, logs, leaderCommit);
