--- conflicted
+++ resolved
@@ -48,11 +48,8 @@
 import org.apache.iotdb.cluster.rpc.thrift.PullSchemaResp;
 import org.apache.iotdb.cluster.rpc.thrift.PullSnapshotRequest;
 import org.apache.iotdb.cluster.rpc.thrift.PullSnapshotResp;
-<<<<<<< HEAD
 import org.apache.iotdb.cluster.rpc.thrift.RaftNode;
-=======
 import org.apache.iotdb.cluster.rpc.thrift.RequestCommitIndexResponse;
->>>>>>> c648e5a7
 import org.apache.iotdb.cluster.rpc.thrift.SendSnapshotRequest;
 import org.apache.iotdb.cluster.rpc.thrift.SingleSeriesQueryRequest;
 import org.apache.iotdb.cluster.rpc.thrift.TSDataService;
@@ -148,18 +145,19 @@
     syncServiceMap.remove(header);
   }
 
-<<<<<<< HEAD
-  private <T> DataAsyncService getDataAsyncService(Node node, int raftId,
-      AsyncMethodCallback<T> resultHandler, Object request) {
-      return getDataAsyncService(new RaftNode(node, raftId), resultHandler, request);
-  }
-
-  private <T> DataAsyncService getDataAsyncService(RaftNode raftNode,
-      AsyncMethodCallback<T> resultHandler, Object request) {
-    return asyncServiceMap.computeIfAbsent(raftNode, h -> {
-      DataGroupMember dataMember = getDataMember(raftNode, resultHandler, request);
-      return dataMember != null ? new DataAsyncService(dataMember) : null;
-    });
+  private <T> DataAsyncService getDataAsyncService(
+      Node node, int raftId, AsyncMethodCallback<T> resultHandler, Object request) {
+    return getDataAsyncService(new RaftNode(node, raftId), resultHandler, request);
+  }
+
+  private <T> DataAsyncService getDataAsyncService(
+      RaftNode raftNode, AsyncMethodCallback<T> resultHandler, Object request) {
+    return asyncServiceMap.computeIfAbsent(
+        raftNode,
+        h -> {
+          DataGroupMember dataMember = getDataMember(raftNode, resultHandler, request);
+          return dataMember != null ? new DataAsyncService(dataMember) : null;
+        });
   }
 
   private DataSyncService getDataSyncService(Node header, int raftId) {
@@ -167,54 +165,28 @@
   }
 
   private DataSyncService getDataSyncService(RaftNode header) {
-    return syncServiceMap.computeIfAbsent(header, h -> {
-      DataGroupMember dataMember = getDataMember(header, null, null);
-      return dataMember != null ? new DataSyncService(dataMember) : null;
-    });
-=======
-  private <T> DataAsyncService getDataAsyncService(
-      Node header, AsyncMethodCallback<T> resultHandler, Object request) {
-    return asyncServiceMap.computeIfAbsent(
-        header,
-        h -> {
-          DataGroupMember dataMember = getDataMember(h, resultHandler, request);
-          return dataMember != null ? new DataAsyncService(dataMember) : null;
-        });
-  }
-
-  private DataSyncService getDataSyncService(Node header) {
     return syncServiceMap.computeIfAbsent(
         header,
         h -> {
-          DataGroupMember dataMember = getDataMember(h, null, null);
+          DataGroupMember dataMember = getDataMember(header, null, null);
           return dataMember != null ? new DataSyncService(dataMember) : null;
         });
->>>>>>> c648e5a7
-  }
-
-  public <T> DataGroupMember getDataMember(Node node, int raftId,
-      AsyncMethodCallback<T> resultHandler, Object request) {
+  }
+
+  public <T> DataGroupMember getDataMember(
+      Node node, int raftId, AsyncMethodCallback<T> resultHandler, Object request) {
     return getDataMember(new RaftNode(node, raftId), resultHandler, request);
   }
 
   /**
-<<<<<<< HEAD
-   * @param raftNode          the header of the group which the local node is in
-=======
-   * @param header the header of the group which the local node is in
->>>>>>> c648e5a7
+   * @param raftNode the header of the group which the local node is in
    * @param resultHandler can be set to null if the request is an internal request
    * @param request the toString() of this parameter should explain what the request is and it is
    *     only used in logs for tracing
    * @return
    */
-<<<<<<< HEAD
-  public <T> DataGroupMember getDataMember(RaftNode raftNode,
-      AsyncMethodCallback<T> resultHandler, Object request) {
-=======
   public <T> DataGroupMember getDataMember(
-      Node header, AsyncMethodCallback<T> resultHandler, Object request) {
->>>>>>> c648e5a7
+      RaftNode raftNode, AsyncMethodCallback<T> resultHandler, Object request) {
     // if the resultHandler is not null, then the request is a external one and must be with a
     // header
     if (raftNode.getNode() == null) {
@@ -271,7 +243,6 @@
       if (member != null) {
         return member;
       }
-<<<<<<< HEAD
       if (partitionGroup != null && partitionGroup.contains(thisNode)) {
         // the two nodes are in the same group, create a new data member
         member = dataMemberFactory.create(partitionGroup, thisNode);
@@ -285,18 +256,13 @@
         if (member != null) {
           return member;
         }
-        logger.info("This node {} does not belong to the group {}, header {}", thisNode,
-            partitionGroup, raftNode);
+        logger.info(
+            "This node {} does not belong to the group {}, header {}",
+            thisNode,
+            partitionGroup,
+            raftNode);
         throw new NotInSameGroupException(partitionGroup, thisNode);
       }
-=======
-      logger.info(
-          "This node {} does not belong to the group {}, header {}",
-          thisNode,
-          partitionGroup,
-          header);
-      throw new NotInSameGroupException(partitionGroup, thisNode);
->>>>>>> c648e5a7
     }
     return member;
   }
@@ -305,17 +271,10 @@
   // request, and forward the request to it. See methods in DataGroupMember for details.
 
   @Override
-<<<<<<< HEAD
-  public void sendHeartbeat(HeartBeatRequest request,
-      AsyncMethodCallback<HeartBeatResponse> resultHandler) {
-    DataAsyncService service = getDataAsyncService(request.getHeader(), request.getRaftId(),
-        resultHandler, request);
-=======
   public void sendHeartbeat(
       HeartBeatRequest request, AsyncMethodCallback<HeartBeatResponse> resultHandler) {
-    Node header = request.getHeader();
-    DataAsyncService service = getDataAsyncService(header, resultHandler, request);
->>>>>>> c648e5a7
+    DataAsyncService service =
+        getDataAsyncService(request.getHeader(), request.getRaftId(), resultHandler, request);
     if (service != null) {
       service.sendHeartbeat(request, resultHandler);
     }
@@ -323,8 +282,8 @@
 
   @Override
   public void startElection(ElectionRequest request, AsyncMethodCallback<Long> resultHandler) {
-    DataAsyncService service = getDataAsyncService(request.getHeader(), request.getRaftId(),
-        resultHandler, request);
+    DataAsyncService service =
+        getDataAsyncService(request.getHeader(), request.getRaftId(), resultHandler, request);
     if (service != null) {
       service.startElection(request, resultHandler);
     }
@@ -332,7 +291,8 @@
 
   @Override
   public void appendEntries(AppendEntriesRequest request, AsyncMethodCallback<Long> resultHandler) {
-    DataAsyncService service = getDataAsyncService(request.getHeader(), request.getRaftId(), resultHandler, request);
+    DataAsyncService service =
+        getDataAsyncService(request.getHeader(), request.getRaftId(), resultHandler, request);
     if (service != null) {
       service.appendEntries(request, resultHandler);
     }
@@ -340,7 +300,8 @@
 
   @Override
   public void appendEntry(AppendEntryRequest request, AsyncMethodCallback<Long> resultHandler) {
-    DataAsyncService service = getDataAsyncService(request.getHeader(), request.getRaftId(), resultHandler, request);
+    DataAsyncService service =
+        getDataAsyncService(request.getHeader(), request.getRaftId(), resultHandler, request);
     if (service != null) {
       service.appendEntry(request, resultHandler);
     }
@@ -348,105 +309,80 @@
 
   @Override
   public void sendSnapshot(SendSnapshotRequest request, AsyncMethodCallback<Void> resultHandler) {
-    DataAsyncService service = getDataAsyncService(request.getHeader(), request.getRaftId(), resultHandler, request);
+    DataAsyncService service =
+        getDataAsyncService(request.getHeader(), request.getRaftId(), resultHandler, request);
     if (service != null) {
       service.sendSnapshot(request, resultHandler);
     }
   }
 
   @Override
-<<<<<<< HEAD
-  public void pullSnapshot(PullSnapshotRequest request,
-      AsyncMethodCallback<PullSnapshotResp> resultHandler) {
-    DataAsyncService service = getDataAsyncService(request.getHeader(), request.getRaftId(), resultHandler, request);
-=======
   public void pullSnapshot(
       PullSnapshotRequest request, AsyncMethodCallback<PullSnapshotResp> resultHandler) {
-    Node header = request.getHeader();
-    DataAsyncService service = getDataAsyncService(header, resultHandler, request);
->>>>>>> c648e5a7
+    DataAsyncService service =
+        getDataAsyncService(request.getHeader(), request.getRaftId(), resultHandler, request);
     if (service != null) {
       service.pullSnapshot(request, resultHandler);
     }
   }
 
   @Override
-<<<<<<< HEAD
-  public void executeNonQueryPlan(ExecutNonQueryReq request,
-      AsyncMethodCallback<TSStatus> resultHandler) {
-    DataAsyncService service = getDataAsyncService(request.getHeader(), request.getRaftId(), resultHandler, request);
-=======
   public void executeNonQueryPlan(
       ExecutNonQueryReq request, AsyncMethodCallback<TSStatus> resultHandler) {
-    Node header = request.getHeader();
-    DataAsyncService service = getDataAsyncService(header, resultHandler, request);
->>>>>>> c648e5a7
+    DataAsyncService service =
+        getDataAsyncService(request.getHeader(), request.getRaftId(), resultHandler, request);
     if (service != null) {
       service.executeNonQueryPlan(request, resultHandler);
     }
   }
 
   @Override
-<<<<<<< HEAD
-  public void requestCommitIndex(Node header, int raftId, AsyncMethodCallback<Long> resultHandler) {
-    DataAsyncService service = getDataAsyncService(header, raftId, resultHandler, "Request commit index");
-=======
   public void requestCommitIndex(
-      Node header, AsyncMethodCallback<RequestCommitIndexResponse> resultHandler) {
-    DataAsyncService service = getDataAsyncService(header, resultHandler, "Request commit index");
->>>>>>> c648e5a7
+      Node header, int raftId, AsyncMethodCallback<RequestCommitIndexResponse> resultHandler) {
+    DataAsyncService service =
+        getDataAsyncService(header, raftId, resultHandler, "Request commit index");
     if (service != null) {
       service.requestCommitIndex(header, raftId, resultHandler);
     }
   }
 
   @Override
-<<<<<<< HEAD
-  public void readFile(String filePath, long offset, int length, int raftId,
+  public void readFile(
+      String filePath,
+      long offset,
+      int length,
+      int raftId,
       AsyncMethodCallback<ByteBuffer> resultHandler) {
-    DataAsyncService service = getDataAsyncService(new RaftNode(thisNode, raftId), resultHandler,
-        "Read file:" + filePath);
-=======
-  public void readFile(
-      String filePath, long offset, int length, AsyncMethodCallback<ByteBuffer> resultHandler) {
-    DataAsyncService service =
-        getDataAsyncService(thisNode, resultHandler, "Read file:" + filePath);
->>>>>>> c648e5a7
+    DataAsyncService service =
+        getDataAsyncService(new RaftNode(thisNode, raftId), resultHandler, "Read file:" + filePath);
     if (service != null) {
       service.readFile(filePath, offset, length, raftId, resultHandler);
     }
   }
 
   @Override
-<<<<<<< HEAD
-  public void querySingleSeries(SingleSeriesQueryRequest request,
-      AsyncMethodCallback<Long> resultHandler) {
-    DataAsyncService service = getDataAsyncService(request.getHeader(), request.getRaftId(),
-        resultHandler, "Query series:" + request.getPath());
-=======
   public void querySingleSeries(
       SingleSeriesQueryRequest request, AsyncMethodCallback<Long> resultHandler) {
     DataAsyncService service =
         getDataAsyncService(
-            request.getHeader(), resultHandler, "Query series:" + request.getPath());
->>>>>>> c648e5a7
+            request.getHeader(),
+            request.getRaftId(),
+            resultHandler,
+            "Query series:" + request.getPath());
     if (service != null) {
       service.querySingleSeries(request, resultHandler);
     }
   }
 
   @Override
-<<<<<<< HEAD
-  public void fetchSingleSeries(Node header, int raftId, long readerId,
-      AsyncMethodCallback<ByteBuffer> resultHandler) {
-    DataAsyncService service = getDataAsyncService(header, raftId, resultHandler,
-        "Fetch reader:" + readerId);
-=======
   public void queryMultSeries(
       MultSeriesQueryRequest request, AsyncMethodCallback<Long> resultHandler) throws TException {
     DataAsyncService service =
         getDataAsyncService(
-            request.getHeader(), resultHandler, "Query series:" + request.getPath());
+            request.getHeader(),
+            request.getRaftId(),
+            resultHandler,
+            "Query series:" + request.getPath());
     if (service != null) {
       service.queryMultSeries(request, resultHandler);
     }
@@ -454,73 +390,63 @@
 
   @Override
   public void fetchSingleSeries(
-      Node header, long readerId, AsyncMethodCallback<ByteBuffer> resultHandler) {
-    DataAsyncService service =
-        getDataAsyncService(header, resultHandler, "Fetch reader:" + readerId);
->>>>>>> c648e5a7
+      Node header, int raftId, long readerId, AsyncMethodCallback<ByteBuffer> resultHandler) {
+    DataAsyncService service =
+        getDataAsyncService(header, raftId, resultHandler, "Fetch reader:" + readerId);
     if (service != null) {
       service.fetchSingleSeries(header, raftId, readerId, resultHandler);
     }
   }
 
   @Override
-<<<<<<< HEAD
-  public void getAllPaths(Node header, int raftId, List<String> paths, boolean withAlias,
-=======
   public void fetchMultSeries(
       Node header,
+      int raftId,
       long readerId,
       List<String> paths,
       AsyncMethodCallback<Map<String, ByteBuffer>> resultHandler)
       throws TException {
     DataAsyncService service =
-        getDataAsyncService(header, resultHandler, "Fetch reader:" + readerId);
-    if (service != null) {
-      service.fetchMultSeries(header, readerId, paths, resultHandler);
+        getDataAsyncService(header, raftId, resultHandler, "Fetch reader:" + readerId);
+    if (service != null) {
+      service.fetchMultSeries(header, raftId, readerId, paths, resultHandler);
     }
   }
 
   @Override
   public void getAllPaths(
       Node header,
+      int raftId,
       List<String> paths,
       boolean withAlias,
->>>>>>> c648e5a7
       AsyncMethodCallback<GetAllPathsResult> resultHandler) {
-    DataAsyncService service = getDataAsyncService(header, raftId, resultHandler, "Find path:" + paths);
+    DataAsyncService service =
+        getDataAsyncService(header, raftId, resultHandler, "Find path:" + paths);
     if (service != null) {
       service.getAllPaths(header, raftId, paths, withAlias, resultHandler);
     }
   }
 
   @Override
-<<<<<<< HEAD
-  public void endQuery(Node header, int raftId, Node thisNode, long queryId,
+  public void endQuery(
+      Node header,
+      int raftId,
+      Node thisNode,
+      long queryId,
       AsyncMethodCallback<Void> resultHandler) {
     DataAsyncService service = getDataAsyncService(header, raftId, resultHandler, "End query");
-=======
-  public void endQuery(
-      Node header, Node thisNode, long queryId, AsyncMethodCallback<Void> resultHandler) {
-    DataAsyncService service = getDataAsyncService(header, resultHandler, "End query");
->>>>>>> c648e5a7
     if (service != null) {
       service.endQuery(header, raftId, thisNode, queryId, resultHandler);
     }
   }
 
   @Override
-<<<<<<< HEAD
-  public void querySingleSeriesByTimestamp(SingleSeriesQueryRequest request,
-      AsyncMethodCallback<Long> resultHandler) {
-    DataAsyncService service = getDataAsyncService(request.getHeader(), request.getRaftId(), resultHandler,
-        "Query by timestamp:" + request.getQueryId() + "#" + request.getPath() + " of " + request
-            .getRequester());
-=======
   public void querySingleSeriesByTimestamp(
       SingleSeriesQueryRequest request, AsyncMethodCallback<Long> resultHandler) {
     DataAsyncService service =
         getDataAsyncService(
             request.getHeader(),
+            request.getRaftId(),
             resultHandler,
             "Query by timestamp:"
                 + request.getQueryId()
@@ -528,74 +454,72 @@
                 + request.getPath()
                 + " of "
                 + request.getRequester());
->>>>>>> c648e5a7
     if (service != null) {
       service.querySingleSeriesByTimestamp(request, resultHandler);
     }
   }
 
   @Override
-<<<<<<< HEAD
-  public void fetchSingleSeriesByTimestamp(Node header, int raftId, long readerId, long time,
-      AsyncMethodCallback<ByteBuffer> resultHandler) {
-    DataAsyncService service = getDataAsyncService(header, raftId, resultHandler,
-        "Fetch by timestamp:" + readerId);
-    if (service != null) {
-      service.fetchSingleSeriesByTimestamp(header, raftId, readerId, time, resultHandler);
-=======
   public void fetchSingleSeriesByTimestamps(
       Node header,
+      int raftId,
       long readerId,
       List<Long> timestamps,
       AsyncMethodCallback<ByteBuffer> resultHandler) {
     DataAsyncService service =
-        getDataAsyncService(header, resultHandler, "Fetch by timestamp:" + readerId);
-    if (service != null) {
-      service.fetchSingleSeriesByTimestamps(header, readerId, timestamps, resultHandler);
->>>>>>> c648e5a7
-    }
-  }
-
-  @Override
-<<<<<<< HEAD
-  public void pullTimeSeriesSchema(PullSchemaRequest request,
-      AsyncMethodCallback<PullSchemaResp> resultHandler) {
-    DataAsyncService service = getDataAsyncService(request.getHeader(), request.getRaftId(), resultHandler, request);
-=======
+        getDataAsyncService(header, raftId, resultHandler, "Fetch by timestamp:" + readerId);
+    if (service != null) {
+      service.fetchSingleSeriesByTimestamps(header, raftId, readerId, timestamps, resultHandler);
+    }
+  }
+
+  @Override
   public void pullTimeSeriesSchema(
       PullSchemaRequest request, AsyncMethodCallback<PullSchemaResp> resultHandler) {
-    Node header = request.getHeader();
-    DataAsyncService service = getDataAsyncService(header, resultHandler, request);
->>>>>>> c648e5a7
+    DataAsyncService service =
+        getDataAsyncService(request.getHeader(), request.getRaftId(), resultHandler, request);
     if (service != null) {
       service.pullTimeSeriesSchema(request, resultHandler);
     }
   }
 
   @Override
-<<<<<<< HEAD
-  public void pullMeasurementSchema(PullSchemaRequest request,
-      AsyncMethodCallback<PullSchemaResp> resultHandler) {
-    DataAsyncService service = getDataAsyncService(request.getHeader(), request.getRaftId(),
-        resultHandler,
-        "Pull measurement schema");
+  public void pullMeasurementSchema(
+      PullSchemaRequest request, AsyncMethodCallback<PullSchemaResp> resultHandler) {
+    DataAsyncService service =
+        getDataAsyncService(
+            request.getHeader(), request.getRaftId(), resultHandler, "Pull measurement schema");
     if (service != null) {
       service.pullMeasurementSchema(request, resultHandler);
     }
   }
 
   @Override
-  public void getAllDevices(Node header, int raftId, List<String> paths,
-      AsyncMethodCallback<Set<String>> resultHandler) {
-    DataAsyncService service = getDataAsyncService(header, raftId, resultHandler,
-        "Get all devices");
+  public void getAllDevices(
+      Node header, int raftId, List<String> paths, AsyncMethodCallback<Set<String>> resultHandler) {
+    DataAsyncService service =
+        getDataAsyncService(header, raftId, resultHandler, "Get all devices");
     if (service != null) {
       service.getAllDevices(header, raftId, paths, resultHandler);
     }
   }
 
   @Override
-  public void getNodeList(Node header, int raftId, String path, int nodeLevel,
+  public void getDevices(
+      Node header, int raftId, ByteBuffer planBinary, AsyncMethodCallback<ByteBuffer> resultHandler)
+      throws TException {
+    DataAsyncService service = getDataAsyncService(header, raftId, resultHandler, "get devices");
+    if (service != null) {
+      service.getDevices(header, raftId, planBinary, resultHandler);
+    }
+  }
+
+  @Override
+  public void getNodeList(
+      Node header,
+      int raftId,
+      String path,
+      int nodeLevel,
       AsyncMethodCallback<List<String>> resultHandler) {
     DataAsyncService service = getDataAsyncService(header, raftId, resultHandler, "Get node list");
     if (service != null) {
@@ -604,130 +528,78 @@
   }
 
   @Override
-  public void getChildNodePathInNextLevel(Node header, int raftId, String path,
-      AsyncMethodCallback<Set<String>> resultHandler) {
-    DataAsyncService service = getDataAsyncService(header, raftId, resultHandler,
-        "Get child node path in next level");
+  public void getChildNodeInNextLevel(
+      Node header, int raftId, String path, AsyncMethodCallback<Set<String>> resultHandler)
+      throws TException {
+    DataAsyncService service =
+        getDataAsyncService(header, raftId, resultHandler, "Get child node in next level");
+    if (service != null) {
+      service.getChildNodeInNextLevel(header, raftId, path, resultHandler);
+    }
+  }
+
+  @Override
+  public void getChildNodePathInNextLevel(
+      Node header, int raftId, String path, AsyncMethodCallback<Set<String>> resultHandler) {
+    DataAsyncService service =
+        getDataAsyncService(header, raftId, resultHandler, "Get child node path in next level");
     if (service != null) {
       service.getChildNodePathInNextLevel(header, raftId, path, resultHandler);
     }
   }
 
   @Override
-  public void getAllMeasurementSchema(Node header, int raftId, ByteBuffer planBytes,
+  public void getAllMeasurementSchema(
+      Node header,
+      int raftId,
+      ByteBuffer planBytes,
       AsyncMethodCallback<ByteBuffer> resultHandler) {
-    DataAsyncService service = getDataAsyncService(header, raftId, resultHandler,
-        "Get all measurement schema");
+    DataAsyncService service =
+        getDataAsyncService(header, raftId, resultHandler, "Get all measurement schema");
     if (service != null) {
       service.getAllMeasurementSchema(header, raftId, planBytes, resultHandler);
     }
-  }
-
-  @Override
-  public void getAggrResult(GetAggrResultRequest request,
-      AsyncMethodCallback<List<ByteBuffer>> resultHandler) {
-    DataAsyncService service = getDataAsyncService(request.getHeader(), request.getRaftId(), resultHandler, request);
-    if (service != null) {
-      service.getAggrResult(request, resultHandler);
-    }
-  }
-
-  @Override
-  public void getUnregisteredTimeseries(Node header, int raftId, List<String> timeseriesList,
-      AsyncMethodCallback<List<String>> resultHandler) {
-    DataAsyncService service = getDataAsyncService(header, raftId, resultHandler,
-        "Check if measurements are registered");
-    if (service != null) {
-      service.getUnregisteredTimeseries(header, raftId, timeseriesList, resultHandler);
-    }
-=======
-  public void pullMeasurementSchema(
-      PullSchemaRequest request, AsyncMethodCallback<PullSchemaResp> resultHandler) {
-    DataAsyncService service =
-        getDataAsyncService(request.getHeader(), resultHandler, "Pull measurement schema");
-    service.pullMeasurementSchema(request, resultHandler);
-  }
-
-  @Override
-  public void getAllDevices(
-      Node header, List<String> paths, AsyncMethodCallback<Set<String>> resultHandler) {
-    DataAsyncService service = getDataAsyncService(header, resultHandler, "Get all devices");
-    service.getAllDevices(header, paths, resultHandler);
-  }
-
-  @Override
-  public void getDevices(
-      Node header, ByteBuffer planBytes, AsyncMethodCallback<ByteBuffer> resultHandler)
-      throws TException {
-    DataAsyncService service = getDataAsyncService(header, resultHandler, "Get devices");
-    service.getDevices(header, planBytes, resultHandler);
-  }
-
-  @Override
-  public void getNodeList(
-      Node header, String path, int nodeLevel, AsyncMethodCallback<List<String>> resultHandler) {
-    DataAsyncService service = getDataAsyncService(header, resultHandler, "Get node list");
-    service.getNodeList(header, path, nodeLevel, resultHandler);
-  }
-
-  @Override
-  public void getChildNodeInNextLevel(
-      Node header, String path, AsyncMethodCallback<Set<String>> resultHandler) {
-    DataAsyncService service =
-        getDataAsyncService(header, resultHandler, "Get child node in next level");
-    service.getChildNodeInNextLevel(header, path, resultHandler);
-  }
-
-  @Override
-  public void getChildNodePathInNextLevel(
-      Node header, String path, AsyncMethodCallback<Set<String>> resultHandler) {
-    DataAsyncService service =
-        getDataAsyncService(header, resultHandler, "Get child node path in next level");
-    service.getChildNodePathInNextLevel(header, path, resultHandler);
-  }
-
-  @Override
-  public void getAllMeasurementSchema(
-      Node header, ByteBuffer planBytes, AsyncMethodCallback<ByteBuffer> resultHandler) {
-    DataAsyncService service =
-        getDataAsyncService(header, resultHandler, "Get all measurement schema");
-    service.getAllMeasurementSchema(header, planBytes, resultHandler);
   }
 
   @Override
   public void getAggrResult(
       GetAggrResultRequest request, AsyncMethodCallback<List<ByteBuffer>> resultHandler) {
-    DataAsyncService service = getDataAsyncService(request.getHeader(), resultHandler, request);
-    service.getAggrResult(request, resultHandler);
+    DataAsyncService service =
+        getDataAsyncService(request.getHeader(), request.getRaftId(), resultHandler, request);
+    if (service != null) {
+      service.getAggrResult(request, resultHandler);
+    }
   }
 
   @Override
   public void getUnregisteredTimeseries(
-      Node header, List<String> timeseriesList, AsyncMethodCallback<List<String>> resultHandler) {
-    DataAsyncService service =
-        getDataAsyncService(header, resultHandler, "Check if measurements are registered");
-    service.getUnregisteredTimeseries(header, timeseriesList, resultHandler);
->>>>>>> c648e5a7
+      Node header,
+      int raftId,
+      List<String> timeseriesList,
+      AsyncMethodCallback<List<String>> resultHandler) {
+    DataAsyncService service =
+        getDataAsyncService(header, raftId, resultHandler, "Check if measurements are registered");
+    if (service != null) {
+      service.getUnregisteredTimeseries(header, raftId, timeseriesList, resultHandler);
+    }
   }
 
   @Override
   public void getGroupByExecutor(GroupByRequest request, AsyncMethodCallback<Long> resultHandler) {
-    DataAsyncService service = getDataAsyncService(request.getHeader(), request.getRaftId(), resultHandler, request);
+    DataAsyncService service =
+        getDataAsyncService(request.getHeader(), request.getRaftId(), resultHandler, request);
     if (service != null) {
       service.getGroupByExecutor(request, resultHandler);
     }
   }
 
   @Override
-<<<<<<< HEAD
-  public void getGroupByResult(Node header, int raftId, long executorId, long startTime, long endTime,
-=======
   public void getGroupByResult(
       Node header,
+      int raftId,
       long executorId,
       long startTime,
       long endTime,
->>>>>>> c648e5a7
       AsyncMethodCallback<List<ByteBuffer>> resultHandler) {
     DataAsyncService service = getDataAsyncService(header, raftId, resultHandler, "Fetch group by");
     if (service != null) {
@@ -774,7 +646,7 @@
   public void preAddNodeForDataGroup(AddNodeLog log, DataGroupMember targetDataGroupMember) {
 
     // Make sure the previous add/remove node log has applied
-    metaGroupMember.waitUtil(log.getMetaLogIndex() - 1);
+    metaGroupMember.syncLocalApply(log.getMetaLogIndex() - 1);
 
     // Check the validity of the partition table
     if (!metaGroupMember.getPartitionTable().deserialize(log.getPartitionTable())) {
@@ -793,7 +665,8 @@
    * @param result
    */
   public void addNode(Node node, NodeAdditionResult result) {
-    // If the node executed adding itself to the cluster, it's unnecessary to add new groups because they already exist.
+    // If the node executed adding itself to the cluster, it's unnecessary to add new groups because
+    // they already exist.
     if (node.equals(thisNode)) {
       return;
     }
@@ -811,10 +684,9 @@
         }
       }
 
-<<<<<<< HEAD
       if (logger.isDebugEnabled()) {
-        logger
-            .debug("Data cluster server: start to handle new groups when adding new node {}", node);
+        logger.debug(
+            "Data cluster server: start to handle new groups when adding new node {}", node);
       }
       for (PartitionGroup newGroup : result.getNewGroupList()) {
         if (newGroup.contains(thisNode)) {
@@ -822,9 +694,8 @@
           logger.info("Adding this node into a new group {}", newGroup);
           DataGroupMember dataGroupMember = dataMemberFactory.create(newGroup, thisNode);
           dataGroupMember = addDataGroupMember(dataGroupMember, header);
-          dataGroupMember
-              .pullNodeAdditionSnapshots(((SlotPartitionTable) partitionTable).getNodeSlots(node,
-                  newGroup.getId()), node);
+          dataGroupMember.pullNodeAdditionSnapshots(
+              ((SlotPartitionTable) partitionTable).getNodeSlots(node, newGroup.getId()), node);
         }
       }
     }
@@ -835,7 +706,8 @@
    * which has no data. This is to make that member pull data from other nodes.
    */
   public void pullSnapshots() {
-    for (int raftId = 0; raftId < ClusterDescriptor.getInstance().getConfig().getMultiRaftFactor();
+    for (int raftId = 0;
+        raftId < ClusterDescriptor.getInstance().getConfig().getMultiRaftFactor();
         raftId++) {
       RaftNode raftNode = new RaftNode(thisNode, raftId);
       List<Integer> slots = ((SlotPartitionTable) partitionTable).getNodeSlots(raftNode);
@@ -844,45 +716,35 @@
     }
   }
 
-
   /**
    * Make sure the group will not receive new raft logs
+   *
    * @param header
    * @param dataGroupMember
    */
-  private void removeMember(RaftNode header, DataGroupMember dataGroupMember, boolean removedGroup) {
-=======
-      if (result.getNewGroup().contains(thisNode)) {
-        logger.info("Adding this node into a new group {}", result.getNewGroup());
-        DataGroupMember dataGroupMember = dataMemberFactory.create(result.getNewGroup(), thisNode);
-        addDataGroupMember(dataGroupMember);
-        dataGroupMember.start();
-        dataGroupMember.pullNodeAdditionSnapshots(
-            ((SlotPartitionTable) partitionTable).getNodeSlots(node), node);
-      }
-    }
-  }
-
-  private void removeMember(Node header, DataGroupMember dataGroupMember) {
-    try {
-      dataGroupMember.syncLeader(null);
-    } catch (CheckConsistencyException e) {
-      logger.warn("Failed to check consistency.", e);
-    }
->>>>>>> c648e5a7
+  private void removeMember(
+      RaftNode header, DataGroupMember dataGroupMember, boolean removedGroup) {
     dataGroupMember.setReadOnly();
     if (!removedGroup) {
       dataGroupMember.stop();
     } else {
       if (dataGroupMember.getCharacter() != NodeCharacter.LEADER) {
-        new Thread(()-> {
-          dataGroupMember.syncLeader();
-          dataGroupMember.stop();
-        }).start();
+        new Thread(
+                () -> {
+                  try {
+                    dataGroupMember.syncLeader(null);
+                    dataGroupMember.stop();
+                  } catch (CheckConsistencyException e) {
+                    logger.warn("Failed to check consistency.", e);
+                  }
+                })
+            .start();
       }
     }
     stoppedMemberManager.put(header, dataGroupMember);
-    logger.info("Data group member has removed, header {}, group is {}.", header,
+    logger.info(
+        "Data group member has removed, header {}, group is {}.",
+        header,
         dataGroupMember.getAllNodes());
   }
 
@@ -931,22 +793,25 @@
   public void preRemoveNodeForDataGroup(RemoveNodeLog log, DataGroupMember targetDataGroupMember) {
 
     // Make sure the previous add/remove node log has applied
-    metaGroupMember.waitUtil(log.getMetaLogIndex() - 1);
+    metaGroupMember.syncLocalApply(log.getMetaLogIndex() - 1);
 
     // Check the validity of the partition table
     if (!metaGroupMember.getPartitionTable().deserialize(log.getPartitionTable())) {
       return;
     }
 
-    logger.debug("Pre removing a node {} from {}", log.getRemovedNode(), targetDataGroupMember.getAllNodes());
+    logger.debug(
+        "Pre removing a node {} from {}",
+        log.getRemovedNode(),
+        targetDataGroupMember.getAllNodes());
     targetDataGroupMember.preRemoveNode(log.getRemovedNode());
   }
 
   /**
    * Try removing a node from the groups of each DataGroupMember. If the node is the header of some
    * group, set the member to read only so that it can still provide data for other nodes that has
-   * not yet pulled its data. Otherwise, just change the node list of the member and pull new data. And
-   * create a new DataGroupMember if this node should join a new group because of this removal.
+   * not yet pulled its data. Otherwise, just change the node list of the member and pull new data.
+   * And create a new DataGroupMember if this node should join a new group because of this removal.
    *
    * @param node
    * @param removalResult cluster changes due to the node removal
@@ -967,7 +832,9 @@
       }
 
       if (logger.isDebugEnabled()) {
-        logger.debug("Data cluster server: start to handle new groups and pulling data when removing node {}", node);
+        logger.debug(
+            "Data cluster server: start to handle new groups and pulling data when removing node {}",
+            node);
       }
       // if the removed group contains the local node, the local node should join a new group to
       // preserve the replication number
@@ -988,22 +855,7 @@
     this.partitionTable = partitionTable;
   }
 
-  /**
-<<<<<<< HEAD
-   * @return The reports of every DataGroupMember in this node.
-   */
-=======
-   * When the node joins a cluster, it also creates a new data group and a corresponding member
-   * which has no data. This is to make that member pull data from other nodes.
-   */
-  public void pullSnapshots() {
-    List<Integer> slots = ((SlotPartitionTable) partitionTable).getNodeSlots(thisNode);
-    DataGroupMember dataGroupMember = headerGroupMap.get(thisNode);
-    dataGroupMember.pullNodeAdditionSnapshots(slots, thisNode);
-  }
-
   /** @return The reports of every DataGroupMember in this node. */
->>>>>>> c648e5a7
   public List<DataMemberReport> genMemberReports() {
     List<DataMemberReport> dataMemberReports = new ArrayList<>();
     for (DataGroupMember value : headerGroupMap.values()) {
@@ -1014,19 +866,13 @@
   }
 
   @Override
-<<<<<<< HEAD
-  public void previousFill(PreviousFillRequest request,
-      AsyncMethodCallback<ByteBuffer> resultHandler) {
-    DataAsyncService service = getDataAsyncService(request.getHeader(), request.getRaftId(), resultHandler, request);
-    if (service != null) {
-      service.previousFill(request, resultHandler);
-    }
-=======
   public void previousFill(
       PreviousFillRequest request, AsyncMethodCallback<ByteBuffer> resultHandler) {
-    DataAsyncService service = getDataAsyncService(request.getHeader(), resultHandler, request);
-    service.previousFill(request, resultHandler);
->>>>>>> c648e5a7
+    DataAsyncService service =
+        getDataAsyncService(request.getHeader(), request.getRaftId(), resultHandler, request);
+    if (service != null) {
+      service.previousFill(request, resultHandler);
+    }
   }
 
   public void closeLogManagers() {
@@ -1040,38 +886,29 @@
   }
 
   @Override
-<<<<<<< HEAD
-  public void matchTerm(long index, long term, Node header, int raftId,
-      AsyncMethodCallback<Boolean> resultHandler) {
+  public void matchTerm(
+      long index, long term, Node header, int raftId, AsyncMethodCallback<Boolean> resultHandler) {
     DataAsyncService service = getDataAsyncService(header, raftId, resultHandler, "Match term");
     if (service != null) {
       service.matchTerm(index, term, header, raftId, resultHandler);
     }
-=======
-  public void matchTerm(
-      long index, long term, Node header, AsyncMethodCallback<Boolean> resultHandler) {
-    DataAsyncService service = getDataAsyncService(header, resultHandler, "Match term");
-    service.matchTerm(index, term, header, resultHandler);
->>>>>>> c648e5a7
   }
 
   @Override
   public void last(LastQueryRequest request, AsyncMethodCallback<ByteBuffer> resultHandler) {
-    DataAsyncService service = getDataAsyncService(request.getHeader(), request.getRaftId(), resultHandler, "last");
+    DataAsyncService service =
+        getDataAsyncService(request.getHeader(), request.getRaftId(), resultHandler, "last");
     if (service != null) {
       service.last(request, resultHandler);
     }
   }
 
   @Override
-<<<<<<< HEAD
-  public void getPathCount(Node header, int raftId, List<String> pathsToQuery, int level,
-=======
   public void getPathCount(
       Node header,
+      int raftId,
       List<String> pathsToQuery,
       int level,
->>>>>>> c648e5a7
       AsyncMethodCallback<Integer> resultHandler) {
     DataAsyncService service = getDataAsyncService(header, raftId, resultHandler, "count path");
     if (service != null) {
@@ -1080,20 +917,13 @@
   }
 
   @Override
-<<<<<<< HEAD
-  public void onSnapshotApplied(Node header, int raftId, List<Integer> slots,
-      AsyncMethodCallback<Boolean> resultHandler) {
-    DataAsyncService service = getDataAsyncService(header, raftId, resultHandler,
-        "Snapshot applied");
+  public void onSnapshotApplied(
+      Node header, int raftId, List<Integer> slots, AsyncMethodCallback<Boolean> resultHandler) {
+    DataAsyncService service =
+        getDataAsyncService(header, raftId, resultHandler, "Snapshot applied");
     if (service != null) {
       service.onSnapshotApplied(header, raftId, slots, resultHandler);
     }
-=======
-  public void onSnapshotApplied(
-      Node header, List<Integer> slots, AsyncMethodCallback<Boolean> resultHandler) {
-    DataAsyncService service = getDataAsyncService(header, resultHandler, "Snapshot applied");
-    service.onSnapshotApplied(header, slots, resultHandler);
->>>>>>> c648e5a7
   }
 
   @Override
@@ -1102,43 +932,32 @@
   }
 
   @Override
-<<<<<<< HEAD
+  public long queryMultSeries(MultSeriesQueryRequest request) throws TException {
+    return getDataSyncService(request.getHeader(), request.getRaftId()).queryMultSeries(request);
+  }
+
+  @Override
   public ByteBuffer fetchSingleSeries(Node header, int raftId, long readerId) throws TException {
     return getDataSyncService(header, raftId).fetchSingleSeries(header, raftId, readerId);
-=======
-  public long queryMultSeries(MultSeriesQueryRequest request) throws TException {
-    return getDataSyncService(request.getHeader()).queryMultSeries(request);
-  }
-
-  @Override
-  public ByteBuffer fetchSingleSeries(Node header, long readerId) throws TException {
-    return getDataSyncService(header).fetchSingleSeries(header, readerId);
->>>>>>> c648e5a7
-  }
-
-  @Override
-  public Map<String, ByteBuffer> fetchMultSeries(Node header, long readerId, List<String> paths)
-      throws TException {
-    return getDataSyncService(header).fetchMultSeries(header, readerId, paths);
+  }
+
+  @Override
+  public Map<String, ByteBuffer> fetchMultSeries(
+      Node header, int raftId, long readerId, List<String> paths) throws TException {
+    return getDataSyncService(header, raftId).fetchMultSeries(header, raftId, readerId, paths);
   }
 
   @Override
   public long querySingleSeriesByTimestamp(SingleSeriesQueryRequest request) throws TException {
-    return getDataSyncService(request.getHeader(), request.getRaftId()).querySingleSeriesByTimestamp(request);
-  }
-
-  @Override
-<<<<<<< HEAD
-  public ByteBuffer fetchSingleSeriesByTimestamp(Node header, int raftId, long readerId,
-      long timestamp)
-      throws TException {
+    return getDataSyncService(request.getHeader(), request.getRaftId())
+        .querySingleSeriesByTimestamp(request);
+  }
+
+  @Override
+  public ByteBuffer fetchSingleSeriesByTimestamps(
+      Node header, int raftId, long readerId, List<Long> timestamps) throws TException {
     return getDataSyncService(header, raftId)
-        .fetchSingleSeriesByTimestamp(header, raftId, readerId, timestamp);
-=======
-  public ByteBuffer fetchSingleSeriesByTimestamps(Node header, long readerId, List<Long> timestamps)
-      throws TException {
-    return getDataSyncService(header).fetchSingleSeriesByTimestamps(header, readerId, timestamps);
->>>>>>> c648e5a7
+        .fetchSingleSeriesByTimestamps(header, raftId, readerId, timestamps);
   }
 
   @Override
@@ -1147,9 +966,8 @@
   }
 
   @Override
-  public GetAllPathsResult getAllPaths(Node header, int raftId, List<String> path,
-      boolean withAlias)
-      throws TException {
+  public GetAllPathsResult getAllPaths(
+      Node header, int raftId, List<String> path, boolean withAlias) throws TException {
     return getDataSyncService(header, raftId).getAllPaths(header, raftId, path, withAlias);
   }
 
@@ -1165,19 +983,15 @@
   }
 
   @Override
-<<<<<<< HEAD
+  public Set<String> getChildNodeInNextLevel(Node header, int raftId, String path)
+      throws TException {
+    return getDataSyncService(header, raftId).getChildNodeInNextLevel(header, raftId, path);
+  }
+
+  @Override
   public Set<String> getChildNodePathInNextLevel(Node header, int raftId, String path)
       throws TException {
     return getDataSyncService(header, raftId).getChildNodePathInNextLevel(header, raftId, path);
-=======
-  public Set<String> getChildNodeInNextLevel(Node header, String path) throws TException {
-    return getDataSyncService(header).getChildNodeInNextLevel(header, path);
-  }
-
-  @Override
-  public Set<String> getChildNodePathInNextLevel(Node header, String path) throws TException {
-    return getDataSyncService(header).getChildNodePathInNextLevel(header, path);
->>>>>>> c648e5a7
   }
 
   @Override
@@ -1187,8 +1001,8 @@
   }
 
   @Override
-  public ByteBuffer getDevices(Node header, ByteBuffer planBinary) throws TException {
-    return getDataSyncService(header).getDevices(header, planBinary);
+  public ByteBuffer getDevices(Node header, int raftId, ByteBuffer planBinary) throws TException {
+    return getDataSyncService(header, raftId).getDevices(header, raftId, planBinary);
   }
 
   @Override
@@ -1197,10 +1011,10 @@
   }
 
   @Override
-  public List<String> getUnregisteredTimeseries(Node header, int raftId,
-      List<String> timeseriesList)
-      throws TException {
-    return getDataSyncService(header, raftId).getUnregisteredTimeseries(header, raftId, timeseriesList);
+  public List<String> getUnregisteredTimeseries(
+      Node header, int raftId, List<String> timeseriesList) throws TException {
+    return getDataSyncService(header, raftId)
+        .getUnregisteredTimeseries(header, raftId, timeseriesList);
   }
 
   @Override
@@ -1214,25 +1028,22 @@
   }
 
   @Override
-<<<<<<< HEAD
-  public List<ByteBuffer> getGroupByResult(Node header, int raftId, long executorId, long startTime,
-      long endTime) throws TException {
-    return getDataSyncService(header, raftId).getGroupByResult(header, raftId, executorId, startTime, endTime);
-=======
   public List<ByteBuffer> getGroupByResult(
-      Node header, long executorId, long startTime, long endTime) throws TException {
-    return getDataSyncService(header).getGroupByResult(header, executorId, startTime, endTime);
->>>>>>> c648e5a7
+      Node header, int raftId, long executorId, long startTime, long endTime) throws TException {
+    return getDataSyncService(header, raftId)
+        .getGroupByResult(header, raftId, executorId, startTime, endTime);
   }
 
   @Override
   public PullSchemaResp pullTimeSeriesSchema(PullSchemaRequest request) throws TException {
-    return getDataSyncService(request.getHeader(), request.getRaftId()).pullTimeSeriesSchema(request);
+    return getDataSyncService(request.getHeader(), request.getRaftId())
+        .pullTimeSeriesSchema(request);
   }
 
   @Override
   public PullSchemaResp pullMeasurementSchema(PullSchemaRequest request) throws TException {
-    return getDataSyncService(request.getHeader(), request.getRaftId()).pullMeasurementSchema(request);
+    return getDataSyncService(request.getHeader(), request.getRaftId())
+        .pullMeasurementSchema(request);
   }
 
   @Override
@@ -1283,22 +1094,20 @@
 
   @Override
   public TSStatus executeNonQueryPlan(ExecutNonQueryReq request) throws TException {
-    return getDataSyncService(request.getHeader(), request.getRaftId()).executeNonQueryPlan(request);
-  }
-
-  @Override
-<<<<<<< HEAD
-  public long requestCommitIndex(Node header, int raftId) throws TException {
+    return getDataSyncService(request.getHeader(), request.getRaftId())
+        .executeNonQueryPlan(request);
+  }
+
+  @Override
+  public RequestCommitIndexResponse requestCommitIndex(Node header, int raftId) throws TException {
     return getDataSyncService(header, raftId).requestCommitIndex(header, raftId);
-=======
-  public RequestCommitIndexResponse requestCommitIndex(Node header) throws TException {
-    return getDataSyncService(header).requestCommitIndex(header);
->>>>>>> c648e5a7
-  }
-
-  @Override
-  public ByteBuffer readFile(String filePath, long offset, int length, int raftId) throws TException {
-    return getDataSyncService(new RaftNode(thisNode, raftId)).readFile(filePath, offset, length, raftId);
+  }
+
+  @Override
+  public ByteBuffer readFile(String filePath, long offset, int length, int raftId)
+      throws TException {
+    return getDataSyncService(new RaftNode(thisNode, raftId))
+        .readFile(filePath, offset, length, raftId);
   }
 
   @Override
@@ -1307,30 +1116,24 @@
   }
 
   @Override
-  public ByteBuffer peekNextNotNullValue(Node header, int raftId, long executorId, long startTime,
-      long endTime)
-      throws TException {
-    return getDataSyncService(header, raftId).peekNextNotNullValue(header, raftId, executorId, startTime, endTime);
-  }
-
-  @Override
-<<<<<<< HEAD
-  public void peekNextNotNullValue(Node header, int raftId, long executorId, long startTime,
-      long endTime,
-      AsyncMethodCallback<ByteBuffer> resultHandler) throws TException {
-    resultHandler.onComplete(getDataSyncService(header, raftId)
-            .peekNextNotNullValue(header, raftId, executorId, startTime, endTime));
-=======
+  public ByteBuffer peekNextNotNullValue(
+      Node header, int raftId, long executorId, long startTime, long endTime) throws TException {
+    return getDataSyncService(header, raftId)
+        .peekNextNotNullValue(header, raftId, executorId, startTime, endTime);
+  }
+
+  @Override
   public void peekNextNotNullValue(
       Node header,
+      int raftId,
       long executorId,
       long startTime,
       long endTime,
       AsyncMethodCallback<ByteBuffer> resultHandler)
       throws TException {
     resultHandler.onComplete(
-        getDataSyncService(header).peekNextNotNullValue(header, executorId, startTime, endTime));
->>>>>>> c648e5a7
+        getDataSyncService(header, raftId)
+            .peekNextNotNullValue(header, raftId, executorId, startTime, endTime));
   }
 
   @Override
@@ -1339,18 +1142,12 @@
   }
 
   @Override
-<<<<<<< HEAD
-  public void removeHardLink(String hardLinkPath, int raftId,
-      AsyncMethodCallback<Void> resultHandler) {
-    DataAsyncService service = getDataAsyncService(new RaftNode(thisNode, raftId), resultHandler,
-        hardLinkPath);
+  public void removeHardLink(
+      String hardLinkPath, int raftId, AsyncMethodCallback<Void> resultHandler) {
+    DataAsyncService service =
+        getDataAsyncService(new RaftNode(thisNode, raftId), resultHandler, hardLinkPath);
     if (service != null) {
       service.removeHardLink(hardLinkPath, raftId, resultHandler);
     }
-=======
-  public void removeHardLink(String hardLinkPath, AsyncMethodCallback<Void> resultHandler) {
-    getDataAsyncService(thisNode, resultHandler, hardLinkPath)
-        .removeHardLink(hardLinkPath, resultHandler);
->>>>>>> c648e5a7
   }
 }