--- conflicted
+++ resolved
@@ -46,10 +46,7 @@
 import org.apache.iotdb.cluster.rpc.thrift.PullSchemaResp;
 import org.apache.iotdb.cluster.rpc.thrift.PullSnapshotRequest;
 import org.apache.iotdb.cluster.rpc.thrift.PullSnapshotResp;
-<<<<<<< HEAD
-=======
 import org.apache.iotdb.cluster.rpc.thrift.RefreshReuqest;
->>>>>>> 8343f225
 import org.apache.iotdb.cluster.rpc.thrift.RequestCommitIndexResponse;
 import org.apache.iotdb.cluster.rpc.thrift.SendSnapshotRequest;
 import org.apache.iotdb.cluster.rpc.thrift.SingleSeriesQueryRequest;
@@ -312,14 +309,11 @@
   }
 
   @Override
-<<<<<<< HEAD
-=======
   public void refreshConnection(RefreshReuqest request, AsyncMethodCallback<Void> resultHandler) {
     resultHandler.onComplete(null);
   }
 
   @Override
->>>>>>> 8343f225
   public void requestCommitIndex(
       Node header, AsyncMethodCallback<RequestCommitIndexResponse> resultHandler) {
     DataAsyncService service = getDataAsyncService(header, resultHandler, "Request commit index");
@@ -933,12 +927,9 @@
   }
 
   @Override
-<<<<<<< HEAD
-=======
   public void refreshConnection(RefreshReuqest request) {}
 
   @Override
->>>>>>> 8343f225
   public RequestCommitIndexResponse requestCommitIndex(Node header) throws TException {
     return getDataSyncService(header).requestCommitIndex(header);
   }
