--- conflicted
+++ resolved
@@ -75,11 +75,7 @@
   @RequestMapping(value = "/search")
   @ResponseBody
   public String metricFindQuery(HttpServletRequest request, HttpServletResponse response) {
-<<<<<<< HEAD
-    JSONObject jsonObject = new JSONObject();
-=======
     JsonObject root = new JsonObject();
->>>>>>> c2ca774e
     response.setStatus(200);
     List<String> columnsName = new ArrayList<>();
     try {
