<?xml version="1.0" encoding="UTF-8"?>
<!--

    Licensed to the Apache Software Foundation (ASF) under one
    or more contributor license agreements.  See the NOTICE file
    distributed with this work for additional information
    regarding copyright ownership.  The ASF licenses this file
    to you under the Apache License, Version 2.0 (the
    "License"); you may not use this file except in compliance
    with the License.  You may obtain a copy of the License at

        http://www.apache.org/licenses/LICENSE-2.0

    Unless required by applicable law or agreed to in writing,
    software distributed under the License is distributed on an
    "AS IS" BASIS, WITHOUT WARRANTIES OR CONDITIONS OF ANY
    KIND, either express or implied.  See the License for the
    specific language governing permissions and limitations
    under the License.

-->
<project xmlns="http://maven.apache.org/POM/4.0.0" xmlns:xsi="http://www.w3.org/2001/XMLSchema-instance" xsi:schemaLocation="http://maven.apache.org/POM/4.0.0 http://maven.apache.org/xsd/maven-4.0.0.xsd">
    <modelVersion>4.0.0</modelVersion>
    <parent>
        <artifactId>iotdb-parent</artifactId>
        <groupId>org.apache.iotdb</groupId>
<<<<<<< HEAD
        <version>0.14.0-SNAPSHOT</version>
=======
        <version>0.13.2-SNAPSHOT</version>
>>>>>>> 9ab9a717
        <relativePath>../pom.xml</relativePath>
    </parent>
    <artifactId>integration</artifactId>
    <dependencies>
        <dependency>
            <groupId>org.apache.iotdb</groupId>
            <artifactId>iotdb-server</artifactId>
            <version>${project.version}</version>
        </dependency>
        <dependency>
            <groupId>org.apache.iotdb</groupId>
            <artifactId>iotdb-server</artifactId>
<<<<<<< HEAD
=======
            <version>${project.version}</version>
            <type>test-jar</type>
            <scope>test</scope>
        </dependency>
        <dependency>
            <groupId>org.apache.iotdb</groupId>
            <artifactId>iotdb-cluster</artifactId>
>>>>>>> 9ab9a717
            <version>${project.version}</version>
            <type>test-jar</type>
            <scope>test</scope>
        </dependency>
        <dependency>
            <groupId>org.apache.iotdb</groupId>
            <artifactId>iotdb-session</artifactId>
            <version>${project.version}</version>
        </dependency>
        <dependency>
            <groupId>org.apache.iotdb</groupId>
            <artifactId>iotdb-jdbc</artifactId>
            <version>${project.version}</version>
        </dependency>
        <dependency>
            <groupId>junit</groupId>
            <artifactId>junit</artifactId>
        </dependency>
        <dependency>
            <groupId>org.awaitility</groupId>
            <artifactId>awaitility</artifactId>
            <scope>test</scope>
        </dependency>
        <dependency>
            <groupId>org.apache.iotdb</groupId>
            <artifactId>rewrite-tsfile-tool</artifactId>
            <version>${project.version}</version>
        </dependency>
    </dependencies>
    <dependencyManagement>
        <dependencies>
            <dependency>
                <groupId>org.apache.maven.plugins</groupId>
                <artifactId>maven-surefire-plugin</artifactId>
                <version>3.0.0-M5</version>
            </dependency>
            <dependency>
                <groupId>org.apache.maven.plugins</groupId>
                <artifactId>maven-failsafe-plugin</artifactId>
                <version>3.0.0-M5</version>
            </dependency>
        </dependencies>
    </dependencyManagement>
    <profiles>
        <profile>
            <id>LocalStandalone</id>
            <properties>
                <test.includedGroups>org.apache.iotdb.itbase.category.LocalStandaloneTest</test.includedGroups>
                <test.excludedGroups />
            </properties>
            <activation>
                <activeByDefault>true</activeByDefault>
            </activation>
            <build>
                <plugins>
                    <!-- skip default-test -->
                    <plugin>
                        <groupId>org.apache.maven.plugins</groupId>
                        <artifactId>maven-surefire-plugin</artifactId>
                        <executions>
                            <execution>
                                <id>default-test</id>
                                <configuration>
                                    <skip>true</skip>
                                </configuration>
                            </execution>
                        </executions>
                    </plugin>
                    <plugin>
                        <groupId>org.apache.maven.plugins</groupId>
                        <artifactId>maven-failsafe-plugin</artifactId>
                        <executions>
                            <execution>
                                <id>integration-test-Standalone</id>
                                <goals>
                                    <goal>integration-test</goal>
                                </goals>
                                <configuration>
                                    <groups>${test.includedGroups}</groups>
                                    <excludedGroups>${test.excludedGroups}</excludedGroups>
                                    <useSystemClassLoader>false</useSystemClassLoader>
                                    <threadCount>1</threadCount>
                                    <forkCount>1</forkCount>
                                    <reuseForks>false</reuseForks>
                                    <systemPropertyVariables>
                                        <TestEnv>Standalone</TestEnv>
                                    </systemPropertyVariables>
                                    <summaryFile>target/failsafe-reports/failsafe-summary-LocalStandalone.xml</summaryFile>
                                </configuration>
                            </execution>
                            <execution>
                                <id>verify</id>
                                <goals>
                                    <goal>verify</goal>
                                </goals>
                                <configuration>
                                    <summaryFiles>
                                        <summaryFile>target/failsafe-reports/failsafe-summary-LocalStandalone.xml</summaryFile>
                                    </summaryFiles>
                                </configuration>
                            </execution>
                        </executions>
                    </plugin>
                </plugins>
            </build>
        </profile>
        <profile>
            <id>Remote</id>
            <properties>
                <test.includedGroups>org.apache.iotdb.itbase.category.RemoteTest</test.includedGroups>
                <test.excludedGroups />
            </properties>
            <activation>
                <activeByDefault>false</activeByDefault>
            </activation>
            <build>
                <plugins>
                    <!-- skip default-test -->
                    <plugin>
                        <groupId>org.apache.maven.plugins</groupId>
                        <artifactId>maven-surefire-plugin</artifactId>
                        <executions>
                            <execution>
                                <id>default-test</id>
                                <configuration>
                                    <skip>true</skip>
                                </configuration>
                            </execution>
                        </executions>
                    </plugin>
                    <plugin>
                        <groupId>org.apache.maven.plugins</groupId>
                        <artifactId>maven-failsafe-plugin</artifactId>
                        <executions>
                            <execution>
                                <id>integration-test-Remote</id>
                                <goals>
                                    <goal>integration-test</goal>
                                </goals>
                                <configuration>
                                    <skipTests>false</skipTests>
                                    <groups>${test.includedGroups}</groups>
                                    <excludedGroups>${test.excludedGroups}</excludedGroups>
                                    <useSystemClassLoader>false</useSystemClassLoader>
                                    <threadCount>1</threadCount>
                                    <forkCount>1</forkCount>
                                    <reuseForks>false</reuseForks>
                                    <systemPropertyVariables>
                                        <TestEnv>Remote</TestEnv>
                                    </systemPropertyVariables>
                                    <summaryFile>target/failsafe-reports/failsafe-summary-Remote.xml</summaryFile>
                                </configuration>
                            </execution>
                            <execution>
                                <id>verify</id>
                                <goals>
                                    <goal>verify</goal>
                                </goals>
                                <configuration>
                                    <skipTests>false</skipTests>
                                    <summaryFiles>
                                        <summaryFile>target/failsafe-reports/failsafe-summary-Remote.xml</summaryFile>
                                    </summaryFiles>
                                </configuration>
                            </execution>
                        </executions>
                    </plugin>
                </plugins>
            </build>
        </profile>
        <profile>
            <id>Cluster</id>
            <properties>
                <test.includedGroups>org.apache.iotdb.itbase.category.ClusterTest</test.includedGroups>
                <test.excludedGroups />
            </properties>
            <activation>
                <activeByDefault>false</activeByDefault>
            </activation>
            <build>
                <plugins>
                    <!-- skip default-test -->
                    <plugin>
                        <groupId>org.apache.maven.plugins</groupId>
                        <artifactId>maven-surefire-plugin</artifactId>
                        <executions>
                            <execution>
                                <id>default-test</id>
                                <configuration>
                                    <skip>true</skip>
                                </configuration>
                            </execution>
                        </executions>
                    </plugin>
                    <plugin>
                        <groupId>org.apache.maven.plugins</groupId>
                        <artifactId>maven-assembly-plugin</artifactId>
                        <version>${maven.assembly.version}</version>
                        <executions>
                            <!-- Package binaries-->
                            <execution>
                                <id>cluster-assembly</id>
                                <phase>package</phase>
                                <goals>
                                    <goal>single</goal>
                                </goals>
                                <configuration>
                                    <descriptors>
                                        <descriptor>src/assembly/cluster.xml</descriptor>
                                    </descriptors>
                                    <finalName>template-node</finalName>
                                    <appendAssemblyId>false</appendAssemblyId>
                                </configuration>
                            </execution>
                        </executions>
                    </plugin>
                    <plugin>
                        <groupId>org.apache.maven.plugins</groupId>
                        <artifactId>maven-failsafe-plugin</artifactId>
                        <executions>
                            <execution>
                                <id>integration-test-Cluster</id>
                                <goals>
                                    <goal>integration-test</goal>
                                </goals>
                                <configuration>
                                    <groups>${test.includedGroups}</groups>
                                    <excludedGroups>${test.excludedGroups}</excludedGroups>
                                    <useSystemClassLoader>false</useSystemClassLoader>
                                    <threadCount>1</threadCount>
                                    <forkCount>1</forkCount>
                                    <reuseForks>false</reuseForks>
                                    <systemPropertyVariables>
                                        <TestEnv>FiveNodeCluster1</TestEnv>
                                    </systemPropertyVariables>
                                    <summaryFile>target/failsafe-reports/failsafe-summary-Cluster.xml</summaryFile>
                                </configuration>
                            </execution>
                            <execution>
                                <id>verify</id>
                                <goals>
                                    <goal>verify</goal>
                                </goals>
                                <configuration>
                                    <summaryFiles>
                                        <summaryFile>target/failsafe-reports/failsafe-summary-Cluster.xml</summaryFile>
                                    </summaryFiles>
                                </configuration>
                            </execution>
                        </executions>
                    </plugin>
                </plugins>
            </build>
        </profile>
    </profiles>
</project><|MERGE_RESOLUTION|>--- conflicted
+++ resolved
@@ -24,11 +24,7 @@
     <parent>
         <artifactId>iotdb-parent</artifactId>
         <groupId>org.apache.iotdb</groupId>
-<<<<<<< HEAD
-        <version>0.14.0-SNAPSHOT</version>
-=======
         <version>0.13.2-SNAPSHOT</version>
->>>>>>> 9ab9a717
         <relativePath>../pom.xml</relativePath>
     </parent>
     <artifactId>integration</artifactId>
@@ -41,8 +37,6 @@
         <dependency>
             <groupId>org.apache.iotdb</groupId>
             <artifactId>iotdb-server</artifactId>
-<<<<<<< HEAD
-=======
             <version>${project.version}</version>
             <type>test-jar</type>
             <scope>test</scope>
@@ -50,10 +44,7 @@
         <dependency>
             <groupId>org.apache.iotdb</groupId>
             <artifactId>iotdb-cluster</artifactId>
->>>>>>> 9ab9a717
-            <version>${project.version}</version>
-            <type>test-jar</type>
-            <scope>test</scope>
+            <version>${project.version}</version>
         </dependency>
         <dependency>
             <groupId>org.apache.iotdb</groupId>
@@ -68,16 +59,6 @@
         <dependency>
             <groupId>junit</groupId>
             <artifactId>junit</artifactId>
-        </dependency>
-        <dependency>
-            <groupId>org.awaitility</groupId>
-            <artifactId>awaitility</artifactId>
-            <scope>test</scope>
-        </dependency>
-        <dependency>
-            <groupId>org.apache.iotdb</groupId>
-            <artifactId>rewrite-tsfile-tool</artifactId>
-            <version>${project.version}</version>
         </dependency>
     </dependencies>
     <dependencyManagement>
