/*
 * Licensed to the Apache Software Foundation (ASF) under one
 * or more contributor license agreements.  See the NOTICE file
 * distributed with this work for additional information
 * regarding copyright ownership.  The ASF licenses this file
 * to you under the Apache License, Version 2.0 (the
 * "License"); you may not use this file except in compliance
 * with the License.  You may obtain a copy of the License at
 *
 *     http://www.apache.org/licenses/LICENSE-2.0
 *
 * Unless required by applicable law or agreed to in writing,
 * software distributed under the License is distributed on an
 * "AS IS" BASIS, WITHOUT WARRANTIES OR CONDITIONS OF ANY
 * KIND, either express or implied.  See the License for the
 * specific language governing permissions and limitations
 * under the License.
 */
package org.apache.iotdb.db.integration.sync;

import org.apache.iotdb.db.concurrent.ThreadName;
import org.apache.iotdb.db.conf.IoTDBDescriptor;
import org.apache.iotdb.db.engine.modification.Deletion;
import org.apache.iotdb.db.metadata.path.PartialPath;
<<<<<<< HEAD
=======
import org.apache.iotdb.db.newsync.conf.BufferedPipeDataBlockingQueue;
>>>>>>> 0f500de9
import org.apache.iotdb.db.newsync.conf.SyncConstant;
import org.apache.iotdb.db.newsync.conf.SyncPathUtil;
import org.apache.iotdb.db.newsync.pipedata.DeletionPipeData;
import org.apache.iotdb.db.newsync.pipedata.PipeData;
import org.apache.iotdb.db.newsync.pipedata.SchemaPipeData;
import org.apache.iotdb.db.newsync.pipedata.TsFilePipeData;
import org.apache.iotdb.db.newsync.pipedata.queue.BufferedPipeDataQueue;
import org.apache.iotdb.db.newsync.receiver.collector.Collector;
import org.apache.iotdb.db.qp.physical.PhysicalPlan;
import org.apache.iotdb.db.qp.physical.sys.CreateAlignedTimeSeriesPlan;
import org.apache.iotdb.db.qp.physical.sys.CreateTimeSeriesPlan;
import org.apache.iotdb.db.qp.physical.sys.SetStorageGroupPlan;
import org.apache.iotdb.db.utils.EnvironmentUtils;
import org.apache.iotdb.itbase.category.LocalStandaloneTest;
import org.apache.iotdb.tsfile.file.metadata.enums.CompressionType;
import org.apache.iotdb.tsfile.file.metadata.enums.TSDataType;
import org.apache.iotdb.tsfile.file.metadata.enums.TSEncoding;
import org.apache.iotdb.tsfile.write.schema.MeasurementSchema;

import org.apache.commons.io.FileUtils;
import org.junit.After;
import org.junit.Assert;
import org.junit.Before;
import org.junit.Test;
import org.junit.experimental.categories.Category;
import org.slf4j.Logger;
import org.slf4j.LoggerFactory;

import java.io.*;
import java.util.ArrayList;
import java.util.Arrays;
import java.util.List;
import java.util.concurrent.CountDownLatch;
import java.util.concurrent.ExecutorService;
import java.util.concurrent.Executors;
import java.util.concurrent.TimeUnit;

@Category({LocalStandaloneTest.class})
public class IoTDBSyncReceiverCollectorIT {
  private static final Logger LOGGER = LoggerFactory.getLogger(IoTDBSyncReceiverLoaderIT.class);
  protected static boolean enableSeqSpaceCompaction;
  protected static boolean enableUnseqSpaceCompaction;
  protected static boolean enableCrossSpaceCompaction;
  /** create tsfile and move to tmpDir for sync test */
  File tmpDir = new File("target/synctest");

  String pipeName1 = "pipe1";
  String remoteIp1 = "192.168.0.11";
  long createdTime1 = System.currentTimeMillis();
  File pipeLogDir1 =
      new File(SyncPathUtil.getReceiverPipeLogDir(pipeName1, remoteIp1, createdTime1));
  String pipeName2 = "pipe2";
  String remoteIp2 = "192.168.0.22";
  long createdTime2 = System.currentTimeMillis();
  File pipeLogDir2 =
      new File(SyncPathUtil.getReceiverPipeLogDir(pipeName2, remoteIp2, createdTime2));

  @Before
  public void setUp() throws Exception {
    EnvironmentUtils.envSetUp();
    enableSeqSpaceCompaction =
        IoTDBDescriptor.getInstance().getConfig().isEnableSeqSpaceCompaction();
    enableUnseqSpaceCompaction =
        IoTDBDescriptor.getInstance().getConfig().isEnableUnseqSpaceCompaction();
    enableCrossSpaceCompaction =
        IoTDBDescriptor.getInstance().getConfig().isEnableCrossSpaceCompaction();
    IoTDBDescriptor.getInstance().getConfig().setEnableSeqSpaceCompaction(false);
    IoTDBDescriptor.getInstance().getConfig().setEnableUnseqSpaceCompaction(false);
    IoTDBDescriptor.getInstance().getConfig().setEnableCrossSpaceCompaction(false);
    SyncTestUtil.insertData();
    EnvironmentUtils.shutdownDaemon();
    File srcDir = new File(IoTDBDescriptor.getInstance().getConfig().getDataDirs()[0]);
    FileUtils.moveDirectory(srcDir, tmpDir);
  }

  @After
  public void tearDown() throws Exception {
    IoTDBDescriptor.getInstance().getConfig().setEnableSeqSpaceCompaction(enableSeqSpaceCompaction);
    IoTDBDescriptor.getInstance()
        .getConfig()
        .setEnableUnseqSpaceCompaction(enableUnseqSpaceCompaction);
    IoTDBDescriptor.getInstance()
        .getConfig()
        .setEnableCrossSpaceCompaction(enableCrossSpaceCompaction);
    FileUtils.deleteDirectory(tmpDir);
    FileUtils.deleteDirectory(pipeLogDir1);
    FileUtils.deleteDirectory(pipeLogDir2);
    EnvironmentUtils.cleanEnv();
  }

  @Test
  public void testOnePipe() throws Exception {
    // 1. restart IoTDB
    EnvironmentUtils.cleanEnv();
    EnvironmentUtils.envSetUp();

    // 2. prepare pipelog and pipeDataQueue
    if (!pipeLogDir1.exists()) {
      pipeLogDir1.mkdirs();
    }
    BufferedWriter commitLogWriter =
        new BufferedWriter(new FileWriter(new File(pipeLogDir1, SyncConstant.COMMIT_LOG_NAME)));
    commitLogWriter.write(String.valueOf(-1));
    commitLogWriter.newLine();
    commitLogWriter.flush();
    commitLogWriter.close();
    int serialNum = 0;
    File pipeLog1 = new File(pipeLogDir1.getPath(), SyncConstant.getPipeLogName(serialNum));
    DataOutputStream pipeLogOutput = new DataOutputStream(new FileOutputStream(pipeLog1, false));
    List<PhysicalPlan> planList = new ArrayList<>();
    planList.add(new SetStorageGroupPlan(new PartialPath("root.vehicle")));
    planList.add(
        new CreateTimeSeriesPlan(
            new PartialPath("root.vehicle.d0.s0"),
            new MeasurementSchema("s0", TSDataType.INT32, TSEncoding.RLE)));
    planList.add(
        new CreateTimeSeriesPlan(
            new PartialPath("root.vehicle.d0.s1"),
            new MeasurementSchema("s1", TSDataType.TEXT, TSEncoding.PLAIN)));
    planList.add(
        new CreateTimeSeriesPlan(
            new PartialPath("root.vehicle.d1.s2"),
            new MeasurementSchema("s2", TSDataType.FLOAT, TSEncoding.RLE)));
    planList.add(
        new CreateTimeSeriesPlan(
            new PartialPath("root.vehicle.d1.s3"),
            new MeasurementSchema("s3", TSDataType.BOOLEAN, TSEncoding.PLAIN)));
    planList.add(new SetStorageGroupPlan(new PartialPath("root.sg1")));
    planList.add(
        new CreateAlignedTimeSeriesPlan(
            new PartialPath("root.sg1.d1"),
            Arrays.asList("s1", "s2", "s3", "s4", "s5"),
            Arrays.asList(
                TSDataType.FLOAT,
                TSDataType.INT32,
                TSDataType.INT64,
                TSDataType.BOOLEAN,
                TSDataType.TEXT),
            Arrays.asList(
                TSEncoding.RLE,
                TSEncoding.GORILLA,
                TSEncoding.RLE,
                TSEncoding.RLE,
                TSEncoding.PLAIN),
            Arrays.asList(
                CompressionType.SNAPPY,
                CompressionType.SNAPPY,
                CompressionType.SNAPPY,
                CompressionType.SNAPPY,
                CompressionType.SNAPPY),
            null));
    for (PhysicalPlan plan : planList) {
      PipeData pipeData = new SchemaPipeData(plan, serialNum++);
      pipeData.serialize(pipeLogOutput);
    }
    pipeLogOutput.close();
    File pipeLog2 = new File(pipeLogDir1.getPath(), SyncConstant.getPipeLogName(serialNum));
    pipeLogOutput = new DataOutputStream(new FileOutputStream(pipeLog2, false));
    List<File> tsFiles = SyncTestUtil.getTsFilePaths(tmpDir);
    for (File f : tsFiles) {
      PipeData pipeData = new TsFilePipeData(f.getPath(), serialNum++);
      pipeData.serialize(pipeLogOutput);
    }
    pipeLogOutput.close();

    Deletion deletion = new Deletion(new PartialPath("root.vehicle.**"), 0, 33, 38);
    PipeData pipeData = new DeletionPipeData(deletion, serialNum++);
    BufferedPipeDataQueue pipeDataQueue =
        BufferedPipeDataQueue.getInstance(
            SyncPathUtil.getReceiverPipeLogDir(pipeName1, remoteIp1, createdTime1));
    pipeDataQueue.offer(pipeData);

    // 3. create and start collector
    Collector collector = new Collector();
    collector.startCollect();

    // 4. start collect pipe
    collector.startPipe(pipeName1, remoteIp1, createdTime1);

    // 5. if all pipeData has been loaded into IoTDB, check result
    CountDownLatch latch = new CountDownLatch(1);
    ExecutorService es1 = Executors.newSingleThreadExecutor();
    int finalSerialNum = serialNum - 1;
    es1.execute(
        () -> {
          while (true) {
            if (pipeDataQueue.getCommitSerialNumber() == finalSerialNum) {
              break;
            }
          }
          latch.countDown();
        });
    es1.shutdown();
    try {
      latch.await(30, TimeUnit.SECONDS);
    } catch (InterruptedException e) {
      e.printStackTrace();
    }
    String sql1 = "select * from root.vehicle.*";
    String[] retArray1 =
        new String[] {
          "6,120,null,null,null",
          "9,null,123,null,null",
          "16,128,null,null,16.0",
          "18,189,198,true,18.0",
          "20,null,null,false,null",
          "29,null,null,true,1205.0",
          "99,null,1234,null,null"
        };
    String[] columnNames1 = {
      "root.vehicle.d0.s0", "root.vehicle.d0.s1", "root.vehicle.d1.s3", "root.vehicle.d1.s2"
    };
    SyncTestUtil.checkResult(sql1, columnNames1, retArray1);
    // 5.2 check aligned timeseries
    String sql2 = "select * from root.sg1.d1";
    String[] retArray2 =
        new String[] {
          "1,1.0,1,null,true,aligned_test1",
          "2,2.0,2,null,null,aligned_test2",
          "3,3.0,null,null,false,aligned_test3",
          "4,4.0,4,null,true,aligned_test4",
          "5,130000.0,130000,130000,false,aligned_unseq_test1",
          "6,6.0,6,6,true,null",
          "7,7.0,7,7,false,aligned_test7",
          "8,8.0,8,8,null,aligned_test8",
          "9,9.0,9,9,false,aligned_test9",
        };
    String[] columnNames2 = {
      "root.sg1.d1.s1", "root.sg1.d1.s2", "root.sg1.d1.s3", "root.sg1.d1.s4", "root.sg1.d1.s5",
    };
    SyncTestUtil.checkResult(sql2, columnNames2, retArray2);

    // 6. stop pipe, check interrupt thread
    collector.stopPipe(pipeName1, remoteIp1, createdTime1);
    Thread.sleep(1000);
    Deletion deletion1 = new Deletion(new PartialPath("root.vehicle.**"), 0, 0, 99);
    PipeData pipeData1 = new DeletionPipeData(deletion1, serialNum++);
    pipeDataQueue.offer(pipeData1);
    Thread.sleep(1000);
    SyncTestUtil.checkResult(sql1, columnNames1, retArray1);

    // 7. stop collector, check release thread pool
    collector.stopCollect();
    Thread.sleep(1000);
    for (Thread t : Thread.getAllStackTraces().keySet()) {
      if (t.getName().contains(ThreadName.SYNC_RECEIVER_COLLECTOR.getName())) {
        Assert.fail();
      }
    }
  }

  @Test
  public void testMultiplePipe() throws Exception {
    // 1. restart IoTDB
    EnvironmentUtils.cleanEnv();
    EnvironmentUtils.envSetUp();

    // 2. prepare pipelog and pipeDataQueue
    if (!pipeLogDir1.exists()) {
      pipeLogDir1.mkdirs();
    }
    if (!pipeLogDir2.exists()) {
      pipeLogDir2.mkdirs();
    }
    // 2.1 prepare for pipe1
    BufferedWriter commitLogWriter =
        new BufferedWriter(new FileWriter(new File(pipeLogDir1, SyncConstant.COMMIT_LOG_NAME)));
    commitLogWriter.write(String.valueOf(-1));
    commitLogWriter.newLine();
    commitLogWriter.flush();
    commitLogWriter.close();
    int serialNum1 = 0;
    File pipeLog1 = new File(pipeLogDir1.getPath(), SyncConstant.getPipeLogName(serialNum1));
    DataOutputStream pipeLogOutput = new DataOutputStream(new FileOutputStream(pipeLog1, false));
    List<PhysicalPlan> planList = new ArrayList<>();
    planList.add(new SetStorageGroupPlan(new PartialPath("root.vehicle")));
    planList.add(
        new CreateTimeSeriesPlan(
            new PartialPath("root.vehicle.d0.s0"),
            new MeasurementSchema("s0", TSDataType.INT32, TSEncoding.RLE)));
    planList.add(
        new CreateTimeSeriesPlan(
            new PartialPath("root.vehicle.d0.s1"),
            new MeasurementSchema("s1", TSDataType.TEXT, TSEncoding.PLAIN)));
    planList.add(
        new CreateTimeSeriesPlan(
            new PartialPath("root.vehicle.d1.s2"),
            new MeasurementSchema("s2", TSDataType.FLOAT, TSEncoding.RLE)));
    planList.add(
        new CreateTimeSeriesPlan(
            new PartialPath("root.vehicle.d1.s3"),
            new MeasurementSchema("s3", TSDataType.BOOLEAN, TSEncoding.PLAIN)));
    for (PhysicalPlan plan : planList) {
      PipeData pipeData = new SchemaPipeData(plan, serialNum1++);
      pipeData.serialize(pipeLogOutput);
    }
    pipeLogOutput.close();
    File pipeLog2 = new File(pipeLogDir1.getPath(), SyncConstant.getPipeLogName(serialNum1));
    pipeLogOutput = new DataOutputStream(new FileOutputStream(pipeLog2, false));
    List<File> tsFiles =
        SyncTestUtil.getTsFilePaths(new File(tmpDir, "sequence" + File.separator + "root.vehicle"));
    for (File f : tsFiles) {
      PipeData pipeData = new TsFilePipeData(f.getPath(), serialNum1++);
      pipeData.serialize(pipeLogOutput);
    }
    tsFiles =
        SyncTestUtil.getTsFilePaths(
            new File(tmpDir, "unsequence" + File.separator + "root.vehicle"));
    for (File f : tsFiles) {
      PipeData pipeData = new TsFilePipeData(f.getPath(), serialNum1++);
      pipeData.serialize(pipeLogOutput);
    }
    Deletion deletion = new Deletion(new PartialPath("root.vehicle.**"), 0, 33, 38);
    PipeData pipeData = new DeletionPipeData(deletion, serialNum1++);
    pipeData.serialize(pipeLogOutput);
    pipeLogOutput.close();

    // 2.2 prepare for pipe2
    int serialNum2 = 0;
    commitLogWriter =
        new BufferedWriter(new FileWriter(new File(pipeLogDir2, SyncConstant.COMMIT_LOG_NAME)));
    commitLogWriter.write(String.valueOf(-1));
    commitLogWriter.newLine();
    commitLogWriter.flush();
    commitLogWriter.close();
    pipeLog1 = new File(pipeLogDir2.getPath(), SyncConstant.getPipeLogName(serialNum2));
    pipeLogOutput = new DataOutputStream(new FileOutputStream(pipeLog1, false));
    pipeData =
        new SchemaPipeData(
            new CreateAlignedTimeSeriesPlan(
                new PartialPath("root.sg1.d1"),
                Arrays.asList("s1", "s2", "s3", "s4", "s5"),
                Arrays.asList(
                    TSDataType.FLOAT,
                    TSDataType.INT32,
                    TSDataType.INT64,
                    TSDataType.BOOLEAN,
                    TSDataType.TEXT),
                Arrays.asList(
                    TSEncoding.RLE,
                    TSEncoding.GORILLA,
                    TSEncoding.RLE,
                    TSEncoding.RLE,
                    TSEncoding.PLAIN),
                Arrays.asList(
                    CompressionType.SNAPPY,
                    CompressionType.SNAPPY,
                    CompressionType.SNAPPY,
                    CompressionType.SNAPPY,
                    CompressionType.SNAPPY),
                null),
            serialNum2++);
    pipeData.serialize(pipeLogOutput);
    pipeData =
        new SchemaPipeData(new SetStorageGroupPlan(new PartialPath("root.sg1")), serialNum2++);
    pipeData.serialize(pipeLogOutput);
    pipeLogOutput.close();
    pipeLog2 = new File(pipeLogDir2.getPath(), SyncConstant.getPipeLogName(serialNum2));
    pipeLogOutput = new DataOutputStream(new FileOutputStream(pipeLog2, false));
    tsFiles =
        SyncTestUtil.getTsFilePaths(new File(tmpDir, "sequence" + File.separator + "root.sg1"));
    for (File f : tsFiles) {
      pipeData = new TsFilePipeData(f.getPath(), serialNum2++);
      pipeData.serialize(pipeLogOutput);
    }
    tsFiles =
        SyncTestUtil.getTsFilePaths(new File(tmpDir, "unsequence" + File.separator + "root.sg1"));
    for (File f : tsFiles) {
      pipeData = new TsFilePipeData(f.getPath(), serialNum2++);
      pipeData.serialize(pipeLogOutput);
    }
    pipeLogOutput.close();

    // 3. create and start collector
    BufferedPipeDataQueue pipeDataQueue1 =
        BufferedPipeDataQueue.getInstance(
            SyncPathUtil.getReceiverPipeLogDir(pipeName1, remoteIp1, createdTime1));
    BufferedPipeDataQueue pipeDataQueue2 =
        BufferedPipeDataQueue.getInstance(
            SyncPathUtil.getReceiverPipeLogDir(pipeName2, remoteIp2, createdTime2));
    Collector collector = new Collector();
    collector.startCollect();

    // 4. start collect pipe
    collector.startPipe(pipeName1, remoteIp1, createdTime1);
    collector.startPipe(pipeName2, remoteIp2, createdTime2);

    // 5. if all pipeData has been loaded into IoTDB, check result
    CountDownLatch latch = new CountDownLatch(2);
    ExecutorService es1 = Executors.newSingleThreadExecutor();
    int finalSerialNum1 = serialNum1;
    int finalSerialNum2 = serialNum2;
    es1.execute(
        () -> {
          while (true) {
            if (pipeDataQueue1.getCommitSerialNumber() == finalSerialNum1) {
              break;
            }
          }
          latch.countDown();
          while (true) {
            if (pipeDataQueue2.getCommitSerialNumber() == finalSerialNum2) {
              break;
            }
          }
          latch.countDown();
        });
    es1.shutdown();
    try {
      latch.await(30, TimeUnit.SECONDS);
    } catch (InterruptedException e) {
      e.printStackTrace();
    }
    String sql1 = "select * from root.vehicle.*";
    String[] retArray1 =
        new String[] {
          "6,120,null,null,null",
          "9,null,123,null,null",
          "16,128,null,null,16.0",
          "18,189,198,true,18.0",
          "20,null,null,false,null",
          "29,null,null,true,1205.0",
          "99,null,1234,null,null"
        };
    String[] columnNames1 = {
      "root.vehicle.d0.s0", "root.vehicle.d0.s1", "root.vehicle.d1.s3", "root.vehicle.d1.s2"
    };
    SyncTestUtil.checkResult(sql1, columnNames1, retArray1);
    // 5.2 check aligned timeseries
    String sql2 = "select * from root.sg1.d1";
    String[] retArray2 =
        new String[] {
          "1,1.0,1,null,true,aligned_test1",
          "2,2.0,2,null,null,aligned_test2",
          "3,3.0,null,null,false,aligned_test3",
          "4,4.0,4,null,true,aligned_test4",
          "5,130000.0,130000,130000,false,aligned_unseq_test1",
          "6,6.0,6,6,true,null",
          "7,7.0,7,7,false,aligned_test7",
          "8,8.0,8,8,null,aligned_test8",
          "9,9.0,9,9,false,aligned_test9",
        };
    String[] columnNames2 = {
      "root.sg1.d1.s1", "root.sg1.d1.s2", "root.sg1.d1.s3", "root.sg1.d1.s4", "root.sg1.d1.s5",
    };
    SyncTestUtil.checkResult(sql2, columnNames2, retArray2);

    // 6. stop pipe, check interrupt thread
    collector.stopPipe(pipeName1, remoteIp1, createdTime1);
    collector.stopPipe(pipeName2, remoteIp2, createdTime2);
    Thread.sleep(1000);
    Deletion deletion1 = new Deletion(new PartialPath("root.vehicle.**"), 0, 0, 99);
    PipeData pipeData1 = new DeletionPipeData(deletion1, serialNum1++);
    pipeDataQueue1.offer(pipeData1);
    Thread.sleep(1000);
    SyncTestUtil.checkResult(sql1, columnNames1, retArray1);

    // 7. stop collector, check release thread pool
    collector.stopCollect();
    Thread.sleep(1000);
    for (Thread t : Thread.getAllStackTraces().keySet()) {
      if (t.getName().contains(ThreadName.SYNC_RECEIVER_COLLECTOR.getName())) {
        Assert.fail();
      }
    }
  }
}<|MERGE_RESOLUTION|>--- conflicted
+++ resolved
@@ -22,10 +22,6 @@
 import org.apache.iotdb.db.conf.IoTDBDescriptor;
 import org.apache.iotdb.db.engine.modification.Deletion;
 import org.apache.iotdb.db.metadata.path.PartialPath;
-<<<<<<< HEAD
-=======
-import org.apache.iotdb.db.newsync.conf.BufferedPipeDataBlockingQueue;
->>>>>>> 0f500de9
 import org.apache.iotdb.db.newsync.conf.SyncConstant;
 import org.apache.iotdb.db.newsync.conf.SyncPathUtil;
 import org.apache.iotdb.db.newsync.pipedata.DeletionPipeData;
@@ -126,12 +122,18 @@
     if (!pipeLogDir1.exists()) {
       pipeLogDir1.mkdirs();
     }
-    BufferedWriter commitLogWriter =
-        new BufferedWriter(new FileWriter(new File(pipeLogDir1, SyncConstant.COMMIT_LOG_NAME)));
-    commitLogWriter.write(String.valueOf(-1));
-    commitLogWriter.newLine();
-    commitLogWriter.flush();
-    commitLogWriter.close();
+    DataOutputStream outputStream =
+        new DataOutputStream(
+            new FileOutputStream(new File(pipeLogDir1, SyncConstant.COMMIT_LOG_NAME), true));
+    outputStream.writeLong(-1);
+    outputStream.close();
+    //    BufferedWriter commitLogWriter =
+    //        new BufferedWriter(new FileWriter(new File(pipeLogDir1,
+    // SyncConstant.COMMIT_LOG_NAME)));
+    //    commitLogWriter.newLine();
+    //    commitLogWriter.write(String.valueOf(-1));
+    //    commitLogWriter.flush();
+    //    commitLogWriter.close();
     int serialNum = 0;
     File pipeLog1 = new File(pipeLogDir1.getPath(), SyncConstant.getPipeLogName(serialNum));
     DataOutputStream pipeLogOutput = new DataOutputStream(new FileOutputStream(pipeLog1, false));
@@ -214,6 +216,11 @@
           while (true) {
             if (pipeDataQueue.getCommitSerialNumber() == finalSerialNum) {
               break;
+            }
+            try {
+              Thread.sleep(100);
+            } catch (InterruptedException e) {
+              e.printStackTrace();
             }
           }
           latch.countDown();
@@ -291,12 +298,18 @@
       pipeLogDir2.mkdirs();
     }
     // 2.1 prepare for pipe1
-    BufferedWriter commitLogWriter =
-        new BufferedWriter(new FileWriter(new File(pipeLogDir1, SyncConstant.COMMIT_LOG_NAME)));
-    commitLogWriter.write(String.valueOf(-1));
-    commitLogWriter.newLine();
-    commitLogWriter.flush();
-    commitLogWriter.close();
+    DataOutputStream outputStream =
+        new DataOutputStream(
+            new FileOutputStream(new File(pipeLogDir1, SyncConstant.COMMIT_LOG_NAME), true));
+    outputStream.writeLong(-1);
+    outputStream.close();
+    //    BufferedWriter commitLogWriter =
+    //        new BufferedWriter(new FileWriter(new File(pipeLogDir1,
+    // SyncConstant.COMMIT_LOG_NAME)));
+    //    commitLogWriter.newLine();
+    //    commitLogWriter.write(String.valueOf(-1));
+    //    commitLogWriter.flush();
+    //    commitLogWriter.close();
     int serialNum1 = 0;
     File pipeLog1 = new File(pipeLogDir1.getPath(), SyncConstant.getPipeLogName(serialNum1));
     DataOutputStream pipeLogOutput = new DataOutputStream(new FileOutputStream(pipeLog1, false));
@@ -345,14 +358,23 @@
 
     // 2.2 prepare for pipe2
     int serialNum2 = 0;
-    commitLogWriter =
-        new BufferedWriter(new FileWriter(new File(pipeLogDir2, SyncConstant.COMMIT_LOG_NAME)));
-    commitLogWriter.write(String.valueOf(-1));
-    commitLogWriter.newLine();
-    commitLogWriter.flush();
-    commitLogWriter.close();
+    outputStream =
+        new DataOutputStream(
+            new FileOutputStream(new File(pipeLogDir2, SyncConstant.COMMIT_LOG_NAME), true));
+    outputStream.writeLong(-1);
+    outputStream.close();
+    //    commitLogWriter =
+    //        new BufferedWriter(new FileWriter(new File(pipeLogDir2,
+    // SyncConstant.COMMIT_LOG_NAME)));
+    //    commitLogWriter.newLine();
+    //    commitLogWriter.write(String.valueOf(-1));
+    //    commitLogWriter.flush();
+    //    commitLogWriter.close();
     pipeLog1 = new File(pipeLogDir2.getPath(), SyncConstant.getPipeLogName(serialNum2));
     pipeLogOutput = new DataOutputStream(new FileOutputStream(pipeLog1, false));
+    pipeData =
+        new SchemaPipeData(new SetStorageGroupPlan(new PartialPath("root.sg1")), serialNum2++);
+    pipeData.serialize(pipeLogOutput);
     pipeData =
         new SchemaPipeData(
             new CreateAlignedTimeSeriesPlan(
@@ -379,9 +401,6 @@
                 null),
             serialNum2++);
     pipeData.serialize(pipeLogOutput);
-    pipeData =
-        new SchemaPipeData(new SetStorageGroupPlan(new PartialPath("root.sg1")), serialNum2++);
-    pipeData.serialize(pipeLogOutput);
     pipeLogOutput.close();
     pipeLog2 = new File(pipeLogDir2.getPath(), SyncConstant.getPipeLogName(serialNum2));
     pipeLogOutput = new DataOutputStream(new FileOutputStream(pipeLog2, false));
@@ -416,19 +435,29 @@
     // 5. if all pipeData has been loaded into IoTDB, check result
     CountDownLatch latch = new CountDownLatch(2);
     ExecutorService es1 = Executors.newSingleThreadExecutor();
-    int finalSerialNum1 = serialNum1;
-    int finalSerialNum2 = serialNum2;
+    int finalSerialNum1 = serialNum1 - 1;
+    int finalSerialNum2 = serialNum2 - 1;
     es1.execute(
         () -> {
           while (true) {
             if (pipeDataQueue1.getCommitSerialNumber() == finalSerialNum1) {
               break;
             }
+            try {
+              Thread.sleep(100);
+            } catch (InterruptedException e) {
+              e.printStackTrace();
+            }
           }
           latch.countDown();
           while (true) {
             if (pipeDataQueue2.getCommitSerialNumber() == finalSerialNum2) {
               break;
+            }
+            try {
+              Thread.sleep(100);
+            } catch (InterruptedException e) {
+              e.printStackTrace();
             }
           }
           latch.countDown();
