/*
 * Licensed to the Apache Software Foundation (ASF) under one
 * or more contributor license agreements.  See the NOTICE file
 * distributed with this work for additional information
 * regarding copyright ownership.  The ASF licenses this file
 * to you under the Apache License, Version 2.0 (the
 * "License"); you may not use this file except in compliance
 * with the License.  You may obtain a copy of the License at
 *
 *     http://www.apache.org/licenses/LICENSE-2.0
 *
 * Unless required by applicable law or agreed to in writing,
 * software distributed under the License is distributed on an
 * "AS IS" BASIS, WITHOUT WARRANTIES OR CONDITIONS OF ANY
 * KIND, either express or implied.  See the License for the
 * specific language governing permissions and limitations
 * under the License.
 */

package org.apache.iotdb.db.integration;

import org.apache.iotdb.db.conf.IoTDBDescriptor;
import org.apache.iotdb.db.engine.compaction.CompactionTaskManager;
import org.apache.iotdb.integration.env.ConfigFactory;
import org.apache.iotdb.integration.env.EnvFactory;
import org.apache.iotdb.itbase.category.ClusterTest;
import org.apache.iotdb.itbase.category.LocalStandaloneTest;

import org.junit.After;
import org.junit.Before;
import org.junit.Test;
import org.junit.experimental.categories.Category;
import org.slf4j.Logger;
import org.slf4j.LoggerFactory;

import java.sql.Connection;
import java.sql.ResultSet;
import java.sql.SQLException;
import java.sql.Statement;

import static org.junit.Assert.assertEquals;
import static org.junit.Assert.fail;

@Category({LocalStandaloneTest.class, ClusterTest.class})
public class IoTDBMergeIT {

  private static final Logger logger = LoggerFactory.getLogger(IoTDBMergeIT.class);
  private long prevPartitionInterval;

  @Before
  public void setUp() throws Exception {
    prevPartitionInterval = IoTDBDescriptor.getInstance().getConfig().getPartitionInterval();
    ConfigFactory.getConfig().setPartitionInterval(1);
    EnvFactory.getEnv().initBeforeTest();
  }

  @After
  public void tearDown() throws Exception {
    EnvFactory.getEnv().cleanAfterTest();
    ConfigFactory.getConfig().setPartitionInterval(prevPartitionInterval);
  }

  @Test
  public void testOverlap() throws SQLException {
    logger.info("test...");
    try (Connection connection = EnvFactory.getEnv().getConnection();
        Statement statement = connection.createStatement()) {
      statement.execute("SET STORAGE GROUP TO root.mergeTest");
      try {
        statement.execute("CREATE TIMESERIES root.mergeTest.s1 WITH DATATYPE=INT64,ENCODING=PLAIN");
      } catch (SQLException e) {
        // ignore
      }

      statement.execute(
          String.format("INSERT INTO root.mergeTest(timestamp,s1) VALUES (%d,%d)", 1, 1));
      statement.execute(
          String.format("INSERT INTO root.mergeTest(timestamp,s1) VALUES (%d,%d)", 2, 2));
      statement.execute("FLUSH");
      statement.execute(
          String.format("INSERT INTO root.mergeTest(timestamp,s1) VALUES (%d,%d)", 5, 5));
      statement.execute(
          String.format("INSERT INTO root.mergeTest(timestamp,s1) VALUES (%d,%d)", 6, 6));
      statement.execute("FLUSH");
      statement.execute(
          String.format("INSERT INTO root.mergeTest(timestamp,s1) VALUES (%d,%d)", 2, 3));
      statement.execute(
          String.format("INSERT INTO root.mergeTest(timestamp,s1) VALUES (%d,%d)", 3, 3));
      statement.execute("FLUSH");

      try (ResultSet resultSet = statement.executeQuery("SELECT * FROM root.mergeTest")) {
        int cnt = 0;
        while (resultSet.next()) {
          long time = resultSet.getLong("Time");
          long s1 = resultSet.getLong("root.mergeTest.s1");
          if (time == 2) {
            assertEquals(3, s1);
          } else {
            assertEquals(time, s1);
          }
          cnt++;
        }
        assertEquals(5, cnt);
      }
    }
  }

  @Test
  public void test() throws SQLException {
    logger.info("test...");
    try (Connection connection = EnvFactory.getEnv().getConnection();
        Statement statement = connection.createStatement()) {
      statement.execute("SET STORAGE GROUP TO root.mergeTest");
      for (int i = 1; i <= 3; i++) {
        try {
          statement.execute(
              "CREATE TIMESERIES root.mergeTest.s"
                  + i
                  + " WITH DATATYPE=INT64,"
                  + "ENCODING=PLAIN");
        } catch (SQLException e) {
          // ignore
        }
      }

      for (int i = 0; i < 10; i++) {
        logger.info("Running the {} round merge", i);
        for (int j = i * 10 + 1; j <= (i + 1) * 10; j++) {
          statement.addBatch(
              String.format(
                  "INSERT INTO root.mergeTest(timestamp,s1,s2,s3) VALUES (%d,%d," + "%d,%d)",
                  j, j + 1, j + 2, j + 3));
        }
        statement.executeBatch();
        statement.execute("FLUSH");
        for (int j = i * 10 + 1; j <= (i + 1) * 10; j++) {
          statement.addBatch(
              String.format(
                  "INSERT INTO root.mergeTest(timestamp,s1,s2,s3) VALUES (%d,%d," + "%d,%d)",
                  j, j + 10, j + 20, j + 30));
        }
        statement.executeBatch();
        statement.execute("FLUSH");
        try {
          Thread.sleep(1000);
        } catch (InterruptedException e) {
          e.printStackTrace();
        }

        int cnt;
        try (ResultSet resultSet = statement.executeQuery("SELECT * FROM root.mergeTest")) {
          cnt = 0;
          while (resultSet.next()) {
            long time = resultSet.getLong("Time");
            long s1 = resultSet.getLong("root.mergeTest.s1");
            long s2 = resultSet.getLong("root.mergeTest.s2");
            long s3 = resultSet.getLong("root.mergeTest.s3");
            assertEquals(time + 10, s1);
            assertEquals(time + 20, s2);
            assertEquals(time + 30, s3);
            cnt++;
          }
        }
        assertEquals((i + 1) * 10, cnt);
      }
    }
  }

  @Test
  public void testInvertedOrder() {
    logger.info("testInvertedOrder...");
    // case: seq data and unseq data are written in reverted order
    // e.g.: write 1. seq [10, 20), 2. seq [20, 30), 3. unseq [20, 30), 4. unseq [10, 20)
    try (Connection connection = EnvFactory.getEnv().getConnection();
        Statement statement = connection.createStatement()) {
      statement.execute("SET STORAGE GROUP TO root.mergeTest");
      for (int i = 1; i <= 3; i++) {
        try {
          statement.execute(
              "CREATE TIMESERIES root.mergeTest.s"
                  + i
                  + " WITH DATATYPE=INT64,"
                  + "ENCODING=PLAIN");
        } catch (SQLException e) {
          // ignore
        }
      }

      for (int j = 10; j < 20; j++) {
        statement.addBatch(
            String.format(
                "INSERT INTO root.mergeTest(timestamp,s1,s2,s3) VALUES (%d,%d," + "%d,%d)",
                j, j + 1, j + 2, j + 3));
      }
      statement.executeBatch();
      statement.execute("FLUSH");
      for (int j = 20; j < 30; j++) {
        statement.addBatch(
            String.format(
                "INSERT INTO root.mergeTest(timestamp,s1,s2,s3) VALUES (%d,%d," + "%d,%d)",
                j, j + 1, j + 2, j + 3));
      }
      statement.executeBatch();
      statement.execute("FLUSH");

      for (int j = 20; j < 30; j++) {
        statement.addBatch(
            String.format(
                "INSERT INTO root.mergeTest(timestamp,s1,s2,s3) VALUES (%d,%d," + "%d,%d)",
                j, j + 10, j + 20, j + 30));
      }
      statement.executeBatch();
      statement.execute("FLUSH");
      for (int j = 10; j < 20; j++) {
        statement.addBatch(
            String.format(
                "INSERT INTO root.mergeTest(timestamp,s1,s2,s3) VALUES (%d,%d," + "%d,%d)",
                j, j + 10, j + 20, j + 30));
      }
      statement.executeBatch();
      statement.execute("FLUSH");

      statement.execute("MERGE");
      try {
        Thread.sleep(2000);
      } catch (InterruptedException e) {
        e.printStackTrace();
      }

      int cnt;
      try (ResultSet resultSet = statement.executeQuery("SELECT * FROM root.mergeTest")) {
        cnt = 0;
        while (resultSet.next()) {
          long time = resultSet.getLong("Time");
          long s1 = resultSet.getLong("root.mergeTest.s1");
          long s2 = resultSet.getLong("root.mergeTest.s2");
          long s3 = resultSet.getLong("root.mergeTest.s3");
          assertEquals(cnt + 10, time);
          assertEquals(time + 10, s1);
          assertEquals(time + 20, s2);
          assertEquals(time + 30, s3);
          cnt++;
        }
      }
      assertEquals(20, cnt);
    } catch (SQLException e) {
      e.printStackTrace();
      fail(e.getMessage());
    }
  }

  @Test
  public void testCrossPartition() throws SQLException {
    logger.info("testCrossPartition...");
<<<<<<< HEAD
    try {
      /*
       * disable unseq compaction because the new compaction
       * utils for inner space is designed for seq space. Wait
       * the new compaction utils for unseq space compaction then
       * open it.
       */
      IoTDBDescriptor.getInstance().getConfig().setEnableUnseqSpaceCompaction(false);
      try (Connection connection = EnvFactory.getEnv().getConnection();
          Statement statement = connection.createStatement()) {
        statement.execute("SET STORAGE GROUP TO root.mergeTest");
        for (int i = 1; i <= 3; i++) {
          try {
            statement.execute(
                "CREATE TIMESERIES root.mergeTest.s"
                    + i
                    + " WITH DATATYPE=INT64,"
                    + "ENCODING=PLAIN");
          } catch (SQLException e) {
            // ignore
          }
=======
    try (Connection connection = EnvFactory.getEnv().getConnection();
        Statement statement = connection.createStatement()) {
      statement.execute("SET STORAGE GROUP TO root.mergeTest");
      for (int i = 1; i <= 3; i++) {
        try {
          statement.execute(
              "CREATE TIMESERIES root.mergeTest.s"
                  + i
                  + " WITH DATATYPE=INT64,"
                  + "ENCODING=PLAIN");
        } catch (SQLException e) {
          // ignore
        }
      }

      // file in partition
      for (int k = 0; k < 7; k++) {
        // partition num
        for (int i = 0; i < 10; i++) {
          // sequence files
          for (int j = i * 1000 + 300 + k * 100; j <= i * 1000 + 399 + k * 100; j++) {
            statement.addBatch(
                String.format(
                    "INSERT INTO root.mergeTest(timestamp,s1,s2,s3) VALUES (%d,%d," + "%d,%d)",
                    j, j + 1, j + 2, j + 3));
          }
          statement.executeBatch();
          statement.execute("FLUSH");
          // unsequence files
          for (int j = i * 1000 + k * 100; j <= i * 1000 + 99 + k * 100; j++) {
            statement.addBatch(
                String.format(
                    "INSERT INTO root.mergeTest(timestamp,s1,s2,s3) VALUES (%d,%d," + "%d,%d)",
                    j, j + 10, j + 20, j + 30));
          }
          statement.executeBatch();
          statement.execute("FLUSH");
>>>>>>> 86a6fcd5
        }

        // file in partition
        for (int k = 0; k < 7; k++) {
          // partition num
          for (int i = 0; i < 10; i++) {
            // sequence files
            for (int j = i * 1000 + 300 + k * 100; j <= i * 1000 + 399 + k * 100; j++) {
              statement.execute(
                  String.format(
                      "INSERT INTO root.mergeTest(timestamp,s1,s2,s3) VALUES (%d,%d," + "%d,%d)",
                      j, j + 1, j + 2, j + 3));
            }
            statement.execute("FLUSH");
            // unsequence files
            for (int j = i * 1000 + k * 100; j <= i * 1000 + 99 + k * 100; j++) {
              statement.execute(
                  String.format(
                      "INSERT INTO root.mergeTest(timestamp,s1,s2,s3) VALUES (%d,%d," + "%d,%d)",
                      j, j + 10, j + 20, j + 30));
            }
            statement.execute("FLUSH");
          }
        }

        statement.execute("MERGE");
        try {
          Thread.sleep(1000);
        } catch (InterruptedException e) {

        }

        long totalTime = 0;
        while (CompactionTaskManager.currentTaskNum.get() > 0) {
          // wait
          try {
            Thread.sleep(1000);
            totalTime += 1000;
            if (totalTime > 240_000) {
              fail();
              break;
            }
          } catch (InterruptedException e) {

          }
        }
        int cnt;
        try (ResultSet resultSet = statement.executeQuery("SELECT * FROM root.mergeTest")) {
          cnt = 0;
          while (resultSet.next()) {
            long time = resultSet.getLong("Time");
            long s1 = resultSet.getLong("root.mergeTest.s1");
            long s2 = resultSet.getLong("root.mergeTest.s2");
            long s3 = resultSet.getLong("root.mergeTest.s3");
            assertEquals(cnt, time);
            if (time % 1000 < 700) {
              assertEquals(time + 10, s1);
              assertEquals(time + 20, s2);
              assertEquals(time + 30, s3);
            } else {
              assertEquals(time + 1, s1);
              assertEquals(time + 2, s2);
              assertEquals(time + 3, s3);
            }
            cnt++;
          }
        }
        assertEquals(10000, cnt);
      }
    } finally {
      IoTDBDescriptor.getInstance().getConfig().setEnableUnseqSpaceCompaction(true);
    }
  }
}<|MERGE_RESOLUTION|>--- conflicted
+++ resolved
@@ -252,29 +252,6 @@
   @Test
   public void testCrossPartition() throws SQLException {
     logger.info("testCrossPartition...");
-<<<<<<< HEAD
-    try {
-      /*
-       * disable unseq compaction because the new compaction
-       * utils for inner space is designed for seq space. Wait
-       * the new compaction utils for unseq space compaction then
-       * open it.
-       */
-      IoTDBDescriptor.getInstance().getConfig().setEnableUnseqSpaceCompaction(false);
-      try (Connection connection = EnvFactory.getEnv().getConnection();
-          Statement statement = connection.createStatement()) {
-        statement.execute("SET STORAGE GROUP TO root.mergeTest");
-        for (int i = 1; i <= 3; i++) {
-          try {
-            statement.execute(
-                "CREATE TIMESERIES root.mergeTest.s"
-                    + i
-                    + " WITH DATATYPE=INT64,"
-                    + "ENCODING=PLAIN");
-          } catch (SQLException e) {
-            // ignore
-          }
-=======
     try (Connection connection = EnvFactory.getEnv().getConnection();
         Statement statement = connection.createStatement()) {
       statement.execute("SET STORAGE GROUP TO root.mergeTest");
@@ -312,32 +289,7 @@
           }
           statement.executeBatch();
           statement.execute("FLUSH");
->>>>>>> 86a6fcd5
-        }
-
-        // file in partition
-        for (int k = 0; k < 7; k++) {
-          // partition num
-          for (int i = 0; i < 10; i++) {
-            // sequence files
-            for (int j = i * 1000 + 300 + k * 100; j <= i * 1000 + 399 + k * 100; j++) {
-              statement.execute(
-                  String.format(
-                      "INSERT INTO root.mergeTest(timestamp,s1,s2,s3) VALUES (%d,%d," + "%d,%d)",
-                      j, j + 1, j + 2, j + 3));
-            }
-            statement.execute("FLUSH");
-            // unsequence files
-            for (int j = i * 1000 + k * 100; j <= i * 1000 + 99 + k * 100; j++) {
-              statement.execute(
-                  String.format(
-                      "INSERT INTO root.mergeTest(timestamp,s1,s2,s3) VALUES (%d,%d," + "%d,%d)",
-                      j, j + 10, j + 20, j + 30));
-            }
-            statement.execute("FLUSH");
-          }
-        }
-
+        }
         statement.execute("MERGE");
         try {
           Thread.sleep(1000);
