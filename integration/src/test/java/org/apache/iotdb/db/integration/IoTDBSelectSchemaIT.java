/*
 * Licensed to the Apache Software Foundation (ASF) under one
 * or more contributor license agreements.  See the NOTICE file
 * distributed with this work for additional information
 * regarding copyright ownership.  The ASF licenses this file
 * to you under the Apache License, Version 2.0 (the
 * "License"); you may not use this file except in compliance
 * with the License.  You may obtain a copy of the License at
 *
 *     http://www.apache.org/licenses/LICENSE-2.0
 *
 * Unless required by applicable law or agreed to in writing,
 * software distributed under the License is distributed on an
 * "AS IS" BASIS, WITHOUT WARRANTIES OR CONDITIONS OF ANY
 * KIND, either express or implied.  See the License for the
 * specific language governing permissions and limitations
 * under the License.
 */

package org.apache.iotdb.db.integration;

import org.apache.iotdb.integration.env.EnvFactory;
import org.apache.iotdb.itbase.category.ClusterTest;
import org.apache.iotdb.itbase.category.LocalStandaloneTest;

import org.junit.AfterClass;
import org.junit.BeforeClass;
import org.junit.Test;
import org.junit.experimental.categories.Category;

import java.sql.Connection;
import java.sql.ResultSet;
import java.sql.SQLException;
import java.sql.Statement;

import static org.junit.Assert.assertEquals;
import static org.junit.Assert.fail;

@Category({LocalStandaloneTest.class, ClusterTest.class})
public class IoTDBSelectSchemaIT {
  private static String INSERTION_SQLS =
      "insert into root.sg.d1(time, s1, s2, s3) values (1, 1, 2, 3.0);";

  private static void createTimeSeries() {
    try (Connection connection = EnvFactory.getEnv().getConnection();
        Statement statement = connection.createStatement()) {
      statement.execute("SET STORAGE GROUP TO root.sg");
      statement.execute("CREATE TIMESERIES root.sg.d1.s1 with datatype=INT32,encoding=PLAIN");
      statement.execute("CREATE TIMESERIES root.sg.d1.s2 with datatype=INT64,encoding=PLAIN");
      statement.execute("CREATE TIMESERIES root.sg.d1.s3 with datatype=DOUBLE,encoding=PLAIN");
    } catch (SQLException throwable) {
      fail(throwable.getMessage());
    }
  }

  @BeforeClass
  public static void setUp() throws Exception {
    EnvFactory.getEnv().initBeforeClass();
    createTimeSeries();
    generateData();
  }

  private static void generateData() {
    try (Connection connection = EnvFactory.getEnv().getConnection();
        Statement statement = connection.createStatement()) {
      statement.execute(INSERTION_SQLS);
    } catch (SQLException throwable) {
      fail(throwable.getMessage());
    }
  }

  @AfterClass
  public static void tearDown() throws Exception {
    EnvFactory.getEnv().cleanAfterClass();
  }

  @Test
  public void testSchemaExpression() {
    String[] expressions = {
      "s1+s2", "-s1+s2", "-(s1+s3)", "-(-(s1))", "((s1+s2)*s3)", "-2+s1", "-(-1)+s1"
    };
    String[] completeExpressions = {
      "root.sg.d1.s1+root.sg.d1.s2",
      "-root.sg.d1.s1+root.sg.d1.s2",
      "-(root.sg.d1.s1+root.sg.d1.s3)",
      "-(-root.sg.d1.s1)",
      "(root.sg.d1.s1+root.sg.d1.s2)*root.sg.d1.s3",
      "-2+root.sg.d1.s1",
      "-(-1)+root.sg.d1.s1"
    };
    try (Connection connection = EnvFactory.getEnv().getConnection();
        Statement statement = connection.createStatement()) {
      ResultSet resultSet =
          statement.executeQuery(
              String.format(
<<<<<<< HEAD
                  "select %s, %s, %s, %s, %s, %s, %s from root.sg.d1",
=======
                  "select %s, %s, %s, %s, %s, %s, %s, %s from root.sg.d1",
>>>>>>> d112babc
                  expressions[0],
                  expressions[1],
                  expressions[2],
                  expressions[3],
                  expressions[4],
                  expressions[5],
<<<<<<< HEAD
                  expressions[6]));
=======
                  expressions[6],
                  expressions[7]));
>>>>>>> d112babc
      int columnCount = resultSet.getMetaData().getColumnCount();
      assertEquals(1 + expressions.length, columnCount);

      for (int i = 0; i < expressions.length; ++i) {
        assertEquals(
            completeExpressions[i], resultSet.getMetaData().getColumnName(i + 2).replace(" ", ""));
      }
    } catch (SQLException throwable) {
      fail(throwable.getMessage());
    }
  }
}<|MERGE_RESOLUTION|>--- conflicted
+++ resolved
@@ -93,23 +93,14 @@
       ResultSet resultSet =
           statement.executeQuery(
               String.format(
-<<<<<<< HEAD
                   "select %s, %s, %s, %s, %s, %s, %s from root.sg.d1",
-=======
-                  "select %s, %s, %s, %s, %s, %s, %s, %s from root.sg.d1",
->>>>>>> d112babc
                   expressions[0],
                   expressions[1],
                   expressions[2],
                   expressions[3],
                   expressions[4],
                   expressions[5],
-<<<<<<< HEAD
                   expressions[6]));
-=======
-                  expressions[6],
-                  expressions[7]));
->>>>>>> d112babc
       int columnCount = resultSet.getMetaData().getColumnCount();
       assertEquals(1 + expressions.length, columnCount);
 
