--- conflicted
+++ resolved
@@ -66,12 +66,8 @@
   }
 
   @Test
-<<<<<<< HEAD
-  public void testRestart() throws SQLException, IOException, StorageEngineException {
-=======
   public void testRestart()
       throws SQLException, ClassNotFoundException, IOException, StorageEngineException {
->>>>>>> 9ab9a717
     try (Connection connection =
             DriverManager.getConnection(
                 Config.IOTDB_URL_PREFIX + "127.0.0.1:6667/", "root", "root");
@@ -120,12 +116,8 @@
   }
 
   @Test
-<<<<<<< HEAD
-  public void testRestartDelete() throws SQLException, IOException, StorageEngineException {
-=======
   public void testRestartDelete()
       throws SQLException, ClassNotFoundException, IOException, StorageEngineException {
->>>>>>> 9ab9a717
     try (Connection connection =
             DriverManager.getConnection(
                 Config.IOTDB_URL_PREFIX + "127.0.0.1:6667/", "root", "root");
@@ -415,9 +407,6 @@
       statement.execute("insert into root.turbine1.d1(timestamp,s1,s2) values(1,1.1,2.2)");
     }
 
-<<<<<<< HEAD
-    // mock exception during flush memtable
-=======
     // mock exception
     TsFileProcessor[] tsFileProcessors =
         StorageEngine.getInstance()
@@ -436,7 +425,6 @@
     }
 
     IoTDBDescriptor.getInstance().getConfig().setSystemStatus(SystemStatus.NORMAL);
->>>>>>> 9ab9a717
     EnvironmentUtils.restartDaemon();
 
     try (Connection connection =
@@ -455,11 +443,7 @@
           Assert.assertEquals("2.2", resultSet.getString(3));
           cnt++;
         }
-<<<<<<< HEAD
-        Assert.assertEquals(1, cnt);
-=======
         Assert.assertEquals(0, cnt);
->>>>>>> 9ab9a717
       }
     }
   }
