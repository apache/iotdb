/*
 * Licensed to the Apache Software Foundation (ASF) under one
 * or more contributor license agreements.  See the NOTICE file
 * distributed with this work for additional information
 * regarding copyright ownership.  The ASF licenses this file
 * to you under the Apache License, Version 2.0 (the
 * "License"); you may not use this file except in compliance
 * with the License.  You may obtain a copy of the License at
 *
 *     http://www.apache.org/licenses/LICENSE-2.0
 *
 * Unless required by applicable law or agreed to in writing,
 * software distributed under the License is distributed on an
 * "AS IS" BASIS, WITHOUT WARRANTIES OR CONDITIONS OF ANY
 * KIND, either express or implied.  See the License for the
 * specific language governing permissions and limitations
 * under the License.
 */
package org.apache.iotdb.db.integration.sync;

import org.apache.iotdb.commons.path.PartialPath;
import org.apache.iotdb.db.conf.IoTDBDescriptor;
import org.apache.iotdb.db.engine.modification.Deletion;
import org.apache.iotdb.db.exception.sync.PipeServerException;
import org.apache.iotdb.db.qp.physical.PhysicalPlan;
import org.apache.iotdb.db.qp.physical.sys.CreateAlignedTimeSeriesPlan;
import org.apache.iotdb.db.qp.physical.sys.CreateTimeSeriesPlan;
import org.apache.iotdb.db.qp.physical.sys.SetStorageGroupPlan;
import org.apache.iotdb.db.qp.utils.DatetimeUtils;
import org.apache.iotdb.db.sync.pipedata.DeletionPipeData;
import org.apache.iotdb.db.sync.pipedata.PipeData;
import org.apache.iotdb.db.sync.pipedata.SchemaPipeData;
import org.apache.iotdb.db.sync.pipedata.TsFilePipeData;
import org.apache.iotdb.db.sync.receiver.ReceiverService;
import org.apache.iotdb.db.sync.sender.pipe.Pipe;
import org.apache.iotdb.db.sync.sender.pipe.Pipe.PipeStatus;
import org.apache.iotdb.db.sync.sender.pipe.TsFilePipe;
import org.apache.iotdb.db.sync.transport.client.TransportClient;
import org.apache.iotdb.db.utils.EnvironmentUtils;
import org.apache.iotdb.itbase.category.LocalStandaloneTest;
import org.apache.iotdb.service.transport.thrift.RequestType;
import org.apache.iotdb.service.transport.thrift.ResponseType;
import org.apache.iotdb.service.transport.thrift.SyncRequest;
import org.apache.iotdb.service.transport.thrift.SyncResponse;
import org.apache.iotdb.tsfile.file.metadata.enums.CompressionType;
import org.apache.iotdb.tsfile.file.metadata.enums.TSDataType;
import org.apache.iotdb.tsfile.file.metadata.enums.TSEncoding;
import org.apache.iotdb.tsfile.write.schema.MeasurementSchema;

import org.apache.commons.io.FileUtils;
import org.junit.After;
import org.junit.Assert;
import org.junit.Before;
import org.junit.Test;
import org.junit.experimental.categories.Category;
import org.slf4j.Logger;
import org.slf4j.LoggerFactory;

import java.io.File;
import java.net.Socket;
import java.util.ArrayList;
import java.util.Arrays;
import java.util.List;

@Category({LocalStandaloneTest.class})
public class IoTDBSyncReceiverIT {
  private static final Logger logger = LoggerFactory.getLogger(IoTDBSyncReceiverIT.class);

  /** create tsfile and move to tmpDir for sync test */
  File tmpDir = new File("target/synctest");

  protected static boolean enableSeqSpaceCompaction;
  protected static boolean enableUnseqSpaceCompaction;
  protected static boolean enableCrossSpaceCompaction;

  String pipeName1 = "pipe1";
  String remoteIp1;
  long createdTime1 = System.currentTimeMillis();
  String showPipeSql = "SHOW PIPE";
  TransportClient client;

  @Before
  public void setUp() throws Exception {
    EnvironmentUtils.envSetUp();
    enableSeqSpaceCompaction =
        IoTDBDescriptor.getInstance().getConfig().isEnableSeqSpaceCompaction();
    enableUnseqSpaceCompaction =
        IoTDBDescriptor.getInstance().getConfig().isEnableUnseqSpaceCompaction();
    enableCrossSpaceCompaction =
        IoTDBDescriptor.getInstance().getConfig().isEnableCrossSpaceCompaction();
    IoTDBDescriptor.getInstance().getConfig().setEnableSeqSpaceCompaction(false);
    IoTDBDescriptor.getInstance().getConfig().setEnableUnseqSpaceCompaction(false);
    IoTDBDescriptor.getInstance().getConfig().setEnableCrossSpaceCompaction(false);
    SyncTestUtil.insertData();
    EnvironmentUtils.shutdownDaemon();
    File srcDir = new File(IoTDBDescriptor.getInstance().getConfig().getDataDirs()[0]);
    if (tmpDir.exists()) {
      FileUtils.deleteDirectory(tmpDir);
    }
    FileUtils.moveDirectory(srcDir, tmpDir);
    EnvironmentUtils.cleanEnv();
    EnvironmentUtils.envSetUp();
    try {
      ReceiverService.getInstance().startPipeServer(true);
      new Socket("localhost", 6670).close();
    } catch (Exception e) {
      Assert.fail("Failed to start pipe server because " + e.getMessage());
    }
    Pipe pipe = new TsFilePipe(createdTime1, pipeName1, null, 0, false);
<<<<<<< HEAD
    remoteIp1 = InetAddress.getLocalHost().getHostAddress();
    client = new TransportClient(pipe, "127.0.0.1", 6670, remoteIp1);
=======
    client = new TransportClient(pipe, "127.0.0.1", 6670, "127.0.0.1");
    remoteIp1 = "127.0.0.1";
>>>>>>> b940a652
    client.handshake();
  }

  @After
  public void tearDown() throws Exception {
    IoTDBDescriptor.getInstance().getConfig().setEnableSeqSpaceCompaction(enableSeqSpaceCompaction);
    IoTDBDescriptor.getInstance()
        .getConfig()
        .setEnableUnseqSpaceCompaction(enableUnseqSpaceCompaction);
    IoTDBDescriptor.getInstance()
        .getConfig()
        .setEnableCrossSpaceCompaction(enableCrossSpaceCompaction);
    FileUtils.deleteDirectory(tmpDir);
    client.close();
    EnvironmentUtils.cleanEnv();
  }

  /** cannot stop */
  @Test
  public void testStopPipeServerCheck() {
    logger.info("testStopPipeServerCheck");
    ReceiverService.getInstance()
        .receiveMsg(new SyncRequest(RequestType.CREATE, pipeName1, remoteIp1, createdTime1));
    ReceiverService.getInstance()
        .receiveMsg(new SyncRequest(RequestType.START, pipeName1, remoteIp1, createdTime1));
    try {
      ReceiverService.getInstance().stopPipeServer();
      Assert.fail("Should not stop pipe server");
    } catch (PipeServerException e) {
      // nothing
    }
    ReceiverService.getInstance()
        .receiveMsg(new SyncRequest(RequestType.DROP, pipeName1, remoteIp1, createdTime1));
  }

  @Test
  public void testPipeOperation() {
    logger.info("testPipeOperation");
    String[] columnNames = {
      "create time", "name", "role", "remote", "status", "message", "errors", "performance_info"
    };
    try {
      // create
      client.heartbeat(new SyncRequest(RequestType.CREATE, pipeName1, remoteIp1, createdTime1));
      String[] retArray =
          new String[] {
            String.format(
                "%s,%s,%s,%s,%s,%s,%s,%s",
                DatetimeUtils.convertLongToDate(createdTime1),
                pipeName1,
                "receiver",
                remoteIp1,
                PipeStatus.STOP.name(),
                "",
                "null",
                "null")
          };
      SyncTestUtil.checkResult(showPipeSql, columnNames, retArray, false);
      // start
      client.heartbeat(new SyncRequest(RequestType.START, pipeName1, remoteIp1, createdTime1));
      retArray =
          new String[] {
            String.format(
                "%s,%s,%s,%s,%s,%s,%s,%s",
                DatetimeUtils.convertLongToDate(createdTime1),
                pipeName1,
                "receiver",
                remoteIp1,
                PipeStatus.RUNNING.name(),
                "",
                "null",
                "null")
          };
      SyncTestUtil.checkResult(showPipeSql, columnNames, retArray, false);
      // restart
      EnvironmentUtils.shutdownDaemon();
      EnvironmentUtils.reactiveDaemon();
      retArray =
          new String[] {
            String.format(
                "%s,%s,%s,%s,%s,%s,%s,%s",
                DatetimeUtils.convertLongToDate(createdTime1),
                pipeName1,
                "receiver",
                remoteIp1,
                PipeStatus.STOP.name(),
                "",
                "null",
                "null")
          };
      SyncTestUtil.checkResult(showPipeSql, columnNames, retArray, false);
      // start again
      client.heartbeat(new SyncRequest(RequestType.START, pipeName1, remoteIp1, createdTime1));
      retArray =
          new String[] {
            String.format(
                "%s,%s,%s,%s,%s,%s,%s,%s",
                DatetimeUtils.convertLongToDate(createdTime1),
                pipeName1,
                "receiver",
                remoteIp1,
                PipeStatus.RUNNING.name(),
                "",
                "null",
                "null")
          };
      SyncTestUtil.checkResult(showPipeSql, columnNames, retArray, false);
      // stop
      client.heartbeat(new SyncRequest(RequestType.STOP, pipeName1, remoteIp1, createdTime1));
      retArray =
          new String[] {
            String.format(
                "%s,%s,%s,%s,%s,%s,%s,%s",
                DatetimeUtils.convertLongToDate(createdTime1),
                pipeName1,
                "receiver",
                remoteIp1,
                PipeStatus.STOP.name(),
                "",
                "null",
                "null")
          };
      SyncTestUtil.checkResult(showPipeSql, columnNames, retArray, false);
      // drop
      client.heartbeat(new SyncRequest(RequestType.DROP, pipeName1, remoteIp1, createdTime1));
      retArray =
          new String[] {
            String.format(
                "%s,%s,%s,%s,%s,%s,%s,%s",
                DatetimeUtils.convertLongToDate(createdTime1),
                pipeName1,
                "receiver",
                remoteIp1,
                PipeStatus.DROP.name(),
                "",
                "null",
                "null")
          };
      SyncTestUtil.checkResult(showPipeSql, columnNames, retArray, false);
      // create again
      client.heartbeat(new SyncRequest(RequestType.CREATE, pipeName1, remoteIp1, createdTime1 + 1));
      retArray =
          new String[] {
            String.format(
                "%s,%s,%s,%s,%s,%s,%s,%s",
                DatetimeUtils.convertLongToDate(createdTime1),
                pipeName1,
                "receiver",
                remoteIp1,
                PipeStatus.DROP.name(),
                "",
                "null",
                "null"),
            String.format(
                "%s,%s,%s,%s,%s,%s,%s,%s",
                DatetimeUtils.convertLongToDate(createdTime1 + 1),
                pipeName1,
                "receiver",
                remoteIp1,
                PipeStatus.STOP.name(),
                "",
                "null",
                "null")
          };
      SyncTestUtil.checkResult(showPipeSql, columnNames, retArray, false);
    } catch (Exception e) {
      e.printStackTrace();
      Assert.fail(e.getMessage());
    }
  }

  @Test
  public void testReceiveDataAndLoad() {
    logger.info("testReceiveDataAndLoad");
    try {
      // 1. create pipe
      client.heartbeat(new SyncRequest(RequestType.CREATE, pipeName1, remoteIp1, createdTime1));
      client.heartbeat(new SyncRequest(RequestType.START, pipeName1, remoteIp1, createdTime1));

      // 2. send pipe data
      int serialNum = 0;
      List<PhysicalPlan> planList = new ArrayList<>();
      planList.add(new SetStorageGroupPlan(new PartialPath("root.vehicle")));
      planList.add(
          new CreateTimeSeriesPlan(
              new PartialPath("root.vehicle.d0.s0"),
              new MeasurementSchema("s0", TSDataType.INT32, TSEncoding.RLE)));
      planList.add(
          new CreateTimeSeriesPlan(
              new PartialPath("root.vehicle.d0.s1"),
              new MeasurementSchema("s1", TSDataType.TEXT, TSEncoding.PLAIN)));
      planList.add(
          new CreateTimeSeriesPlan(
              new PartialPath("root.vehicle.d1.s2"),
              new MeasurementSchema("s2", TSDataType.FLOAT, TSEncoding.RLE)));
      planList.add(
          new CreateTimeSeriesPlan(
              new PartialPath("root.vehicle.d1.s3"),
              new MeasurementSchema("s3", TSDataType.BOOLEAN, TSEncoding.PLAIN)));
      planList.add(new SetStorageGroupPlan(new PartialPath("root.sg1")));
      planList.add(
          new CreateAlignedTimeSeriesPlan(
              new PartialPath("root.sg1.d1"),
              Arrays.asList("s1", "s2", "s3", "s4", "s5"),
              Arrays.asList(
                  TSDataType.FLOAT,
                  TSDataType.INT32,
                  TSDataType.INT64,
                  TSDataType.BOOLEAN,
                  TSDataType.TEXT),
              Arrays.asList(
                  TSEncoding.RLE,
                  TSEncoding.GORILLA,
                  TSEncoding.RLE,
                  TSEncoding.RLE,
                  TSEncoding.PLAIN),
              Arrays.asList(
                  CompressionType.SNAPPY,
                  CompressionType.SNAPPY,
                  CompressionType.SNAPPY,
                  CompressionType.SNAPPY,
                  CompressionType.SNAPPY),
              null,
              null,
              null));
      planList.add(new SetStorageGroupPlan(new PartialPath("root.sg1")));
      for (PhysicalPlan plan : planList) {
        client.senderTransport(new SchemaPipeData(plan, serialNum++));
      }
      List<File> tsFiles = SyncTestUtil.getTsFilePaths(tmpDir);
      SyncTestUtil.renameTsFiles(tsFiles);
      for (File f : tsFiles) {
        client.senderTransport(new TsFilePipeData(f.getPath(), serialNum++));
      }
      Deletion deletion = new Deletion(new PartialPath("root.vehicle.**"), 0, 33, 38);
      PipeData pipeData = new DeletionPipeData(deletion, serialNum++);
      client.senderTransport(pipeData);

      // wait collector to load pipe data
      Thread.sleep(1000);

      // 3. check result
      String sql1 = "select * from root.vehicle.*";
      String[] retArray1 =
          new String[] {
            "6,120,null,null,null",
            "9,null,123,null,null",
            "16,128,null,null,16.0",
            "18,189,198,true,18.0",
            "20,null,null,false,null",
            "29,null,null,true,1205.0",
            "99,null,1234,null,null"
          };
      String[] columnNames1 = {
        "root.vehicle.d0.s0", "root.vehicle.d0.s1", "root.vehicle.d1.s3", "root.vehicle.d1.s2"
      };
      SyncTestUtil.checkResult(sql1, columnNames1, retArray1);
      String sql2 = "select * from root.sg1.d1";
      String[] retArray2 =
          new String[] {
            "1,1.0,1,null,true,aligned_test1",
            "2,2.0,2,null,null,aligned_test2",
            "3,3.0,null,null,false,aligned_test3",
            "4,4.0,4,null,true,aligned_test4",
            "5,130000.0,130000,130000,false,aligned_unseq_test1",
            "6,6.0,6,6,true,null",
            "7,7.0,7,7,false,aligned_test7",
            "8,8.0,8,8,null,aligned_test8",
            "9,9.0,9,9,false,aligned_test9",
          };
      String[] columnNames2 = {
        "root.sg1.d1.s1", "root.sg1.d1.s2", "root.sg1.d1.s3", "root.sg1.d1.s4", "root.sg1.d1.s5",
      };
      SyncTestUtil.checkResult(sql2, columnNames2, retArray2);

      // 4. stop pipe
      client.heartbeat(new SyncRequest(RequestType.STOP, pipeName1, remoteIp1, createdTime1));
      Thread.sleep(500);
      client.senderTransport(
          new DeletionPipeData(
              new Deletion(new PartialPath("root.vehicle.**"), 0, 0, 99), serialNum++));
      Thread.sleep(1000);
      SyncTestUtil.checkResult(sql1, columnNames1, retArray1);
      // check heartbeat
      SyncResponse response1 =
          ReceiverService.getInstance()
              .receiveMsg(
                  new SyncRequest(RequestType.HEARTBEAT, pipeName1, remoteIp1, createdTime1));
      Assert.assertEquals(ResponseType.WARN, response1.type);

      // 5. restart pipe
      client.heartbeat(new SyncRequest(RequestType.START, pipeName1, remoteIp1, createdTime1));
      Thread.sleep(1000);
      SyncTestUtil.checkResult(sql1, columnNames1, new String[] {});
      // check heartbeat
      SyncResponse response2 =
          ReceiverService.getInstance()
              .receiveMsg(
                  new SyncRequest(RequestType.HEARTBEAT, pipeName1, remoteIp1, createdTime1));
      Assert.assertEquals(ResponseType.INFO, response2.type);

      // 6. drop pipe
      client.heartbeat(new SyncRequest(RequestType.DROP, pipeName1, remoteIp1, createdTime1));
      Thread.sleep(500);
      client.senderTransport(
          new DeletionPipeData(
              new Deletion(new PartialPath("root.sg1.**"), 0, 0, 99), serialNum++));
      Thread.sleep(1000);
      SyncTestUtil.checkResult(sql2, columnNames2, retArray2);

    } catch (Exception e) {
      e.printStackTrace();
      Assert.fail(e.getMessage());
    }
  }
}<|MERGE_RESOLUTION|>--- conflicted
+++ resolved
@@ -107,13 +107,8 @@
       Assert.fail("Failed to start pipe server because " + e.getMessage());
     }
     Pipe pipe = new TsFilePipe(createdTime1, pipeName1, null, 0, false);
-<<<<<<< HEAD
-    remoteIp1 = InetAddress.getLocalHost().getHostAddress();
-    client = new TransportClient(pipe, "127.0.0.1", 6670, remoteIp1);
-=======
-    client = new TransportClient(pipe, "127.0.0.1", 6670, "127.0.0.1");
     remoteIp1 = "127.0.0.1";
->>>>>>> b940a652
+    client = new TransportClient(pipe, remoteIp1, 6670, "127.0.0.1");
     client.handshake();
   }
 
