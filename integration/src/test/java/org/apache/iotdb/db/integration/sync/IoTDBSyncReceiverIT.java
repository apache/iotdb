--- conflicted
+++ resolved
@@ -93,11 +93,7 @@
     EnvironmentUtils.envSetUp();
     Pipe pipe = new TsFilePipe(createdTime1, pipeName1, null, 0, false);
     remoteIp1 = "127.0.0.1";
-<<<<<<< HEAD
-    client = new IoTDBSInkTransportClient(pipe, remoteIp1, 6667, "127.0.0.1");
-=======
     client = new IoTDBSinkTransportClient(pipe, remoteIp1, 6667, "127.0.0.1");
->>>>>>> 42b00d63
     client.handshake();
   }
 
