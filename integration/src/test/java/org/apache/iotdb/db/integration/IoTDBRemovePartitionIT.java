--- conflicted
+++ resolved
@@ -44,313 +44,6 @@
 // import static org.junit.Assert.assertEquals;
 // import static org.junit.Assert.assertFalse;
 
-<<<<<<< HEAD
-import org.junit.After;
-import org.junit.Before;
-import org.junit.Test;
-import org.junit.experimental.categories.Category;
-import org.slf4j.Logger;
-import org.slf4j.LoggerFactory;
-
-import java.sql.Connection;
-import java.sql.DriverManager;
-import java.sql.ResultSet;
-import java.sql.Statement;
-import java.util.ArrayList;
-import java.util.Arrays;
-import java.util.List;
-
-import static org.junit.Assert.assertEquals;
-import static org.junit.Assert.assertFalse;
-
-@Category({LocalStandaloneTest.class})
-public class IoTDBRemovePartitionIT {
-
-  private static final Logger logger = LoggerFactory.getLogger(IoTDBRemovePartitionIT.class);
-
-  private static int partitionInterval = 100;
-
-  @Before
-  public void setUp() throws Exception {
-    EnvironmentUtils.envSetUp();
-    StorageEngine.setEnablePartition(true);
-    StorageEngine.setTimePartitionInterval(partitionInterval);
-    insertData();
-  }
-
-  @After
-  public void tearDown() throws Exception {
-    StorageEngine.setEnablePartition(false);
-    StorageEngine.setTimePartitionInterval(-1);
-    EnvironmentUtils.cleanEnv();
-  }
-
-  @Test
-  public void testRemoveNoPartition() throws IllegalPathException {
-    logger.warn("running testRemoveNoPartition");
-    StorageEngine.getInstance()
-        .removePartitions(
-            new PartialPath("root.test1"), (storageGroupName, timePartitionId) -> false);
-
-    try (Connection connection =
-            DriverManager.getConnection(
-                Config.IOTDB_URL_PREFIX + "127.0.0.1:6667/", "root", "root");
-        Statement statement = connection.createStatement()) {
-      try (ResultSet resultSet = statement.executeQuery("SELECT * FROM root.test1")) {
-        int count = 0;
-        while (resultSet.next()) {
-          assertEquals(count / 2 * 100L + count % 2 * 50, resultSet.getLong(1));
-          assertEquals(count / 2 * 100L + count % 2 * 50, resultSet.getLong(2));
-          count++;
-        }
-        assertEquals(20, count);
-      }
-    } catch (Exception e) {
-      e.printStackTrace();
-    }
-  }
-
-  @Test
-  public void testRemovePartialPartition() throws IllegalPathException {
-    logger.warn("running testRemovePartialPartition");
-    StorageEngine.getInstance()
-        .removePartitions(
-            new PartialPath("root.test1"),
-            (storageGroupName, timePartitionId) -> timePartitionId >= 5);
-    StorageEngine.getInstance()
-        .removePartitions(
-            new PartialPath("root.test2"),
-            (storageGroupName, timePartitionId) -> timePartitionId < 5);
-
-    try (Connection connection =
-            DriverManager.getConnection(
-                Config.IOTDB_URL_PREFIX + "127.0.0.1:6667/", "root", "root");
-        Statement statement = connection.createStatement()) {
-      try (ResultSet resultSet = statement.executeQuery("SELECT * FROM root.test1")) {
-        int count = 0;
-        while (resultSet.next()) {
-          assertEquals(count / 2 * 100 + count % 2 * 50, resultSet.getLong(1));
-          assertEquals(count / 2 * 100 + count % 2 * 50, resultSet.getLong(2));
-          count++;
-        }
-        assertEquals(10, count);
-      }
-
-      try (ResultSet resultSet = statement.executeQuery("SELECT * FROM root.test2")) {
-        int count = 0;
-        while (resultSet.next()) {
-          assertEquals(count / 2 * 100 + count % 2 * 50 + 500, resultSet.getLong(1));
-          assertEquals(count / 2 * 100 + count % 2 * 50 + 500, resultSet.getLong(2));
-          count++;
-        }
-        assertEquals(10, count);
-      }
-    } catch (Exception e) {
-      e.printStackTrace();
-    }
-  }
-
-  @Test
-  public void testRemoveAllPartition() throws IllegalPathException {
-    logger.warn("running testRemoveAllPartition");
-    StorageEngine.getInstance()
-        .removePartitions(
-            new PartialPath("root.test1"), (storageGroupName, timePartitionId) -> true);
-
-    try (Connection connection =
-            DriverManager.getConnection(
-                Config.IOTDB_URL_PREFIX + "127.0.0.1:6667/", "root", "root");
-        Statement statement = connection.createStatement()) {
-      try (ResultSet resultSet = statement.executeQuery("SELECT * FROM root.test1")) {
-        assertFalse(resultSet.next());
-      }
-    } catch (Exception e) {
-      e.printStackTrace();
-    }
-  }
-
-  @Test
-  public void testSQLRemovePartition() {
-    logger.warn("running testSQLRemovePartition");
-    try (Connection connection =
-            DriverManager.getConnection(
-                Config.IOTDB_URL_PREFIX + "127.0.0.1:6667/", "root", "root");
-        Statement statement = connection.createStatement()) {
-      statement.execute("DELETE PARTITION root.test2 0,1,2,3,4");
-      try (ResultSet resultSet = statement.executeQuery("SELECT * FROM root.test2")) {
-        int count = 0;
-        while (resultSet.next()) {
-          assertEquals(count / 2 * 100 + count % 2 * 50 + 500, resultSet.getLong(1));
-          assertEquals(count / 2 * 100 + count % 2 * 50 + 500, resultSet.getLong(2));
-          count++;
-        }
-        assertEquals(10, count);
-      }
-    } catch (Exception e) {
-      e.printStackTrace();
-    }
-  }
-
-  @Test
-  public void testRemoveOnePartitionAndInsertData() {
-    logger.warn("running testRemoveOnePartitionAndInsertData");
-    try (Connection connection =
-            DriverManager.getConnection(
-                Config.IOTDB_URL_PREFIX + "127.0.0.1:6667/", "root", "root");
-        Statement statement = connection.createStatement()) {
-      statement.execute("CREATE DATABASE root.test");
-      statement.execute("insert into root.test.wf02.wt02(timestamp,status) values(1,true)");
-      statement.execute("select * from root.test.wf02.wt02");
-      statement.execute("DELETE PARTITION root.test 0");
-      statement.execute("select * from root.test.wf02.wt02");
-      statement.execute("insert into root.test.wf02.wt02(timestamp,status) values(1,true)");
-      try (ResultSet resultSet = statement.executeQuery("select * from root.test.wf02.wt02")) {
-        assertEquals(true, resultSet.next());
-      }
-      statement.execute("flush");
-      try (ResultSet resultSet = statement.executeQuery("select * from root.test.wf02.wt02")) {
-        assertEquals(true, resultSet.next());
-      }
-    } catch (Exception e) {
-      e.printStackTrace();
-    }
-  }
-
-  @Test
-  public void testRemovePartitionAndInsertUnSeqDataAndMerge() {
-    logger.warn("running testRemovePartitionAndInsertUnSeqDataAndMerge");
-    try (Connection connection =
-            DriverManager.getConnection(
-                Config.IOTDB_URL_PREFIX + "127.0.0.1:6667/", "root", "root");
-        Statement statement = connection.createStatement()) {
-      statement.execute("CREATE DATABASE root.test");
-      statement.execute("insert into root.test.wf02.wt02(timestamp,status) values(2,true)");
-      statement.execute("select * from root.test.wf02.wt02");
-      statement.execute("DELETE PARTITION root.test 0");
-      statement.execute("select * from root.test.wf02.wt02");
-      statement.execute("insert into root.test.wf02.wt02(timestamp,status) values(1,true)");
-      try (ResultSet resultSet = statement.executeQuery("select * from root.test.wf02.wt02")) {
-        assertEquals(true, resultSet.next());
-      }
-      statement.execute("insert into root.test.wf02.wt02(timestamp,status) values(3,true)");
-      statement.execute("merge");
-      int count = 0;
-      try (ResultSet resultSet = statement.executeQuery("select * from root.test.wf02.wt02")) {
-        while (resultSet.next()) {
-          count++;
-        }
-        assertEquals(2, count);
-      }
-    } catch (Exception e) {
-      e.printStackTrace();
-    }
-  }
-
-  @Test
-  public void testRemovePartitionAndInsertUnSeqDataAndUnSeqDataMerge() {
-    logger.warn("running testRemovePartitionAndInsertUnSeqDataAndUnSeqDataMerge");
-    try (Connection connection =
-            DriverManager.getConnection(
-                Config.IOTDB_URL_PREFIX + "127.0.0.1:6667/", "root", "root");
-        Statement statement = connection.createStatement()) {
-      statement.execute("CREATE DATABASE root.test");
-      statement.execute("insert into root.test.wf02.wt02(timestamp,status) values(2,true)");
-      statement.execute("select * from root.test.wf02.wt02");
-      statement.execute("DELETE PARTITION root.test 0");
-      statement.execute("select * from root.test.wf02.wt02");
-      statement.execute("insert into root.test.wf02.wt02(timestamp,status) values(1,true)");
-      try (ResultSet resultSet = statement.executeQuery("select * from root.test.wf02.wt02")) {
-        assertEquals(true, resultSet.next());
-      }
-      statement.execute("insert into root.test.wf02.wt02(timestamp,status) values(2,true)");
-      statement.execute("merge");
-      int count = 0;
-      try (ResultSet resultSet = statement.executeQuery("select * from root.test.wf02.wt02")) {
-        while (resultSet.next()) {
-          count++;
-        }
-        assertEquals(2, count);
-      }
-    } catch (Exception e) {
-      e.printStackTrace();
-    }
-  }
-
-  @Test
-  public void testFlushAndRemoveOnePartitionAndInsertData() {
-    logger.warn("running testFlushAndRemoveOnePartitionAndInsertData");
-    try (Connection connection =
-            DriverManager.getConnection(
-                Config.IOTDB_URL_PREFIX + "127.0.0.1:6667/", "root", "root");
-        Statement statement = connection.createStatement()) {
-      statement.execute("CREATE DATABASE root.test");
-      statement.execute("insert into root.test.wf02.wt02(timestamp,status) values(1,true)");
-      statement.execute("flush");
-      statement.execute("DELETE PARTITION root.test 0");
-      statement.execute("select * from root.test.wf02.wt02");
-      statement.execute("insert into root.test.wf02.wt02(timestamp,status) values(1,true)");
-      try (ResultSet resultSet = statement.executeQuery("select * from root.test.wf02.wt02")) {
-        assertEquals(true, resultSet.next());
-      }
-      statement.execute("flush");
-      int count = 0;
-      try (ResultSet resultSet = statement.executeQuery("select * from root.test.wf02.wt02")) {
-        assertEquals(true, resultSet.next());
-      }
-    } catch (Exception e) {
-      e.printStackTrace();
-    }
-  }
-
-  private static void insertData() throws ClassNotFoundException {
-    List<String> sqls =
-        new ArrayList<>(
-            Arrays.asList(
-                "CREATE DATABASE root.test1",
-                "CREATE DATABASE root.test2",
-                "CREATE TIMESERIES root.test1.s0 WITH DATATYPE=INT64,ENCODING=PLAIN",
-                "CREATE TIMESERIES root.test2.s0 WITH DATATYPE=INT64,ENCODING=PLAIN"));
-    // 10 partitions, each one with one seq file and one unseq file
-    for (int i = 0; i < 10; i++) {
-      // seq files
-      for (int j = 1; j <= 2; j++) {
-        sqls.add(
-            String.format(
-                "INSERT INTO root.test%d(timestamp, s0) VALUES (%d, %d)",
-                j, i * partitionInterval + 50, i * partitionInterval + 50));
-      }
-      // last file is unclosed
-      if (i < 9) {
-        sqls.add("FLUSH");
-      }
-      // unseq files
-      for (int j = 1; j <= 2; j++) {
-        sqls.add(
-            String.format(
-                "INSERT INTO root.test%d(timestamp, s0) VALUES (%d, %d)",
-                j, i * partitionInterval, i * partitionInterval));
-      }
-      sqls.add("MERGE");
-      // last file is unclosed
-      if (i < 9) {
-        sqls.add("FLUSH");
-      }
-    }
-    Class.forName(Config.JDBC_DRIVER_NAME);
-    try (Connection connection =
-            DriverManager.getConnection(
-                Config.IOTDB_URL_PREFIX + "127.0.0.1:6667/", "root", "root");
-        Statement statement = connection.createStatement()) {
-
-      for (String sql : sqls) {
-        statement.execute(sql);
-      }
-    } catch (Exception e) {
-      e.printStackTrace();
-    }
-  }
-}
-=======
 // @Category({LocalStandaloneTest.class})
 // public class IoTDBRemovePartitionIT {
 //
@@ -637,5 +330,4 @@
 //      e.printStackTrace();
 //    }
 //  }
-// }
->>>>>>> 87a416e6
+// }