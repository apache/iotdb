/*
 * Licensed to the Apache Software Foundation (ASF) under one
 * or more contributor license agreements.  See the NOTICE file
 * distributed with this work for additional information
 * regarding copyright ownership.  The ASF licenses this file
 * to you under the Apache License, Version 2.0 (the
 * "License"); you may not use this file except in compliance
 * with the License.  You may obtain a copy of the License at
 *
 *     http://www.apache.org/licenses/LICENSE-2.0
 *
 * Unless required by applicable law or agreed to in writing,
 * software distributed under the License is distributed on an
 * "AS IS" BASIS, WITHOUT WARRANTIES OR CONDITIONS OF ANY
 * KIND, either express or implied.  See the License for the
 * specific language governing permissions and limitations
 * under the License.
 */
package org.apache.iotdb.db.integration.sync;

import org.apache.iotdb.commons.path.PartialPath;
import org.apache.iotdb.commons.sync.pipesink.IoTDBPipeSink;
import org.apache.iotdb.db.conf.IoTDBDescriptor;
import org.apache.iotdb.db.engine.modification.Deletion;
import org.apache.iotdb.db.sync.SyncService;
import org.apache.iotdb.db.sync.common.LocalSyncInfoFetcher;
import org.apache.iotdb.db.sync.pipedata.DeletionPipeData;
import org.apache.iotdb.db.sync.pipedata.PipeData;
import org.apache.iotdb.db.sync.pipedata.TsFilePipeData;
import org.apache.iotdb.db.utils.EnvironmentUtils;
import org.apache.iotdb.db.wal.recover.WALRecoverManager;
import org.apache.iotdb.itbase.category.LocalStandaloneTest;
import org.apache.iotdb.jdbc.Config;

import org.junit.After;
import org.junit.Assert;
import org.junit.Before;
import org.junit.Ignore;
import org.junit.Test;
import org.junit.experimental.categories.Category;

import java.sql.Connection;
import java.sql.DriverManager;
import java.sql.Statement;
import java.util.ArrayList;
import java.util.Arrays;
import java.util.Collections;
import java.util.HashMap;
import java.util.List;
import java.util.Map;

@Ignore
@Category({LocalStandaloneTest.class})
public class IoTDBSyncSenderIT {
  private boolean enableSeqSpaceCompaction;
  private boolean enableUnseqSpaceCompaction;
  private boolean enableCrossSpaceCompaction;

  private static final long waitTime = 2000; // 2000 ok1

  private static final String pipeSinkName = "test_pipesink";
  private static final String pipeName = "test_pipe";

  private MockSyncClient syncClient;

  private final Map<String, List<PipeData>> resultMap = new HashMap<>();
  private static final TsFilePipeData simpleTsFilePipeData =
      new TsFilePipeData("path", "tsfile", 0L);
  private static final DeletionPipeData simpleDeletionPipeData =
      new DeletionPipeData(new Deletion(new PartialPath(), 0L, 0L), 0L);

  @Before
  public void setUp() throws Exception {
    EnvironmentUtils.envSetUp();
    enableSeqSpaceCompaction =
        IoTDBDescriptor.getInstance().getConfig().isEnableSeqSpaceCompaction();
    enableUnseqSpaceCompaction =
        IoTDBDescriptor.getInstance().getConfig().isEnableUnseqSpaceCompaction();
    enableCrossSpaceCompaction =
        IoTDBDescriptor.getInstance().getConfig().isEnableCrossSpaceCompaction();
    IoTDBDescriptor.getInstance().getConfig().setEnableSeqSpaceCompaction(false);
    IoTDBDescriptor.getInstance().getConfig().setEnableUnseqSpaceCompaction(false);
    IoTDBDescriptor.getInstance().getConfig().setEnableCrossSpaceCompaction(false);
    Class.forName(Config.JDBC_DRIVER_NAME);

    IoTDBPipeSink pipeSink = new IoTDBPipeSink(pipeSinkName);
    syncClient = new MockSyncClient();
    LocalSyncInfoFetcher.getInstance().reset();
  }

  @After
  public void tearDown() throws Exception {
    IoTDBDescriptor.getInstance().getConfig().setEnableSeqSpaceCompaction(enableSeqSpaceCompaction);
    IoTDBDescriptor.getInstance()
        .getConfig()
        .setEnableUnseqSpaceCompaction(enableUnseqSpaceCompaction);
    IoTDBDescriptor.getInstance()
        .getConfig()
        .setEnableCrossSpaceCompaction(enableCrossSpaceCompaction);
    EnvironmentUtils.shutdownDaemon();
    EnvironmentUtils.cleanEnv();
  }

<<<<<<< HEAD
  private void prepareSchema() throws Exception { // 8 schema plans
    try (Connection connection =
            DriverManager.getConnection("jdbc:iotdb://127.0.0.1:6667/", "root", "root");
        Statement statement = connection.createStatement()) {
      statement.execute("CREATE DATABASE root.sg1");
      statement.execute("CREATE DATABASE root.sg2");
      statement.execute("create timeseries root.sg1.d1.s1 with datatype=int32, encoding=PLAIN");
      statement.execute("create timeseries root.sg1.d1.s2 with datatype=float, encoding=RLE");
      statement.execute("create timeseries root.sg1.d1.s3 with datatype=TEXT, encoding=PLAIN");
      statement.execute("create timeseries root.sg1.d2.s4 with datatype=int64, encoding=PLAIN");
      statement.execute("create timeseries root.sg2.d1.s0 with datatype=int32, encoding=PLAIN");
      statement.execute("create timeseries root.sg2.d2.s1 with datatype=boolean, encoding=PLAIN");
    }

    List<PipeData> resultList = new ArrayList<>();
    for (int i = 0; i < 4; i++) {
      resultList.add(simpleSchemaPipeData);
    }
    resultMap.put("schemaWithDel3InHistory", resultList); // del3 in history

    resultList = new ArrayList<>();
    for (int i = 0; i < 8; i++) {
      resultList.add(simpleSchemaPipeData);
    }
    resultMap.put("schema", resultList); // del3 do not in history
  }

=======
>>>>>>> f9c46222
  private void prepareIns1() throws Exception { // add one seq tsfile in sg1
    try (Connection connection =
            DriverManager.getConnection("jdbc:iotdb://127.0.0.1:6667/", "root", "root");
        Statement statement = connection.createStatement()) {
      statement.execute("insert into root.sg1.d1(timestamp, s1, s2, s3) values(1, 1, 16.0, 'a')");
      statement.execute("insert into root.sg1.d1(timestamp, s1, s2, s3) values(2, 2, 25.16, 'b')");
      statement.execute("insert into root.sg1.d1(timestamp, s1, s2, s3) values(3, 3, 65.25, 'c')");
      statement.execute(
          "insert into root.sg1.d1(timestamp, s1, s2, s3) values(16, 25, 100.0, 'd')");
      statement.execute("insert into root.sg1.d2(timestamp, s4) values(1, 1)");
      statement.execute("flush");
    }

    resultMap.put("ins1", Collections.singletonList(simpleTsFilePipeData));
  }

  private void prepareIns2() throws Exception { // add one seq tsfile in sg1
    try (Connection connection =
            DriverManager.getConnection("jdbc:iotdb://127.0.0.1:6667/", "root", "root");
        Statement statement = connection.createStatement()) {
      statement.execute(
          "insert into root.sg1.d1(timestamp, s1, s2, s3) values(100, 65, 16.25, 'e')");
      statement.execute(
          "insert into root.sg1.d1(timestamp, s1, s2, s3) values(65, 100, 25.0, 'f')");
      statement.execute("insert into root.sg1.d2(timestamp, s4) values(200, 100)");
      statement.execute("flush");
    }

    resultMap.put("ins2", Collections.singletonList(simpleTsFilePipeData));
  }

  private void prepareIns3()
      throws
          Exception { // add one seq tsfile in sg1, one unseq tsfile in sg1, one seq tsfile in sg2
    try (Connection connection =
            DriverManager.getConnection("jdbc:iotdb://127.0.0.1:6667/", "root", "root");
        Statement statement = connection.createStatement()) {
      statement.execute("insert into root.sg2.d1(timestamp, s0) values(100, 100)");
      statement.execute("insert into root.sg2.d1(timestamp, s0) values(65, 65)");
      statement.execute("insert into root.sg2.d2(timestamp, s1) values(1, true)");
      statement.execute(
          "insert into root.sg1.d1(timestamp, s1, s2, s3) values(25, 16, 65.16, 'g')");
      statement.execute(
          "insert into root.sg1.d1(timestamp, s1, s2, s3) values(200, 100, 16.65, 'h')");
      statement.execute("flush");
    }

    resultMap.put(
        "ins3",
        Arrays.asList(
            simpleTsFilePipeData, simpleTsFilePipeData, simpleTsFilePipeData)); // del3 in history
    resultMap.put(
        "ins3WithDel3InHistory",
        Arrays.asList(simpleTsFilePipeData, simpleTsFilePipeData)); // del3 do not in history
  }

  private void prepareIns4() throws Exception { // ins unsealed tsfile
    try (Connection connection =
            DriverManager.getConnection("jdbc:iotdb://127.0.0.1:6667/", "root", "root");
        Statement statement = connection.createStatement()) {
      statement.execute(
          "insert into root.sg1.d1(timestamp, s1, s2, s3) values(300, 300, 316.25, 'i')");
      statement.execute(
          "insert into root.sg1.d1(timestamp, s1, s2, s3) values(165, 165, 165.25, 'j')");
    }

    resultMap.put("ins4", Arrays.asList(simpleTsFilePipeData, simpleTsFilePipeData));
  }

  private void prepareDel1() throws Exception { // after ins1, add 2 deletions
    try (Connection connection =
            DriverManager.getConnection("jdbc:iotdb://127.0.0.1:6667/", "root", "root");
        Statement statement = connection.createStatement()) {
      statement.execute("delete from root.sg1.d1.s1 where time == 3");
      statement.execute("delete from root.sg1.d1.s2 where time >= 1 and time <= 2");
    }

    resultMap.put("del1", Arrays.asList(simpleDeletionPipeData, simpleDeletionPipeData));
  }

  private void prepareDel2() throws Exception { // after ins2, add 3 deletions
    try (Connection connection =
            DriverManager.getConnection("jdbc:iotdb://127.0.0.1:6667/", "root", "root");
        Statement statement = connection.createStatement()) {
      statement.execute("delete from root.sg1.d1.s3 where time <= 65");
    }

    resultMap.put(
        "del2",
        Arrays.asList(simpleDeletionPipeData, simpleDeletionPipeData, simpleDeletionPipeData));
    resultMap.put("del2WithoutIns3", Arrays.asList(simpleDeletionPipeData, simpleDeletionPipeData));
  }

  private void prepareDel3() throws Exception { // after ins3, add 5 deletions, 2 schemas
    try (Connection connection =
            DriverManager.getConnection("jdbc:iotdb://127.0.0.1:6667/", "root", "root");
        Statement statement = connection.createStatement()) {
      statement.execute("delete from root.sg1.d1.* where time <= 2");
      statement.execute("delete timeseries root.sg1.d2.*");
      statement.execute("delete database root.sg2");
    }

    List<PipeData> resultList = new ArrayList<>();
    for (int i = 0; i < 3; i++) {
      resultList.add(simpleDeletionPipeData);
    }
    resultMap.put("del3", resultList);
  }

  private void preparePipeAndSetMock() throws Exception {
    try (Connection connection =
            DriverManager.getConnection("jdbc:iotdb://127.0.0.1:6667/", "root", "root");
        Statement statement = connection.createStatement()) {
      statement.execute("create pipesink " + pipeSinkName + " as iotdb");
      statement.execute("create pipe " + pipeName + " to " + pipeSinkName);
    }
    SyncService.getInstance().getSenderManager().setSyncClient(syncClient);
  }

  private void restart() throws Exception {
    //    EnvironmentUtils.restartDaemon();
    EnvironmentUtils.shutdownDaemon();
    WALRecoverManager.getInstance().clear();
    EnvironmentUtils.reactiveDaemon();
    SyncService.getInstance().getSenderManager().setSyncClient(syncClient);
  }

  private void startPipe() throws Exception {
    try (Connection connection =
            DriverManager.getConnection("jdbc:iotdb://127.0.0.1:6667/", "root", "root");
        Statement statement = connection.createStatement()) {
      statement.execute("start pipe " + pipeName);
    }
  }

  private void stopPipe() throws Exception {
    try (Connection connection =
            DriverManager.getConnection("jdbc:iotdb://127.0.0.1:6667/", "root", "root");
        Statement statement = connection.createStatement()) {
      statement.execute("stop pipe " + pipeName);
    }
  }

  private void dropPipe() throws Exception {
    try (Connection connection =
            DriverManager.getConnection("jdbc:iotdb://127.0.0.1:6667/", "root", "root");
        Statement statement = connection.createStatement()) {
      statement.execute("drop pipe " + pipeName);
    }
  }

  private void checkInsOnlyResult(List<PipeData> list) { // check ins1, ins2, ins3
    Assert.assertEquals(13, list.size());
    for (int i = 9; i < list.size(); i++) {
      Assert.assertTrue(list.get(i) instanceof TsFilePipeData);
    }
  }

  private void checkResult(List<String> resultString, List<PipeData> list) {
    int totalNumber = 0;
    for (String string : resultString) {
      totalNumber += resultMap.get(string).size();
    }
    Assert.assertEquals(totalNumber, list.size());
    int cnt = 0;
    for (String string : resultString) {
      for (PipeData pipeData : resultMap.get(string)) {
        Assert.assertEquals(pipeData.getType(), list.get(cnt++).getType());
      }
    }
  }

  @Test
  public void testHistoryInsert() {
    try {
      // history
      prepareIns1();
      prepareIns2();
      prepareIns3();

      preparePipeAndSetMock(); // realtime
      startPipe();

      Thread.sleep(waitTime); // check
      checkInsOnlyResult(syncClient.getPipeDataList());
    } catch (Exception e) {
      e.printStackTrace();
      Assert.fail();
    } finally {
      try {
        dropPipe();
        Thread.sleep(waitTime);
      } catch (Exception e) {
        e.printStackTrace();
        Assert.fail();
      }
    }
  }

  @Test
  public void testHistoryAndRealTimeInsert() {
    try {
      // history
      prepareIns1();
      prepareIns2();

      preparePipeAndSetMock(); // realtime
      startPipe();
      Thread.sleep(waitTime);
      prepareIns3();

      Thread.sleep(1000L); // check
      checkInsOnlyResult(syncClient.getPipeDataList());
    } catch (Exception e) {
      e.printStackTrace();
      Assert.fail();
    } finally {
      try {
        dropPipe();
        Thread.sleep(waitTime);
      } catch (Exception e) {
        e.printStackTrace();
        Assert.fail();
      }
    }
  }

  @Test
  public void testStopAndStartInsert() {
    try {
      // history
      prepareIns1();

      preparePipeAndSetMock(); // realtime
      startPipe();
      prepareIns2();
      stopPipe();
      prepareIns3();
      startPipe();

      Thread.sleep(waitTime); // check
      checkInsOnlyResult(syncClient.getPipeDataList());
    } catch (Exception e) {
      e.printStackTrace();
      Assert.fail();
    } finally {
      try {
        dropPipe();
        Thread.sleep(waitTime);
      } catch (Exception e) {
        e.printStackTrace();
        Assert.fail();
      }
    }
  }

  @Test
  public void testRealTimeAndStopInsert() {
    try {
      preparePipeAndSetMock(); // realtime
      startPipe();
      prepareIns1();
      stopPipe();
      prepareIns2();
      startPipe();
      prepareIns3();
      stopPipe();

      Thread.sleep(waitTime); // check
      checkInsOnlyResult(syncClient.getPipeDataList());
    } catch (Exception e) {
      e.printStackTrace();
      Assert.fail();
    } finally {
      try {
        dropPipe();
        Thread.sleep(waitTime);
      } catch (Exception e) {
        e.printStackTrace();
        Assert.fail();
      }
    }
  }

  @Test
  public void testHistoryDel() {
    try {
      prepareIns1();
      prepareIns2();
      prepareIns3();
      prepareDel1();
      prepareDel2();
      prepareDel3();

      preparePipeAndSetMock(); // realtime
      startPipe();

      Thread.sleep(waitTime); // check
      checkResult(
          Arrays.asList("schemaWithDel3InHistory", "ins1", "ins2", "ins3WithDel3InHistory"),
          syncClient.getPipeDataList());
    } catch (Exception e) {
      e.printStackTrace();
      Assert.fail();
    } finally {
      try {
        dropPipe();
        Thread.sleep(waitTime);
      } catch (Exception e) {
        e.printStackTrace();
        Assert.fail();
      }
    }
  }

  @Test
  @Ignore
  public void testRealtimeDel() {
    try {
      prepareIns1();

      preparePipeAndSetMock(); // realtime
      startPipe();
      prepareIns2();
      prepareDel1();
      stopPipe();
      prepareIns3();
      startPipe();
      prepareDel2();
      prepareDel3();
      stopPipe();

      Thread.sleep(waitTime); // check
      checkResult(
          Arrays.asList("schema", "ins1", "ins2", "del1", "ins3", "del2", "del3"),
          syncClient.getPipeDataList());
    } catch (Exception e) {
      e.printStackTrace();
      Assert.fail();
    } finally {
      try {
        dropPipe();
        Thread.sleep(waitTime);
      } catch (Exception e) {
        e.printStackTrace();
        Assert.fail();
      }
    }
  }

  @Test
  public void testRestartWhileRunning() {
    try {
      // history
      prepareIns1();
      prepareIns2();

      preparePipeAndSetMock(); // realtime
      startPipe();
      restart();
      prepareIns3();

      Thread.sleep(waitTime); // check
      checkInsOnlyResult(syncClient.getPipeDataList());
    } catch (Exception e) {
      e.printStackTrace();
      Assert.fail();
    } finally {
      try {
        dropPipe();
        Thread.sleep(waitTime);
      } catch (Exception e) {
        e.printStackTrace();
        Assert.fail();
      }
    }
  }

  @Test
  public void testRestartWhileStopping() {
    try {
      // history
      prepareIns1();

      preparePipeAndSetMock(); // realtime
      startPipe();
      prepareIns2();
      stopPipe();
      restart();
      prepareIns3();
      startPipe();

      Thread.sleep(waitTime); // check
      checkInsOnlyResult(syncClient.getPipeDataList());
    } catch (Exception e) {
      e.printStackTrace();
      Assert.fail();
    } finally {
      try {
        dropPipe();
        Thread.sleep(waitTime);
      } catch (Exception e) {
        e.printStackTrace();
        Assert.fail();
      }
    }
  }

  @Test
  public void testRestartWithDel() {
    try {
      // history
      prepareIns1();
      prepareDel1();

      preparePipeAndSetMock(); // realtime
      startPipe();
      prepareIns2();
      stopPipe();
      prepareDel2();
      restart();
      startPipe();
      prepareIns3();
      stopPipe();
      prepareDel3();
      startPipe();

      Thread.sleep(waitTime); // check
      checkResult(
          Arrays.asList("schema", "ins1", "ins2", "del2WithoutIns3", "ins3", "del3"),
          syncClient.getPipeDataList());
    } catch (Exception e) {
      e.printStackTrace();
      Assert.fail();
    } finally {
      try {
        dropPipe();
        Thread.sleep(waitTime);
      } catch (Exception e) {
        e.printStackTrace();
        Assert.fail();
      }
    }
  }

  @Test
  public void testRestartWithUnsealedTsFile() {
    try {
      // history
      prepareIns1();
      prepareIns2();
      prepareDel1();

      preparePipeAndSetMock(); // realtime
      startPipe();
      stopPipe();
      prepareDel2();
      restart();
      startPipe();
      prepareIns3();
      stopPipe();
      prepareDel3();
      prepareIns4();
      startPipe();
      restart();

      Thread.sleep(waitTime); // check
      checkResult(
          Arrays.asList("schema", "ins1", "ins2", "del2WithoutIns3", "ins3", "del3", "ins4"),
          syncClient.getPipeDataList());
    } catch (Exception e) {
      e.printStackTrace();
      Assert.fail();
    } finally {
      try {
        dropPipe();
        Thread.sleep(waitTime);
      } catch (Exception e) {
        e.printStackTrace();
        Assert.fail();
      }
    }
  }
}<|MERGE_RESOLUTION|>--- conflicted
+++ resolved
@@ -101,36 +101,6 @@
     EnvironmentUtils.cleanEnv();
   }
 
-<<<<<<< HEAD
-  private void prepareSchema() throws Exception { // 8 schema plans
-    try (Connection connection =
-            DriverManager.getConnection("jdbc:iotdb://127.0.0.1:6667/", "root", "root");
-        Statement statement = connection.createStatement()) {
-      statement.execute("CREATE DATABASE root.sg1");
-      statement.execute("CREATE DATABASE root.sg2");
-      statement.execute("create timeseries root.sg1.d1.s1 with datatype=int32, encoding=PLAIN");
-      statement.execute("create timeseries root.sg1.d1.s2 with datatype=float, encoding=RLE");
-      statement.execute("create timeseries root.sg1.d1.s3 with datatype=TEXT, encoding=PLAIN");
-      statement.execute("create timeseries root.sg1.d2.s4 with datatype=int64, encoding=PLAIN");
-      statement.execute("create timeseries root.sg2.d1.s0 with datatype=int32, encoding=PLAIN");
-      statement.execute("create timeseries root.sg2.d2.s1 with datatype=boolean, encoding=PLAIN");
-    }
-
-    List<PipeData> resultList = new ArrayList<>();
-    for (int i = 0; i < 4; i++) {
-      resultList.add(simpleSchemaPipeData);
-    }
-    resultMap.put("schemaWithDel3InHistory", resultList); // del3 in history
-
-    resultList = new ArrayList<>();
-    for (int i = 0; i < 8; i++) {
-      resultList.add(simpleSchemaPipeData);
-    }
-    resultMap.put("schema", resultList); // del3 do not in history
-  }
-
-=======
->>>>>>> f9c46222
   private void prepareIns1() throws Exception { // add one seq tsfile in sg1
     try (Connection connection =
             DriverManager.getConnection("jdbc:iotdb://127.0.0.1:6667/", "root", "root");
