/*
 * Licensed to the Apache Software Foundation (ASF) under one
 * or more contributor license agreements.  See the NOTICE file
 * distributed with this work for additional information
 * regarding copyright ownership.  The ASF licenses this file
 * to you under the Apache License, Version 2.0 (the
 * "License"); you may not use this file except in compliance
 * with the License.  You may obtain a copy of the License at
 *
 *     http://www.apache.org/licenses/LICENSE-2.0
 *
 * Unless required by applicable law or agreed to in writing,
 * software distributed under the License is distributed on an
 * "AS IS" BASIS, WITHOUT WARRANTIES OR CONDITIONS OF ANY
 * KIND, either express or implied.  See the License for the
 * specific language governing permissions and limitations
 * under the License.
 */
package org.apache.iotdb.db.integration.sync;

import org.apache.iotdb.db.conf.IoTDBDescriptor;
<<<<<<< HEAD
import org.apache.iotdb.db.exception.StorageEngineException;
=======
import org.apache.iotdb.db.newsync.pipedata.PipeData;
import org.apache.iotdb.db.newsync.pipedata.SchemaPipeData;
import org.apache.iotdb.db.newsync.pipedata.TsFilePipeData;
>>>>>>> a1f73369
import org.apache.iotdb.db.newsync.sender.pipe.TransportHandler;
import org.apache.iotdb.db.newsync.sender.pipe.TsFilePipe;
import org.apache.iotdb.db.newsync.sender.service.SenderService;
import org.apache.iotdb.db.utils.EnvironmentUtils;
import org.apache.iotdb.itbase.category.LocalStandaloneTest;
import org.apache.iotdb.jdbc.Config;

import org.junit.After;
import org.junit.Assert;
import org.junit.Before;
import org.junit.Test;
import org.junit.experimental.categories.Category;

<<<<<<< HEAD
import java.io.IOException;
import java.sql.Connection;
import java.sql.DriverManager;
import java.sql.Statement;
=======
import java.sql.Connection;
import java.sql.DriverManager;
import java.sql.Statement;
import java.util.List;
>>>>>>> a1f73369

@Category({LocalStandaloneTest.class})
public class IoTDBSyncSenderIT {
  private boolean enableSeqSpaceCompaction;
  private boolean enableUnseqSpaceCompaction;
  private boolean enableCrossSpaceCompaction;

  private static final String pipeSinkName = "test_pipesink";
  private static final String pipeName = "test_pipe";

<<<<<<< HEAD
=======
  private TsFilePipe pipe;
>>>>>>> a1f73369
  private TransportClientMock mock;

  @Before
  public void setUp() throws Exception {
    EnvironmentUtils.envSetUp();
    enableSeqSpaceCompaction =
        IoTDBDescriptor.getInstance().getConfig().isEnableSeqSpaceCompaction();
    enableUnseqSpaceCompaction =
        IoTDBDescriptor.getInstance().getConfig().isEnableUnseqSpaceCompaction();
    enableCrossSpaceCompaction =
        IoTDBDescriptor.getInstance().getConfig().isEnableCrossSpaceCompaction();
    IoTDBDescriptor.getInstance().getConfig().setEnableSeqSpaceCompaction(false);
    IoTDBDescriptor.getInstance().getConfig().setEnableUnseqSpaceCompaction(false);
    IoTDBDescriptor.getInstance().getConfig().setEnableCrossSpaceCompaction(false);
    Class.forName(Config.JDBC_DRIVER_NAME);
  }

  @After
<<<<<<< HEAD
  public void tearDown() throws StorageEngineException, IOException {
=======
  public void tearDown() throws Exception {
>>>>>>> a1f73369
    IoTDBDescriptor.getInstance().getConfig().setEnableSeqSpaceCompaction(enableSeqSpaceCompaction);
    IoTDBDescriptor.getInstance()
        .getConfig()
        .setEnableUnseqSpaceCompaction(enableUnseqSpaceCompaction);
    IoTDBDescriptor.getInstance()
        .getConfig()
        .setEnableCrossSpaceCompaction(enableCrossSpaceCompaction);
<<<<<<< HEAD
=======
    EnvironmentUtils.shutdownDaemon();
>>>>>>> a1f73369
    EnvironmentUtils.cleanEnv();
  }

  private void prepareSchema() throws Exception {
    try (Connection connection =
            DriverManager.getConnection("jdbc:iotdb://127.0.0.1:6667/", "root", "root");
        Statement statement = connection.createStatement()) {
      statement.execute("set storage group to root.sg1");
      statement.execute("set storage group to root.sg2");
      statement.execute("create timeseries root.sg1.d1.s1 with datatype=int32, encoding=PLAIN");
      statement.execute("create timeseries root.sg1.d1.s2 with datatype=float, encoding=RLE");
      statement.execute("create timeseries root.sg1.d1.s3 with datatype=TEXT, encoding=PLAIN");
      statement.execute("create timeseries root.sg1.d2.s4 with datatype=int64, encoding=PLAIN");
      statement.execute("create timeseries root.sg2.d1.s0 with datatype=int32, encoding=PLAIN");
      statement.execute("create timeseries root.sg2.d2.s1 with datatype=boolean, encoding=PLAIN");
    }
  }

  private void prepareIns1() throws Exception { // add one seq tsfile in sg1
    try (Connection connection =
            DriverManager.getConnection("jdbc:iotdb://127.0.0.1:6667/", "root", "root");
        Statement statement = connection.createStatement()) {
      statement.execute("insert into root.sg1.d1(timestamp, s1, s2, s3) values(1, 1, 16.0, 'a')");
      statement.execute("insert into root.sg1.d1(timestamp, s1, s2, s3) values(2, 2, 25.16, 'b')");
      statement.execute("insert into root.sg1.d1(timestamp, s1, s2, s3) values(3, 3, 65.25, 'c')");
      statement.execute(
          "insert into root.sg1.d1(timestamp, s1, s2, s3) values(16, 25, 100.0, 'd')");
      statement.execute("insert into root.sg1.d2(timestamp, s4) values(1, 1)");
      statement.execute("flush");
    }
  }

  private void prepareIns2() throws Exception { // add one seq tsfile in sg1
    try (Connection connection =
            DriverManager.getConnection("jdbc:iotdb://127.0.0.1:6667/", "root", "root");
        Statement statement = connection.createStatement()) {
      statement.execute(
          "insert into root.sg1.d1(timestamp, s1, s2, s3) values(100, 65, 16.25, 'e')");
      statement.execute(
          "insert into root.sg1.d1(timestamp, s1, s2, s3) values(65, 100, 25.0, 'f')");
      statement.execute("insert into root.sg1.d2(timestamp, s4) values(200, 100)");
      statement.execute("flush");
    }
  }

  private void prepareIns3()
      throws
          Exception { // add one seq tsfile in sg1, one unseq tsfile in sg1, one seq tsfile in sg2
    try (Connection connection =
            DriverManager.getConnection("jdbc:iotdb://127.0.0.1:6667/", "root", "root");
        Statement statement = connection.createStatement()) {
      statement.execute("insert into root.sg2.d1(timestamp, s0) values(100, 100)");
      statement.execute("insert into root.sg2.d1(timestamp, s0) values(65, 65)");
      statement.execute("insert into root.sg2.d2(timestamp, s1) values(1, true)");
      statement.execute(
          "insert into root.sg1.d1(timestamp, s1, s2, s3) values(25, 16, 65.16, 'g')");
      statement.execute(
          "insert into root.sg1.d1(timestamp, s1, s2, s3) values(200, 100, 16.65, 'h')");
      statement.execute("flush");
    }
  }

  private void preparePipeAndSetMock() throws Exception {
    try (Connection connection =
            DriverManager.getConnection("jdbc:iotdb://127.0.0.1:6667/", "root", "root");
        Statement statement = connection.createStatement()) {
      statement.execute("start pipeserver");
      statement.execute("create pipesink " + pipeSinkName + " as iotdb");
      statement.execute("create pipe " + pipeName + " to " + pipeSinkName);
<<<<<<< HEAD
=======
      pipe = (TsFilePipe) SenderService.getInstance().getRunningPipe();
>>>>>>> a1f73369
      mock =
          new TransportClientMock(SenderService.getInstance().getRunningPipe(), "127.0.0.1", 2333);
      TransportHandler handler =
          new TransportHandler(
              mock, pipeName, SenderService.getInstance().getRunningPipe().getCreateTime());
      ((TsFilePipe) SenderService.getInstance().getRunningPipe()).setTransportHandler(handler);
<<<<<<< HEAD
=======
      Thread.sleep(1000L);
>>>>>>> a1f73369
      statement.execute("stop pipeserver");
    }
  }

<<<<<<< HEAD
  @Test
  public void testHistoryInsert() {
    try {
      //      prepareSchema();
      //      prepareIns1();
      //      prepareIns2();
      //      prepareIns3();
      //
      //      preparePipeAndSetMock();
    } catch (Exception e) {
      e.printStackTrace();
      Assert.fail();
=======
  private void startPipe() throws Exception {
    try (Connection connection =
            DriverManager.getConnection("jdbc:iotdb://127.0.0.1:6667/", "root", "root");
        Statement statement = connection.createStatement()) {
      statement.execute("start pipe " + pipeName);
    }
  }

  private void stopPipe() throws Exception {
    try (Connection connection =
            DriverManager.getConnection("jdbc:iotdb://127.0.0.1:6667/", "root", "root");
        Statement statement = connection.createStatement()) {
      statement.execute("stop pipe " + pipeName);
    }
  }

  private void dropPipe() throws Exception {
    try (Connection connection =
            DriverManager.getConnection("jdbc:iotdb://127.0.0.1:6667/", "root", "root");
        Statement statement = connection.createStatement()) {
      statement.execute("drop pipe " + pipeName);
    }
  }

  private void checkResult(List<PipeData> list) { // check ins1, ins2, ins3
    Assert.assertEquals(list.size(), 13);
    for (int i = 0; i < 8; i++) {
      Assert.assertTrue(list.get(i) instanceof SchemaPipeData);
    }
    for (int i = 9; i < list.size(); i++) {
      Assert.assertTrue(list.get(i) instanceof TsFilePipeData);
    }
  }

  @Test
  public void testHistoryInsert() {
    try {
      prepareSchema();
      prepareIns1();
      prepareIns2();
      prepareIns3();

      preparePipeAndSetMock();
      startPipe();
      Thread.sleep(1000L);
      checkResult(mock.getPipeDataList());
    } catch (Exception e) {
      e.printStackTrace();
      Assert.fail();
    } finally {
      try {
        dropPipe();
        Thread.sleep(1000L);
      } catch (Exception e) {
        e.printStackTrace();
        Assert.fail();
      }
    }
  }

  @Test
  public void testHistoryAndRealTimeInsert() {
    try {
      prepareSchema();
      prepareIns1();
      prepareIns2();

      preparePipeAndSetMock();
      startPipe();
      Thread.sleep(1000L);
      prepareIns3();
      Thread.sleep(1000L);
      checkResult(mock.getPipeDataList());
    } catch (Exception e) {
      e.printStackTrace();
      Assert.fail();
    } finally {
      try {
        dropPipe();
        Thread.sleep(1000L);
      } catch (Exception e) {
        e.printStackTrace();
        Assert.fail();
      }
    }
  }

  @Test
  public void testStopAndStart() {
    try {
      prepareSchema();
      prepareIns1();

      preparePipeAndSetMock();
      startPipe();
      prepareIns2();
      stopPipe();
      prepareIns3();
      startPipe();
      Thread.sleep(1000L);
      checkResult(mock.getPipeDataList());
    } catch (Exception e) {
      e.printStackTrace();
      Assert.fail();
    } finally {
      try {
        dropPipe();
        Thread.sleep(1000L);
      } catch (Exception e) {
        e.printStackTrace();
        Assert.fail();
      }
    }
  }

  @Test
  public void testRealTimeSchemaAndStop() {
    try {
      preparePipeAndSetMock();
      prepareSchema();
      startPipe();
      prepareIns1();
      stopPipe();
      prepareIns2();
      startPipe();
      prepareIns3();
      stopPipe();

      Thread.sleep(1000L);
      checkResult(mock.getPipeDataList());
    } catch (Exception e) {
      e.printStackTrace();
      Assert.fail();
    } finally {
      try {
        dropPipe();
        Thread.sleep(1000L);
      } catch (Exception e) {
        e.printStackTrace();
        Assert.fail();
      }
>>>>>>> a1f73369
    }
  }
}<|MERGE_RESOLUTION|>--- conflicted
+++ resolved
@@ -19,13 +19,9 @@
 package org.apache.iotdb.db.integration.sync;
 
 import org.apache.iotdb.db.conf.IoTDBDescriptor;
-<<<<<<< HEAD
-import org.apache.iotdb.db.exception.StorageEngineException;
-=======
 import org.apache.iotdb.db.newsync.pipedata.PipeData;
 import org.apache.iotdb.db.newsync.pipedata.SchemaPipeData;
 import org.apache.iotdb.db.newsync.pipedata.TsFilePipeData;
->>>>>>> a1f73369
 import org.apache.iotdb.db.newsync.sender.pipe.TransportHandler;
 import org.apache.iotdb.db.newsync.sender.pipe.TsFilePipe;
 import org.apache.iotdb.db.newsync.sender.service.SenderService;
@@ -39,17 +35,10 @@
 import org.junit.Test;
 import org.junit.experimental.categories.Category;
 
-<<<<<<< HEAD
-import java.io.IOException;
-import java.sql.Connection;
-import java.sql.DriverManager;
-import java.sql.Statement;
-=======
 import java.sql.Connection;
 import java.sql.DriverManager;
 import java.sql.Statement;
 import java.util.List;
->>>>>>> a1f73369
 
 @Category({LocalStandaloneTest.class})
 public class IoTDBSyncSenderIT {
@@ -60,10 +49,7 @@
   private static final String pipeSinkName = "test_pipesink";
   private static final String pipeName = "test_pipe";
 
-<<<<<<< HEAD
-=======
   private TsFilePipe pipe;
->>>>>>> a1f73369
   private TransportClientMock mock;
 
   @Before
@@ -82,11 +68,7 @@
   }
 
   @After
-<<<<<<< HEAD
-  public void tearDown() throws StorageEngineException, IOException {
-=======
   public void tearDown() throws Exception {
->>>>>>> a1f73369
     IoTDBDescriptor.getInstance().getConfig().setEnableSeqSpaceCompaction(enableSeqSpaceCompaction);
     IoTDBDescriptor.getInstance()
         .getConfig()
@@ -94,10 +76,7 @@
     IoTDBDescriptor.getInstance()
         .getConfig()
         .setEnableCrossSpaceCompaction(enableCrossSpaceCompaction);
-<<<<<<< HEAD
-=======
     EnvironmentUtils.shutdownDaemon();
->>>>>>> a1f73369
     EnvironmentUtils.cleanEnv();
   }
 
@@ -167,38 +146,18 @@
       statement.execute("start pipeserver");
       statement.execute("create pipesink " + pipeSinkName + " as iotdb");
       statement.execute("create pipe " + pipeName + " to " + pipeSinkName);
-<<<<<<< HEAD
-=======
       pipe = (TsFilePipe) SenderService.getInstance().getRunningPipe();
->>>>>>> a1f73369
       mock =
           new TransportClientMock(SenderService.getInstance().getRunningPipe(), "127.0.0.1", 2333);
       TransportHandler handler =
           new TransportHandler(
               mock, pipeName, SenderService.getInstance().getRunningPipe().getCreateTime());
       ((TsFilePipe) SenderService.getInstance().getRunningPipe()).setTransportHandler(handler);
-<<<<<<< HEAD
-=======
-      Thread.sleep(1000L);
->>>>>>> a1f73369
+      Thread.sleep(1000L);
       statement.execute("stop pipeserver");
     }
   }
 
-<<<<<<< HEAD
-  @Test
-  public void testHistoryInsert() {
-    try {
-      //      prepareSchema();
-      //      prepareIns1();
-      //      prepareIns2();
-      //      prepareIns3();
-      //
-      //      preparePipeAndSetMock();
-    } catch (Exception e) {
-      e.printStackTrace();
-      Assert.fail();
-=======
   private void startPipe() throws Exception {
     try (Connection connection =
             DriverManager.getConnection("jdbc:iotdb://127.0.0.1:6667/", "root", "root");
@@ -340,7 +299,6 @@
         e.printStackTrace();
         Assert.fail();
       }
->>>>>>> a1f73369
     }
   }
 }