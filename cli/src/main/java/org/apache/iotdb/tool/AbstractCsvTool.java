--- conflicted
+++ resolved
@@ -57,25 +57,6 @@
       new String[] {"default", "long", "number", "timestamp"};
   protected static final String[] STRING_TIME_FORMAT =
       new String[] {
-<<<<<<< HEAD
-        "default",
-        "long",
-        "number",
-        "timestamp",
-        "yyyy-MM-dd HH:mm:ss",
-        "yyyy/MM/dd HH:mm:ss",
-        "yyyy.MM.dd HH:mm:ss",
-        "yyyy-MM-dd'T'HH:mm:ss",
-        "yyyy/MM/dd'T'HH:mm:ss",
-        "yyyy.MM.dd'T'HH:mm:ss",
-        "yyyy-MM-dd HH:mm:ssZZ",
-        "yyyy/MM/dd HH:mm:ssZZ",
-        "yyyy.MM.dd HH:mm:ssZZ",
-        "yyyy-MM-dd'T'HH:mm:ssZZ",
-        "yyyy/MM/dd'T'HH:mm:ssZZ",
-        "yyyy.MM.dd'T'HH:mm:ssZZ",
-=======
->>>>>>> 7a77b3f8
         "yyyy-MM-dd'T'HH:mm:ss.SSSZ",
         "yyyy/MM/dd HH:mm:ss.SSS",
         "yyyy-MM-dd HH:mm:ss.SSS",
