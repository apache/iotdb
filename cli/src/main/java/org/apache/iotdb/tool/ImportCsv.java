--- conflicted
+++ resolved
@@ -107,13 +107,8 @@
       return;
     }
     System.out.println("Start to import data from: " + file.getName());
-<<<<<<< HEAD
-    try (BufferedReader br = new BufferedReader(new InputStreamReader(new FileInputStream(file), "UTF-8"));
-        ProgressBar pb = new ProgressBar("Import from: " + file.getName(), fileLine)) {
-=======
     try (BufferedReader br = new BufferedReader(new InputStreamReader(new FileInputStream(file), StandardCharsets.UTF_8));
          ProgressBar pb = new ProgressBar("Import from: " + file.getName(), fileLine)) {
->>>>>>> 50cd164b
       pb.setExtraMessage("Importing...");
       String header = br.readLine();
       String[] cols = splitCsvLine(header);
@@ -341,11 +336,7 @@
 
   private static int getFileLineCount(File file) throws IOException {
     int line;
-<<<<<<< HEAD
-    try (LineNumberReader count = new LineNumberReader(new InputStreamReader(new FileInputStream(file), "UTF-8"))) {
-=======
     try (LineNumberReader count = new LineNumberReader(new InputStreamReader(new FileInputStream(file), StandardCharsets.UTF_8))) {
->>>>>>> 50cd164b
       while (count.skip(Long.MAX_VALUE) > 0) {
         // Loop just in case the file is > Long.MAX_VALUE or skip() decides to not read the entire file
       }
