--- conflicted
+++ resolved
@@ -795,15 +795,9 @@
         headerNameWithoutType = headerName;
         headerNameMap.put(headerName, headerName);
       }
-<<<<<<< HEAD
-      String[] nodes = PathUtils.splitPathToDetachedNodes(headerNameMap.get(headerName));
-      String measurementName = nodes[nodes.length - 1];
-      String deviceName = StringUtils.join(Arrays.copyOfRange(nodes, 0, nodes.length - 1), '.');
-=======
       String[] split = PathUtils.splitPathToDetachedNodes(headerNameWithoutType);
       String measurementName = split[split.length - 1];
       String deviceName = StringUtils.join(Arrays.copyOfRange(split, 0, split.length - 1), '.');
->>>>>>> f748e5cf
       if (deviceAndMeasurementNames != null) {
         if (!deviceAndMeasurementNames.containsKey(deviceName)) {
           deviceAndMeasurementNames.put(deviceName, new ArrayList<>());
