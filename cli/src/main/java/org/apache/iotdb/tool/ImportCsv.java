/*
 * Licensed to the Apache Software Foundation (ASF) under one
 * or more contributor license agreements.  See the NOTICE file
 * distributed with this work for additional information
 * regarding copyright ownership.  The ASF licenses this file
 * to you under the Apache License, Version 2.0 (the
 * "License"); you may not use this file except in compliance
 * with the License.  You may obtain a copy of the License at
 *
 *     http://www.apache.org/licenses/LICENSE-2.0
 *
 * Unless required by applicable law or agreed to in writing,
 * software distributed under the License is distributed on an
 * "AS IS" BASIS, WITHOUT WARRANTIES OR CONDITIONS OF ANY
 * KIND, either express or implied.  See the License for the
 * specific language governing permissions and limitations
 * under the License.
 */
package org.apache.iotdb.tool;

import java.io.BufferedReader;
import java.io.BufferedWriter;
import java.io.File;
import java.io.FileNotFoundException;
import java.io.FileReader;
import java.io.FileWriter;
import java.io.IOException;
import java.io.LineNumberReader;
import java.sql.DriverManager;
import java.sql.PreparedStatement;
import java.sql.ResultSet;
import java.sql.SQLException;
import java.sql.Statement;
import java.util.ArrayList;
import java.util.HashMap;
import java.util.Iterator;
import java.util.List;
import java.util.Map;
import jline.console.ConsoleReader;
import me.tongfei.progressbar.ProgressBar;
import org.apache.commons.cli.CommandLine;
import org.apache.commons.cli.CommandLineParser;
import org.apache.commons.cli.DefaultParser;
import org.apache.commons.cli.HelpFormatter;
import org.apache.commons.cli.Option;
import org.apache.commons.cli.Options;
import org.apache.commons.cli.ParseException;
import org.apache.commons.io.FileUtils;
import org.apache.iotdb.exception.ArgsErrorException;
import org.apache.iotdb.jdbc.Config;
import org.apache.iotdb.jdbc.IoTDBConnection;
import org.apache.thrift.TException;

/**
 * read a CSV formatted data File and insert all the data into IoTDB.
 */
public class ImportCsv extends AbstractCsvTool {
  private static final String FILE_ARGS = "f";
  private static final String FILE_NAME = "file or folder";
  private static final String FILE_SUFFIX = "csv";

  private static final String TSFILEDB_CLI_PREFIX = "ImportCsv";
  private static final String ERROR_INFO_STR = "csvInsertError.error";

  private static final String STRING_DATA_TYPE = "TEXT";
  private static final int BATCH_EXECUTE_COUNT = 100;

  private static String errorInsertInfo = "";
  private static boolean errorFlag;

  private static String IOTDB_CLI_HOME = "IOTDB_CLI_HOME";

  private static int count;
  private static Statement statement;

  /**
   * create the commandline options.
   *
   * @return object Options
   */
  private static Options createOptions() {
    Options options = new Options();

    Option opHost = Option.builder(HOST_ARGS).longOpt(HOST_NAME).required()
        .argName(HOST_NAME).hasArg().desc("Host Name (required)").build();
    options.addOption(opHost);

    Option opPort = Option.builder(PORT_ARGS).longOpt(PORT_NAME).required()
        .argName(PORT_NAME).hasArg().desc("Port (required)").build();
    options.addOption(opPort);

    Option opUsername = Option.builder(USERNAME_ARGS).longOpt(USERNAME_NAME)
        .required().argName(USERNAME_NAME)
        .hasArg().desc("Username (required)").build();
    options.addOption(opUsername);

    Option opPassword = Option.builder(PASSWORD_ARGS).longOpt(PASSWORD_NAME)
        .optionalArg(true).argName(PASSWORD_NAME).hasArg().desc("Password (optional)").build();
    options.addOption(opPassword);

    Option opFile = Option.builder(FILE_ARGS).required().argName(FILE_NAME).hasArg().desc(
        "If input a file path, load a csv file, "
            + "otherwise load all csv file under this directory (required)")
        .build();
    options.addOption(opFile);

    Option opHelp = Option.builder(HELP_ARGS).longOpt(HELP_ARGS)
        .hasArg(false).desc("Display help information")
        .build();
    options.addOption(opHelp);

    Option opTimeZone = Option.builder(TIME_ZONE_ARGS).argName(TIME_ZONE_NAME).hasArg()
        .desc("Time Zone eg. +08:00 or -01:00 (optional)").build();
    options.addOption(opTimeZone);

    return options;
  }

  /**
   * Data from csv To tsfile.
   */
  private static void loadDataFromCSV(File file, int index) {
    statement = null;
    int fileLine;
    try {
      fileLine = getFileLineCount(file);
    } catch (IOException e) {
      System.out.println("Failed to import file: " + file.getName());
      return;
    }
    File errorFile = new File(errorInsertInfo + index);
    if (!errorFile.exists()) {
      try {
        errorFile.createNewFile();
      } catch (IOException e) {
        System.out.println("Cannot create a errorFile because: " + e.getMessage());
        return;
      }
    }
    System.out.println("Start to import data from: " + file.getName());
    errorFlag = true;
    try(BufferedReader br = new BufferedReader(new FileReader(file));
        BufferedWriter bw = new BufferedWriter(new FileWriter(errorFile));
        ProgressBar pb = new ProgressBar("Import from: " + file.getName(), fileLine)) {
      pb.setExtraMessage("Importing...");
      String header = br.readLine();

      bw.write("From " + file.getAbsolutePath());
      bw.newLine();
      bw.newLine();
      bw.write(header);
      bw.newLine();
      bw.newLine();

      // storage csv table head info
      Map<String, ArrayList<Integer>> deviceToColumn = new HashMap<>();
      // storage csv table head info
      List<String> colInfo = new ArrayList<>();
      // storage csv device sensor info, corresponding csv table head
      List<String> headInfo = new ArrayList<>();

      String[] strHeadInfo = header.split(",");
      if (strHeadInfo.length <= 1) {
        System.out.println("The CSV file "+ file.getName() +" illegal, please check first line");
        return;
      }

      long startTime = System.currentTimeMillis();
      Map<String, String> timeseriesDataType = new HashMap<>();

      boolean success = queryDatabaseMeta(strHeadInfo, file, bw, timeseriesDataType, headInfo,
          deviceToColumn, colInfo);
      if (!success) {
        errorFlag = false;
        return;
      }

      statement = connection.createStatement();


      List<String> tmp = new ArrayList<>();
      success = readAndGenSqls(br, timeseriesDataType, deviceToColumn, colInfo, headInfo,
          bw, tmp, pb);
      if (!success) {
        return;
      }

      executeSqls(bw, tmp, startTime, file);
      pb.stepTo(fileLine);
    } catch (FileNotFoundException e) {
      System.out.println("Cannot find " + file.getName() + " because: "+e.getMessage());
    } catch (IOException e) {
      System.out.println("CSV file read exception because: " + e.getMessage());
    } catch (SQLException e) {
      System.out.println("Database connection exception because: " + e.getMessage());
    } finally {
      try {
        if (statement != null) {
          statement.close();
        }
        if (errorFlag) {
          FileUtils.forceDelete(errorFile);
        } else {
          System.out.println("Format of some lines in "+ file.getAbsolutePath() + " error, please "
              + "check "+errorFile.getAbsolutePath()+" for more information");
        }
      } catch (SQLException e) {
        System.out.println("Sql statement can not be closed because: " + e.getMessage());
      } catch (IOException e) {
        System.out.println("Close file error because: " + e.getMessage());
      }
    }
  }

  private static void executeSqls(BufferedWriter bw, List<String> tmp, long startTime, File file)
      throws IOException {
    try {
      int[] result = statement.executeBatch();
      for (int i = 0; i < result.length; i++) {
        if (result[i] != Statement.SUCCESS_NO_INFO && i < tmp.size()) {
          bw.write(tmp.get(i));
          bw.newLine();
          errorFlag = false;
        }
      }
      statement.clearBatch();
      tmp.clear();
    } catch (SQLException e) {
      bw.write(e.getMessage());
      bw.newLine();
      errorFlag = false;
      System.out.println("Cannot execute sql because: " + e.getMessage());
    }
  }

  private static boolean readAndGenSqls(BufferedReader br, Map<String, String> timeseriesDataType,
      Map<String, ArrayList<Integer>> deviceToColumn, List<String> colInfo,
      List<String> headInfo, BufferedWriter bw, List<String> tmp, ProgressBar pb) throws IOException {
    String line;
    count = 0;
    while ((line = br.readLine()) != null) {
      List<String> sqls;
      try {
        sqls = createInsertSQL(line, timeseriesDataType, deviceToColumn, colInfo, headInfo);
      } catch (Exception e) {
        bw.write(String.format("error input line, maybe it is not complete: %s", line));
        bw.newLine();
        System.out.println("Cannot create sql for " + line + " because: " + e.getMessage());
        errorFlag = false;
        return false;
      }
      boolean success = addSqlsToBatch(sqls, tmp, bw);
      pb.step();
      if (!success) {
        return false;
      }
    }
    return true;
  }

  private static boolean addSqlsToBatch(List<String> sqls, List<String> tmp, BufferedWriter bw)
      throws IOException {
    for (String str : sqls) {
      try {
        count++;
        statement.addBatch(str);
        tmp.add(str);
        checkBatchSize(bw, tmp);

      } catch (SQLException e) {
        bw.write(e.getMessage());
        bw.newLine();
        errorFlag = false;
        System.out.println("Cannot execute sql because: " + e.getMessage());
        return false;
      }
    }
    return true;
  }


  private static void checkBatchSize(BufferedWriter bw, List<String> tmp)
      throws SQLException, IOException {
    if (count == BATCH_EXECUTE_COUNT) {
      int[] result = statement.executeBatch();
      for (int i = 0; i < result.length; i++) {
        if (result[i] != Statement.SUCCESS_NO_INFO && i < tmp.size()) {
          bw.write(tmp.get(i));
          bw.newLine();
          errorFlag = false;
        }
      }
      statement.clearBatch();
      count = 0;
      tmp.clear();
    }
  }

  private static boolean queryDatabaseMeta(String[] strHeadInfo, File file, BufferedWriter bw,
      Map<String, String> timeseriesDataType, List<String> headInfo,
      Map<String, ArrayList<Integer>> deviceToColumn,
      List<String> colInfo)
      throws SQLException, IOException {
<<<<<<< HEAD
    try (PreparedStatement preparedStatement = connection.prepareStatement("show timeseries ?")) {
      for (int i = 1; i < strHeadInfo.length; i++) {
        preparedStatement.setString(1,strHeadInfo[i]);
        ResultSet resultSet = preparedStatement.executeQuery();
=======
    try (Statement statement = connection.createStatement()) {

      for (int i = 1; i < strHeadInfo.length; i++) {
        statement.execute("show timeseries " + strHeadInfo[i]);
        ResultSet resultSet = statement.getResultSet();
>>>>>>> b3ea173d
        try {
          if (resultSet.next()) {
            timeseriesDataType.put(strHeadInfo[i], resultSet.getString(2));
          } else {
            String errorInfo = String.format("Database cannot find %s in %s, stop import!",
                    strHeadInfo[i], file.getAbsolutePath());
            System.out.println("Database cannot find " + strHeadInfo[i] + " in " + file.getAbsolutePath() + ", "
                    + "stop import!");
            bw.write(errorInfo);
            return false;
          }
        } finally {
          resultSet.close();
        }
        headInfo.add(strHeadInfo[i]);
        String deviceInfo = strHeadInfo[i].substring(0, strHeadInfo[i].lastIndexOf('.'));

        if (!deviceToColumn.containsKey(deviceInfo)) {
          deviceToColumn.put(deviceInfo, new ArrayList<>());
        }
        // storage every device's sensor index info
        deviceToColumn.get(deviceInfo).add(i - 1);
        colInfo.add(strHeadInfo[i].substring(strHeadInfo[i].lastIndexOf('.') + 1));
      }
    }
    return true;
  }

  private static List<String> createInsertSQL(String line, Map<String, String> timeseriesToType,
      Map<String, ArrayList<Integer>> deviceToColumn,
      List<String> colInfo, List<String> headInfo) {
    String[] data = line.split(",", headInfo.size() + 1);
    List<String> sqls = new ArrayList<>();
    Iterator<Map.Entry<String, ArrayList<Integer>>> it = deviceToColumn.entrySet().iterator();
    while (it.hasNext()) {
      Map.Entry<String, ArrayList<Integer>> entry = it.next();
      String sql = createOneSql(entry, data, colInfo, timeseriesToType, headInfo);
      if (sql != null) {
        sqls.add(sql);
      }
    }
    return sqls;
  }

  private static String createOneSql(Map.Entry<String, ArrayList<Integer>> entry, String[] data,
      List<String> colInfo, Map<String, String> timeseriesToType, List<String> headInfo) {
    StringBuilder sbd = new StringBuilder();
    ArrayList<Integer> colIndex = entry.getValue();
    sbd.append("insert into ").append(entry.getKey()).append("(timestamp");
    int skipCount = 0;
    for (int j = 0; j < colIndex.size(); ++j) {
      if ("".equals(data[entry.getValue().get(j) + 1])) {
        skipCount++;
        continue;
      }
      sbd.append(", ").append(colInfo.get(colIndex.get(j)));
    }
    // define every device null value' number, if the number equal the
    // sensor number, the insert operation stop
    if (skipCount == entry.getValue().size()) {
      return null;
    }

    // TODO when timestampsStr is empty
    String timestampsStr = data[0];
    sbd.append(") values(").append(timestampsStr.trim().isEmpty()
        ? "NO TIMESTAMP" : timestampsStr);

    for (int j = 0; j < colIndex.size(); ++j) {
      if ("".equals(data[entry.getValue().get(j) + 1])) {
        continue;
      }
      if (timeseriesToType.get(headInfo.get(colIndex.get(j))).equals(STRING_DATA_TYPE)) {
        sbd.append(", \'").append(data[colIndex.get(j) + 1]).append("\'");
      } else {
        sbd.append(",").append(data[colIndex.get(j) + 1]);
      }
    }
    sbd.append(")");
    return sbd.toString();
  }

  public static void main(String[] args) throws IOException, SQLException {
    Options options = createOptions();
    HelpFormatter hf = new HelpFormatter();
    hf.setOptionComparator(null);
    hf.setWidth(MAX_HELP_CONSOLE_WIDTH);
    CommandLine commandLine;
    CommandLineParser parser = new DefaultParser();

    if (args == null || args.length == 0) {
      System.out.println("Too few params input, please check the following hint.");
      hf.printHelp(TSFILEDB_CLI_PREFIX, options, true);
      return;
    }
    try {
      commandLine = parser.parse(options, args);
    } catch (ParseException e) {
      System.out.println("Parse error: " + e.getMessage());
      hf.printHelp(TSFILEDB_CLI_PREFIX, options, true);
      return;
    }
    if (commandLine.hasOption(HELP_ARGS)) {
      hf.printHelp(TSFILEDB_CLI_PREFIX, options, true);
      return;
    }

    ConsoleReader reader = new ConsoleReader();
    reader.setExpandEvents(false);
    try {
      parseBasicParams(commandLine, reader);
      String filename = commandLine.getOptionValue(FILE_ARGS);
      if (filename == null) {
        hf.printHelp(TSFILEDB_CLI_PREFIX, options, true);
        return;
      }
      parseSpecialParams(commandLine);
      importCsvFromFile(host, port, username, password, filename, timeZoneID);
    } catch (ArgsErrorException e) {
      System.out.println("Args error: " + e.getMessage());
    } catch (Exception e) {
      System.out.println("Encounter an error, because: " + e.getMessage());
    } finally {
      reader.close();
    }
  }

  private static void parseSpecialParams(CommandLine commandLine) {
    timeZoneID = commandLine.getOptionValue(TIME_ZONE_ARGS);
  }

  public static void importCsvFromFile(String ip, String port, String username,
      String password, String filename,
      String timeZone) throws SQLException {
    String property = System.getProperty(IOTDB_CLI_HOME);
    if (property == null) {
      errorInsertInfo = ERROR_INFO_STR;
    } else {
      errorInsertInfo = property + File.separatorChar + ERROR_INFO_STR;
    }
    try {
      Class.forName(Config.JDBC_DRIVER_NAME);
      connection = (IoTDBConnection) DriverManager.getConnection(Config.IOTDB_URL_PREFIX
              + ip + ":" + port + "/",
          username, password);
      timeZoneID = timeZone;
      setTimeZone();

      File file = new File(filename);
      if (file.isFile()) {
        importFromSingleFile(file);
      } else if (file.isDirectory()) {
        importFromDirectory(file);
      }

    } catch (ClassNotFoundException e) {
      System.out.println("Failed to import data because cannot find IoTDB JDBC Driver, "
          + "please check whether you have imported driver or not: " + e.getMessage());
    } catch (TException e) {
      System.out.println("Encounter an error when connecting to server, because " + e.getMessage());
    } catch (SQLException e){
      System.out.println("Encounter an error when importing data, error is: " + e.getMessage());
    } catch (Exception e) {
      System.out.println("Encounter an error, because: " + e.getMessage());
    } finally {
      if (connection != null) {
        connection.close();
      }
    }
  }

  private static void importFromSingleFile(File file) {
    if (file.getName().endsWith(FILE_SUFFIX)) {
      loadDataFromCSV(file, 1);
    } else {
      System.out.println("File "+ file.getName() +"  should ends with '.csv' if you want to import");
    }
  }

  private static void importFromDirectory(File file) {
    int i = 1;
    File[] files = file.listFiles();
    if (files == null) {
      return;
    }

    for (File subFile : files) {
      if (subFile.isFile()) {
        if (subFile.getName().endsWith(FILE_SUFFIX)) {
          loadDataFromCSV(subFile, i);
          i++;
        } else {
          System.out.println("File " + file.getName() + " should ends with '.csv' if you want to import");
        }
      }
    }
  }

  private static int getFileLineCount(File file) throws IOException {
    int line = 0;
    try (LineNumberReader count = new LineNumberReader(new FileReader(file))) {
      while (count.skip(Long.MAX_VALUE) > 0) {
        // Loop just in case the file is > Long.MAX_VALUE or skip() decides to not read the entire file
      }
      // +1 because line index starts at 0
      line = count.getLineNumber() + 1;
    }
    return line;
  }
}<|MERGE_RESOLUTION|>--- conflicted
+++ resolved
@@ -301,18 +301,10 @@
       Map<String, ArrayList<Integer>> deviceToColumn,
       List<String> colInfo)
       throws SQLException, IOException {
-<<<<<<< HEAD
     try (PreparedStatement preparedStatement = connection.prepareStatement("show timeseries ?")) {
       for (int i = 1; i < strHeadInfo.length; i++) {
         preparedStatement.setString(1,strHeadInfo[i]);
         ResultSet resultSet = preparedStatement.executeQuery();
-=======
-    try (Statement statement = connection.createStatement()) {
-
-      for (int i = 1; i < strHeadInfo.length; i++) {
-        statement.execute("show timeseries " + strHeadInfo[i]);
-        ResultSet resultSet = statement.getResultSet();
->>>>>>> b3ea173d
         try {
           if (resultSet.next()) {
             timeseriesDataType.put(strHeadInfo[i], resultSet.getString(2));
