--- conflicted
+++ resolved
@@ -330,17 +330,6 @@
 
           boolean isFail = false;
 
-<<<<<<< HEAD
-          ArrayList<TSDataType> types = new ArrayList<>();
-          ArrayList<Object> values = new ArrayList<>();
-          ArrayList<String> measurements = new ArrayList<>();
-
-          for (String deviceId : deviceAndMeasurementNames.keySet()) {
-            List<String> measurementNames = deviceAndMeasurementNames.get(deviceId);
-            for (String measurement : measurementNames) {
-              String header = deviceId + "." + measurement;
-              String value = record.get(headerNameMap.get(header));
-=======
           for (String deviceId : deviceAndMeasurementNames.keySet()) {
             ArrayList<TSDataType> types = new ArrayList<>();
             ArrayList<Object> values = new ArrayList<>();
@@ -350,7 +339,6 @@
             for (String measurement : measurementNames) {
               String header = deviceId + "." + measurement;
               String value = record.get(header);
->>>>>>> 7b1be9d0
               if (!"".equals(value)) {
                 TSDataType type;
                 if (!headerTypeMap.containsKey(headerNameMap.get(header))) {
@@ -400,7 +388,6 @@
               measurementsList.add(measurements);
             }
           }
-<<<<<<< HEAD
           if (isFail) {
             failedRecords.add(record.stream().collect(Collectors.toList()));
           }
@@ -409,12 +396,6 @@
       writeAndEmptyDataSet(deviceIds, times, typesList, valuesList, measurementsList, 3);
     }
 
-=======
-          if (isFail) failedRecords.add(record.stream().collect(Collectors.toList()));
-        });
-    if (!deviceIds.isEmpty())
-      writeAndEmptyDataSet(deviceIds, times, typesList, valuesList, measurementsList, 3);
->>>>>>> 7b1be9d0
     if (!failedRecords.isEmpty()) {
       writeCsvFile(headerNames, failedRecords, failedFilePath);
     }
@@ -522,13 +503,9 @@
               }
             }
           }
-<<<<<<< HEAD
           if (isFail.get()) {
             failedRecords.add(record.stream().collect(Collectors.toList()));
           }
-=======
-          if (isFail.get()) failedRecords.add(record.stream().collect(Collectors.toList()));
->>>>>>> 7b1be9d0
           if (!measurements.isEmpty()) {
             if (timeFormatter.get() == null) {
               times.add(Long.valueOf(record.get(timeColumn)));
@@ -711,14 +688,9 @@
     }
     List<String> columnNames = sessionDataSet.getColumnNames();
     List<String> columnTypes = sessionDataSet.getColumnTypes();
-<<<<<<< HEAD
     if (columnNames.size() == 1) {
       return false;
     } else {
-=======
-    if (columnNames.size() == 1) return false;
-    else {
->>>>>>> 7b1be9d0
       for (int i = 1; i < columnNames.size(); i++) {
         if (alignedType == "Time") {
           headerTypeMap.put(columnNames.get(i), getType(columnTypes.get(i)));
@@ -823,15 +795,10 @@
     try {
       switch (type) {
         case TEXT:
-<<<<<<< HEAD
           if (value.startsWith("\"") && value.endsWith("\"")) {
             return value.substring(1, value.length() - 1);
           }
           return null;
-=======
-          if ("NaN".equals(value)) return value;
-          else return value.substring(1, value.length() - 1);
->>>>>>> 7b1be9d0
         case BOOLEAN:
           if (!"true".equals(value) && !"false".equals(value)) {
             return null;
