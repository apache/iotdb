--- conflicted
+++ resolved
@@ -24,11 +24,7 @@
     <parent>
         <groupId>org.apache.iotdb</groupId>
         <artifactId>iotdb-parent</artifactId>
-<<<<<<< HEAD
-        <version>0.14.0-SNAPSHOT</version>
-=======
         <version>0.13.2-SNAPSHOT</version>
->>>>>>> 9ab9a717
         <relativePath>../pom.xml</relativePath>
     </parent>
     <artifactId>iotdb-cli</artifactId>
@@ -67,13 +63,12 @@
         <dependency>
             <groupId>me.tongfei</groupId>
             <artifactId>progressbar</artifactId>
+            <version>0.9.2</version>
         </dependency>
         <dependency>
             <groupId>org.jline</groupId>
             <artifactId>jline</artifactId>
         </dependency>
-        <!-- Not for importing class, used for windows CLI,
-        refer to https://github.com/apache/iotdb/pull/4458 -->
         <dependency>
             <groupId>net.java.dev.jna</groupId>
             <artifactId>jna</artifactId>
@@ -92,6 +87,7 @@
         <dependency>
             <groupId>org.apache.commons</groupId>
             <artifactId>commons-csv</artifactId>
+            <version>1.9.0</version>
         </dependency>
         <dependency>
             <groupId>org.mockito</groupId>
