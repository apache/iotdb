/*
 * Licensed to the Apache Software Foundation (ASF) under one
 * or more contributor license agreements.  See the NOTICE file
 * distributed with this work for additional information
 * regarding copyright ownership.  The ASF licenses this file
 * to you under the Apache License, Version 2.0 (the
 * "License"); you may not use this file except in compliance
 * with the License.  You may obtain a copy of the License at
 *
 *     http://www.apache.org/licenses/LICENSE-2.0
 *
 * Unless required by applicable law or agreed to in writing,
 * software distributed under the License is distributed on an
 * "AS IS" BASIS, WITHOUT WARRANTIES OR CONDITIONS OF ANY
 * KIND, either express or implied.  See the License for the
 * specific language governing permissions and limitations
 * under the License.
 */

package org.apache.iotdb.db.sql;

import org.apache.iotdb.jdbc.Config;

import org.junit.After;
import org.junit.Before;
import org.slf4j.Logger;
import org.slf4j.LoggerFactory;
import org.testcontainers.containers.DockerComposeContainer;

import java.sql.Connection;
import java.sql.DriverManager;
import java.sql.Statement;

// do not add tests here.
// add tests into Cases.java instead.
public abstract class ClusterIT extends Cases {

  private static Logger logger = LoggerFactory.getLogger(ClusterIT.class);

  // "root.sg1" is a special storage for testing whether the read and write operations can be run
  // correctly if the data is not on the connected node.
  public String defaultSG = "root.sg1";

  protected int getWriteRpcPort() {
    return getContainer().getServicePort("iotdb-server_1", 6667);
  }

  protected String getWriteRpcIp() {
    return getContainer().getServiceHost("iotdb-server_1", 6667);
  }

  protected int[] getReadRpcPorts() {
    return new int[] {getContainer().getServicePort("iotdb-server_1", 6667)};
  }

  protected String[] getReadRpcIps() {
    return new String[] {getContainer().getServiceHost("iotdb-server_1", 6667)};
  }

  protected void startCluster() {}

  protected abstract DockerComposeContainer getContainer();

  @Before
  public void setUp() throws Exception {
    startCluster();

    Class.forName(Config.JDBC_DRIVER_NAME);
    writeConnection =
        DriverManager.getConnection(
            "jdbc:iotdb://" + getWriteRpcIp() + ":" + getWriteRpcPort(), "root", "root");
    writeStatement = writeConnection.createStatement();

    int[] readPorts = getReadRpcPorts();
    String[] readIps = getReadRpcIps();
    readConnections = new Connection[readPorts.length];
    readStatements = new Statement[readPorts.length];
    for (int i = 0; i < readPorts.length; i++) {
      readConnections[i] =
          DriverManager.getConnection(
              "jdbc:iotdb://" + readIps[i] + ":" + readPorts[i], "root", "root");
      readStatements[i] = readConnections[i].createStatement();
    }
  }

  @After
  public void tearDown() throws Exception {
    super.tearDown();
  }

  // do not add tests here.
  // add tests into Cases.java instead.

<<<<<<< HEAD
=======
    for (String timeSeries : timeSeriesArray) {
      statement.execute(String.format("create timeseries %s ", timeSeries));
    }
    for (String initData : initDataArray) {
      statement.execute(initData);
    }
    ResultSet resultSet = statement.executeQuery("select avg(temperature) from root.ln.wf01.wt01;");
    Assert.assertTrue(resultSet.next());
    double avg = resultSet.getDouble(1);
    Assert.assertEquals(35.71, avg, 0.1);
    resultSet.close();
  }

  @Test
  public void testLast() throws SQLException {

    String[] timeSeriesArray = {"root.ln.wf01.wt01.temperature WITH DATATYPE=DOUBLE, ENCODING=RLE"};
    String[] initDataArray = {
      "INSERT INTO root.ln.wf01.wt01(timestamp, temperature) values(100, 10.0)",
      "INSERT INTO root.ln.wf01.wt01(timestamp, temperature) values(200, 20.0)",
      "INSERT INTO root.ln.wf01.wt01(timestamp, temperature) values(150, 15.0)"
    };

    for (String timeSeries : timeSeriesArray) {
      statement.execute(String.format("create timeseries %s ", timeSeries));
    }
    for (String initData : initDataArray) {
      statement.execute(initData);
    }
    ResultSet resultSet = statement.executeQuery("select last * from root.ln.wf01.wt01;");
    Assert.assertTrue(resultSet.next());
    double last = Double.parseDouble(resultSet.getString(3));
    Assert.assertEquals(20.0, last, 0.1);
    resultSet.close();
  }
>>>>>>> 89077724
}<|MERGE_RESOLUTION|>--- conflicted
+++ resolved
@@ -90,43 +90,4 @@
 
   // do not add tests here.
   // add tests into Cases.java instead.
-
-<<<<<<< HEAD
-=======
-    for (String timeSeries : timeSeriesArray) {
-      statement.execute(String.format("create timeseries %s ", timeSeries));
-    }
-    for (String initData : initDataArray) {
-      statement.execute(initData);
-    }
-    ResultSet resultSet = statement.executeQuery("select avg(temperature) from root.ln.wf01.wt01;");
-    Assert.assertTrue(resultSet.next());
-    double avg = resultSet.getDouble(1);
-    Assert.assertEquals(35.71, avg, 0.1);
-    resultSet.close();
-  }
-
-  @Test
-  public void testLast() throws SQLException {
-
-    String[] timeSeriesArray = {"root.ln.wf01.wt01.temperature WITH DATATYPE=DOUBLE, ENCODING=RLE"};
-    String[] initDataArray = {
-      "INSERT INTO root.ln.wf01.wt01(timestamp, temperature) values(100, 10.0)",
-      "INSERT INTO root.ln.wf01.wt01(timestamp, temperature) values(200, 20.0)",
-      "INSERT INTO root.ln.wf01.wt01(timestamp, temperature) values(150, 15.0)"
-    };
-
-    for (String timeSeries : timeSeriesArray) {
-      statement.execute(String.format("create timeseries %s ", timeSeries));
-    }
-    for (String initData : initDataArray) {
-      statement.execute(initData);
-    }
-    ResultSet resultSet = statement.executeQuery("select last * from root.ln.wf01.wt01;");
-    Assert.assertTrue(resultSet.next());
-    double last = Double.parseDouble(resultSet.getString(3));
-    Assert.assertEquals(20.0, last, 0.1);
-    resultSet.close();
-  }
->>>>>>> 89077724
 }