--- conflicted
+++ resolved
@@ -530,11 +530,7 @@
 
   @Test
   public void testAutoCreateSchemaInClusterMode()
-<<<<<<< HEAD
-      throws IoTDBConnectionException, StatementExecutionException, SQLException {
-=======
           throws IoTDBConnectionException, StatementExecutionException, SQLException {
->>>>>>> 5467091d
     List<String> measurement_list = new ArrayList<>();
     measurement_list.add("s1");
     measurement_list.add("s2");
