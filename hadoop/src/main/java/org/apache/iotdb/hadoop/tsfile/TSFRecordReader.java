/*
 * Licensed to the Apache Software Foundation (ASF) under one
 * or more contributor license agreements.  See the NOTICE file
 * distributed with this work for additional information
 * regarding copyright ownership.  The ASF licenses this file
 * to you under the Apache License, Version 2.0 (the
 * "License"); you may not use this file except in compliance
 * with the License.  You may obtain a copy of the License at
 *
 *     http://www.apache.org/licenses/LICENSE-2.0
 *
 * Unless required by applicable law or agreed to in writing,
 * software distributed under the License is distributed on an
 * "AS IS" BASIS, WITHOUT WARRANTIES OR CONDITIONS OF ANY
 * KIND, either express or implied.  See the License for the
 * specific language governing permissions and limitations
 * under the License.
 */
package org.apache.iotdb.hadoop.tsfile;

import static java.util.stream.Collectors.toList;

import java.io.IOException;
import java.util.ArrayList;
import java.util.List;
import org.apache.hadoop.conf.Configuration;
import org.apache.hadoop.io.BooleanWritable;
import org.apache.hadoop.io.DoubleWritable;
import org.apache.hadoop.io.FloatWritable;
import org.apache.hadoop.io.IntWritable;
import org.apache.hadoop.io.LongWritable;
import org.apache.hadoop.io.MapWritable;
import org.apache.hadoop.io.NullWritable;
import org.apache.hadoop.io.Text;
import org.apache.hadoop.mapreduce.InputSplit;
import org.apache.hadoop.mapreduce.RecordReader;
import org.apache.hadoop.mapreduce.TaskAttemptContext;
import org.apache.iotdb.hadoop.fileSystem.HDFSInput;
import org.apache.iotdb.tsfile.read.ReadOnlyTsFile;
import org.apache.iotdb.tsfile.read.TsFileSequenceReader;
import org.apache.iotdb.tsfile.read.common.Field;
import org.apache.iotdb.tsfile.read.common.Path;
import org.apache.iotdb.tsfile.read.common.RowRecord;
import org.apache.iotdb.tsfile.read.expression.QueryExpression;
import org.apache.iotdb.tsfile.read.query.dataset.QueryDataSet;
import org.slf4j.Logger;
import org.slf4j.LoggerFactory;

public class TSFRecordReader extends RecordReader<NullWritable, MapWritable> implements IReaderSet {

  private static final Logger logger = LoggerFactory.getLogger(TSFRecordReader.class);

  /**
   * all
   */
  private List<QueryDataSet> dataSetList = new ArrayList<>();
  /**
   * List for name of devices. The order corresponds to the order of dataSetList. Means that
   * deviceIdList[i] is the name of device for dataSetList[i].
   */
  private List<String> deviceIdList = new ArrayList<>();
  private List<Field> fields = null;
  /**
   * The index of QueryDataSet that is currently processed
   */
  private int currentIndex = 0;
  private long timestamp = 0;
  private boolean isReadDeviceId = false;
  private boolean isReadTime = false;
  private TsFileSequenceReader reader;
  private List<String> measurementIds;


  @Override
  public void initialize(InputSplit split, TaskAttemptContext context)
      throws IOException {
    if (split instanceof TSFInputSplit) {
      initialize((TSFInputSplit) split, context.getConfiguration(), this, dataSetList,
          deviceIdList);
    } else {
      logger.error("The InputSplit class is not {}, the class is {}", TSFInputSplit.class.getName(),
          split.getClass().getName());
      throw new InternalError(String.format("The InputSplit class is not %s, the class is %s",
          TSFInputSplit.class.getName(), split.getClass().getName()));
    }
  }

  public static void initialize(TSFInputSplit split, Configuration configuration,
      IReaderSet readerSet, List<QueryDataSet> dataSetList, List<String> deviceIdList)
      throws IOException {
    org.apache.hadoop.fs.Path path = split.getPath();
    TsFileSequenceReader reader = new TsFileSequenceReader(new HDFSInput(path, configuration));
    readerSet.setReader(reader);
    // Get the read columns and filter information

    List<String> deviceIds = TSFInputFormat.getReadDeviceIds(configuration);
    List<String> measurementIds = TSFInputFormat.getReadMeasurementIds(configuration);
    readerSet.setMeasurementIds(measurementIds);
    logger.info("deviceIds:" + deviceIds);
    logger.info("Sensors:" + measurementIds);

    readerSet.setReadDeviceId(TSFInputFormat.getReadDeviceId(configuration));
    readerSet.setReadTime(TSFInputFormat.getReadTime(configuration));

<<<<<<< HEAD
    ReadOnlyTsFile queryEngine = new ReadOnlyTsFile(reader);
    try {
=======
    try (ReadOnlyTsFile queryEngine = new ReadOnlyTsFile(reader)) {
>>>>>>> b3ea173d
      for (String deviceId : deviceIds) {
        List<Path> paths = measurementIds.stream()
                .map(measurementId -> new Path(deviceId, measurementId))
                .collect(toList());
        QueryExpression queryExpression = QueryExpression.create(paths, null);
        QueryDataSet dataSet = queryEngine.query(queryExpression,
                split.getStart(), split.getStart() + split.getLength());
        dataSetList.add(dataSet);
        deviceIdList.add(deviceId);
      }
<<<<<<< HEAD
    } finally {
      queryEngine.close();
=======
>>>>>>> b3ea173d
    }
  }

  @Override
  public boolean nextKeyValue() throws IOException, InterruptedException {
    while (currentIndex < dataSetList.size()) {
      if (!dataSetList.get(currentIndex).hasNext()) {
        currentIndex++;
      } else {
        RowRecord rowRecord = dataSetList.get(currentIndex).next();
        fields = rowRecord.getFields();
        timestamp = rowRecord.getTimestamp();
        return true;
      }
    }
    return false;
  }

  @Override
  public NullWritable getCurrentKey() throws IOException, InterruptedException {
    return NullWritable.get();
  }

  @Override
  public MapWritable getCurrentValue() throws InterruptedException {
    return getCurrentValue(deviceIdList, currentIndex, timestamp, isReadTime, isReadDeviceId,
        fields, measurementIds);
  }

  public static MapWritable getCurrentValue(List<String> deviceIdList, int currentIndex,
      long timestamp, boolean isReadTime,
      boolean isReadDeviceId, List<Field> fields,
      List<String> measurementIds) throws InterruptedException {
    MapWritable mapWritable = new MapWritable();
    Text deviceIdText = new Text(deviceIdList.get(currentIndex));
    LongWritable time = new LongWritable(timestamp);

    if (isReadTime) { // time needs to be written into value
      mapWritable.put(new Text("time_stamp"), time);
    }
    if (isReadDeviceId) { // deviceId need to be written into value
      mapWritable.put(new Text("device_id"), deviceIdText);
    }

    readFieldsValue(mapWritable, fields, measurementIds);

    return mapWritable;
  }

  /**
   * Read from current fields value
   *
   * @param mapWritable where to write
   * @throws InterruptedException
   */
  public static void readFieldsValue(MapWritable mapWritable, List<Field> fields,
      List<String> measurementIds) throws InterruptedException {
    int index = 0;
    for (Field field : fields) {
      if (field == null || field.getDataType() == null) {
        logger.info("Current value is null");
        mapWritable.put(new Text(measurementIds.get(index)), NullWritable.get());
      } else {
        switch (field.getDataType()) {
          case INT32:
            mapWritable.put(new Text(measurementIds.get(index)), new IntWritable(field.getIntV()));
            break;
          case INT64:
            mapWritable
                .put(new Text(measurementIds.get(index)), new LongWritable(field.getLongV()));
            break;
          case FLOAT:
            mapWritable
                .put(new Text(measurementIds.get(index)), new FloatWritable(field.getFloatV()));
            break;
          case DOUBLE:
            mapWritable
                .put(new Text(measurementIds.get(index)), new DoubleWritable(field.getDoubleV()));
            break;
          case BOOLEAN:
            mapWritable
                .put(new Text(measurementIds.get(index)), new BooleanWritable(field.getBoolV()));
            break;
          case TEXT:
            mapWritable.put(new Text(measurementIds.get(index)),
                new Text(field.getBinaryV().getStringValue()));
            break;
          default:
            logger.error("The data type is not support {}", field.getDataType());
            throw new InterruptedException(
                String.format("The data type %s is not support ", field.getDataType()));
        }
      }
      index++;
    }
  }

  @Override
  public float getProgress() {
    return 0;
  }

  @Override
  public void close() throws IOException {
    dataSetList = null;
    deviceIdList = null;
    reader.close();
  }

  @Override
  public void setReader(TsFileSequenceReader reader) {
    this.reader = reader;
  }

  @Override
  public void setMeasurementIds(final List<String> measurementIds) {
    this.measurementIds = measurementIds;
  }

  @Override
  public void setReadDeviceId(boolean isReadDeviceId) {
    this.isReadDeviceId = isReadDeviceId;
  }

  @Override
  public void setReadTime(boolean isReadTime) {
    this.isReadTime = isReadTime;
  }
}<|MERGE_RESOLUTION|>--- conflicted
+++ resolved
@@ -102,12 +102,7 @@
     readerSet.setReadDeviceId(TSFInputFormat.getReadDeviceId(configuration));
     readerSet.setReadTime(TSFInputFormat.getReadTime(configuration));
 
-<<<<<<< HEAD
-    ReadOnlyTsFile queryEngine = new ReadOnlyTsFile(reader);
-    try {
-=======
     try (ReadOnlyTsFile queryEngine = new ReadOnlyTsFile(reader)) {
->>>>>>> b3ea173d
       for (String deviceId : deviceIds) {
         List<Path> paths = measurementIds.stream()
                 .map(measurementId -> new Path(deviceId, measurementId))
@@ -118,11 +113,6 @@
         dataSetList.add(dataSet);
         deviceIdList.add(deviceId);
       }
-<<<<<<< HEAD
-    } finally {
-      queryEngine.close();
-=======
->>>>>>> b3ea173d
     }
   }
 
