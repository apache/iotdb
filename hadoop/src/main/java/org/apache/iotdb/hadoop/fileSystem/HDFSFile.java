--- conflicted
+++ resolved
@@ -315,14 +315,6 @@
   }
 
   @Override
-<<<<<<< HEAD
-=======
-  public URL toURL() throws MalformedURLException {
-    throw new UnsupportedOperationException(UNSUPPORT_OPERATION);
-  }
-
-  @Override
->>>>>>> 64dc16bb
   public URI toURI() {
     throw new UnsupportedOperationException(UNSUPPORT_OPERATION);
   }
