--- conflicted
+++ resolved
@@ -82,27 +82,21 @@
       reader = new TsFileSequenceReader(new HDFSInput(path, configuration));
 
       // Get the read columns and filter information
-<<<<<<< HEAD
-      List<String> deltaObjectIds = TSFInputFormat.getReadDeltaObjectIds(configuration);
-=======
-      List<String> deltaObjectIds = TSFInputFormat.getReadDeviceIds(configuration);
->>>>>>> 4f254fd0
-      if (deltaObjectIds == null) {
-        deltaObjectIds = initDeviceIdList(chunkGroupInfoList);
+
+      List<String> deviceIds = TSFInputFormat.getReadDeviceIds(configuration);
+      if (deviceIds == null) {
+        deviceIds = initDeviceIdList(chunkGroupInfoList);
       }
       List<String> measurementIds = TSFInputFormat.getReadMeasurementIds(configuration);
       if (measurementIds == null) {
         measurementIds = initSensorIdList(chunkGroupInfoList);
       }
       this.measurementIds = measurementIds;
-      logger.info("deltaObjectIds:" + deltaObjectIds);
+      logger.info("deviceIds:" + deviceIds);
       logger.info("Sensors:" + measurementIds);
 
-<<<<<<< HEAD
-      isReadDeviceId = TSFInputFormat.getReadDeltaObject(configuration);
-=======
+
       isReadDeviceId = TSFInputFormat.getReadDeviceId(configuration);
->>>>>>> 4f254fd0
       isReadTime = TSFInputFormat.getReadTime(configuration);
       if (isReadDeviceId) {
         arraySize++;
@@ -114,7 +108,7 @@
       ReadOnlyTsFile queryEngine = new ReadOnlyTsFile(reader);
       for (TSFInputSplit.ChunkGroupInfo chunkGroupInfo : chunkGroupInfoList) {
         String deviceId = chunkGroupInfo.getDeviceId();
-        if (deltaObjectIds.contains(deviceId)) {
+        if (deviceIds.contains(deviceId)) {
           List<Path> paths = measurementIds.stream()
                   .map(measurementId -> new Path(deviceId + TsFileConstant.PATH_SEPARATOR + measurementId))
                   .collect(toList());
@@ -174,23 +168,12 @@
     MapWritable mapWritable = new MapWritable();
     Text deviceIdText = new Text(deviceIdList.get(currentIndex));
     LongWritable time = new LongWritable(timestamp);
-<<<<<<< HEAD
-
-    if (isReadTime) { // Only Time needs to be written into value
-      mapWritable.put(new Text("time_stamp"), time);
-=======
-    int index = 0;
-
 
     if (isReadTime) { // time needs to be written into value
       mapWritable.put(new Text("timestamp"), time);
     }
     if (isReadDeviceId) { // deviceId need to be written into value
       mapWritable.put(new Text("device_id"), deviceIdText);
->>>>>>> 4f254fd0
-    }
-    if (isReadDeviceId) { // Only deviceId need to be written into value
-      mapWritable.put(new Text("device_id"), deviceIdText);
     }
 
     readFieldsValue(mapWritable);
@@ -198,14 +181,6 @@
     return mapWritable;
   }
 
-<<<<<<< HEAD
-=======
-    readFieldsValue(mapWritable);
-
-    return mapWritable;
-  }
-
->>>>>>> 4f254fd0
   /**
    * Read from current fields value
    * @param mapWritable where to write
@@ -254,18 +229,8 @@
 
   @Override
   public void close() throws IOException {
-<<<<<<< HEAD
-    dataSetList.forEach(queryDataSet -> queryDataSet = null);
-    deviceIdList.forEach(deviceId -> deviceId = null);
-    reader.close();
-=======
     dataSetList = null;
     deviceIdList = null;
     reader.close();
   }
-
-  private Writable[] getEmptyWritables() {
-    return new Writable[arraySize];
->>>>>>> 4f254fd0
-  }
 }