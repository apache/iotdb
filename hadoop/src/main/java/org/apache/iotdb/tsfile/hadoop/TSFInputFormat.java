/*
 * Licensed to the Apache Software Foundation (ASF) under one
 * or more contributor license agreements.  See the NOTICE file
 * distributed with this work for additional information
 * regarding copyright ownership.  The ASF licenses this file
 * to you under the Apache License, Version 2.0 (the
 * "License"); you may not use this file except in compliance
 * with the License.  You may obtain a copy of the License at
 *
 *     http://www.apache.org/licenses/LICENSE-2.0
 *
 * Unless required by applicable law or agreed to in writing,
 * software distributed under the License is distributed on an
 * "AS IS" BASIS, WITHOUT WARRANTIES OR CONDITIONS OF ANY
 * KIND, either express or implied.  See the License for the
 * specific language governing permissions and limitations
 * under the License.
 */
package org.apache.iotdb.tsfile.hadoop;

import org.apache.hadoop.conf.Configuration;
import org.apache.hadoop.fs.BlockLocation;
import org.apache.hadoop.fs.FileStatus;
import org.apache.hadoop.fs.FileSystem;
import org.apache.hadoop.fs.Path;
import org.apache.hadoop.io.MapWritable;
import org.apache.hadoop.io.NullWritable;
import org.apache.hadoop.mapreduce.*;
import org.apache.hadoop.mapreduce.lib.input.FileInputFormat;
import org.apache.iotdb.tsfile.file.metadata.ChunkGroupMetaData;
import org.apache.iotdb.tsfile.fileSystem.HDFSInput;
import org.apache.iotdb.tsfile.read.TsFileSequenceReader;
import org.slf4j.Logger;
import org.slf4j.LoggerFactory;

<<<<<<< HEAD
import java.io.IOException;
import java.util.ArrayList;
import java.util.Arrays;
import java.util.Comparator;
import java.util.List;
import java.util.stream.Collectors;

/**
 * @author liukun
 */
public class TSFInputFormat extends FileInputFormat<NullWritable, MapWritable> {
=======
public class TSFInputFormat extends FileInputFormat<NullWritable, ArrayWritable> {
>>>>>>> 9bae1f39

  /**
   * key to configure whether reading time enable
   */
  public static final String READ_TIME_ENABLE = "tsfile.read.time.enable";
  /**
   * key to configure whether reading deltaObjectId enable
   */
  public static final String READ_DELTAOBJECT_ENABLE = "tsfile.read.deltaObjectId.enable";
  /**
   * key to configure the type of filter
   */
  @Deprecated
  public static final String FILTER_TYPE = "tsfile.filter.type";
  /**
   * key to configure the filter
   */
  @Deprecated
  public static final String FILTER_EXPRESSION = "tsfile.filter.expression";
  /**
   * key to configure whether filtering is enable
   */
  public static final String FILTER_EXIST = "tsfile.filter.exist";
  /**
   * key to configure the reading deltaObjectIds
   */
  public static final String READ_DELTAOBJECTS = "tsfile.read.deltaobject";
  /**
   * key to configure the reading measurementIds
   */
  public static final String READ_MEASUREMENTID = "tsfile.read.measurement";
  private static final Logger logger = LoggerFactory.getLogger(TSFInputFormat.class);
  private static final String SPERATOR = ",";

  /**
   * Set the deltaObjectIds which want to be read
   *
   * @param job hadoop job
   * @param value the deltaObjectIds will be read
   * @throws TSFHadoopException
   */
  public static void setReadDeltaObjectIds(Job job, String[] value) throws TSFHadoopException {
    if (value == null || value.length < 1) {
      throw new TSFHadoopException("The devices selected is null or empty");
    } else {
      StringBuilder deltaObjectIdsBuilder = new StringBuilder();
      for (String deltaObjectId : value) {
        deltaObjectIdsBuilder.append(deltaObjectId).append(SPERATOR);
      }
      String deltaObjectIds = deltaObjectIdsBuilder.toString();
      job.getConfiguration().set(READ_DELTAOBJECTS,
          (String) deltaObjectIds.subSequence(0, deltaObjectIds.length() - 1));
    }
  }

  /**
   * Get the deltaObjectIds which want to be read
   *
   * @param configuration
   * @return Set of deltaObject, if configuration has been set the deltaObjectIds.
   * 		   null, if configuration has not been set the deltaObjectIds.
   */
  public static List<String> getReadDeltaObjectIds(Configuration configuration) {
    String deltaObjectIds = configuration.get(READ_DELTAOBJECTS);
    if (deltaObjectIds == null || deltaObjectIds.length() < 1) {
      return null;
    } else {
      return Arrays.stream(deltaObjectIds.split(SPERATOR)).collect(Collectors.toList());
    }
  }

  /**
   * Set the measurementIds which want to be read
   *
   * @param job hadoop job
   * @param value the measurementIds will be read
   * @throws TSFHadoopException
   */
  public static void setReadMeasurementIds(Job job, String[] value) throws TSFHadoopException {
    if (value == null || value.length < 1) {
      throw new TSFHadoopException("The sensors selected is null or empty");
    } else {
      StringBuilder measurementIdsBuilder = new StringBuilder();
      for (String measurementId : value) {
        measurementIdsBuilder.append(measurementId).append(SPERATOR);
      }
      String measurementIds = measurementIdsBuilder.toString();
      // Get conf type
      job.getConfiguration().set(READ_MEASUREMENTID,
          (String) measurementIds.subSequence(0, measurementIds.length() - 1));
    }
  }

  /**
   * Get the measurementIds which want to be read
   *
   * @param configuration hadoop configuration
   * @return if not set the measurementIds, return null
   */
  public static List<String> getReadMeasurementIds(Configuration configuration) {
    String measurementIds = configuration.get(READ_MEASUREMENTID);
    if (measurementIds == null || measurementIds.length() < 1) {
      return null;
    } else {
      return Arrays.stream(measurementIds.split(SPERATOR)).collect(Collectors.toList());
    }
  }

  /**
   * @param job
   * @param value
   */
  public static void setReadDeltaObjectId(Job job, boolean value) {
    job.getConfiguration().setBoolean(READ_DELTAOBJECT_ENABLE, value);
  }

  /**
   * @param configuration
   * @return
   */
  public static boolean getReadDeltaObject(Configuration configuration) {
    return configuration.getBoolean(READ_DELTAOBJECT_ENABLE, true);
  }

  /**
   * @param job
   * @param value
   */
  public static void setReadTime(Job job, boolean value) {
    job.getConfiguration().setBoolean(READ_TIME_ENABLE, value);
  }

  public static boolean getReadTime(Configuration configuration) {
    return configuration.getBoolean(READ_TIME_ENABLE, true);
  }

  /**
   * Set filter exist or not
   *
   * @param job
   * @param value
   */
  @Deprecated
  public static void setHasFilter(Job job, boolean value) {
    job.getConfiguration().setBoolean(FILTER_EXIST, value);
  }

  // check is we didn't set this key, the value will be null or empty

  /**
   * Get filter exist or not
   *
   * @param configuration
   * @return
   */
  @Deprecated
  public static boolean getHasFilter(Configuration configuration) {
    return configuration.getBoolean(FILTER_EXIST, false);
  }

  /**
   * @param job
   * @param value
   */
  @Deprecated
  public static void setFilterType(Job job, String value) {
    job.getConfiguration().set(FILTER_TYPE, value);
  }

  /**
   * Get the filter type
   *
   * @param configuration
   * @return
   */
  // check if not set the filter type, the result will null or empty
  @Deprecated
  public static String getFilterType(Configuration configuration) {
    return configuration.get(FILTER_TYPE);
  }

  @Deprecated
  public static void setFilterExp(Job job, String value) {
    job.getConfiguration().set(FILTER_EXPRESSION, value);
  }

  @Deprecated
  public static String getFilterExp(Configuration configuration) {
    return configuration.get(FILTER_EXPRESSION);
  }

  @Override
  public RecordReader<NullWritable, MapWritable> createRecordReader(InputSplit split,
      TaskAttemptContext context)
      throws IOException, InterruptedException {
    return new TSFRecordReader();
  }

  @Override
  public List<InputSplit> getSplits(JobContext job) throws IOException {
    Configuration configuration = job.getConfiguration();
    BlockLocation[] blockLocations;
    List<InputSplit> splits = new ArrayList<>();
    // get the all file in the directory
    List<FileStatus> listFileStatus = super.listStatus(job);
    logger.info("The number of this job file is {}", listFileStatus.size());
    // For each file
    for (FileStatus fileStatus : listFileStatus) {
      logger.info("The file path is {}", fileStatus.getPath());
      // Get the file path
      Path path = fileStatus.getPath();
      // Get the file length
      long length = fileStatus.getLen();
      // Check the file length. if the length is less than 0, return the
      // empty splits
      if (length > 0) {
        FileSystem fileSystem = path.getFileSystem(configuration);
        logger.info("The file status is {}", fileStatus.getClass().getName());
        logger.info("The file system is " + fileSystem.getClass());
        blockLocations = fileSystem.getFileBlockLocations(fileStatus, 0, length);

        logger.info("The block location information is {}", Arrays.toString(blockLocations));
        try (TsFileSequenceReader fileReader = new TsFileSequenceReader(new HDFSInput(path, configuration))) {
          splits.addAll(generateSplits(path, fileReader, blockLocations));
        }
      } else {
        logger.warn("The file length is " + length);
      }
    }
    configuration.setLong(NUM_INPUT_FILES, listFileStatus.size());
    logger.info("The number of splits is " + splits.size());

    return splits;
  }

  /**
   * get the TSFInputSplit from tsfMetaData and hdfs block location
   * information with the filter
   *
   * @param path
   * @param fileReader
   * @param blockLocations
   * @return
   * @throws IOException
   */
  private List<TSFInputSplit> generateSplits(Path path, TsFileSequenceReader fileReader,
      BlockLocation[] blockLocations)
      throws IOException {
    List<TSFInputSplit> splits = new ArrayList<>();

    Arrays.sort(blockLocations, Comparator.comparingLong(BlockLocation::getOffset));

    List<ChunkGroupMetaData> chunkGroupMetaDataList = new ArrayList<>();
    int currentBlockIndex = 0;
    long splitSize = 0;
    List<String> hosts = new ArrayList<>();
    for (ChunkGroupMetaData chunkGroupMetaData : fileReader.getSortedChunkGroupMetaDataListByDeviceIds()) {
      logger.info("The chunkGroupMetaData information is {}", chunkGroupMetaData);

      // middle offset point of the chunkGroup
      long middle = (chunkGroupMetaData.getStartOffsetOfChunkGroup() + chunkGroupMetaData.getEndOffsetOfChunkGroup()) / 2;
      int blkIndex = getBlockLocationIndex(blockLocations, middle);
      if (hosts.size() == 0) {
        hosts.addAll(Arrays.asList(blockLocations[blkIndex].getHosts()));
      }

      if (blkIndex != currentBlockIndex) {
        TSFInputSplit tsfInputSplit = makeSplit(path, chunkGroupMetaDataList, splitSize, hosts);
        logger.info("The tsfile inputSplit information is {}", tsfInputSplit);
        splits.add(tsfInputSplit);

        currentBlockIndex = blkIndex;
        chunkGroupMetaDataList.clear();
        chunkGroupMetaDataList.add(chunkGroupMetaData);
        splitSize = getTotalByteSizeOfChunkGroup(chunkGroupMetaData);
        hosts.clear();
      } else {
        chunkGroupMetaDataList.add(chunkGroupMetaData);
        splitSize += getTotalByteSizeOfChunkGroup(chunkGroupMetaData);
      }
    }
    TSFInputSplit tsfInputSplit = makeSplit(path, chunkGroupMetaDataList, splitSize, hosts);
    logger.info("The tsfile inputSplit information is {}", tsfInputSplit);
    splits.add(tsfInputSplit);
    return splits;
  }

  private long getTotalByteSizeOfChunkGroup(ChunkGroupMetaData chunkGroupMetaData) {
    return chunkGroupMetaData.getEndOffsetOfChunkGroup() - chunkGroupMetaData.getStartOffsetOfChunkGroup();
  }


  /**
   * Calculate the index of blockLocation that the chunkGroup belongs to
   * @param blockLocations The Array of blockLocation
   * @param middle Middle offset point of the chunkGroup
   * @return the index of blockLocation or -1 if no block could be found
   */
  private int getBlockLocationIndex(BlockLocation[] blockLocations, long middle) {
    for (int i = 0; i < blockLocations.length; i++) {
      if (blockLocations[i].getOffset() <= middle
          && middle < blockLocations[i].getOffset() + blockLocations[i].getLength()) {
        return i;
      }
    }
    logger.warn(String.format("Can't find the block. The middle is:%d. the last block is", middle),
        blockLocations[blockLocations.length - 1].getOffset()
            + blockLocations[blockLocations.length - 1].getLength());
    return -1;
  }

  private TSFInputSplit makeSplit(Path path, List<ChunkGroupMetaData> chunkGroupMetaDataList,
                                  long length, List<String> hosts) {
    return new TSFInputSplit(path, hosts.toArray(new String[0]), length,
            chunkGroupMetaDataList.stream()
                    .map(TSFInputSplit.ChunkGroupInfo::new)
                    .collect(Collectors.toList())
    );
  }
}<|MERGE_RESOLUTION|>--- conflicted
+++ resolved
@@ -33,7 +33,6 @@
 import org.slf4j.Logger;
 import org.slf4j.LoggerFactory;
 
-<<<<<<< HEAD
 import java.io.IOException;
 import java.util.ArrayList;
 import java.util.Arrays;
@@ -45,9 +44,6 @@
  * @author liukun
  */
 public class TSFInputFormat extends FileInputFormat<NullWritable, MapWritable> {
-=======
-public class TSFInputFormat extends FileInputFormat<NullWritable, ArrayWritable> {
->>>>>>> 9bae1f39
 
   /**
    * key to configure whether reading time enable
