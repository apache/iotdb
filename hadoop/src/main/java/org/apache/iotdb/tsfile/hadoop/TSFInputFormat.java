--- conflicted
+++ resolved
@@ -41,11 +41,7 @@
 import java.util.stream.Collectors;
 
 /**
-<<<<<<< HEAD
- * @author liukun
-=======
  * @author Yuan Tian
->>>>>>> 4f254fd0
  */
 public class TSFInputFormat extends FileInputFormat<NullWritable, MapWritable> {
 
@@ -107,24 +103,16 @@
    * Get the deltaObjectIds which want to be read
    *
    * @param configuration
-<<<<<<< HEAD
-   * @return Set of deltaObject, if configuration has been set the deltaObjectIds.
-   * 		   null, if configuration has not been set the deltaObjectIds.
-=======
    * @return List of device, if configuration has been set the deviceIds.
    * 		   null, if configuration has not been set the deviceIds.
->>>>>>> 4f254fd0
    */
   public static List<String> getReadDeviceIds(Configuration configuration) {
     String deviceIds = configuration.get(READ_DELTAOBJECTS);
     if (deviceIds == null || deviceIds.length() < 1) {
       return null;
     } else {
-<<<<<<< HEAD
-      return Arrays.stream(deltaObjectIds.split(SPERATOR)).collect(Collectors.toList());
-=======
+
       return Arrays.stream(deviceIds.split(SPERATOR)).collect(Collectors.toList());
->>>>>>> 4f254fd0
     }
   }
 
@@ -177,11 +165,7 @@
    * @param configuration
    * @return
    */
-<<<<<<< HEAD
-  public static boolean getReadDeltaObject(Configuration configuration) {
-=======
   public static boolean getReadDeviceId(Configuration configuration) {
->>>>>>> 4f254fd0
     return configuration.getBoolean(READ_DELTAOBJECT_ENABLE, true);
   }
 
@@ -366,11 +350,7 @@
         return i;
       }
     }
-<<<<<<< HEAD
-    logger.warn(String.format("Can't find the block. The middle is:%d. the last block is", middle),
-=======
     logger.warn("Can't find the block. The middle is {}. the last block is {}", middle,
->>>>>>> 4f254fd0
         blockLocations[blockLocations.length - 1].getOffset()
             + blockLocations[blockLocations.length - 1].getLength());
     return -1;
