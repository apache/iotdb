<?xml version="1.0" encoding="UTF-8"?>
<!--

    Licensed to the Apache Software Foundation (ASF) under one
    or more contributor license agreements.  See the NOTICE file
    distributed with this work for additional information
    regarding copyright ownership.  The ASF licenses this file
    to you under the Apache License, Version 2.0 (the
    "License"); you may not use this file except in compliance
    with the License.  You may obtain a copy of the License at

        http://www.apache.org/licenses/LICENSE-2.0

    Unless required by applicable law or agreed to in writing,
    software distributed under the License is distributed on an
    "AS IS" BASIS, WITHOUT WARRANTIES OR CONDITIONS OF ANY
    KIND, either express or implied.  See the License for the
    specific language governing permissions and limitations
    under the License.

-->
<project xmlns="http://maven.apache.org/POM/4.0.0" xmlns:xsi="http://www.w3.org/2001/XMLSchema-instance" xsi:schemaLocation="http://maven.apache.org/POM/4.0.0 http://maven.apache.org/xsd/maven-4.0.0.xsd">
    <modelVersion>4.0.0</modelVersion>
    <parent>
        <groupId>org.apache.iotdb</groupId>
        <artifactId>iotdb-parent</artifactId>
        <version>0.9.0-SNAPSHOT</version>
        <relativePath>../pom.xml</relativePath>
    </parent>
    <artifactId>hadoop-tsfile</artifactId>
    <packaging>jar</packaging>
    <name>IoTDB Hadoop-TsFile</name>
<<<<<<< HEAD
=======
    <url>http://maven.apache.org</url>
>>>>>>> 4f254fd0
    <dependencies>
        <dependency>
            <groupId>org.apache.iotdb</groupId>
            <artifactId>tsfile</artifactId>
            <version>0.9.0-SNAPSHOT</version>
        </dependency>
        <dependency>
            <groupId>org.apache.hadoop</groupId>
            <artifactId>hadoop-client</artifactId>
        </dependency>
    </dependencies>
</project><|MERGE_RESOLUTION|>--- conflicted
+++ resolved
@@ -30,10 +30,7 @@
     <artifactId>hadoop-tsfile</artifactId>
     <packaging>jar</packaging>
     <name>IoTDB Hadoop-TsFile</name>
-<<<<<<< HEAD
-=======
-    <url>http://maven.apache.org</url>
->>>>>>> 4f254fd0
+
     <dependencies>
         <dependency>
             <groupId>org.apache.iotdb</groupId>
