/*
 * Licensed to the Apache Software Foundation (ASF) under one or more
 * contributor license agreements.  See the NOTICE file distributed with
 * this work for additional information regarding copyright ownership.
 * The ASF licenses this file to You under the Apache License, Version 2.0
 * (the "License"); you may not use this file except in compliance with
 * the License.  You may obtain a copy of the License at
 *
 *      http://www.apache.org/licenses/LICENSE-2.0
 *
 * Unless required by applicable law or agreed to in writing, software
 * distributed under the License is distributed on an "AS IS" BASIS,
 * WITHOUT WARRANTIES OR CONDITIONS OF ANY KIND, either express or implied.
 * See the License for the specific language governing permissions and
 * limitations under the License.
 */
package org.apache.iotdb.jdbc;

import javax.sql.DataSource;
import java.io.PrintWriter;
import java.sql.Connection;
import java.sql.SQLException;
import java.sql.SQLFeatureNotSupportedException;
import java.util.Properties;
import org.apache.thrift.transport.TTransportException;


<<<<<<< HEAD
public class IoTDBDataSource implements DataSource {

    private static final String PWD_STR = "password";
    private String url;
    private String user;
    private String password;
    private Properties properties;
    private Integer port = 6667;

    public IoTDBDataSource() {
        properties = new Properties();
    }

    public IoTDBDataSource(String url, String user, String password, Integer port) {
        this.url = url;
        this.properties = new Properties();
        properties.setProperty("user",user);
        properties.setProperty(PWD_STR,password);
        if(port!=0) {
            this.port = port;
        }
    }

    public String getUser() {
        return user;
    }

    public void setUser(String user) {
        this.user = user;
        properties.setProperty("user",user);
    }

    public String getPassword() {
        return password;
    }

    public void setPassword(String password) {
        this.password = password;
        properties.setProperty(PWD_STR,password);
    }

    public Integer getPort() {
        return port;
    }

    public void setPort(Integer port) {
        this.port = port;
    }

    public String getUrl() {
        return url;
    }

    public void setUrl(String url) {
        this.url = url;
    }

    @Override
    public Connection getConnection() throws SQLException {
        try {
            return new IoTDBConnection(url, properties);
        } catch (TTransportException e) {
            e.printStackTrace();
        }
        return null;
    }

    @Override
    public Connection getConnection(String username, String password) throws SQLException {
       try {
           Properties newProp = new Properties();
           newProp.setProperty("user",username);
           newProp.setProperty(PWD_STR,password);
           return new IoTDBConnection(url, newProp);
       }
       catch (Exception e){
           e.printStackTrace();
       }
       return null;
    }


    @Override
    public PrintWriter getLogWriter() throws SQLException {
        return null;
    }

    @Override
    public void setLogWriter(PrintWriter printWriter) throws SQLException {

    }

    @Override
    public void setLoginTimeout(int i) throws SQLException {

    }

    @Override
    public int getLoginTimeout() throws SQLException {
        return 0;
    }

    @Override
    public java.util.logging.Logger getParentLogger() throws SQLFeatureNotSupportedException {
        return null;
    }

    @Override
    public <T> T unwrap(Class<T> aClass) throws SQLException {
        return null;
    }

    @Override
    public boolean isWrapperFor(Class<?> aClass) throws SQLException {
        return false;
    }
=======
  private final Logger logger = LoggerFactory.getLogger(IoTDBDataSource.class);

  private String url;
  private String user;
  private String password;
  private Properties properties;
  private Integer port = 6667;

  public IoTDBDataSource() {
    properties = new Properties();
  }

  public IoTDBDataSource(String url, String user, String password, Integer port) {
    this.url = url;
    this.properties = new Properties();
    properties.setProperty("user", user);
    properties.setProperty("password", password);
    if (port != 0) {
      this.port = port;
    }
  }

  public String getUser() {
    return user;
  }

  public void setUser(String user) {
    this.user = user;
    properties.setProperty("user", user);
  }

  public String getPassword() {
    return password;
  }

  public void setPassword(String password) {
    this.password = password;
    properties.setProperty("password", password);
  }

  public Integer getPort() {
    return port;
  }

  public void setPort(Integer port) {
    this.port = port;
  }

  public String getUrl() {
    return url;
  }

  public void setUrl(String url) {
    this.url = url;
  }

  @Override
  public Connection getConnection() throws SQLException {
    try {
      return new IoTDBConnection(url, properties);
    } catch (TTransportException e) {
      e.printStackTrace();
    }
    return null;
  }

  @Override
  public Connection getConnection(String username, String password) throws SQLException {
    try {
      Properties newProp = new Properties();
      newProp.setProperty("user", username);
      newProp.setProperty("password", password);
      return new IoTDBConnection(url, newProp);
    } catch (Exception e) {
      e.printStackTrace();
    }
    return null;
  }

  @Override
  public PrintWriter getLogWriter() throws SQLException {
    return null;
  }

  @Override
  public void setLogWriter(PrintWriter printWriter) throws SQLException {

  }

  @Override
  public void setLoginTimeout(int i) throws SQLException {

  }

  @Override
  public int getLoginTimeout() throws SQLException {
    return 0;
  }

  @Override
  public java.util.logging.Logger getParentLogger() throws SQLFeatureNotSupportedException {
    return null;
  }

  @Override
  public <T> T unwrap(Class<T> aClass) throws SQLException {
    return null;
  }

  @Override
  public boolean isWrapperFor(Class<?> aClass) throws SQLException {
    return false;
  }
>>>>>>> 3f6358e7
}<|MERGE_RESOLUTION|>--- conflicted
+++ resolved
@@ -25,129 +25,14 @@
 import org.apache.thrift.transport.TTransportException;
 
 
-<<<<<<< HEAD
+  
 public class IoTDBDataSource implements DataSource {
 
-    private static final String PWD_STR = "password";
-    private String url;
-    private String user;
-    private String password;
-    private Properties properties;
-    private Integer port = 6667;
-
-    public IoTDBDataSource() {
-        properties = new Properties();
-    }
-
-    public IoTDBDataSource(String url, String user, String password, Integer port) {
-        this.url = url;
-        this.properties = new Properties();
-        properties.setProperty("user",user);
-        properties.setProperty(PWD_STR,password);
-        if(port!=0) {
-            this.port = port;
-        }
-    }
-
-    public String getUser() {
-        return user;
-    }
-
-    public void setUser(String user) {
-        this.user = user;
-        properties.setProperty("user",user);
-    }
-
-    public String getPassword() {
-        return password;
-    }
-
-    public void setPassword(String password) {
-        this.password = password;
-        properties.setProperty(PWD_STR,password);
-    }
-
-    public Integer getPort() {
-        return port;
-    }
-
-    public void setPort(Integer port) {
-        this.port = port;
-    }
-
-    public String getUrl() {
-        return url;
-    }
-
-    public void setUrl(String url) {
-        this.url = url;
-    }
-
-    @Override
-    public Connection getConnection() throws SQLException {
-        try {
-            return new IoTDBConnection(url, properties);
-        } catch (TTransportException e) {
-            e.printStackTrace();
-        }
-        return null;
-    }
-
-    @Override
-    public Connection getConnection(String username, String password) throws SQLException {
-       try {
-           Properties newProp = new Properties();
-           newProp.setProperty("user",username);
-           newProp.setProperty(PWD_STR,password);
-           return new IoTDBConnection(url, newProp);
-       }
-       catch (Exception e){
-           e.printStackTrace();
-       }
-       return null;
-    }
-
-
-    @Override
-    public PrintWriter getLogWriter() throws SQLException {
-        return null;
-    }
-
-    @Override
-    public void setLogWriter(PrintWriter printWriter) throws SQLException {
-
-    }
-
-    @Override
-    public void setLoginTimeout(int i) throws SQLException {
-
-    }
-
-    @Override
-    public int getLoginTimeout() throws SQLException {
-        return 0;
-    }
-
-    @Override
-    public java.util.logging.Logger getParentLogger() throws SQLFeatureNotSupportedException {
-        return null;
-    }
-
-    @Override
-    public <T> T unwrap(Class<T> aClass) throws SQLException {
-        return null;
-    }
-
-    @Override
-    public boolean isWrapperFor(Class<?> aClass) throws SQLException {
-        return false;
-    }
-=======
-  private final Logger logger = LoggerFactory.getLogger(IoTDBDataSource.class);
 
   private String url;
   private String user;
   private String password;
+  private static final String PWD_STR = "password";
   private Properties properties;
   private Integer port = 6667;
 
@@ -159,7 +44,7 @@
     this.url = url;
     this.properties = new Properties();
     properties.setProperty("user", user);
-    properties.setProperty("password", password);
+    properties.setProperty(PWD_STR, password);
     if (port != 0) {
       this.port = port;
     }
@@ -180,7 +65,7 @@
 
   public void setPassword(String password) {
     this.password = password;
-    properties.setProperty("password", password);
+    properties.setProperty(PWD_STR, password);
   }
 
   public Integer getPort() {
@@ -214,7 +99,7 @@
     try {
       Properties newProp = new Properties();
       newProp.setProperty("user", username);
-      newProp.setProperty("password", password);
+      newProp.setProperty(PWD_STR, password);
       return new IoTDBConnection(url, newProp);
     } catch (Exception e) {
       e.printStackTrace();
@@ -256,5 +141,4 @@
   public boolean isWrapperFor(Class<?> aClass) throws SQLException {
     return false;
   }
->>>>>>> 3f6358e7
 }