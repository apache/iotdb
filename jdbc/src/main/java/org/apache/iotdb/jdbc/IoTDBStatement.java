/*
 * Licensed to the Apache Software Foundation (ASF) under one
 * or more contributor license agreements.  See the NOTICE file
 * distributed with this work for additional information
 * regarding copyright ownership.  The ASF licenses this file
 * to you under the Apache License, Version 2.0 (the
 * "License"); you may not use this file except in compliance
 * with the License.  You may obtain a copy of the License at
 *
 *     http://www.apache.org/licenses/LICENSE-2.0
 *
 * Unless required by applicable law or agreed to in writing,
 * software distributed under the License is distributed on an
 * "AS IS" BASIS, WITHOUT WARRANTIES OR CONDITIONS OF ANY
 * KIND, either express or implied.  See the License for the
 * specific language governing permissions and limitations
 * under the License.
 */

package org.apache.iotdb.jdbc;

import java.sql.BatchUpdateException;
import java.sql.Connection;
import java.sql.DatabaseMetaData;
import java.sql.ResultSet;
import java.sql.SQLException;
import java.sql.SQLWarning;
import java.sql.Statement;
import java.time.ZoneId;
import java.util.ArrayList;
import java.util.List;
import org.apache.iotdb.rpc.IoTDBRPCException;
import org.apache.iotdb.rpc.RpcUtils;
import org.apache.iotdb.rpc.TSStatusCode;
import org.apache.iotdb.service.rpc.thrift.TSCancelOperationReq;
import org.apache.iotdb.service.rpc.thrift.TSCloseOperationReq;
import org.apache.iotdb.service.rpc.thrift.TSExecuteBatchStatementReq;
import org.apache.iotdb.service.rpc.thrift.TSExecuteBatchStatementResp;
import org.apache.iotdb.service.rpc.thrift.TSExecuteStatementReq;
import org.apache.iotdb.service.rpc.thrift.TSExecuteStatementResp;
import org.apache.iotdb.service.rpc.thrift.TSIService;
import org.apache.iotdb.service.rpc.thrift.TSStatus;
import org.apache.thrift.TException;

public class IoTDBStatement implements Statement {

  private static final String SHOW_TIMESERIES_COMMAND_LOWERCASE = "show timeseries";
  private static final String SHOW_STORAGE_GROUP_COMMAND_LOWERCASE = "show storage group";
  private static final String SHOW_DEVICES_COMMAND_LOWERCASE = "show devices";
  private static final String SHOW_CHILD_PATHS_COMMAND_LOWERCASE = "show child paths";
  private static final String COUNT_TIMESERIES_COMMAND_LOWERCASE = "count timeseries";
  private static final String COUNT_NODES_COMMAND_LOWERCASE = "count nodes";
  private static final String METHOD_NOT_SUPPORTED_STRING = "Method not supported";

  ZoneId zoneId;
  private ResultSet resultSet = null;
  private IoTDBConnection connection;
  private int fetchSize;
  private int queryTimeout = 10;
  protected TSIService.Iface client;
  private List<String> batchSQLList;
  /**
   * Keep state so we can fail certain calls made after close().
   */
  private boolean isClosed = false;

  /**
   * Keep state so we can fail certain calls made after cancel().
   */
  private boolean isCancelled = false;

  /**
   * Add SQLWarnings to the warningChain if needed.
   */
  private SQLWarning warningChain = null;

  private long sessionId;
  private long stmtId = -1;
  private long queryId = -1;

  /**
   * Constructor of IoTDBStatement.
   */
  IoTDBStatement(IoTDBConnection connection, TSIService.Iface client,
      long sessionId, int fetchSize, ZoneId zoneId) throws SQLException {
    this.connection = connection;
    this.client = client;
    this.sessionId = sessionId;
    this.fetchSize = fetchSize;
    this.batchSQLList = new ArrayList<>();
    this.zoneId = zoneId;
    requestStmtId();
  }

  // only for test
  IoTDBStatement(IoTDBConnection connection, TSIService.Iface client,
      long sessionId, ZoneId zoneId, long statementId) {
    this.connection = connection;
    this.client = client;
    this.sessionId = sessionId;
    this.fetchSize = Config.fetchSize;
    this.batchSQLList = new ArrayList<>();
    this.zoneId = zoneId;
    this.stmtId = statementId;
  }

  IoTDBStatement(IoTDBConnection connection, TSIService.Iface client,
      long sessionId, ZoneId zoneId) throws SQLException {
    this(connection, client, sessionId, Config.fetchSize, zoneId);
  }

  @Override
  public boolean isWrapperFor(Class<?> iface) {
    return false;
  }

  @Override
  public <T> T unwrap(Class<T> iface) throws SQLException {
    throw new SQLException("Cannot unwrap to " + iface);
  }

  @Override
  public void addBatch(String sql) {
    if (batchSQLList == null) {
      batchSQLList = new ArrayList<>();
    }
    batchSQLList.add(sql);
  }

  @Override
  public void cancel() throws SQLException {
    checkConnection("cancel");
    if (isCancelled) {
      return;
    }
    try {
      if (queryId != -1) {
        TSCancelOperationReq closeReq = new TSCancelOperationReq(sessionId, queryId);
        TSStatus closeResp = client.cancelOperation(closeReq);
        RpcUtils.verifySuccess(closeResp);
      }
    } catch (Exception e) {
      throw new SQLException("Error occurs when canceling statement.", e);
    }
    isCancelled = true;
  }

  @Override
  public void clearBatch() {
    if (batchSQLList == null) {
      batchSQLList = new ArrayList<>();
    }
    batchSQLList.clear();
  }

  @Override
  public void clearWarnings() {
    warningChain = null;
  }

  private void closeClientOperation() throws SQLException {
    try {
      if (stmtId != -1) {
        TSCloseOperationReq closeReq = new TSCloseOperationReq(sessionId);
        closeReq.setStatementId(stmtId);
        TSStatus closeResp = client.closeOperation(closeReq);
        RpcUtils.verifySuccess(closeResp);
        stmtId = -1;
      }
    } catch (Exception e) {
      throw new SQLException("Error occurs when closing statement.", e);
    }
  }

  @Override
  public void close() throws SQLException {
    if (isClosed) {
      return;
    }

    closeClientOperation();
    isClosed = true;
  }

  @Override
  public void closeOnCompletion() throws SQLException {
    throw new SQLException(METHOD_NOT_SUPPORTED_STRING);
  }

  @Override
  public boolean execute(String sql) throws SQLException {
    checkConnection("execute");
    isClosed = false;
    try {
      return executeSQL(sql);
    } catch (TException e) {
      if (reConnect()) {
        try {
          return executeSQL(sql);
        } catch (TException e2) {
          throw new SQLException(
              String.format("Fail to execute %s after reconnecting. please check server status",
                  sql), e2);
        }
      } else {
        throw new SQLException(String
            .format("Fail to reconnect to server when executing %s. please check server status",
                sql), e);
      }
    }
  }

  @Override
  public boolean execute(String arg0, int arg1) throws SQLException {
    throw new SQLException(METHOD_NOT_SUPPORTED_STRING);
  }

  @Override
  public boolean execute(String arg0, int[] arg1) throws SQLException {
    throw new SQLException(METHOD_NOT_SUPPORTED_STRING);
  }

  @Override
  public boolean execute(String arg0, String[] arg1) throws SQLException {
    throw new SQLException(METHOD_NOT_SUPPORTED_STRING);
  }

  /**
   * There are four kinds of sql here: (1) show timeseries path/show timeseries (2) show storage
   * group (3) query sql (4) update sql . <p></p> (1) and (2) return new TsfileMetadataResultSet (3)
   * return new TsfileQueryResultSet (4) simply get executed
   */
  private boolean executeSQL(String sql) throws TException, SQLException {
    isCancelled = false;
    String sqlToLowerCase = sql.toLowerCase().trim();
    // TODO: use normal query instead of metadata query
    if (sqlToLowerCase.startsWith(SHOW_TIMESERIES_COMMAND_LOWERCASE)) {
      if (sqlToLowerCase.equals(SHOW_TIMESERIES_COMMAND_LOWERCASE)) {
        DatabaseMetaData databaseMetaData = connection.getMetaData();
        resultSet = databaseMetaData.getColumns(Constant.CATALOG_TIMESERIES, "root", null, null);
        return true;
      } else {
        String[] cmdSplit = sql.split("\\s+");
        if (cmdSplit.length != 3) {
          throw new SQLException("Error format of \'SHOW TIMESERIES <PATH>\'");
        } else {
          String path = cmdSplit[2];
          DatabaseMetaData databaseMetaData = connection.getMetaData();
          resultSet = databaseMetaData.getColumns(Constant.CATALOG_TIMESERIES, path, null, null);
          return true;
        }
      }
    } else if (sqlToLowerCase.equals(SHOW_STORAGE_GROUP_COMMAND_LOWERCASE)) {
      DatabaseMetaData databaseMetaData = connection.getMetaData();
      resultSet = databaseMetaData.getColumns(Constant.CATALOG_STORAGE_GROUP, null, null, null);
      return true;
    } else if (sqlToLowerCase.startsWith(SHOW_CHILD_PATHS_COMMAND_LOWERCASE)) {
      if (sqlToLowerCase.equals(SHOW_CHILD_PATHS_COMMAND_LOWERCASE)) {
        DatabaseMetaData databaseMetaData = connection.getMetaData();
        resultSet = databaseMetaData.getColumns(Constant.CATALOG_CHILD_PATHS, "root", null, null);
        return true;
      } else {
        String[] cmdSplit = sql.split("\\s+");
        if (cmdSplit.length != 4) {
          throw new SQLException("Error format of \'SHOW CHILD PATHS <PATH>\'");
        } else {
          String path = cmdSplit[3];
          DatabaseMetaData databaseMetaData = connection.getMetaData();
          resultSet = databaseMetaData.getColumns(Constant.CATALOG_CHILD_PATHS, path, null, null);
          return true;
        }
      }
    } else if (sqlToLowerCase.equals(SHOW_DEVICES_COMMAND_LOWERCASE)) {
      DatabaseMetaData databaseMetaData = connection.getMetaData();
      resultSet = databaseMetaData.getColumns(Constant.CATALOG_DEVICES, null, null, null);
      return true;
    } else if (sqlToLowerCase.startsWith(COUNT_TIMESERIES_COMMAND_LOWERCASE)) {
      String[] cmdSplit = sqlToLowerCase.split("\\s+", 4);
      if (cmdSplit.length != 3 && !(cmdSplit.length == 4 && cmdSplit[3]
          .startsWith("group by level"))) {
        throw new SQLException(
            "Error format of \'COUNT TIMESERIES <PATH>\' or \'COUNT TIMESERIES <PATH> GROUP BY LEVEL=<INTEGER>\'");
      }
      if (cmdSplit.length == 3) {
        String path = cmdSplit[2];
        DatabaseMetaData databaseMetaData = connection.getMetaData();
        resultSet = databaseMetaData.getColumns(Constant.COUNT_TIMESERIES, path, null, null);
        return true;
      } else {

        String path = cmdSplit[2];
        int level = Integer.parseInt(cmdSplit[3].replaceAll(" ", "").substring(13));
        IoTDBDatabaseMetadata databaseMetadata = (IoTDBDatabaseMetadata) connection.getMetaData();
        resultSet = databaseMetadata
            .getNodes(Constant.COUNT_NODE_TIMESERIES, path, null, null, level);
        return true;
      }
    } else if (sqlToLowerCase.startsWith(COUNT_NODES_COMMAND_LOWERCASE)) {
      String[] cmdSplit = sqlToLowerCase.split("\\s+", 4);
      if (!(cmdSplit.length == 4 && cmdSplit[3].startsWith("level"))) {
        throw new SQLException("Error format of \'COUNT NODES <PATH> LEVEL=<INTEGER>\'");
      } else {
        String path = cmdSplit[2];
        int level = Integer.parseInt(cmdSplit[3].replaceAll(" ", "").substring(6));
        IoTDBDatabaseMetadata databaseMetaData = (IoTDBDatabaseMetadata) connection.getMetaData();
        resultSet = databaseMetaData.getNodes(Constant.COUNT_NODES, path, null, null, level);
        return true;
      }
    } else {
<<<<<<< HEAD
      TSExecuteStatementReq execReq = new TSExecuteStatementReq(sessionHandle, sql, stmtId);
      execReq.setFetchSize(fetchSize);
=======
      TSExecuteStatementReq execReq = new TSExecuteStatementReq(sessionId, sql, stmtId);
>>>>>>> 5043dce2
      TSExecuteStatementResp execResp = client.executeStatement(execReq);
      try {
        RpcUtils.verifySuccess(execResp.getStatus());
      } catch (IoTDBRPCException e) {
        throw new IoTDBSQLException(e.getMessage(), execResp.getStatus());
      }
      if (execResp.isSetColumns()) {
        queryId = execResp.getQueryId();
        this.resultSet = new IoTDBQueryResultSet(this,
            execResp.getColumns(), execResp.getDataTypeList(),
<<<<<<< HEAD
            execResp.ignoreTimeStamp, client, operationHandle, sql,
            operationHandle.getOperationId().getQueryId(), execResp.queryDataSet);
=======
            execResp.ignoreTimeStamp, client, sql, queryId, sessionId);
>>>>>>> 5043dce2
        return true;
      }
      return false;
    }
  }

  @Override
  public int[] executeBatch() throws SQLException {
    checkConnection("executeBatch");
    isClosed = false;
    try {
      return executeBatchSQL();
    } catch (TException e) {
      if (reConnect()) {
        try {
          return executeBatchSQL();
        } catch (TException e2) {
          throw new SQLException(
              "Fail to execute batch sqls after reconnecting. please check server status", e2);
        }
      } else {
        throw new SQLException(
            "Fail to reconnect to server when executing batch sqls. please check server status", e);
      }
    }
  }

  private int[] executeBatchSQL() throws TException, SQLException {
    isCancelled = false;
    TSExecuteBatchStatementReq execReq = new TSExecuteBatchStatementReq(sessionId,
        batchSQLList);
    TSExecuteBatchStatementResp execResp = client.executeBatchStatement(execReq);
    if (execResp.getStatus().getStatusType().getCode() == TSStatusCode.SUCCESS_STATUS
        .getStatusCode()) {
      if (execResp.getResult() == null) {
        return new int[0];
      } else {
        List<Integer> result = execResp.getResult();
        int len = result.size();
        int[] updateArray = new int[len];
        for (int i = 0; i < len; i++) {
          updateArray[i] = result.get(i);
        }
        return updateArray;
      }
    } else {
      BatchUpdateException exception;
      if (execResp.getResult() == null) {
        exception = new BatchUpdateException(execResp.getStatus().getStatusType().getMessage(),
            new int[0]);
      } else {
        List<Integer> result = execResp.getResult();
        int len = result.size();
        int[] updateArray = new int[len];
        for (int i = 0; i < len; i++) {
          updateArray[i] = result.get(i);
        }
        exception = new BatchUpdateException(execResp.getStatus().getStatusType().getMessage(),
            updateArray);
      }
      throw exception;
    }
  }

  @Override
  public ResultSet executeQuery(String sql) throws SQLException {
    checkConnection("execute query");
    isClosed = false;
    try {
      return executeQuerySQL(sql);
    } catch (TException e) {
      if (reConnect()) {
        try {
          return executeQuerySQL(sql);
        } catch (TException e2) {
          throw new SQLException(
              "Fail to executeQuery " + sql + "after reconnecting. please check server status", e2);
        }
      } else {
        throw new SQLException(
            "Fail to reconnect to server when execute query " + sql
                + ". please check server status", e);
      }
    }
  }

  private ResultSet executeQuerySQL(String sql) throws TException, SQLException {
    isCancelled = false;
<<<<<<< HEAD
    TSExecuteStatementReq execReq = new TSExecuteStatementReq(sessionHandle, sql, stmtId);
    execReq.setFetchSize(fetchSize);
=======
    TSExecuteStatementReq execReq = new TSExecuteStatementReq(sessionId, sql, stmtId);
>>>>>>> 5043dce2
    TSExecuteStatementResp execResp = client.executeQueryStatement(execReq);
    queryId = execResp.getQueryId();
    try {
      RpcUtils.verifySuccess(execResp.getStatus());
    } catch (IoTDBRPCException e) {
      throw new IoTDBSQLException(e.getMessage(), execResp.getStatus());
    }
    this.resultSet = new IoTDBQueryResultSet(this, execResp.getColumns(),
<<<<<<< HEAD
        execResp.getDataTypeList(), execResp.ignoreTimeStamp, client, operationHandle, sql,
        operationHandle.getOperationId().getQueryId(), execResp.queryDataSet);
=======
        execResp.getDataTypeList(), execResp.ignoreTimeStamp, client, sql, queryId, sessionId);
>>>>>>> 5043dce2
    return resultSet;
  }

  @Override
  public int executeUpdate(String sql) throws SQLException {
    checkConnection("execute update");
    isClosed = false;
    try {
      return executeUpdateSQL(sql);
    } catch (TException e) {
      if (reConnect()) {
        try {
          return executeUpdateSQL(sql);
        } catch (TException e2) {
          throw new SQLException(
              "Fail to execute update " + sql + "after reconnecting. please check server status",
              e2);
        }
      } else {
        throw new SQLException(
            "Fail to reconnect to server when execute update " + sql
                + ". please check server status", e);
      }
    }
  }

  @Override
  public int executeUpdate(String arg0, int arg1) throws SQLException {
    throw new SQLException(METHOD_NOT_SUPPORTED_STRING);
  }

  @Override
  public int executeUpdate(String arg0, int[] arg1) throws SQLException {
    throw new SQLException(METHOD_NOT_SUPPORTED_STRING);
  }

  @Override
  public int executeUpdate(String arg0, String[] arg1) throws SQLException {
    throw new SQLException(METHOD_NOT_SUPPORTED_STRING);
  }

  private int executeUpdateSQL(String sql) throws TException, IoTDBSQLException {
<<<<<<< HEAD
    TSExecuteStatementReq execReq = new TSExecuteStatementReq();
    execReq.setSessionHandle(sessionHandle);
    execReq.setStatement(sql);
    execReq.setStatementId(stmtId);
=======
    TSExecuteStatementReq execReq = new TSExecuteStatementReq(sessionId, sql, stmtId);
>>>>>>> 5043dce2
    TSExecuteStatementResp execResp = client.executeUpdateStatement(execReq);
    if (execResp.isSetQueryId()) {
      queryId = execResp.getQueryId();
    }
    try {
      RpcUtils.verifySuccess(execResp.getStatus());
    } catch (IoTDBRPCException e) {
      throw new IoTDBSQLException(e.getMessage(), execResp.getStatus());
    }
    return 0;
  }

  @Override
  public Connection getConnection() {
    return connection;
  }

  @Override
  public int getFetchDirection() throws SQLException {
    checkConnection("getFetchDirection");
    return ResultSet.FETCH_FORWARD;
  }

  @Override
  public void setFetchDirection(int direction) throws SQLException {
    checkConnection("setFetchDirection");
    if (direction != ResultSet.FETCH_FORWARD) {
      throw new SQLException(String.format("direction %d is not supported!", direction));
    }
  }

  @Override
  public int getFetchSize() throws SQLException {
    checkConnection("getFetchSize");
    return fetchSize;
  }

  @Override
  public void setFetchSize(int fetchSize) throws SQLException {
    checkConnection("setFetchSize");
    if (fetchSize < 0) {
      throw new SQLException(String.format("fetchSize %d must be >= 0!", fetchSize));
    }
    this.fetchSize = fetchSize == 0 ? Config.fetchSize : fetchSize;
  }

  @Override
  public ResultSet getGeneratedKeys() throws SQLException {
    throw new SQLException(METHOD_NOT_SUPPORTED_STRING);
  }

  @Override
  public int getMaxFieldSize() throws SQLException {
    throw new SQLException(METHOD_NOT_SUPPORTED_STRING);
  }

  @Override
  public void setMaxFieldSize(int arg0) throws SQLException {
    throw new SQLException(METHOD_NOT_SUPPORTED_STRING);
  }

  @Override
  public int getMaxRows() throws SQLException {
    throw new SQLException(METHOD_NOT_SUPPORTED_STRING);
  }

  @Override
  public void setMaxRows(int num) throws SQLException {
    throw new SQLException(METHOD_NOT_SUPPORTED_STRING +
        ". Please use the LIMIT clause in a query instead.");
  }

  @Override
  public boolean getMoreResults() throws SQLException {
    throw new SQLException(METHOD_NOT_SUPPORTED_STRING);
  }

  @Override
  public boolean getMoreResults(int arg0) throws SQLException {
    throw new SQLException(METHOD_NOT_SUPPORTED_STRING);
  }

  @Override
  public int getQueryTimeout() {
    return this.queryTimeout;
  }

  @Override
  public void setQueryTimeout(int seconds) throws SQLException {
    checkConnection("setQueryTimeout");
    if (seconds <= 0) {
      throw new SQLException(String.format("queryTimeout %d must be >= 0!", seconds));
    }
    this.queryTimeout = seconds;
  }

  @Override
  public ResultSet getResultSet() throws SQLException {
    checkConnection("getResultSet");
    return resultSet;
  }

  @Override
  public int getResultSetConcurrency() throws SQLException {
    throw new SQLException(METHOD_NOT_SUPPORTED_STRING);
  }

  @Override
  public int getResultSetHoldability() throws SQLException {
    throw new SQLException(METHOD_NOT_SUPPORTED_STRING);
  }

  @Override
  public int getResultSetType() throws SQLException {
    checkConnection("getResultSetType");
    return ResultSet.TYPE_FORWARD_ONLY;
  }

  @Override
  public int getUpdateCount() throws SQLException {
    throw new SQLException(METHOD_NOT_SUPPORTED_STRING);
  }

  @Override
  public SQLWarning getWarnings() {
    return warningChain;
  }

  @Override
  public boolean isCloseOnCompletion() throws SQLException {
    throw new SQLException(METHOD_NOT_SUPPORTED_STRING);
  }

  @Override
  public boolean isClosed() {
    return isClosed;
  }

  @Override
  public boolean isPoolable() throws SQLException {
    throw new SQLException(METHOD_NOT_SUPPORTED_STRING);
  }

  @Override
  public void setPoolable(boolean arg0) throws SQLException {
    throw new SQLException(METHOD_NOT_SUPPORTED_STRING);
  }

  @Override
  public void setCursorName(String arg0) throws SQLException {
    throw new SQLException(METHOD_NOT_SUPPORTED_STRING);
  }

  @Override
  public void setEscapeProcessing(boolean enable) throws SQLException {
    throw new SQLException(METHOD_NOT_SUPPORTED_STRING);
  }

  private void checkConnection(String action) throws SQLException {
    if (connection == null || connection.isClosed()) {
      throw new SQLException(String.format("Cannot %s after connection has been closed!", action));
    }
  }

  private void reInit() {
    this.client = connection.getClient();
    this.sessionId = connection.getSessionId();
  }

  private void requestStmtId() throws SQLException {
    try {
      this.stmtId = client.requestStatementId(sessionId);
    } catch (TException e) {
      if (reConnect()) {
        try {
          this.stmtId = client.requestStatementId(sessionId);
        } catch (TException e2) {
          throw new SQLException(
              "Cannot get id for statement after reconnecting. please check server status",
              e2);
        }
      } else {
        throw new SQLException(
            "Cannot get id for statement after reconnecting. please check server status", e);
      }
    }
  }


  private boolean reConnect() {
    boolean flag = connection.reconnect();
    reInit();
    return flag;
  }

  public long getSessionId() {
    return sessionId;
  }
}<|MERGE_RESOLUTION|>--- conflicted
+++ resolved
@@ -307,12 +307,8 @@
         return true;
       }
     } else {
-<<<<<<< HEAD
-      TSExecuteStatementReq execReq = new TSExecuteStatementReq(sessionHandle, sql, stmtId);
+      TSExecuteStatementReq execReq = new TSExecuteStatementReq(sessionId, sql, stmtId);
       execReq.setFetchSize(fetchSize);
-=======
-      TSExecuteStatementReq execReq = new TSExecuteStatementReq(sessionId, sql, stmtId);
->>>>>>> 5043dce2
       TSExecuteStatementResp execResp = client.executeStatement(execReq);
       try {
         RpcUtils.verifySuccess(execResp.getStatus());
@@ -323,12 +319,7 @@
         queryId = execResp.getQueryId();
         this.resultSet = new IoTDBQueryResultSet(this,
             execResp.getColumns(), execResp.getDataTypeList(),
-<<<<<<< HEAD
-            execResp.ignoreTimeStamp, client, operationHandle, sql,
-            operationHandle.getOperationId().getQueryId(), execResp.queryDataSet);
-=======
-            execResp.ignoreTimeStamp, client, sql, queryId, sessionId);
->>>>>>> 5043dce2
+            execResp.ignoreTimeStamp, client, sql, queryId, sessionId, execResp.queryDataSet);
         return true;
       }
       return false;
@@ -417,12 +408,8 @@
 
   private ResultSet executeQuerySQL(String sql) throws TException, SQLException {
     isCancelled = false;
-<<<<<<< HEAD
-    TSExecuteStatementReq execReq = new TSExecuteStatementReq(sessionHandle, sql, stmtId);
+    TSExecuteStatementReq execReq = new TSExecuteStatementReq(sessionId, sql, stmtId);
     execReq.setFetchSize(fetchSize);
-=======
-    TSExecuteStatementReq execReq = new TSExecuteStatementReq(sessionId, sql, stmtId);
->>>>>>> 5043dce2
     TSExecuteStatementResp execResp = client.executeQueryStatement(execReq);
     queryId = execResp.getQueryId();
     try {
@@ -431,12 +418,8 @@
       throw new IoTDBSQLException(e.getMessage(), execResp.getStatus());
     }
     this.resultSet = new IoTDBQueryResultSet(this, execResp.getColumns(),
-<<<<<<< HEAD
-        execResp.getDataTypeList(), execResp.ignoreTimeStamp, client, operationHandle, sql,
-        operationHandle.getOperationId().getQueryId(), execResp.queryDataSet);
-=======
-        execResp.getDataTypeList(), execResp.ignoreTimeStamp, client, sql, queryId, sessionId);
->>>>>>> 5043dce2
+        execResp.getDataTypeList(), execResp.ignoreTimeStamp, client, sql, queryId,
+        sessionId, execResp.queryDataSet);
     return resultSet;
   }
 
@@ -479,14 +462,7 @@
   }
 
   private int executeUpdateSQL(String sql) throws TException, IoTDBSQLException {
-<<<<<<< HEAD
-    TSExecuteStatementReq execReq = new TSExecuteStatementReq();
-    execReq.setSessionHandle(sessionHandle);
-    execReq.setStatement(sql);
-    execReq.setStatementId(stmtId);
-=======
     TSExecuteStatementReq execReq = new TSExecuteStatementReq(sessionId, sql, stmtId);
->>>>>>> 5043dce2
     TSExecuteStatementResp execResp = client.executeUpdateStatement(execReq);
     if (execResp.isSetQueryId()) {
       queryId = execResp.getQueryId();
