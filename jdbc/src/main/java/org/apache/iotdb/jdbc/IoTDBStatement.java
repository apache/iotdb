--- conflicted
+++ resolved
@@ -277,15 +277,9 @@
         return true;
       }
     } else if (sqlToLowerCase.startsWith(COUNT_NODES_COMMAND_LOWERCASE)) {
-<<<<<<< HEAD
       String[] cmdSplit = sql.split("\\s+", 4);
       if (cmdSplit.length != 4 && !(cmdSplit[3].startsWith("level"))) {
-        throw new SQLException("Error format of \'COUNT NODES LEVEL=<INTEGER>\'");
-=======
-      String[] cmdSplited = sql.split("\\s+", 4);
-      if (cmdSplited.length != 4 || !(cmdSplited[3].startsWith("level"))) {
         throw new SQLException("Error format of \'COUNT NODES <PATH> LEVEL=<INTEGER>\'");
->>>>>>> 68eb668c
       } else {
         String path = cmdSplit[2];
         int level = Integer.parseInt(cmdSplit[3].replaceAll(" ", "").substring(6));
