--- conflicted
+++ resolved
@@ -269,13 +269,9 @@
         resultSet = databaseMetaData.getColumns(Constant.COUNT_TIMESERIES, path, null, null);
         return true;
       } else {
-<<<<<<< HEAD
+
         String path = cmdSplit[2];
-        String level = cmdSplit[3].replaceAll(" ", "").substring(13);
-=======
-        String path = cmdSplited[2];
-        int level = Integer.parseInt(cmdSplited[3].replaceAll(" ", "").substring(13));
->>>>>>> 39ea67d9
+        int level = Integer.parseInt(cmdSplit[3].replaceAll(" ", "").substring(13));
         IoTDBDatabaseMetadata databaseMetadata = (IoTDBDatabaseMetadata) connection.getMetaData();
         resultSet = databaseMetadata.getNodes(Constant.COUNT_NODE_TIMESERIES, path, null, null, level);
         return true;
@@ -285,13 +281,8 @@
       if (cmdSplit.length != 4 && !(cmdSplit[3].startsWith("level"))) {
         throw new SQLException("Error format of \'COUNT NODES LEVEL=<INTEGER>\'");
       } else {
-<<<<<<< HEAD
         String path = cmdSplit[2];
-        String level = cmdSplit[3].replaceAll(" ", "").substring(6);
-=======
-        String path = cmdSplited[2];
-        int level = Integer.parseInt(cmdSplited[3].replaceAll(" ", "").substring(6));
->>>>>>> 39ea67d9
+        int level = Integer.parseInt(cmdSplit[3].replaceAll(" ", "").substring(6));
         IoTDBDatabaseMetadata databaseMetaData = (IoTDBDatabaseMetadata) connection.getMetaData();
         resultSet = databaseMetaData.getNodes(Constant.COUNT_NODES, path, null, null, level);
         return true;
