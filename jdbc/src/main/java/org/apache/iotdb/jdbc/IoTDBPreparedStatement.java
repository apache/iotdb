--- conflicted
+++ resolved
@@ -49,12 +49,9 @@
 import java.util.*;
 
 import org.apache.iotdb.service.rpc.thrift.TSIService.Iface;
-<<<<<<< HEAD
 import org.apache.thrift.TException;
 import org.apache.thrift.transport.TTransportException;
-=======
 import org.slf4j.Logger;
->>>>>>> 768ed2bb
 import org.slf4j.LoggerFactory;
 
 
@@ -930,15 +927,10 @@
 
     StringBuilder newSql = new StringBuilder(parts.get(0));
     for (int i = 1; i < parts.size(); i++) {
-<<<<<<< HEAD
-      LoggerFactory.getLogger(IoTDBPreparedStatement.class).info("SQL {}",sql);
-      LoggerFactory.getLogger(IoTDBPreparedStatement.class).info("parameters {}",parameters.size());
-=======
       if (logger.isDebugEnabled()) {
         logger.debug("SQL {}",sql);
         logger.debug("parameters {}",parameters.size());
       }
->>>>>>> 768ed2bb
       if (!parameters.containsKey(i)) {
         throw new SQLException("Parameter #" + i + " is unset");
       }
