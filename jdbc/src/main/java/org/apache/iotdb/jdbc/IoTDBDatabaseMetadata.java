--- conflicted
+++ resolved
@@ -18,30 +18,27 @@
  */
 package org.apache.iotdb.jdbc;
 
-<<<<<<< HEAD
+
 import java.io.ByteArrayOutputStream;
 import java.io.DataOutputStream;
 import java.io.IOException;
 import java.nio.ByteBuffer;
 import java.sql.*;
 import java.util.*;
-=======
->>>>>>> 46b0c2fc
+
 import org.apache.iotdb.rpc.RpcUtils;
 import org.apache.iotdb.rpc.StatementExecutionException;
 import org.apache.iotdb.service.rpc.thrift.TSFetchMetadataReq;
 import org.apache.iotdb.service.rpc.thrift.TSFetchMetadataResp;
 import org.apache.iotdb.service.rpc.thrift.TSIService;
-<<<<<<< HEAD
+
 import org.apache.iotdb.service.rpc.thrift.TSQueryDataSet;
 import org.apache.iotdb.tsfile.exception.write.UnSupportedDataTypeException;
 import org.apache.iotdb.tsfile.file.metadata.enums.TSDataType;
 import org.apache.iotdb.tsfile.read.common.RowRecord;
 import org.apache.iotdb.tsfile.read.query.dataset.QueryDataSet;
 import org.apache.iotdb.tsfile.utils.Binary;
-=======
-
->>>>>>> 46b0c2fc
+
 import org.apache.thrift.TException;
 import org.slf4j.Logger;
 import org.slf4j.LoggerFactory;
@@ -248,7 +245,6 @@
     return new IoTDBJDBCResultSet(connection.createStatement(), columnNameList, columnTypeList, columnNameIndex, false, client, null, 0, sessionId, null, (long)60 * 1000);
   }
   @Override
-<<<<<<< HEAD
   public ResultSet getBestRowIdentifier(String arg0, String arg1, String arg2, int arg3,
                                         boolean arg4)
           throws SQLException {
@@ -271,11 +267,6 @@
       columnNameIndex.put(fields[i].getName(),i);
     }
     return new IoTDBJDBCResultSet(connection.createStatement(), columnNameList, columnTypeList, columnNameIndex, false, client, null, 0, sessionId, null, (long)60 * 1000);
-=======
-  public ResultSet getBestRowIdentifier(
-      String arg0, String arg1, String arg2, int arg3, boolean arg4) throws SQLException {
-    throw new SQLException(METHOD_NOT_SUPPORTED_STRING);
->>>>>>> 46b0c2fc
   }
 
   @Override
@@ -517,7 +508,6 @@
   }
 
   @Override
-<<<<<<< HEAD
   public ResultSet getColumnPrivileges(String catalog, String schemaPattern, String tableNamePattern,
       String columnNamePattern) throws SQLException {
     Statement stmt=this.connection.createStatement();
@@ -590,11 +580,6 @@
     }
     return new IoTDBJDBCResultSet(stmt, columnNameList, columnTypeList, columnNameIndex, true, client,
         null, 0, sessionId, tsdataset, (long)60 * 1000,false);
-=======
-  public ResultSet getColumnPrivileges(String arg0, String arg1, String arg2, String arg3)
-      throws SQLException {
-    throw new SQLException(METHOD_NOT_SUPPORTED_STRING);
->>>>>>> 46b0c2fc
   }
 
   @Override
@@ -603,7 +588,6 @@
   }
 
   @Override
-<<<<<<< HEAD
   public ResultSet getCrossReference(String arg0, String arg1, String arg2, String arg3, String arg4, String arg5)
           throws SQLException {
     List<String> columnNameList=new ArrayList<String>();
@@ -630,12 +614,6 @@
       columnNameIndex.put(fields[i].getName(),i);
     }
     return new IoTDBJDBCResultSet(connection.createStatement(), columnNameList, columnTypeList, columnNameIndex, false, client, null, 0, sessionId, null, (long)60 * 1000);
-=======
-  public ResultSet getCrossReference(
-      String arg0, String arg1, String arg2, String arg3, String arg4, String arg5)
-      throws SQLException {
-    throw new SQLException(METHOD_NOT_SUPPORTED_STRING);
->>>>>>> 46b0c2fc
   }
 
   @Override
@@ -674,13 +652,8 @@
   }
 
   @Override
-<<<<<<< HEAD
   public String getDatabaseProductVersion() {
    return DATABASE_VERSION;
-=======
-  public String getDatabaseProductVersion() throws SQLException {
-    return DATABASE_VERSION;
->>>>>>> 46b0c2fc
   }
 
   @Override
@@ -1197,7 +1170,6 @@
   }
 
   @Override
-<<<<<<< HEAD
   public ResultSet getPseudoColumns(String catalog, String schemaPattern, String tableNamePattern,
                                     String columnNamePattern) throws SQLException {
    Statement stmt= connection.createStatement();
@@ -1245,14 +1217,6 @@
     }
     return new IoTDBJDBCResultSet(stmt, columnNameList, columnTypeList, columnNameIndex, true, client,
             null, 0, sessionId, tsdataset, (long)60 * 1000,false);
-
-
-=======
-  public ResultSet getPseudoColumns(
-      String catalog, String schemaPattern, String tableNamePattern, String columnNamePattern)
-      throws SQLException {
-    throw new SQLException(METHOD_NOT_SUPPORTED_STRING);
->>>>>>> 46b0c2fc
   }
 
   @Override
@@ -1502,7 +1466,6 @@
   }
 
   @Override
-<<<<<<< HEAD
   public ResultSet getColumns(String catalog, String schemaPattern, String tableNamePattern,
       String columnNamePattern) throws SQLException {
     Statement stmt = this.connection.createStatement();
@@ -1713,11 +1676,6 @@
         break;
     }
     return 0;
-=======
-  public ResultSet getColumns(
-      String catalog, String schemaPattern, String tableNamePattern, String columnNamePattern) {
-    return null;
->>>>>>> 46b0c2fc
   }
 
   @Override
@@ -1861,7 +1819,6 @@
   }
 
   @Override
-<<<<<<< HEAD
   public ResultSet getUDTs(String catalog, String schemaPattern, String typeNamePattern,
                            int[] types)
           throws SQLException {
@@ -1882,12 +1839,6 @@
       columnNameIndex.put(fields[i].getName(),i);
     }
     return new IoTDBJDBCResultSet(null, columnNameList, columnTypeList, columnNameIndex, false, client, null, 0, sessionId, null, (long)60 * 1000);
-=======
-  public ResultSet getUDTs(
-      String catalog, String schemaPattern, String typeNamePattern, int[] types)
-      throws SQLException {
-    throw new SQLException(METHOD_NOT_SUPPORTED_STRING);
->>>>>>> 46b0c2fc
   }
 
   @Override
