/*
 * Licensed to the Apache Software Foundation (ASF) under one
 * or more contributor license agreements.  See the NOTICE file
 * distributed with this work for additional information
 * regarding copyright ownership.  The ASF licenses this file
 * to you under the Apache License, Version 2.0 (the
 * "License"); you may not use this file except in compliance
 * with the License.  You may obtain a copy of the License at
 *
 *     http://www.apache.org/licenses/LICENSE-2.0
 *
 * Unless required by applicable law or agreed to in writing,
 * software distributed under the License is distributed on an
 * "AS IS" BASIS, WITHOUT WARRANTIES OR CONDITIONS OF ANY
 * KIND, either express or implied.  See the License for the
 * specific language governing permissions and limitations
 * under the License.
 */
package org.apache.iotdb.jdbc;


import java.io.ByteArrayOutputStream;
import java.io.DataOutputStream;
import java.io.IOException;
import java.nio.ByteBuffer;
import java.sql.*;
import java.util.*;

import org.apache.iotdb.rpc.RpcUtils;
import org.apache.iotdb.rpc.StatementExecutionException;
import org.apache.iotdb.service.rpc.thrift.TSFetchMetadataReq;
import org.apache.iotdb.service.rpc.thrift.TSFetchMetadataResp;
import org.apache.iotdb.service.rpc.thrift.TSIService;

import org.apache.iotdb.service.rpc.thrift.TSQueryDataSet;
import org.apache.iotdb.tsfile.exception.write.UnSupportedDataTypeException;
import org.apache.iotdb.tsfile.file.metadata.enums.TSDataType;
import org.apache.iotdb.tsfile.read.common.RowRecord;
import org.apache.iotdb.tsfile.read.query.dataset.QueryDataSet;
import org.apache.iotdb.tsfile.utils.Binary;

import org.apache.thrift.TException;
import org.slf4j.Logger;
import org.slf4j.LoggerFactory;

import java.sql.Connection;
import java.sql.DatabaseMetaData;
import java.sql.ResultSet;
import java.sql.RowIdLifetime;
import java.sql.SQLException;

public class IoTDBDatabaseMetadata implements DatabaseMetaData {

  private IoTDBConnection connection;
  private TSIService.Iface client;
  private static final Logger logger = LoggerFactory.getLogger(IoTDBDatabaseMetadata.class);
  private static final String METHOD_NOT_SUPPORTED_STRING = "Method not supported";
  // when running the program in IDE, we can not get the version info using
  // getImplementationVersion()
  private static final String DATABASE_VERSION =
      IoTDBDatabaseMetadata.class.getPackage().getImplementationVersion() != null
          ? IoTDBDatabaseMetadata.class.getPackage().getImplementationVersion()
          : "UNKNOWN";
  private long sessionId;
  private WatermarkEncoder groupedLSBWatermarkEncoder;
  private static String sqlKeywordsThatArentSQL92;

  IoTDBDatabaseMetadata(IoTDBConnection connection, TSIService.Iface client, long sessionId) {
    this.connection = connection;
    this.client = client;
    this.sessionId = sessionId;
  }
  static{

    String[] allIotdbSQLKeywords = {
            "ALTER","ADD","ALIAS","ALL","AVG","ALIGN","ATTRIBUTES","AS","ASC",
            "BY","BOOLEAN","BITMAP",
            "CREATE","CONFIGURATION","COMPRESSOR","CHILD","COUNT","COMPRESSION","CLEAR","CACHE","CONTAIN","CONCAT",
            "DELETE","DEVICE","DESCRIBE","DATATYPE","DOUBLE","DIFF","DROP","DEVICES","DISABLE","DESC",
            "ENCODING",
            "FROM","FILL","FLOAT","FLUSH","FIRST_VALUE","FULL","FALSE","FOR","FUNCTION","FUNCTIONS",
            "GRANT","GROUP","GORILLA","GLOBAL","GZIP",
            "INSERT","INTO","INT32","INT64","INDEX","INFO",
            "KILL",
            "LIMIT","LINEAR","LABEL","LINK","LIST","LOAD","LEVEL","LAST_VALUE","LAST","LZO","LZ4","LATEST","LIKE",
            "METADATA","MERGE","MOVE","MIN_TIME","MAX_TIME","MIN_VALUE","MAX_VALUE",
            "NOW","NODES",
            "ORDER","OFFSET","ON","OFF","OF",
            "PROCESSLIST","PREVIOUS","PREVIOUSUNTILLAST","PROPERTY","PLAIN","PLAIN_DICTIONARY","PRIVILEGES","PASSWORD","PATHS","PAA","PLA","PARTITION",
            "QUERY",
            "ROOT","RLE","REGULAR","ROLE","REVOKE","REMOVE","RENAME",
            "SELECT","SHOW","SET","SLIMIT","SOFFSET","STORAGE","SUM","SNAPPY","SNAPSHOT","SCHEMA",
            "TO","TIMESERIES","TIMESTAMP","TEXT","TS_2DIFF","TRACING","TTL","TASK","TIME","TAGS","TRUE","TEMPORARY","TOP","TOLERANCE",
            "UPDATE","UNLINK","UPSERT","USING","USER","UNSET","UNCOMPRESSED",
            "VALUES","VERSION",
            "WHERE","WITH","WATERMARK_EMBEDDING"
             };
    String[] sql92Keywords = {
            "ABSOLUTE", "EXEC", "OVERLAPS", "ACTION", "EXECUTE", "PAD", "ADA", "EXISTS", "PARTIAL", "ADD",
            "EXTERNAL", "PASCAL", "ALL", "EXTRACT", "POSITION", "ALLOCATE", "FALSE", "PRECISION", "ALTER", "FETCH",
            "PREPARE", "AND", "FIRST", "PRESERVE", "ANY", "FLOAT", "PRIMARY", "ARE", "FOR", "PRIOR",
            "AS", "FOREIGN", "PRIVILEGES", "ASC", "FORTRAN", "PROCEDURE", "ASSERTION", "FOUND", "PUBLIC", "AT",
            "FROM", "READ", "AUTHORIZATION", "FULL", "REAL", "AVG", "GET", "REFERENCES", "BEGIN", "GLOBAL",
            "RELATIVE", "BETWEEN", "GO", "RESTRICT", "BIT", "GOTO", "REVOKE", "BIT_LENGTH", "GRANT", "RIGHT",
            "BOTH", "GROUP", "ROLLBACK", "BY", "HAVING", "ROWS", "CASCADE", "HOUR", "SCHEMA", "CASCADED",
            "IDENTITY", "SCROLL", "CASE", "IMMEDIATE", "SECOND", "CAST", "IN", "SECTION", "CATALOG", "INCLUDE",
            "SELECT", "CHAR", "INDEX", "SESSION", "CHAR_LENGTH", "INDICATOR", "SESSION_USER", "CHARACTER", "INITIALLY", "SET",
            "CHARACTER_LENGTH", "INNER", "SIZE", "CHECK", "INPUT", "SMALLINT", "CLOSE", "INSENSITIVE", "SOME", "COALESCE",
            "INSERT", "SPACE", "COLLATE", "INT", "SQL", "COLLATION", "INTEGER", "SQLCA", "COLUMN", "INTERSECT",
            "SQLCODE", "COMMIT", "INTERVAL", "SQLERROR", "CONNECT", "INTO", "SQLSTATE", "CONNECTION", "IS", "SQLWARNING",
            "CONSTRAINT", "ISOLATION", "SUBSTRING", "CONSTRAINTS", "JOIN", "SUM", "CONTINUE", "KEY", "SYSTEM_USER", "CONVERT",
            "LANGUAGE", "TABLE", "CORRESPONDING", "LAST", "TEMPORARY", "COUNT", "LEADING", "THEN", "CREATE", "LEFT",
            "TIME", "CROSS", "LEVEL", "TIMESTAMP", "CURRENT", "LIKE", "TIMEZONE_HOUR", "CURRENT_DATE", "LOCAL", "TIMEZONE_MINUTE",
            "CURRENT_TIME", "LOWER", "TO", "CURRENT_TIMESTAMP", "MATCH", "TRAILING", "CURRENT_USER", "MAX", "TRANSACTION", "CURSOR",
            "MIN", "TRANSLATE", "DATE", "MINUTE", "TRANSLATION", "DAY", "MODULE", "TRIM", "DEALLOCATE", "MONTH",
            "TRUE", "DEC", "NAMES", "UNION", "DECIMAL", "NATIONAL", "UNIQUE", "DECLARE", "NATURAL", "UNKNOWN",
            "DEFAULT", "NCHAR", "UPDATE", "DEFERRABLE", "NEXT", "UPPER", "DEFERRED", "NO", "USAGE", "DELETE",
            "NONE", "USER", "DESC", "NOT", "USING", "DESCRIBE", "NULL", "VALUE", "DESCRIPTOR", "NULLIF",
            "VALUES", "DIAGNOSTICS", "NUMERIC", "VARCHAR", "DISCONNECT", "OCTET_LENGTH", "VARYING", "DISTINCT", "OF", "VIEW",
            "DOMAIN", "ON", "WHEN", "DOUBLE", "ONLY", "WHENEVER", "DROP", "OPEN", "WHERE", "ELSE",
            "OPTION", "WITH", "END", "OR", "WORK", "END-EXEC", "ORDER", "WRITE", "ESCAPE", "OUTER",
            "YEAR", "EXCEPT", "OUTPUT", "ZONE", "EXCEPTION" };
    TreeMap myKeywordMap = new TreeMap();
    for (int i = 0; i < allIotdbSQLKeywords.length; i++)
      myKeywordMap.put(allIotdbSQLKeywords[i], null);
    HashMap sql92KeywordMap = new HashMap(sql92Keywords.length);
    for (int j = 0; j < sql92Keywords.length; j++)
      sql92KeywordMap.put(sql92Keywords[j], null);
    Iterator it = sql92KeywordMap.keySet().iterator();
    while (it.hasNext())
      myKeywordMap.remove(it.next());
    StringBuffer keywordBuf = new StringBuffer();
    it = myKeywordMap.keySet().iterator();
    if (it.hasNext())
      keywordBuf.append(it.next().toString());
    while (it.hasNext()) {
      keywordBuf.append(",");
      keywordBuf.append(it.next().toString());
    }
    sqlKeywordsThatArentSQL92 = keywordBuf.toString();
  }
private WatermarkEncoder getWatermarkEncoder() {
  try {
    groupedLSBWatermarkEncoder=new GroupedLSBWatermarkEncoder(client.getProperties().getWatermarkSecretKey(),client.getProperties().getWatermarkBitString(),
            client.getProperties().getWatermarkParamMarkRate(),client.getProperties().getWatermarkParamMaxRightBit());
  } catch (TException e) {
    e.printStackTrace();
  }
  return groupedLSBWatermarkEncoder;

}
  @Override
  public boolean isWrapperFor(Class<?> arg0) throws SQLException {
    throw new SQLException(METHOD_NOT_SUPPORTED_STRING);
  }

  @Override
  public <T> T unwrap(Class<T> iface) throws SQLException {
    throw new SQLException(METHOD_NOT_SUPPORTED_STRING);
  }

  @Override
  public boolean allProceduresAreCallable(){
    return false;
  }

  @Override
  public boolean allTablesAreSelectable(){
    return true;
  }

  @Override
  public boolean autoCommitFailureClosesAllResultSets(){
    return false;
  }

  @Override
  public boolean dataDefinitionCausesTransactionCommit(){
    return false;
  }

  @Override
  public boolean dataDefinitionIgnoredInTransactions() {
    return false;
  }

  @Override
  public boolean deletesAreDetected(int arg0){
    return true;
  }

  @Override
  public boolean doesMaxRowSizeIncludeBlobs(){
    return false;//The return value is tentatively FALSE and may be adjusted later
  }

  @Override
  public boolean generatedKeyAlwaysReturned() {
    return true;
  }

  @Override
  public long getMaxLogicalLobSize() {
    return Long.MAX_VALUE;
  }

  @Override
  public boolean supportsRefCursors() {
    return false;
  }

  @Override
  public ResultSet getAttributes(String arg0, String arg1, String arg2, String arg3)
          throws SQLException {
    List<String> columnNameList=new ArrayList<String>();
    List<String> columnTypeList=new ArrayList<String>();
    Map<String, Integer> columnNameIndex=new HashMap<String, Integer>();
    Field[] fields = new Field[21];
    fields[0] = new Field("", "TYPE_CAT", "TEXT");
    fields[1] = new Field("", "TYPE_SCHEM", "TEXT");
    fields[2] = new Field("", "TYPE_NAME", "TEXT");
    fields[3] = new Field("", "ATTR_NAME", "TEXT");
    fields[4] = new Field("", "DATA_TYPE", "INT32");
    fields[5] = new Field("", "ATTR_TYPE_NAME", "TEXT");
    fields[6] = new Field("", "ATTR_SIZE", "INT32");
    fields[7] = new Field("", "DECIMAL_DIGITS","INT32");
    fields[8] = new Field("", "NUM_PREC_RADIX", "INT32");
    fields[9] = new Field("", "NULLABLE ", "INT32");
    fields[10] = new Field("", "REMARKS", "TEXT");
    fields[11] = new Field("", "ATTR_DEF", "TEXT");
    fields[12] = new Field("", "SQL_DATA_TYPE", "INT32");
    fields[13] = new Field("", "SQL_DATETIME_SUB", "INT32");
    fields[14] = new Field("", "CHAR_OCTET_LENGTH", "INT32");
    fields[15] = new Field("", "ORDINAL_POSITION", "INT32");
    fields[16] = new Field("", "IS_NULLABLE", "TEXT");
    fields[17] = new Field("", "SCOPE_CATALOG", "TEXT");
    fields[18] = new Field("", "SCOPE_SCHEMA", "TEXT");
    fields[19] = new Field("", "SCOPE_TABLE", "TEXT");
    fields[20] = new Field("", "SOURCE_DATA_TYPE", "INT32");
    for (int i = 0; i < fields.length; i++) {
      columnNameList.add(fields[i].getName());
      columnTypeList.add(fields[i].getSqlType());
      columnNameIndex.put(fields[i].getName(),i);
    }
    return new IoTDBJDBCResultSet(connection.createStatement(), columnNameList, columnTypeList, columnNameIndex, false, client, null, 0, sessionId, null, (long)60 * 1000);
  }
  @Override
  public ResultSet getBestRowIdentifier(String arg0, String arg1, String arg2, int arg3,
                                        boolean arg4)
          throws SQLException {
    List<String> columnNameList=new ArrayList<String>();
    List<String> columnTypeList=new ArrayList<String>();
    Map<String, Integer> columnNameIndex=new HashMap<String, Integer>();
    Field[] fields = new Field[8];
    fields[0] = new Field("", "SCOPE", "INT32");
    fields[1] = new Field("", "COLUMN_NAME", "TEXT");
    fields[2] = new Field("", "DATA_TYPE", "INT32");
    fields[3] = new Field("", "TYPE_NAME", "TEXT");
    fields[4] = new Field("", "COLUMN_SIZE", "INT32");
    fields[5] = new Field("", "BUFFER_LENGTH", "INT32");
    fields[6] = new Field("", "DECIMAL_DIGITS", "INT32");
    fields[7] = new Field("", "PSEUDO_COLUMN","INT32");

    for (int i = 0; i < fields.length; i++) {
      columnNameList.add(fields[i].getName());
      columnTypeList.add(fields[i].getSqlType());
      columnNameIndex.put(fields[i].getName(),i);
    }
    return new IoTDBJDBCResultSet(connection.createStatement(), columnNameList, columnTypeList, columnNameIndex, false, client, null, 0, sessionId, null, (long)60 * 1000);
  }

  @Override
  public String getCatalogSeparator() {
    return ".";
  }

  @Override
  public String getCatalogTerm() {
    return "storage group";
  }

  @Override
  public ResultSet getCatalogs() throws SQLException {
    Statement stmt=this.connection.createStatement();
    ResultSet rs=stmt.executeQuery("SHOW STORAGE GROUP ");
    Field[] fields = new Field[1];
    List<String> columnNameList=new ArrayList<String>();
    List<String> columnTypeList=new ArrayList<String>();
    Map<String, Integer> columnNameIndex=new HashMap<String, Integer>();
    List<List<Map>> bigpaths=new ArrayList<List<Map>>();
    ListDataSet dataSet=new ListDataSet();
    while ( rs.next()){
      List<Map> paths=new ArrayList<Map>();
      Map<String,Object> m=new HashMap<>();
      m.put("type",TSDataType.TEXT);
      m.put("val",rs.getString(1));
      paths.add(m);
      bigpaths.add(paths);
    }
    addToDataSet(bigpaths,dataSet);
    columnNameList.add("TYPE_CAT");
    columnTypeList.add("TEXT");
    columnNameIndex.put("TYPE_CAT",0);
    TSQueryDataSet tsdataset=null;
    try {
      tsdataset=convertQueryDataSetByFetchSize(dataSet,stmt.getFetchSize(),getWatermarkEncoder());
    } catch (IOException e) {
      e.printStackTrace();
    }finally {
      colse(rs,stmt);
    }
    return new IoTDBJDBCResultSet(stmt, columnNameList, columnTypeList, columnNameIndex, true, client,
            null, 0, sessionId, tsdataset, (long)60 * 1000,false);
  }
  public static TSQueryDataSet convertQueryDataSetByFetchSize(QueryDataSet queryDataSet,
                                                              int fetchSize, WatermarkEncoder watermarkEncoder) throws IOException {
    List<TSDataType> dataTypes = queryDataSet.getDataTypes();
    int columnNum = dataTypes.size();
    TSQueryDataSet tsQueryDataSet = new TSQueryDataSet();
    // one time column and each value column has a actual value buffer and a bitmap value to indicate whether it is a null
    int columnNumWithTime = columnNum * 2 + 1;
    DataOutputStream[] dataOutputStreams = new DataOutputStream[columnNumWithTime];
    ByteArrayOutputStream[] byteArrayOutputStreams = new ByteArrayOutputStream[columnNumWithTime];
    for (int i = 0; i < columnNumWithTime; i++) {
      byteArrayOutputStreams[i] = new ByteArrayOutputStream();
      dataOutputStreams[i] = new DataOutputStream(byteArrayOutputStreams[i]);
    }
    int rowCount = 0;
    int[] valueOccupation = new int[columnNum];
    // used to record a bitmap for every 8 row record
    int[] bitmap = new int[columnNum];
    for (int i = 0; i < fetchSize; i++) {
      if (queryDataSet.hasNext()) {
        RowRecord rowRecord = queryDataSet.next();
        if (watermarkEncoder != null) {
          rowRecord = watermarkEncoder.encodeRecord(rowRecord);
        }
        // use columnOutput to write byte array
        dataOutputStreams[0].writeLong(rowRecord.getTimestamp());
        List<org.apache.iotdb.tsfile.read.common.Field> fields = rowRecord.getFields();
        for (int k = 0; k < fields.size(); k++) {
          org.apache.iotdb.tsfile.read.common.Field field = fields.get(k);
          DataOutputStream dataOutputStream = dataOutputStreams[2 * k + 1]; // DO NOT FORGET +1
          if (field == null || field.getDataType() == null) {
            bitmap[k] = (bitmap[k] << 1);
          } else {
            bitmap[k] = (bitmap[k] << 1) | 0x01;
            TSDataType type = field.getDataType();
            switch (type) {
              case INT32:
                dataOutputStream.writeInt(field.getIntV());
                valueOccupation[k] += 4;
                break;
              case INT64:
                dataOutputStream.writeLong(field.getLongV());
                valueOccupation[k] += 8;
                break;
              case FLOAT:
                dataOutputStream.writeFloat(field.getFloatV());
                valueOccupation[k] += 4;
                break;
              case DOUBLE:
                dataOutputStream.writeDouble(field.getDoubleV());
                valueOccupation[k] += 8;
                break;
              case BOOLEAN:
                dataOutputStream.writeBoolean(field.getBoolV());
                valueOccupation[k] += 1;
                break;
              case TEXT:
                dataOutputStream.writeInt(field.getBinaryV().getLength());
                dataOutputStream.write(field.getBinaryV().getValues());
                valueOccupation[k] = valueOccupation[k] + 4 + field.getBinaryV().getLength();
                break;
              default:
                throw new UnSupportedDataTypeException(
                        String.format("Data type %s is not supported.", type));
            }
          }
        }
        rowCount++;
        if (rowCount % 8 == 0) {
          for (int j = 0; j < bitmap.length; j++) {
            DataOutputStream dataBitmapOutputStream = dataOutputStreams[2 * (j + 1)];
            dataBitmapOutputStream.writeByte(bitmap[j]);
            // we should clear the bitmap every 8 row record
            bitmap[j] = 0;
          }
        }
      } else {
        break;
      }
    }

    // feed the remaining bitmap
    int remaining = rowCount % 8;
    if (remaining != 0) {
      for (int j = 0; j < bitmap.length; j++) {
        DataOutputStream dataBitmapOutputStream = dataOutputStreams[2 * (j + 1)];
        dataBitmapOutputStream.writeByte(bitmap[j] << (8 - remaining));
      }
    }
    // calculate the time buffer size
    int timeOccupation = rowCount * 8;
    ByteBuffer timeBuffer = ByteBuffer.allocate(timeOccupation);
    timeBuffer.put(byteArrayOutputStreams[0].toByteArray());
    timeBuffer.flip();
    tsQueryDataSet.setTime(timeBuffer);

    // calculate the bitmap buffer size
    int bitmapOccupation = rowCount / 8 + (rowCount % 8 == 0 ? 0 : 1);

    List<ByteBuffer> bitmapList = new LinkedList<>();
    List<ByteBuffer> valueList = new LinkedList<>();
    for (int i = 1; i < byteArrayOutputStreams.length; i += 2) {
      ByteBuffer valueBuffer = ByteBuffer.allocate(valueOccupation[(i - 1) / 2]);
      valueBuffer.put(byteArrayOutputStreams[i].toByteArray());
      valueBuffer.flip();
      valueList.add(valueBuffer);

      ByteBuffer bitmapBuffer = ByteBuffer.allocate(bitmapOccupation);
      bitmapBuffer.put(byteArrayOutputStreams[i + 1].toByteArray());
      bitmapBuffer.flip();
      bitmapList.add(bitmapBuffer);
    }
    tsQueryDataSet.setBitmapList(bitmapList);
    tsQueryDataSet.setValueList(valueList);
    return tsQueryDataSet;
  }

  private void addToDataSet(List<List<Map>> listbigPaths, ListDataSet dataSet) {
    List<TSDataType> listType=new ArrayList<>();
    int  i=0;
    for (List<Map> listPaths : listbigPaths) {
      RowRecord record = new RowRecord(0);
      for (Map<String,Object> map : listPaths) {
        TSDataType columnType=(TSDataType)map.get("type");
        Object val=map.get("val");
        org.apache.iotdb.tsfile.read.common.Field field = new org.apache.iotdb.tsfile.read.common.Field(columnType);
        switch (columnType) {
          case TEXT:
            field.setBinaryV(new Binary(val.toString()));
            break;
          case FLOAT:
            field.setFloatV(((float) val));
            break;
          case INT32:
            field.setIntV(((int) val));
            break;
          case INT64:
            field.setLongV(((long) val));
            break;
          case DOUBLE:
            field.setDoubleV(((double) val));
            break;
          case BOOLEAN:
            field.setBoolV(((boolean) val));
            break;
        }
        record.addField(field);
        if (i==0){
          listType.add(columnType);
        }
      }
      i++;
      dataSet.putRecord(record);
    }
    dataSet.setDataTypes(listType);
  }
  @Override
  public ResultSet getClientInfoProperties() throws SQLException {
    Statement stmt=this.connection.createStatement();
    ResultSet rs=stmt.executeQuery("SHOW STORAGE GROUP ");
    Field[] fields = new Field[4];
    fields[0] = new Field("", "NAME", "TEXT");
    fields[1] = new Field("", "MAX_LEN", "INT32");
    fields[2] = new Field("", "DEFAULT_VALUE", "INT32");
    fields[3] = new Field("", "DESCRIPTION", "TEXT");
    List<TSDataType> listType=Arrays.asList(TSDataType.TEXT, TSDataType.INT32, TSDataType.INT32,TSDataType.TEXT);
    List<Object> listVal=Arrays.asList("fetch_size", 10, 10,"");
    List<String> columnNameList=new ArrayList<String>();
    List<String> columnTypeList=new ArrayList<String>();
    Map<String, Integer> columnNameIndex=new HashMap<String, Integer>();
    List<List<Map>> bigproperties=new ArrayList<List<Map>>();
    List<Map> properties=new ArrayList<Map>();
    ListDataSet dataSet=new ListDataSet();
    for (int i=0;i<fields.length;i++){
      columnNameList.add(fields[i].getName());
      columnTypeList.add(fields[i].getSqlType());
      columnNameIndex.put(fields[i].getName(),i);
      Map<String,Object> m=new HashMap<>();
      m.put("type",listType.get(i));
      m.put("val",listVal.get(i));
      properties.add(m);
    }
    bigproperties.add(properties);
    addToDataSet(bigproperties,dataSet);
    TSQueryDataSet tsdataset=null;
    try {
      tsdataset=convertQueryDataSetByFetchSize(dataSet,stmt.getFetchSize(),getWatermarkEncoder());
    } catch (IOException e) {
      e.printStackTrace();
    }finally {
      colse(rs,stmt);
    }
    return new IoTDBJDBCResultSet(stmt, columnNameList, columnTypeList, columnNameIndex, true, client,
            null, 0, sessionId, tsdataset, (long)60 * 1000,false);
  }

  @Override
  public ResultSet getColumnPrivileges(String catalog, String schemaPattern, String tableNamePattern,
      String columnNamePattern) throws SQLException {
    Statement stmt=this.connection.createStatement();

    String sql="SHOW STORAGE GROUP";
    if(catalog!=null&&catalog.length()>0){
      sql=sql +" "+catalog;
    }else if(schemaPattern!=null&&schemaPattern.length()>0){
      sql=sql +" "+schemaPattern;
    }
    if(((catalog!=null&&catalog.length()>0)||schemaPattern!=null&&schemaPattern.length()>0)&&tableNamePattern!=null&&tableNamePattern.length()>0){
      sql=sql +"."+tableNamePattern;
    }

    if(((catalog!=null&&catalog.length()>0)||schemaPattern!=null&&schemaPattern.length()>0)
        &&tableNamePattern!=null&&tableNamePattern.length()>0&&columnNamePattern!=null&&columnNamePattern.length()>0){
      sql=sql +"."+columnNamePattern;
    }
    ResultSet rs=stmt.executeQuery(sql);
    Field[] fields = new Field[8];
    fields[0] = new Field("", "TABLE_CAT", "TEXT");
    fields[1] = new Field("", "TABLE_SCHEM", "TEXT");
    fields[2] = new Field("", "TABLE_NAME", "TEXT");
    fields[3] = new Field("", "COLUMN_NAME", "TEXT");
    fields[4] = new Field("", "GRANTOR", "TEXT");
    fields[5] = new Field("", "GRANTEE", "TEXT");
    fields[6] = new Field("", "PRIVILEGE", "TEXT");
    fields[7] = new Field("", "IS_GRANTABLE", "TEXT");
    List<TSDataType> listType=Arrays.asList(TSDataType.TEXT, TSDataType.TEXT, TSDataType.TEXT, TSDataType.TEXT,
        TSDataType.TEXT, TSDataType.TEXT, TSDataType.TEXT, TSDataType.TEXT);
    List<String> columnNameList=new ArrayList<String>();
    List<String> columnTypeList=new ArrayList<String>();
    Map<String, Integer> columnNameIndex=new HashMap<String, Integer>();
    List<List<Map>> bigproperties=new ArrayList<List<Map>>();
    ListDataSet dataSet=new ListDataSet();
    for (int i=0;i<fields.length;i++){
      columnNameList.add(fields[i].getName());
      columnTypeList.add(fields[i].getSqlType());
      columnNameIndex.put(fields[i].getName(),i);
    }
    while (rs.next()){
      List<Map> properties=new ArrayList<Map>();
      for (int i = 0; i < fields.length; i++) {
        Map<String,Object> m=new HashMap<>();
        m.put("type",listType.get(i));
        if(i<4){
          m.put("val",rs.getString(1));
        }else if(i==5){
          m.put("val",getUserName());
        }else if(i==6){
          m.put("val","");
        }else if(i==7){
          m.put("val","NO");
        }else{
          m.put("val","");
        }

        properties.add(m);
      }
      bigproperties.add(properties);
    }
    addToDataSet(bigproperties,dataSet);
    TSQueryDataSet tsdataset=null;
    try {
      tsdataset=convertQueryDataSetByFetchSize(dataSet,stmt.getFetchSize(),getWatermarkEncoder());
    } catch (IOException e) {
      e.printStackTrace();
    }finally {
      colse(rs,stmt);
    }
    return new IoTDBJDBCResultSet(stmt, columnNameList, columnTypeList, columnNameIndex, true, client,
        null, 0, sessionId, tsdataset, (long)60 * 1000,false);
  }

  @Override
  public Connection getConnection() {
    return connection;
  }

  @Override
  public ResultSet getCrossReference(String arg0, String arg1, String arg2, String arg3, String arg4, String arg5)
          throws SQLException {
    List<String> columnNameList=new ArrayList<String>();
    List<String> columnTypeList=new ArrayList<String>();
    Map<String, Integer> columnNameIndex=new HashMap<String, Integer>();
    Field[] fields = new Field[14];
    fields[0] = new Field("", "PKTABLE_CAT", "TEXT");
    fields[1] = new Field("", "PKTABLE_SCHEM", "TEXT");
    fields[2] = new Field("", "PKTABLE_NAME", "TEXT");
    fields[3] = new Field("", "PKCOLUMN_NAME", "TEXT");
    fields[4] = new Field("", "FKTABLE_CAT", "TEXT");
    fields[5] = new Field("", "FKTABLE_SCHEM", "TEXT");
    fields[6] = new Field("", "FKTABLE_NAME", "TEXT");
    fields[7] = new Field("", "FKCOLUMN_NAME","TEXT");
    fields[8] = new Field("", "KEY_SEQ", "TEXT");
    fields[9] = new Field("", "UPDATE_RULE ", "TEXT");
    fields[10] = new Field("", "DELETE_RULE", "TEXT");
    fields[11] = new Field("", "FK_NAME", "TEXT");
    fields[12] = new Field("", "PK_NAME", "TEXT");
    fields[13] = new Field("", "DEFERRABILITY", "TEXT");
    for (int i = 0; i < fields.length; i++) {
      columnNameList.add(fields[i].getName());
      columnTypeList.add(fields[i].getSqlType());
      columnNameIndex.put(fields[i].getName(),i);
    }
    return new IoTDBJDBCResultSet(connection.createStatement(), columnNameList, columnTypeList, columnNameIndex, false, client, null, 0, sessionId, null, (long)60 * 1000);
  }

  @Override
  public int getDatabaseMajorVersion() {
    int major_version=0;
    try {
      String version=client.getProperties().getVersion();
      String[] versions=version.split(".");
      if(versions.length>=2){
        major_version=Integer.valueOf(versions[0]);
      }
    } catch (TException e) {
      e.printStackTrace();
    }
    return major_version;
  }

  @Override
  public int getDatabaseMinorVersion() {
    int minor_version=0;
    try {
      String version=client.getProperties().getVersion();
      String[] versions=version.split(".");
      if(versions.length>=2){
        minor_version=Integer.valueOf(versions[1]);
      }
    } catch (TException e) {
      e.printStackTrace();
    }
    return minor_version;
  }

  @Override
  public String getDatabaseProductName() {
    return Constant.GLOBAL_DB_NAME;
  }

  @Override
  public String getDatabaseProductVersion() {
<<<<<<< HEAD
   return DATABASE_VERSION;
=======
    return DATABASE_VERSION;
>>>>>>> fe0913c5
  }

  @Override
  public int getDefaultTransactionIsolation() {
    return 0;
  }

  @Override
  public int getDriverMajorVersion() {
    return 4;
  }

  @Override
  public int getDriverMinorVersion() {
    return 3;
  }

  @Override
<<<<<<< HEAD
  public String getDriverName(){
=======
  public String getDriverName() {
>>>>>>> fe0913c5
    return org.apache.iotdb.jdbc.IoTDBDriver.class.getName();
  }

  @Override
<<<<<<< HEAD
  public String getDriverVersion(){
=======
  public String getDriverVersion() {
>>>>>>> fe0913c5
    return DATABASE_VERSION;
  }

  @Override
  public ResultSet getExportedKeys(String arg0, String arg1, String arg2) throws SQLException {
    List<String> columnNameList=new ArrayList<String>();
    List<String> columnTypeList=new ArrayList<String>();
    Map<String, Integer> columnNameIndex=new HashMap<String, Integer>();
    Field[] fields = new Field[14];
    fields[0] = new Field("", "PKTABLE_CAT", "TEXT");
    fields[1] = new Field("", "PKTABLE_SCHEM", "INT32");
    fields[2] = new Field("", "PKTABLE_NAME", "TEXT");
    fields[3] = new Field("", "PKCOLUMN_NAME", "TEXT");
    fields[4] = new Field("", "FKTABLE_CAT", "TEXT");
    fields[5] = new Field("", "FKTABLE_SCHEM", "TEXT");
    fields[6] = new Field("", "FKTABLE_NAME", "TEXT");
    fields[7] = new Field("", "FKCOLUMN_NAME", "TEXT");
    fields[8] = new Field("", "KEY_SEQ", "INT32");
    fields[9] = new Field("", "UPDATE_RULE", "INT32");
    fields[10] = new Field("", "DELETE_RULE", "INT32");
    fields[11] = new Field("", "FK_NAME", "TEXT");
    fields[12] = new Field("", "PK_NAME", "TEXT");
    fields[13] = new Field("", "DEFERRABILITY", "INT32");
    for (int i = 0; i < fields.length; i++) {
      columnNameList.add(fields[i].getName());
      columnTypeList.add(fields[i].getSqlType());
      columnNameIndex.put(fields[i].getName(),i);
    }
    return new IoTDBJDBCResultSet(null, columnNameList, columnTypeList, columnNameIndex, false, client, null, 0, sessionId, null, (long)60 * 1000);

  }

  @Override
  public String getExtraNameCharacters() {
    return "";
  }

  @Override
  public ResultSet getFunctionColumns(String catalog,String schemaPattern,
                                      java.lang.String functionNamePattern,
                                      java.lang.String columnNamePattern)
          throws SQLException {
    Statement stmt =connection.createStatement();
    ResultSet rs = stmt.executeQuery("show functions");
    Field[] fields = new Field[17];
    fields[0] = new Field("", "FUNCTION_CAT ", "TEXT");
    fields[1] = new Field("", "FUNCTION_SCHEM", "TEXT");
    fields[2] = new Field("", "FUNCTION_NAME", "TEXT");
    fields[3] = new Field("", "COLUMN_NAME", "TEXT");
    fields[4] = new Field("", "COLUMN_TYPE", "INT32");
    fields[5] = new Field("", "DATA_TYPE", "INT32");
    fields[6] = new Field("", "TYPE_NAME", "TEXT");
    fields[7] = new Field("", "PRECISION", "INT32");
    fields[8] = new Field("", "LENGTH", "INT32");
    fields[9] = new Field("", "SCALE", "INT32");
    fields[10] = new Field("", "RADIX", "INT32");
    fields[11] = new Field("", "NULLABLE", "INT32");
    fields[12] = new Field("", "REMARKS", "TEXT");
    fields[13] = new Field("", "CHAR_OCTET_LENGTH", "INT32");
    fields[14] = new Field("", "ORDINAL_POSITION", "INT32");
    fields[15] = new Field("", "IS_NULLABLE", "TEXT");
    fields[16] = new Field("", "SPECIFIC_NAME", "TEXT");
    List<TSDataType> listType=Arrays.asList(TSDataType.TEXT, TSDataType.TEXT,TSDataType.TEXT,
            TSDataType.TEXT,TSDataType.INT32, TSDataType.INT32,TSDataType.TEXT,TSDataType.INT32,
            TSDataType.INT32,TSDataType.INT32,TSDataType.INT32,TSDataType.INT32, TSDataType.TEXT,
            TSDataType.INT32,TSDataType.INT32, TSDataType.TEXT,TSDataType.TEXT);
    List<String> columnNameList=new ArrayList<String>();
    List<String> columnTypeList=new ArrayList<String>();
    Map<String, Integer> columnNameIndex=new HashMap<String, Integer>();
    List<List<Map>> bigproperties=new ArrayList<List<Map>>();
    ListDataSet dataSet=new ListDataSet();
    for (int i=0;i<fields.length;i++){
      columnNameList.add(fields[i].getName());
      columnTypeList.add(fields[i].getSqlType());
      columnNameIndex.put(fields[i].getName(),i);
    }
    while (rs.next()){
      List<Map> properties=new ArrayList<Map>();
      for (int i = 0; i < fields.length; i++) {
        Map<String,Object> m=new HashMap<>();
        m.put("type",listType.get(i));
        if(i==2){
          m.put("val",rs.getString(1));
        }else if(fields[i].getSqlType().equals("INT32")){
          m.put("val",0);
        }else{
          m.put("val","");
        }
        properties.add(m);
      }
      bigproperties.add(properties);
    }
    addToDataSet(bigproperties,dataSet);
    TSQueryDataSet tsdataset=null;
    try {
      tsdataset=convertQueryDataSetByFetchSize(dataSet,stmt.getFetchSize(),getWatermarkEncoder());
    } catch (IOException e) {
      e.printStackTrace();
    }finally {
      colse(rs,stmt);
    }
    return new IoTDBJDBCResultSet(stmt, columnNameList, columnTypeList, columnNameIndex, true, client,
            null, 0, sessionId, tsdataset, (long)60 * 1000,false);

  }

  @Override
  public ResultSet getFunctions(String catalog, String schemaPattern, String functionNamePattern) throws SQLException {
    Statement stmt =connection.createStatement();
    ResultSet rs = stmt.executeQuery("show functions");
    Field[] fields = new Field[6];
    fields[0] = new Field("", "FUNCTION_CAT ", "TEXT");
    fields[1] = new Field("", "FUNCTION_SCHEM", "TEXT");
    fields[2] = new Field("", "FUNCTION_NAME", "TEXT");
    fields[3] = new Field("", "REMARKS", "TEXT");
    fields[4] = new Field("", "FUNCTION_TYPE", "INT32");
    fields[5] = new Field("", "SPECIFIC_NAME", "TEXT");
    List<TSDataType> listType=Arrays.asList(TSDataType.TEXT, TSDataType.TEXT,TSDataType.TEXT, TSDataType.TEXT,TSDataType.INT32, TSDataType.TEXT);
    List<String> columnNameList=new ArrayList<String>();
    List<String> columnTypeList=new ArrayList<String>();
    Map<String, Integer> columnNameIndex=new HashMap<String, Integer>();
    List<List<Map>> bigproperties=new ArrayList<List<Map>>();
    ListDataSet dataSet=new ListDataSet();
    for (int i=0;i<fields.length;i++){
      columnNameList.add(fields[i].getName());
      columnTypeList.add(fields[i].getSqlType());
      columnNameIndex.put(fields[i].getName(),i);
    }
    while (rs.next()){
      List<Map> properties=new ArrayList<Map>();
      for (int i = 0; i < fields.length; i++) {
        Map<String,Object> m=new HashMap<>();
        m.put("type",listType.get(i));
        if(i==2){
          m.put("val",rs.getString(1));
        }else if(i==4){
          m.put("val",0);
        }else{
          m.put("val","");
        }

        properties.add(m);
      }
      bigproperties.add(properties);
    }
    addToDataSet(bigproperties,dataSet);
    TSQueryDataSet tsdataset=null;
    try {
      tsdataset=convertQueryDataSetByFetchSize(dataSet,stmt.getFetchSize(),getWatermarkEncoder());
    } catch (IOException e) {
      e.printStackTrace();
    }finally {
      colse(rs,stmt);
    }
    return new IoTDBJDBCResultSet(stmt, columnNameList, columnTypeList, columnNameIndex, true, client,
            null, 0, sessionId, tsdataset, (long)60 * 1000,false);
  }

  @Override
  public String getIdentifierQuoteString() {
    return "\' or \"";

  }

  @Override
  public ResultSet getImportedKeys(String arg0, String arg1, String arg2) throws SQLException {
    List<String> columnNameList=new ArrayList<String>();
    List<String> columnTypeList=new ArrayList<String>();
    Map<String, Integer> columnNameIndex=new HashMap<String, Integer>();
    Field[] fields = new Field[14];
    fields[0] = new Field("", "PKTABLE_CAT", "TEXT");
    fields[1] = new Field("", "PKTABLE_SCHEM", "INT32");
    fields[2] = new Field("", "PKTABLE_NAME", "TEXT");
    fields[3] = new Field("", "PKCOLUMN_NAME", "TEXT");
    fields[4] = new Field("", "FKTABLE_CAT", "TEXT");
    fields[5] = new Field("", "FKTABLE_SCHEM", "TEXT");
    fields[6] = new Field("", "FKTABLE_NAME", "TEXT");
    fields[7] = new Field("", "FKCOLUMN_NAME", "TEXT");
    fields[8] = new Field("", "KEY_SEQ", "INT32");
    fields[9] = new Field("", "UPDATE_RULE", "INT32");
    fields[10] = new Field("", "DELETE_RULE", "INT32");
    fields[11] = new Field("", "FK_NAME", "TEXT");
    fields[12] = new Field("", "PK_NAME", "TEXT");
    fields[13] = new Field("", "DEFERRABILITY", "INT32");
    for (int i = 0; i < fields.length; i++) {
      columnNameList.add(fields[i].getName());
      columnTypeList.add(fields[i].getSqlType());
      columnNameIndex.put(fields[i].getName(),i);
    }
    return new IoTDBJDBCResultSet(null, columnNameList, columnTypeList, columnNameIndex, false, client, null, 0, sessionId, null, (long)60 * 1000);
  }

  @Override
  public ResultSet getIndexInfo(String arg0, String arg1, String arg2, boolean arg3, boolean arg4)
          throws SQLException {
    List<String> columnNameList=new ArrayList<String>();
    List<String> columnTypeList=new ArrayList<String>();
    Map<String, Integer> columnNameIndex=new HashMap<String, Integer>();
    Field[] fields = new Field[14];
    fields[0] = new Field("", "TABLE_CAT", "TEXT");
    fields[1] = new Field("", "TABLE_SCHEM", "TEXT");
    fields[2] = new Field("", "TABLE_NAME", "TEXT");
    fields[3] = new Field("", "NON_UNIQUE", "TEXT");
    fields[4] = new Field("", "INDEX_QUALIFIER", "TEXT");
    fields[5] = new Field("", "INDEX_NAME", "TEXT");
    fields[6] = new Field("", "TYPE", "TEXT");
    fields[7] = new Field("", "ORDINAL_POSITION", "TEXT");
    fields[8] = new Field("", "COLUMN_NAME", "TEXT");
    fields[9] = new Field("", "ASC_OR_DESC", "TEXT");
    fields[10] = new Field("", "CARDINALITY", "TEXT");
    fields[11] = new Field("", "PAGES", "TEXT");
    fields[12] = new Field("", "PK_NAME", "TEXT");
    fields[13] = new Field("", "FILTER_CONDITION", "TEXT");
    for (int i = 0; i < fields.length; i++) {
      columnNameList.add(fields[i].getName());
      columnTypeList.add(fields[i].getSqlType());
      columnNameIndex.put(fields[i].getName(),i);
    }
    return new IoTDBJDBCResultSet(null, columnNameList, columnTypeList, columnNameIndex, false, client, null, 0, sessionId, null, (long)60 * 1000);
  }

  @Override
  public int getJDBCMajorVersion() {
    return 4;
  }

  @Override
  public int getJDBCMinorVersion() {
    return 3;
  }

  @Override
  public int getMaxBinaryLiteralLength() {
    return Integer.MAX_VALUE;
  }
  /**
   * Although there is no limit, it is not recommended
   */
  @Override
  public int getMaxCatalogNameLength() {
    return 1024;
  }

  @Override
  public int getMaxCharLiteralLength() {
    return Integer.MAX_VALUE;
  }
  /**
   * Although there is no limit, it is not recommended
   */
  @Override
  public int getMaxColumnNameLength() {
    return 1024;
  }

  @Override
  public int getMaxColumnsInGroupBy() {
    return 1;
  }

  @Override
  public int getMaxColumnsInIndex() {
    return 0;
  }

  @Override
  public int getMaxColumnsInOrderBy() {
    return 1;
  }

  @Override
  public int getMaxColumnsInSelect() {
    return 0;
  }

  @Override
  public int getMaxColumnsInTable() {
    return Integer.MAX_VALUE;
  }

  @Override
  public int getMaxConnections() {
    int maxcount=0;
    try {
      maxcount=client.getProperties().getMaxConcurrentClientNum();
    } catch (TException e) {
      e.printStackTrace();
    }
    return maxcount;
  }

  @Override
  public int getMaxCursorNameLength() {
    return 0;
  }

  @Override
  public int getMaxIndexLength() {
    return Integer.MAX_VALUE;
  }

  @Override
  public int getMaxProcedureNameLength() {
    return 0;
  }
  /**
   * maxrowsize unlimited
   */
  @Override
  public int getMaxRowSize() {
    return 2147483639;
  }
  /**
   *  Although there is no limit, it is not recommended
   */
  @Override
  public int getMaxSchemaNameLength() {
    return 1024;
  }

  @Override
  public int getMaxStatementLength() {
    try {
      return client.getProperties().getThriftMaxFrameSize();
    } catch (TException e) {
      e.printStackTrace();
    }
    return 0;
  }

  @Override
  public int getMaxStatements() {
    return 0;
  }
  /**
   *  Although there is no limit, it is not recommended
   */
  @Override
  public int getMaxTableNameLength() {
    return 1024;
  }
  /**
   *  Although there is no limit, it is not recommended
   */
  @Override
  public int getMaxTablesInSelect() {
    return 1024;
  }
  /**
   *  Although there is no limit, it is not recommended
   */
  @Override
  public int getMaxUserNameLength() {
    return 1024;
  }

  @Override
  public String getNumericFunctions() {
    ResultSet resultSet=null;
    Statement statement=null;
    String result="";
    try {
      statement =connection.createStatement();
      StringBuilder str=new StringBuilder("");
      resultSet = statement.executeQuery("show functions");
      List<String> listfunction= Arrays.asList("MAX_TIME","MIN_TIME","TIME_DIFFERENCE","NOW");
      while (resultSet.next()){
        if(listfunction.contains(resultSet.getString(1))){
          continue;
        }
        str.append(resultSet.getString(1)).append(",");
      }
       result=str.toString();
      if(result.length()>0){
        result=result.substring(0,result.length()-1);
      }
    }catch (Exception e){
      e.printStackTrace();
    }finally {
      colse(resultSet,statement);
    }
    return result;
  }

  @Override
  public ResultSet getPrimaryKeys(String catalog, String schema, String table) throws SQLException {
    Statement stmt=connection.createStatement();
    List<String> columnNameList=new ArrayList<String>();
    List<String> columnTypeList=new ArrayList<String>();
    Map<String, Integer> columnNameIndex=new HashMap<String, Integer>();
    List<TSDataType> listType=Arrays.asList(TSDataType.TEXT, TSDataType.TEXT,TSDataType.TEXT, TSDataType.TEXT, TSDataType.INT32,TSDataType.TEXT);
    List<Object> listValSub_1=Arrays.asList(catalog,"", table,"time",1,"PRIMARY");
    List<Object> listValSub_2=Arrays.asList(catalog,"", table,"deivce",2,"PRIMARY");
    List<List<Object>> listVal=Arrays.asList(listValSub_1,listValSub_2);
    List<List<Map>> bigproperties=new ArrayList<List<Map>>();
    ListDataSet dataSet=new ListDataSet();
    Field[] fields = new Field[6];
    fields[0] = new Field("", "TABLE_CAT", "TEXT");
    fields[1] = new Field("", "TABLE_SCHEM", "TEXT");
    fields[2] = new Field("", "TABLE_NAME", "TEXT");
    fields[3] = new Field("", "COLUMN_NAME", "TEXT");
    fields[4] = new Field("", "KEY_SEQ", "INT32");
    fields[5] = new Field("", "PK_NAME", "TEXT");
    for (int i = 0; i < fields.length; i++) {
      columnNameList.add(fields[i].getName());
      columnTypeList.add(fields[i].getSqlType());
      columnNameIndex.put(fields[i].getName(),i);
    }
    for (List<Object> listob:listVal) {
      List<Map> properties=new ArrayList<Map>();
      for (int i = 0; i < fields.length; i++) {
        Map<String,Object> m=new HashMap<>();
        m.put("type",listType.get(i));
        m.put("val",listob.get(i));
        properties.add(m);
      }
      bigproperties.add(properties);
    }
    addToDataSet(bigproperties,dataSet);
    TSQueryDataSet tsdataset=null;
    try {
      tsdataset=convertQueryDataSetByFetchSize(dataSet,stmt.getFetchSize(),getWatermarkEncoder());
    } catch (IOException e) {
      e.printStackTrace();
    }finally {
      colse(null,stmt);
    }
    return new IoTDBJDBCResultSet(stmt, columnNameList, columnTypeList, columnNameIndex, true, client,
            null, 0, sessionId, tsdataset, (long)60 * 1000,false);
  }

  @Override
  public ResultSet getProcedureColumns(String arg0, String arg1, String arg2, String arg3)
          throws SQLException {
    List<String> columnNameList=new ArrayList<String>();
    List<String> columnTypeList=new ArrayList<String>();
    Map<String, Integer> columnNameIndex=new HashMap<String, Integer>();
    Field[] fields = new Field[20];
    fields[0] = new Field("", "PROCEDURE_CAT", "TEXT");
    fields[1] = new Field("", "PROCEDURE_SCHEM", "TEXT");
    fields[2] = new Field("", "PROCEDURE_NAME", "TEXT");
    fields[3] = new Field("", "COLUMN_NAME", "TEXT");
    fields[4] = new Field("", "COLUMN_TYPE", "TEXT");
    fields[5] = new Field("", "DATA_TYPE", "INT32");
    fields[6] = new Field("", "TYPE_NAME", "TEXT");
    fields[7] = new Field("", "PRECISION", "TEXT");
    fields[8] = new Field("", "LENGTH", "TEXT");
    fields[9] = new Field("", "SCALE", "TEXT");
    fields[10] = new Field("", "RADIX", "TEXT");
    fields[11] = new Field("", "NULLABLE", "TEXT");
    fields[12] = new Field("", "REMARKS", "TEXT");
    fields[13] = new Field("", "COLUMN_DEF", "TEXT");
    fields[14] = new Field("", "SQL_DATA_TYPE", "INT32");
    fields[15] = new Field("", "SQL_DATETIME_SUB", "TEXT");
    fields[16] = new Field("", "CHAR_OCTET_LENGTH", "TEXT");
    fields[17] = new Field("", "ORDINAL_POSITION", "TEXT");
    fields[18] = new Field("", "IS_NULLABLE", "TEXT");
    fields[19] = new Field("", "SPECIFIC_NAME", "TEXT");
    for (int i = 0; i < fields.length; i++) {
      columnNameList.add(fields[i].getName());
      columnTypeList.add(fields[i].getSqlType());
      columnNameIndex.put(fields[i].getName(),i);
    }
    return new IoTDBJDBCResultSet(null, columnNameList, columnTypeList, columnNameIndex, false, client, null, 0, sessionId, null, (long)60 * 1000);
  }

  @Override
  public String getProcedureTerm(){
    return "";
  }

  @Override
  public ResultSet getProcedures(String arg0, String arg1, String arg2) throws SQLException {
    List<String> columnNameList=new ArrayList<String>();
    List<String> columnTypeList=new ArrayList<String>();
    Map<String, Integer> columnNameIndex=new HashMap<String, Integer>();
    Field[] fields = new Field[6];
    fields[0] = new Field("", "PROCEDURE_CAT", "TEXT");
    fields[1] = new Field("", "PROCEDURE_SCHEM", "TEXT");
    fields[2] = new Field("", "PROCEDURE_NAME", "TEXT");
    fields[3] = new Field("", "REMARKS", "TEXT");
    fields[4] = new Field("", "PROCEDURE_TYPE", "TEXT");
    fields[5] = new Field("", "SPECIFIC_NAME", "TEXT");
    for (int i = 0; i < fields.length; i++) {
      columnNameList.add(fields[i].getName());
      columnTypeList.add(fields[i].getSqlType());
      columnNameIndex.put(fields[i].getName(),i);
    }
    return new IoTDBJDBCResultSet(null, columnNameList, columnTypeList, columnNameIndex, false, client, null, 0, sessionId, null, (long)60 * 1000);
  }

  @Override
  public ResultSet getPseudoColumns(String catalog, String schemaPattern, String tableNamePattern,
                                    String columnNamePattern) throws SQLException {
   Statement stmt= connection.createStatement();
    Field[] fields = new Field[12];
    fields[0] = new Field("", "TABLE_CAT", "TEXT");
    fields[1] = new Field("", "TABLE_SCHEM", "TEXT");
    fields[2] = new Field("", "TABLE_NAME", "TEXT");
    fields[3] = new Field("", "COLUMN_NAME", "TEXT");
    fields[4] = new Field("", "DATA_TYPE", "INT32");
    fields[5] = new Field("", "COLUMN_SIZE", "INT32");
    fields[6] = new Field("", "DECIMAL_DIGITS", "INT32");
    fields[7] = new Field("", "NUM_PREC_RADIX", "INT32");
    fields[8] = new Field("", "COLUMN_USAGE", "TEXT");
    fields[9] = new Field("", "REMARKS", "TEXT");
    fields[10] = new Field("", "CHAR_OCTET_LENGTH", "INT32");
    fields[11] = new Field("", "IS_NULLABLE", "TEXT");
    List<TSDataType> listType=Arrays.asList(TSDataType.TEXT,TSDataType.TEXT,TSDataType.TEXT,TSDataType.TEXT,
            TSDataType.INT32, TSDataType.INT32,TSDataType.INT32,TSDataType.INT32,TSDataType.TEXT,
            TSDataType.TEXT,TSDataType.INT32,TSDataType.TEXT);
    List<Object> listVal=Arrays.asList(catalog,catalog,tableNamePattern,"times",Types.BIGINT,1,0,2,"","",13,"NO");
    List<String> columnNameList=new ArrayList<String>();
    List<String> columnTypeList=new ArrayList<String>();
    Map<String, Integer> columnNameIndex=new HashMap<String, Integer>();
    List<List<Map>> bigproperties=new ArrayList<List<Map>>();
    List<Map> properties=new ArrayList<Map>();
    ListDataSet dataSet=new ListDataSet();
    for (int i=0;i<fields.length;i++){
      columnNameList.add(fields[i].getName());
      columnTypeList.add(fields[i].getSqlType());
      columnNameIndex.put(fields[i].getName(),i);
      Map<String,Object> m=new HashMap<>();
      m.put("type",listType.get(i));
      m.put("val",listVal.get(i));
      properties.add(m);
    }
    bigproperties.add(properties);
    addToDataSet(bigproperties,dataSet);
    TSQueryDataSet tsdataset=null;
    try {
      tsdataset=convertQueryDataSetByFetchSize(dataSet,stmt.getFetchSize(),getWatermarkEncoder());
    } catch (IOException e) {
      e.printStackTrace();
    }finally {
      colse(null,stmt);
    }
    return new IoTDBJDBCResultSet(stmt, columnNameList, columnTypeList, columnNameIndex, true, client,
            null, 0, sessionId, tsdataset, (long)60 * 1000,false);
  }

  @Override
  public int getResultSetHoldability() {
    return ResultSet.HOLD_CURSORS_OVER_COMMIT;
  }

  @Override
  public RowIdLifetime getRowIdLifetime(){
    return RowIdLifetime.ROWID_UNSUPPORTED;
  }

  @Override
  public String getSQLKeywords(){
    return sqlKeywordsThatArentSQL92;
  }

  @Override
  public int getSQLStateType() {
    return 0;
  }

  @Override
  public String getSchemaTerm(){
    return "stroge group";
  }

  @Override
  public ResultSet getSchemas() throws SQLException {
    Statement stmt=this.connection.createStatement();
    ResultSet rs=stmt.executeQuery("SHOW STORAGE GROUP ");
    Field[] fields = new Field[2];
    fields[0] = new Field("", "TABLE_SCHEM", "TEXT");
    fields[1] = new Field("", "TABLE_CATALOG", "TEXT");
    List<TSDataType> listType=Arrays.asList(TSDataType.TEXT, TSDataType.TEXT);
    List<String> columnNameList=new ArrayList<String>();
    List<String> columnTypeList=new ArrayList<String>();
    Map<String, Integer> columnNameIndex=new HashMap<String, Integer>();
    List<List<Map>> bigproperties=new ArrayList<List<Map>>();
    ListDataSet dataSet=new ListDataSet();
    for (int i=0;i<fields.length;i++){
      columnNameList.add(fields[i].getName());
      columnTypeList.add(fields[i].getSqlType());
      columnNameIndex.put(fields[i].getName(),i);
    }
    while (rs.next()){
      List<Map> properties=new ArrayList<Map>();
      for (int i = 0; i < fields.length; i++) {
        Map<String,Object> m=new HashMap<>();
        m.put("type",listType.get(i));
        m.put("val",rs.getString(1));
        properties.add(m);
      }
      bigproperties.add(properties);
    }
    addToDataSet(bigproperties,dataSet);
    TSQueryDataSet tsdataset=null;
    try {
      tsdataset=convertQueryDataSetByFetchSize(dataSet,stmt.getFetchSize(),getWatermarkEncoder());
    } catch (IOException e) {
      e.printStackTrace();
    }finally {
      colse(rs,stmt);
    }
    return new IoTDBJDBCResultSet(stmt, columnNameList, columnTypeList, columnNameIndex, true, client,
            null, 0, sessionId, tsdataset, (long)60 * 1000,false);
  }

  @Override
  public ResultSet getSchemas(String catalog, String schemaPattern) throws SQLException {
   return getSchemas();
  }

  @Override
  public String getSearchStringEscape(){
    return "\\";
  }

  @Override
  public String getStringFunctions(){
    return getSystemFunctions();
  }

  @Override
  public ResultSet getSuperTables(String catalog, String schemaPattern, String tableNamePattern)
          throws SQLException {
    List<String> columnNameList=new ArrayList<String>();
    List<String> columnTypeList=new ArrayList<String>();
    Map<String, Integer> columnNameIndex=new HashMap<String, Integer>();
    Field[] fields = new Field[4];
    fields[0] = new Field("", "TABLE_CAT", "TEXT");
    fields[1] = new Field("", "TABLE_SCHEM", "TEXT");
    fields[2] = new Field("", "TABLE_NAME", "TEXT");
    fields[3] = new Field("", "SUPERTABLE_NAME", "TEXT");
    for (int i = 0; i < fields.length; i++) {
      columnNameList.add(fields[i].getName());
      columnTypeList.add(fields[i].getSqlType());
      columnNameIndex.put(fields[i].getName(),i);
    }
    return new IoTDBJDBCResultSet(null, columnNameList, columnTypeList, columnNameIndex, false, client, null, 0, sessionId, null, (long)60 * 1000);
  }

  @Override
  public ResultSet getSuperTypes(String catalog, String schemaPattern, String typeNamePattern)
          throws SQLException {
    List<String> columnNameList=new ArrayList<String>();
    List<String> columnTypeList=new ArrayList<String>();
    Map<String, Integer> columnNameIndex=new HashMap<String, Integer>();
    Field[] fields = new Field[6];
    fields[0] = new Field("", "TABLE_CAT", "TEXT");
    fields[1] = new Field("", "TABLE_SCHEM", "TEXT");
    fields[2] = new Field("", "TABLE_NAME", "TEXT");
    fields[3] = new Field("", "SUPERTYPE_CAT", "TEXT");
    fields[4] = new Field("", "SUPERTYPE_SCHEM", "TEXT");
    fields[5] = new Field("", "SUPERTYPE_NAME", "TEXT");
    for (int i = 0; i < fields.length; i++) {
      columnNameList.add(fields[i].getName());
      columnTypeList.add(fields[i].getSqlType());
      columnNameIndex.put(fields[i].getName(),i);
    }
    return new IoTDBJDBCResultSet(null, columnNameList, columnTypeList, columnNameIndex, false, client, null, 0, sessionId, null, (long)60 * 1000);
  }

  @Override
  public String getSystemFunctions() {
    String result="";
    Statement statement=null;
    ResultSet resultSet=null;
    try {
      statement =connection.createStatement();
      StringBuilder str=new StringBuilder("");
       resultSet = statement.executeQuery("show functions");
      while (resultSet.next()){
        str.append(resultSet.getString(1)).append(",");
      }
      result=str.toString();
      if(result.length()>0){
        result=result.substring(0,result.length()-1);
      }
    }catch (Exception ex){
      ex.printStackTrace();
    }finally {
      colse(resultSet,statement);
    }
    return result;
  }

  @Override
  public ResultSet getTablePrivileges(String catalog, String schemaPattern, String tableNamePattern)
      throws SQLException {
    Statement stmt=this.connection.createStatement();

    String sql="SHOW STORAGE GROUP";
    if(catalog!=null&&catalog.length()>0){
      sql=sql +" "+catalog;
    }else if(schemaPattern!=null&&schemaPattern.length()>0){
      sql=sql +" "+schemaPattern;
    }
    if(((catalog!=null&&catalog.length()>0)||schemaPattern!=null&&schemaPattern.length()>0)&&tableNamePattern!=null&&tableNamePattern.length()>0){
      sql=sql +"."+tableNamePattern;
    }

    ResultSet rs=stmt.executeQuery(sql);
    Field[] fields = new Field[8];
    fields[0] = new Field("", "TABLE_CAT", "TEXT");
    fields[1] = new Field("", "TABLE_SCHEM", "TEXT");
    fields[2] = new Field("", "TABLE_NAME", "TEXT");
    fields[3] = new Field("", "COLUMN_NAME", "TEXT");
    fields[4] = new Field("", "GRANTOR", "TEXT");
    fields[5] = new Field("", "GRANTEE", "TEXT");
    fields[6] = new Field("", "PRIVILEGE", "TEXT");
    fields[7] = new Field("", "IS_GRANTABLE", "TEXT");
    List<TSDataType> listType=Arrays.asList(TSDataType.TEXT, TSDataType.TEXT, TSDataType.TEXT, TSDataType.TEXT,
        TSDataType.TEXT, TSDataType.TEXT, TSDataType.TEXT, TSDataType.TEXT);
    List<String> columnNameList=new ArrayList<String>();
    List<String> columnTypeList=new ArrayList<String>();
    Map<String, Integer> columnNameIndex=new HashMap<String, Integer>();
    List<List<Map>> bigproperties=new ArrayList<List<Map>>();
    ListDataSet dataSet=new ListDataSet();
    for (int i=0;i<fields.length;i++){
      columnNameList.add(fields[i].getName());
      columnTypeList.add(fields[i].getSqlType());
      columnNameIndex.put(fields[i].getName(),i);
    }
    while (rs.next()){
      List<Map> properties=new ArrayList<Map>();
      for (int i = 0; i < fields.length; i++) {
        Map<String,Object> m=new HashMap<>();
        m.put("type",listType.get(i));
        if(i<4){
          m.put("val",rs.getString(1));
        }else if(i==5){
          m.put("val",getUserName());
        }else if(i==6){
          m.put("val","");
        }else if(i==7){
          m.put("val","NO");
        }else{
          m.put("val","");
        }

        properties.add(m);
      }
      bigproperties.add(properties);
    }
    addToDataSet(bigproperties,dataSet);
    TSQueryDataSet tsdataset=null;
    try {
      tsdataset=convertQueryDataSetByFetchSize(dataSet,stmt.getFetchSize(),getWatermarkEncoder());
    } catch (IOException e) {
      e.printStackTrace();
    }finally {
      colse(rs,stmt);
    }
    return new IoTDBJDBCResultSet(stmt, columnNameList, columnTypeList, columnNameIndex, true, client,
        null, 0, sessionId, tsdataset, (long)60 * 1000,false);
  }

  @Override
  public ResultSet getTableTypes() throws SQLException {
    Statement stmt=this.connection.createStatement();
    List<String> columnNameList=new ArrayList<String>();
    List<String> columnTypeList=new ArrayList<String>();
    Map<String, Integer> columnNameIndex=new HashMap<String, Integer>();
    List<List<Map>> bigpaths=new ArrayList<List<Map>>();
    List<Map> paths=new ArrayList<Map>();
    ListDataSet dataSet=new ListDataSet();
    Map<String,Object> m=new HashMap<>();
    m.put("type",TSDataType.TEXT);
    m.put("val","table");
    paths.add(m);
    bigpaths.add(paths);
    addToDataSet(bigpaths,dataSet);
    columnNameList.add("TABLE_TYPE");
    columnTypeList.add("TEXT");
    columnNameIndex.put("TABLE_TYPE",0);
    TSQueryDataSet tsdataset=null;
    try {
      tsdataset=convertQueryDataSetByFetchSize(dataSet,stmt.getFetchSize(),getWatermarkEncoder());
    } catch (IOException e) {
      e.printStackTrace();
    } finally {
      colse(null,stmt);
    }
    return new IoTDBJDBCResultSet(stmt, columnNameList, columnTypeList, columnNameIndex, true, client,
            null, 0, sessionId, tsdataset, (long)60 * 1000,false);
  }

  @Override
  public ResultSet getColumns(String catalog, String schemaPattern, String tableNamePattern,
      String columnNamePattern) throws SQLException {
    Statement stmt = this.connection.createStatement();

    String sql = "SHOW STORAGE GROUP";
    if (catalog != null && catalog.length() > 0) {
      sql = sql + " " + catalog;
    } else if (schemaPattern != null && schemaPattern.length() > 0) {
      sql = sql + " " + schemaPattern;
    }
    if (((catalog != null && catalog.length() > 0)
        || schemaPattern != null && schemaPattern.length() > 0) && tableNamePattern != null
        && tableNamePattern.length() > 0) {
      sql = sql + "." + tableNamePattern;
    }

    if (((catalog != null && catalog.length() > 0)
        || schemaPattern != null && schemaPattern.length() > 0)
        && tableNamePattern != null && tableNamePattern.length() > 0 && columnNamePattern != null
        && columnNamePattern.length() > 0) {
      sql = sql + "." + columnNamePattern;
    }
    ResultSet rs = stmt.executeQuery(sql);
    Field[] fields = new Field[24];
    fields[0] = new Field("", "TABLE_CAT", "TEXT");
    fields[1] = new Field("", "TABLE_SCHEM", "TEXT");
    fields[2] = new Field("", "TABLE_NAME", "TEXT");
    fields[3] = new Field("", "COLUMN_NAME", "TEXT");
    fields[4] = new Field("", "DATA_TYPE", "INT32");
    fields[5] = new Field("", "TYPE_NAME", "TEXT");
    fields[6] = new Field("", "COLUMN_SIZE", "INT32");
    fields[7] = new Field("", "BUFFER_LENGTH", "INT32");
    fields[8] = new Field("", "DECIMAL_DIGITS", "INT32");
    fields[9] = new Field("", "NUM_PREC_RADIX", "INT32");
    fields[10] = new Field("", "NULLABLE", "INT32");
    fields[11] = new Field("", "REMARKS", "TEXT");
    fields[12] = new Field("", "COLUMN_DEF", "TEXT");
    fields[13] = new Field("", "SQL_DATA_TYPE", "INT32");
    fields[14] = new Field("", "SQL_DATETIME_SUB", "INT32");
    fields[15] = new Field("", "CHAR_OCTET_LENGTH", "INT32");
    fields[16] = new Field("", "ORDINAL_POSITION", "INT32");
    fields[17] = new Field("", "IS_NULLABLE", "TEXT");
    fields[18] = new Field("", "SCOPE_CATALOG", "TEXT");
    fields[19] = new Field("", "SCOPE_SCHEMA", "TEXT");
    fields[20] = new Field("", "SCOPE_TABLE", "TEXT");
    fields[21] = new Field("", "SOURCE_DATA_TYPE", "INT32");
    fields[22] = new Field("", "IS_AUTOINCREMENT", "TEXT");
    fields[23] = new Field("", "IS_GENERATEDCOLUMN", "TEXT");

    List<TSDataType> listType = Arrays
        .asList(TSDataType.TEXT, TSDataType.TEXT, TSDataType.TEXT, TSDataType.TEXT,
            TSDataType.INT32, TSDataType.TEXT, TSDataType.INT32, TSDataType.INT32,
            TSDataType.INT32,TSDataType.INT32,TSDataType.INT32,TSDataType.TEXT, TSDataType.TEXT,
            TSDataType.INT32, TSDataType.INT32, TSDataType.INT32, TSDataType.INT32,
            TSDataType.TEXT, TSDataType.TEXT,TSDataType.TEXT, TSDataType.TEXT,
            TSDataType.INT32,TSDataType.TEXT, TSDataType.TEXT);
    List<String> columnNameList = new ArrayList<String>();
    List<String> columnTypeList = new ArrayList<String>();
    Map<String, Integer> columnNameIndex = new HashMap<String, Integer>();
    List<List<Map>> bigproperties = new ArrayList<List<Map>>();
    ListDataSet dataSet = new ListDataSet();
    for (int i = 0; i < fields.length; i++) {
      columnNameList.add(fields[i].getName());
      columnTypeList.add(fields[i].getSqlType());
      columnNameIndex.put(fields[i].getName(), i);
    }
    while (rs.next()) {
      List<Map> properties = new ArrayList<Map>();
      for (int i = 0; i < fields.length; i++) {
        Map<String, Object> m = new HashMap<>();
        m.put("type", listType.get(i));
        if (i < 4) {
          m.put("val", rs.getString(1));
        } else if (i == 4) {
          m.put("val", getSQLType(fields[i].getSqlType()));
        }  else if (i == 6) {
          m.put("val", getTypePrecision(fields[i].getSqlType()));
        } else if(i==7){
          m.put("val", 0);
        }else if(i==8){
          m.put("val", getTypeScale(fields[i].getSqlType()));
        }else if(i==9){
          m.put("val", 10);
        }else if(i==10){
          m.put("val", 0);
        }else if(i==11){
          m.put("val", "");
        }else if(i==12){
          m.put("val", "");
        }else if(i==13){
          m.put("val", 0);
        }else if(i==14){
          m.put("val", 0);
        }else if(i==15){
          m.put("val", getTypePrecision(fields[i].getSqlType()));
        }else if(i==16){
          m.put("val", 1);
        }else if(i==17){
          m.put("val", "NO");
        }else if(i==18){
          m.put("val", "");
        }else if(i==19){
          m.put("val", "");
        }else if(i==20){
          m.put("val", "");
        }else if(i==21){
          m.put("val", 0);
        }else if(i==22){
          m.put("val", "NO");
        }else if(i==23){
          m.put("val", "NO");
        }else{
          m.put("val", "");
        }

        properties.add(m);
      }
      bigproperties.add(properties);
    }
    addToDataSet(bigproperties, dataSet);
    TSQueryDataSet tsdataset = null;
    try {
      tsdataset = convertQueryDataSetByFetchSize(dataSet, stmt.getFetchSize(),
          getWatermarkEncoder());
    } catch (IOException e) {
      e.printStackTrace();
    }finally {
      colse(rs,stmt);
    }
    return new IoTDBJDBCResultSet(stmt, columnNameList, columnTypeList, columnNameIndex, true,
        client,
        null, 0, sessionId, tsdataset, (long) 60 * 1000, false);


  }
    private void colse(ResultSet rs ,Statement stmt){
    if (rs != null) {
      try {
        rs.close();
      } catch (Exception ex) {
        rs = null;
      }

    }
    try {
      if(stmt!=null){
        stmt.close();
      }
    }catch (Exception ex){
      stmt=null;
    }

  }

    public int getTypeScale(String columnType){
      switch (columnType.toUpperCase()) {
        case "BOOLEAN":
        case "INT32":
        case "INT64":
        case "TEXT":
          return 0;
        case "FLOAT":
          return 6;
        case "DOUBLE":
          return 15;
        default:
          break;
      }
      return 0;

  }
  private int getSQLType(String columnType){
    switch (columnType.toUpperCase()) {
      case "BOOLEAN":
        return Types.BOOLEAN;
      case "INT32":
        return Types.INTEGER;
      case "INT64":
        return Types.BIGINT;
      case "FLOAT":
        return Types.FLOAT;
      case "DOUBLE":
        return Types.DOUBLE;
      case "TEXT":
        return Types.LONGVARCHAR;
      default:
        break;
    }
    return 0;

  }
  private int getTypePrecision(String columnType){
    // BOOLEAN, INT32, INT64, FLOAT, DOUBLE, TEXT,
    switch (columnType.toUpperCase()) {
      case "BOOLEAN":
        return 1;
      case "INT32":
        return 10;
      case "INT64":
        return 19;
      case "FLOAT":
        return 38;
      case "DOUBLE":
        return 308;
      case "TEXT":
        return Integer.MAX_VALUE;
      default:
        break;
    }
    return 0;
  }

  @Override
  public ResultSet getTables(
      String catalog, String schemaPattern, String tableNamePattern, String[] types)
      throws SQLException {
    Statement stmt=this.connection.createStatement();

    String sql="SHOW STORAGE GROUP";
    if(catalog!=null&&catalog.length()>0){
      sql=sql +" "+catalog;
    }else if(schemaPattern!=null&&schemaPattern.length()>0){
      sql=sql +" "+schemaPattern;
    }
    if(((catalog!=null&&catalog.length()>0)||schemaPattern!=null&&schemaPattern.length()>0)&&tableNamePattern!=null&&tableNamePattern.length()>0){
      sql=sql +"."+tableNamePattern;
    }

    ResultSet rs=stmt.executeQuery(sql);
    Field[] fields = new Field[10];
    fields[0] = new Field("", "TABLE_CAT", "TEXT");
    fields[1] = new Field("", "TABLE_SCHEM", "TEXT");
    fields[2] = new Field("", "TABLE_NAME", "TEXT");
    fields[3] = new Field("", "TABLE_TYPE", "TEXT");
    fields[4] = new Field("", "REMARKS", "TEXT");
    fields[5] = new Field("", "TYPE_CAT", "TEXT");
    fields[6] = new Field("", "TYPE_SCHEM", "TEXT");
    fields[7] = new Field("", "TYPE_NAME", "TEXT");
    fields[8] = new Field("", "SELF_REFERENCING_COL_NAME", "TEXT");
    fields[9] = new Field("", "REF_GENERATION", "TEXT");

    List<TSDataType> listType=Arrays.asList(TSDataType.TEXT, TSDataType.TEXT, TSDataType.TEXT, TSDataType.TEXT,
        TSDataType.TEXT, TSDataType.TEXT, TSDataType.TEXT, TSDataType.TEXT, TSDataType.TEXT, TSDataType.TEXT);
    List<String> columnNameList=new ArrayList<String>();
    List<String> columnTypeList=new ArrayList<String>();
    Map<String, Integer> columnNameIndex=new HashMap<String, Integer>();
    List<List<Map>> bigproperties=new ArrayList<List<Map>>();
    ListDataSet dataSet=new ListDataSet();
    for (int i=0;i<fields.length;i++){
      columnNameList.add(fields[i].getName());
      columnTypeList.add(fields[i].getSqlType());
      columnNameIndex.put(fields[i].getName(),i);
    }
    while (rs.next()){
      List<Map> properties=new ArrayList<Map>();
      for (int i = 0; i < fields.length; i++) {
        Map<String,Object> m=new HashMap<>();
        m.put("type",listType.get(i));
        if(i<3){
          m.put("val",rs.getString(1));
        }else if(i==4){
          m.put("val","TABLE");
        }else{
          m.put("val","");
        }
        properties.add(m);
      }
      bigproperties.add(properties);
    }
    addToDataSet(bigproperties,dataSet);
    TSQueryDataSet tsdataset=null;
    try {
      tsdataset=convertQueryDataSetByFetchSize(dataSet,stmt.getFetchSize(),getWatermarkEncoder());
    } catch (IOException e) {
      e.printStackTrace();
    }
    return new IoTDBJDBCResultSet(stmt, columnNameList, columnTypeList, columnNameIndex, true, client,
        null, 0, sessionId, tsdataset, (long)60 * 1000,false);
  }

  @Override
  public String getTimeDateFunctions() {
    return "MAX_TIME,MIN_TIME,TIME_DIFFERENCE,NOW";
  }

  @Override
  public ResultSet getTypeInfo() throws SQLException {
    Statement stmt=connection.createStatement();
    Field[] fields = new Field[18];
    fields[0] = new Field("", "TYPE_NAME", "TEXT");
    fields[1] = new Field("", "DATA_TYPE", "INT32");
    fields[2] = new Field("", "PRECISION", "INT32");
    fields[3] = new Field("", "LITERAL_PREFIX", "TEXT");
    fields[4] = new Field("", "LITERAL_SUFFIX", "TEXT");
    fields[5] = new Field("", "CREATE_PARAMS", "TEXT");
    fields[6] = new Field("", "NULLABLE", "INT32");
    fields[7] = new Field("", "CASE_SENSITIVE", "BOOLEAN");
    fields[8] = new Field("", "SEARCHABLE", "TEXT");
    fields[9] = new Field("", "UNSIGNED_ATTRIBUTE", "BOOLEAN");
    fields[10] = new Field("", "FIXED_PREC_SCALE", "BOOLEAN");
    fields[11] = new Field("", "AUTO_INCREMENT", "BOOLEAN");
    fields[12] = new Field("", "LOCAL_TYPE_NAME", "TEXT");
    fields[13] = new Field("", "MINIMUM_SCALE", "INT32");
    fields[14] = new Field("", "MAXIMUM_SCALE", "INT32");
    fields[15] = new Field("", "SQL_DATA_TYPE", "INT32");
    fields[16] = new Field("", "SQL_DATETIME_SUB", "INT32");
    fields[17] = new Field("", "NUM_PREC_RADIX", "INT32");
    List<TSDataType> listType=Arrays.asList(TSDataType.TEXT,TSDataType.INT32,TSDataType.INT32,TSDataType.TEXT,
            TSDataType.TEXT, TSDataType.TEXT,TSDataType.INT32,TSDataType.BOOLEAN,
            TSDataType.TEXT,TSDataType.BOOLEAN,TSDataType.BOOLEAN,TSDataType.BOOLEAN,TSDataType.TEXT,TSDataType.INT32,
            TSDataType.INT32,TSDataType.INT32,TSDataType.INT32,TSDataType.INT32);
    List<Object> listValSub_1=Arrays.asList("INT32",Types.INTEGER,10,"","","",1,true,"",false,true,false,"",0,10,0,0,10);
    List<Object> listValSub_2=Arrays.asList("INT64",Types.BIGINT,19,"","","",1,true,"",false,true,false,"",0,10,0,0,10);
    List<Object> listValSub_3=Arrays.asList("BOOLEAN",Types.BOOLEAN,1,"","","",1,true,"",false,true,false,"",0,10,0,0,10);
    List<Object> listValSub_4=Arrays.asList("FLOAT",Types.FLOAT,38,"","","",1,true,"",false,true,false,"",0,10,0,0,10);
    List<Object> listValSub_5=Arrays.asList("DOUBLE",Types.DOUBLE,308,"","","",1,true,"",false,true,false,"",0,10,0,0,10);
    List<Object> listValSub_6=Arrays.asList("TEXT",Types.LONGVARCHAR,64,"","","",1,true,"",false,true,false,"",0,10,0,0,10);
    List<List<Object>> listVal=Arrays.asList(listValSub_1,listValSub_2,listValSub_3,listValSub_4,listValSub_5,listValSub_6);
    List<String> columnNameList=new ArrayList<String>();
    List<String> columnTypeList=new ArrayList<String>();
    Map<String, Integer> columnNameIndex=new HashMap<String, Integer>();
    List<List<Map>> bigproperties=new ArrayList<List<Map>>();
    ListDataSet dataSet=new ListDataSet();
    for (int i=0;i<fields.length;i++){
      columnNameList.add(fields[i].getName());
      columnTypeList.add(fields[i].getSqlType());
      columnNameIndex.put(fields[i].getName(),i);
      Map<String,Object> m=new HashMap<>();
    }
    for (List<Object> listob:listVal) {
      List<Map> properties=new ArrayList<Map>();
      for (int i = 0; i < fields.length; i++) {
        Map<String,Object> m=new HashMap<>();
        m.put("type",listType.get(i));
        m.put("val",listob.get(i));
        properties.add(m);
      }
      bigproperties.add(properties);
    }
    addToDataSet(bigproperties,dataSet);
    TSQueryDataSet tsdataset=null;
    try {
      tsdataset=convertQueryDataSetByFetchSize(dataSet,stmt.getFetchSize(),getWatermarkEncoder());
    } catch (IOException e) {
      e.printStackTrace();
    }finally {
      colse(null,stmt);
    }
    return new IoTDBJDBCResultSet(stmt, columnNameList, columnTypeList, columnNameIndex, true, client,
            null, 0, sessionId, tsdataset, (long)60 * 1000,false);
  }

  @Override
  public ResultSet getUDTs(String catalog, String schemaPattern, String typeNamePattern,
                           int[] types)
          throws SQLException {
    List<String> columnNameList=new ArrayList<String>();
    List<String> columnTypeList=new ArrayList<String>();
    Map<String, Integer> columnNameIndex=new HashMap<String, Integer>();
    Field[] fields = new Field[7];
    fields[0] = new Field("", "TABLE_CAT", "TEXT");
    fields[1] = new Field("", "TABLE_SCHEM", "TEXT");
    fields[2] = new Field("", "TABLE_NAME", "TEXT");
    fields[3] = new Field("", "CLASS_NAME", "TEXT");
    fields[4] = new Field("", "DATA_TYPE", "INT32");
    fields[5] = new Field("", "REMARKS", "TEXT");
    fields[6] = new Field("", "BASE_TYPE", "TEXT");
    for (int i = 0; i < fields.length; i++) {
      columnNameList.add(fields[i].getName());
      columnTypeList.add(fields[i].getSqlType());
      columnNameIndex.put(fields[i].getName(),i);
    }
    return new IoTDBJDBCResultSet(null, columnNameList, columnTypeList, columnNameIndex, false, client, null, 0, sessionId, null, (long)60 * 1000);
  }

  @Override
  public String getURL() {
    // TODO: Return the URL for this DBMS or null if it cannot be generated
    return this.connection.getUrl();

  }

  @Override
<<<<<<< HEAD
  public String getUserName() throws SQLException {
    return connection.getUserName();
=======
  public String getUserName() {
    return client.toString();
>>>>>>> fe0913c5
  }

  @Override
  public ResultSet getVersionColumns(String catalog, String schema, String table)
          throws SQLException {
    List<String> columnNameList=new ArrayList<String>();
    List<String> columnTypeList=new ArrayList<String>();
    Map<String, Integer> columnNameIndex=new HashMap<String, Integer>();
    Field[] fields = new Field[8];
    fields[0] = new Field("", "SCOPE", "INT32");
    fields[1] = new Field("", "COLUMN_NAME", "TEXT");
    fields[2] = new Field("", "DATA_TYPE", "INT32");
    fields[3] = new Field("", "TYPE_NAME", "TEXT");
    fields[4] = new Field("", "COLUMN_SIZE", "INT32");
    fields[5] = new Field("", "BUFFER_LENGTH", "INT32");
    fields[6] = new Field("", "DECIMAL_DIGITS", "INT32");
    fields[7] = new Field("", "PSEUDO_COLUMN", "INT32");
    for (int i = 0; i < fields.length; i++) {
      columnNameList.add(fields[i].getName());
      columnTypeList.add(fields[i].getSqlType());
      columnNameIndex.put(fields[i].getName(),i);
    }
    return new IoTDBJDBCResultSet(null, columnNameList, columnTypeList, columnNameIndex, false, client, null, 0, sessionId, null, (long)60 * 1000);
  }

  @Override
  public boolean insertsAreDetected(int type) {
    return false;
  }

  @Override
  public boolean isCatalogAtStart() {
    return false;
  }

  @Override
  public boolean isReadOnly() throws SQLException {
    try {
      return client.getProperties().isReadOnly;
    } catch (TException e) {
      e.printStackTrace();
    }
    throw new SQLException("Can not get the read-only mode");
  }

  @Override
  public boolean locatorsUpdateCopy() {
    return false;
  }

  @Override
  public boolean nullPlusNonNullIsNull() {
    return false;
  }

  @Override
  public boolean nullsAreSortedAtEnd() {
    return false;
  }

  @Override
  public boolean nullsAreSortedAtStart() {
    return false;
  }

  @Override
  public boolean nullsAreSortedHigh() {
    return false;
  }

  @Override
  public boolean nullsAreSortedLow() {
    return false;
  }

  @Override
  public boolean othersDeletesAreVisible(int type) {
    return true;
  }

  @Override
  public boolean othersInsertsAreVisible(int type) {
    return true;
  }

  @Override
  public boolean othersUpdatesAreVisible(int type) {
    return true;
  }

  @Override
  public boolean ownDeletesAreVisible(int type) {
    return true;
  }

  @Override
  public boolean ownInsertsAreVisible(int type) {
    return true;
  }

  @Override
  public boolean ownUpdatesAreVisible(int type) {
    return true;
  }

  @Override
  public boolean storesLowerCaseIdentifiers() {
    return false;
  }

  @Override
  public boolean storesLowerCaseQuotedIdentifiers() {
    return false;
  }

  @Override
  public boolean storesMixedCaseIdentifiers() {
    return true;
  }

  @Override
  public boolean storesMixedCaseQuotedIdentifiers() {
    return true;
  }

  @Override
  public boolean storesUpperCaseIdentifiers() {
    return true;
  }

  @Override
  public boolean storesUpperCaseQuotedIdentifiers() {
    return true;
  }

  @Override
  public boolean supportsANSI92EntryLevelSQL() {
    return false;
  }

  @Override
  public boolean supportsANSI92FullSQL() {
    return false;
  }

  @Override
  public boolean supportsANSI92IntermediateSQL() {
    return false;
  }

  @Override
  public boolean supportsAlterTableWithAddColumn() {
    return true;
  }

  @Override
  public boolean supportsAlterTableWithDropColumn() {
    return true;
  }

  @Override
  public boolean supportsBatchUpdates() {
    return true;
  }

  @Override
  public boolean supportsCatalogsInDataManipulation() {
    return true;
  }

  @Override
  public boolean supportsCatalogsInIndexDefinitions() {
    return true;
  }

  @Override
  public boolean supportsCatalogsInPrivilegeDefinitions() {
    return true;
  }

  @Override
  public boolean supportsCatalogsInProcedureCalls() {
    return true;
  }

  @Override
  public boolean supportsCatalogsInTableDefinitions() {
    return false;
  }

  @Override
  public boolean supportsColumnAliasing() {
    return true;
  }

  @Override
  public boolean supportsConvert() {
    return false;
  }

  @Override
  public boolean supportsConvert(int fromType, int toType) {
    return false;
  }

  @Override
  public boolean supportsCoreSQLGrammar() {
    return false;
  }

  @Override
  public boolean supportsCorrelatedSubqueries() {
    return false;
  }

  @Override
  public boolean supportsDataDefinitionAndDataManipulationTransactions() {
    return false;
  }

  @Override
  public boolean supportsDataManipulationTransactionsOnly() {
    return true;
  }

  @Override
  public boolean supportsDifferentTableCorrelationNames() {
    return false;
  }

  @Override
  public boolean supportsExpressionsInOrderBy() {
    return true;
  }

  @Override
  public boolean supportsExtendedSQLGrammar() {
    return false;
  }

  @Override
  public boolean supportsFullOuterJoins() {
    return true;
  }

  @Override
  public boolean supportsGetGeneratedKeys() {
    return false;
  }

  @Override
  public boolean supportsGroupBy() {
    return true;
  }

  @Override
  public boolean supportsGroupByBeyondSelect() {
    return true;
  }

  @Override
  public boolean supportsGroupByUnrelated() {
    return true;
  }

  @Override
  public boolean supportsIntegrityEnhancementFacility() {
    return false;
  }

  @Override
  public boolean supportsLikeEscapeClause() {
    return false;
  }

  @Override
  public boolean supportsLimitedOuterJoins() {
    return true;
  }

  @Override
  public boolean supportsMinimumSQLGrammar() {
    return false;
  }

  @Override
  public boolean supportsMixedCaseIdentifiers() {
    return true;
  }

  @Override
  public boolean supportsMixedCaseQuotedIdentifiers() {
    return true;
  }

  @Override
  public boolean supportsMultipleOpenResults() {
    return false;
  }

  @Override
  public boolean supportsMultipleResultSets() {
    return false;
  }

  @Override
  public boolean supportsMultipleTransactions() {
    return true;
  }

  @Override
  public boolean supportsNamedParameters() {
    return false;
  }

  @Override
  public boolean supportsNonNullableColumns() {
    return false;
  }

  @Override
  public boolean supportsOpenCursorsAcrossCommit() {
    return false;
  }

  @Override
  public boolean supportsOpenCursorsAcrossRollback() {
    return false;
  }

  @Override
  public boolean supportsOpenStatementsAcrossCommit() {
    return false;
  }

  @Override
  public boolean supportsOpenStatementsAcrossRollback() {
    return false;
  }

  @Override
  public boolean supportsOrderByUnrelated() {
    return true;
  }

  @Override
  public boolean supportsOuterJoins() {
    return true;
  }

  @Override
  public boolean supportsPositionedDelete() {
    return false;
  }

  @Override
  public boolean supportsPositionedUpdate() {
    return false;
  }

  @Override
  public boolean supportsResultSetConcurrency(int type, int concurrency) {
    return false;
  }

  @Override
  public boolean supportsResultSetHoldability(int holdability) {
    if(ResultSet.HOLD_CURSORS_OVER_COMMIT==holdability){
      return true;
    }
    return false;
  }

  @Override
  public boolean supportsResultSetType(int type) throws SQLException {
    if(ResultSet.FETCH_FORWARD==type||ResultSet.TYPE_FORWARD_ONLY==type){
      return true;
    }
    return false;
  }

  @Override
  public boolean supportsSavepoints() {
    return false;
  }

  @Override
  public boolean supportsSchemasInDataManipulation() {
    return false;
  }

  @Override
  public boolean supportsSchemasInIndexDefinitions() {
    return false;
  }

  @Override
  public boolean supportsSchemasInPrivilegeDefinitions() {
    return false;
  }

  @Override
  public boolean supportsSchemasInProcedureCalls() {
    return false;
  }

  @Override
  public boolean supportsSchemasInTableDefinitions() {
    return false;
  }

  @Override
  public boolean supportsSelectForUpdate() {
    return false;
  }

  @Override
  public boolean supportsStatementPooling() {
    return false;
  }

  @Override
  public boolean supportsStoredFunctionsUsingCallSyntax() {
    return false;
  }

  @Override
  public boolean supportsStoredProcedures() {
    return false;
  }

  @Override
  public boolean supportsSubqueriesInComparisons() {
    return false;
  }

  @Override
  public boolean supportsSubqueriesInExists() {
    return false;
  }

  @Override
  public boolean supportsSubqueriesInIns() {
    return false;
  }

  @Override
  public boolean supportsSubqueriesInQuantifieds() {
    return false;
  }

  @Override
  public boolean supportsTableCorrelationNames() {
    return false;
  }

  @Override
  public boolean supportsTransactionIsolationLevel(int level) {
    return false;
  }

  @Override
  public boolean supportsTransactions() {
    return false;
  }

  @Override
  public boolean supportsUnion() {
    return false;
  }

  @Override
  public boolean supportsUnionAll() {
    return false;
  }

  @Override
  public boolean updatesAreDetected(int type) {
    return false;
  }

  @Override
  public boolean usesLocalFilePerTable() {
    return false;
  }

  @Override
  public boolean usesLocalFiles() {
    return false;
  }

  /** @deprecated recommend using getMetadataInJson() instead of toString() */
  @Deprecated
  @Override
  public String toString() {
    try {
      return getMetadataInJsonFunc();
    } catch (IoTDBSQLException e) {
      logger.error("Failed to fetch metadata in json because: ", e);
    } catch (TException e) {
      boolean flag = connection.reconnect();
      this.client = connection.getClient();
      if (flag) {
        try {
          return getMetadataInJsonFunc();
        } catch (TException e2) {
          logger.error(
              "Fail to get all timeseries "
                  + "info after reconnecting."
                  + " please check server status",
              e2);
        } catch (IoTDBSQLException e1) {
          // ignored
        }
      } else {
        logger.error(
            "Fail to reconnect to server "
                + "when getting all timeseries info. please check server status");
      }
    }
    return "";
  }

  /*
   * recommend using getMetadataInJson() instead of toString()
   */
  public String getMetadataInJson() throws SQLException {
    try {
      return getMetadataInJsonFunc();
    } catch (TException e) {
      boolean flag = connection.reconnect();
      this.client = connection.getClient();
      if (flag) {
        try {
          return getMetadataInJsonFunc();
        } catch (TException e2) {
          throw new SQLException(
              "Failed to fetch all metadata in json "
                  + "after reconnecting. Please check the server status.");
        }
      } else {
        throw new SQLException(
            "Failed to reconnect to the server "
                + "when fetching all metadata in json. Please check the server status.");
      }
    }
  }

  private String getMetadataInJsonFunc() throws TException, IoTDBSQLException {
    TSFetchMetadataReq req = new TSFetchMetadataReq(sessionId, "METADATA_IN_JSON");
    TSFetchMetadataResp resp = client.fetchMetadata(req);
    try {
      RpcUtils.verifySuccess(resp.getStatus());
    } catch (StatementExecutionException e) {
      throw new IoTDBSQLException(e.getMessage(), resp.getStatus());
    }
    return resp.getMetadataInJson();
  }
}<|MERGE_RESOLUTION|>--- conflicted
+++ resolved
@@ -653,11 +653,7 @@
 
   @Override
   public String getDatabaseProductVersion() {
-<<<<<<< HEAD
-   return DATABASE_VERSION;
-=======
     return DATABASE_VERSION;
->>>>>>> fe0913c5
   }
 
   @Override
@@ -676,20 +672,12 @@
   }
 
   @Override
-<<<<<<< HEAD
-  public String getDriverName(){
-=======
   public String getDriverName() {
->>>>>>> fe0913c5
     return org.apache.iotdb.jdbc.IoTDBDriver.class.getName();
   }
 
   @Override
-<<<<<<< HEAD
-  public String getDriverVersion(){
-=======
   public String getDriverVersion() {
->>>>>>> fe0913c5
     return DATABASE_VERSION;
   }
 
@@ -1861,13 +1849,8 @@
   }
 
   @Override
-<<<<<<< HEAD
   public String getUserName() throws SQLException {
     return connection.getUserName();
-=======
-  public String getUserName() {
-    return client.toString();
->>>>>>> fe0913c5
   }
 
   @Override
