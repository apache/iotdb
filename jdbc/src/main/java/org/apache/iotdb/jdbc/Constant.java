/*
 * Licensed to the Apache Software Foundation (ASF) under one
 * or more contributor license agreements.  See the NOTICE file
 * distributed with this work for additional information
 * regarding copyright ownership.  The ASF licenses this file
 * to you under the Apache License, Version 2.0 (the
 * "License"); you may not use this file except in compliance
 * with the License.  You may obtain a copy of the License at
 *
 *     http://www.apache.org/licenses/LICENSE-2.0
 *
 * Unless required by applicable law or agreed to in writing,
 * software distributed under the License is distributed on an
 * "AS IS" BASIS, WITHOUT WARRANTIES OR CONDITIONS OF ANY
 * KIND, either express or implied.  See the License for the
 * specific language governing permissions and limitations
 * under the License.
 */
package org.apache.iotdb.jdbc;

public class Constant {

  private Constant(){}

  public static final String GLOBAL_DB_NAME = "IoTDB";

  public static final String GLOBAL_DB_VERSION = "0.8.0-SNAPSHOT";

  public static final String GLOBAL_COLUMN_REQ = "COLUMN";

<<<<<<< HEAD
  public static final String GLOBAL_DELTA_OBJECT_REQ = "DELTA_OBJECT";
=======
  public static final String GLOBAL_SHOW_DEVICES_REQ = "SHOW_DEVICES";
>>>>>>> 39ea67d9

  public static final String GLOBAL_SHOW_TIMESERIES_REQ = "SHOW_TIMESERIES";

  public static final String GLOBAL_COUNT_TIMESERIES_REQ = "COUNT_TIMESERIES";

  public static final String GLOBAL_COUNT_NODE_TIMESERIES_REQ = "COUNT_NODE_TIMESERIES";

  public static final String GLOBAL_COUNT_NODES_REQ = "COUNT_NODES";

  public static final String GLOBAL_SHOW_STORAGE_GROUP_REQ = "SHOW_STORAGE_GROUP";

  public static final String GLOBAL_COLUMNS_REQ = "ALL_COLUMNS";

  // catalog parameters used for DatabaseMetaData.getColumns()
  public static final String CATALOG_COLUMN = "col";
  public static final String CATALOG_TIMESERIES = "ts";
  public static final String CATALOG_STORAGE_GROUP = "sg";
  public static final String CATALOG_DEVICES = "devices";
  public static final String COUNT_TIMESERIES = "cntts";
  public static final String COUNT_NODE_TIMESERIES = "cnttsbg";
  public static final String COUNT_NODES = "cntnode";

  public static final String METHOD_NOT_SUPPORTED = "Method not supported";
}<|MERGE_RESOLUTION|>--- conflicted
+++ resolved
@@ -24,36 +24,32 @@
 
   public static final String GLOBAL_DB_NAME = "IoTDB";
 
-  public static final String GLOBAL_DB_VERSION = "0.8.0-SNAPSHOT";
+  static final String GLOBAL_DB_VERSION = "0.8.0-SNAPSHOT";
 
   public static final String GLOBAL_COLUMN_REQ = "COLUMN";
 
-<<<<<<< HEAD
-  public static final String GLOBAL_DELTA_OBJECT_REQ = "DELTA_OBJECT";
-=======
-  public static final String GLOBAL_SHOW_DEVICES_REQ = "SHOW_DEVICES";
->>>>>>> 39ea67d9
+  static final String GLOBAL_SHOW_DEVICES_REQ = "SHOW_DEVICES";
 
-  public static final String GLOBAL_SHOW_TIMESERIES_REQ = "SHOW_TIMESERIES";
+  static final String GLOBAL_SHOW_TIMESERIES_REQ = "SHOW_TIMESERIES";
 
-  public static final String GLOBAL_COUNT_TIMESERIES_REQ = "COUNT_TIMESERIES";
+  static final String GLOBAL_COUNT_TIMESERIES_REQ = "COUNT_TIMESERIES";
 
-  public static final String GLOBAL_COUNT_NODE_TIMESERIES_REQ = "COUNT_NODE_TIMESERIES";
+  static final String GLOBAL_COUNT_NODE_TIMESERIES_REQ = "COUNT_NODE_TIMESERIES";
 
-  public static final String GLOBAL_COUNT_NODES_REQ = "COUNT_NODES";
+  static final String GLOBAL_COUNT_NODES_REQ = "COUNT_NODES";
 
-  public static final String GLOBAL_SHOW_STORAGE_GROUP_REQ = "SHOW_STORAGE_GROUP";
+  static final String GLOBAL_SHOW_STORAGE_GROUP_REQ = "SHOW_STORAGE_GROUP";
 
-  public static final String GLOBAL_COLUMNS_REQ = "ALL_COLUMNS";
+  static final String GLOBAL_COLUMNS_REQ = "ALL_COLUMNS";
 
   // catalog parameters used for DatabaseMetaData.getColumns()
   public static final String CATALOG_COLUMN = "col";
   public static final String CATALOG_TIMESERIES = "ts";
   public static final String CATALOG_STORAGE_GROUP = "sg";
   public static final String CATALOG_DEVICES = "devices";
-  public static final String COUNT_TIMESERIES = "cntts";
-  public static final String COUNT_NODE_TIMESERIES = "cnttsbg";
-  public static final String COUNT_NODES = "cntnode";
+  static final String COUNT_TIMESERIES = "cntts";
+  static final String COUNT_NODE_TIMESERIES = "cnttsbg";
+  static final String COUNT_NODES = "cntnode";
 
-  public static final String METHOD_NOT_SUPPORTED = "Method not supported";
+  static final String METHOD_NOT_SUPPORTED = "Method not supported";
 }