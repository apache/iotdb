/*
 * Licensed to the Apache Software Foundation (ASF) under one
 * or more contributor license agreements.  See the NOTICE file
 * distributed with this work for additional information
 * regarding copyright ownership.  The ASF licenses this file
 * to you under the Apache License, Version 2.0 (the
 * "License"); you may not use this file except in compliance
 * with the License.  You may obtain a copy of the License at
 *
 *     http://www.apache.org/licenses/LICENSE-2.0
 *
 * Unless required by applicable law or agreed to in writing,
 * software distributed under the License is distributed on an
 * "AS IS" BASIS, WITHOUT WARRANTIES OR CONDITIONS OF ANY
 * KIND, either express or implied.  See the License for the
 * specific language governing permissions and limitations
 * under the License.
 */
package org.apache.iotdb.jdbc;

public class Constant {

  private Constant(){}

  public static final String GLOBAL_DB_NAME = "IoTDB";

  static final String GLOBAL_VERSION = "VERSION";

  public static final String GLOBAL_COLUMN_REQ = "COLUMN";

  static final String GLOBAL_SHOW_DEVICES_REQ = "SHOW_DEVICES";

  static final String GLOBAL_SHOW_TIMESERIES_REQ = "SHOW_TIMESERIES";

  static final String GLOBAL_COUNT_TIMESERIES_REQ = "COUNT_TIMESERIES";

  static final String GLOBAL_COUNT_NODE_TIMESERIES_REQ = "COUNT_NODE_TIMESERIES";

  static final String GLOBAL_COUNT_NODES_REQ = "COUNT_NODES";

  static final String GLOBAL_SHOW_STORAGE_GROUP_REQ = "SHOW_STORAGE_GROUP";
  
  static final String GLOBAL_SHOW_CHILD_PATHS_REQ = "SHOW_CHILD_PATHS";

  static final String GLOBAL_COLUMNS_REQ = "ALL_COLUMNS";

  // catalog parameters used for DatabaseMetaData.getColumns()
  public static final String CATALOG_COLUMN = "col";
  public static final String CATALOG_TIMESERIES = "ts";
  public static final String CATALOG_STORAGE_GROUP = "sg";
  public static final String CATALOG_DEVICES = "devices";
<<<<<<< HEAD
  public static final String CATALOG_CHILD_PATHS = "cp";
=======
  public static final String CATALOG_VERSION = "version";
>>>>>>> b2d7f0db

  static final String COUNT_TIMESERIES = "cntts";
  static final String COUNT_NODE_TIMESERIES = "cntnodets";
  static final String COUNT_NODES = "cntnode";

  static final String METHOD_NOT_SUPPORTED = "Method not supported";
}<|MERGE_RESOLUTION|>--- conflicted
+++ resolved
@@ -49,11 +49,8 @@
   public static final String CATALOG_TIMESERIES = "ts";
   public static final String CATALOG_STORAGE_GROUP = "sg";
   public static final String CATALOG_DEVICES = "devices";
-<<<<<<< HEAD
   public static final String CATALOG_CHILD_PATHS = "cp";
-=======
   public static final String CATALOG_VERSION = "version";
->>>>>>> b2d7f0db
 
   static final String COUNT_TIMESERIES = "cntts";
   static final String COUNT_NODE_TIMESERIES = "cntnodets";
