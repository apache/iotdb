--- conflicted
+++ resolved
@@ -43,11 +43,8 @@
   private String currentColumn;
   private String currentStorageGroup;
   private String currentDevice;
-<<<<<<< HEAD
   private String currentChildPath;
-=======
   private String currentVersion;
->>>>>>> b2d7f0db
   private List<String> currentTimeseries;
   private List<String> timeseriesNumList;
   private List<String> nodesNumList;
@@ -429,11 +426,7 @@
   }
 
   public enum MetadataType {
-<<<<<<< HEAD
-    STORAGE_GROUP, TIMESERIES, COLUMN, DEVICES, CHILD_PATHS,
-    COUNT_TIMESERIES, COUNT_NODES, COUNT_NODE_TIMESERIES
-=======
-    STORAGE_GROUP, TIMESERIES, COLUMN, DEVICES, COUNT_TIMESERIES, COUNT_NODES, COUNT_NODE_TIMESERIES, VERSION
->>>>>>> b2d7f0db
+    STORAGE_GROUP, TIMESERIES, COLUMN, DEVICES, CHILD_PATHS, 
+    COUNT_TIMESERIES, COUNT_NODES, COUNT_NODE_TIMESERIES，VERSION
   }
 }