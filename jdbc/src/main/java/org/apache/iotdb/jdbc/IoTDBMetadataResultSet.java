/*
 * Licensed to the Apache Software Foundation (ASF) under one
 * or more contributor license agreements.  See the NOTICE file
 * distributed with this work for additional information
 * regarding copyright ownership.  The ASF licenses this file
 * to you under the Apache License, Version 2.0 (the
 * "License"); you may not use this file except in compliance
 * with the License.  You may obtain a copy of the License at
 *
 *     http://www.apache.org/licenses/LICENSE-2.0
 *
 * Unless required by applicable law or agreed to in writing,
 * software distributed under the License is distributed on an
 * "AS IS" BASIS, WITHOUT WARRANTIES OR CONDITIONS OF ANY
 * KIND, either express or implied.  See the License for the
 * specific language governing permissions and limitations
 * under the License.
 */
package org.apache.iotdb.jdbc;

import java.math.BigDecimal;
import java.sql.Date;
import java.sql.*;
import java.util.*;

public class IoTDBMetadataResultSet extends IoTDBQueryResultSet {

<<<<<<< HEAD
  private static final String GET_STRING_COLUMN = "COLUMN";
  private static final String GET_STRING_STORAGE_GROUP = "STORAGE_GROUP";
  private static final String GET_STRING_TIMESERIES_NUM = "TIMESERIES_NUM";
  private static final String GET_STRING_NODES_NUM = "NODE_NUM";
  private static final String GET_STRING_NODE_PATH = "NODE_PATH";
  private static final String GET_STRING_NODE_TIMESERIES_NUM = "NODE_TIMESERIES_NUM";
  private static final String GET_STRING_TIMESERIES_NAME = "Timeseries";
  private static final String GET_STRING_TIMESERIES_STORAGE_GROUP = "Storage Group";
=======
  public static final String GET_STRING_COLUMN = "COLUMN";
  public static final String GET_STRING_STORAGE_GROUP = "STORAGE_GROUP";
  public static final String GET_STRING_TIMESERIES_NUM = "TIMESERIES_NUM";
  public static final String GET_STRING_NODES_NUM = "NODE_NUM";
  public static final String GET_STRING_NODE_PATH = "NODE_PATH";
  public static final String GET_STRING_NODE_TIMESERIES_NUM = "NODE_TIMESERIES_NUM";
  public static final String GET_STRING_TIMESERIES_NAME = "Timeseries";
  public static final String GET_STRING_DEVICES = "DEVICES";
  public static final String GET_STRING_TIMESERIES_STORAGE_GROUP = "Storage Group";
>>>>>>> 39ea67d9
  public static final String GET_STRING_TIMESERIES_DATATYPE = "DataType";
  private static final String GET_STRING_TIMESERIES_ENCODING = "Encoding";
  private Iterator<?> columnItr;
  private MetadataType type;
  private String currentColumn;
  private String currentStorageGroup;
  private String currentDevice;
  private List<String> currentTimeseries;
  private List<String> timeseriesNumList;
  private List<String> nodesNumList;
  private Map<String, String> nodeTimeseriesNumMap;
  private String timeseriesNum;
  private String nodesNum;
  private String currentNode;
  private String currentNodeTimeseriesNum;
  // for display
  private int colCount; // the number of columns for show
  private String[] showLabels; // headers for show

  private static final String METHOD_NOT_SUPPORTED = "Method not supported";

  /**
   * Constructor used for the result of DatabaseMetadata.getColumns()
   */
  IoTDBMetadataResultSet(Object object, MetadataType type) throws SQLException {
    this.type = type;
    switch (type) {
      case COLUMN:
        List<String> columns = (List<String>) object;
        colCount = 1;
        showLabels = new String[]{"column"};
        columnItr = columns.iterator();
        break;
      case STORAGE_GROUP:
        List<String> storageGroupSet = (List<String>) object;
        colCount = 1;
        showLabels = new String[]{"Storage Group"};
        columnItr = storageGroupSet.iterator();
        break;
      case DEVICES:
        Set<String> devicesSet = (Set<String>) object;
        colCount = 1;
        showLabels = new String[]{"Device"};
        columnItr = devicesSet.iterator();
        break;
      case TIMESERIES:
        List<List<String>> showTimeseriesList = (List<List<String>>) object;
        colCount = 4;
        showLabels = new String[]{GET_STRING_TIMESERIES_NAME, GET_STRING_TIMESERIES_STORAGE_GROUP,
          GET_STRING_TIMESERIES_DATATYPE, GET_STRING_TIMESERIES_ENCODING};
        columnItr = showTimeseriesList.iterator();
        break;
      case COUNT_TIMESERIES:
        String tsNum = object.toString();
        timeseriesNumList = new ArrayList<>();
        timeseriesNumList.add(tsNum);
        colCount = 1;
        showLabels = new String[]{"count"};
        columnItr = timeseriesNumList.iterator();
        break;
      case COUNT_NODES:
        String ndNum = object.toString();
        nodesNumList = new ArrayList<>();
        nodesNumList.add(ndNum);
        colCount = 1;
        showLabels = new String[]{"count"};
        columnItr = nodesNumList.iterator();
        break;
      case COUNT_NODE_TIMESERIES:
        nodeTimeseriesNumMap = (Map<String, String>) object;
        colCount = 2;
        showLabels = new String[]{"column", "count"};
        columnItr = nodeTimeseriesNumMap.entrySet().iterator();
        break;
      default:
        throw new SQLException("TsfileMetadataResultSet constructor is wrongly used.");
    }
  }

  @Override
  public int findColumn(String columnName) throws SQLException {
    throw new SQLException(METHOD_NOT_SUPPORTED);
  }

  @Override
  public BigDecimal getBigDecimal(int columnIndex) throws SQLException {
    throw new SQLException(METHOD_NOT_SUPPORTED);
  }

  @Override
  public BigDecimal getBigDecimal(String columnName) throws SQLException {
    throw new SQLException(METHOD_NOT_SUPPORTED);
  }

  @Override
  public BigDecimal getBigDecimal(int columnIndex, int scale) throws SQLException {
    throw new SQLException(METHOD_NOT_SUPPORTED);
  }

  @Override
  public BigDecimal getBigDecimal(String columnName, int scale) throws SQLException {
    throw new SQLException(METHOD_NOT_SUPPORTED);
  }

  @Override
  public boolean getBoolean(int columnIndex) throws SQLException {
    throw new SQLException(METHOD_NOT_SUPPORTED);
  }

  @Override
  public boolean getBoolean(String columnName) throws SQLException {
    throw new SQLException(METHOD_NOT_SUPPORTED);
  }

  @Override
  public byte getByte(int columnIndex) throws SQLException {
    throw new SQLException(METHOD_NOT_SUPPORTED);
  }

  @Override
  public byte getByte(String columnName) throws SQLException {
    throw new SQLException(METHOD_NOT_SUPPORTED);
  }

  @Override
  public byte[] getBytes(int columnIndex) throws SQLException {
    throw new SQLException(METHOD_NOT_SUPPORTED);
  }

  @Override
  public byte[] getBytes(String columnName) throws SQLException {
    throw new SQLException(METHOD_NOT_SUPPORTED);
  }

  @Override
  public int getConcurrency() throws SQLException {
    throw new SQLException(METHOD_NOT_SUPPORTED);
  }

  @Override
  public Date getDate(int columnIndex) throws SQLException {
    throw new SQLException(METHOD_NOT_SUPPORTED);
  }

  @Override
  public Date getDate(String columnName) throws SQLException {
    throw new SQLException(METHOD_NOT_SUPPORTED);
  }

  @Override
  public double getDouble(int columnIndex) throws SQLException {
    throw new SQLException(METHOD_NOT_SUPPORTED);
  }

  @Override
  public double getDouble(String columnName) throws SQLException {
    throw new SQLException(METHOD_NOT_SUPPORTED);
  }

  @Override
  public int getFetchDirection() throws SQLException {
    throw new SQLException(METHOD_NOT_SUPPORTED);
  }

  @Override
  public float getFloat(int columnIndex) throws SQLException {
    throw new SQLException(METHOD_NOT_SUPPORTED);
  }

  @Override
  public float getFloat(String columnName) throws SQLException {
    throw new SQLException(METHOD_NOT_SUPPORTED);
  }

  @Override
  public int getInt(int columnIndex) throws SQLException {
    throw new SQLException(METHOD_NOT_SUPPORTED);
  }

  @Override
  public int getInt(String columnName) throws SQLException {
    throw new SQLException(METHOD_NOT_SUPPORTED);
  }

  @Override
  public long getLong(int columnIndex) throws SQLException {
    throw new SQLException(METHOD_NOT_SUPPORTED);
  }

  @Override
  public long getLong(String columnName) throws SQLException {
    throw new SQLException(METHOD_NOT_SUPPORTED);
  }

  @Override
  public ResultSetMetaData getMetaData() throws SQLException {
    return new IoTDBMetadataResultMetadata(showLabels);
  }

  @Override
  public boolean next() throws SQLException {
    boolean hasNext = columnItr.hasNext();
    if (hasNext) {
      switch (type) {
        case STORAGE_GROUP:
          currentStorageGroup = (String) columnItr.next();
          break;
        case TIMESERIES:
          currentTimeseries = (List<String>) columnItr.next();
          break;
        case COLUMN:
          currentColumn = (String) columnItr.next();
          break;
        case DEVICES:
          currentDevice = (String) columnItr.next();
          break;
        case COUNT_TIMESERIES:
          timeseriesNum = (String) columnItr.next();
          break;
        case COUNT_NODES:
          nodesNum = (String) columnItr.next();
          break;
        case COUNT_NODE_TIMESERIES:
          Map.Entry pair = (Map.Entry) columnItr.next();
          currentNode = (String) pair.getKey();
          currentNodeTimeseriesNum = (String) pair.getValue();
          break;
        default:
          break;
      }
    }
    return hasNext;
  }

  @Override
  public Object getObject(int columnIndex) throws SQLException {
    throw new SQLException(METHOD_NOT_SUPPORTED);
  }

  @Override
  public Object getObject(String columnName) throws SQLException {
    throw new SQLException(METHOD_NOT_SUPPORTED);
  }

  @Override
  public short getShort(int columnIndex) throws SQLException {
    throw new SQLException(METHOD_NOT_SUPPORTED);
  }

  @Override
  public short getShort(String columnName) throws SQLException {
    throw new SQLException(METHOD_NOT_SUPPORTED);
  }

  @Override
  public Statement getStatement() throws SQLException {
    throw new SQLException(METHOD_NOT_SUPPORTED);
  }

  @Override
  public String getString(int columnIndex) throws SQLException {
    switch (type) {
      case STORAGE_GROUP:
        if (columnIndex == 1) {
          return getString(GET_STRING_STORAGE_GROUP);
        }
        break;
      case TIMESERIES:
        if (columnIndex >= 1 && columnIndex <= colCount) {
          return getString(showLabels[columnIndex - 1]);
        }
        break;
      case COLUMN:
        if (columnIndex == 1) {
          return getString(GET_STRING_COLUMN);
        }
        break;
      case DEVICES:
        if (columnIndex == 1) {
          return getString(GET_STRING_DEVICES);
        }
      case COUNT_TIMESERIES:
        if (columnIndex == 1) {
          return getString(GET_STRING_TIMESERIES_NUM);
        }
        break;
      case COUNT_NODES:
        if (columnIndex == 1) {
          return getString(GET_STRING_NODES_NUM);
        }
      case COUNT_NODE_TIMESERIES:
        return columnIndex == 1 ? getString(GET_STRING_NODE_PATH) : getString(GET_STRING_NODE_TIMESERIES_NUM);
      default:
        break;
    }
    throw new SQLException(String.format("select column index %d does not exists", columnIndex));
  }

  @Override
  public String getString(String columnName) throws SQLException {
    // use special key word to judge return content
    switch (columnName) {
      case GET_STRING_STORAGE_GROUP:
        return currentStorageGroup;
      case GET_STRING_TIMESERIES_NAME:
        return currentTimeseries.get(0);
      case GET_STRING_TIMESERIES_STORAGE_GROUP:
        return currentTimeseries.get(1);
      case GET_STRING_TIMESERIES_DATATYPE:
        return currentTimeseries.get(2);
      case GET_STRING_TIMESERIES_ENCODING:
        return currentTimeseries.get(3);
      case GET_STRING_COLUMN:
        return currentColumn;
      case GET_STRING_DEVICES:
        return currentDevice;
      case GET_STRING_TIMESERIES_NUM:
        return timeseriesNum;
      case GET_STRING_NODES_NUM:
        return nodesNum;
      case GET_STRING_NODE_PATH:
        return currentNode;
      case GET_STRING_NODE_TIMESERIES_NUM:
        return currentNodeTimeseriesNum;
      default:
        break;
    }
    return null;
  }

  @Override
  public Time getTime(int columnIndex) throws SQLException {
    throw new SQLException(METHOD_NOT_SUPPORTED);
  }

  @Override
  public Time getTime(String columnName) throws SQLException {
    throw new SQLException(METHOD_NOT_SUPPORTED);
  }

  @Override
  public int getType() throws SQLException {
    return type.ordinal();
  }

  @Override
  public SQLWarning getWarnings() throws SQLException {
    throw new SQLException(METHOD_NOT_SUPPORTED);
  }

  @Override
  public boolean isClosed() throws SQLException {
    throw new SQLException(METHOD_NOT_SUPPORTED);
  }

  @Override
  public boolean wasNull() throws SQLException {
    throw new SQLException(METHOD_NOT_SUPPORTED);
  }

  public enum MetadataType {
    STORAGE_GROUP, TIMESERIES, COLUMN, DEVICES, COUNT_TIMESERIES, COUNT_NODES, COUNT_NODE_TIMESERIES
  }
}<|MERGE_RESOLUTION|>--- conflicted
+++ resolved
@@ -25,7 +25,6 @@
 
 public class IoTDBMetadataResultSet extends IoTDBQueryResultSet {
 
-<<<<<<< HEAD
   private static final String GET_STRING_COLUMN = "COLUMN";
   private static final String GET_STRING_STORAGE_GROUP = "STORAGE_GROUP";
   private static final String GET_STRING_TIMESERIES_NUM = "TIMESERIES_NUM";
@@ -33,18 +32,9 @@
   private static final String GET_STRING_NODE_PATH = "NODE_PATH";
   private static final String GET_STRING_NODE_TIMESERIES_NUM = "NODE_TIMESERIES_NUM";
   private static final String GET_STRING_TIMESERIES_NAME = "Timeseries";
+  private static final String GET_STRING_DEVICES = "DEVICES";
   private static final String GET_STRING_TIMESERIES_STORAGE_GROUP = "Storage Group";
-=======
-  public static final String GET_STRING_COLUMN = "COLUMN";
-  public static final String GET_STRING_STORAGE_GROUP = "STORAGE_GROUP";
-  public static final String GET_STRING_TIMESERIES_NUM = "TIMESERIES_NUM";
-  public static final String GET_STRING_NODES_NUM = "NODE_NUM";
-  public static final String GET_STRING_NODE_PATH = "NODE_PATH";
-  public static final String GET_STRING_NODE_TIMESERIES_NUM = "NODE_TIMESERIES_NUM";
-  public static final String GET_STRING_TIMESERIES_NAME = "Timeseries";
-  public static final String GET_STRING_DEVICES = "DEVICES";
-  public static final String GET_STRING_TIMESERIES_STORAGE_GROUP = "Storage Group";
->>>>>>> 39ea67d9
+
   public static final String GET_STRING_TIMESERIES_DATATYPE = "DataType";
   private static final String GET_STRING_TIMESERIES_ENCODING = "Encoding";
   private Iterator<?> columnItr;
@@ -79,7 +69,7 @@
         columnItr = columns.iterator();
         break;
       case STORAGE_GROUP:
-        List<String> storageGroupSet = (List<String>) object;
+        Set<String> storageGroupSet = (Set<String>) object;
         colCount = 1;
         showLabels = new String[]{"Storage Group"};
         columnItr = storageGroupSet.iterator();
@@ -240,12 +230,12 @@
   }
 
   @Override
-  public ResultSetMetaData getMetaData() throws SQLException {
+  public ResultSetMetaData getMetaData() {
     return new IoTDBMetadataResultMetadata(showLabels);
   }
 
   @Override
-  public boolean next() throws SQLException {
+  public boolean next() {
     boolean hasNext = columnItr.hasNext();
     if (hasNext) {
       switch (type) {
@@ -344,7 +334,7 @@
   }
 
   @Override
-  public String getString(String columnName) throws SQLException {
+  public String getString(String columnName) {
     // use special key word to judge return content
     switch (columnName) {
       case GET_STRING_STORAGE_GROUP:
@@ -386,7 +376,7 @@
   }
 
   @Override
-  public int getType() throws SQLException {
+  public int getType() {
     return type.ordinal();
   }
 
