--- conflicted
+++ resolved
@@ -344,7 +344,6 @@
         ArgumentCaptor.forClass(TSExecuteStatementReq.class);
     verify(client).executeStatement(argument.capture());
     assertEquals(
-<<<<<<< HEAD
         "INSERT INTO root.ln.wf01.wt01(time,a,b,c,d,e,f) VALUES(2017-11-01T00:13:00,false,123,123234345,123.423,-1323.0,'abc')",
         argument.getValue().getStatement());
   }
@@ -369,9 +368,6 @@
     verify(client).executeStatement(argument.capture());
     assertEquals(
         "INSERT INTO root.ln.wf01.wt02(time,a,b,c,d,e,f) VALUES(2020-01-01T10:10:10,false,123,123234345,123.423,-1323.0,'abc')",
-=======
-        "INSERT INTO root.ln.wf01.wt01(timestamp,a,b,c,d,e,f) VALUES(2017-11-01T00:13:00,false,123,123234345,123.423,-1323.0,\"abc\")",
->>>>>>> 915fb433
         argument.getValue().getStatement());
   }
 }