<!--

    Licensed to the Apache Software Foundation (ASF) under one
    or more contributor license agreements.  See the NOTICE file
    distributed with this work for additional information
    regarding copyright ownership.  The ASF licenses this file
    to you under the Apache License, Version 2.0 (the
    "License"); you may not use this file except in compliance
    with the License.  You may obtain a copy of the License at
    
        http://www.apache.org/licenses/LICENSE-2.0
    
    Unless required by applicable law or agreed to in writing,
    software distributed under the License is distributed on an
    "AS IS" BASIS, WITHOUT WARRANTIES OR CONDITIONS OF ANY
    KIND, either express or implied.  See the License for the
    specific language governing permissions and limitations
    under the License.

-->

# 0.8.0 (version-0) -> version-1

Last Updated on October 27th, 2019 by Lei Rui.



## 1. Delete Old

| Latest Changes                     | Related Committers |
| ---------------------------------- | ------------------ |
| Delete struct TSSetStorageGroupReq | Jialin Qiao        |
| Remove struct TSDataValue          | Lei Rui            |
| Remove struct TSRowRecord          | Lei Rui            |



## 2. Add New

| Latest Changes                                               | Related Committers                 |
| ------------------------------------------------------------ | ---------------------------------- |
| Add struct TSBatchInsertionReq                               | qiaojialin                         |
| Add method TSExecuteBatchStatementResp insertBatch(1:TSBatchInsertionReq req) | qiaojialin                         |
| Add Struct TSStatusType                                      | Zesong Sun                         |
| Add TSCreateTimeseriesReq                                    | Zesong Sun                         |
| Add method TSStatus setStorageGroup(1:string storageGroup)   | Zesong Sun, Jialin Qiao            |
| Add method TSStatus createTimeseries(1:TSCreateTimeseriesReq req) | Zesong Sun                         |
| Add struct TSInsertReq                                       | qiaojialin                         |
| Add method TSRPCResp insertRow(1:TSInsertReq req)            | qiaojialin                         |
| Add struct TSDeleteDataReq                                   | Jack Tsai, qiaojialin              |
| Add method TSStatus deleteData(1:TSDeleteDataReq req)        | Jack Tsai, Jialin Qiao, qiaojialin |
| Add method TSStatus deleteTimeseries(1:list\<string> path)   | qiaojialin                         |
| Add method TSStatus deleteStorageGroups(1:list\<string> storageGroup) | Yi Tao                             |


## 3. Update

| Latest Changes                                               | Related Committers     |
| ------------------------------------------------------------ | ---------------------- |
| Add required string timestampPrecision in ServerProperties   | 1160300922             |
| Add optional list\<string\> dataTypeList in TSExecuteStatementResp | suyue                  |
| Update TSStatus to use TSStatusType, instead of using ~~TS_StatusCode, errorCode and errorMessage~~ | Zesong Sun             |
| Rename item in enum TSProtocolVersion from ~~TSFILE_SERVICE_PROTOCOL_V1~~ to IOTDB_SERVICE_PROTOCOL_V1 | qiaojialin             |
| Rename method name from ~~TSExecuteStatementResp executeInsertion(1:TSInsertionReq req)~~ to TSExecuteStatementResp insert(1:TSInsertionReq req) | qiaojialin             |
| Add required i32 compressor in TSCreateTimeseriesReq         | Jialin Qiao            |
| Add optional list\<string> nodesList, optional map\<string, string> nodeTimeseriesNum in TSFetchMetadataResp | jack870131             |
| Add optional i32 nodeLevel in TSFetchMetadataReq             | jack870131, Zesong Sun |
| Change the following methods' returned type to be TSStatus: <br />TSStatus closeSession(1:TSCloseSessionReq req), <br />TSStatus cancelOperation(1:TSCancelOperationReq req), <br />TSStatus closeOperation(1:TSCloseOperationReq req), <br />TSStatus setTimeZone(1:TSSetTimeZoneReq req), <br />TSStatus setStorageGroup(1:string storageGroup), <br />TSStatus createTimeseries(1:TSCreateTimeseriesReq req), <br />TSStatus insertRow(1:TSInsertReq req), <br />TSStatus deleteData(1:TSDeleteDataReq req) | Zesong Sun, qiaojialin |
| Change from ~~required string path~~ to required list\<string> paths in TSDeleteDataReq | qiaojialin             |
| Add optional set\<string> devices in TSFetchMetadataResp     | Zesong Sun             |
| Rename some fields in TSFetchMetadataResp: ~~ColumnsList~~ to columnsList, ~~showTimeseriesList~~ to timeseriesList, ~~showStorageGroups~~ to storageGroups | Zesong Sun             |
| Change struct TSQueryDataSet to eliminate row-wise rpc writing | Lei Rui                |
| Add optional i32 timeseriesNum in TSFetchMetadataResp        | Jack Tsai              |
<<<<<<< HEAD
| Add required i64 queryId in TSHandleIdentifier               | Yuan Tian    |
=======
| Add optional string version in TSFetchMetadataResp           | Genius_pig             |
>>>>>>> feee3f79


<|MERGE_RESOLUTION|>--- conflicted
+++ resolved
@@ -71,10 +71,7 @@
 | Rename some fields in TSFetchMetadataResp: ~~ColumnsList~~ to columnsList, ~~showTimeseriesList~~ to timeseriesList, ~~showStorageGroups~~ to storageGroups | Zesong Sun             |
 | Change struct TSQueryDataSet to eliminate row-wise rpc writing | Lei Rui                |
 | Add optional i32 timeseriesNum in TSFetchMetadataResp        | Jack Tsai              |
-<<<<<<< HEAD
 | Add required i64 queryId in TSHandleIdentifier               | Yuan Tian    |
-=======
 | Add optional string version in TSFetchMetadataResp           | Genius_pig             |
->>>>>>> feee3f79
 
 
