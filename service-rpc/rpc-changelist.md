--- conflicted
+++ resolved
@@ -51,12 +51,9 @@
 | Add method TSStatus deleteData(1:TSDeleteDataReq req)        | Jack Tsai, Jialin Qiao, qiaojialin |
 | Add method TSStatus deleteTimeseries(1:list\<string> path)   | qiaojialin                         |
 | Add method TSStatus deleteStorageGroups(1:list\<string> storageGroup) | Yi Tao                             |
-<<<<<<< HEAD
 | Add method TSStatus createDeviceTemplate(1:TSCreateDeviceTemplateReq req) | Haonan Hou                             |
 | Add method TSStatus createDevice(1:TSCreateDeviceReq req)    | Haonan Hou                         |
-=======
 
->>>>>>> bd299243
 
 ## 3. Update
 
