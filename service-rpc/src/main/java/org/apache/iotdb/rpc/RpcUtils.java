/*
 * Licensed to the Apache Software Foundation (ASF) under one
 * or more contributor license agreements.  See the NOTICE file
 * distributed with this work for additional information
 * regarding copyright ownership.  The ASF licenses this file
 * to you under the Apache License, Version 2.0 (the
 * "License"); you may not use this file except in compliance
 * with the License.  You may obtain a copy of the License at
 *
 *      http://www.apache.org/licenses/LICENSE-2.0
 *
 * Unless required by applicable law or agreed to in writing,
 * software distributed under the License is distributed on an
 * "AS IS" BASIS, WITHOUT WARRANTIES OR CONDITIONS OF ANY
 * KIND, either express or implied.  See the License for the
 * specific language governing permissions and limitations
 * under the License.
 */
package org.apache.iotdb.rpc;

import org.apache.iotdb.service.rpc.thrift.EndPoint;
import org.apache.iotdb.service.rpc.thrift.TSExecuteStatementResp;
import org.apache.iotdb.service.rpc.thrift.TSFetchResultsResp;
import org.apache.iotdb.service.rpc.thrift.TSIService;
import org.apache.iotdb.service.rpc.thrift.TSInsertTabletsReq;
import org.apache.iotdb.service.rpc.thrift.TSStatus;

import java.lang.reflect.Proxy;
import java.text.SimpleDateFormat;
import java.time.Instant;
import java.time.ZoneId;
import java.time.ZonedDateTime;
import java.time.format.DateTimeFormatter;
import java.util.HashMap;
import java.util.List;
import java.util.Map;

public class RpcUtils {

<<<<<<< HEAD
  /** How big should the default read and write buffers be? */
  public static final int DEFAULT_BUF_CAPACITY = 64 * 1024;
  /** How big is the largest allowable frame? Defaults to 16MB. */
  public static final int DEFAULT_MAX_LENGTH = 16384000;

  /** How big should the default read and write buffers be? Defaults to 1KB */
  public static final int THRIFT_DEFAULT_BUF_CAPACITY = 1024;

  /**
   * It is used to prevent the size of the parsing package from being too large and allocating the
   * buffer will cause oom. Therefore, the maximum length of the requested memory is limited when
   * reading. Thrift max frame size (16384000 bytes by default), we change it to 512MB.
   */
  public static final int THRIFT_FRAME_MAX_SIZE = 536870912;

=======
  /** How big should the default read and write buffers be? Defaults to 1KB */
  public static final int THRIFT_DEFAULT_BUF_CAPACITY = 1024;
>>>>>>> 126ebc02
  /**
   * It is used to prevent the size of the parsing package from being too large and allocating the
   * buffer will cause oom. Therefore, the maximum length of the requested memory is limited when
   * reading. Thrift max frame size (16384000 bytes by default), we change it to 512MB.
   */
  public static final int THRIFT_FRAME_MAX_SIZE = 536870912;

  /**
   * if resizeIfNecessary is called continuously with a small size for more than
   * MAX_BUFFER_OVERSIZE_TIME times, we will shrink the buffer to reclaim space.
   */
  public static final int MAX_BUFFER_OVERSIZE_TIME = 5;

  public static final long MIN_SHRINK_INTERVAL = 60_000L;

  private RpcUtils() {
    // util class
  }

  public static final TSStatus SUCCESS_STATUS =
      new TSStatus(TSStatusCode.SUCCESS_STATUS.getStatusCode());

  public static TSIService.Iface newSynchronizedClient(TSIService.Iface client) {
    return (TSIService.Iface)
        Proxy.newProxyInstance(
            RpcUtils.class.getClassLoader(),
            new Class[] {TSIService.Iface.class},
            new SynchronizedHandler(client));
  }

  /**
   * verify success.
   *
   * @param status -status
   */
  public static void verifySuccess(TSStatus status) throws StatementExecutionException {
    if (status.getCode() == TSStatusCode.MULTIPLE_ERROR.getStatusCode()) {
      verifySuccess(status.getSubStatus());
      return;
    }
    if (status.getCode() == TSStatusCode.NEED_REDIRECTION.getStatusCode()) {
      return;
    }
    if (status.code != TSStatusCode.SUCCESS_STATUS.getStatusCode()) {
      throw new StatementExecutionException(status);
    }
  }

  public static void verifySuccessWithRedirection(TSStatus status)
      throws StatementExecutionException, RedirectException {
    verifySuccess(status);
    if (status.isSetRedirectNode()) {
      throw new RedirectException(status.getRedirectNode());
    }
  }

  public static void verifySuccessWithRedirectionForInsertTablets(
      TSStatus status, TSInsertTabletsReq req)
      throws StatementExecutionException, RedirectException {
    verifySuccess(status);
    if (status.getCode() == TSStatusCode.MULTIPLE_ERROR.getStatusCode()) {
      Map<String, EndPoint> deviceEndPointMap = new HashMap<>();
      List<TSStatus> statusSubStatus = status.getSubStatus();
      for (int i = 0; i < statusSubStatus.size(); i++) {
        TSStatus subStatus = statusSubStatus.get(i);
        if (subStatus.isSetRedirectNode()) {
          deviceEndPointMap.put(req.getDeviceIds().get(i), subStatus.getRedirectNode());
        }
      }
      throw new RedirectException(deviceEndPointMap);
    }
  }

  public static void verifySuccess(List<TSStatus> statuses) throws BatchExecutionException {
    StringBuilder errMsgs = new StringBuilder();
    for (TSStatus status : statuses) {
      if (status.getCode() != TSStatusCode.SUCCESS_STATUS.getStatusCode()
          && status.getCode() != TSStatusCode.NEED_REDIRECTION.getStatusCode()) {
        errMsgs.append(status.getMessage()).append(";");
      }
    }
    if (errMsgs.length() > 0) {
      throw new BatchExecutionException(statuses, errMsgs.toString());
    }
  }

  /** convert from TSStatusCode to TSStatus according to status code and status message */
  public static TSStatus getStatus(TSStatusCode tsStatusCode) {
    return new TSStatus(tsStatusCode.getStatusCode());
  }

  public static TSStatus getStatus(List<TSStatus> statusList) {
    TSStatus status = new TSStatus(TSStatusCode.MULTIPLE_ERROR.getStatusCode());
    status.setSubStatus(statusList);
    return status;
  }

  /**
   * convert from TSStatusCode to TSStatus, which has message appending with existed status message
   *
   * @param tsStatusCode status type
   * @param message appending message
   */
  public static TSStatus getStatus(TSStatusCode tsStatusCode, String message) {
    TSStatus status = new TSStatus(tsStatusCode.getStatusCode());
    status.setMessage(message);
    return status;
  }

  public static TSStatus getStatus(int code, String message) {
    TSStatus status = new TSStatus(code);
    status.setMessage(message);
    return status;
  }

  public static TSExecuteStatementResp getTSExecuteStatementResp(TSStatusCode tsStatusCode) {
    TSStatus status = getStatus(tsStatusCode);
    return getTSExecuteStatementResp(status);
  }

  public static TSExecuteStatementResp getTSExecuteStatementResp(
      TSStatusCode tsStatusCode, String message) {
    TSStatus status = getStatus(tsStatusCode, message);
    return getTSExecuteStatementResp(status);
  }

  public static TSExecuteStatementResp getTSExecuteStatementResp(TSStatus status) {
    TSExecuteStatementResp resp = new TSExecuteStatementResp();
    TSStatus tsStatus = new TSStatus(status);
    resp.setStatus(tsStatus);
    return resp;
  }

  public static TSFetchResultsResp getTSFetchResultsResp(TSStatusCode tsStatusCode) {
    TSStatus status = getStatus(tsStatusCode);
    return getTSFetchResultsResp(status);
  }

  public static TSFetchResultsResp getTSFetchResultsResp(
      TSStatusCode tsStatusCode, String appendMessage) {
    TSStatus status = getStatus(tsStatusCode, appendMessage);
    return getTSFetchResultsResp(status);
  }

  public static TSFetchResultsResp getTSFetchResultsResp(TSStatus status) {
    TSFetchResultsResp resp = new TSFetchResultsResp();
    TSStatus tsStatus = new TSStatus(status);
    resp.setStatus(tsStatus);
    return resp;
  }

  public static final String DEFAULT_TIME_FORMAT = "default";
  public static final String DEFAULT_TIMESTAMP_PRECISION = "ms";

  public static String setTimeFormat(String newTimeFormat) {
    String timeFormat;
    switch (newTimeFormat.trim().toLowerCase()) {
      case "long":
      case "number":
      case DEFAULT_TIME_FORMAT:
      case "iso8601":
        timeFormat = newTimeFormat.trim().toLowerCase();
        break;
      default:
        // use java default SimpleDateFormat to check whether input time format is legal
        // if illegal, it will throw an exception
        new SimpleDateFormat(newTimeFormat.trim());
        timeFormat = newTimeFormat;
        break;
    }
    return timeFormat;
  }

  public static String formatDatetime(
      String timeFormat, String timePrecision, long timestamp, ZoneId zoneId) {
    ZonedDateTime dateTime;
    switch (timeFormat) {
      case "long":
      case "number":
        return Long.toString(timestamp);
      case DEFAULT_TIME_FORMAT:
      case "iso8601":
        return parseLongToDateWithPrecision(
            DateTimeFormatter.ISO_OFFSET_DATE_TIME, timestamp, zoneId, timePrecision);
      default:
        dateTime = ZonedDateTime.ofInstant(Instant.ofEpochMilli(timestamp), zoneId);
        return dateTime.format(DateTimeFormatter.ofPattern(timeFormat));
    }
  }

  @SuppressWarnings("squid:S3776") // Suppress high Cognitive Complexity warning
  public static String parseLongToDateWithPrecision(
      DateTimeFormatter formatter, long timestamp, ZoneId zoneid, String timestampPrecision) {
    if (timestampPrecision.equals("ms")) {
      long integerofDate = timestamp / 1000;
      StringBuilder digits = new StringBuilder(Long.toString(timestamp % 1000));
      ZonedDateTime dateTime =
          ZonedDateTime.ofInstant(Instant.ofEpochSecond(integerofDate), zoneid);
      String datetime = dateTime.format(formatter);
      int length = digits.length();
      if (length != 3) {
        for (int i = 0; i < 3 - length; i++) {
          digits.insert(0, "0");
        }
      }
      return datetime.substring(0, 19) + "." + digits + datetime.substring(19);
    } else if (timestampPrecision.equals("us")) {
      long integerofDate = timestamp / 1000_000;
      StringBuilder digits = new StringBuilder(Long.toString(timestamp % 1000_000));
      ZonedDateTime dateTime =
          ZonedDateTime.ofInstant(Instant.ofEpochSecond(integerofDate), zoneid);
      String datetime = dateTime.format(formatter);
      int length = digits.length();
      if (length != 6) {
        for (int i = 0; i < 6 - length; i++) {
          digits.insert(0, "0");
        }
      }
      return datetime.substring(0, 19) + "." + digits + datetime.substring(19);
    } else {
      long integerofDate = timestamp / 1000_000_000L;
      StringBuilder digits = new StringBuilder(Long.toString(timestamp % 1000_000_000L));
      ZonedDateTime dateTime =
          ZonedDateTime.ofInstant(Instant.ofEpochSecond(integerofDate), zoneid);
      String datetime = dateTime.format(formatter);
      int length = digits.length();
      if (length != 9) {
        for (int i = 0; i < 9 - length; i++) {
          digits.insert(0, "0");
        }
      }
      return datetime.substring(0, 19) + "." + digits + datetime.substring(19);
    }
  }
}<|MERGE_RESOLUTION|>--- conflicted
+++ resolved
@@ -37,7 +37,6 @@
 
 public class RpcUtils {
 
-<<<<<<< HEAD
   /** How big should the default read and write buffers be? */
   public static final int DEFAULT_BUF_CAPACITY = 64 * 1024;
   /** How big is the largest allowable frame? Defaults to 16MB. */
@@ -53,10 +52,6 @@
    */
   public static final int THRIFT_FRAME_MAX_SIZE = 536870912;
 
-=======
-  /** How big should the default read and write buffers be? Defaults to 1KB */
-  public static final int THRIFT_DEFAULT_BUF_CAPACITY = 1024;
->>>>>>> 126ebc02
   /**
    * It is used to prevent the size of the parsing package from being too large and allocating the
    * buffer will cause oom. Therefore, the maximum length of the requested memory is limited when
