--- conflicted
+++ resolved
@@ -133,11 +133,7 @@
   DATANODE_NOT_EXIST(1004),
   DATANODE_STOP_ERROR(1005),
   REMOVE_DATANODE_ERROR(1006),
-<<<<<<< HEAD
-  REGISTER_UNCLEAN_DATANODE(1007),
-=======
   REGISTER_DATANODE_WITH_WRONG_ID(1007),
->>>>>>> 91a279a8
   CAN_NOT_CONNECT_DATANODE(1008),
 
   // Sync, Load TsFile
