--- conflicted
+++ resolved
@@ -57,11 +57,6 @@
   DIFFERENT_TEMPLATE(325),
   TEMPLATE_IS_IN_USE(326),
   TEMPLATE_IMCOMPATIBLE(327),
-<<<<<<< HEAD
-  PIPESINK_ERROR(328),
-  PIPE_ERROR(329),
-  PIPESERVER_ERROR(330),
-=======
   SEGMENT_NOT_FOUND(328),
   PAGE_OUT_OF_SPACE(329),
   RECORD_DUPLICATED(330),
@@ -71,7 +66,6 @@
   PIPESINK_ERROR(334),
   PIPE_ERROR(335),
   PIPESERVER_ERROR(336),
->>>>>>> 6139151e
 
   EXECUTE_STATEMENT_ERROR(400),
   SQL_PARSE_ERROR(401),
