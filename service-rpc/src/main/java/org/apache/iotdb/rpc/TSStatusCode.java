--- conflicted
+++ resolved
@@ -68,12 +68,9 @@
   PIPESERVER_ERROR(336),
   SERIES_OVERFLOW(337),
   MEASUREMENT_ALREADY_EXIST(338),
-<<<<<<< HEAD
-  COLOSSAL_RECORD(339),
-=======
   TEMPLATE_NOT_EXIST(339),
   CREATE_TEMPLATE_ERROR(340),
->>>>>>> 1b81a2b4
+  COLOSSAL_RECORD(341),
 
   EXECUTE_STATEMENT_ERROR(400),
   SQL_PARSE_ERROR(401),
