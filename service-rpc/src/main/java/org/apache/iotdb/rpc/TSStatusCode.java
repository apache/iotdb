/*
 * Licensed to the Apache Software Foundation (ASF) under one
 * or more contributor license agreements.  See the NOTICE file
 * distributed with this work for additional information
 * regarding copyright ownership.  The ASF licenses this file
 * to you under the Apache License, Version 2.0 (the
 * "License"); you may not use this file except in compliance
 * with the License.  You may obtain a copy of the License at
 *
 *     http://www.apache.org/licenses/LICENSE-2.0
 *
 * Unless required by applicable law or agreed to in writing,
 * software distributed under the License is distributed on an
 * "AS IS" BASIS, WITHOUT WARRANTIES OR CONDITIONS OF ANY
 * KIND, either express or implied.  See the License for the
 * specific language governing permissions and limitations
 * under the License.
 */

package org.apache.iotdb.rpc;

import java.util.HashMap;
import java.util.Map;

/**
 * When update this class, remember to update the following files
 *
 * <p>docs/UserGuide/Reference/Status-Codes.md
 *
 * <p>docs/zh/UserGuide/Reference/Status-Codes.md
 */
public enum TSStatusCode {
  SUCCESS_STATUS(200),

  // System level
  INCOMPATIBLE_VERSION(201),
  CONFIGURATION_ERROR(202),
  START_UP_ERROR(203),
  SHUT_DOWN_ERROR(204),

  // General Error
  UNSUPPORTED_OPERATION(300),
  EXECUTE_STATEMENT_ERROR(301),
  MULTIPLE_ERROR(302),
  ILLEGAL_PARAMETER(303),
  OVERLAP_WITH_EXISTING_TASK(304),
  INTERNAL_SERVER_ERROR(305),
  DISPATCH_ERROR(306),

  // Client,
  REDIRECTION_RECOMMEND(400),

  // Schema Engine
  DATABASE_NOT_EXIST(500),
  DATABASE_ALREADY_EXISTS(501),
  SERIES_OVERFLOW(502),
  TIMESERIES_ALREADY_EXIST(503),
  TIMESERIES_IN_BLACK_LIST(504),
  ALIAS_ALREADY_EXIST(505),
  PATH_ALREADY_EXIST(506),
  METADATA_ERROR(507),
  PATH_NOT_EXIST(508),
  ILLEGAL_PATH(509),
  CREATE_TEMPLATE_ERROR(510),
  DUPLICATED_TEMPLATE(511),
  UNDEFINED_TEMPLATE(512),
  TEMPLATE_NOT_SET(513),
  DIFFERENT_TEMPLATE(514),
  TEMPLATE_IS_IN_USE(515),
  TEMPLATE_INCOMPATIBLE(516),
  SEGMENT_NOT_FOUND(517),
  PAGE_OUT_OF_SPACE(518),
  RECORD_DUPLICATED(519),
  SEGMENT_OUT_OF_SPACE(520),
  SCHEMA_FILE_NOT_EXISTS(521),
  OVERSIZE_RECORD(522),
  SCHEMA_FILE_REDO_LOG_BROKEN(523),
  TEMPLATE_NOT_ACTIVATED(524),
  DATABASE_CONFIG_ERROR(525),

  // Storage Engine
  SYSTEM_READ_ONLY(600),
  STORAGE_ENGINE_ERROR(601),
  STORAGE_ENGINE_NOT_READY(602),
  DATAREGION_PROCESS_ERROR(603),
  TSFILE_PROCESSOR_ERROR(604),
  WRITE_PROCESS_ERROR(605),
  WRITE_PROCESS_REJECT(606),
  OUT_OF_TTL(607),
  COMPACTION_ERROR(608),
  ALIGNED_TIMESERIES_ERROR(609),
  WAL_ERROR(610),
  DISK_SPACE_INSUFFICIENT(611),

  // Query Engine
  SQL_PARSE_ERROR(700),
  SEMANTIC_ERROR(701),
  GENERATE_TIME_ZONE_ERROR(702),
  SET_TIME_ZONE_ERROR(703),
  QUERY_NOT_ALLOWED(704),
  LOGICAL_OPERATOR_ERROR(705),
  LOGICAL_OPTIMIZE_ERROR(706),
  UNSUPPORTED_FILL_TYPE(707),
  QUERY_PROCESS_ERROR(708),
  MPP_MEMORY_NOT_ENOUGH(709),
  CLOSE_OPERATION_ERROR(710),
  TSBLOCK_SERIALIZE_ERROR(711),
  INTERNAL_REQUEST_TIME_OUT(712),
  INTERNAL_REQUEST_RETRY_ERROR(713),
  NO_SUCH_QUERY(714),
  QUERY_WAS_KILLED(715),

  // Authentication
  INIT_AUTH_ERROR(800),
  WRONG_LOGIN_PASSWORD(801),
  NOT_LOGIN(802),
  NO_PERMISSION(803),
  USER_NOT_EXIST(804),
  USER_ALREADY_EXIST(805),
  USER_ALREADY_HAS_ROLE(806),
  USER_NOT_HAS_ROLE(807),
  ROLE_NOT_EXIST(808),
  ROLE_ALREADY_EXIST(809),
  ALREADY_HAS_PRIVILEGE(810),
  NOT_HAS_PRIVILEGE(811),
  CLEAR_PERMISSION_CACHE_ERROR(812),
  UNKNOWN_AUTH_PRIVILEGE(813),
  UNSUPPORTED_AUTH_OPERATION(814),
  AUTH_IO_EXCEPTION(815),

  // Partition Error
  MIGRATE_REGION_ERROR(900),
  CREATE_REGION_ERROR(901),
  DELETE_REGION_ERROR(902),
  PARTITION_CACHE_UPDATE_ERROR(903),
  CONSENSUS_NOT_INITIALIZED(904),
  REGION_LEADER_CHANGE_ERROR(905),
  NO_AVAILABLE_REGION_GROUP(906),
  LACK_DATA_PARTITION_ALLOCATION(907),

  // Cluster Manager
  ADD_CONFIGNODE_ERROR(1000),
  REMOVE_CONFIGNODE_ERROR(1001),
  REJECT_NODE_START(1002),
  NO_ENOUGH_DATANODE(1003),
  DATANODE_NOT_EXIST(1004),
  DATANODE_STOP_ERROR(1005),
  REMOVE_DATANODE_ERROR(1006),
  CAN_NOT_CONNECT_DATANODE(1007),

  // Sync, Load TsFile
  LOAD_FILE_ERROR(1100),
  LOAD_PIECE_OF_TSFILE_ERROR(1101),
  DESERIALIZE_PIECE_OF_TSFILE_ERROR(1102),
  SYNC_CONNECTION_ERROR(1103),
  SYNC_FILE_REDIRECTION_ERROR(1104),
  SYNC_FILE_ERROR(1105),
  CREATE_PIPE_SINK_ERROR(1106),
  PIPE_ERROR(1107),
  PIPESERVER_ERROR(1108),
  VERIFY_METADATA_ERROR(1109),

  // UDF
  UDF_LOAD_CLASS_ERROR(1200),
  UDF_DOWNLOAD_ERROR(1201),
  CREATE_UDF_ON_DATANODE_ERROR(1202),
  DROP_UDF_ON_DATANODE_ERROR(1203),

  // Trigger
  CREATE_TRIGGER_ERROR(1300),
  DROP_TRIGGER_ERROR(1301),
  TRIGGER_FIRE_ERROR(1302),
  TRIGGER_LOAD_CLASS_ERROR(1303),
  TRIGGER_DOWNLOAD_ERROR(1304),
  CREATE_TRIGGER_INSTANCE_ERROR(1305),
  ACTIVE_TRIGGER_INSTANCE_ERROR(1306),
  DROP_TRIGGER_INSTANCE_ERROR(1307),
  UPDATE_TRIGGER_LOCATION_ERROR(1308),

  // Continuous Query
  NO_SUCH_CQ(1400),
  CQ_ALREADY_ACTIVE(1401),
  CQ_AlREADY_EXIST(1402),
  CQ_UPDATE_LAST_EXEC_TIME_ERROR(1403),

<<<<<<< HEAD
  // Pipe Plugin
  CREATE_PIPE_PLUGIN_ERROR(1500),
  DROP_PIPE_PLUGIN_ERROR(1501),
  PIPE_PLUGIN_LOAD_CLASS_ERROR(1502),
  PIPE_PLUGIN_DOWNLOAD_ERROR(1503);
=======
  // ML Model
  CREATE_MODEL_ERROR(1400),
  DROP_MODEL_ERROR(1401);
>>>>>>> 768f7c66

  private final int statusCode;

  private static final Map<Integer, TSStatusCode> CODE_MAP = new HashMap<>();

  static {
    for (TSStatusCode value : TSStatusCode.values()) {
      CODE_MAP.put(value.getStatusCode(), value);
    }
  }

  TSStatusCode(int statusCode) {
    this.statusCode = statusCode;
  }

  public int getStatusCode() {
    return statusCode;
  }

  public static TSStatusCode representOf(int statusCode) {
    return CODE_MAP.get(statusCode);
  }

  @Override
  public String toString() {
    return String.format("%s(%d)", name(), getStatusCode());
  }
}<|MERGE_RESOLUTION|>--- conflicted
+++ resolved
@@ -183,17 +183,15 @@
   CQ_AlREADY_EXIST(1402),
   CQ_UPDATE_LAST_EXEC_TIME_ERROR(1403),
 
-<<<<<<< HEAD
+  // ML Model
+  CREATE_MODEL_ERROR(1400),
+  DROP_MODEL_ERROR(1401),
+
   // Pipe Plugin
   CREATE_PIPE_PLUGIN_ERROR(1500),
   DROP_PIPE_PLUGIN_ERROR(1501),
   PIPE_PLUGIN_LOAD_CLASS_ERROR(1502),
   PIPE_PLUGIN_DOWNLOAD_ERROR(1503);
-=======
-  // ML Model
-  CREATE_MODEL_ERROR(1400),
-  DROP_MODEL_ERROR(1401);
->>>>>>> 768f7c66
 
   private final int statusCode;
 
