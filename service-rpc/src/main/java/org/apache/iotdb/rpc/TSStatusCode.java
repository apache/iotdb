--- conflicted
+++ resolved
@@ -72,14 +72,10 @@
   CREATE_TEMPLATE_ERROR(340),
   SYNC_FILE_REBASE(341),
   SYNC_FILE_ERROR(342),
-<<<<<<< HEAD
-  MEASUREMENT_IN_BLACK_LIST(343),
-  TRIGGER_FIRE_ERROR(344),
-=======
   VERIFY_METADATA_ERROR(343),
   MEASUREMENT_IN_BLACK_LIST(344),
   COLOSSAL_RECORD(349),
->>>>>>> 479d8eec
+  TRIGGER_FIRE_ERROR(355),
 
   EXECUTE_STATEMENT_ERROR(400),
   SQL_PARSE_ERROR(401),
