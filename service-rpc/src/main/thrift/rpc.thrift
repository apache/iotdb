--- conflicted
+++ resolved
@@ -179,19 +179,6 @@
     2: required string timeZone
 }
 
-<<<<<<< HEAD
-=======
-// for prepared statement
-struct TSInsertionReq {
-    1: required i64 sessionId
-    2: optional string deviceId
-    3: optional list<string> measurements
-    4: optional list<string> values
-    5: optional i64 timestamp
-    6: optional i64 queryId
-}
-
->>>>>>> 5043dce2
 // for session
 struct TSInsertReq {
     1: required i64 sessionId
@@ -276,13 +263,7 @@
 
 	ServerProperties getProperties();
 
-<<<<<<< HEAD
-	TSStatus setStorageGroup(1:string storageGroup);
-=======
-	TSExecuteStatementResp insert(1:TSInsertionReq req);
-
 	TSStatus setStorageGroup(1:i64 sessionId, 2:string storageGroup);
->>>>>>> 5043dce2
 
 	TSStatus createTimeseries(1:TSCreateTimeseriesReq req);
 
