<?xml version="1.0" encoding="UTF-8"?>
<!--

    Licensed to the Apache Software Foundation (ASF) under one
    or more contributor license agreements.  See the NOTICE file
    distributed with this work for additional information
    regarding copyright ownership.  The ASF licenses this file
    to you under the Apache License, Version 2.0 (the
    "License"); you may not use this file except in compliance
    with the License.  You may obtain a copy of the License at

        http://www.apache.org/licenses/LICENSE-2.0

    Unless required by applicable law or agreed to in writing,
    software distributed under the License is distributed on an
    "AS IS" BASIS, WITHOUT WARRANTIES OR CONDITIONS OF ANY
    KIND, either express or implied.  See the License for the
    specific language governing permissions and limitations
    under the License.

-->
<project xmlns="http://maven.apache.org/POM/4.0.0" xmlns:xsi="http://www.w3.org/2001/XMLSchema-instance" xsi:schemaLocation="http://maven.apache.org/POM/4.0.0 http://maven.apache.org/xsd/maven-4.0.0.xsd">
    <parent>
        <artifactId>iotdb-parent</artifactId>
        <groupId>org.apache.iotdb</groupId>
        <version>0.14.0-SNAPSHOT</version>
    </parent>
    <modelVersion>4.0.0</modelVersion>
    <artifactId>library-udf</artifactId>
    <version>2.0.0</version>
    <properties>
        <maven.compiler.source>8</maven.compiler.source>
        <maven.compiler.target>8</maven.compiler.target>
    </properties>
    <dependencies>
        <dependency>
            <groupId>org.eclipse.collections</groupId>
            <artifactId>eclipse-collections</artifactId>
            <version>10.4.0</version>
        </dependency>
        <dependency>
            <groupId>org.apache.iotdb</groupId>
            <artifactId>iotdb-server</artifactId>
            <version>${project.parent.version}</version>
            <scope>provided</scope>
        </dependency>
        <dependency>
            <groupId>org.apache.iotdb</groupId>
            <artifactId>tsfile</artifactId>
            <version>${project.parent.version}</version>
            <scope>provided</scope>
        </dependency>
        <dependency>
            <groupId>org.apache.iotdb</groupId>
            <artifactId>iotdb-session</artifactId>
            <version>${project.parent.version}</version>
        </dependency>
        <dependency>
            <groupId>org.apache.commons</groupId>
            <artifactId>commons-math3</artifactId>
            <version>3.5</version>
        </dependency>
        <dependency>
            <groupId>org.apache.commons</groupId>
            <artifactId>commons-lang3</artifactId>
            <version>3.9</version>
        </dependency>
        <!-- TimeStampRepair -->
        <dependency>
            <groupId>gov.nist.math</groupId>
            <artifactId>jama</artifactId>
            <version>1.0.3</version>
        </dependency>
        <!-- LOF -->
        <dependency>
            <groupId>com.github.chen0040</groupId>
            <artifactId>java-local-outlier-factor</artifactId>
            <version>1.0.4</version>
        </dependency>
        <!-- FFT, IFFT, LowPass, HighPass -->
        <dependency>
            <groupId>com.github.wendykierp</groupId>
            <artifactId>JTransforms</artifactId>
            <version>3.1</version>
        </dependency>
        <dependency>
            <groupId>org.jetbrains</groupId>
            <artifactId>annotations</artifactId>
            <version>RELEASE</version>
            <scope>compile</scope>
        </dependency>
        <dependency>
            <groupId>com.google.code.gson</groupId>
            <artifactId>gson</artifactId>
            <version>2.8.5</version>
        </dependency>
        <dependency>
            <groupId>org.junit.jupiter</groupId>
            <artifactId>junit-jupiter-api</artifactId>
            <version>5.8.2</version>
            <scope>test</scope>
        </dependency>
<<<<<<< HEAD
      <dependency>
        <groupId>org.apache.iotdb</groupId>
        <artifactId>integration</artifactId>
        <version>0.13.0-SNAPSHOT</version>
        <scope>test</scope>
      </dependency>
=======
        <dependency>
            <groupId>org.apache.iotdb</groupId>
            <artifactId>integration</artifactId>
            <version>0.13.0-SNAPSHOT</version>
            <scope>test</scope>
        </dependency>
        <dependency>
            <groupId>org.apache.iotdb</groupId>
            <artifactId>integration</artifactId>
            <version>0.13.0-SNAPSHOT</version>
            <scope>test</scope>
        </dependency>
        <dependency>
            <groupId>org.apache.iotdb</groupId>
            <artifactId>iotdb-jdbc</artifactId>
            <version>0.13.0-SNAPSHOT</version>
            <scope>test</scope>
        </dependency>
>>>>>>> ee6e7700
    </dependencies>
    <build>
        <plugins>
            <plugin>
                <groupId>org.apache.maven.plugins</groupId>
                <artifactId>maven-assembly-plugin</artifactId>
                <version>3.1.1</version>
                <configuration>
                    <descriptorRefs>
                        <descriptorRef>jar-with-dependencies</descriptorRef>
                    </descriptorRefs>
                    <finalName>${project.build.finalName}-jar-with-dependencies</finalName>
                    <appendAssemblyId>false</appendAssemblyId>
                </configuration>
                <executions>
                    <execution>
                        <id>make-assembly</id>
                        <phase>package</phase>
                        <goals>
                            <goal>single</goal>
                        </goals>
                    </execution>
                </executions>
            </plugin>
            <plugin>
                <groupId>org.apache.maven.plugins</groupId>
                <artifactId>maven-compiler-plugin</artifactId>
                <version>3.3</version>
            </plugin>
            <plugin>
                <groupId>org.apache.maven.plugins</groupId>
                <artifactId>maven-resources-plugin</artifactId>
                <version>2.4.3</version>
            </plugin>
            <plugin>
                <groupId>org.apache.maven.plugins</groupId>
                <artifactId>maven-surefire-plugin</artifactId>
                <version>3.0.0-M5</version>
                <dependencies>
                    <dependency>
                        <groupId>org.junit.jupiter</groupId>
                        <artifactId>junit-jupiter-engine</artifactId>
                        <version>5.8.2</version>
                    </dependency>
                </dependencies>
            </plugin>
            <plugin>
                <groupId>org.codehaus.mojo</groupId>
                <artifactId>exec-maven-plugin</artifactId>
                <version>1.6.0</version>
                <configuration>
                    <classpathScope>test</classpathScope>
                </configuration>
            </plugin>
        </plugins>
    </build>
</project><|MERGE_RESOLUTION|>--- conflicted
+++ resolved
@@ -100,20 +100,6 @@
             <version>5.8.2</version>
             <scope>test</scope>
         </dependency>
-<<<<<<< HEAD
-      <dependency>
-        <groupId>org.apache.iotdb</groupId>
-        <artifactId>integration</artifactId>
-        <version>0.13.0-SNAPSHOT</version>
-        <scope>test</scope>
-      </dependency>
-=======
-        <dependency>
-            <groupId>org.apache.iotdb</groupId>
-            <artifactId>integration</artifactId>
-            <version>0.13.0-SNAPSHOT</version>
-            <scope>test</scope>
-        </dependency>
         <dependency>
             <groupId>org.apache.iotdb</groupId>
             <artifactId>integration</artifactId>
@@ -126,7 +112,6 @@
             <version>0.13.0-SNAPSHOT</version>
             <scope>test</scope>
         </dependency>
->>>>>>> ee6e7700
     </dependencies>
     <build>
         <plugins>
