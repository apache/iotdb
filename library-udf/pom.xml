--- conflicted
+++ resolved
@@ -106,21 +106,12 @@
             <version>0.13.0-SNAPSHOT</version>
             <scope>test</scope>
         </dependency>
-<<<<<<< HEAD
-=======
-        <dependency>
-            <groupId>org.apache.iotdb</groupId>
-            <artifactId>integration</artifactId>
-            <version>0.13.0-SNAPSHOT</version>
-            <scope>test</scope>
-        </dependency>
         <dependency>
             <groupId>org.apache.iotdb</groupId>
             <artifactId>iotdb-jdbc</artifactId>
             <version>0.13.0-SNAPSHOT</version>
             <scope>test</scope>
         </dependency>
->>>>>>> ee6e7700
     </dependencies>
     <build>
         <plugins>
