--- conflicted
+++ resolved
@@ -103,9 +103,6 @@
         <dependency>
             <groupId>org.apache.iotdb</groupId>
             <artifactId>integration</artifactId>
-<<<<<<< HEAD
-            <version>0.13.0-SNAPSHOT</version>
-=======
             <version>0.14.0-SNAPSHOT</version>
             <scope>test</scope>
         </dependency>
@@ -113,7 +110,6 @@
             <groupId>org.apache.iotdb</groupId>
             <artifactId>iotdb-jdbc</artifactId>
             <version>0.14.0-SNAPSHOT</version>
->>>>>>> 3174c501
             <scope>test</scope>
         </dependency>
     </dependencies>
