<?xml version="1.0" encoding="UTF-8"?>
<!--

    Licensed to the Apache Software Foundation (ASF) under one
    or more contributor license agreements.  See the NOTICE file
    distributed with this work for additional information
    regarding copyright ownership.  The ASF licenses this file
    to you under the Apache License, Version 2.0 (the
    "License"); you may not use this file except in compliance
    with the License.  You may obtain a copy of the License at

        http://www.apache.org/licenses/LICENSE-2.0

    Unless required by applicable law or agreed to in writing,
    software distributed under the License is distributed on an
    "AS IS" BASIS, WITHOUT WARRANTIES OR CONDITIONS OF ANY
    KIND, either express or implied.  See the License for the
    specific language governing permissions and limitations
    under the License.

-->
<project xmlns="http://maven.apache.org/POM/4.0.0" xmlns:xsi="http://www.w3.org/2001/XMLSchema-instance" xsi:schemaLocation="http://maven.apache.org/POM/4.0.0 http://maven.apache.org/xsd/maven-4.0.0.xsd">
    <parent>
        <artifactId>iotdb-parent</artifactId>
        <groupId>org.apache.iotdb</groupId>
        <version>0.14.0-SNAPSHOT</version>
    </parent>
    <modelVersion>4.0.0</modelVersion>
    <artifactId>library-udf</artifactId>
    <version>2.0.0</version>
    <properties>
        <maven.compiler.source>8</maven.compiler.source>
        <maven.compiler.target>8</maven.compiler.target>
    </properties>
    <dependencies>
        <dependency>
            <groupId>org.eclipse.collections</groupId>
            <artifactId>eclipse-collections</artifactId>
            <version>10.4.0</version>
        </dependency>
        <dependency>
            <groupId>org.apache.iotdb</groupId>
            <artifactId>iotdb-server</artifactId>
            <version>${project.parent.version}</version>
            <scope>provided</scope>
        </dependency>
        <dependency>
            <groupId>org.apache.iotdb</groupId>
            <artifactId>tsfile</artifactId>
            <version>${project.parent.version}</version>
            <scope>provided</scope>
        </dependency>
        <dependency>
            <groupId>org.apache.iotdb</groupId>
            <artifactId>iotdb-session</artifactId>
            <version>${project.parent.version}</version>
        </dependency>
        <dependency>
            <groupId>org.apache.commons</groupId>
            <artifactId>commons-math3</artifactId>
            <version>3.5</version>
        </dependency>
        <dependency>
            <groupId>org.apache.commons</groupId>
            <artifactId>commons-lang3</artifactId>
            <version>3.9</version>
        </dependency>
        <!-- TimeStampRepair -->
        <dependency>
            <groupId>gov.nist.math</groupId>
            <artifactId>jama</artifactId>
            <version>1.0.3</version>
        </dependency>
        <!-- LOF -->
        <dependency>
            <groupId>com.github.chen0040</groupId>
            <artifactId>java-local-outlier-factor</artifactId>
            <version>1.0.4</version>
        </dependency>
        <!-- FFT, IFFT, LowPass, HighPass -->
        <dependency>
            <groupId>com.github.wendykierp</groupId>
            <artifactId>JTransforms</artifactId>
            <version>3.1</version>
        </dependency>
        <dependency>
            <groupId>org.jetbrains</groupId>
            <artifactId>annotations</artifactId>
            <version>RELEASE</version>
            <scope>compile</scope>
        </dependency>
        <dependency>
            <groupId>com.google.code.gson</groupId>
            <artifactId>gson</artifactId>
            <version>2.8.5</version>
        </dependency>
        <dependency>
            <groupId>org.junit.jupiter</groupId>
            <artifactId>junit-jupiter-api</artifactId>
            <version>5.8.2</version>
            <scope>test</scope>
        </dependency>
        <dependency>
            <groupId>org.apache.iotdb</groupId>
            <artifactId>integration</artifactId>
<<<<<<< HEAD
            <version>0.13.0-SNAPSHOT</version>
=======
            <version>0.14.0-SNAPSHOT</version>
>>>>>>> 34ca54a9
            <scope>test</scope>
        </dependency>
        <dependency>
            <groupId>org.apache.iotdb</groupId>
            <artifactId>iotdb-jdbc</artifactId>
            <version>0.14.0-SNAPSHOT</version>
            <scope>test</scope>
        </dependency>
    </dependencies>
    <build>
        <plugins>
            <plugin>
                <groupId>org.apache.maven.plugins</groupId>
                <artifactId>maven-assembly-plugin</artifactId>
                <version>3.1.1</version>
                <configuration>
                    <descriptorRefs>
                        <descriptorRef>jar-with-dependencies</descriptorRef>
                    </descriptorRefs>
                    <finalName>${project.build.finalName}-jar-with-dependencies</finalName>
                    <appendAssemblyId>false</appendAssemblyId>
                </configuration>
                <executions>
                    <execution>
                        <id>make-assembly</id>
                        <phase>package</phase>
                        <goals>
                            <goal>single</goal>
                        </goals>
                    </execution>
                </executions>
            </plugin>
            <plugin>
                <groupId>org.apache.maven.plugins</groupId>
                <artifactId>maven-compiler-plugin</artifactId>
                <version>3.3</version>
            </plugin>
            <plugin>
                <groupId>org.apache.maven.plugins</groupId>
                <artifactId>maven-resources-plugin</artifactId>
                <version>2.4.3</version>
            </plugin>
            <plugin>
                <groupId>org.apache.maven.plugins</groupId>
                <artifactId>maven-surefire-plugin</artifactId>
                <version>3.0.0-M5</version>
                <dependencies>
                    <dependency>
                        <groupId>org.junit.jupiter</groupId>
                        <artifactId>junit-jupiter-engine</artifactId>
                        <version>5.8.2</version>
                    </dependency>
                </dependencies>
            </plugin>
            <plugin>
                <groupId>org.codehaus.mojo</groupId>
                <artifactId>exec-maven-plugin</artifactId>
                <version>1.6.0</version>
                <configuration>
                    <classpathScope>test</classpathScope>
                </configuration>
            </plugin>
        </plugins>
    </build>
</project><|MERGE_RESOLUTION|>--- conflicted
+++ resolved
@@ -103,11 +103,7 @@
         <dependency>
             <groupId>org.apache.iotdb</groupId>
             <artifactId>integration</artifactId>
-<<<<<<< HEAD
-            <version>0.13.0-SNAPSHOT</version>
-=======
             <version>0.14.0-SNAPSHOT</version>
->>>>>>> 34ca54a9
             <scope>test</scope>
         </dependency>
         <dependency>
