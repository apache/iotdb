<?xml version="1.0" encoding="UTF-8"?>
<!--

    Licensed to the Apache Software Foundation (ASF) under one
    or more contributor license agreements.  See the NOTICE file
    distributed with this work for additional information
    regarding copyright ownership.  The ASF licenses this file
    to you under the Apache License, Version 2.0 (the
    "License"); you may not use this file except in compliance
    with the License.  You may obtain a copy of the License at

        http://www.apache.org/licenses/LICENSE-2.0

    Unless required by applicable law or agreed to in writing,
    software distributed under the License is distributed on an
    "AS IS" BASIS, WITHOUT WARRANTIES OR CONDITIONS OF ANY
    KIND, either express or implied.  See the License for the
    specific language governing permissions and limitations
    under the License.

-->
<project xmlns="http://maven.apache.org/POM/4.0.0" xmlns:xsi="http://www.w3.org/2001/XMLSchema-instance" xsi:schemaLocation="http://maven.apache.org/POM/4.0.0 http://maven.apache.org/xsd/maven-4.0.0.xsd">
    <parent>
        <artifactId>iotdb-parent</artifactId>
        <groupId>org.apache.iotdb</groupId>
        <version>0.14.0-SNAPSHOT</version>
    </parent>
    <modelVersion>4.0.0</modelVersion>
    <artifactId>library-udf</artifactId>
    <version>2.0.0</version>
    <properties>
        <maven.compiler.source>8</maven.compiler.source>
        <maven.compiler.target>8</maven.compiler.target>
    </properties>
    <dependencies>
        <dependency>
            <groupId>org.eclipse.collections</groupId>
            <artifactId>eclipse-collections</artifactId>
            <version>10.4.0</version>
        </dependency>
        <dependency>
            <groupId>org.apache.iotdb</groupId>
            <artifactId>iotdb-server</artifactId>
            <version>${project.parent.version}</version>
            <scope>provided</scope>
        </dependency>
        <dependency>
            <groupId>org.apache.iotdb</groupId>
            <artifactId>tsfile</artifactId>
            <version>${project.parent.version}</version>
            <scope>provided</scope>
        </dependency>
        <dependency>
            <groupId>org.apache.iotdb</groupId>
            <artifactId>iotdb-session</artifactId>
            <version>${project.parent.version}</version>
        </dependency>
        <dependency>
            <groupId>org.apache.commons</groupId>
            <artifactId>commons-math3</artifactId>
            <version>3.5</version>
        </dependency>
        <dependency>
            <groupId>org.apache.commons</groupId>
            <artifactId>commons-lang3</artifactId>
            <version>3.9</version>
        </dependency>
        <!-- TimeStampRepair -->
        <dependency>
            <groupId>gov.nist.math</groupId>
            <artifactId>jama</artifactId>
            <version>1.0.3</version>
        </dependency>
        <!-- LOF -->
        <dependency>
            <groupId>com.github.chen0040</groupId>
            <artifactId>java-local-outlier-factor</artifactId>
            <version>1.0.4</version>
        </dependency>
        <!-- FFT, IFFT, LowPass, HighPass -->
        <dependency>
            <groupId>com.github.wendykierp</groupId>
            <artifactId>JTransforms</artifactId>
            <version>3.1</version>
        </dependency>
        <dependency>
            <groupId>org.jetbrains</groupId>
            <artifactId>annotations</artifactId>
            <version>RELEASE</version>
            <scope>compile</scope>
        </dependency>
        <dependency>
            <groupId>com.google.code.gson</groupId>
            <artifactId>gson</artifactId>
            <version>2.8.5</version>
        </dependency>
        <dependency>
            <groupId>org.junit.jupiter</groupId>
            <artifactId>junit-jupiter-api</artifactId>
            <version>5.8.2</version>
            <scope>test</scope>
        </dependency>
<<<<<<< HEAD
      <dependency>
        <groupId>org.apache.iotdb</groupId>
        <artifactId>integration</artifactId>
        <version>0.13.0-SNAPSHOT</version>
        <scope>test</scope>
      </dependency>
        <dependency>
            <groupId>org.apache.iotdb</groupId>
            <artifactId>integration</artifactId>
            <version>0.13.0-SNAPSHOT</version>
=======
        <dependency>
            <groupId>org.apache.iotdb</groupId>
            <artifactId>integration</artifactId>
            <version>0.14.0-SNAPSHOT</version>
            <scope>test</scope>
        </dependency>
        <dependency>
            <groupId>org.apache.iotdb</groupId>
            <artifactId>iotdb-jdbc</artifactId>
            <version>0.14.0-SNAPSHOT</version>
>>>>>>> 0c847d42
            <scope>test</scope>
        </dependency>
    </dependencies>
    <build>
        <plugins>
            <plugin>
                <groupId>org.apache.maven.plugins</groupId>
                <artifactId>maven-assembly-plugin</artifactId>
                <version>3.1.1</version>
                <configuration>
                    <descriptorRefs>
                        <descriptorRef>jar-with-dependencies</descriptorRef>
                    </descriptorRefs>
                    <finalName>${project.build.finalName}-jar-with-dependencies</finalName>
                    <appendAssemblyId>false</appendAssemblyId>
                </configuration>
                <executions>
                    <execution>
                        <id>make-assembly</id>
                        <phase>package</phase>
                        <goals>
                            <goal>single</goal>
                        </goals>
                    </execution>
                </executions>
            </plugin>
            <plugin>
                <groupId>org.apache.maven.plugins</groupId>
                <artifactId>maven-compiler-plugin</artifactId>
                <version>3.3</version>
            </plugin>
            <plugin>
                <groupId>org.apache.maven.plugins</groupId>
                <artifactId>maven-resources-plugin</artifactId>
                <version>2.4.3</version>
            </plugin>
            <plugin>
                <groupId>org.apache.maven.plugins</groupId>
                <artifactId>maven-surefire-plugin</artifactId>
                <version>3.0.0-M5</version>
                <dependencies>
                    <dependency>
                        <groupId>org.junit.jupiter</groupId>
                        <artifactId>junit-jupiter-engine</artifactId>
                        <version>5.8.2</version>
                    </dependency>
                </dependencies>
            </plugin>
            <plugin>
                <groupId>org.codehaus.mojo</groupId>
                <artifactId>exec-maven-plugin</artifactId>
                <version>1.6.0</version>
                <configuration>
                    <classpathScope>test</classpathScope>
                </configuration>
            </plugin>
        </plugins>
    </build>
</project><|MERGE_RESOLUTION|>--- conflicted
+++ resolved
@@ -100,18 +100,6 @@
             <version>5.8.2</version>
             <scope>test</scope>
         </dependency>
-<<<<<<< HEAD
-      <dependency>
-        <groupId>org.apache.iotdb</groupId>
-        <artifactId>integration</artifactId>
-        <version>0.13.0-SNAPSHOT</version>
-        <scope>test</scope>
-      </dependency>
-        <dependency>
-            <groupId>org.apache.iotdb</groupId>
-            <artifactId>integration</artifactId>
-            <version>0.13.0-SNAPSHOT</version>
-=======
         <dependency>
             <groupId>org.apache.iotdb</groupId>
             <artifactId>integration</artifactId>
@@ -122,7 +110,6 @@
             <groupId>org.apache.iotdb</groupId>
             <artifactId>iotdb-jdbc</artifactId>
             <version>0.14.0-SNAPSHOT</version>
->>>>>>> 0c847d42
             <scope>test</scope>
         </dependency>
     </dependencies>
