<?xml version="1.0" encoding="UTF-8"?>
<!--

    Licensed to the Apache Software Foundation (ASF) under one
    or more contributor license agreements.  See the NOTICE file
    distributed with this work for additional information
    regarding copyright ownership.  The ASF licenses this file
    to you under the Apache License, Version 2.0 (the
    "License"); you may not use this file except in compliance
    with the License.  You may obtain a copy of the License at

        http://www.apache.org/licenses/LICENSE-2.0

    Unless required by applicable law or agreed to in writing,
    software distributed under the License is distributed on an
    "AS IS" BASIS, WITHOUT WARRANTIES OR CONDITIONS OF ANY
    KIND, either express or implied.  See the License for the
    specific language governing permissions and limitations
    under the License.

-->
<project xmlns="http://maven.apache.org/POM/4.0.0" xmlns:xsi="http://www.w3.org/2001/XMLSchema-instance" xsi:schemaLocation="http://maven.apache.org/POM/4.0.0 http://maven.apache.org/xsd/maven-4.0.0.xsd">
    <parent>
        <artifactId>iotdb-parent</artifactId>
        <groupId>org.apache.iotdb</groupId>
        <version>0.14.0-SNAPSHOT</version>
    </parent>
    <modelVersion>4.0.0</modelVersion>
    <artifactId>library-udf</artifactId>
    <properties>
        <maven.compiler.source>8</maven.compiler.source>
        <maven.compiler.target>8</maven.compiler.target>
    </properties>
    <dependencies>
        <dependency>
            <groupId>org.eclipse.collections</groupId>
            <artifactId>eclipse-collections</artifactId>
            <version>${eclipse-collections.version}</version>
        </dependency>
        <dependency>
            <groupId>org.apache.iotdb</groupId>
            <artifactId>iotdb-server</artifactId>
            <version>${project.version}</version>
            <scope>provided</scope>
        </dependency>
        <dependency>
            <groupId>org.apache.iotdb</groupId>
            <artifactId>tsfile</artifactId>
            <version>${project.version}</version>
            <scope>provided</scope>
        </dependency>
        <dependency>
            <groupId>org.apache.iotdb</groupId>
            <artifactId>iotdb-session</artifactId>
            <version>${project.version}</version>
        </dependency>
        <dependency>
            <groupId>org.apache.commons</groupId>
            <artifactId>commons-math3</artifactId>
            <version>3.5</version>
        </dependency>
        <dependency>
            <groupId>org.apache.commons</groupId>
            <artifactId>commons-lang3</artifactId>
            <version>3.9</version>
        </dependency>
        <!-- TimeStampRepair -->
        <dependency>
            <groupId>gov.nist.math</groupId>
            <artifactId>jama</artifactId>
            <version>1.0.3</version>
        </dependency>
        <!-- LOF -->
        <dependency>
            <groupId>com.github.chen0040</groupId>
            <artifactId>java-local-outlier-factor</artifactId>
            <version>1.0.4</version>
        </dependency>
        <!-- FFT, IFFT, LowPass, HighPass -->
        <dependency>
            <groupId>com.github.wendykierp</groupId>
            <artifactId>JTransforms</artifactId>
            <version>3.1</version>
        </dependency>
        <dependency>
            <groupId>org.jetbrains</groupId>
            <artifactId>annotations</artifactId>
            <version>RELEASE</version>
            <scope>compile</scope>
        </dependency>
        <dependency>
            <groupId>com.google.code.gson</groupId>
            <artifactId>gson</artifactId>
            <version>2.8.5</version>
        </dependency>
        <dependency>
            <groupId>org.junit.jupiter</groupId>
            <artifactId>junit-jupiter-api</artifactId>
            <version>5.8.2</version>
            <scope>test</scope>
        </dependency>
        <dependency>
            <groupId>org.apache.iotdb</groupId>
            <artifactId>integration</artifactId>
<<<<<<< HEAD
            <version>0.13.0-SNAPSHOT</version>
=======
            <version>${project.version}</version>
>>>>>>> f0ec7abe
            <scope>test</scope>
        </dependency>
        <dependency>
            <groupId>org.apache.iotdb</groupId>
            <artifactId>iotdb-jdbc</artifactId>
            <version>0.14.0-SNAPSHOT</version>
            <scope>test</scope>
        </dependency>
    </dependencies>
    <build>
        <plugins>
            <plugin>
                <groupId>org.apache.maven.plugins</groupId>
                <artifactId>maven-assembly-plugin</artifactId>
                <version>3.1.1</version>
                <configuration>
                    <descriptorRefs>
                        <descriptorRef>jar-with-dependencies</descriptorRef>
                    </descriptorRefs>
                    <finalName>${project.build.finalName}-jar-with-dependencies</finalName>
                    <appendAssemblyId>false</appendAssemblyId>
                </configuration>
                <executions>
                    <execution>
                        <id>make-assembly</id>
                        <phase>package</phase>
                        <goals>
                            <goal>single</goal>
                        </goals>
                    </execution>
                </executions>
            </plugin>
            <plugin>
                <groupId>org.apache.maven.plugins</groupId>
                <artifactId>maven-compiler-plugin</artifactId>
                <version>3.3</version>
            </plugin>
            <plugin>
                <groupId>org.apache.maven.plugins</groupId>
                <artifactId>maven-resources-plugin</artifactId>
                <version>2.4.3</version>
            </plugin>
            <plugin>
                <groupId>org.apache.maven.plugins</groupId>
                <artifactId>maven-surefire-plugin</artifactId>
                <version>3.0.0-M5</version>
                <dependencies>
                    <dependency>
                        <groupId>org.junit.jupiter</groupId>
                        <artifactId>junit-jupiter-engine</artifactId>
                        <version>5.8.2</version>
                    </dependency>
                </dependencies>
            </plugin>
            <plugin>
                <groupId>org.codehaus.mojo</groupId>
                <artifactId>exec-maven-plugin</artifactId>
                <version>1.6.0</version>
                <configuration>
                    <classpathScope>test</classpathScope>
                </configuration>
            </plugin>
        </plugins>
    </build>
</project><|MERGE_RESOLUTION|>--- conflicted
+++ resolved
@@ -102,11 +102,7 @@
         <dependency>
             <groupId>org.apache.iotdb</groupId>
             <artifactId>integration</artifactId>
-<<<<<<< HEAD
-            <version>0.13.0-SNAPSHOT</version>
-=======
             <version>${project.version}</version>
->>>>>>> f0ec7abe
             <scope>test</scope>
         </dependency>
         <dependency>
