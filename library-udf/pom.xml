<?xml version="1.0" encoding="UTF-8"?>
<!--

    Licensed to the Apache Software Foundation (ASF) under one
    or more contributor license agreements.  See the NOTICE file
    distributed with this work for additional information
    regarding copyright ownership.  The ASF licenses this file
    to you under the Apache License, Version 2.0 (the
    "License"); you may not use this file except in compliance
    with the License.  You may obtain a copy of the License at

        http://www.apache.org/licenses/LICENSE-2.0

    Unless required by applicable law or agreed to in writing,
    software distributed under the License is distributed on an
    "AS IS" BASIS, WITHOUT WARRANTIES OR CONDITIONS OF ANY
    KIND, either express or implied.  See the License for the
    specific language governing permissions and limitations
    under the License.

-->
<project xmlns="http://maven.apache.org/POM/4.0.0" xmlns:xsi="http://www.w3.org/2001/XMLSchema-instance" xsi:schemaLocation="http://maven.apache.org/POM/4.0.0 http://maven.apache.org/xsd/maven-4.0.0.xsd">
    <parent>
        <artifactId>iotdb-parent</artifactId>
        <groupId>org.apache.iotdb</groupId>
        <version>0.14.0-SNAPSHOT</version>
    </parent>
    <modelVersion>4.0.0</modelVersion>
    <artifactId>library-udf</artifactId>
    <version>2.0.0</version>
    <properties>
        <maven.compiler.source>8</maven.compiler.source>
        <maven.compiler.target>8</maven.compiler.target>
    </properties>
    <dependencies>
        <dependency>
            <groupId>org.eclipse.collections</groupId>
            <artifactId>eclipse-collections</artifactId>
            <version>10.4.0</version>
        </dependency>
        <dependency>
            <groupId>org.apache.iotdb</groupId>
            <artifactId>iotdb-server</artifactId>
            <version>${project.parent.version}</version>
            <scope>provided</scope>
        </dependency>
        <dependency>
            <groupId>org.apache.iotdb</groupId>
            <artifactId>tsfile</artifactId>
            <version>${project.parent.version}</version>
            <scope>provided</scope>
        </dependency>
        <dependency>
            <groupId>org.apache.iotdb</groupId>
            <artifactId>iotdb-session</artifactId>
            <version>${project.parent.version}</version>
        </dependency>
        <dependency>
            <groupId>org.apache.commons</groupId>
            <artifactId>commons-math3</artifactId>
            <version>3.5</version>
        </dependency>
        <dependency>
            <groupId>org.apache.commons</groupId>
            <artifactId>commons-lang3</artifactId>
            <version>3.9</version>
        </dependency>
        <!-- TimeStampRepair -->
        <dependency>
            <groupId>gov.nist.math</groupId>
            <artifactId>jama</artifactId>
            <version>1.0.3</version>
        </dependency>
        <!-- LOF -->
        <dependency>
            <groupId>com.github.chen0040</groupId>
            <artifactId>java-local-outlier-factor</artifactId>
            <version>1.0.4</version>
        </dependency>
        <!-- FFT, IFFT, LowPass, HighPass -->
        <dependency>
            <groupId>com.github.wendykierp</groupId>
            <artifactId>JTransforms</artifactId>
            <version>3.1</version>
        </dependency>
        <dependency>
            <groupId>org.jetbrains</groupId>
            <artifactId>annotations</artifactId>
            <version>RELEASE</version>
            <scope>compile</scope>
        </dependency>
        <dependency>
            <groupId>com.google.code.gson</groupId>
            <artifactId>gson</artifactId>
            <version>2.8.5</version>
        </dependency>
        <dependency>
            <groupId>org.junit.jupiter</groupId>
            <artifactId>junit-jupiter-api</artifactId>
            <version>5.8.2</version>
            <scope>test</scope>
        </dependency>
        <dependency>
            <groupId>org.apache.iotdb</groupId>
<<<<<<< HEAD
            <artifactId>iotdb-jdbc</artifactId>
=======
            <artifactId>integration</artifactId>
>>>>>>> ee6e7700
            <version>0.13.0-SNAPSHOT</version>
            <scope>test</scope>
        </dependency>
        <dependency>
            <groupId>org.apache.iotdb</groupId>
            <artifactId>integration</artifactId>
            <version>0.13.0-SNAPSHOT</version>
            <scope>test</scope>
        </dependency>
<<<<<<< HEAD
=======
        <dependency>
            <groupId>org.apache.iotdb</groupId>
            <artifactId>iotdb-jdbc</artifactId>
            <version>0.13.0-SNAPSHOT</version>
            <scope>test</scope>
        </dependency>
>>>>>>> ee6e7700
    </dependencies>
    <build>
        <plugins>
            <plugin>
                <groupId>org.apache.maven.plugins</groupId>
                <artifactId>maven-assembly-plugin</artifactId>
                <version>3.1.1</version>
                <configuration>
                    <descriptorRefs>
                        <descriptorRef>jar-with-dependencies</descriptorRef>
                    </descriptorRefs>
                    <finalName>${project.build.finalName}-jar-with-dependencies</finalName>
                    <appendAssemblyId>false</appendAssemblyId>
                </configuration>
                <executions>
                    <execution>
                        <id>make-assembly</id>
                        <phase>package</phase>
                        <goals>
                            <goal>single</goal>
                        </goals>
                    </execution>
                </executions>
            </plugin>
            <plugin>
                <groupId>org.apache.maven.plugins</groupId>
                <artifactId>maven-compiler-plugin</artifactId>
                <version>3.3</version>
            </plugin>
            <plugin>
                <groupId>org.apache.maven.plugins</groupId>
                <artifactId>maven-resources-plugin</artifactId>
                <version>2.4.3</version>
            </plugin>
            <plugin>
                <groupId>org.apache.maven.plugins</groupId>
                <artifactId>maven-surefire-plugin</artifactId>
                <version>3.0.0-M5</version>
                <dependencies>
                    <dependency>
                        <groupId>org.junit.jupiter</groupId>
                        <artifactId>junit-jupiter-engine</artifactId>
                        <version>5.8.2</version>
                    </dependency>
                </dependencies>
            </plugin>
            <plugin>
                <groupId>org.codehaus.mojo</groupId>
                <artifactId>exec-maven-plugin</artifactId>
                <version>1.6.0</version>
                <configuration>
                    <classpathScope>test</classpathScope>
                </configuration>
            </plugin>
        </plugins>
    </build>
</project><|MERGE_RESOLUTION|>--- conflicted
+++ resolved
@@ -102,11 +102,7 @@
         </dependency>
         <dependency>
             <groupId>org.apache.iotdb</groupId>
-<<<<<<< HEAD
             <artifactId>iotdb-jdbc</artifactId>
-=======
-            <artifactId>integration</artifactId>
->>>>>>> ee6e7700
             <version>0.13.0-SNAPSHOT</version>
             <scope>test</scope>
         </dependency>
@@ -116,15 +112,6 @@
             <version>0.13.0-SNAPSHOT</version>
             <scope>test</scope>
         </dependency>
-<<<<<<< HEAD
-=======
-        <dependency>
-            <groupId>org.apache.iotdb</groupId>
-            <artifactId>iotdb-jdbc</artifactId>
-            <version>0.13.0-SNAPSHOT</version>
-            <scope>test</scope>
-        </dependency>
->>>>>>> ee6e7700
     </dependencies>
     <build>
         <plugins>
