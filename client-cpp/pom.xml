<?xml version="1.0" encoding="UTF-8"?>
<!--

    Licensed to the Apache Software Foundation (ASF) under one
    or more contributor license agreements.  See the NOTICE file
    distributed with this work for additional information
    regarding copyright ownership.  The ASF licenses this file
    to you under the Apache License, Version 2.0 (the
    "License"); you may not use this file except in compliance
    with the License.  You may obtain a copy of the License at

        http://www.apache.org/licenses/LICENSE-2.0

    Unless required by applicable law or agreed to in writing,
    software distributed under the License is distributed on an
    "AS IS" BASIS, WITHOUT WARRANTIES OR CONDITIONS OF ANY
    KIND, either express or implied.  See the License for the
    specific language governing permissions and limitations
    under the License.

-->
<project xmlns="http://maven.apache.org/POM/4.0.0" xmlns:xsi="http://www.w3.org/2001/XMLSchema-instance" xsi:schemaLocation="http://maven.apache.org/POM/4.0.0 http://maven.apache.org/xsd/maven-4.0.0.xsd">
    <modelVersion>4.0.0</modelVersion>
    <parent>
        <artifactId>iotdb-parent</artifactId>
        <groupId>org.apache.iotdb</groupId>
<<<<<<< HEAD
        <version>0.14.0-SNAPSHOT</version>
=======
        <version>0.13.1-SNAPSHOT</version>
>>>>>>> 39027b52
        <relativePath>../pom.xml</relativePath>
    </parent>
    <artifactId>client-cpp</artifactId>
    <name>Client for cpp</name>
    <description>C++ client</description>
    <packaging>pom</packaging>
    <properties>
        <boost.version>1.72.0</boost.version>
        <boost.version.underline-short>1_72</boost.version.underline-short>
        <boost.version.underline>${boost.version.underline-short}_0</boost.version.underline>
        <cmake-version>3.17.3</cmake-version>
        <!-- Default value of cmake root -->
        <cmake.root.dir>${project.build.directory}/dependency/cmake/</cmake.root.dir>
        <cmake.build.type>Release</cmake.build.type>
        <catch2.url>https://github.com/catchorg/Catch2/releases/download/v2.13.0/catch.hpp</catch2.url>
    </properties>
    <modules>
        <module>../example/client-cpp-example</module>
    </modules>
    <dependencies>
        <dependency>
            <groupId>org.apache.iotdb</groupId>
            <artifactId>client-cpp-tools-thrift</artifactId>
            <version>${project.version}</version>
        </dependency>
    </dependencies>
    <profiles>
        <profile>
            <id>os-unix</id>
            <activation>
                <os>
                    <family>unix</family>
                </os>
            </activation>
            <properties>
                <os.suffix>linux</os.suffix>
                <!-- use Makefile as default cmake generator, users may specify other generators -->
                <cmake.generator>Unix Makefiles</cmake.generator>
                <cmake.root.dir>${project.parent.basedir}/compile-tools/thrift/target/cmake-${cmake-version}-Linux-x86_64/</cmake.root.dir>
                <thrift.exec.absolute.path>${project.parent.basedir}/compile-tools/thrift/target/build/compiler/cpp/bin/thrift</thrift.exec.absolute.path>
                <iotdb.server.script>start-server.sh</iotdb.server.script>
            </properties>
        </profile>
        <profile>
            <id>os-unix-arm</id>
            <activation>
                <os>
                    <family>unix</family>
                    <arch>aarch64</arch>
                </os>
            </activation>
            <properties>
                <os.suffix>linux</os.suffix>
                <os.classifier>linux-arm_32</os.classifier>
                <!-- use Makefile as default cmake generator, users may specify other generators -->
                <cmake.generator>Unix Makefiles</cmake.generator>
                <cmake.root.dir>${project.parent.basedir}/compile-tools/thrift/target/cmake-3.21.2-linux-aarch64/</cmake.root.dir>
                <thrift.exec.absolute.path>${project.parent.basedir}/compile-tools/thrift/target/build/compiler/cpp/bin/thrift</thrift.exec.absolute.path>
                <iotdb.server.script>start-server.sh</iotdb.server.script>
            </properties>
        </profile>
        <profile>
            <id>os-mac</id>
            <activation>
                <os>
                    <family>mac</family>
                </os>
            </activation>
            <properties>
                <os.suffix>mac</os.suffix>
                <!-- use Makefile as default cmake generator, users may specify other generators -->
                <cmake.generator>Unix Makefiles</cmake.generator>
                <cmake.root.dir>${project.parent.basedir}/compile-tools/thrift/target/cmake-${cmake-version}-Darwin-x86_64/CMake.app/Contents</cmake.root.dir>
                <thrift.exec.absolute.path>${project.parent.basedir}/compile-tools/thrift/target/build/compiler/cpp/bin/thrift</thrift.exec.absolute.path>
                <iotdb.server.script>start-server.sh</iotdb.server.script>
            </properties>
        </profile>
        <profile>
            <id>os-windows</id>
            <activation>
                <os>
                    <family>windows</family>
                </os>
            </activation>
            <properties>
                <os.suffix>win</os.suffix>
                <!-- use MSVC 2019 as default cmake generator, users may specify other generators -->
                <cmake.generator>Visual Studio 16 2019</cmake.generator>
                <cmake.root.dir>${project.parent.basedir}/compile-tools/thrift/target/cmake-${cmake-version}-win64-x64/</cmake.root.dir>
                <thrift.exec.absolute.path>${project.parent.basedir}/compile-tools/thrift/target/build/compiler/cpp/bin/${cmake.build.type}/thrift.exe</thrift.exec.absolute.path>
                <iotdb.server.script>start-server.bat</iotdb.server.script>
                <boost.include.dir />
                <boost.library.dir />
            </properties>
        </profile>
        <profile>
            <id>compile-cpp</id>
            <build>
                <plugins>
                    <!-- Build and do session integration test -->
                    <plugin>
                        <artifactId>maven-resources-plugin</artifactId>
                        <version>2.6</version>
                        <executions>
                            <execution>
                                <id>copy-test-resources</id>
                                <phase>validate</phase>
                                <goals>
                                    <goal>copy-resources</goal>
                                </goals>
                                <configuration>
                                    <outputDirectory>${project.build.directory}/build/test</outputDirectory>
                                    <resources>
                                        <resource>
                                            <directory>${project.basedir}/src/test</directory>
                                            <filtering>true</filtering>
                                        </resource>
                                    </resources>
                                </configuration>
                            </execution>
                        </executions>
                    </plugin>
                    <plugin>
                        <groupId>com.coderplus.maven.plugins</groupId>
                        <artifactId>copy-rename-maven-plugin</artifactId>
                        <version>1.0.1</version>
                        <executions>
                            <execution>
                                <id>copy-thrift-source</id>
                                <goals>
                                    <goal>copy</goal>
                                </goals>
                                <configuration>
                                    <fileSets>
                                        <fileSet>
                                            <sourceFile>../thrift/src/main/thrift/rpc.thrift</sourceFile>
                                            <destinationFile>${project.build.directory}/thrift/rpc.thrift</destinationFile>
                                        </fileSet>
                                    </fileSets>
                                </configuration>
                            </execution>
                            <execution>
                                <!-- Copy source file and CmakeLists.txt into target directory -->
                                <id>copy-cmakelist-file</id>
                                <phase>compile</phase>
                                <goals>
                                    <goal>copy</goal>
                                </goals>
                                <configuration>
                                    <fileSets>
                                        <fileSet>
                                            <sourceFile>${project.basedir}/src/main/CMakeLists.txt</sourceFile>
                                            <destinationFile>${project.build.directory}/build/main/CMakeLists.txt</destinationFile>
                                        </fileSet>
                                        <fileSet>
                                            <sourceFile>${project.basedir}/src/main/Session.h</sourceFile>
                                            <destinationFile>${project.build.directory}/build/main/generated-sources-cpp/Session.h</destinationFile>
                                        </fileSet>
                                        <fileSet>
                                            <sourceFile>${project.basedir}/src/main/Session.cpp</sourceFile>
                                            <destinationFile>${project.build.directory}/build/main/generated-sources-cpp/Session.cpp</destinationFile>
                                        </fileSet>
                                    </fileSets>
                                </configuration>
                            </execution>
                        </executions>
                    </plugin>
                    <plugin>
                        <groupId>org.apache.thrift.tools</groupId>
                        <artifactId>maven-thrift-plugin</artifactId>
                        <version>0.1.11</version>
                        <executions>
                            <execution>
                                <id>generate-thrift-sources-cpp</id>
                                <!-- Move from generate-sources to generate-resources to avoid double executions -->
                                <phase>generate-resources</phase>
                                <goals>
                                    <goal>compile</goal>
                                </goals>
                                <configuration>
                                    <generator>cpp:no_skeleton</generator>
                                    <thriftExecutable>${thrift.exec.absolute.path}</thriftExecutable>
                                    <thriftSourceRoot>${project.build.directory}/thrift</thriftSourceRoot>
                                    <outputDirectory>${project.build.directory}/build/main/generated-sources-cpp</outputDirectory>
                                </configuration>
                            </execution>
                        </executions>
                    </plugin>
                    <plugin>
                        <groupId>com.googlecode.cmake-maven-project</groupId>
                        <artifactId>cmake-maven-plugin</artifactId>
                        <version>3.7.2-b1</version>
                        <executions>
                            <!-- Uses a CMake generator to generate the build using the build tool of choice -->
                            <execution>
                                <id>cmake-generate</id>
                                <phase>compile</phase>
                                <goals>
                                    <goal>generate</goal>
                                </goals>
                                <configuration>
                                    <classifier>${os.classifier}</classifier>
                                    <!--
                                      We need to use a newer version of cmake, so disable downloading. If we do not
                                      set this to false, a cmake of version 3.7.2 will be downloaded.
                                    -->
                                    <downloadBinaries>false</downloadBinaries>
                                    <sourcePath>${project.build.directory}/build/main</sourcePath>
                                    <!--
                                      Path to where the build configuration is generated
                                      (This directory is then used in the compile step to actually perform the build)
                                    -->
                                    <targetPath>${project.build.directory}/build/main</targetPath>
                                    <generator>${cmake.generator}</generator>
                                    <options>
                                        <option>-DBOOST_INCLUDEDIR=${boost.include.dir}</option>
                                        <option>-DBOOST_LIBRARYDIR=${boost.library.dir}</option>
                                    </options>
                                </configuration>
                            </execution>
                            <!-- Actually executes the build -->
                            <execution>
                                <id>cmake-compile</id>
                                <phase>compile</phase>
                                <goals>
                                    <goal>compile</goal>
                                </goals>
                                <configuration>
                                    <classifier>${os.classifier}</classifier>
                                    <config>${cmake.build.type}</config>
                                    <!--
                                      We need to use a newer version of cmake, so disable downloading
                                      and tell the plugin where to find that version.
                                    -->
                                    <downloadBinaries>false</downloadBinaries>
                                    <!-- The directory where the "generate" step generated the build configuration -->
                                    <projectDirectory>${project.build.directory}/build/main</projectDirectory>
                                </configuration>
                            </execution>
                        </executions>
                    </plugin>
                    <!--Package all C++ header files and client library-->
                    <plugin>
                        <groupId>org.apache.maven.plugins</groupId>
                        <artifactId>maven-assembly-plugin</artifactId>
                        <executions>
                            <execution>
                                <id>package-client-cpp</id>
                                <phase>package</phase>
                                <goals>
                                    <goal>single</goal>
                                </goals>
                                <configuration>
                                    <finalName>${project.artifactId}-${project.version}</finalName>
                                    <descriptors>
                                        <descriptor>src/assembly/client-cpp.xml</descriptor>
                                    </descriptors>
                                </configuration>
                            </execution>
                        </executions>
                    </plugin>
                    <plugin>
                        <groupId>com.googlecode.maven-download-plugin</groupId>
                        <artifactId>download-maven-plugin</artifactId>
                        <version>1.6.7</version>
                        <executions>
                            <!-- Download the Catch2 header file. -->
                            <execution>
                                <id>get-catch2</id>
                                <phase>generate-resources</phase>
                                <goals>
                                    <goal>wget</goal>
                                </goals>
                                <configuration>
                                    <url>${catch2.url}</url>
                                    <unpack>false</unpack>
                                    <outputDirectory>${project.build.directory}/build/test/catch2</outputDirectory>
                                </configuration>
                            </execution>
                        </executions>
                    </plugin>
                </plugins>
            </build>
        </profile>
        <profile>
            <id>cppTest</id>
            <build>
                <plugins>
                    <plugin>
                        <groupId>com.googlecode.cmake-maven-project</groupId>
                        <artifactId>cmake-maven-plugin</artifactId>
                        <version>3.7.2-b1</version>
                        <executions>
                            <!-- Generate Cmake build directory to compile testing program -->
                            <execution>
                                <id>cmake-generate-test</id>
                                <phase>test-compile</phase>
                                <goals>
                                    <goal>generate</goal>
                                </goals>
                                <configuration>
                                    <classifier>${os.classifier}</classifier>
                                    <downloadBinaries>false</downloadBinaries>
                                    <sourcePath>${project.build.directory}/build/test</sourcePath>
                                    <targetPath>${project.build.directory}/build/test</targetPath>
                                    <generator>${cmake.generator}</generator>
                                    <options>
                                        <option>-DBOOST_INCLUDEDIR=${boost.include.dir}</option>
                                        <option>-DBOOST_LIBRARYDIR=${boost.library.dir}</option>
                                    </options>
                                </configuration>
                            </execution>
                            <!-- Actually executes the testing compilation -->
                            <execution>
                                <id>cmake-compile-test</id>
                                <phase>test-compile</phase>
                                <goals>
                                    <goal>compile</goal>
                                </goals>
                                <configuration>
                                    <classifier>${os.classifier}</classifier>
                                    <config>${cmake.build.type}</config>
                                    <downloadBinaries>false</downloadBinaries>
                                    <projectDirectory>${project.build.directory}/build/test</projectDirectory>
                                </configuration>
                            </execution>
                            <!-- Run the integration test cases -->
                            <execution>
                                <id>cmake-run-test</id>
                                <phase>test</phase>
                                <goals>
                                    <goal>test</goal>
                                </goals>
                                <configuration>
                                    <buildDirectory>${project.build.directory}/build/test</buildDirectory>
                                    <downloadBinaries>false</downloadBinaries>
                                </configuration>
                            </execution>
                        </executions>
                    </plugin>
                    <plugin>
                        <groupId>com.bazaarvoice.maven.plugins</groupId>
                        <artifactId>process-exec-maven-plugin</artifactId>
                        <version>0.9</version>
                        <executions>
                            <!-- Start a local IoTDB server to run integration test cases -->
                            <execution>
                                <id>iotdb-process</id>
                                <phase>generate-test-resources</phase>
                                <goals>
                                    <goal>start</goal>
                                </goals>
                                <configuration>
                                    <name>start-iotdb</name>
                                    <waitForInterrupt>false</waitForInterrupt>
                                    <!-- Maximum time in seconds to wait after launching IoTDB -->
                                    <waitAfterLaunch>5</waitAfterLaunch>
                                    <!-- Redirect IoTDB server log to /dev/null -->
                                    <processLogFile>${project.build.directory}/build/test/test.log</processLogFile>
                                    <arguments>
                                        <argument>${project.basedir}/../server/target/iotdb-server-${project.version}/sbin/${iotdb.server.script}</argument>
                                    </arguments>
                                </configuration>
                            </execution>
                            <!-- Stop the IoTDB server when integration test finishes -->
                            <execution>
                                <id>stop-all</id>
                                <phase>post-integration-test</phase>
                                <goals>
                                    <goal>stop-all</goal>
                                </goals>
                            </execution>
                        </executions>
                    </plugin>
                </plugins>
            </build>
        </profile>
    </profiles>
</project><|MERGE_RESOLUTION|>--- conflicted
+++ resolved
@@ -24,11 +24,7 @@
     <parent>
         <artifactId>iotdb-parent</artifactId>
         <groupId>org.apache.iotdb</groupId>
-<<<<<<< HEAD
-        <version>0.14.0-SNAPSHOT</version>
-=======
         <version>0.13.1-SNAPSHOT</version>
->>>>>>> 39027b52
         <relativePath>../pom.xml</relativePath>
     </parent>
     <artifactId>client-cpp</artifactId>
