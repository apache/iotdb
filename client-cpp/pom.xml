--- conflicted
+++ resolved
@@ -123,12 +123,8 @@
                 <cmake.generator>Visual Studio 16 2019</cmake.generator>
                 <cmake.root.dir>${project.parent.basedir}/compile-tools/thrift/target/cmake-${cmake-version}-win64-x64/</cmake.root.dir>
                 <thrift.exec.absolute.path>${project.parent.basedir}/compile-tools/thrift/target/build/compiler/cpp/bin/${cmake.build.type}/thrift.exe</thrift.exec.absolute.path>
-<<<<<<< HEAD
-                <iotdb.server.script>start-server.bat</iotdb.server.script>
-=======
                 <iotdb.start.script>start-standalone.bat</iotdb.start.script>
                 <iotdb.stop.script>stop-standalone.bat</iotdb.stop.script>
->>>>>>> 402e269d
                 <boost.include.dir/>
                 <boost.library.dir/>
             </properties>
