--- conflicted
+++ resolved
@@ -433,26 +433,15 @@
 					{
 						title: '5-DataQuery',
 						children: [
-<<<<<<< HEAD
-							'5-DataQuery/1-DataQuery',
-							'5-DataQuery/2-SeriesReader',
-							'5-DataQuery/3-ModificationHandle',
-							'5-DataQuery/4-RawDataQuery',
-							'5-DataQuery/5-AggregationQuery',
-							'5-DataQuery/6-GroupByQuery',
-							'5-DataQuery/7-LastQuery',
-							'5-DataQuery/8-AlignByDeviceQuery',
-							'5-DataQuery/9-FillFunction',
-=======
 							['5-DataQuery/1-DataQuery','DataQuery'],
 							['5-DataQuery/2-SeriesReader','SeriesReader'],
-							['5-DataQuery/3-RawDataQuery','RawDataQuery'],
-							['5-DataQuery/4-AggregationQuery','AggregationQuery'],
-							['5-DataQuery/5-GroupByQuery','GroupByQuery'],
-							['5-DataQuery/6-LastQuery','LastQuery'],
-							['5-DataQuery/7-AlignByDeviceQuery','AlignByDeviceQuery'],
-							['5-DataQuery/8-ModificationHandle','ModificationHandle']
->>>>>>> 164df758
+							['5-DataQuery/3-ModificationHandle','ModificationHandle'],
+							['5-DataQuery/4-RawDataQuery','RawDataQuery'],
+							['5-DataQuery/5-AggregationQuery','AggregationQuery'],
+							['5-DataQuery/6-GroupByQuery','GroupByQuery'],
+							['5-DataQuery/7-LastQuery','LastQuery'],
+							['5-DataQuery/8-AlignByDeviceQuery','AlignByDeviceQuery'],
+							['5-DataQuery/9-FillFunction','FillFunction']
 						]
 					},
 					{
@@ -854,26 +843,15 @@
 					{
 						title: '5-数据查询',
 						children: [
-<<<<<<< HEAD
-							'5-DataQuery/1-DataQuery',
-							'5-DataQuery/2-SeriesReader',
-							'5-DataQuery/3-ModificationHandle',
-							'5-DataQuery/4-RawDataQuery',
-							'5-DataQuery/5-AggregationQuery',
-							'5-DataQuery/6-GroupByQuery',
-							'5-DataQuery/7-LastQuery',
-							'5-DataQuery/8-AlignByDeviceQuery',
-							'5-DataQuery/9-FillFunction',
-=======
 							['5-DataQuery/1-DataQuery','数据查询'],
 							['5-DataQuery/2-SeriesReader','查询基础组件'],
-							['5-DataQuery/3-RawDataQuery','原始数据查询'],
-							['5-DataQuery/4-AggregationQuery','聚合查询'],
-							['5-DataQuery/5-GroupByQuery','降采样查询'],
-							['5-DataQuery/6-LastQuery','最近时间戳 Last 查询'],
-							['5-DataQuery/7-AlignByDeviceQuery','按设备对齐查询'],
-							['5-DataQuery/8-ModificationHandle','查询中的数据修改处理']
->>>>>>> 164df758
+							['5-DataQuery/3-ModificationHandle','查询中的数据修改处理']
+							['5-DataQuery/4-RawDataQuery','原始数据查询'],
+							['5-DataQuery/5-AggregationQuery','聚合查询'],
+							['5-DataQuery/6-GroupByQuery','降采样查询'],
+							['5-DataQuery/7-LastQuery','最近时间戳 Last 查询'],
+							['5-DataQuery/8-AlignByDeviceQuery','按设备对齐查询'],
+							['5-DataQuery/9-FillFunction','空值填充']
 						]
 					},
 					{
