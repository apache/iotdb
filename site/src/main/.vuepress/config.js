/*
 * Licensed to the Apache Software Foundation (ASF) under one
 * or more contributor license agreements.  See the NOTICE file
 * distributed with this work for additional information
 * regarding copyright ownership.  The ASF licenses this file
 * to you under the Apache License, Version 2.0 (the
 * "License"); you may not use this file except in compliance
 * with the License.  You may obtain a copy of the License at
 *
 * http://www.apache.org/licenses/LICENSE-2.0
 *
 * Unless required by applicable law or agreed to in writing, software
 * distributed under the License is distributed on an "AS IS" BASIS,
 * WITHOUT WARRANTIES OR CONDITIONS OF ANY KIND, either express or implied.
 * See the License for the specific language governing permissions and
 * limitations under the License.
 */

var config = {
    plugins: [
        ['@vuepress/plugin-html-redirect', {
          countdown: 0,
        }],
      ],
    head: [
		['link', { rel: 'icon', href: '/favicon.ico' }],
		["meta", {name: "Description", content: "Apache IoTDB: Time Series Database for IoT"}],
        ["meta", {name: "Keywords", content: "TSDB, time series, time series database, IoTDB, IoT database, IoT data management,时序数据库, 时间序列管理, IoTDB, 物联网数据库, 实时数据库, 物联网数据管理, 物联网数据"}],
        ["meta", {name: "baidu-site-verification", content: "wfKETzB3OT"}],
        ["meta", {name: "google-site-verification", content: "mZWAoRY0yj_HAr-s47zHCGHzx5Ju-RVm5wDbPnwQYFo"}],
		["script", {async: true, src: "https://www.googletagmanager.com/gtag/js?id=G-5MM3J6X84E"}],
		['script', {}, `
          window.dataLayer = window.dataLayer || [];
          function gtag(){dataLayer.push(arguments);}
          gtag('js', new Date());
          gtag('config', 'G-5MM3J6X84E');`
		],
      ],

    // 静态网站部署的目录
    base: '',

    // 网站标题
    title: 'IoTDB Website',

    // <meta name="description" content="...">
    description: 'Apache IoTDB',

    markdown: {

      // 显示代码行号
      lineNumbers: true
    },
    themeConfig: {

        // 项目的 github 地址
        repo: 'https://github.com/apache/iotdb.git',

        // github 地址的链接名
        repoLabel: 'GitHub',

		logo: '/img/logo.png',

		searchMaxSuggestions:10,

		displayAllHeaders: true,

		sidebarDepth: 0,

		locales: {
		  '/': {
			selectText: 'Languages',
			label: 'English',
			ariaLabel: 'Languages',
			editLinkText: 'Edit this page on GitHub',
			serviceWorker: {
			  updatePopup: {
				message: "New content is available.",
				buttonText: "Refresh"
			  }
			},
			algolia: {},
			nav: [
				 {
					text: 'Documentation',
					items: [
						{ text: 'latest', link: '/UserGuide/Master/QuickStart/QuickStart' },
						{ text: 'v0.13.x', link: '/UserGuide/V0.13.x/QuickStart/QuickStart' },
						{ text: 'v0.12.x', link: '/UserGuide/V0.12.x/QuickStart/QuickStart' },
						{ text: 'v0.11.x', link: '/UserGuide/V0.11.x/Get Started/QuickStart' },
						{ text: 'v0.10.x', link: '/UserGuide/V0.10.x/Get Started/QuickStart' },
						{ text: 'v0.9.x', link: '/UserGuide/V0.9.x/0-Get Started/1-QuickStart' },
						{ text: 'v0.8.x', link: '/UserGuide/V0.8.x/0-Get Started/1-QuickStart'},
					]
				  },
				  {
					text: 'Design',
					link: 'https://cwiki.apache.org/confluence/display/IOTDB/System+Design'
				  },
				  {
					text: 'Download',
					link: '/Download/'
				  },
				  {
					text: 'Community',
					items: [
					  { text: 'About', link: '/Community/About'},
					  { text: 'Wiki', link: 'https://cwiki.apache.org/confluence/display/iotdb'},
					  { text: 'People', link: '/Community/Community-Project Committers'},
					  { text: 'Powered By', link: '/Community/Community-Powered By'},
					  { text: 'Resources', link: '/Community/Materials'},
					  { text: 'Feedback', link: '/Community/Feedback'},
				]
				  },
				  {
					text: 'Development',
					items: [
					  { text: 'How to vote', link: '/Development/VoteRelease'},
					  { text: 'How to Commit', link: '/Development/HowToCommit'},
					  { text: 'Become a Contributor', link: '/Development/HowToJoin'},
					  { text: 'Become a Committer', link: '/Development/Committer'},
					  { text: 'ContributeGuide', link: '/Development/ContributeGuide'},
					  { text: 'How to Contribute Code', link: '/Development/HowtoContributeCode'},
					  { text: 'Changelist of TsFile', link: '/Development/format-changelist'},
					  { text: 'Changelist of RPC', link: '/Development/rpc-changelist'},
					]
				  },
				// {
				// 	text: 'Blog',
				// 	items: [
				// 		{ text: 'Overview', link: '/Blog/Index'},
				// 		{ text: 'Some Notes on Release 0.9.3 and upcoming 0.10.0', link: '/Blog/Release0_93'}
				// 	]
				// },
				  {
					text: 'ASF',
					items: [
					  { text: 'Foundation', link: 'http://www.apache.org/'},
					  { text: 'License', link: 'http://www.apache.org/licenses/'},
					  { text: 'Security', link: 'http://www.apache.org/security/'},
					  { text: 'Sponsorship', link: 'http://www.apache.org/foundation/sponsorship.html'},
					  { text: 'Thanks', link: 'http://www.apache.org/foundation/thanks.html'},
					  { text: 'Current Events', link: 'http://www.apache.org/events/current-event'},
					]
				  },
			],
			sidebar: {
				'/UserGuide/V0.8.x/': [
					{
						title:'IoTDB User Guide (V0.8.x)',
						collapsable: false,
					},
					{
						title: '0-Get Started',
						children: [
							['0-Get Started/1-QuickStart','QuickStart'],
							['0-Get Started/2-Frequently asked questions','Frequently asked questions'],
							['0-Get Started/3-Publication','Research Papers']
						]
					},
					{
						title: '1-Overview',
						children: [
							['1-Overview/1-What is IoTDB','What is IoTDB'],
							['1-Overview/2-Architecture','Architecture'],
							['1-Overview/3-Scenario','Scenario'],
							['1-Overview/4-Features','Features']
						]
					},
					{
						title: '2-Concept Key Concepts and Terminology',
						children: [
							['2-Concept Key Concepts and Terminology/1-Key Concepts and Terminology','Key Concepts and Terminology'],
							['2-Concept Key Concepts and Terminology/2-Data Type','Data Type'],
							['2-Concept Key Concepts and Terminology/3-Encoding','Encoding'],
							['2-Concept Key Concepts and Terminology/4-Compression','Compression']
						]
					},
					{
						title: '3-Operation Manual',
						children: [
							['3-Operation Manual/1-Sample Data','Sample Data'],
							['3-Operation Manual/2-Data Model Selection','Data Model Selection'],
							['3-Operation Manual/3-Data Import','Data Import'],
							['3-Operation Manual/4-Data Query','Data Query'],
							['3-Operation Manual/5-Data Maintenance','Data Maintenance'],
							['3-Operation Manual/6-Priviledge Management','Priviledge Management']
						]
					},
					{
						title: '4-Deployment and Management',
						children: [
							['4-Deployment and Management/1-Deployment','Deployment'],
							['4-Deployment and Management/2-Configuration','Configuration'],
							['4-Deployment and Management/3-System Monitor','System Monitor'],
							['4-Deployment and Management/4-Performance Monitor','Performance Monitor'],
							['4-Deployment and Management/5-System log','System log'],
							['4-Deployment and Management/6-Data Management','Data Management'],
							['4-Deployment and Management/7-Build and use IoTDB by Dockerfile','Dockerfile']
						]
					},
					{
						title: '5-IoTDB SQL Documentation',
						children: [
							['5-IoTDB SQL Documentation/1-IoTDB Query Statement','IoTDB Query Statement'],
							['5-IoTDB SQL Documentation/2-Reference','Reference']
						]
					},
					{
						title: '6-JDBC API',
						children: [
							['6-JDBC API/1-JDBC API','JDBC API']
						]
					},
					{
						title: '7-TsFile',
						children: [
							['7-TsFile/1-Installation','Installation'],
							['7-TsFile/2-Usage','Usage'],
							['7-TsFile/3-Hierarchy','Hierarchy']
						]
					},
					{
						title: '8-System Tools',
						children: [
							['8-System Tools/1-Sync','Sync'],
							['8-System Tools/2-Memory Estimation Tool','Memory Estimation Tool']
						]
					},
				],
				'/UserGuide/V0.9.x/': [
					{
						title:'IoTDB User Guide (V0.9.x)',
						collapsable: false,
					},
					{
						title: '0-Get Started',
						children: [
							['0-Get Started/1-QuickStart','QuickStart'],
							['0-Get Started/2-Frequently asked questions','Frequently asked questions'],
							['0-Get Started/3-Publication','Research Papers']
						]
					},
					{
						title: '1-Overview',
						children: [
							['1-Overview/1-What is IoTDB','What is IoTDB'],
							['1-Overview/2-Architecture','Architecture'],
							['1-Overview/3-Scenario','Scenario'],
							['1-Overview/4-Features','Features']
						]
					},
					{
						title: '2-Concept',
						children: [
							['2-Concept/1-Data Model and Terminology','Data Model and Terminology'],
							['2-Concept/2-Data Type','Data Type'],
							['2-Concept/3-Encoding','Encoding'],
							['2-Concept/4-Compression','Compression']
						]
					},
					{
						title: '3-Server',
						children: [
							['3-Server/1-Download','Download'],
							['3-Server/2-Single Node Setup','Single Node Setup'],
							['3-Server/3-Cluster Setup','Cluster Setup'],
							['3-Server/4-Config Manual','Config Manual'],
							['3-Server/5-Docker Image','Docker Image']
						]
					},
					{
						title: '4-Client',
						children: [
							['4-Client/1-Command Line Interface','Command Line Interface'],
							['4-Client/2-Programming - JDBC','JDBC'],
							['4-Client/3-Programming - Session','Session'],
							['4-Client/4-Programming - Other Languages','Other Languages'],
							['4-Client/5-Programming - TsFile API','TsFile API']
						]
					},
					{
						title: '5-Operation Manual',
						children: [
							['5-Operation Manual/1-DDL Data Definition Language','DDL (Data Definition Language)'],
							['5-Operation Manual/2-DML Data Manipulation Language','DML (Data Manipulation Language)'],
							['5-Operation Manual/3-Account Management Statements','Account Management Statements'],
							['5-Operation Manual/4-SQL Reference','SQL Reference']
						]
					},
					{
						title: '6-System Tools',
						children: [
							['6-System Tools/1-Sync Tool','Sync Tool'],
							['6-System Tools/2-Memory Estimation Tool','Memory Estimation Tool'],
							['6-System Tools/3-JMX Tool','JMX Tool'],
							['6-System Tools/4-Watermark Tool','Watermark Tool'],
							['6-System Tools/6-Query History Visualization Tool','Query History Visualization Tool'],
							['6-System Tools/7-Monitor and Log Tools','Monitor and Log Tools']
						]
					},
					{
						title: '7-Ecosystem Integration',
						children: [
							['7-Ecosystem Integration/1-Grafana','Grafana'],
							['7-Ecosystem Integration/2-MapReduce TsFile','MapReduce TsFile'],
							['7-Ecosystem Integration/3-Spark TsFile','Spark TsFile'],
							['7-Ecosystem Integration/4-Spark IoTDB','Spark IoTDB'],
							['7-Ecosystem Integration/5-Hive TsFile','Hive TsFile']
						]
					},
					{
						title: '8-System Design',
						children: [
							['8-System Design/1-Hierarchy','Hierarchy'],
							['8-System Design/2-Files','Files'],
							['8-System Design/4-Shared Nothing Cluster','Shared Nothing Cluster']
						]
					},
				],
				'/UserGuide/V0.10.x/': [
					{
						title:'IoTDB User Guide (V0.10.x)',
						collapsable: false,
					},
					{
						title: 'Get Started',
						children: [
							['Get Started/QuickStart','QuickStart'],
							['Get Started/Frequently asked questions','Frequently asked questions'],
							['Get Started/Publication','Research Papers']
						]
					},
					{
						title: 'Overview',
						children: [
							['Overview/What is IoTDB','What is IoTDB'],
							['Overview/Architecture','Architecture'],
							['Overview/Scenario','Scenario'],
							['Overview/Features','Features']
						]
					},
					{
						title: 'Concept',
						children: [
							['Concept/Data Model and Terminology','Data Model and Terminology'],
							['Concept/Data Type','Data Type'],
							['Concept/Encoding','Encoding'],
							['Concept/Compression','Compression']
						]
					},
					{
						title: 'Server',
						children: [
							['Server/Download','Download'],
							['Server/Single Node Setup','Single Node Setup'],
							['Server/Cluster Setup','Cluster Setup'],
							['Server/Config Manual','Config Manual'],
							['Server/Docker Image','Docker Image']
						]
					},
					{
						title: 'Client',
						children: [
							['Client/Command Line Interface','Command Line Interface'],
							['Client/Programming - Native API','Native API'],
							['Client/Programming - JDBC','JDBC'],
							['Client/Programming - Other Languages','Other Languages'],
							['Client/Programming - TsFile API','TsFile API'],
							['Client/Programming - MQTT','MQTT'],
							['Client/Status Codes','Status Codes']
						]
					},
					{
						title: 'Operation Manual',
						children: [
							['Operation Manual/DDL Data Definition Language','DDL (Data Definition Language)'],
							['Operation Manual/DML Data Manipulation Language','DML (Data Manipulation Language)'],
							['Operation Manual/Administration','Administration'],
							['Operation Manual/SQL Reference','SQL Reference']
						]
					},
					{
						title: 'System Tools',
						children: [
							['System Tools/Sync Tool','Sync Tool'],
							['System Tools/Memory Estimation Tool','Memory Estimation Tool'],
							['System Tools/JMX Tool','JMX Tool'],
							['System Tools/Watermark Tool','Watermark Tool'],
							['System Tools/Query History Visualization Tool','Query History Visualization Tool'],
							['System Tools/Monitor and Log Tools','Monitor and Log Tools'],
							['System Tools/Load External Tsfile','Load External Tsfile']
						]
					},
					{
						title: 'Ecosystem Integration',
						children: [
							['Ecosystem Integration/Grafana','Grafana'],
							['Ecosystem Integration/MapReduce TsFile','MapReduce TsFile'],
							['Ecosystem Integration/Spark TsFile','Spark TsFile'],
							['Ecosystem Integration/Spark IoTDB','Spark IoTDB'],
							['Ecosystem Integration/Hive TsFile','Hive TsFile']
						]
					},
					{
						title: 'Architecture',
						children: [
							['Architecture/Files','Files'],
							['Architecture/Shared Nothing Cluster','Shared Nothing Cluster']
						]
					},
				],
				'/UserGuide/V0.11.x/': [
					{
						title:'IoTDB User Guide (V0.11.x)',
						collapsable: false,
					},
					{
						title: 'Get Started',
						children: [
							['Get Started/QuickStart','QuickStart'],
							['Get Started/Frequently asked questions','Frequently asked questions'],
							['Get Started/Publication','Research Papers']
						]
					},
					{
						title: 'Overview',
						children: [
							['Overview/What is IoTDB','What is IoTDB'],
							['Overview/Architecture','Architecture'],
							['Overview/Scenario','Scenario'],
							['Overview/Features','Features']
						]
					},
					{
						title: 'Concept',
						children: [
							['Concept/Data Model and Terminology','Data Model and Terminology'],
							['Concept/Data Type','Data Type'],
							['Concept/Encoding','Encoding'],
							['Concept/Compression','Compression']
						]
					},
					{
						title: 'Server',
						children: [
							['Server/Download','Download'],
							['Server/Single Node Setup','Single Node Setup'],
							['Server/Cluster Setup','Cluster Setup'],
							['Server/Config Manual','Config Manual'],
							['Server/Docker Image','Docker Image']
						]
					},
					{
						title: 'Client',
						children: [
							['Client/Command Line Interface','Command Line Interface'],
							['Client/Programming - Native API','Native API'],
							['Client/Programming - JDBC','JDBC'],
							['Client/Programming - Other Languages','Other Languages'],
							['Client/Programming - TsFile API','TsFile API'],
							['Client/Programming - MQTT','MQTT'],
							['Client/Status Codes','Status Codes']
						]
					},
					{
						title: 'Operation Manual',
						children: [
							['Operation Manual/DDL Data Definition Language','DDL (Data Definition Language)'],
							['Operation Manual/DML Data Manipulation Language','DML (Data Manipulation Language)'],
							['Operation Manual/Administration','Administration'],
							['Operation Manual/SQL Reference','SQL Reference']
						]
					},
					{
						title: 'System Tools',
						children: [
							['System Tools/Sync Tool','Sync Tool'],
							['System Tools/JMX Tool','JMX Tool'],
							['System Tools/Watermark Tool','Watermark Tool'],
							['System Tools/Query History Visualization Tool','Query History Visualization Tool'],
							['System Tools/Monitor and Log Tools','Monitor and Log Tools'],
							['System Tools/Load External Tsfile','Load External Tsfile'],
							['System Tools/Performance Tracing Tool','Performance Tracing Tool']
						]
					},
					{
						title: 'Ecosystem Integration',
						children: [
							['Ecosystem Integration/Grafana','Grafana'],
							['Ecosystem Integration/MapReduce TsFile','MapReduce TsFile'],
							['Ecosystem Integration/Spark TsFile','Spark TsFile'],
							['Ecosystem Integration/Spark IoTDB','Spark IoTDB'],
							['Ecosystem Integration/Hive TsFile','Hive TsFile']
						]
					},
					{
						title: 'Architecture',
						children: [
							['Architecture/Files','Files'],
							['Architecture/Shared Nothing Cluster','Shared Nothing Cluster']
						]
					},
					{
						title: 'Comparison with TSDBs',
						children: [
							['Comparison/TSDB-Comparison','Comparison']
						]
					}
				],
				'/UserGuide/V0.12.x/': [
					{
						title:'IoTDB User Guide (V0.12.x)',
						collapsable: false,
					},
					{
						title: 'IoTDB Introduction',
						children: [
							['IoTDB-Introduction/What-is-IoTDB','What is IoTDB'],
							['IoTDB-Introduction/Architecture','Architecture'],
							['IoTDB-Introduction/Scenario','Scenario'],
							['IoTDB-Introduction/Features','Features'],
							['IoTDB-Introduction/Publication','Publication']
						]
					},
					{
						title: 'Quick Start',
						children: [
							['QuickStart/QuickStart','QuickStart'],
							['QuickStart/Files','Storage Path Setting'],
							['QuickStart/WayToGetIoTDB','Get IoTDB Binary files']
						]
					},
					{
						title: 'Data Concept',
						children: [
							['Data-Concept/Data-Model-and-Terminology','Data Model and Terminology'],
							['Data-Concept/Data-Type','Data Type'],
							['Data-Concept/Encoding','Encoding'],
							['Data-Concept/Compression','Compression'],
							['Data-Concept/SDT','SDT']
						]
					},
					{
						title: 'CLI',
						children: [
							['CLI/Command-Line-Interface','Command Line Interface']
						]
					},
					{
						title: 'Administration Management',
						children: [
							['Administration-Management/Administration','Administration']
						]
					},
					{
						title: 'IoTDB-SQL Language',
						children: [
							['IoTDB-SQL-Language/DDL-Data-Definition-Language','DDL (Data Definition Language)'],
							['IoTDB-SQL-Language/DML-Data-Manipulation-Language','DML (Data Manipulation Language)'],
							['IoTDB-SQL-Language/Maintenance-Command','Maintenance Command']
						]
					},
					{
						title: 'API',
						children: [
							['API/Programming-Native-API','Native API'],
							['API/Programming-Other-Languages','Other Languages'],
							['API/Programming-TsFile-API','TsFile API'],
							['API/Programming-JDBC','JDBC (Not Recommend)']
						]
					},
					{
						title: 'UDF',
						children: [
							['UDF/UDF-User-Defined-Function','UDF (User Defined Function)']
						]
					},
					{
						title: 'Communication Service Protocol',
						children: [
							['Communication-Service-Protocol/Programming-Thrift','Thrift'],
							['Communication-Service-Protocol/Programming-MQTT','MQTT'],
						]
					},
					{
						title: 'System Tools',
						children: [
							['System-Tools/Load-External-Tsfile','Load External Tsfile'],
							['System-Tools/Performance-Tracing-Tool','Performance Tracing Tool'],
							['System-Tools/CSV-Tool','CSV Tool'],
							['System-Tools/Monitor-and-Log-Tools','Monitor and Log Tools'],
							['System-Tools/JMX-Tool','JMX Tool'],
							['System-Tools/MLogParser-Tool','MLogParser Tool'],
							['System-Tools/NodeTool','Node Tool'],
							['System-Tools/Query-History-Visualization-Tool','Query History Visualization Tool'],
							['System-Tools/Watermark-Tool','Watermark Tool'],
							['System-Tools/TsFile-Split-Tool','TsFile Split Tool']
						]
					},
					{
						title: 'Collaboration of Edge and Cloud',
						children: [
							['Collaboration-of-Edge-and-Cloud/Sync-Tool','Sync Tool']
						]
					},
					{
						title: 'Ecosystem Integration',
						children: [
							['Ecosystem Integration/Grafana','Grafana'],
							['Ecosystem Integration/Zeppelin-IoTDB','Zeppelin-IoTDB'],
							['Ecosystem Integration/MapReduce TsFile','MapReduce TsFile'],
							['Ecosystem Integration/Spark TsFile','Spark TsFile'],
							['Ecosystem Integration/Spark IoTDB','Spark IoTDB'],
							['Ecosystem Integration/Hive TsFile','Hive TsFile'],
							['Ecosystem Integration/Flink IoTDB','Flink IoTDB'],
							['Ecosystem Integration/Flink TsFile','Flink TsFile']
						]
					},
					{
						title: 'Cluster Setup',
						children: [
							['Cluster/Cluster-Setup','Cluster Setup'],
							//['Cluster/Cluster-Setup-Example','Cluster Setup Example']
						]
					},
					{
						title: 'FAQ',
						children: [
							['FAQ/Frequently-asked-questions','Frequently asked questions']
						]
					},
					{
						title: 'Appendix',
						children: [
							['Appendix/Config-Manual','Config Manual'],
							['Appendix/SQL-Reference','SQL Reference'],
							['Appendix/Status-Codes','Status Codes']
						]
					},
					{
						title: 'Comparison with TSDBs',
						children: [
							['Comparison/TSDB-Comparison','Comparison']
						]
					}
				],
				'/UserGuide/V0.13.x/': [
					{
						title:'IoTDB User Guide (V0.13.x)',
						collapsable: false,
					},
					{
						title: 'IoTDB Introduction',
						children: [
							['IoTDB-Introduction/What-is-IoTDB','What is IoTDB'],
							['IoTDB-Introduction/Architecture','Architecture'],
							['IoTDB-Introduction/Scenario','Scenario'],
							['IoTDB-Introduction/Features','Features'],
							['IoTDB-Introduction/Publication','Publication']
						]
					},
					{
						title: 'Quick Start',
						children: [
							['QuickStart/QuickStart','Quick Start'],
							['QuickStart/Files','Data storage'],
							['QuickStart/WayToGetIoTDB','Download and Setup'],
							['QuickStart/Command-Line-Interface','Command Line Interface'],
						]
					},
					{
						title: 'Data Concept',
						sidebarDepth: 1,
						children: [
							['Data-Concept/Data-Model-and-Terminology','Data Model and Terminology'],
							['Data-Concept/Schema-Template','Schema Template'],
							['Data-Concept/Data-Type','Data Type'],
							['Data-Concept/Encoding','Encoding'],
							['Data-Concept/Compression','Compression'],
							['Data-Concept/Time-Partition','Time Partition'],
							['Data-Concept/Time-zone','Time zone']
						]
					},
					{
						title: 'Syntax Conventions',
						sidebarDepth: 2,
						children: [
							['Reference/Syntax-Conventions','Syntax Conventions'],
						]
					},
					{
						title: 'API',
						children: [
							['API/Programming-Java-Native-API','Java Native API'],
							['API/Programming-Python-Native-API','Python Native API'],
							['API/Programming-Cpp-Native-API','C++ Native API'],
							['API/Programming-Go-Native-API','Go Native API'],
							['API/Programming-JDBC','JDBC (Not Recommend)'],
							['API/Programming-MQTT','MQTT'],
							['API/RestService','REST API'],
							['API/Programming-TsFile-API','TsFile API'],
							['API/Status-Codes','Status Codes']
						]
					},
					{
						title: 'Operate Metadata',
						sidebarDepth: 1,
						children: [
							['Operate-Metadata/Storage-Group','Storage Group'],
							['Operate-Metadata/Node','Node'],
							['Operate-Metadata/Timeseries','Timeseries'],
							['Operate-Metadata/Template','Schema Template'],
							['Operate-Metadata/TTL','TTL'],
							['Operate-Metadata/Auto-Create-MetaData','Auto Create Metadata']
						]
					},
					{
						title: 'Write and Delete Data',
						sidebarDepth: 1,
						children: [
							['Write-And-Delete-Data/Write-Data','Write Data'],
							['Write-And-Delete-Data/Load-External-Tsfile','Load External Tsfile'],
							['Write-And-Delete-Data/CSV-Tool','CSV Tool'],
							['Write-And-Delete-Data/Delete-Data','Delete Data']
						]
					},
					{
						title: 'Query Data',
						sidebarDepth: 1,
						children: [
							['Query-Data/Overview.md','Overview'],
							['Query-Data/Select-Expression.md','Select Expression'],
							['Query-Data/Query-Filter.md','Query Filter'],
							['Query-Data/Pagination.md','Pagination'],
							['Query-Data/Result-Format.md','Query Result Formats'],
							['Query-Data/Aggregate-Query.md','Aggregate Query'],
							['Query-Data/Last-Query.md','Last Query'],
							['Query-Data/Fill-Null-Value.md','Fill Null Value'],
							['Query-Data/Without-Null.md','Without Null'],
							['Query-Data/Tracing-Tool.md','Tracing Tool']
						]
					},
					{
						title: 'Process Data',
						sidebarDepth: 1,
						children: [
							['Process-Data/UDF-User-Defined-Function','UDF (User Defined Function)'],
							['Process-Data/Select-Into','Query Write-back (SELECT INTO)'],
							['Process-Data/Continuous-Query','CQ (Continuous Query)'],
							['Process-Data/Triggers','Triggers'],
							['Process-Data/Alerting','Alerting'],
						]
					},
					{
						title: 'Administration Management',
						children: [
							['Administration-Management/Administration','Administration']
						]
					},
					{
						title: 'Maintenance Tools',
						children: [
							['Maintenance-Tools/Maintenance-Command','Maintenance Command'],
							['Maintenance-Tools/Log-Tool','Log Tool'],
							['Maintenance-Tools/JMX-Tool','JMX Tool'],
							['Maintenance-Tools/MLogParser-Tool','MLogParser Tool'],
							['Maintenance-Tools/MLogLoad-Tool','MLogLoad Tool'],
							['Maintenance-Tools/NodeTool','Node Tool'],
							['Maintenance-Tools/Watermark-Tool','Watermark Tool'],
							['Maintenance-Tools/Metric-Tool','Metric Tool'],
							['Maintenance-Tools/Sync-Tool','Sync Tool'],
							['Maintenance-Tools/TsFile-Split-Tool','TsFile Split Tool']
						]
					},
					{
						title: 'Ecosystem Integration',
						children: [
							['Ecosystem Integration/Grafana Plugin','Grafana Plugin'],
							['Ecosystem Integration/Grafana Connector','Grafana Connector (Not Recommended)'],
							['Ecosystem Integration/Zeppelin-IoTDB','Zeppelin-IoTDB'],
							['Ecosystem Integration/DBeaver','DBeaver-IoTDB'],
							['Ecosystem Integration/MapReduce TsFile','MapReduce TsFile'],
							['Ecosystem Integration/Spark TsFile','Spark TsFile'],
							['Ecosystem Integration/Spark IoTDB','Spark IoTDB'],
							['Ecosystem Integration/Hive TsFile','Hive TsFile'],
							['Ecosystem Integration/Flink IoTDB','Flink IoTDB'],
							['Ecosystem Integration/Flink TsFile','Flink TsFile'],
							['Ecosystem Integration/NiFi-IoTDB','NiFi IoTDB'],
						]
					},
					{
						title: 'Cluster Setup',
						children: [
							['Cluster/Cluster-Setup','Cluster Setup'],
							['Cluster/Cluster-Setup-Example','Cluster Setup Example']
						]
					},
					{
					    title: 'UDF Library',
					    sidebarDepth: 1,
					    children: [
					        ['UDF-Library/Quick-Start', 'Quick Start'],
					        ['UDF-Library/Data-Profiling', 'Data Profiling'],
					        ['UDF-Library/Anomaly-Detection', 'Anomaly Detection'],
					        ['UDF-Library/Data-Matching', 'Data Matching'],
					        ['UDF-Library/Frequency-Domain', 'Frequency Domain Analysis'],
					        ['UDF-Library/Data-Quality', 'Data Quality'],
					        ['UDF-Library/Data-Repairing', 'Data Repairing'],
					        ['UDF-Library/Series-Discovery', 'Series Discovery'],
                            ['UDF-Library/String-Processing', 'String Processing'],
                            ['UDF-Library/M4', 'M4']
					    ]
					},
					{
						title: 'Reference',
						children: [
							['Reference/Config-Manual','Config Manual'],
							['Reference/Keywords','Keywords'],
							['Reference/Frequently-asked-questions','Frequently asked questions'],
							['Reference/TSDB-Comparison','TSDB Comparison']
						]
					},
				],
				'/UserGuide/Master/': [
					{
						title:'IoTDB User Guide (latest)',
						collapsable: false,
					},
					{
						title: 'About IoTDB',
						children: [
							['IoTDB-Introduction/What-is-IoTDB','What is IoTDB'],
							['IoTDB-Introduction/Architecture','Architecture'],
							['IoTDB-Introduction/Scenario','Scenario'],
							['IoTDB-Introduction/Features','Features'],
							['IoTDB-Introduction/Publication','Publication']
						]
					},
					{
						title: 'Quick Start',
						children: [
							['QuickStart/QuickStart','Quick Start'],
							['QuickStart/WayToGetIoTDB','Download and Setup'],
							['QuickStart/Command-Line-Interface','Command Line Interface'],
							['QuickStart/Files','Data storage']
						]
					},
					{
						title: 'Data Concept',
						sidebarDepth: 1,
						children: [
							['Data-Concept/Data-Model-and-Terminology','Data Model and Terminology'],
							['Data-Concept/Schema-Template','Schema Template'],
							['Data-Concept/Data-Type','Data Type'],
							['Data-Concept/Deadband-Process', 'Deadband Process'],
							['Data-Concept/Encoding','Encoding'],
							['Data-Concept/Compression','Compression'],
							['Data-Concept/Time-Partition','Time Partition of Data'],
							['Data-Concept/Time-zone','Time zone']
						]
					},
					{
						title: 'Syntax Conventions',
						sidebarDepth: 1,
						children: [
							['Syntax-Conventions/Literal-Values', 'Literal Values'],
							['Syntax-Conventions/Identifier', 'Identifier'],
							['Syntax-Conventions/NodeName-In-Path', 'NodeName in Path'],
							['Syntax-Conventions/KeyValue-Pair', 'Key-Value Pair'],
							['Syntax-Conventions/Keywords-And-Reserved-Words', 'Keywords'],
							['Syntax-Conventions/Session-And-TsFile-API', 'Session And TsFile API'],
							['Syntax-Conventions/Detailed-Grammar', 'Detailed Definitions of Lexical and Grammar'],
						]
					},
					{
						title: 'API',
						children: [
							['API/Programming-Java-Native-API','Java Native API'],
							['API/Programming-Python-Native-API','Python Native API'],
							['API/Programming-Cpp-Native-API','C++ Native API'],
							['API/Programming-Go-Native-API','Go Native API'],
							['API/Programming-JDBC','JDBC (Not Recommend)'],
							['API/Programming-MQTT','MQTT'],
							['API/RestService','REST API'],
							['API/Programming-TsFile-API','TsFile API'],
							['API/InfluxDB-Protocol','InfluxDB Protocol'],
							['API/Interface-Comparison', 'Interface Comparison']
						]
					},
					{
						title: 'Operate Metadata',
						sidebarDepth: 1,
						children: [
							['Operate-Metadata/Database','Database'],
							['Operate-Metadata/Node','Node'],
							['Operate-Metadata/Timeseries','Timeseries'],
							['Operate-Metadata/Template','Schema Template'],
							['Operate-Metadata/Auto-Create-MetaData','Auto Create Metadata']
						]
					},
					{
						title: 'Write Data (Update Data)',
						sidebarDepth: 1,
						children: [
							['Write-Data/Write-Data','CLI Write'],
							['Write-Data/Session','Native API Write'],
							['Write-Data/REST-API','REST API'],
							['Write-Data/MQTT','MQTT Write'],
<<<<<<< HEAD
							['Write-Data/Load-External-Tsfile','Load External Tsfile'],
=======
>>>>>>> 9f12b58c
							['Write-Data/Batch-Load-Tool','Batch Data Load']
						]
					},
					{
						title: 'Delete Data',
						sidebarDepth: 1,
						children: [
							['Delete-Data/Delete-Data','Delete Data'],
							['Delete-Data/TTL','TTL']
						]
					},
					{
						title: 'Query Data',
						sidebarDepth: 1,
						children: [
							['Query-Data/Overview.md','Overview'],
							['Query-Data/Select-Expression.md','Select Expression'],
							['Query-Data/Query-Filter.md','Query Filter'],
							['Query-Data/Pagination.md','Pagination'],
							['Query-Data/Result-Format.md','Query Result Formats'],
							['Query-Data/Aggregate-Query.md','Aggregate Query'],
							['Query-Data/Last-Query.md','Last Query'],
							['Query-Data/Fill-Null-Value.md','Fill Null Value']
						]
					},
					{
						title: 'Process Data',
						sidebarDepth: 1,
						children: [
							['Process-Data/UDF-User-Defined-Function','UDF (User Defined Function)'],
							['Process-Data/Select-Into','Query Write-back (SELECT INTO)'],
							['Process-Data/Continuous-Query','CQ (Continuous Query)'],
							['Process-Data/Triggers','Triggers'],
						]
					},
					{
						title: 'Monitor and Alert',
						sidebarDepth: 1,
						children: [
							['Monitor-Alert/Metric-Tool','Metric Tool'],
							['Monitor-Alert/Alerting','Alerting'],
						]
					},
					{
						title: 'Administration Management',
						children: [
							['Administration-Management/Administration','Administration']
						]
					},
					{
						title: 'Maintenance Tools',
						children: [
							['Maintenance-Tools/Maintenance-Command','Maintenance Command'],
							['Maintenance-Tools/Log-Tool','Log Tool'],
							['Maintenance-Tools/JMX-Tool','JMX Tool'],
							['Maintenance-Tools/MLogParser-Tool','MLogParser Tool'],
<<<<<<< HEAD
							['Maintenance-Tools/NodeTool','Node Tool'],
							['Maintenance-Tools/TsFile-Split-Tool','TsFile Split Tool'],
							['Maintenance-Tools/TsFile-Load-Export-Tool','TsFile Load Export Tool'],
=======
							['Maintenance-Tools/Load-Tsfile','Load TsFile'],
							['Maintenance-Tools/TsFile-Split-Tool','TsFile Split Tool'],
							['Maintenance-Tools/TsFile-Load-Export-Tool','TsFile Export Tool'],
>>>>>>> 9f12b58c
							['Maintenance-Tools/CSV-Tool','CSV Load Export Tool'],
						]
					},
					{
						title: 'Collaboration of Edge and Cloud',
						children: [
							['Edge-Cloud-Collaboration/Sync-Tool','TsFile Sync Tool'],
						]
					},
					{
						title: 'Ecosystem Integration',
						children: [
							['Ecosystem-Integration/Grafana-Plugin','Grafana-Plugin'],
							['Ecosystem-Integration/Grafana-Connector','Grafana-Connector (Not Recommended)'],
							['Ecosystem-Integration/Zeppelin-IoTDB','Zeppelin-IoTDB'],
							['Ecosystem-Integration/DBeaver','DBeaver-IoTDB'],
							['Ecosystem-Integration/MapReduce-TsFile','MapReduce-TsFile'],
							['Ecosystem-Integration/Spark-TsFile','Spark-TsFile'],
							['Ecosystem-Integration/Spark-IoTDB','Spark-IoTDB'],
							['Ecosystem-Integration/Hive-TsFile','Hive-TsFile'],
							['Ecosystem-Integration/Flink-IoTDB','Flink-IoTDB'],
							['Ecosystem-Integration/Flink-TsFile','Flink-TsFile'],
							['Ecosystem-Integration/NiFi-IoTDB','NiFi-IoTDB'],
						]
					},
					{
						title: 'Cluster',
						children: [
							['Cluster/Cluster-Concept','Cluster Concept'],
							['Cluster/Cluster-Setup','Cluster Setup']
						]
					},
					{
					    title: 'UDF Library',
					    sidebarDepth: 1,
					    children: [
					        ['UDF-Library/Quick-Start', 'Quick Start'],
					        ['UDF-Library/Data-Profiling', 'Data Profiling'],
					        ['UDF-Library/Anomaly-Detection', 'Anomaly Detection'],
					        ['UDF-Library/Data-Matching', 'Data Matching'],
					        ['UDF-Library/Frequency-Domain', 'Frequency Domain Analysis'],
					        ['UDF-Library/Data-Quality', 'Data Quality'],
					        ['UDF-Library/Data-Repairing', 'Data Repairing'],
					        ['UDF-Library/Series-Discovery', 'Series Discovery'],
					        ['UDF-Library/Series-Processing', 'Series Processing'],
                            ['UDF-Library/String-Processing', 'String Processing'],
                            ['UDF-Library/M4', 'M4']
					    ]
					},
					{
						title: 'FAQ',
						children: [
							['FAQ/Frequently-asked-questions','Frequently asked questions'],
						]
					},
					{
						title: 'Reference',
						children: [
							['Reference/ConfigNode-Config-Manual','ConfigNode Config Manual'],
							['Reference/DataNode-Config-Manual','DataNode Config Manual'],
							['Reference/Status-Codes','Status Codes'],
							['Reference/Keywords','Keywords'],
							['Reference/TSDB-Comparison','TSDB Comparison']
						]
					},
				],
			}
		  },
		  '/zh/': {
			// 多语言下拉菜单的标题
			selectText: '语言',
			// 该语言在下拉菜单中的标签
			label: '简体中文',
			// 编辑链接文字
			editLinkText: '在 GitHub 上编辑此页',
			// Service Worker 的配置
			serviceWorker: {
			  updatePopup: {
				message: "发现新内容可用.",
				buttonText: "刷新"
			  }
			},
			// 当前 locale 的 algolia docsearch 选项
			algolia: {
			},
			nav: [
				 {
					text: '文档',
					items: [
						{ text: 'latest', link: '/zh/UserGuide/Master/QuickStart/QuickStart' },
						{ text: 'v0.13.x', link: '/zh/UserGuide/V0.13.x/QuickStart/QuickStart' },
						{ text: 'v0.12.x', link: '/zh/UserGuide/V0.12.x/QuickStart/QuickStart' },
						{ text: 'v0.11.x', link: '/zh/UserGuide/V0.11.x/Get Started/QuickStart' },
						{ text: 'v0.10.x', link: '/zh/UserGuide/V0.10.x/Get Started/QuickStart' },
					  { text: 'v0.9.x', link: '/zh/UserGuide/V0.9.x/0-Get Started/1-QuickStart' },
					  { text: 'v0.8.x', link: '/zh/UserGuide/V0.8.x/0-Get Started/1-QuickStart'},
					]
				  },
				  	{
					text: '系统设计',
					link: 'https://cwiki.apache.org/confluence/pages/viewpage.action?pageId=177051872'
				  },
				  {
					text: '下载',
					link: '/zh/Download/'
				  },
				  {
					text: '社区',
					items: [
						{ text: '关于社区', link: '/zh/Community/About'},
						{ text: 'Wiki', link: 'https://cwiki.apache.org/confluence/display/iotdb'},
					    { text: '开发人员', link: '/zh/Community/Community-Project Committers'},
					    { text: '技术支持', link: '/zh/Community/Community-Powered By'},
						{ text: '活动与报告', link: '/Community/Materials'},
						{ text: '交流与反馈', link: '/zh/Community/Feedback'},
					]
				  },
				  {
					text: '开发',
					items: [
					  { text: '如何投票', link: '/zh/Development/VoteRelease'},
					  { text: '如何提交代码', link: '/zh/Development/HowToCommit'},
					  { text: '成为Contributor', link: '/zh/Development/HowToJoin'},
					  { text: '成为Committer', link: '/zh/Development/Committer'},
					  { text: '项目开发指南', link: '/zh/Development/ContributeGuide'},
					  { text: '技术贡献指南', link: '/zh/Development/HowtoContributeCode'},
					  { text: 'TsFile的更改列表', link: '/zh/Development/format-changelist'},
					  { text: 'RPC变更清单', link: '/zh/Development/rpc-changelist'},
					]
				  },
				  {
					text: 'ASF',
					items: [
					  { text: '基金会', link: 'http://www.apache.org/'},
					  { text: '许可证', link: 'http://www.apache.org/licenses/'},
					  { text: '安全', link: 'http://www.apache.org/security/'},
					  { text: '赞助', link: 'http://www.apache.org/foundation/sponsorship.html'},
					  { text: '致谢', link: 'http://www.apache.org/foundation/thanks.html'},
					  { text: '活动', link: 'http://www.apache.org/events/current-event'},
					]
				  },
			],
			sidebar: {
				'/zh/UserGuide/V0.8.x/': [
					{
						title: 'IoTDB用户手册 (V0.8.x)',
						collapsable: false,
					},
					{
						title: '0-开始使用',
						children: [
							['0-Get Started/1-QuickStart','快速入门'],
							['0-Get Started/2-Frequently asked questions','常见问题'],
							['0-Get Started/3-Publication','调查报告']
						]
					},
					{
						title: '1-概述',
						children: [
							['1-Overview/1-What is IoTDB','什么是IoTDB'],
							['1-Overview/2-Architecture','架构'],
							['1-Overview/3-Scenario','应用场景'],
							['1-Overview/4-Features','特征']
						]
					},
					{
						title: '2-基本概念',
						children: [
							['2-Concept Key Concepts and Terminology/1-Key Concepts and Terminology','主要概念及术语'],
							['2-Concept Key Concepts and Terminology/2-Data Type','数据类型'],
							['2-Concept Key Concepts and Terminology/3-Encoding','编码方式'],
							['2-Concept Key Concepts and Terminology/4-Compression','压缩方式']
						]
					},
					{
						title: '3-操作指南',
						children: [
							['3-Operation Manual/1-Sample Data','样例数据'],
							['3-Operation Manual/2-Data Model Selection','数据模型选用与创建'],
							['3-Operation Manual/3-Data Import','数据接入'],
							['3-Operation Manual/4-Data Query','数据查询'],
							['3-Operation Manual/5-Data Maintenance','数据维护'],
							['3-Operation Manual/6-Priviledge Management','权限管理']
						]
					},
					{
						title: '4-系统部署与管理',
						children: [
							['4-Deployment and Management/1-Deployment','系统部署'],
							['4-Deployment and Management/2-Configuration','系统配置'],
							['4-Deployment and Management/3-System Monitor','系统监控'],
							['4-Deployment and Management/4-Performance Monitor','性能监控'],
							['4-Deployment and Management/5-System log','系统日志'],
							['4-Deployment and Management/6-Data Management','数据管理'],
							['4-Deployment and Management/7-Build and use IoTDB by Dockerfile','通过Dockerfile构建和使用IoTDB']
						]
					},
					{
						title: '5-IoTDB SQL文档',
						children: [
							['5-IoTDB SQL Documentation/1-IoTDB Query Statement','IoTDB查询语句'],
							['5-IoTDB SQL Documentation/2-Reference','参考']
						]
					},
					{
						title: '6-JDBC API',
						children: [
							['6-JDBC API/1-JDBC API','JDBC API']
						]
					},
					{
						title: '7-TsFile',
						children: [
							['7-TsFile/1-Installation','安装'],
							['7-TsFile/2-Usage','用法'],
							['7-TsFile/3-Hierarchy','TsFile层次结构']
						]
					},
					{
						title: '8-系统工具',
						children: [
							['8-System Tools/1-Sync','同步工具'],
							['8-System Tools/2-Memory Estimation Tool','内存预估工具']
						]
					},
				],
				'/zh/UserGuide/V0.9.x/': [
					{
						title: 'IoTDB用户手册 (V0.9.x)',
						collapsable: false,
					},
					{
						title: '0-开始',
						children: [
							['0-Get Started/1-QuickStart','快速入门'],
							['0-Get Started/2-Frequently asked questions','常见问题'],
							['0-Get Started/3-Publication','研究论文']
						]
					},
					{
						title: '1-概览',
						children: [
							['1-Overview/1-What is IoTDB','什么是IoTDB'],
							['1-Overview/2-Architecture','架构'],
							['1-Overview/3-Scenario','场景'],
							['1-Overview/4-Features','特征']
						]
					},
					{
						title: '2-概念',
						children: [
							['2-Concept/1-Data Model and Terminology','数据模型与技术'],
							['2-Concept/2-Data Type','数据类型'],
							['2-Concept/3-Encoding','编码方式'],
							['2-Concept/4-Compression','压缩方式']
						]
					},
					{
						title: '3-服务器端',
						children: [
							['3-Server/1-Download','下载'],
							['3-Server/2-Single Node Setup','单节点设置'],
							['3-Server/3-Cluster Setup','集群设置'],
							['3-Server/4-Config Manual','系统配置'],
							['3-Server/5-Docker Image','Docker镜像']
						]
					},
					{
						title: '4-客户端',
						children: [
							['4-Client/1-Command Line Interface','命令行接口 (CLI)'],
							['4-Client/2-Programming - JDBC','JDBC'],
							['4-Client/3-Programming - Session','Session'],
							['4-Client/4-Programming - Other Languages','其他语言'],
							['4-Client/5-Programming - TsFile API','TsFile API']
						]
					},
					{
						title: '5-操作指南',
						children: [
							['5-Operation Manual/1-DDL Data Definition Language','DDL (数据定义语言)'],
							['5-Operation Manual/2-DML Data Manipulation Language','DML (数据操作语言)'],
							['5-Operation Manual/3-Account Management Statements','账户管理语句'],
							['5-Operation Manual/4-SQL Reference','SQL 参考文档']
						]
					},
					{
						title: '6-系统工具',
						children: [
							['6-System Tools/1-Sync Tool','同步工具'],
							['6-System Tools/2-Memory Estimation Tool','内存预估'],
							['6-System Tools/3-JMX Tool','JMX工具'],
							['6-System Tools/4-Watermark Tool','水印工具'],
							['6-System Tools/6-Query History Visualization Tool','查询历史可视化工具'],
							['6-System Tools/7-Monitor and Log Tools','监控与日志工具']
						]
					},
					{
						title: '7-生态集成',
						children: [
							['7-Ecosystem Integration/1-Grafana','Grafana'],
							['7-Ecosystem Integration/2-MapReduce TsFile','MapReduce TsFile'],
							['7-Ecosystem Integration/3-Spark TsFile','Spark TsFile'],
							['7-Ecosystem Integration/4-Spark IoTDB','Spark IoTDB'],
							['7-Ecosystem Integration/5-Hive TsFile','Hive TsFile']
						]
					},
					{
						title: '8-系统设计',
						children: [
							['8-System Design/1-Hierarchy','层次结构'],
							['8-System Design/2-Files','文件'],
							['8-System Design/4-Shared Nothing Cluster','Shared-nothing 架构']
						]
					},
				],
				'/zh/UserGuide/V0.10.x/': [
					{
						title: 'IoTDB用户手册 (v0.10.x)',
						collapsable: false,
					},
					{
						title: '开始',
						children: [
							['Get Started/QuickStart','快速入门'],
							['Get Started/Frequently asked questions','常见问题'],
							['Get Started/Publication','调查报告']
						]
					},
					{
						title: '概述',
						children: [
							['Overview/What is IoTDB','什么是IoTDB'],
							['Overview/Architecture','架构'],
							['Overview/Scenario','场景'],
							['Overview/Features','特征']
						]
					},
					{
						title: '概念',
						children: [
							['Concept/Data Model and Terminology','数据模型与技术'],
							['Concept/Data Type','数据类型'],
							['Concept/Encoding','编码方式'],
							['Concept/Compression','压缩方式']
						]
					},
					{
						title: '服务器端',
						children: [
							['Server/Download','下载'],
							['Server/Single Node Setup','单节点安装'],
							['Server/Cluster Setup','集群设置'],
							['Server/Config Manual','配置手册'],
							['Server/Docker Image','Docker镜像']
						]
					},
					{
						title: '客户端',
						children: [
							['Client/Command Line Interface','命令行接口(CLI)'],
							['Client/Programming - Native API','原生接口'],
							['Client/Programming - JDBC','JDBC'],
							['Client/Programming - Other Languages','其他语言'],
							['Client/Programming - TsFile API','TsFile API'],
							['Client/Programming - MQTT','MQTT'],
							['Client/Status Codes','状态码']
						]
					},
					{
						title: '操作指南',
						children: [
							['Operation Manual/DDL Data Definition Language','DDL (数据定义语言)'],
							['Operation Manual/DML Data Manipulation Language','DML (数据操作语言)'],
							['Operation Manual/Administration','权限管理语句'],
							['Operation Manual/SQL Reference','SQL 参考文档']
						]
					},
					{
						title: '系统工具',
						children: [
							['System Tools/Sync Tool','同步工具'],
							['System Tools/Memory Estimation Tool','内存预估'],
							['System Tools/JMX Tool','JMX工具'],
							['System Tools/Watermark Tool','水印工具'],
							['System Tools/Query History Visualization Tool','查询历史可视化工具'],
							['System Tools/Monitor and Log Tools','监控与日志工具'],
							['System Tools/Load External Tsfile','加载外部tsfile文件']
						]
					},
					{
						title: '生态集成',
						children: [
							['Ecosystem Integration/Grafana','Grafana'],
							['Ecosystem Integration/MapReduce TsFile','MapReduce TsFile'],
							['Ecosystem Integration/Spark TsFile','Spark TsFile'],
							['Ecosystem Integration/Spark IoTDB','Spark IoTDB'],
							['Ecosystem Integration/Hive TsFile','Hive TsFile']
						]
					},
					{
						title: '系统设计',
						children: [
							['Architecture/Files','文件'],
							['Architecture/Shared Nothing Cluster','Shared-nothing 架构']
						]
					}
				],
				'/zh/UserGuide/V0.11.x/': [
					{
						title: 'IoTDB用户手册 (V0.11.x)',
						collapsable: false,
					},
					{
						title: '开始',
						children: [
							['Get Started/QuickStart','快速入门'],
							['Get Started/Frequently asked questions','常见问题'],
							['Get Started/Publication','调查报告']
						]
					},
					{
						title: '概述',
						children: [
							['Overview/What is IoTDB','什么是IoTDB'],
							['Overview/Architecture','架构'],
							['Overview/Scenario','场景'],
							['Overview/Features','特征']
						]
					},
					{
						title: '概念',
						children: [
							['Concept/Data Model and Terminology','数据模型与技术'],
							['Concept/Data Type','数据类型'],
							['Concept/Encoding','编码方式'],
							['Concept/Compression','压缩方式']
						]
					},
					{
						title: '服务器端',
						children: [
							['Server/Download','下载'],
							['Server/Single Node Setup','单节点安装'],
							['Server/Cluster Setup','集群设置'],
							['Server/Config Manual','配置手册'],
							['Server/Docker Image','Docker镜像']
						]
					},
					{
						title: '客户端',
						children: [
							['Client/Command Line Interface','命令行接口(CLI)'],
							['Client/Programming - Native API','原生接口'],
							['Client/Programming - JDBC','JDBC'],
							['Client/Programming - Other Languages','其他语言'],
							['Client/Programming - TsFile API','TsFile API'],
							['Client/Programming - MQTT','MQTT'],
							['Client/Status Codes','状态码']
						]
					},
					{
						title: '操作指南',
						children: [
							['Operation Manual/DDL Data Definition Language','DDL (数据定义语言)'],
							['Operation Manual/DML Data Manipulation Language','DML (数据操作语言)'],
							['Operation Manual/Administration','权限管理语句'],
							['Operation Manual/SQL Reference','SQL 参考文档']
						]
					},
					{
						title: '系统工具',
						children: [
							['System Tools/Sync Tool','同步工具'],
							['System Tools/JMX Tool','JMX工具'],
							['System Tools/Watermark Tool','水印工具'],
							['System Tools/Query History Visualization Tool','查询历史可视化工具'],
							['System Tools/Monitor and Log Tools','监控与日志工具'],
							['System Tools/Load External Tsfile','加载外部tsfile文件'],
							['System Tools/Performance Tracing Tool','性能追踪工具']
						]
					},
					{
						title: '生态集成',
						children: [
							['Ecosystem Integration/Grafana','Grafana'],
							['Ecosystem Integration/MapReduce TsFile','MapReduce TsFile'],
							['Ecosystem Integration/Spark TsFile','Spark TsFile'],
							['Ecosystem Integration/Spark IoTDB','Spark IoTDB'],
							['Ecosystem Integration/Hive TsFile','Hive TsFile']
						]
					},
					{
						title: '系统设计',
						children: [
							['Architecture/Files','文件'],
							['Architecture/Shared Nothing Cluster','Shared-nothing 架构']
						]
					}
				],
				'/zh/UserGuide/V0.12.x/': [
					{
						title: 'IoTDB用户手册 (V0.12.x)',
						collapsable: false,
					},
					{
						title: 'IoTDB简介',
						children: [
							['IoTDB-Introduction/What-is-IoTDB','IoTDB简介'],
							['IoTDB-Introduction/Features','主要功能特点'],
							['IoTDB-Introduction/Architecture','系统架构'],
							['IoTDB-Introduction/Scenario','应用场景'],
							['IoTDB-Introduction/Publication','研究论文']
						]
					},
					{
						title: '快速上手',
						children: [
							['QuickStart/QuickStart','快速上手'],
							['QuickStart/Files','存储路径设置'],
							['QuickStart/WayToGetIoTDB','获取IoTDB二进制文件途径']
						]
					},
					{
						title: '数据模式与概念',
						children: [
							['Data-Concept/Data-Model-and-Terminology','数据模型'],
							['Data-Concept/Data-Type','数据类型'],
							['Data-Concept/Encoding','编码方式'],
							['Data-Concept/Compression','压缩方式'],
							['Data-Concept/SDT','旋转门压缩']
						]
					},
					{
						title: 'SQL命令行终端(CLI)',
						children: [
							['CLI/Command-Line-Interface','SQL命令行终端(CLI)']
						]
					},
					{
						title: '权限管理',
						children: [
							['Administration-Management/Administration','权限管理']
						]
					},
					{
						title: 'IoTDB-SQL 语言',
						children: [
							['IoTDB-SQL-Language/DDL-Data-Definition-Language','数据定义语言（DDL）'],
							['IoTDB-SQL-Language/DML-Data-Manipulation-Language','数据操作语言（DML）'],
							['IoTDB-SQL-Language/Maintenance-Command','运维命令']
						]
					},
					{
						title: '应用编程接口',
						children: [
							['API/Programming-Native-API','Java 原生接口'],
							['API/Programming-Other-Languages','其他语言原生接口'],
							['API/Programming-TsFile-API','TsFile API'],
							['API/Programming-JDBC','JDBC (不推荐)']
						]
					},
					{
						title: '用户定义函数(UDF)',
						children: [
							['UDF/UDF-User-Defined-Function','用户定义函数(UDF)']
						]
					},
					{
						title: '通信服务协议',
						children: [
							['Communication-Service-Protocol/Programming-Thrift','Thrift'],
							['Communication-Service-Protocol/Programming-MQTT','MQTT'],
						]
					},
					{
						title: '系统工具',
						children: [
							['System-Tools/Load-External-Tsfile','加载 TsFile'],
							['System-Tools/Performance-Tracing-Tool','查询性能追踪'],
							['System-Tools/CSV-Tool','导入导出 CSV'],
							['System-Tools/Monitor-and-Log-Tools','监控工具和系统日志'],
							['System-Tools/JMX-Tool','JMX 工具'],
							['System-Tools/MLogParser-Tool','Mlog解析工具'],
							['System-Tools/NodeTool','节点工具'],
							['System-Tools/Query-History-Visualization-Tool','查询历史可视化工具'],
							['System-Tools/Watermark-Tool','水印工具'],
							['System-Tools/TsFile-Split-Tool','TsFile 拆分工具']
						]
					},
					{
						title: '端云协同',
						children: [
							['Collaboration-of-Edge-and-Cloud/Sync-Tool','TsFile 同步工具']
						]
					},
					{
						title: '系统集成',
						children: [
							['Ecosystem Integration/Grafana','Grafana-IoTDB'],
							['Ecosystem Integration/Zeppelin-IoTDB','Zeppelin-IoTDB'],
							['Ecosystem Integration/Spark TsFile','Spark TsFile'],
							['Ecosystem Integration/MapReduce TsFile','Hadoop-TsFile'],
							['Ecosystem Integration/Spark IoTDB','Spark-IoTDB'],
							['Ecosystem Integration/Hive TsFile','Hive-TsFile'],
							['Ecosystem Integration/Flink TsFile','Flink-TsFile'],
							['Ecosystem Integration/Flink IoTDB','Flink-IoTDB']
						]
					},
					{
						title: '集群搭建',
						children: [
							['Cluster/Cluster-Setup','集群搭建'],
							//['Cluster/Cluster-Setup-Example','集群搭建示例']
						]
					},
					{
						title: '常见问题',
						children: [
							['FAQ/Frequently-asked-questions','常见问题']
						]
					},
					{
						title: '附录',
						children: [
							['Appendix/Config-Manual','附录1: 配置参数'],
							['Appendix/SQL-Reference','附录2: SQL 参考文档'],
							['Appendix/Status-Codes','附录3: 状态码']
						]
					}
				],
				'/zh/UserGuide/V0.13.x/': [
					{
						title: 'IoTDB用户手册 (V0.13.x)',
						collapsable: false,
					},
					{
						title: 'IoTDB简介',
						children: [
							['IoTDB-Introduction/What-is-IoTDB','IoTDB简介'],
							['IoTDB-Introduction/Features','主要功能特点'],
							['IoTDB-Introduction/Architecture','系统架构'],
							['IoTDB-Introduction/Scenario','应用场景'],
							['IoTDB-Introduction/Publication','研究论文']
						]
					},
					{
						title: '快速上手',
						children: [
							['QuickStart/QuickStart','快速上手'],
							['QuickStart/Files','数据文件存储'],
							['QuickStart/WayToGetIoTDB','下载与安装'],
							['QuickStart/Command-Line-Interface','SQL命令行终端(CLI)']
						]
					},
					{
						title: '数据模式与概念',
						sidebarDepth: 1,
						children: [
							['Data-Concept/Data-Model-and-Terminology','数据模型'],
							['Data-Concept/Schema-Template','元数据模板'],
							['Data-Concept/Data-Type','数据类型'],
							['Data-Concept/Encoding','编码方式'],
							['Data-Concept/Compression','压缩方式'],
							['Data-Concept/Time-Partition','时间分区'],
							['Data-Concept/Time-zone','时区']
						]
					},
					{
						title: '语法约定',
						sidebarDepth: 1,
						children: [
							['Reference/Syntax-Conventions', '语法约定'],
						]
					},
					{
						title: '应用编程接口',
						children: [
							['API/Programming-Java-Native-API','Java 原生接口'],
							['API/Programming-Python-Native-API','Python 原生接口'],
							['API/Programming-Cpp-Native-API','C++ 原生接口'],
							['API/Programming-Go-Native-API','Go 原生接口'],
							['API/Programming-JDBC','JDBC (不推荐)'],
							['API/Programming-MQTT','MQTT'],
							['API/RestService','REST API'],
							['API/Programming-TsFile-API','TsFile API'],
							['API/Status-Codes','状态码']
						]
					},
					{
						title: '元数据操作',
						sidebarDepth: 1,
						children: [
							['Operate-Metadata/Storage-Group','存储组操作'],
							['Operate-Metadata/Node','节点操作'],
							['Operate-Metadata/Timeseries','时间序列操作'],
							['Operate-Metadata/Template','元数据模板'],
							['Operate-Metadata/TTL','TTL'],
							['Operate-Metadata/Auto-Create-MetaData','自动创建元数据']
						]
					},
					{
						title: '数据写入和删除',
						sidebarDepth: 1,
						children: [
							['Write-And-Delete-Data/Write-Data','写入数据'],
							['Write-And-Delete-Data/Load-External-Tsfile','加载 TsFile'],
							['Write-And-Delete-Data/CSV-Tool','导入导出 CSV'],
							['Write-And-Delete-Data/Delete-Data','删除数据']
						]
					},
					{
						title: '数据查询',
						sidebarDepth: 1,
						children: [
							['Query-Data/Overview.md','概述'],
							['Query-Data/Select-Expression.md','选择表达式'],
							['Query-Data/Query-Filter.md','查询过滤条件'],
							['Query-Data/Pagination.md','查询结果分页'],
							['Query-Data/Result-Format.md','查询结果对齐格式'],
							['Query-Data/Aggregate-Query.md','聚合查询'],
							['Query-Data/Last-Query.md','最新点查询'],
							['Query-Data/Fill-Null-Value.md','空值填充'],
							['Query-Data/Without-Null.md','空值过滤'],
							['Query-Data/Tracing-Tool.md','查询性能追踪']
						]
					},
					{
						title: '数据处理',
						sidebarDepth: 1,
						children: [
							['Process-Data/UDF-User-Defined-Function','用户定义函数(UDF)'],
							['Process-Data/Select-Into','查询写回(SELECT INTO)'],
							['Process-Data/Continuous-Query','连续查询(CQ)'],
							['Process-Data/Triggers','触发器'],
							['Process-Data/Alerting','告警机制'],
						]
					},
					{
						title: '权限管理',
						children: [
							['Administration-Management/Administration','权限管理']
						]
					},
					{
						title: '运维工具',
						children: [
							['Maintenance-Tools/Maintenance-Command','运维命令'],
							['Maintenance-Tools/Log-Tool','日志工具'],
							['Maintenance-Tools/JMX-Tool','JMX 工具'],
							['Maintenance-Tools/MLogParser-Tool','MLog 解析工具'],
							['Maintenance-Tools/MLogLoad-Tool','MLog 加载工具'],
							['Maintenance-Tools/NodeTool','节点工具'],
							['Maintenance-Tools/Watermark-Tool','水印工具'],
							['Maintenance-Tools/Metric-Tool','监控工具'],
							['Maintenance-Tools/Sync-Tool','TsFile 同步工具'],
							['Maintenance-Tools/TsFile-Split-Tool','TsFile 拆分工具']
						]
					},
					{
						title: '系统集成',
						children: [
							['Ecosystem Integration/Grafana Plugin','Grafana Plugin'],
							['Ecosystem Integration/Grafana Connector','Grafana Connector（不推荐）'],
							['Ecosystem Integration/Zeppelin-IoTDB','Zeppelin-IoTDB'],
							['Ecosystem Integration/DBeaver','DBeaver-IoTDB'],
							['Ecosystem Integration/Spark TsFile','Spark TsFile'],
							['Ecosystem Integration/MapReduce TsFile','Hadoop-TsFile'],
							['Ecosystem Integration/Spark IoTDB','Spark-IoTDB'],
							['Ecosystem Integration/Hive TsFile','Hive-TsFile'],
							['Ecosystem Integration/Flink TsFile','Flink-TsFile'],
							['Ecosystem Integration/Flink IoTDB','Flink-IoTDB'],
							['Ecosystem Integration/NiFi-IoTDB','NiFi IoTDB']
						]
					},
					{
						title: '集群搭建',
						children: [
							['Cluster/Cluster-Setup','集群搭建'],
							['Cluster/Cluster-Setup-Example','集群搭建示例']
						]
					},
					{
                        title: 'UDF 资料库',
                        sidebarDepth: 1,
                        children: [
                            ['UDF-Library/Quick-Start', '快速开始'],
                            ['UDF-Library/Data-Profiling', '数据画像'],
                            ['UDF-Library/Anomaly-Detection', '异常检测'],
                            ['UDF-Library/Data-Matching', '数据匹配'],
                            ['UDF-Library/Frequency-Domain', '频域分析'],
                            ['UDF-Library/Data-Quality', '数据质量'],
                            ['UDF-Library/Data-Repairing', '数据修复'],
                            ['UDF-Library/Series-Discovery', '序列发现'],
                            ['UDF-Library/String-Processing', '字符串处理'],
                            ['UDF-Library/M4', 'M4']
                        ]
                    },
					{
						title: '参考',
						children: [
							['Reference/Config-Manual','配置参数'],
							['Reference/Keywords','关键字'],
							['Reference/Frequently-asked-questions','常见问题'],
							['Reference/TSDB-Comparison','时间序列数据库比较']
						]
					}
				],
				'/zh/UserGuide/Master/': [
					{
						title: 'IoTDB用户手册 (In progress)',
						collapsable: false,
					},
					{
						title: '关于IoTDB',
						children: [
							['IoTDB-Introduction/What-is-IoTDB','IoTDB简介'],
							['IoTDB-Introduction/Features','主要功能特点'],
							['IoTDB-Introduction/Architecture','系统架构'],
							['IoTDB-Introduction/Scenario','应用场景'],
							['IoTDB-Introduction/Publication','研究论文']
						]
					},
					{
						title: '快速上手',
						children: [
							['QuickStart/QuickStart','快速上手'],
							['QuickStart/WayToGetIoTDB','下载与安装'],
							['QuickStart/Command-Line-Interface','SQL命令行终端(CLI)'],
							['QuickStart/Files','数据文件存储']
						]
					},
					{
						title: '数据模式与概念',
						sidebarDepth: 1,
						children: [
							['Data-Concept/Data-Model-and-Terminology','数据模型'],
							['Data-Concept/Schema-Template','元数据模板'],
							['Data-Concept/Data-Type','数据类型'],
							['Data-Concept/Deadband-Process', '死区处理'],
							['Data-Concept/Encoding','编码方式'],
							['Data-Concept/Compression','压缩方式'],
							['Data-Concept/Time-Partition','数据的时间分区'],
							['Data-Concept/Time-zone','时区']
						]
					},
					{
						title: '语法约定',
						sidebarDepth: 1,
						children: [
							['Syntax-Conventions/Literal-Values', '字面值常量'],
							['Syntax-Conventions/Identifier', '标识符'],
							['Syntax-Conventions/NodeName-In-Path', '路径结点名'],
							['Syntax-Conventions/KeyValue-Pair', '键值对'],
							['Syntax-Conventions/Keywords-And-Reserved-Words', '关键字'],
							['Syntax-Conventions/Session-And-TsFile-API', 'Session And TsFile API'],
							['Syntax-Conventions/Detailed-Grammar', '词法和文法详细定义'],
						]
					},
					{
						title: '应用编程接口',
						children: [
							['API/Programming-Java-Native-API','Java 原生接口'],
							['API/Programming-Python-Native-API','Python 原生接口'],
							['API/Programming-Cpp-Native-API','C++ 原生接口'],
							['API/Programming-Go-Native-API','Go 原生接口'],
							['API/Programming-JDBC','JDBC (不推荐)'],
							['API/Programming-MQTT','MQTT'],
							['API/RestService','REST API'],
							['API/Programming-TsFile-API','TsFile API'],
							['API/InfluxDB-Protocol','InfluxDB 协议适配器'],
							['API/Interface-Comparison', '原生接口对比']
						]
					},
					{
						title: '元数据操作',
						sidebarDepth: 1,
						children: [
							['Operate-Metadata/Database','数据库操作'],
							['Operate-Metadata/Node','节点操作'],
							['Operate-Metadata/Timeseries','时间序列操作'],
							['Operate-Metadata/Template','元数据模板'],
							['Operate-Metadata/Auto-Create-MetaData','自动创建元数据']
						]
					},
					{
						title: '数据写入（数据更新）',
						sidebarDepth: 1,
						children: [
							['Write-Data/Write-Data','CLI 工具写入'],
							['Write-Data/Session','原生接口写入'],
							['Write-Data/REST-API','REST 服务'],
							['Write-Data/MQTT','MQTT写入'],
<<<<<<< HEAD
							['Write-Data/Load-External-Tsfile','加载 TsFile'],
=======
>>>>>>> 9f12b58c
							['Write-Data/Batch-Load-Tool','批量数据导入']
						]
					},
					{
						title: '数据删除',
						sidebarDepth: 1,
						children: [
							['Delete-Data/Delete-Data','删除数据'],
							['Delete-Data/TTL','TTL']
						]
					},
					{
						title: '数据查询',
						sidebarDepth: 1,
						children: [
							['Query-Data/Overview','概述'],
							['Query-Data/Select-Expression','选择表达式'],
							['Query-Data/Last-Query','最新点查询'],
							['Query-Data/Align-By','查询对齐模式'],
							['Query-Data/Where-Condition','查询过滤条件'],
							['Query-Data/Group-By','分段分组聚合'],
							['Query-Data/Having-Condition','聚合结果过滤'],
							// ['Query-Data/Order-By','结果集排序'],
							['Query-Data/Fill','结果集补空值'],
							['Query-Data/Pagination','结果集分页'],
							['Query-Data/Select-Into','查询写回'],
							['Query-Data/Continuous-Query','连续查询'],
						]
					},
					{
						title: '运算符和函数',
						sidebarDepth: 1,
						children: [
							['Operators-Functions/Overview','概述'],
							['Operators-Functions/User-Defined-Function','用户自定义函数'],
							['Operators-Functions/Aggregation','聚合函数'],
							['Operators-Functions/Mathematical','算数运算符和函数'],
							['Operators-Functions/Comparison','比较运算符和函数'],
							['Operators-Functions/Logical','逻辑运算符'],
							['Operators-Functions/String','字符串处理'],
							['Operators-Functions/Conversion','数据类型转换'],
							['Operators-Functions/Constant','常序列生成'],
							['Operators-Functions/Selection','选择函数'],
							['Operators-Functions/Continuous-Interval','区间查询'],
							['Operators-Functions/Variation-Trend','趋势计算'],
							['Operators-Functions/Sample','采样函数'],
							['Operators-Functions/Time-Series','时间序列处理'],
							['Operators-Functions/Lambda','Lambda 表达式'],

							// IoTDB-Quality
							['Operators-Functions/Data-Profiling','数据画像'],
							['Operators-Functions/Anomaly-Detection','异常检测'],
							['Operators-Functions/Data-Matching','数据匹配'],
							['Operators-Functions/Frequency-Domain','频域分析'],
							['Operators-Functions/Data-Quality','数据质量'],
							['Operators-Functions/Data-Repairing','数据修复'],
							['Operators-Functions/Series-Discovery','序列发现']
						]
					},
					{
						title: '触发器',
						sidebarDepth: 1,
						children: [
							['Trigger/Trigger','触发器'],
						]
					},
					{
						title: '监控告警',
						sidebarDepth: 1,
						children: [
							['Monitor-Alert/Metric-Tool','监控工具'],
							['Monitor-Alert/Alerting','告警机制'],
						]
					},
					{
						title: '权限管理',
						children: [
							['Administration-Management/Administration','权限管理']
						]
					},
					{
						title: '运维工具',
						children: [
							['Maintenance-Tools/Maintenance-Command','运维命令'],
							['Maintenance-Tools/Log-Tool','日志工具'],
							['Maintenance-Tools/JMX-Tool','JMX 工具'],
							['Maintenance-Tools/MLogParser-Tool','Mlog解析工具'],
<<<<<<< HEAD
							['Maintenance-Tools/NodeTool','节点工具'],
							['Maintenance-Tools/TsFile-Split-Tool','TsFile 拆分工具'],
							['Maintenance-Tools/TsFile-Load-Export-Tool','TsFile 导入导出工具'],
=======
							['Maintenance-Tools/Load-Tsfile','加载 TsFile'],
							['Maintenance-Tools/TsFile-Split-Tool','TsFile 拆分工具'],
							['Maintenance-Tools/TsFile-Load-Export-Tool','TsFile 导出工具'],
>>>>>>> 9f12b58c
							['Maintenance-Tools/CSV-Tool','CSV 导入导出工具'],
						]
					},
					{
						title: '端云协同',
						children: [
							['Edge-Cloud-Collaboration/Sync-Tool','TsFile 同步工具']
						]
					},
					{
						title: '系统集成',
						children: [
							['Ecosystem-Integration/Grafana-Plugin','Grafana-Plugin'],
							['Ecosystem-Integration/Grafana-Connector','Grafana-Connector（不推荐）'],
							['Ecosystem-Integration/Zeppelin-IoTDB','Zeppelin-IoTDB'],
							['Ecosystem-Integration/DBeaver','DBeaver-IoTDB'],
							['Ecosystem-Integration/Spark-TsFile','Spark-TsFile'],
							['Ecosystem-Integration/MapReduce-TsFile','Hadoop-TsFile'],
							['Ecosystem-Integration/Spark-IoTDB','Spark-IoTDB'],
							['Ecosystem-Integration/Hive-TsFile','Hive-TsFile'],
							['Ecosystem-Integration/Flink-TsFile','Flink-TsFile'],
							['Ecosystem-Integration/Flink-IoTDB','Flink-IoTDB'],
							['Ecosystem-Integration/NiFi-IoTDB','NiFi-IoTDB']
						]
					},
					{
						title: '分布式',
						children: [
							['Cluster/Cluster-Concept','基本概念'],
							['Cluster/Cluster-Setup','分布式部署']
						]
					},
					{
						title: 'FAQ',
						children: [
							['FAQ/Frequently-asked-questions','常见问题'],
						]
					},
					{
						title: '参考',
						children: [
							['Reference/ConfigNode-Config-Manual','ConfigNode配置参数'],
							['Reference/DataNode-Config-Manual','DataNode配置参数'],
							['Reference/Status-Codes','状态码'],
							['Reference/Keywords','关键字'],
							['Reference/TSDB-Comparison','时间序列数据库比较']
						]
					}
				],
			}
		  }
		}
      },
	locales: {
		'/': {
		  lang: 'en-US',
		  title: ' ',
		  description: ' '
		},
		'/zh/': {
		  lang: 'zh-CN',
		  title: ' ',
		  description: ' '
		}
	  },
  }

  module.exports = config
  <|MERGE_RESOLUTION|>--- conflicted
+++ resolved
@@ -907,10 +907,6 @@
 							['Write-Data/Session','Native API Write'],
 							['Write-Data/REST-API','REST API'],
 							['Write-Data/MQTT','MQTT Write'],
-<<<<<<< HEAD
-							['Write-Data/Load-External-Tsfile','Load External Tsfile'],
-=======
->>>>>>> 9f12b58c
 							['Write-Data/Batch-Load-Tool','Batch Data Load']
 						]
 					},
@@ -967,15 +963,9 @@
 							['Maintenance-Tools/Log-Tool','Log Tool'],
 							['Maintenance-Tools/JMX-Tool','JMX Tool'],
 							['Maintenance-Tools/MLogParser-Tool','MLogParser Tool'],
-<<<<<<< HEAD
-							['Maintenance-Tools/NodeTool','Node Tool'],
-							['Maintenance-Tools/TsFile-Split-Tool','TsFile Split Tool'],
-							['Maintenance-Tools/TsFile-Load-Export-Tool','TsFile Load Export Tool'],
-=======
 							['Maintenance-Tools/Load-Tsfile','Load TsFile'],
 							['Maintenance-Tools/TsFile-Split-Tool','TsFile Split Tool'],
 							['Maintenance-Tools/TsFile-Load-Export-Tool','TsFile Export Tool'],
->>>>>>> 9f12b58c
 							['Maintenance-Tools/CSV-Tool','CSV Load Export Tool'],
 						]
 					},
@@ -1869,10 +1859,6 @@
 							['Write-Data/Session','原生接口写入'],
 							['Write-Data/REST-API','REST 服务'],
 							['Write-Data/MQTT','MQTT写入'],
-<<<<<<< HEAD
-							['Write-Data/Load-External-Tsfile','加载 TsFile'],
-=======
->>>>>>> 9f12b58c
 							['Write-Data/Batch-Load-Tool','批量数据导入']
 						]
 					},
@@ -1960,15 +1946,9 @@
 							['Maintenance-Tools/Log-Tool','日志工具'],
 							['Maintenance-Tools/JMX-Tool','JMX 工具'],
 							['Maintenance-Tools/MLogParser-Tool','Mlog解析工具'],
-<<<<<<< HEAD
-							['Maintenance-Tools/NodeTool','节点工具'],
-							['Maintenance-Tools/TsFile-Split-Tool','TsFile 拆分工具'],
-							['Maintenance-Tools/TsFile-Load-Export-Tool','TsFile 导入导出工具'],
-=======
 							['Maintenance-Tools/Load-Tsfile','加载 TsFile'],
 							['Maintenance-Tools/TsFile-Split-Tool','TsFile 拆分工具'],
 							['Maintenance-Tools/TsFile-Load-Export-Tool','TsFile 导出工具'],
->>>>>>> 9f12b58c
 							['Maintenance-Tools/CSV-Tool','CSV 导入导出工具'],
 						]
 					},
