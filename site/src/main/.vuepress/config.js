/*
 * Licensed to the Apache Software Foundation (ASF) under one
 * or more contributor license agreements.  See the NOTICE file
 * distributed with this work for additional information
 * regarding copyright ownership.  The ASF licenses this file
 * to you under the Apache License, Version 2.0 (the
 * "License"); you may not use this file except in compliance
 * with the License.  You may obtain a copy of the License at
 *
 * http://www.apache.org/licenses/LICENSE-2.0
 *
 * Unless required by applicable law or agreed to in writing, software
 * distributed under the License is distributed on an "AS IS" BASIS,
 * WITHOUT WARRANTIES OR CONDITIONS OF ANY KIND, either express or implied.
 * See the License for the specific language governing permissions and
 * limitations under the License.
 */

var config = {
    head: [
		['link', { rel: 'icon', href: '/favicon.ico' }],
		["meta", {name: "Description", content: "Apache IoTDB: Time Series Database for IoT"}],
        ["meta", {name: "Keywords", content: "TSDB, time series, time series database, IoTDB, IoT database, IoT data management,时序数据库, 时间序列管理, IoTDB, 物联网数据库, 实时数据库, 物联网数据管理, 物联网数据"}],
        ["meta", {name: "baidu-site-verification", content: "wfKETzB3OT"}],
        ["meta", {name: "google-site-verification", content: "mZWAoRY0yj_HAr-s47zHCGHzx5Ju-RVm5wDbPnwQYFo"}],
		["script", {async: true, src: "https://www.googletagmanager.com/gtag/js?id=G-5MM3J6X84E"}],
		['script', {}, `
          window.dataLayer = window.dataLayer || [];
          function gtag(){dataLayer.push(arguments);}
          gtag('js', new Date());
          gtag('config', 'G-5MM3J6X84E');`
		],
      ],

    // 静态网站部署的目录
    base: '',

    // 网站标题
    title: 'IoTDB Website',

    // <meta name="description" content="...">
    description: 'Apache IoTDB',

    markdown: {

      // 显示代码行号
      lineNumbers: true
    },
    themeConfig: {

        // 项目的 github 地址
        repo: 'https://github.com/apache/iotdb.git',

        // github 地址的链接名
        repoLabel: 'GitHub',

		logo: '/img/logo.png',

		searchMaxSuggestions:10,

		displayAllHeaders: true,

		sidebarDepth: 0,

		locales: {
		  '/': {
			selectText: 'Languages',
			label: 'English',
			ariaLabel: 'Languages',
			editLinkText: 'Edit this page on GitHub',
			serviceWorker: {
			  updatePopup: {
				message: "New content is available.",
				buttonText: "Refresh"
			  }
			},
			algolia: {},
			nav: [
				 {
					text: 'Documentation',
					items: [
						{ text: 'latest', link: '/UserGuide/Master/QuickStart/QuickStart' },
						{ text: 'v0.13.x', link: '/UserGuide/V0.13.x/QuickStart/QuickStart' },
						{ text: 'v0.12.x', link: '/UserGuide/V0.12.x/QuickStart/QuickStart' },
						{ text: 'v0.11.x', link: '/UserGuide/V0.11.x/Get Started/QuickStart' },
						{ text: 'v0.10.x', link: '/UserGuide/V0.10.x/Get Started/QuickStart' },
						{ text: 'v0.9.x', link: '/UserGuide/V0.9.x/0-Get Started/1-QuickStart' },
						{ text: 'v0.8.x', link: '/UserGuide/V0.8.x/0-Get Started/1-QuickStart'},
					]
				  },
				  {
					text: 'Design',
					link: '/SystemDesign/Architecture/Architecture'
				  },
				  {
					text: 'Download',
					link: '/Download/'
				  },
				  {
					text: 'Community',
					items: [
					  { text: 'Wiki', link: 'https://cwiki.apache.org/confluence/display/iotdb'},
					  { text: 'People', link: '/Community/Community-Project Committers'},
					  { text: 'Powered By', link: '/Community/Community-Powered By'},
					  { text: 'Resources', link: '/Community/Materials'},
						{ text: 'Feedback', link: '/Community/Feedback'},
					]
				  },
				  {
					text: 'Development',
					items: [
					  { text: 'How to vote', link: '/Development/VoteRelease'},
					  { text: 'How to Commit', link: '/Development/HowToCommit'},
					  { text: 'Become a Committer', link: '/Development/Committer'},
					  { text: 'ContributeGuide', link: '/Development/ContributeGuide'},
					  { text: 'Changelist of TsFile', link: '/Development/format-changelist'},
					  { text: 'Changelist of RPC', link: '/Development/rpc-changelist'},
					]
				  },
				// {
				// 	text: 'Blog',
				// 	items: [
				// 		{ text: 'Overview', link: '/Blog/Index'},
				// 		{ text: 'Some Notes on Release 0.9.3 and upcoming 0.10.0', link: '/Blog/Release0_93'}
				// 	]
				// },
				  {
					text: 'ASF',
					items: [
					  { text: 'Foundation', link: 'http://www.apache.org/'},
					  { text: 'License', link: 'http://www.apache.org/licenses/'},
					  { text: 'Security', link: 'http://www.apache.org/security/'},
					  { text: 'Sponsorship', link: 'http://www.apache.org/foundation/sponsorship.html'},
					  { text: 'Thanks', link: 'http://www.apache.org/foundation/thanks.html'},
					  { text: 'Current Events', link: 'http://www.apache.org/events/current-event'},
					]
				  },
			],
			sidebar: {
				'/UserGuide/V0.8.x/': [
					{
						title:'IoTDB User Guide (V0.8.x)',
						collapsable: false,
					},
					{
						title: '0-Get Started',
						children: [
							['0-Get Started/1-QuickStart','QuickStart'],
							['0-Get Started/2-Frequently asked questions','Frequently asked questions'],
							['0-Get Started/3-Publication','Research Papers']
						]
					},
					{
						title: '1-Overview',
						children: [
							['1-Overview/1-What is IoTDB','What is IoTDB'],
							['1-Overview/2-Architecture','Architecture'],
							['1-Overview/3-Scenario','Scenario'],
							['1-Overview/4-Features','Features']
						]
					},
					{
						title: '2-Concept Key Concepts and Terminology',
						children: [
							['2-Concept Key Concepts and Terminology/1-Key Concepts and Terminology','Key Concepts and Terminology'],
							['2-Concept Key Concepts and Terminology/2-Data Type','Data Type'],
							['2-Concept Key Concepts and Terminology/3-Encoding','Encoding'],
							['2-Concept Key Concepts and Terminology/4-Compression','Compression']
						]
					},
					{
						title: '3-Operation Manual',
						children: [
							['3-Operation Manual/1-Sample Data','Sample Data'],
							['3-Operation Manual/2-Data Model Selection','Data Model Selection'],
							['3-Operation Manual/3-Data Import','Data Import'],
							['3-Operation Manual/4-Data Query','Data Query'],
							['3-Operation Manual/5-Data Maintenance','Data Maintenance'],
							['3-Operation Manual/6-Priviledge Management','Priviledge Management']
						]
					},
					{
						title: '4-Deployment and Management',
						children: [
							['4-Deployment and Management/1-Deployment','Deployment'],
							['4-Deployment and Management/2-Configuration','Configuration'],
							['4-Deployment and Management/3-System Monitor','System Monitor'],
							['4-Deployment and Management/4-Performance Monitor','Performance Monitor'],
							['4-Deployment and Management/5-System log','System log'],
							['4-Deployment and Management/6-Data Management','Data Management'],
							['4-Deployment and Management/7-Build and use IoTDB by Dockerfile','Dockerfile']
						]
					},
					{
						title: '5-IoTDB SQL Documentation',
						children: [
							['5-IoTDB SQL Documentation/1-IoTDB Query Statement','IoTDB Query Statement'],
							['5-IoTDB SQL Documentation/2-Reference','Reference']
						]
					},
					{
						title: '6-JDBC API',
						children: [
							['6-JDBC API/1-JDBC API','JDBC API']
						]
					},
					{
						title: '7-TsFile',
						children: [
							['7-TsFile/1-Installation','Installation'],
							['7-TsFile/2-Usage','Usage'],
							['7-TsFile/3-Hierarchy','Hierarchy']
						]
					},
					{
						title: '8-System Tools',
						children: [
							['8-System Tools/1-Sync','Sync'],
							['8-System Tools/2-Memory Estimation Tool','Memory Estimation Tool']
						]
					},
				],
				'/UserGuide/V0.9.x/': [
					{
						title:'IoTDB User Guide (V0.9.x)',
						collapsable: false,
					},
					{
						title: '0-Get Started',
						children: [
							['0-Get Started/1-QuickStart','QuickStart'],
							['0-Get Started/2-Frequently asked questions','Frequently asked questions'],
							['0-Get Started/3-Publication','Research Papers']
						]
					},
					{
						title: '1-Overview',
						children: [
							['1-Overview/1-What is IoTDB','What is IoTDB'],
							['1-Overview/2-Architecture','Architecture'],
							['1-Overview/3-Scenario','Scenario'],
							['1-Overview/4-Features','Features']
						]
					},
					{
						title: '2-Concept',
						children: [
							['2-Concept/1-Data Model and Terminology','Data Model and Terminology'],
							['2-Concept/2-Data Type','Data Type'],
							['2-Concept/3-Encoding','Encoding'],
							['2-Concept/4-Compression','Compression']
						]
					},
					{
						title: '3-Server',
						children: [
							['3-Server/1-Download','Download'],
							['3-Server/2-Single Node Setup','Single Node Setup'],
							['3-Server/3-Cluster Setup','Cluster Setup'],
							['3-Server/4-Config Manual','Config Manual'],
							['3-Server/5-Docker Image','Docker Image']
						]
					},
					{
						title: '4-Client',
						children: [
							['4-Client/1-Command Line Interface','Command Line Interface'],
							['4-Client/2-Programming - JDBC','JDBC'],
							['4-Client/3-Programming - Session','Session'],
							['4-Client/4-Programming - Other Languages','Other Languages'],
							['4-Client/5-Programming - TsFile API','TsFile API']
						]
					},
					{
						title: '5-Operation Manual',
						children: [
							['5-Operation Manual/1-DDL Data Definition Language','DDL (Data Definition Language)'],
							['5-Operation Manual/2-DML Data Manipulation Language','DML (Data Manipulation Language)'],
							['5-Operation Manual/3-Account Management Statements','Account Management Statements'],
							['5-Operation Manual/4-SQL Reference','SQL Reference']
						]
					},
					{
						title: '6-System Tools',
						children: [
							['6-System Tools/1-Sync Tool','Sync Tool'],
							['6-System Tools/2-Memory Estimation Tool','Memory Estimation Tool'],
							['6-System Tools/3-JMX Tool','JMX Tool'],
							['6-System Tools/4-Watermark Tool','Watermark Tool'],
							['6-System Tools/6-Query History Visualization Tool','Query History Visualization Tool'],
							['6-System Tools/7-Monitor and Log Tools','Monitor and Log Tools']
						]
					},
					{
						title: '7-Ecosystem Integration',
						children: [
							['7-Ecosystem Integration/1-Grafana','Grafana'],
							['7-Ecosystem Integration/2-MapReduce TsFile','MapReduce TsFile'],
							['7-Ecosystem Integration/3-Spark TsFile','Spark TsFile'],
							['7-Ecosystem Integration/4-Spark IoTDB','Spark IoTDB'],
							['7-Ecosystem Integration/5-Hive TsFile','Hive TsFile']
						]
					},
					{
						title: '8-System Design',
						children: [
							['8-System Design/1-Hierarchy','Hierarchy'],
							['8-System Design/2-Files','Files'],
							['8-System Design/3-Writing Data on HDFS','Writing Data on HDFS'],
							['8-System Design/4-Shared Nothing Cluster','Shared Nothing Cluster'],
						]
					},
				],
				'/UserGuide/V0.10.x/': [
					{
						title:'IoTDB User Guide (V0.10.x)',
						collapsable: false,
					},
					{
						title: 'Get Started',
						children: [
							['Get Started/QuickStart','QuickStart'],
							['Get Started/Frequently asked questions','Frequently asked questions'],
							['Get Started/Publication','Research Papers']
						]
					},
					{
						title: 'Overview',
						children: [
							['Overview/What is IoTDB','What is IoTDB'],
							['Overview/Architecture','Architecture'],
							['Overview/Scenario','Scenario'],
							['Overview/Features','Features']
						]
					},
					{
						title: 'Concept',
						children: [
							['Concept/Data Model and Terminology','Data Model and Terminology'],
							['Concept/Data Type','Data Type'],
							['Concept/Encoding','Encoding'],
							['Concept/Compression','Compression']
						]
					},
					{
						title: 'Server',
						children: [
							['Server/Download','Download'],
							['Server/Single Node Setup','Single Node Setup'],
							['Server/Cluster Setup','Cluster Setup'],
							['Server/Config Manual','Config Manual'],
							['Server/Docker Image','Docker Image']
						]
					},
					{
						title: 'Client',
						children: [
							['Client/Command Line Interface','Command Line Interface'],
							['Client/Programming - Native API','Native API'],
							['Client/Programming - JDBC','JDBC'],
							['Client/Programming - Other Languages','Other Languages'],
							['Client/Programming - TsFile API','TsFile API'],
							['Client/Programming - MQTT','MQTT'],
							['Client/Status Codes','Status Codes']
						]
					},
					{
						title: 'Operation Manual',
						children: [
							['Operation Manual/DDL Data Definition Language','DDL (Data Definition Language)'],
							['Operation Manual/DML Data Manipulation Language','DML (Data Manipulation Language)'],
							['Operation Manual/Administration','Administration'],
							['Operation Manual/SQL Reference','SQL Reference']
						]
					},
					{
						title: 'System Tools',
						children: [
							['System Tools/Sync Tool','Sync Tool'],
							['System Tools/Memory Estimation Tool','Memory Estimation Tool'],
							['System Tools/JMX Tool','JMX Tool'],
							['System Tools/Watermark Tool','Watermark Tool'],
							['System Tools/Query History Visualization Tool','Query History Visualization Tool'],
							['System Tools/Monitor and Log Tools','Monitor and Log Tools'],
							['System Tools/Load External Tsfile','Load External Tsfile']
						]
					},
					{
						title: 'Ecosystem Integration',
						children: [
							['Ecosystem Integration/Grafana','Grafana'],
							['Ecosystem Integration/MapReduce TsFile','MapReduce TsFile'],
							['Ecosystem Integration/Spark TsFile','Spark TsFile'],
							['Ecosystem Integration/Spark IoTDB','Spark IoTDB'],
							['Ecosystem Integration/Hive TsFile','Hive TsFile']
						]
					},
					{
						title: 'Architecture',
						children: [
							['Architecture/Files','Files'],
							['Architecture/Writing Data on HDFS','Writing Data on HDFS'],
							['Architecture/Shared Nothing Cluster','Shared Nothing Cluster']
						]
					},
				],
				'/UserGuide/V0.11.x/': [
					{
						title:'IoTDB User Guide (V0.11.x)',
						collapsable: false,
					},
					{
						title: 'Get Started',
						children: [
							['Get Started/QuickStart','QuickStart'],
							['Get Started/Frequently asked questions','Frequently asked questions'],
							['Get Started/Publication','Research Papers']
						]
					},
					{
						title: 'Overview',
						children: [
							['Overview/What is IoTDB','What is IoTDB'],
							['Overview/Architecture','Architecture'],
							['Overview/Scenario','Scenario'],
							['Overview/Features','Features']
						]
					},
					{
						title: 'Concept',
						children: [
							['Concept/Data Model and Terminology','Data Model and Terminology'],
							['Concept/Data Type','Data Type'],
							['Concept/Encoding','Encoding'],
							['Concept/Compression','Compression']
						]
					},
					{
						title: 'Server',
						children: [
							['Server/Download','Download'],
							['Server/Single Node Setup','Single Node Setup'],
							['Server/Cluster Setup','Cluster Setup'],
							['Server/Config Manual','Config Manual'],
							['Server/Docker Image','Docker Image']
						]
					},
					{
						title: 'Client',
						children: [
							['Client/Command Line Interface','Command Line Interface'],
							['Client/Programming - Native API','Native API'],
							['Client/Programming - JDBC','JDBC'],
							['Client/Programming - Other Languages','Other Languages'],
							['Client/Programming - TsFile API','TsFile API'],
							['Client/Programming - MQTT','MQTT'],
							['Client/Status Codes','Status Codes']
						]
					},
					{
						title: 'Operation Manual',
						children: [
							['Operation Manual/DDL Data Definition Language','DDL (Data Definition Language)'],
							['Operation Manual/DML Data Manipulation Language','DML (Data Manipulation Language)'],
							['Operation Manual/Administration','Administration'],
							['Operation Manual/SQL Reference','SQL Reference']
						]
					},
					{
						title: 'System Tools',
						children: [
							['System Tools/Sync Tool','Sync Tool'],
							['System Tools/JMX Tool','JMX Tool'],
							['System Tools/Watermark Tool','Watermark Tool'],
							['System Tools/Query History Visualization Tool','Query History Visualization Tool'],
							['System Tools/Monitor and Log Tools','Monitor and Log Tools'],
							['System Tools/Load External Tsfile','Load External Tsfile'],
							['System Tools/Performance Tracing Tool','Performance Tracing Tool']
						]
					},
					{
						title: 'Ecosystem Integration',
						children: [
							['Ecosystem Integration/Grafana','Grafana'],
							['Ecosystem Integration/MapReduce TsFile','MapReduce TsFile'],
							['Ecosystem Integration/Spark TsFile','Spark TsFile'],
							['Ecosystem Integration/Spark IoTDB','Spark IoTDB'],
							['Ecosystem Integration/Hive TsFile','Hive TsFile']
						]
					},
					{
						title: 'Architecture',
						children: [
							['Architecture/Files','Files'],
							['Architecture/Writing Data on HDFS','Writing Data on HDFS'],
							['Architecture/Shared Nothing Cluster','Shared Nothing Cluster']
						]
					},
					{
						title: 'Comparison with TSDBs',
						children: [
							['Comparison/TSDB-Comparison','Comparison']
						]
					}
				],
				'/UserGuide/V0.12.x/': [
					{
						title:'IoTDB User Guide (V0.12.x)',
						collapsable: false,
					},
					{
						title: 'IoTDB Introduction',
						children: [
							['IoTDB-Introduction/What-is-IoTDB','What is IoTDB'],
							['IoTDB-Introduction/Architecture','Architecture'],
							['IoTDB-Introduction/Scenario','Scenario'],
							['IoTDB-Introduction/Features','Features'],
							['IoTDB-Introduction/Publication','Publication']
						]
					},
					{
						title: 'Quick Start',
						children: [
							['QuickStart/QuickStart','QuickStart'],
							['QuickStart/Files','Storage Path Setting'],
							['QuickStart/WayToGetIoTDB','Get IoTDB Binary files']
						]
					},
					{
						title: 'Data Concept',
						children: [
							['Data-Concept/Data-Model-and-Terminology','Data Model and Terminology'],
							['Data-Concept/Data-Type','Data Type'],
							['Data-Concept/Encoding','Encoding'],
							['Data-Concept/Compression','Compression'],
							['Data-Concept/SDT','SDT']
						]
					},
					{
						title: 'CLI',
						children: [
							['CLI/Command-Line-Interface','Command Line Interface']
						]
					},
					{
						title: 'Administration Management',
						children: [
							['Administration-Management/Administration','Administration']
						]
					},
					{
						title: 'IoTDB-SQL Language',
						children: [
							['IoTDB-SQL-Language/DDL-Data-Definition-Language','DDL (Data Definition Language)'],
							['IoTDB-SQL-Language/DML-Data-Manipulation-Language','DML (Data Manipulation Language)'],
							['IoTDB-SQL-Language/Maintenance-Command','Maintenance Command']
						]
					},
					{
						title: 'API',
						children: [
							['API/Programming-Native-API','Native API'],
							['API/Programming-Other-Languages','Other Languages'],
							['API/Programming-TsFile-API','TsFile API'],
							['API/Programming-JDBC','JDBC (Not Recommend)']
						]
					},
					{
						title: 'UDF',
						children: [
							['UDF/UDF-User-Defined-Function','UDF (User Defined Function)']
						]
					},
					{
						title: 'Communication Service Protocol',
						children: [
							['Communication-Service-Protocol/Programming-Thrift','Thrift'],
							['Communication-Service-Protocol/Programming-MQTT','MQTT'],
						]
					},
					{
						title: 'System Tools',
						children: [
							['System-Tools/Load-External-Tsfile','Load External Tsfile'],
							['System-Tools/Performance-Tracing-Tool','Performance Tracing Tool'],
							['System-Tools/CSV-Tool','CSV Tool'],
							['System-Tools/Monitor-and-Log-Tools','Monitor and Log Tools'],
							['System-Tools/JMX-Tool','JMX Tool'],
							['System-Tools/MLogParser-Tool','MLogParser Tool'],
							['System-Tools/NodeTool','Node Tool'],
							['System-Tools/Query-History-Visualization-Tool','Query History Visualization Tool'],
							['System-Tools/Watermark-Tool','Watermark Tool']
						]
					},
					{
						title: 'Collaboration of Edge and Cloud',
						children: [
							['Collaboration-of-Edge-and-Cloud/Sync-Tool','Sync Tool']
						]
					},
					{
						title: 'Ecosystem Integration',
						children: [
							['Ecosystem Integration/Grafana','Grafana'],
							['Ecosystem Integration/Zeppelin-IoTDB','Zeppelin-IoTDB'],
							['Ecosystem Integration/MapReduce TsFile','MapReduce TsFile'],
							['Ecosystem Integration/Spark TsFile','Spark TsFile'],
							['Ecosystem Integration/Spark IoTDB','Spark IoTDB'],
							['Ecosystem Integration/Hive TsFile','Hive TsFile'],
							['Ecosystem Integration/Flink IoTDB','Flink IoTDB'],
							['Ecosystem Integration/Flink TsFile','Flink TsFile'],
							['Ecosystem Integration/Writing Data on HDFS','Writing Data on HDFS']
						]
					},
					{
						title: 'Cluster Setup',
						children: [
							['Cluster/Cluster-Setup','Cluster Setup'],
							//['Cluster/Cluster-Setup-Example','Cluster Setup Example']
						]
					},
					{
						title: 'FAQ',
						children: [
							['FAQ/Frequently-asked-questions','Frequently asked questions']
						]
					},
					{
						title: 'Appendix',
						children: [
							['Appendix/Config-Manual','Config Manual'],
							['Appendix/SQL-Reference','SQL Reference'],
							['Appendix/Status-Codes','Status Codes']
						]
					},
					{
						title: 'Comparison with TSDBs',
						children: [
							['Comparison/TSDB-Comparison','Comparison']
						]
					}
				],
				'/UserGuide/V0.13.x/': [
					{
						title:'IoTDB User Guide (latest)',
						collapsable: false,
					},
					{
						title: 'IoTDB Introduction',
						children: [
							['IoTDB-Introduction/What-is-IoTDB','What is IoTDB'],
							['IoTDB-Introduction/Architecture','Architecture'],
							['IoTDB-Introduction/Scenario','Scenario'],
							['IoTDB-Introduction/Features','Features'],
							['IoTDB-Introduction/Publication','Publication']
						]
					},
					{
						title: 'Quick Start',
						children: [
<<<<<<< HEAD
							['QuickStart/QuickStart','QuickStart'],
							['QuickStart/Files','Storage Path Setting'],
							['QuickStart/WayToGetIoTDB','Get IoTDB Binary files']
							['QuickStart/K8sStandalone','IoTDB on Kubernetes']
=======
							['QuickStart/QuickStart','Quick Start'],
							['QuickStart/Files','Data storage'],
							['QuickStart/WayToGetIoTDB','Download and Setup'],
							['QuickStart/Command-Line-Interface','Command Line Interface'],
>>>>>>> f9011617
						]
					},
					{
						title: 'Data Concept',
						sidebarDepth: 1,
						children: [
							['Data-Concept/Data-Model-and-Terminology','Data Model and Terminology'],
							['Data-Concept/Schema-Template','Schema Template'],
							['Data-Concept/Data-Type','Data Type'],
							['Data-Concept/Encoding','Encoding'],
							['Data-Concept/Compression','Compression'],
							['Data-Concept/Time-Partition','Time Partition'],
							['Data-Concept/Time-zone','Time zone']
						]
					},
					{
						title: 'Syntax Conventions',
						sidebarDepth: 1,
						children: [
							['Reference/Syntax-Conventions','Syntax Conventions'],
						]
					},
					{
						title: 'API',
						children: [
							['API/Programming-Java-Native-API','Java Native API'],
							['API/Programming-Python-Native-API','Python Native API'],
							['API/Programming-Cpp-Native-API','C++ Native API'],
							['API/Programming-Go-Native-API','Go Native API'],
							['API/Programming-JDBC','JDBC (Not Recommend)'],
							['API/Programming-MQTT','MQTT'],
							['API/Programming-TsFile-API','TsFile API'],
							['API/Status-Codes','Status Codes']
						]
					},
					{
						title: 'Operate Metadata',
						sidebarDepth: 1,
						children: [
							['Operate-Metadata/Storage-Group','Storage Group'],
							['Operate-Metadata/Node','Node'],
							['Operate-Metadata/Timeseries','Timeseries'],
							['Operate-Metadata/TTL','TTL'],
							['Operate-Metadata/Auto-Create-MetaData','Auto Create Metadata']
						]
					},
					{
						title: 'Write and Delete Data',
						sidebarDepth: 1,
						children: [
							['Write-And-Delete-Data/Write-Data','Write Data'],
							['Write-And-Delete-Data/Load-External-Tsfile','Load External Tsfile'],
							['Write-And-Delete-Data/CSV-Tool','CSV Tool'],
							['Write-And-Delete-Data/Delete-Data','Delete Data']
						]
					},
					{
						title: 'Query Data',
						sidebarDepth: 1,
						children: [
							['Query-Data/Overview.md','Overview'],
							['Query-Data/Select-Expression.md','Select Expression'],
							['Query-Data/Query-Filter.md','Query Filter'],
							['Query-Data/Pagination.md','Pagination'],
							['Query-Data/Result-Format.md','Query Result Formats'],
							['Query-Data/Aggregate-Query.md','Aggregate Query'],
							['Query-Data/Last-Query.md','Last Query'],
							['Query-Data/Fill-Null-Value.md','Fill Null Value'],
							['Query-Data/Without-Null.md','Without Null'],
							['Query-Data/Tracing-Tool.md','Tracing Tool']
						]
					},
					{
						title: 'Process Data',
						sidebarDepth: 1,
						children: [
							['Process-Data/UDF-User-Defined-Function','UDF (User Defined Function)'],
							['Process-Data/UDF-Library', 'UDF Library'],
							['Process-Data/Select-Into','Query Write-back (SELECT INTO)'],
							['Process-Data/Continuous-Query','CQ (Continuous Query)'],
							['Process-Data/Triggers','Triggers'],
							['Process-Data/Alerting','Alerting'],
						]
					},
					{
						title: 'Administration Management',
						children: [
							['Administration-Management/Administration','Administration']
						]
					},
					{
						title: 'Maintenance Tools',
						children: [
							['Maintenance-Tools/Maintenance-Command','Maintenance Command'],
							['Maintenance-Tools/Monitor-and-Log-Tools','Monitor and Log Tools'],
							['Maintenance-Tools/JMX-Tool','JMX Tool'],
							['Maintenance-Tools/MLogParser-Tool','MLogParser Tool'],
							['Maintenance-Tools/NodeTool','Node Tool'],
							['Maintenance-Tools/Watermark-Tool','Watermark Tool'],
							['Maintenance-Tools/Metric-Tool','Metric Tool'],
							['Maintenance-Tools/Sync-Tool','Sync Tool'],
							['Maintenance-Tools/TsFile-Split-Tool','TsFile Split Tool']
						]
					},
					{
						title: 'Ecosystem Integration',
						children: [
							['Ecosystem Integration/Grafana Connector','Grafana Connector'],
							['Ecosystem Integration/Zeppelin-IoTDB','Zeppelin-IoTDB'],
							['Ecosystem Integration/DBeaver','DBeaver-IoTDB'],
							['Ecosystem Integration/MapReduce TsFile','MapReduce TsFile'],
							['Ecosystem Integration/Spark TsFile','Spark TsFile'],
							['Ecosystem Integration/Spark IoTDB','Spark IoTDB'],
							['Ecosystem Integration/Hive TsFile','Hive TsFile'],
							['Ecosystem Integration/Flink IoTDB','Flink IoTDB'],
							['Ecosystem Integration/Flink TsFile','Flink TsFile'],
							['Ecosystem Integration/Writing Data on HDFS','Writing Data on HDFS']
						]
					},
					{
						title: 'Cluster Setup',
						children: [
							['Cluster/Cluster-Setup','Cluster Setup'],
							['Cluster/Cluster-Setup-Example','Cluster Setup Example']
						]
					},
					{
						title: 'Reference',
						children: [
							['Reference/Config-Manual','Config Manual'],
							['Reference/Keywords','Keywords'],
							['Reference/Frequently-asked-questions','Frequently asked questions'],
							['Reference/TSDB-Comparison','TSDB Comparison']
						]
					},
				],
				'/UserGuide/Master/': [
					{
						title:'IoTDB User Guide (latest)',
						collapsable: false,
					},
					{
						title: 'IoTDB Introduction',
						children: [
							['IoTDB-Introduction/What-is-IoTDB','What is IoTDB'],
							['IoTDB-Introduction/Architecture','Architecture'],
							['IoTDB-Introduction/Scenario','Scenario'],
							['IoTDB-Introduction/Features','Features'],
							['IoTDB-Introduction/Publication','Publication']
						]
					},
					{
						title: 'Quick Start',
						children: [
							['QuickStart/QuickStart','Quick Start'],
							['QuickStart/Files','Data storage'],
							['QuickStart/WayToGetIoTDB','Download and Setup'],
							['QuickStart/Command-Line-Interface','Command Line Interface'],
						]
					},
					{
						title: 'Data Concept',
						sidebarDepth: 1,
						children: [
							['Data-Concept/Data-Model-and-Terminology','Data Model and Terminology'],
							['Data-Concept/Schema-Template','Schema Template'],
							['Data-Concept/Data-Type','Data Type'],
							['Data-Concept/Encoding','Encoding'],
							['Data-Concept/Compression','Compression'],
							['Data-Concept/Time-Partition','Time Partition'],
							['Data-Concept/Time-zone','Time zone']
						]
					},
					{
						title: 'Syntax Conventions',
						sidebarDepth: 1,
						children: [
							['Reference/Syntax-Conventions','Syntax Conventions'],
						]
					},
					{
						title: 'API',
						children: [
							['API/Programming-Java-Native-API','Java Native API'],
							['API/Programming-Python-Native-API','Python Native API'],
							['API/Programming-Cpp-Native-API','C++ Native API'],
							['API/Programming-Go-Native-API','Go Native API'],
							['API/Programming-JDBC','JDBC (Not Recommend)'],
							['API/Programming-MQTT','MQTT'],
							['API/RestService','REST API'],
							['API/Programming-TsFile-API','TsFile API'],
							['API/Status-Codes','Status Codes']
						]
					},
					{
						title: 'Operate Metadata',
						sidebarDepth: 1,
						children: [
							['Operate-Metadata/Storage-Group','Storage Group'],
							['Operate-Metadata/Node','Node'],
							['Operate-Metadata/Timeseries','Timeseries'],
							['Operate-Metadata/TTL','TTL'],
							['Operate-Metadata/Auto-Create-MetaData','Auto Create Metadata']
						]
					},
					{
						title: 'Write and Delete Data',
						sidebarDepth: 1,
						children: [
							['Write-And-Delete-Data/Write-Data','Write Data'],
							['Write-And-Delete-Data/Load-External-Tsfile','Load External Tsfile'],
							['Write-And-Delete-Data/CSV-Tool','CSV Tool'],
							['Write-And-Delete-Data/Delete-Data','Delete Data']
						]
					},
					{
						title: 'Query Data',
						sidebarDepth: 1,
						children: [
							['Query-Data/Overview.md','Overview'],
							['Query-Data/Select-Expression.md','Select Expression'],
							['Query-Data/Query-Filter.md','Query Filter'],
							['Query-Data/Pagination.md','Pagination'],
							['Query-Data/Result-Format.md','Query Result Formats'],
							['Query-Data/Aggregate-Query.md','Aggregate Query'],
							['Query-Data/Last-Query.md','Last Query'],
							['Query-Data/Fill-Null-Value.md','Fill Null Value'],
							['Query-Data/Without-Null.md','Without Null'],
							['Query-Data/Tracing-Tool.md','Tracing Tool']
						]
					},
					{
						title: 'Process Data',
						sidebarDepth: 1,
						children: [
							['Process-Data/UDF-User-Defined-Function','UDF (User Defined Function)'],
							['Process-Data/UDF-Library', 'UDF Library'],
							['Process-Data/Select-Into','Query Write-back (SELECT INTO)'],
							['Process-Data/Continuous-Query','CQ (Continuous Query)'],
							['Process-Data/Triggers','Triggers'],
							['Process-Data/Alerting','Alerting'],
						]
					},
					{
						title: 'Administration Management',
						children: [
							['Administration-Management/Administration','Administration']
						]
					},
					{
						title: 'Maintenance Tools',
						children: [
							['Maintenance-Tools/Maintenance-Command','Maintenance Command'],
							['Maintenance-Tools/Monitor-and-Log-Tools','Monitor and Log Tools'],
							['Maintenance-Tools/JMX-Tool','JMX Tool'],
							['Maintenance-Tools/MLogParser-Tool','MLogParser Tool'],
							['Maintenance-Tools/NodeTool','Node Tool'],
							['Maintenance-Tools/Watermark-Tool','Watermark Tool'],
							['Maintenance-Tools/Metric-Tool','Metric Tool'],
							['Maintenance-Tools/Sync-Tool','Sync Tool'],
							['Maintenance-Tools/TsFile-Split-Tool','TsFile Split Tool']
						]
					},
					{
						title: 'Ecosystem Integration',
						children: [
							['Ecosystem Integration/Grafana Plugin','Grafana Plugin'],
							['Ecosystem Integration/Grafana Connector','Grafana Connector (Not Recommended)'],
							['Ecosystem Integration/Zeppelin-IoTDB','Zeppelin-IoTDB'],
							['Ecosystem Integration/DBeaver','DBeaver-IoTDB'],
							['Ecosystem Integration/MapReduce TsFile','MapReduce TsFile'],
							['Ecosystem Integration/Spark TsFile','Spark TsFile'],
							['Ecosystem Integration/Spark IoTDB','Spark IoTDB'],
							['Ecosystem Integration/Hive TsFile','Hive TsFile'],
							['Ecosystem Integration/Flink IoTDB','Flink IoTDB'],
							['Ecosystem Integration/Flink TsFile','Flink TsFile'],
							['Ecosystem Integration/Writing Data on HDFS','Writing Data on HDFS']
						]
					},
					{
						title: 'Cluster Setup',
						children: [
							['Cluster/Cluster-Setup','Cluster Setup'],
							['Cluster/Cluster-Setup-Example','Cluster Setup Example']
							['Cluster/K8s-Cluster','IoTDB on Kubernetes']
						]
					},
					{
						title: 'Reference',
						children: [
							['Reference/Config-Manual','Config Manual'],
							['Reference/Keywords','Keywords'],
							['Reference/Frequently-asked-questions','Frequently asked questions'],
							['Reference/TSDB-Comparison','TSDB Comparison']
						]
					},
				],
				'/SystemDesign/': [
					{
						title: 'System design',
						collapsable: false,
					},
					{
						title: 'Architecture',
						children: [
							['Architecture/Architecture','Architecture']
						]
					},
					{
						title: 'TsFile',
						children: [
							['TsFile/TsFile','TsFile'],
							['TsFile/Format','Format'],
							['TsFile/Write','Write'],
							['TsFile/Read','Read']
						]
					},
					{
						title: 'QueryEngine',
						children: [
							['QueryEngine/QueryEngine','QueryEngine'],
							['QueryEngine/Planner','Planner'],
							['QueryEngine/PlanExecutor','PlanExecutor'],
							['QueryEngine/ResultSetConstruction','ResultSetConstruction']
						]
					},
					{
						title: 'SchemaManager',
						children: [
							['SchemaManager/SchemaManager','SchemaManager'],
						]
					},
					{
						title: 'StorageEngine',
						children: [
							['StorageEngine/StorageEngine','StorageEngine'],
							['StorageEngine/WAL','WAL'],
							['StorageEngine/FlushManager','FlushManager'],
							['StorageEngine/MergeManager','MergeManager'],
							['StorageEngine/DataPartition','DataPartition'],
							['StorageEngine/DataManipulation','DataManipulation'],
							['StorageEngine/Recover','Recover']
						]
					},
					{
						title: 'DataQuery',
						children: [
							['DataQuery/DataQuery','DataQuery'],
							['DataQuery/QueryFundamentals','QueryFundamentals'],
							['DataQuery/SeriesReader','SeriesReader'],
							['DataQuery/RawDataQuery','RawDataQuery'],
							['DataQuery/AggregationQuery','AggregationQuery'],
							['DataQuery/GroupByQuery','GroupByQuery'],
							['DataQuery/LastQuery','LastQuery'],
							['DataQuery/AlignByDeviceQuery','AlignByDeviceQuery'],
							['DataQuery/FillFunction','FillFunction'],
							['DataQuery/GroupByFillQuery', 'GroupByFillQuery']
						]
					},
					{
						title: 'Tools',
						children: [
							['Tools/Sync','Sync']
						]
					},
					{
						title: 'Connector',
						children: [
							['Connector/Hive-TsFile','Hive-TsFile'],
							['Connector/Spark-TsFile','Spark-TsFile'],
							['Connector/Spark-IOTDB','Spark-IOTDB']
						]
					},
					{
						title: 'Client',
						children: [
							['Client/RPC','RPC']
						]
					},
				],
			}
		  },
		  '/zh/': {
			// 多语言下拉菜单的标题
			selectText: '语言',
			// 该语言在下拉菜单中的标签
			label: '简体中文',
			// 编辑链接文字
			editLinkText: '在 GitHub 上编辑此页',
			// Service Worker 的配置
			serviceWorker: {
			  updatePopup: {
				message: "发现新内容可用.",
				buttonText: "刷新"
			  }
			},
			// 当前 locale 的 algolia docsearch 选项
			algolia: {
			},
			nav: [
				 {
					text: '文档',
					items: [
						{ text: 'latest', link: '/zh/UserGuide/Master/QuickStart/QuickStart' },
						{ text: 'v0.13.x', link: '/zh/UserGuide/V0.13.x/QuickStart/QuickStart' },
						{ text: 'v0.12.x', link: '/zh/UserGuide/V0.12.x/QuickStart/QuickStart' },
						{ text: 'v0.11.x', link: '/zh/UserGuide/V0.11.x/Get Started/QuickStart' },
						{ text: 'v0.10.x', link: '/zh/UserGuide/V0.10.x/Get Started/QuickStart' },
					  { text: 'v0.9.x', link: '/zh/UserGuide/V0.9.x/0-Get Started/1-QuickStart' },
					  { text: 'v0.8.x', link: '/zh/UserGuide/V0.8.x/0-Get Started/1-QuickStart'},
					]
				  },
				  	{
					text: '系统设计',
					link: '/zh/SystemDesign/Architecture/Architecture'
				  },
				  {
					text: '下载',
					link: '/zh/Download/'
				  },
				  {
					text: '社区',
					items: [
						{ text: 'Wiki', link: 'https://cwiki.apache.org/confluence/display/iotdb'},
					    { text: '开发人员', link: '/zh/Community/Community-Project Committers'},
					    { text: '技术支持', link: '/zh/Community/Community-Powered By'},
							{ text: '活动与报告', link: '/Community/Materials'},
							{ text: '交流与反馈', link: '/zh/Community/Feedback'},
					]
				  },
				  {
					text: '开发',
					items: [
					  { text: '如何投票', link: '/zh/Development/VoteRelease'},
					  { text: '如何提交代码', link: '/zh/Development/HowToCommit'},
					  { text: '成为Committer', link: '/zh/Development/Committer'},
					  { text: '项目开发指南', link: '/zh/Development/ContributeGuide'},
					  { text: 'TsFile的更改列表', link: '/zh/Development/format-changelist'},
					  { text: 'RPC变更清单', link: '/zh/Development/rpc-changelist'},
					]
				  },
				  {
					text: 'ASF',
					items: [
					  { text: '基金会', link: 'http://www.apache.org/'},
					  { text: '许可证', link: 'http://www.apache.org/licenses/'},
					  { text: '安全', link: 'http://www.apache.org/security/'},
					  { text: '赞助', link: 'http://www.apache.org/foundation/sponsorship.html'},
					  { text: '致谢', link: 'http://www.apache.org/foundation/thanks.html'},
					  { text: '活动', link: 'http://www.apache.org/events/current-event'},
					]
				  },
			],
			sidebar: {
				'/zh/UserGuide/V0.8.x/': [
					{
						title: 'IoTDB用户手册 (V0.8.x)',
						collapsable: false,
					},
					{
						title: '0-开始使用',
						children: [
							['0-Get Started/1-QuickStart','快速入门'],
							['0-Get Started/2-Frequently asked questions','常见问题'],
							['0-Get Started/3-Publication','调查报告']
						]
					},
					{
						title: '1-概述',
						children: [
							['1-Overview/1-What is IoTDB','什么是IoTDB'],
							['1-Overview/2-Architecture','架构'],
							['1-Overview/3-Scenario','应用场景'],
							['1-Overview/4-Features','特征']
						]
					},
					{
						title: '2-基本概念',
						children: [
							['2-Concept Key Concepts and Terminology/1-Key Concepts and Terminology','主要概念及术语'],
							['2-Concept Key Concepts and Terminology/2-Data Type','数据类型'],
							['2-Concept Key Concepts and Terminology/3-Encoding','编码方式'],
							['2-Concept Key Concepts and Terminology/4-Compression','压缩方式']
						]
					},
					{
						title: '3-操作指南',
						children: [
							['3-Operation Manual/1-Sample Data','样例数据'],
							['3-Operation Manual/2-Data Model Selection','数据模型选用与创建'],
							['3-Operation Manual/3-Data Import','数据接入'],
							['3-Operation Manual/4-Data Query','数据查询'],
							['3-Operation Manual/5-Data Maintenance','数据维护'],
							['3-Operation Manual/6-Priviledge Management','权限管理']
						]
					},
					{
						title: '4-系统部署与管理',
						children: [
							['4-Deployment and Management/1-Deployment','系统部署'],
							['4-Deployment and Management/2-Configuration','系统配置'],
							['4-Deployment and Management/3-System Monitor','系统监控'],
							['4-Deployment and Management/4-Performance Monitor','性能监控'],
							['4-Deployment and Management/5-System log','系统日志'],
							['4-Deployment and Management/6-Data Management','数据管理'],
							['4-Deployment and Management/7-Build and use IoTDB by Dockerfile','通过Dockerfile构建和使用IoTDB']
						]
					},
					{
						title: '5-IoTDB SQL文档',
						children: [
							['5-IoTDB SQL Documentation/1-IoTDB Query Statement','IoTDB查询语句'],
							['5-IoTDB SQL Documentation/2-Reference','参考']
						]
					},
					{
						title: '6-JDBC API',
						children: [
							['6-JDBC API/1-JDBC API','JDBC API']
						]
					},
					{
						title: '7-TsFile',
						children: [
							['7-TsFile/1-Installation','安装'],
							['7-TsFile/2-Usage','用法'],
							['7-TsFile/3-Hierarchy','TsFile层次结构']
						]
					},
					{
						title: '8-系统工具',
						children: [
							['8-System Tools/1-Sync','同步工具'],
							['8-System Tools/2-Memory Estimation Tool','内存预估工具']
						]
					},
				],
				'/zh/UserGuide/V0.9.x/': [
					{
						title: 'IoTDB用户手册 (V0.9.x)',
						collapsable: false,
					},
					{
						title: '0-开始',
						children: [
							['0-Get Started/1-QuickStart','快速入门'],
							['0-Get Started/2-Frequently asked questions','常见问题'],
							['0-Get Started/3-Publication','研究论文']
						]
					},
					{
						title: '1-概览',
						children: [
							['1-Overview/1-What is IoTDB','什么是IoTDB'],
							['1-Overview/2-Architecture','架构'],
							['1-Overview/3-Scenario','场景'],
							['1-Overview/4-Features','特征']
						]
					},
					{
						title: '2-概念',
						children: [
							['2-Concept/1-Data Model and Terminology','数据模型与技术'],
							['2-Concept/2-Data Type','数据类型'],
							['2-Concept/3-Encoding','编码方式'],
							['2-Concept/4-Compression','压缩方式']
						]
					},
					{
						title: '3-服务器端',
						children: [
							['3-Server/1-Download','下载'],
							['3-Server/2-Single Node Setup','单节点设置'],
							['3-Server/3-Cluster Setup','集群设置'],
							['3-Server/4-Config Manual','系统配置'],
							['3-Server/5-Docker Image','Docker镜像']
						]
					},
					{
						title: '4-客户端',
						children: [
							['4-Client/1-Command Line Interface','命令行接口 (CLI)'],
							['4-Client/2-Programming - JDBC','JDBC'],
							['4-Client/3-Programming - Session','Session'],
							['4-Client/4-Programming - Other Languages','其他语言'],
							['4-Client/5-Programming - TsFile API','TsFile API']
						]
					},
					{
						title: '5-操作指南',
						children: [
							['5-Operation Manual/1-DDL Data Definition Language','DDL (数据定义语言)'],
							['5-Operation Manual/2-DML Data Manipulation Language','DML (数据操作语言)'],
							['5-Operation Manual/3-Account Management Statements','账户管理语句'],
							['5-Operation Manual/4-SQL Reference','SQL 参考文档']
						]
					},
					{
						title: '6-系统工具',
						children: [
							['6-System Tools/1-Sync Tool','同步工具'],
							['6-System Tools/2-Memory Estimation Tool','内存预估'],
							['6-System Tools/3-JMX Tool','JMX工具'],
							['6-System Tools/4-Watermark Tool','水印工具'],
							['6-System Tools/6-Query History Visualization Tool','查询历史可视化工具'],
							['6-System Tools/7-Monitor and Log Tools','监控与日志工具']
						]
					},
					{
						title: '7-生态集成',
						children: [
							['7-Ecosystem Integration/1-Grafana','Grafana'],
							['7-Ecosystem Integration/2-MapReduce TsFile','MapReduce TsFile'],
							['7-Ecosystem Integration/3-Spark TsFile','Spark TsFile'],
							['7-Ecosystem Integration/4-Spark IoTDB','Spark IoTDB'],
							['7-Ecosystem Integration/5-Hive TsFile','Hive TsFile']
						]
					},
					{
						title: '8-系统设计',
						children: [
							['8-System Design/1-Hierarchy','层次结构'],
							['8-System Design/2-Files','文件'],
							['8-System Design/3-Writing Data on HDFS','使用HDFS存储数据'],
							['8-System Design/4-Shared Nothing Cluster','Shared-nothing 架构']
						]
					},
				],
				'/zh/UserGuide/V0.10.x/': [
					{
						title: 'IoTDB用户手册 (v0.10.x)',
						collapsable: false,
					},
					{
						title: '开始',
						children: [
							['Get Started/QuickStart','快速入门'],
							['Get Started/Frequently asked questions','常见问题'],
							['Get Started/Publication','调查报告']
						]
					},
					{
						title: '概述',
						children: [
							['Overview/What is IoTDB','什么是IoTDB'],
							['Overview/Architecture','架构'],
							['Overview/Scenario','场景'],
							['Overview/Features','特征']
						]
					},
					{
						title: '概念',
						children: [
							['Concept/Data Model and Terminology','数据模型与技术'],
							['Concept/Data Type','数据类型'],
							['Concept/Encoding','编码方式'],
							['Concept/Compression','压缩方式']
						]
					},
					{
						title: '服务器端',
						children: [
							['Server/Download','下载'],
							['Server/Single Node Setup','单节点安装'],
							['Server/Cluster Setup','集群设置'],
							['Server/Config Manual','配置手册'],
							['Server/Docker Image','Docker镜像']
						]
					},
					{
						title: '客户端',
						children: [
							['Client/Command Line Interface','命令行接口(CLI)'],
							['Client/Programming - Native API','原生接口'],
							['Client/Programming - JDBC','JDBC'],
							['Client/Programming - Other Languages','其他语言'],
							['Client/Programming - TsFile API','TsFile API'],
							['Client/Programming - MQTT','MQTT'],
							['Client/Status Codes','状态码']
						]
					},
					{
						title: '操作指南',
						children: [
							['Operation Manual/DDL Data Definition Language','DDL (数据定义语言)'],
							['Operation Manual/DML Data Manipulation Language','DML (数据操作语言)'],
							['Operation Manual/Administration','权限管理语句'],
							['Operation Manual/SQL Reference','SQL 参考文档']
						]
					},
					{
						title: '系统工具',
						children: [
							['System Tools/Sync Tool','同步工具'],
							['System Tools/Memory Estimation Tool','内存预估'],
							['System Tools/JMX Tool','JMX工具'],
							['System Tools/Watermark Tool','水印工具'],
							['System Tools/Query History Visualization Tool','查询历史可视化工具'],
							['System Tools/Monitor and Log Tools','监控与日志工具'],
							['System Tools/Load External Tsfile','加载外部tsfile文件']
						]
					},
					{
						title: '生态集成',
						children: [
							['Ecosystem Integration/Grafana','Grafana'],
							['Ecosystem Integration/MapReduce TsFile','MapReduce TsFile'],
							['Ecosystem Integration/Spark TsFile','Spark TsFile'],
							['Ecosystem Integration/Spark IoTDB','Spark IoTDB'],
							['Ecosystem Integration/Hive TsFile','Hive TsFile']
						]
					},
					{
						title: '系统设计',
						children: [
							['Architecture/Files','文件'],
							['Architecture/Writing Data on HDFS','使用HDFS存储数据'],
							['Architecture/Shared Nothing Cluster','Shared-nothing 架构']
						]
					}
				],
				'/zh/UserGuide/V0.11.x/': [
					{
						title: 'IoTDB用户手册 (V0.11.x)',
						collapsable: false,
					},
					{
						title: '开始',
						children: [
							['Get Started/QuickStart','快速入门'],
							['Get Started/Frequently asked questions','常见问题'],
							['Get Started/Publication','调查报告']
						]
					},
					{
						title: '概述',
						children: [
							['Overview/What is IoTDB','什么是IoTDB'],
							['Overview/Architecture','架构'],
							['Overview/Scenario','场景'],
							['Overview/Features','特征']
						]
					},
					{
						title: '概念',
						children: [
							['Concept/Data Model and Terminology','数据模型与技术'],
							['Concept/Data Type','数据类型'],
							['Concept/Encoding','编码方式'],
							['Concept/Compression','压缩方式']
						]
					},
					{
						title: '服务器端',
						children: [
							['Server/Download','下载'],
							['Server/Single Node Setup','单节点安装'],
							['Server/Cluster Setup','集群设置'],
							['Server/Config Manual','配置手册'],
							['Server/Docker Image','Docker镜像']
						]
					},
					{
						title: '客户端',
						children: [
							['Client/Command Line Interface','命令行接口(CLI)'],
							['Client/Programming - Native API','原生接口'],
							['Client/Programming - JDBC','JDBC'],
							['Client/Programming - Other Languages','其他语言'],
							['Client/Programming - TsFile API','TsFile API'],
							['Client/Programming - MQTT','MQTT'],
							['Client/Status Codes','状态码']
						]
					},
					{
						title: '操作指南',
						children: [
							['Operation Manual/DDL Data Definition Language','DDL (数据定义语言)'],
							['Operation Manual/DML Data Manipulation Language','DML (数据操作语言)'],
							['Operation Manual/Administration','权限管理语句'],
							['Operation Manual/SQL Reference','SQL 参考文档']
						]
					},
					{
						title: '系统工具',
						children: [
							['System Tools/Sync Tool','同步工具'],
							['System Tools/JMX Tool','JMX工具'],
							['System Tools/Watermark Tool','水印工具'],
							['System Tools/Query History Visualization Tool','查询历史可视化工具'],
							['System Tools/Monitor and Log Tools','监控与日志工具'],
							['System Tools/Load External Tsfile','加载外部tsfile文件'],
							['System Tools/Performance Tracing Tool','性能追踪工具']
						]
					},
					{
						title: '生态集成',
						children: [
							['Ecosystem Integration/Grafana','Grafana'],
							['Ecosystem Integration/MapReduce TsFile','MapReduce TsFile'],
							['Ecosystem Integration/Spark TsFile','Spark TsFile'],
							['Ecosystem Integration/Spark IoTDB','Spark IoTDB'],
							['Ecosystem Integration/Hive TsFile','Hive TsFile']
						]
					},
					{
						title: '系统设计',
						children: [
							['Architecture/Files','文件'],
							['Architecture/Writing Data on HDFS','使用HDFS存储数据'],
							['Architecture/Shared Nothing Cluster','Shared-nothing 架构']
						]
					}
				],
				'/zh/UserGuide/V0.12.x/': [
					{
						title: 'IoTDB用户手册 (V0.12.x)',
						collapsable: false,
					},
					{
						title: 'IoTDB简介',
						children: [
							['IoTDB-Introduction/What-is-IoTDB','IoTDB简介'],
							['IoTDB-Introduction/Features','主要功能特点'],
							['IoTDB-Introduction/Architecture','系统架构'],
							['IoTDB-Introduction/Scenario','应用场景'],
							['IoTDB-Introduction/Publication','研究论文']
						]
					},
					{
						title: '快速上手',
						children: [
							['QuickStart/QuickStart','快速上手'],
							['QuickStart/Files','存储路径设置'],
							['QuickStart/WayToGetIoTDB','获取IoTDB二进制文件途径']
						]
					},
					{
						title: '数据模式与概念',
						children: [
							['Data-Concept/Data-Model-and-Terminology','数据模型'],
							['Data-Concept/Data-Type','数据类型'],
							['Data-Concept/Encoding','编码方式'],
							['Data-Concept/Compression','压缩方式'],
							['Data-Concept/SDT','旋转门压缩']
						]
					},
					{
						title: 'SQL命令行终端(CLI)',
						children: [
							['CLI/Command-Line-Interface','SQL命令行终端(CLI)']
						]
					},
					{
						title: '权限管理',
						children: [
							['Administration-Management/Administration','权限管理']
						]
					},
					{
						title: 'IoTDB-SQL 语言',
						children: [
							['IoTDB-SQL-Language/DDL-Data-Definition-Language','数据定义语言（DDL）'],
							['IoTDB-SQL-Language/DML-Data-Manipulation-Language','数据操作语言（DML）'],
							['IoTDB-SQL-Language/Maintenance-Command','运维命令']
						]
					},
					{
						title: '应用编程接口',
						children: [
							['API/Programming-Native-API','Java 原生接口'],
							['API/Programming-Other-Languages','其他语言原生接口'],
							['API/Programming-TsFile-API','TsFile API'],
							['API/Programming-JDBC','JDBC (不推荐)']
						]
					},
					{
						title: '用户定义函数(UDF)',
						children: [
							['UDF/UDF-User-Defined-Function','用户定义函数(UDF)']
						]
					},
					{
						title: '通信服务协议',
						children: [
							['Communication-Service-Protocol/Programming-Thrift','Thrift'],
							['Communication-Service-Protocol/Programming-MQTT','MQTT'],
						]
					},
					{
						title: '系统工具',
						children: [
							['System-Tools/Load-External-Tsfile','加载 TsFile'],
							['System-Tools/Performance-Tracing-Tool','查询性能追踪'],
							['System-Tools/CSV-Tool','导入导出 CSV'],
							['System-Tools/Monitor-and-Log-Tools','监控工具和系统日志'],
							['System-Tools/JMX-Tool','JMX 工具'],
							['System-Tools/MLogParser-Tool','Mlog解析工具'],
							['System-Tools/NodeTool','节点工具'],
							['System-Tools/Query-History-Visualization-Tool','查询历史可视化工具'],
							['System-Tools/Watermark-Tool','水印工具'],
						]
					},
					{
						title: '端云协同',
						children: [
							['Collaboration-of-Edge-and-Cloud/Sync-Tool','TsFile 同步工具']
						]
					},
					{
						title: '系统集成',
						children: [
							['Ecosystem Integration/Grafana','Grafana-IoTDB'],
							['Ecosystem Integration/Zeppelin-IoTDB','Zeppelin-IoTDB'],
							['Ecosystem Integration/Spark TsFile','Spark TsFile'],
							['Ecosystem Integration/MapReduce TsFile','Hadoop-TsFile'],
							['Ecosystem Integration/Spark IoTDB','Spark-IoTDB'],
							['Ecosystem Integration/Hive TsFile','Hive-TsFile'],
							['Ecosystem Integration/Flink TsFile','Flink-TsFile'],
							['Ecosystem Integration/Flink IoTDB','Flink-IoTDB'],
							['Ecosystem Integration/Writing Data on HDFS','HDFS集成'],
						]
					},
					{
						title: '集群搭建',
						children: [
							['Cluster/Cluster-Setup','集群搭建'],
							//['Cluster/Cluster-Setup-Example','集群搭建示例']
						]
					},
					{
						title: '常见问题',
						children: [
							['FAQ/Frequently-asked-questions','常见问题']
						]
					},
					{
						title: '附录',
						children: [
							['Appendix/Config-Manual','附录1: 配置参数'],
							['Appendix/SQL-Reference','附录2: SQL 参考文档'],
							['Appendix/Status-Codes','附录3: 状态码']
						]
					}
				],
				'/zh/UserGuide/V0.13.x/': [
					{
						title: 'IoTDB用户手册 (In progress)',
						collapsable: false,
					},
					{
						title: 'IoTDB简介',
						children: [
							['IoTDB-Introduction/What-is-IoTDB','IoTDB简介'],
							['IoTDB-Introduction/Features','主要功能特点'],
							['IoTDB-Introduction/Architecture','系统架构'],
							['IoTDB-Introduction/Scenario','应用场景'],
							['IoTDB-Introduction/Publication','研究论文']
						]
					},
					{
						title: '快速上手',
						children: [
							['QuickStart/QuickStart','快速上手'],
<<<<<<< HEAD
							['QuickStart/Files','存储路径设置'],
							['QuickStart/WayToGetIoTDB','获取IoTDB二进制文件途径']
							['QuickStart/K8sStandalone','在Kubernetes上部署IoTDB']
=======
							['QuickStart/Files','数据文件存储'],
							['QuickStart/WayToGetIoTDB','下载与安装'],
							['QuickStart/Command-Line-Interface','SQL命令行终端(CLI)']
>>>>>>> f9011617
						]
					},
					{
						title: '数据模式与概念',
						sidebarDepth: 1,
						children: [
							['Data-Concept/Data-Model-and-Terminology','数据模型'],
							['Data-Concept/Schema-Template','元数据模板'],
							['Data-Concept/Data-Type','数据类型'],
							['Data-Concept/Encoding','编码方式'],
							['Data-Concept/Compression','压缩方式'],
							['Data-Concept/Time-Partition','时间分区'],
							['Data-Concept/Time-zone','时区']
						]
					},
					{
						title: '语法约定',
						sidebarDepth: 1,
						children: [
							['Reference/Syntax-Conventions', '语法约定'],
						]
					},
					{
						title: '应用编程接口',
						children: [
							['API/Programming-Java-Native-API','Java 原生接口'],
							['API/Programming-Python-Native-API','Python 原生接口'],
							['API/Programming-Cpp-Native-API','C++ 原生接口'],
							['API/Programming-Go-Native-API','Go 原生接口'],
							['API/Programming-JDBC','JDBC (不推荐)'],
							['API/Programming-MQTT','MQTT'],
							['API/Programming-TsFile-API','TsFile API'],
							['API/Status-Codes','状态码']
						]
					},
					{
						title: '元数据操作',
						sidebarDepth: 1,
						children: [
							['Operate-Metadata/Storage-Group','存储组操作'],
							['Operate-Metadata/Node','节点操作'],
							['Operate-Metadata/Timeseries','时间序列操作'],
							['Operate-Metadata/TTL','TTL'],
							['Operate-Metadata/Auto-Create-MetaData','自动创建元数据']
						]
					},
					{
						title: '数据写入和删除',
						sidebarDepth: 1,
						children: [
							['Write-And-Delete-Data/Write-Data','写入数据'],
							['Write-And-Delete-Data/Load-External-Tsfile','加载 TsFile'],
							['Write-And-Delete-Data/CSV-Tool','导入导出 CSV'],
							['Write-And-Delete-Data/Delete-Data','删除数据']
						]
					},
					{
						title: '数据查询',
						sidebarDepth: 1,
						children: [
							['Query-Data/Overview.md','概述'],
							['Query-Data/Select-Expression.md','选择表达式'],
							['Query-Data/Query-Filter.md','查询过滤条件'],
							['Query-Data/Pagination.md','查询结果分页'],
							['Query-Data/Result-Format.md','查询结果对齐格式'],
							['Query-Data/Aggregate-Query.md','聚合查询'],
							['Query-Data/Last-Query.md','最新点查询'],
							['Query-Data/Fill-Null-Value.md','空值填充'],
							['Query-Data/Without-Null.md','空值过滤'],
							['Query-Data/Tracing-Tool.md','查询性能追踪']
						]
					},
					{
						title: '数据处理',
						sidebarDepth: 1,
						children: [
							['Process-Data/UDF-User-Defined-Function','用户定义函数(UDF)'],
							['Process-Data/UDF-Library', 'UDF 函数库'],
							['Process-Data/Select-Into','查询写回(SELECT INTO)'],
							['Process-Data/Continuous-Query','连续查询(CQ)'],
							['Process-Data/Triggers','触发器'],
							['Process-Data/Alerting','告警机制'],
						]
					},
					{
						title: '权限管理',
						children: [
							['Administration-Management/Administration','权限管理']
						]
					},
					{
						title: '运维工具',
						children: [
							['Maintenance-Tools/Maintenance-Command','运维命令'],
							['Maintenance-Tools/Monitor-and-Log-Tools','监控工具和系统日志'],
							['Maintenance-Tools/JMX-Tool','JMX 工具'],
							['Maintenance-Tools/MLogParser-Tool','Mlog解析工具'],
							['Maintenance-Tools/NodeTool','节点工具'],
							['Maintenance-Tools/Watermark-Tool','水印工具'],
							['Maintenance-Tools/Metric-Tool','监控工具'],
							['Maintenance-Tools/Sync-Tool','TsFile 同步工具'],
							['Maintenance-Tools/TsFile-Split-Tool','TsFile 拆分工具']
						]
					},
					{
						title: '系统集成',
						children: [
							['Ecosystem Integration/Grafana Plugin','Grafana Plugin'],
							['Ecosystem Integration/Grafana Connector','Grafana Connector（不推荐）'],
							['Ecosystem Integration/Zeppelin-IoTDB','Zeppelin-IoTDB'],
							['Ecosystem Integration/DBeaver','DBeaver-IoTDB'],
							['Ecosystem Integration/Spark TsFile','Spark TsFile'],
							['Ecosystem Integration/MapReduce TsFile','Hadoop-TsFile'],
							['Ecosystem Integration/Spark IoTDB','Spark-IoTDB'],
							['Ecosystem Integration/Hive TsFile','Hive-TsFile'],
							['Ecosystem Integration/Flink TsFile','Flink-TsFile'],
							['Ecosystem Integration/Flink IoTDB','Flink-IoTDB'],
							['Ecosystem Integration/Writing Data on HDFS','HDFS集成'],
						]
					},
					{
						title: '集群搭建',
						children: [
							['Cluster/Cluster-Setup','集群搭建'],
							['Cluster/Cluster-Setup-Example','集群搭建示例']
						]
					},
					{
						title: '参考',
						children: [
							['Reference/Config-Manual','配置参数'],
							['Reference/Keywords','关键字'],
							['Reference/Frequently-asked-questions','常见问题'],
							['Reference/TSDB-Comparison','时间序列数据库比较']
						]
					}
				],
				'/zh/UserGuide/Master/': [
					{
						title: 'IoTDB用户手册 (In progress)',
						collapsable: false,
					},
					{
						title: 'IoTDB简介',
						children: [
							['IoTDB-Introduction/What-is-IoTDB','IoTDB简介'],
							['IoTDB-Introduction/Features','主要功能特点'],
							['IoTDB-Introduction/Architecture','系统架构'],
							['IoTDB-Introduction/Scenario','应用场景'],
							['IoTDB-Introduction/Publication','研究论文']
						]
					},
					{
						title: '快速上手',
						children: [
							['QuickStart/QuickStart','快速上手'],
							['QuickStart/Files','数据文件存储'],
							['QuickStart/WayToGetIoTDB','下载与安装'],
							['QuickStart/Command-Line-Interface','SQL命令行终端(CLI)']
						]
					},
					{
						title: '数据模式与概念',
						sidebarDepth: 1,
						children: [
							['Data-Concept/Data-Model-and-Terminology','数据模型'],
							['Data-Concept/Schema-Template','元数据模板'],
							['Data-Concept/Data-Type','数据类型'],
							['Data-Concept/Encoding','编码方式'],
							['Data-Concept/Compression','压缩方式'],
							['Data-Concept/Time-Partition','时间分区'],
							['Data-Concept/Time-zone','时区']
						]
					},
					{
						title: '语法约定',
						sidebarDepth: 1,
						children: [
							['Reference/Syntax-Conventions', '语法约定'],
						]
					},
					{
						title: '应用编程接口',
						children: [
							['API/Programming-Java-Native-API','Java 原生接口'],
							['API/Programming-Python-Native-API','Python 原生接口'],
							['API/Programming-Cpp-Native-API','C++ 原生接口'],
							['API/Programming-Go-Native-API','Go 原生接口'],
							['API/Programming-JDBC','JDBC (不推荐)'],
							['API/Programming-MQTT','MQTT'],
							['API/RestService','REST API'],
							['API/Programming-TsFile-API','TsFile API'],
							['API/InfluxDB-Protocol','InfluxDB 协议适配器（开发中)'],
							['API/Status-Codes','状态码']
						]
					},
					{
						title: '元数据操作',
						sidebarDepth: 1,
						children: [
							['Operate-Metadata/Storage-Group','存储组操作'],
							['Operate-Metadata/Node','节点操作'],
							['Operate-Metadata/Timeseries','时间序列操作'],
							['Operate-Metadata/TTL','TTL'],
							['Operate-Metadata/Auto-Create-MetaData','自动创建元数据']
						]
					},
					{
						title: '数据写入和删除',
						sidebarDepth: 1,
						children: [
							['Write-And-Delete-Data/Write-Data','写入数据'],
							['Write-And-Delete-Data/Load-External-Tsfile','加载 TsFile'],
							['Write-And-Delete-Data/CSV-Tool','导入导出 CSV'],
							['Write-And-Delete-Data/Delete-Data','删除数据']
						]
					},
					{
						title: '数据查询',
						sidebarDepth: 1,
						children: [
							['Query-Data/Overview.md','概述'],
							['Query-Data/Select-Expression.md','选择表达式'],
							['Query-Data/Query-Filter.md','查询过滤条件'],
							['Query-Data/Pagination.md','查询结果分页'],
							['Query-Data/Result-Format.md','查询结果对齐格式'],
							['Query-Data/Aggregate-Query.md','聚合查询'],
							['Query-Data/Last-Query.md','最新点查询'],
							['Query-Data/Fill-Null-Value.md','空值填充'],
							['Query-Data/Without-Null.md','空值过滤'],
							['Query-Data/Tracing-Tool.md','查询性能追踪']
						]
					},
					{
						title: '数据处理',
						sidebarDepth: 1,
						children: [
							['Process-Data/UDF-User-Defined-Function','用户定义函数(UDF)'],
							['Process-Data/UDF-Library', 'UDF 函数库'],
							['Process-Data/Select-Into','查询写回(SELECT INTO)'],
							['Process-Data/Continuous-Query','连续查询(CQ)'],
							['Process-Data/Triggers','触发器'],
							['Process-Data/Alerting','告警机制'],
						]
					},
					{
						title: '权限管理',
						children: [
							['Administration-Management/Administration','权限管理']
						]
					},
					{
						title: '运维工具',
						children: [
							['Maintenance-Tools/Maintenance-Command','运维命令'],
							['Maintenance-Tools/Monitor-and-Log-Tools','监控工具和系统日志'],
							['Maintenance-Tools/JMX-Tool','JMX 工具'],
							['Maintenance-Tools/MLogParser-Tool','Mlog解析工具'],
							['Maintenance-Tools/NodeTool','节点工具'],
							['Maintenance-Tools/Watermark-Tool','水印工具'],
							['Maintenance-Tools/Metric-Tool','监控工具'],
							['Maintenance-Tools/Sync-Tool','TsFile 同步工具'],
							['Maintenance-Tools/TsFile-Split-Tool','TsFile 拆分工具']
						]
					},
					{
						title: '系统集成',
						children: [
							['Ecosystem Integration/Grafana Plugin','Grafana Plugin'],
							['Ecosystem Integration/Grafana Connector','Grafana Connector（不推荐）'],
							['Ecosystem Integration/Zeppelin-IoTDB','Zeppelin-IoTDB'],
							['Ecosystem Integration/DBeaver','DBeaver-IoTDB'],
							['Ecosystem Integration/Spark TsFile','Spark TsFile'],
							['Ecosystem Integration/MapReduce TsFile','Hadoop-TsFile'],
							['Ecosystem Integration/Spark IoTDB','Spark-IoTDB'],
							['Ecosystem Integration/Hive TsFile','Hive-TsFile'],
							['Ecosystem Integration/Flink TsFile','Flink-TsFile'],
							['Ecosystem Integration/Flink IoTDB','Flink-IoTDB'],
							['Ecosystem Integration/Writing Data on HDFS','HDFS集成'],
						]
					},
					{
						title: '集群搭建',
						children: [
							['Cluster/Cluster-Setup','集群搭建'],
							['Cluster/Cluster-Setup-Example','集群搭建示例']
							['Cluster/K8s-Cluster','在Kubernetes上部署IoTDB集群']
						]
					},
					{
						title: '参考',
						children: [
							['Reference/Config-Manual','配置参数'],
							['Reference/Keywords','关键字'],
							['Reference/Frequently-asked-questions','常见问题'],
							['Reference/TSDB-Comparison','时间序列数据库比较']
						]
					}
				],
				'/zh/SystemDesign/': [
					{
						title: '系统设计',
						collapsable: false,
					},
					{
						title: '应用概览',
						children: [
							['Architecture/Architecture','应用概览']
						]
					},
					{
						title: 'TsFile',
						children: [
							['TsFile/TsFile','TsFile'],
							['TsFile/Format','格式'],
							['TsFile/Write','写流程'],
							['TsFile/Read','读流程']
						]
					},
					{
						title: '查询引擎',
						children: [
							['QueryEngine/QueryEngine','查询引擎'],
							['QueryEngine/Planner','执行计划生成器'],
							['QueryEngine/PlanExecutor','计划执行器'],
							['QueryEngine/ResultSetConstruction','结果集构造']
						]
					},
					{
						title: '元数据管理',
						children: [
							['SchemaManager/SchemaManager','元数据管理']
						]
					},
					{
						title: '存储引擎',
						children: [
							['StorageEngine/FileLists','磁盘文件汇总'],
							['StorageEngine/StorageEngine','存储引擎'],
							['StorageEngine/WAL','写前日志'],
							['StorageEngine/FlushManager','FlushManager'],
							['StorageEngine/MergeManager','文件合并机制'],
							['StorageEngine/DataPartition','数据分区'],
							['StorageEngine/DataManipulation','数据增删改'],
							['StorageEngine/Recover','重启恢复'],
							['StorageEngine/Compaction','文件合并']
						]
					},
					{
						title: '数据查询',
						children: [
							['DataQuery/DataQuery','数据查询'],
							['DataQuery/QueryFundamentals','查询基础介绍'],
							['DataQuery/SeriesReader','查询基础组件'],
							['DataQuery/RawDataQuery','原始数据查询'],
							['DataQuery/AggregationQuery','聚合查询'],
							['DataQuery/GroupByQuery','降采样查询'],
							['DataQuery/LastQuery','最近时间戳 Last 查询'],
							['DataQuery/AlignByDeviceQuery','按设备对齐查询'],
							['DataQuery/FillFunction','空值填充'],
							['DataQuery/GroupByFillQuery', '降采样补空值查询'],
							['DataQuery/OrderByTimeQuery', '按时间倒序查询']
						]
					},
					{
						title: '工具',
						children: [
							['Tools/Sync','同步工具']
						]
					},
					{
						title: '连接器',
						children: [
							['Connector/Hive-TsFile','Hive-TsFile'],
							['Connector/Spark-TsFile','Spark-TsFile'],
							['Connector/Spark-IOTDB','Spark-IOTDB']
						]
					},
					{
						title: '客户端',
						children: [
							['Client/RPC','RPC']
						]
					},
				],
			}
		  }
		}
      },
	locales: {
		'/': {
		  lang: 'en-US',
		  title: ' ',
		  description: ' '
		},
		'/zh/': {
		  lang: 'zh-CN',
		  title: ' ',
		  description: ' '
		}
	  },
  }

  module.exports = config
  <|MERGE_RESOLUTION|>--- conflicted
+++ resolved
@@ -658,17 +658,10 @@
 					{
 						title: 'Quick Start',
 						children: [
-<<<<<<< HEAD
-							['QuickStart/QuickStart','QuickStart'],
-							['QuickStart/Files','Storage Path Setting'],
-							['QuickStart/WayToGetIoTDB','Get IoTDB Binary files']
-							['QuickStart/K8sStandalone','IoTDB on Kubernetes']
-=======
 							['QuickStart/QuickStart','Quick Start'],
 							['QuickStart/Files','Data storage'],
 							['QuickStart/WayToGetIoTDB','Download and Setup'],
 							['QuickStart/Command-Line-Interface','Command Line Interface'],
->>>>>>> f9011617
 						]
 					},
 					{
@@ -953,7 +946,6 @@
 						children: [
 							['Cluster/Cluster-Setup','Cluster Setup'],
 							['Cluster/Cluster-Setup-Example','Cluster Setup Example']
-							['Cluster/K8s-Cluster','IoTDB on Kubernetes']
 						]
 					},
 					{
@@ -1633,15 +1625,9 @@
 						title: '快速上手',
 						children: [
 							['QuickStart/QuickStart','快速上手'],
-<<<<<<< HEAD
-							['QuickStart/Files','存储路径设置'],
-							['QuickStart/WayToGetIoTDB','获取IoTDB二进制文件途径']
-							['QuickStart/K8sStandalone','在Kubernetes上部署IoTDB']
-=======
 							['QuickStart/Files','数据文件存储'],
 							['QuickStart/WayToGetIoTDB','下载与安装'],
 							['QuickStart/Command-Line-Interface','SQL命令行终端(CLI)']
->>>>>>> f9011617
 						]
 					},
 					{
@@ -1928,7 +1914,6 @@
 						children: [
 							['Cluster/Cluster-Setup','集群搭建'],
 							['Cluster/Cluster-Setup-Example','集群搭建示例']
-							['Cluster/K8s-Cluster','在Kubernetes上部署IoTDB集群']
 						]
 					},
 					{
