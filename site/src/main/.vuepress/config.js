/*
 * Licensed to the Apache Software Foundation (ASF) under one
 * or more contributor license agreements.  See the NOTICE file
 * distributed with this work for additional information
 * regarding copyright ownership.  The ASF licenses this file
 * to you under the Apache License, Version 2.0 (the
 * "License"); you may not use this file except in compliance
 * with the License.  You may obtain a copy of the License at
 *
 * http://www.apache.org/licenses/LICENSE-2.0
 *
 * Unless required by applicable law or agreed to in writing, software
 * distributed under the License is distributed on an "AS IS" BASIS,
 * WITHOUT WARRANTIES OR CONDITIONS OF ANY KIND, either express or implied.
 * See the License for the specific language governing permissions and
 * limitations under the License.
 */

var config = {
    head: [
		['link', { rel: 'icon', href: '/favicon.ico' }],
		["meta", {name: "Description", content: "Apache IoTDB: Time Series Database for IoT"}],
        ["meta", {name: "Keywords", content: "TSDB, time series, time series database, IoTDB, IoT database, IoT data management,时序数据库, 时间序列管理, IoTDB, 物联网数据库, 实时数据库, 物联网数据管理, 物联网数据"}],
        ["meta", {name: "baidu-site-verification", content: "wfKETzB3OT"}],
        ["meta", {name: "google-site-verification", content: "mZWAoRY0yj_HAr-s47zHCGHzx5Ju-RVm5wDbPnwQYFo"}],
		["script", {async: true, src: "https://www.googletagmanager.com/gtag/js?id=G-5MM3J6X84E"}],
		['script', {}, `
          window.dataLayer = window.dataLayer || [];
          function gtag(){dataLayer.push(arguments);}
          gtag('js', new Date());
          gtag('config', 'G-5MM3J6X84E');`
		],
      ],

    // 静态网站部署的目录
    base: '',

    // 网站标题
    title: 'IoTDB Website',

    // <meta name="description" content="...">
    description: 'Apache IoTDB',

    markdown: {

      // 显示代码行号
      lineNumbers: true
    },
    themeConfig: {

        // 项目的 github 地址
        repo: 'https://github.com/apache/iotdb.git',

        // github 地址的链接名
        repoLabel: 'GitHub',

		logo: '/img/logo.png',

		searchMaxSuggestions:10,

		displayAllHeaders: true,

		sidebarDepth: 0,

		locales: {
		  '/': {
			selectText: 'Languages',
			label: 'English',
			ariaLabel: 'Languages',
			editLinkText: 'Edit this page on GitHub',
			serviceWorker: {
			  updatePopup: {
				message: "New content is available.",
				buttonText: "Refresh"
			  }
			},
			algolia: {},
			nav: [
				 {
					text: 'Documentation',
					items: [
						{ text: 'latest', link: '/UserGuide/Master/QuickStart/QuickStart' },
						{ text: 'v0.12.x', link: '/UserGuide/V0.12.x/QuickStart/QuickStart' },
						{ text: 'v0.11.x', link: '/UserGuide/V0.11.x/Get Started/QuickStart' },
						{ text: 'v0.10.x', link: '/UserGuide/V0.10.x/Get Started/QuickStart' },
						{ text: 'v0.9.x', link: '/UserGuide/V0.9.x/0-Get Started/1-QuickStart' },
						{ text: 'v0.8.x', link: '/UserGuide/V0.8.x/0-Get Started/1-QuickStart'},
					]
				  },
				  {
					text: 'Design',
					link: '/SystemDesign/Architecture/Architecture'
				  },
				  {
					text: 'Download',
					link: '/Download/'
				  },
				  {
					text: 'Community',
					items: [
					  { text: 'Wiki', link: 'https://cwiki.apache.org/confluence/display/iotdb'},
					  { text: 'People', link: '/Community/Community-Project Committers'},
					  { text: 'Powered By', link: '/Community/Community-Powered By'},
					  { text: 'Resources', link: '/Community/Materials'},
						{ text: 'Feedback', link: '/Community/Feedback'},
					]
				  },
				  {
					text: 'Development',
					items: [
					  { text: 'How to vote', link: '/Development/VoteRelease'},
					  { text: 'How to Commit', link: '/Development/HowToCommit'},
					  { text: 'Become a Committer', link: '/Development/Committer'},
					  { text: 'ContributeGuide', link: '/Development/ContributeGuide'},
					  { text: 'Changelist of TsFile', link: '/Development/format-changelist'},
					  { text: 'Changelist of RPC', link: '/Development/rpc-changelist'},
					]
				  },
				// {
				// 	text: 'Blog',
				// 	items: [
				// 		{ text: 'Overview', link: '/Blog/Index'},
				// 		{ text: 'Some Notes on Release 0.9.3 and upcoming 0.10.0', link: '/Blog/Release0_93'}
				// 	]
				// },
				  {
					text: 'ASF',
					items: [
					  { text: 'Foundation', link: 'http://www.apache.org/'},
					  { text: 'License', link: 'http://www.apache.org/licenses/'},
					  { text: 'Security', link: 'http://www.apache.org/security/'},
					  { text: 'Sponsorship', link: 'http://www.apache.org/foundation/sponsorship.html'},
					  { text: 'Thanks', link: 'http://www.apache.org/foundation/thanks.html'},
					  { text: 'Current Events', link: 'http://www.apache.org/events/current-event'},
					]
				  },
			],
			sidebar: {
				'/UserGuide/V0.8.x/': [
					{
						title:'IoTDB User Guide (V0.8.x)',
						collapsable: false,
					},
					{
						title: '0-Get Started',
						children: [
							['0-Get Started/1-QuickStart','QuickStart'],
							['0-Get Started/2-Frequently asked questions','Frequently asked questions'],
							['0-Get Started/3-Publication','Research Papers']
						]
					},
					{
						title: '1-Overview',
						children: [
							['1-Overview/1-What is IoTDB','What is IoTDB'],
							['1-Overview/2-Architecture','Architecture'],
							['1-Overview/3-Scenario','Scenario'],
							['1-Overview/4-Features','Features']
						]
					},
					{
						title: '2-Concept Key Concepts and Terminology',
						children: [
							['2-Concept Key Concepts and Terminology/1-Key Concepts and Terminology','Key Concepts and Terminology'],
							['2-Concept Key Concepts and Terminology/2-Data Type','Data Type'],
							['2-Concept Key Concepts and Terminology/3-Encoding','Encoding'],
							['2-Concept Key Concepts and Terminology/4-Compression','Compression']
						]
					},
					{
						title: '3-Operation Manual',
						children: [
							['3-Operation Manual/1-Sample Data','Sample Data'],
							['3-Operation Manual/2-Data Model Selection','Data Model Selection'],
							['3-Operation Manual/3-Data Import','Data Import'],
							['3-Operation Manual/4-Data Query','Data Query'],
							['3-Operation Manual/5-Data Maintenance','Data Maintenance'],
							['3-Operation Manual/6-Priviledge Management','Priviledge Management']
						]
					},
					{
						title: '4-Deployment and Management',
						children: [
							['4-Deployment and Management/1-Deployment','Deployment'],
							['4-Deployment and Management/2-Configuration','Configuration'],
							['4-Deployment and Management/3-System Monitor','System Monitor'],
							['4-Deployment and Management/4-Performance Monitor','Performance Monitor'],
							['4-Deployment and Management/5-System log','System log'],
							['4-Deployment and Management/6-Data Management','Data Management'],
							['4-Deployment and Management/7-Build and use IoTDB by Dockerfile','Dockerfile']
						]
					},
					{
						title: '5-IoTDB SQL Documentation',
						children: [
							['5-IoTDB SQL Documentation/1-IoTDB Query Statement','IoTDB Query Statement'],
							['5-IoTDB SQL Documentation/2-Reference','Reference']
						]
					},
					{
						title: '6-JDBC API',
						children: [
							['6-JDBC API/1-JDBC API','JDBC API']
						]
					},
					{
						title: '7-TsFile',
						children: [
							['7-TsFile/1-Installation','Installation'],
							['7-TsFile/2-Usage','Usage'],
							['7-TsFile/3-Hierarchy','Hierarchy']
						]
					},
					{
						title: '8-System Tools',
						children: [
							['8-System Tools/1-Sync','Sync'],
							['8-System Tools/2-Memory Estimation Tool','Memory Estimation Tool']
						]
					},
				],
				'/UserGuide/V0.9.x/': [
					{
						title:'IoTDB User Guide (V0.9.x)',
						collapsable: false,
					},
					{
						title: '0-Get Started',
						children: [
							['0-Get Started/1-QuickStart','QuickStart'],
							['0-Get Started/2-Frequently asked questions','Frequently asked questions'],
							['0-Get Started/3-Publication','Research Papers']
						]
					},
					{
						title: '1-Overview',
						children: [
							['1-Overview/1-What is IoTDB','What is IoTDB'],
							['1-Overview/2-Architecture','Architecture'],
							['1-Overview/3-Scenario','Scenario'],
							['1-Overview/4-Features','Features']
						]
					},
					{
						title: '2-Concept',
						children: [
							['2-Concept/1-Data Model and Terminology','Data Model and Terminology'],
							['2-Concept/2-Data Type','Data Type'],
							['2-Concept/3-Encoding','Encoding'],
							['2-Concept/4-Compression','Compression']
						]
					},
					{
						title: '3-Server',
						children: [
							['3-Server/1-Download','Download'],
							['3-Server/2-Single Node Setup','Single Node Setup'],
							['3-Server/3-Cluster Setup','Cluster Setup'],
							['3-Server/4-Config Manual','Config Manual'],
							['3-Server/5-Docker Image','Docker Image']
						]
					},
					{
						title: '4-Client',
						children: [
							['4-Client/1-Command Line Interface','Command Line Interface'],
							['4-Client/2-Programming - JDBC','JDBC'],
							['4-Client/3-Programming - Session','Session'],
							['4-Client/4-Programming - Other Languages','Other Languages'],
							['4-Client/5-Programming - TsFile API','TsFile API']
						]
					},
					{
						title: '5-Operation Manual',
						children: [
							['5-Operation Manual/1-DDL Data Definition Language','DDL (Data Definition Language)'],
							['5-Operation Manual/2-DML Data Manipulation Language','DML (Data Manipulation Language)'],
							['5-Operation Manual/3-Account Management Statements','Account Management Statements'],
							['5-Operation Manual/4-SQL Reference','SQL Reference']
						]
					},
					{
						title: '6-System Tools',
						children: [
							['6-System Tools/1-Sync Tool','Sync Tool'],
							['6-System Tools/2-Memory Estimation Tool','Memory Estimation Tool'],
							['6-System Tools/3-JMX Tool','JMX Tool'],
							['6-System Tools/4-Watermark Tool','Watermark Tool'],
							['6-System Tools/6-Query History Visualization Tool','Query History Visualization Tool'],
							['6-System Tools/7-Monitor and Log Tools','Monitor and Log Tools']
						]
					},
					{
						title: '7-Ecosystem Integration',
						children: [
							['7-Ecosystem Integration/1-Grafana','Grafana'],
							['7-Ecosystem Integration/2-MapReduce TsFile','MapReduce TsFile'],
							['7-Ecosystem Integration/3-Spark TsFile','Spark TsFile'],
							['7-Ecosystem Integration/4-Spark IoTDB','Spark IoTDB'],
							['7-Ecosystem Integration/5-Hive TsFile','Hive TsFile']
						]
					},
					{
						title: '8-System Design',
						children: [
							['8-System Design/1-Hierarchy','Hierarchy'],
							['8-System Design/2-Files','Files'],
							['8-System Design/3-Writing Data on HDFS','Writing Data on HDFS'],
							['8-System Design/4-Shared Nothing Cluster','Shared Nothing Cluster'],
						]
					},
				],
				'/UserGuide/V0.10.x/': [
					{
						title:'IoTDB User Guide (V0.10.x)',
						collapsable: false,
					},
					{
						title: 'Get Started',
						children: [
							['Get Started/QuickStart','QuickStart'],
							['Get Started/Frequently asked questions','Frequently asked questions'],
							['Get Started/Publication','Research Papers']
						]
					},
					{
						title: 'Overview',
						children: [
							['Overview/What is IoTDB','What is IoTDB'],
							['Overview/Architecture','Architecture'],
							['Overview/Scenario','Scenario'],
							['Overview/Features','Features']
						]
					},
					{
						title: 'Concept',
						children: [
							['Concept/Data Model and Terminology','Data Model and Terminology'],
							['Concept/Data Type','Data Type'],
							['Concept/Encoding','Encoding'],
							['Concept/Compression','Compression']
						]
					},
					{
						title: 'Server',
						children: [
							['Server/Download','Download'],
							['Server/Single Node Setup','Single Node Setup'],
							['Server/Cluster Setup','Cluster Setup'],
							['Server/Config Manual','Config Manual'],
							['Server/Docker Image','Docker Image']
						]
					},
					{
						title: 'Client',
						children: [
							['Client/Command Line Interface','Command Line Interface'],
							['Client/Programming - Native API','Native API'],
							['Client/Programming - JDBC','JDBC'],
							['Client/Programming - Other Languages','Other Languages'],
							['Client/Programming - TsFile API','TsFile API'],
							['Client/Programming - MQTT','MQTT'],
							['Client/Status Codes','Status Codes']
						]
					},
					{
						title: 'Operation Manual',
						children: [
							['Operation Manual/DDL Data Definition Language','DDL (Data Definition Language)'],
							['Operation Manual/DML Data Manipulation Language','DML (Data Manipulation Language)'],
							['Operation Manual/Administration','Administration'],
							['Operation Manual/SQL Reference','SQL Reference']
						]
					},
					{
						title: 'System Tools',
						children: [
							['System Tools/Sync Tool','Sync Tool'],
							['System Tools/Memory Estimation Tool','Memory Estimation Tool'],
							['System Tools/JMX Tool','JMX Tool'],
							['System Tools/Watermark Tool','Watermark Tool'],
							['System Tools/Query History Visualization Tool','Query History Visualization Tool'],
							['System Tools/Monitor and Log Tools','Monitor and Log Tools'],
							['System Tools/Load External Tsfile','Load External Tsfile']
						]
					},
					{
						title: 'Ecosystem Integration',
						children: [
							['Ecosystem Integration/Grafana','Grafana'],
							['Ecosystem Integration/MapReduce TsFile','MapReduce TsFile'],
							['Ecosystem Integration/Spark TsFile','Spark TsFile'],
							['Ecosystem Integration/Spark IoTDB','Spark IoTDB'],
							['Ecosystem Integration/Hive TsFile','Hive TsFile']
						]
					},
					{
						title: 'Architecture',
						children: [
							['Architecture/Files','Files'],
							['Architecture/Writing Data on HDFS','Writing Data on HDFS'],
							['Architecture/Shared Nothing Cluster','Shared Nothing Cluster']
						]
					},
				],
				'/UserGuide/V0.11.x/': [
					{
						title:'IoTDB User Guide (V0.11.x)',
						collapsable: false,
					},
					{
						title: 'Get Started',
						children: [
							['Get Started/QuickStart','QuickStart'],
							['Get Started/Frequently asked questions','Frequently asked questions'],
							['Get Started/Publication','Research Papers']
						]
					},
					{
						title: 'Overview',
						children: [
							['Overview/What is IoTDB','What is IoTDB'],
							['Overview/Architecture','Architecture'],
							['Overview/Scenario','Scenario'],
							['Overview/Features','Features']
						]
					},
					{
						title: 'Concept',
						children: [
							['Concept/Data Model and Terminology','Data Model and Terminology'],
							['Concept/Data Type','Data Type'],
							['Concept/Encoding','Encoding'],
							['Concept/Compression','Compression']
						]
					},
					{
						title: 'Server',
						children: [
							['Server/Download','Download'],
							['Server/Single Node Setup','Single Node Setup'],
							['Server/Cluster Setup','Cluster Setup'],
							['Server/Config Manual','Config Manual'],
							['Server/Docker Image','Docker Image']
						]
					},
					{
						title: 'Client',
						children: [
							['Client/Command Line Interface','Command Line Interface'],
							['Client/Programming - Native API','Native API'],
							['Client/Programming - JDBC','JDBC'],
							['Client/Programming - Other Languages','Other Languages'],
							['Client/Programming - TsFile API','TsFile API'],
							['Client/Programming - MQTT','MQTT'],
							['Client/Status Codes','Status Codes']
						]
					},
					{
						title: 'Operation Manual',
						children: [
							['Operation Manual/DDL Data Definition Language','DDL (Data Definition Language)'],
							['Operation Manual/DML Data Manipulation Language','DML (Data Manipulation Language)'],
							['Operation Manual/Administration','Administration'],
							['Operation Manual/SQL Reference','SQL Reference']
						]
					},
					{
						title: 'System Tools',
						children: [
							['System Tools/Sync Tool','Sync Tool'],
							['System Tools/JMX Tool','JMX Tool'],
							['System Tools/Watermark Tool','Watermark Tool'],
							['System Tools/Query History Visualization Tool','Query History Visualization Tool'],
							['System Tools/Monitor and Log Tools','Monitor and Log Tools'],
							['System Tools/Load External Tsfile','Load External Tsfile'],
							['System Tools/Performance Tracing Tool','Performance Tracing Tool']
						]
					},
					{
						title: 'Ecosystem Integration',
						children: [
							['Ecosystem Integration/Grafana','Grafana'],
							['Ecosystem Integration/MapReduce TsFile','MapReduce TsFile'],
							['Ecosystem Integration/Spark TsFile','Spark TsFile'],
							['Ecosystem Integration/Spark IoTDB','Spark IoTDB'],
							['Ecosystem Integration/Hive TsFile','Hive TsFile']
						]
					},
					{
						title: 'Architecture',
						children: [
							['Architecture/Files','Files'],
							['Architecture/Writing Data on HDFS','Writing Data on HDFS'],
							['Architecture/Shared Nothing Cluster','Shared Nothing Cluster']
						]
					},
					{
						title: 'Comparison with TSDBs',
						children: [
							['Comparison/TSDB-Comparison','Comparison']
						]
					}
				],
				'/UserGuide/V0.12.x/': [
					{
						title:'IoTDB User Guide (V0.12.x)',
						collapsable: false,
					},
					{
						title: 'IoTDB Introduction',
						children: [
							['IoTDB-Introduction/What-is-IoTDB','What is IoTDB'],
							['IoTDB-Introduction/Architecture','Architecture'],
							['IoTDB-Introduction/Scenario','Scenario'],
							['IoTDB-Introduction/Features','Features'],
							['IoTDB-Introduction/Publication','Publication']
						]
					},
					{
						title: 'Quick Start',
						children: [
							['QuickStart/QuickStart','QuickStart'],
							['QuickStart/Files','Storage Path Setting'],
							['QuickStart/WayToGetIoTDB','Get IoTDB Binary files']
						]
					},
					{
						title: 'Data Concept',
						children: [
							['Data-Concept/Data-Model-and-Terminology','Data Model and Terminology'],
							['Data-Concept/Data-Type','Data Type'],
							['Data-Concept/Encoding','Encoding'],
							['Data-Concept/Compression','Compression'],
							['Data-Concept/SDT','SDT']
						]
					},
					{
						title: 'CLI',
						children: [
							['CLI/Command-Line-Interface','Command Line Interface']
						]
					},
					{
						title: 'Administration Management',
						children: [
							['Administration-Management/Administration','Administration']
						]
					},
					{
						title: 'IoTDB-SQL Language',
						children: [
							['IoTDB-SQL-Language/DDL-Data-Definition-Language','DDL (Data Definition Language)'],
							['IoTDB-SQL-Language/DML-Data-Manipulation-Language','DML (Data Manipulation Language)'],
							['IoTDB-SQL-Language/Maintenance-Command','Maintenance Command']
						]
					},
					{
						title: 'API',
						children: [
							['API/Programming-Native-API','Native API'],
							['API/Programming-Other-Languages','Other Languages'],
							['API/Programming-TsFile-API','TsFile API'],
							['API/Programming-JDBC','JDBC (Not Recommend)']
						]
					},
					{
						title: 'UDF',
						children: [
							['UDF/UDF-User-Defined-Function','UDF (User Defined Function)']
						]
					},
					{
						title: 'Communication Service Protocol',
						children: [
							['Communication-Service-Protocol/Programming-Thrift','Thrift'],
							['Communication-Service-Protocol/Programming-MQTT','MQTT'],
						]
					},
					{
						title: 'System Tools',
						children: [
							['System-Tools/Load-External-Tsfile','Load External Tsfile'],
							['System-Tools/Performance-Tracing-Tool','Performance Tracing Tool'],
							['System-Tools/CSV-Tool','CSV Tool'],
							['System-Tools/Monitor-and-Log-Tools','Monitor and Log Tools'],
							['System-Tools/JMX-Tool','JMX Tool'],
							['System-Tools/MLogParser-Tool','MLogParser Tool'],
							['System-Tools/NodeTool','Node Tool'],
							['System-Tools/Query-History-Visualization-Tool','Query History Visualization Tool'],
							['System-Tools/Watermark-Tool','Watermark Tool']
						]
					},
					{
						title: 'Collaboration of Edge and Cloud',
						children: [
							['Collaboration-of-Edge-and-Cloud/Sync-Tool','Sync Tool']
						]
					},
					{
						title: 'Ecosystem Integration',
						children: [
							['Ecosystem Integration/Grafana','Grafana'],
							['Ecosystem Integration/Zeppelin-IoTDB','Zeppelin-IoTDB'],
							['Ecosystem Integration/MapReduce TsFile','MapReduce TsFile'],
							['Ecosystem Integration/Spark TsFile','Spark TsFile'],
							['Ecosystem Integration/Spark IoTDB','Spark IoTDB'],
							['Ecosystem Integration/Hive TsFile','Hive TsFile'],
							['Ecosystem Integration/Flink IoTDB','Flink IoTDB'],
							['Ecosystem Integration/Flink TsFile','Flink TsFile'],
							['Ecosystem Integration/Writing Data on HDFS','Writing Data on HDFS']
						]
					},
					{
						title: 'Cluster Setup',
						children: [
							['Cluster/Cluster-Setup','Cluster Setup'],
							//['Cluster/Cluster-Setup-Example','Cluster Setup Example']
						]
					},
					{
						title: 'FAQ',
						children: [
							['FAQ/Frequently-asked-questions','Frequently asked questions']
						]
					},
					{
						title: 'Appendix',
						children: [
							['Appendix/Config-Manual','Config Manual'],
							['Appendix/SQL-Reference','SQL Reference'],
							['Appendix/Status-Codes','Status Codes']
						]
					},
					{
						title: 'Comparison with TSDBs',
						children: [
							['Comparison/TSDB-Comparison','Comparison']
						]
					}
				],
				'/UserGuide/Master/': [
					{
						title:'IoTDB User Guide (latest)',
						collapsable: false,
					},
					{
						title: 'IoTDB Introduction',
						children: [
							['IoTDB-Introduction/What-is-IoTDB','What is IoTDB'],
							['IoTDB-Introduction/Architecture','Architecture'],
							['IoTDB-Introduction/Scenario','Scenario'],
							['IoTDB-Introduction/Features','Features'],
							['IoTDB-Introduction/Publication','Publication']
						]
					},
					{
						title: 'Quick Start',
						children: [
							['QuickStart/QuickStart','QuickStart'],
							['QuickStart/Files','Storage Path Setting'],
							['QuickStart/WayToGetIoTDB','Get IoTDB Binary files']
						]
					},
					{
						title: 'Data Concept',
						sidebarDepth: 2,
						children: [
							['Data-Concept/Data-Model-and-Terminology','Data Model and Terminology'],
							['Data-Concept/Schema-Template','Schema Template'],
							['Data-Concept/Data-Type','Data Type'],
							['Data-Concept/Encoding','Encoding'],
							['Data-Concept/Compression','Compression'],
							['Data-Concept/SDT','SDT'],
							['Data-Concept/Auto-Create-MetaData','Auto Create Metadata'],
							['Data-Concept/Time-Partition','Time Partition']
						]
					},
					{
						title: 'CLI',
						children: [
							['CLI/Command-Line-Interface','Command Line Interface']
						]
					},
					{
						title: 'Administration Management',
						children: [
							['Administration-Management/Administration','Administration']
						]
					},
					{
						title: 'IoTDB-SQL Language',
						sidebarDepth: 2,
						children: [
							['IoTDB-SQL-Language/Syntax-Conventions','Syntax Conventions'],
							['IoTDB-SQL-Language/DDL-Data-Definition-Language','DDL (Data Definition Language)'],
							['IoTDB-SQL-Language/DML-Data-Manipulation-Language','DML (Data Manipulation Language)'],
							['IoTDB-SQL-Language/Maintenance-Command','Maintenance Command']
						]
					},
					{
						title: 'API',
						children: [
							['API/Programming-Java-Native-API','Java Native API'],
							['API/Programming-JDBC','JDBC (Not Recommend)'],
							['API/Programming-Python-Native-API','Python Native API'],
							['API/Programming-Cpp-Native-API','C++ Native API'],
							['API/Programming-Go-Native-API','Go Native API'],
							['API/Programming-TsFile-API','TsFile API'],
							['API/Time-zone','Time zone']
						]
					},
					{
						title: 'Advanced Features',
						children: [
							['Advanced-Features/UDF-User-Defined-Function','UDF (User Defined Function)'],
              ['Advanced-Features/Select-Into','Query Write-back (SELECT INTO)'],
              ['Advanced-Features/Continuous-Query','CQ (Continuous Query)'],
							['Advanced-Features/Triggers','Triggers'],
							['Advanced-Features/Alerting','Alerting'],
						]
					},
					{
					    title: 'UDF Library',
					    children: [
<<<<<<< HEAD
					        ['Library-UDF/Get-Started', 'Get Started']
					        ['Library-UDF/Data-Quality', 'Data Quality']
=======
					        ['Library-UDF/Get-started', 'Get Started']
>>>>>>> 0ad2f342
					    ]
					},
					{
						title: 'Communication Service Protocol',
						children: [
							['Communication-Service-Protocol/Programming-Thrift','Thrift'],
							['Communication-Service-Protocol/Programming-MQTT','MQTT'],
						]
					},
					{
						title: 'System Tools',
						children: [
							['System-Tools/Load-External-Tsfile','Load External Tsfile'],
							['System-Tools/Performance-Tracing-Tool','Performance Tracing Tool'],
							['System-Tools/CSV-Tool','CSV Tool'],
							['System-Tools/Monitor-and-Log-Tools','Monitor and Log Tools'],
							['System-Tools/JMX-Tool','JMX Tool'],
							['System-Tools/MLogParser-Tool','MLogParser Tool'],
							['System-Tools/NodeTool','Node Tool'],
							['System-Tools/Watermark-Tool','Watermark Tool'],
							['System-Tools/Metric-Tool','Metric Tool']
						]
					},
					{
						title: 'Collaboration of Edge and Cloud',
						children: [
							['Collaboration-of-Edge-and-Cloud/Sync-Tool','Sync Tool']
						]
					},
					{
						title: 'Ecosystem Integration',
						children: [
							['Ecosystem Integration/Grafana Connector','Grafana Connector'],
							['Ecosystem Integration/Zeppelin-IoTDB','Zeppelin-IoTDB'],
							['Ecosystem Integration/DBeaver','DBeaver-IoTDB'],
							['Ecosystem Integration/MapReduce TsFile','MapReduce TsFile'],
							['Ecosystem Integration/Spark TsFile','Spark TsFile'],
							['Ecosystem Integration/Spark IoTDB','Spark IoTDB'],
							['Ecosystem Integration/Hive TsFile','Hive TsFile'],
							['Ecosystem Integration/Flink IoTDB','Flink IoTDB'],
							['Ecosystem Integration/Flink TsFile','Flink TsFile'],
							['Ecosystem Integration/Writing Data on HDFS','Writing Data on HDFS']
						]
					},
					{
						title: 'Cluster Setup',
						children: [
							['Cluster/Cluster-Setup','Cluster Setup'],
							['Cluster/Cluster-Setup-Example','Cluster Setup Example']
						]
					},
					{
						title: 'FAQ',
						children: [
							['FAQ/Frequently-asked-questions','Frequently asked questions']
						]
					},
					{
						title: 'Appendix',
						children: [
							['Appendix/Config-Manual','Config Manual'],
							['Appendix/SQL-Reference','SQL Reference'],
							['Appendix/Status-Codes','Status Codes']
						]
					},
					{
						title: 'Comparison with TSDBs',
						children: [
							['Comparison/TSDB-Comparison','Comparison']
						]
					}
				],
				'/SystemDesign/': [
					{
						title: 'System design',
						collapsable: false,
					},
					{
						title: 'Architecture',
						children: [
							['Architecture/Architecture','Architecture']
						]
					},
					{
						title: 'TsFile',
						children: [
							['TsFile/TsFile','TsFile'],
							['TsFile/Format','Format'],
							['TsFile/Write','Write'],
							['TsFile/Read','Read']
						]
					},
					{
						title: 'QueryEngine',
						children: [
							['QueryEngine/QueryEngine','QueryEngine'],
							['QueryEngine/Planner','Planner'],
							['QueryEngine/PlanExecutor','PlanExecutor'],
							['QueryEngine/ResultSetConstruction','ResultSetConstruction']
						]
					},
					{
						title: 'SchemaManager',
						children: [
							['SchemaManager/SchemaManager','SchemaManager'],
						]
					},
					{
						title: 'StorageEngine',
						children: [
							['StorageEngine/StorageEngine','StorageEngine'],
							['StorageEngine/WAL','WAL'],
							['StorageEngine/FlushManager','FlushManager'],
							['StorageEngine/MergeManager','MergeManager'],
							['StorageEngine/DataPartition','DataPartition'],
							['StorageEngine/DataManipulation','DataManipulation'],
							['StorageEngine/Recover','Recover']
						]
					},
					{
						title: 'DataQuery',
						children: [
							['DataQuery/DataQuery','DataQuery'],
							['DataQuery/QueryFundamentals','QueryFundamentals'],
							['DataQuery/SeriesReader','SeriesReader'],
							['DataQuery/RawDataQuery','RawDataQuery'],
							['DataQuery/AggregationQuery','AggregationQuery'],
							['DataQuery/GroupByQuery','GroupByQuery'],
							['DataQuery/LastQuery','LastQuery'],
							['DataQuery/AlignByDeviceQuery','AlignByDeviceQuery'],
							['DataQuery/FillFunction','FillFunction'],
							['DataQuery/GroupByFillQuery', 'GroupByFillQuery']
						]
					},
					{
						title: 'Tools',
						children: [
							['Tools/Sync','Sync']
						]
					},
					{
						title: 'Connector',
						children: [
							['Connector/Hive-TsFile','Hive-TsFile'],
							['Connector/Spark-TsFile','Spark-TsFile'],
							['Connector/Spark-IOTDB','Spark-IOTDB']
						]
					},
					{
						title: 'Client',
						children: [
							['Client/RPC','RPC']
						]
					},
				],
			}
		  },
		  '/zh/': {
			// 多语言下拉菜单的标题
			selectText: '语言',
			// 该语言在下拉菜单中的标签
			label: '简体中文',
			// 编辑链接文字
			editLinkText: '在 GitHub 上编辑此页',
			// Service Worker 的配置
			serviceWorker: {
			  updatePopup: {
				message: "发现新内容可用.",
				buttonText: "刷新"
			  }
			},
			// 当前 locale 的 algolia docsearch 选项
			algolia: {
			},
			nav: [
				 {
					text: '文档',
					items: [
						{ text: 'latest', link: '/zh/UserGuide/Master/QuickStart/QuickStart' },
						{ text: 'v0.12.x', link: '/zh/UserGuide/V0.12.x/QuickStart/QuickStart' },
						{ text: 'v0.11.x', link: '/zh/UserGuide/V0.11.x/Get Started/QuickStart' },
						{ text: 'v0.10.x', link: '/zh/UserGuide/V0.10.x/Get Started/QuickStart' },
					  { text: 'v0.9.x', link: '/zh/UserGuide/V0.9.x/0-Get Started/1-QuickStart' },
					  { text: 'v0.8.x', link: '/zh/UserGuide/V0.8.x/0-Get Started/1-QuickStart'},
					]
				  },
				  	{
					text: '系统设计',
					link: '/zh/SystemDesign/Architecture/Architecture'
				  },
				  {
					text: '下载',
					link: '/zh/Download/'
				  },
				  {
					text: '社区',
					items: [
						{ text: 'Wiki', link: 'https://cwiki.apache.org/confluence/display/iotdb'},
					    { text: '开发人员', link: '/zh/Community/Community-Project Committers'},
					    { text: '技术支持', link: '/zh/Community/Community-Powered By'},
							{ text: '活动与报告', link: '/Community/Materials'},
							{ text: '交流与反馈', link: '/zh/Community/Feedback'},
					]
				  },
				  {
					text: '开发',
					items: [
					  { text: '如何投票', link: '/zh/Development/VoteRelease'},
					  { text: '如何提交代码', link: '/zh/Development/HowToCommit'},
					  { text: '成为Committer', link: '/zh/Development/Committer'},
					  { text: '项目开发指南', link: '/zh/Development/ContributeGuide'},
					  { text: 'TsFile的更改列表', link: '/zh/Development/format-changelist'},
					  { text: 'RPC变更清单', link: '/zh/Development/rpc-changelist'},
					]
				  },
				  {
					text: 'ASF',
					items: [
					  { text: '基金会', link: 'http://www.apache.org/'},
					  { text: '许可证', link: 'http://www.apache.org/licenses/'},
					  { text: '安全', link: 'http://www.apache.org/security/'},
					  { text: '赞助', link: 'http://www.apache.org/foundation/sponsorship.html'},
					  { text: '致谢', link: 'http://www.apache.org/foundation/thanks.html'},
					  { text: '活动', link: 'http://www.apache.org/events/current-event'},
					]
				  },
			],
			sidebar: {
				'/zh/UserGuide/V0.8.x/': [
					{
						title: 'IoTDB用户手册 (V0.8.x)',
						collapsable: false,
					},
					{
						title: '0-开始使用',
						children: [
							['0-Get Started/1-QuickStart','快速入门'],
							['0-Get Started/2-Frequently asked questions','常见问题'],
							['0-Get Started/3-Publication','调查报告']
						]
					},
					{
						title: '1-概述',
						children: [
							['1-Overview/1-What is IoTDB','什么是IoTDB'],
							['1-Overview/2-Architecture','架构'],
							['1-Overview/3-Scenario','应用场景'],
							['1-Overview/4-Features','特征']
						]
					},
					{
						title: '2-基本概念',
						children: [
							['2-Concept Key Concepts and Terminology/1-Key Concepts and Terminology','主要概念及术语'],
							['2-Concept Key Concepts and Terminology/2-Data Type','数据类型'],
							['2-Concept Key Concepts and Terminology/3-Encoding','编码方式'],
							['2-Concept Key Concepts and Terminology/4-Compression','压缩方式']
						]
					},
					{
						title: '3-操作指南',
						children: [
							['3-Operation Manual/1-Sample Data','样例数据'],
							['3-Operation Manual/2-Data Model Selection','数据模型选用与创建'],
							['3-Operation Manual/3-Data Import','数据接入'],
							['3-Operation Manual/4-Data Query','数据查询'],
							['3-Operation Manual/5-Data Maintenance','数据维护'],
							['3-Operation Manual/6-Priviledge Management','权限管理']
						]
					},
					{
						title: '4-系统部署与管理',
						children: [
							['4-Deployment and Management/1-Deployment','系统部署'],
							['4-Deployment and Management/2-Configuration','系统配置'],
							['4-Deployment and Management/3-System Monitor','系统监控'],
							['4-Deployment and Management/4-Performance Monitor','性能监控'],
							['4-Deployment and Management/5-System log','系统日志'],
							['4-Deployment and Management/6-Data Management','数据管理'],
							['4-Deployment and Management/7-Build and use IoTDB by Dockerfile','通过Dockerfile构建和使用IoTDB']
						]
					},
					{
						title: '5-IoTDB SQL文档',
						children: [
							['5-IoTDB SQL Documentation/1-IoTDB Query Statement','IoTDB查询语句'],
							['5-IoTDB SQL Documentation/2-Reference','参考']
						]
					},
					{
						title: '6-JDBC API',
						children: [
							['6-JDBC API/1-JDBC API','JDBC API']
						]
					},
					{
						title: '7-TsFile',
						children: [
							['7-TsFile/1-Installation','安装'],
							['7-TsFile/2-Usage','用法'],
							['7-TsFile/3-Hierarchy','TsFile层次结构']
						]
					},
					{
						title: '8-系统工具',
						children: [
							['8-System Tools/1-Sync','同步工具'],
							['8-System Tools/2-Memory Estimation Tool','内存预估工具']
						]
					},
				],
				'/zh/UserGuide/V0.9.x/': [
					{
						title: 'IoTDB用户手册 (V0.9.x)',
						collapsable: false,
					},
					{
						title: '0-开始',
						children: [
							['0-Get Started/1-QuickStart','快速入门'],
							['0-Get Started/2-Frequently asked questions','常见问题'],
							['0-Get Started/3-Publication','研究论文']
						]
					},
					{
						title: '1-概览',
						children: [
							['1-Overview/1-What is IoTDB','什么是IoTDB'],
							['1-Overview/2-Architecture','架构'],
							['1-Overview/3-Scenario','场景'],
							['1-Overview/4-Features','特征']
						]
					},
					{
						title: '2-概念',
						children: [
							['2-Concept/1-Data Model and Terminology','数据模型与技术'],
							['2-Concept/2-Data Type','数据类型'],
							['2-Concept/3-Encoding','编码方式'],
							['2-Concept/4-Compression','压缩方式']
						]
					},
					{
						title: '3-服务器端',
						children: [
							['3-Server/1-Download','下载'],
							['3-Server/2-Single Node Setup','单节点设置'],
							['3-Server/3-Cluster Setup','集群设置'],
							['3-Server/4-Config Manual','系统配置'],
							['3-Server/5-Docker Image','Docker镜像']
						]
					},
					{
						title: '4-客户端',
						children: [
							['4-Client/1-Command Line Interface','命令行接口 (CLI)'],
							['4-Client/2-Programming - JDBC','JDBC'],
							['4-Client/3-Programming - Session','Session'],
							['4-Client/4-Programming - Other Languages','其他语言'],
							['4-Client/5-Programming - TsFile API','TsFile API']
						]
					},
					{
						title: '5-操作指南',
						children: [
							['5-Operation Manual/1-DDL Data Definition Language','DDL (数据定义语言)'],
							['5-Operation Manual/2-DML Data Manipulation Language','DML (数据操作语言)'],
							['5-Operation Manual/3-Account Management Statements','账户管理语句'],
							['5-Operation Manual/4-SQL Reference','SQL 参考文档']
						]
					},
					{
						title: '6-系统工具',
						children: [
							['6-System Tools/1-Sync Tool','同步工具'],
							['6-System Tools/2-Memory Estimation Tool','内存预估'],
							['6-System Tools/3-JMX Tool','JMX工具'],
							['6-System Tools/4-Watermark Tool','水印工具'],
							['6-System Tools/6-Query History Visualization Tool','查询历史可视化工具'],
							['6-System Tools/7-Monitor and Log Tools','监控与日志工具']
						]
					},
					{
						title: '7-生态集成',
						children: [
							['7-Ecosystem Integration/1-Grafana','Grafana'],
							['7-Ecosystem Integration/2-MapReduce TsFile','MapReduce TsFile'],
							['7-Ecosystem Integration/3-Spark TsFile','Spark TsFile'],
							['7-Ecosystem Integration/4-Spark IoTDB','Spark IoTDB'],
							['7-Ecosystem Integration/5-Hive TsFile','Hive TsFile']
						]
					},
					{
						title: '8-系统设计',
						children: [
							['8-System Design/1-Hierarchy','层次结构'],
							['8-System Design/2-Files','文件'],
							['8-System Design/3-Writing Data on HDFS','使用HDFS存储数据'],
							['8-System Design/4-Shared Nothing Cluster','Shared-nothing 架构']
						]
					},
				],
				'/zh/UserGuide/V0.10.x/': [
					{
						title: 'IoTDB用户手册 (v0.10.x)',
						collapsable: false,
					},
					{
						title: '开始',
						children: [
							['Get Started/QuickStart','快速入门'],
							['Get Started/Frequently asked questions','常见问题'],
							['Get Started/Publication','调查报告']
						]
					},
					{
						title: '概述',
						children: [
							['Overview/What is IoTDB','什么是IoTDB'],
							['Overview/Architecture','架构'],
							['Overview/Scenario','场景'],
							['Overview/Features','特征']
						]
					},
					{
						title: '概念',
						children: [
							['Concept/Data Model and Terminology','数据模型与技术'],
							['Concept/Data Type','数据类型'],
							['Concept/Encoding','编码方式'],
							['Concept/Compression','压缩方式']
						]
					},
					{
						title: '服务器端',
						children: [
							['Server/Download','下载'],
							['Server/Single Node Setup','单节点安装'],
							['Server/Cluster Setup','集群设置'],
							['Server/Config Manual','配置手册'],
							['Server/Docker Image','Docker镜像']
						]
					},
					{
						title: '客户端',
						children: [
							['Client/Command Line Interface','命令行接口(CLI)'],
							['Client/Programming - Native API','原生接口'],
							['Client/Programming - JDBC','JDBC'],
							['Client/Programming - Other Languages','其他语言'],
							['Client/Programming - TsFile API','TsFile API'],
							['Client/Programming - MQTT','MQTT'],
							['Client/Status Codes','状态码']
						]
					},
					{
						title: '操作指南',
						children: [
							['Operation Manual/DDL Data Definition Language','DDL (数据定义语言)'],
							['Operation Manual/DML Data Manipulation Language','DML (数据操作语言)'],
							['Operation Manual/Administration','权限管理语句'],
							['Operation Manual/SQL Reference','SQL 参考文档']
						]
					},
					{
						title: '系统工具',
						children: [
							['System Tools/Sync Tool','同步工具'],
							['System Tools/Memory Estimation Tool','内存预估'],
							['System Tools/JMX Tool','JMX工具'],
							['System Tools/Watermark Tool','水印工具'],
							['System Tools/Query History Visualization Tool','查询历史可视化工具'],
							['System Tools/Monitor and Log Tools','监控与日志工具'],
							['System Tools/Load External Tsfile','加载外部tsfile文件']
						]
					},
					{
						title: '生态集成',
						children: [
							['Ecosystem Integration/Grafana','Grafana'],
							['Ecosystem Integration/MapReduce TsFile','MapReduce TsFile'],
							['Ecosystem Integration/Spark TsFile','Spark TsFile'],
							['Ecosystem Integration/Spark IoTDB','Spark IoTDB'],
							['Ecosystem Integration/Hive TsFile','Hive TsFile']
						]
					},
					{
						title: '系统设计',
						children: [
							['Architecture/Files','文件'],
							['Architecture/Writing Data on HDFS','使用HDFS存储数据'],
							['Architecture/Shared Nothing Cluster','Shared-nothing 架构']
						]
					}
				],
				'/zh/UserGuide/V0.11.x/': [
					{
						title: 'IoTDB用户手册 (V0.11.x)',
						collapsable: false,
					},
					{
						title: '开始',
						children: [
							['Get Started/QuickStart','快速入门'],
							['Get Started/Frequently asked questions','常见问题'],
							['Get Started/Publication','调查报告']
						]
					},
					{
						title: '概述',
						children: [
							['Overview/What is IoTDB','什么是IoTDB'],
							['Overview/Architecture','架构'],
							['Overview/Scenario','场景'],
							['Overview/Features','特征']
						]
					},
					{
						title: '概念',
						children: [
							['Concept/Data Model and Terminology','数据模型与技术'],
							['Concept/Data Type','数据类型'],
							['Concept/Encoding','编码方式'],
							['Concept/Compression','压缩方式']
						]
					},
					{
						title: '服务器端',
						children: [
							['Server/Download','下载'],
							['Server/Single Node Setup','单节点安装'],
							['Server/Cluster Setup','集群设置'],
							['Server/Config Manual','配置手册'],
							['Server/Docker Image','Docker镜像']
						]
					},
					{
						title: '客户端',
						children: [
							['Client/Command Line Interface','命令行接口(CLI)'],
							['Client/Programming - Native API','原生接口'],
							['Client/Programming - JDBC','JDBC'],
							['Client/Programming - Other Languages','其他语言'],
							['Client/Programming - TsFile API','TsFile API'],
							['Client/Programming - MQTT','MQTT'],
							['Client/Status Codes','状态码']
						]
					},
					{
						title: '操作指南',
						children: [
							['Operation Manual/DDL Data Definition Language','DDL (数据定义语言)'],
							['Operation Manual/DML Data Manipulation Language','DML (数据操作语言)'],
							['Operation Manual/Administration','权限管理语句'],
							['Operation Manual/SQL Reference','SQL 参考文档']
						]
					},
					{
						title: '系统工具',
						children: [
							['System Tools/Sync Tool','同步工具'],
							['System Tools/JMX Tool','JMX工具'],
							['System Tools/Watermark Tool','水印工具'],
							['System Tools/Query History Visualization Tool','查询历史可视化工具'],
							['System Tools/Monitor and Log Tools','监控与日志工具'],
							['System Tools/Load External Tsfile','加载外部tsfile文件'],
							['System Tools/Performance Tracing Tool','性能追踪工具']
						]
					},
					{
						title: '生态集成',
						children: [
							['Ecosystem Integration/Grafana','Grafana'],
							['Ecosystem Integration/MapReduce TsFile','MapReduce TsFile'],
							['Ecosystem Integration/Spark TsFile','Spark TsFile'],
							['Ecosystem Integration/Spark IoTDB','Spark IoTDB'],
							['Ecosystem Integration/Hive TsFile','Hive TsFile']
						]
					},
					{
						title: '系统设计',
						children: [
							['Architecture/Files','文件'],
							['Architecture/Writing Data on HDFS','使用HDFS存储数据'],
							['Architecture/Shared Nothing Cluster','Shared-nothing 架构']
						]
					}
				],
				'/zh/UserGuide/V0.12.x/': [
					{
						title: 'IoTDB用户手册 (V0.12.x)',
						collapsable: false,
					},
					{
						title: 'IoTDB简介',
						children: [
							['IoTDB-Introduction/What-is-IoTDB','IoTDB简介'],
							['IoTDB-Introduction/Features','主要功能特点'],
							['IoTDB-Introduction/Architecture','系统架构'],
							['IoTDB-Introduction/Scenario','应用场景'],
							['IoTDB-Introduction/Publication','研究论文']
						]
					},
					{
						title: '快速上手',
						children: [
							['QuickStart/QuickStart','快速上手'],
							['QuickStart/Files','存储路径设置'],
							['QuickStart/WayToGetIoTDB','获取IoTDB二进制文件途径']
						]
					},
					{
						title: '数据模式与概念',
						children: [
							['Data-Concept/Data-Model-and-Terminology','数据模型'],
							['Data-Concept/Data-Type','数据类型'],
							['Data-Concept/Encoding','编码方式'],
							['Data-Concept/Compression','压缩方式'],
							['Data-Concept/SDT','旋转门压缩']
						]
					},
					{
						title: 'SQL命令行终端(CLI)',
						children: [
							['CLI/Command-Line-Interface','SQL命令行终端(CLI)']
						]
					},
					{
						title: '权限管理',
						children: [
							['Administration-Management/Administration','权限管理']
						]
					},
					{
						title: 'IoTDB-SQL 语言',
						children: [
							['IoTDB-SQL-Language/DDL-Data-Definition-Language','数据定义语言（DDL）'],
							['IoTDB-SQL-Language/DML-Data-Manipulation-Language','数据操作语言（DML）'],
							['IoTDB-SQL-Language/Maintenance-Command','运维命令']
						]
					},
					{
						title: '应用编程接口',
						children: [
							['API/Programming-Native-API','Java 原生接口'],
							['API/Programming-Other-Languages','其他语言原生接口'],
							['API/Programming-TsFile-API','TsFile API'],
							['API/Programming-JDBC','JDBC (不推荐)']
						]
					},
					{
						title: '用户定义函数(UDF)',
						children: [
							['UDF/UDF-User-Defined-Function','用户定义函数(UDF)']
						]
					},
					{
						title: '通信服务协议',
						children: [
							['Communication-Service-Protocol/Programming-Thrift','Thrift'],
							['Communication-Service-Protocol/Programming-MQTT','MQTT'],
						]
					},
					{
						title: '系统工具',
						children: [
							['System-Tools/Load-External-Tsfile','加载 TsFile'],
							['System-Tools/Performance-Tracing-Tool','查询性能追踪'],
							['System-Tools/CSV-Tool','导入导出 CSV'],
							['System-Tools/Monitor-and-Log-Tools','监控工具和系统日志'],
							['System-Tools/JMX-Tool','JMX 工具'],
							['System-Tools/MLogParser-Tool','Mlog解析工具'],
							['System-Tools/NodeTool','节点工具'],
							['System-Tools/Query-History-Visualization-Tool','查询历史可视化工具'],
							['System-Tools/Watermark-Tool','水印工具'],
						]
					},
					{
						title: '端云协同',
						children: [
							['Collaboration-of-Edge-and-Cloud/Sync-Tool','TsFile 同步工具']
						]
					},
					{
						title: '系统集成',
						children: [
							['Ecosystem Integration/Grafana','Grafana-IoTDB'],
							['Ecosystem Integration/Zeppelin-IoTDB','Zeppelin-IoTDB'],
							['Ecosystem Integration/Spark TsFile','Spark TsFile'],
							['Ecosystem Integration/MapReduce TsFile','Hadoop-TsFile'],
							['Ecosystem Integration/Spark IoTDB','Spark-IoTDB'],
							['Ecosystem Integration/Hive TsFile','Hive-TsFile'],
							['Ecosystem Integration/Flink TsFile','Flink-TsFile'],
							['Ecosystem Integration/Flink IoTDB','Flink-IoTDB'],
							['Ecosystem Integration/Writing Data on HDFS','HDFS集成'],
						]
					},
					{
						title: '集群搭建',
						children: [
							['Cluster/Cluster-Setup','集群搭建'],
							//['Cluster/Cluster-Setup-Example','集群搭建示例']
						]
					},
					{
						title: '常见问题',
						children: [
							['FAQ/Frequently-asked-questions','常见问题']
						]
					},
					{
						title: '附录',
						children: [
							['Appendix/Config-Manual','附录1: 配置参数'],
							['Appendix/SQL-Reference','附录2: SQL 参考文档'],
							['Appendix/Status-Codes','附录3: 状态码']
						]
					}
				],
				'/zh/UserGuide/Master/': [
					{
						title: 'IoTDB用户手册 (In progress)',
						collapsable: false,
					},
					{
						title: 'IoTDB简介',
						children: [
							['IoTDB-Introduction/What-is-IoTDB','IoTDB简介'],
							['IoTDB-Introduction/Features','主要功能特点'],
							['IoTDB-Introduction/Architecture','系统架构'],
							['IoTDB-Introduction/Scenario','应用场景'],
							['IoTDB-Introduction/Publication','研究论文']
						]
					},
					{
						title: '快速上手',
						children: [
							['QuickStart/QuickStart','快速上手'],
							['QuickStart/Files','存储路径设置'],
							['QuickStart/WayToGetIoTDB','获取IoTDB二进制文件途径']
						]
					},
					{
						title: '数据模式与概念',
						sidebarDepth: 2,
						children: [
							['Data-Concept/Data-Model-and-Terminology','数据模型'],
							['Data-Concept/Schema-Template','元数据模板'],
							['Data-Concept/Data-Type','数据类型'],
							['Data-Concept/Encoding','编码方式'],
							['Data-Concept/Compression','压缩方式'],
							['Data-Concept/SDT','旋转门压缩'],
							['Data-Concept/Auto-Create-MetaData','自动创建元数据'],
							['Data-Concept/Time-Partition','时间分区']
						]
					},
					{
						title: 'SQL命令行终端(CLI)',
						children: [
							['CLI/Command-Line-Interface','SQL命令行终端(CLI)']
						]
					},
					{
						title: '权限管理',
						children: [
							['Administration-Management/Administration','权限管理']
						]
					},
					{
						title: 'IoTDB-SQL 语言',
						sidebarDepth: 2,
						children: [
							['IoTDB-SQL-Language/Syntax-Conventions','语法约定'],
							['IoTDB-SQL-Language/DDL-Data-Definition-Language','数据定义语言（DDL）'],
							['IoTDB-SQL-Language/DML-Data-Manipulation-Language','数据操作语言（DML）'],
							['IoTDB-SQL-Language/Maintenance-Command','运维命令']
						]
					},
					{
						title: '应用编程接口',
						children: [
							['API/Programming-Java-Native-API','Java 原生接口'],
							['API/Programming-JDBC','JDBC (不推荐)'],
							['API/Programming-Python-Native-API','Python 原生接口'],
							['API/Programming-Cpp-Native-API','C++ 原生接口'],
							['API/Programming-Go-Native-API','Go 原生接口'],
							['Communication-Service-Protocol/RestService','HTTP API'],
							['API/Programming-TsFile-API','TsFile API'],
							['API/Time-zone','时区'],
							['API/InfluxDB-Protocol','InfluxDB 协议适配器（开发中)']
						]
					},
					{
						title: '高级功能',
						children: [
							['Advanced-Features/UDF-User-Defined-Function','用户定义函数(UDF)'],
              ['Advanced-Features/Select-Into','查询写回(SELECT INTO)'],
              ['Advanced-Features/Continuous-Query','连续查询(CQ)'],
							['Advanced-Features/Triggers','触发器'],
							['Advanced-Features/Alerting','告警机制'],
						]
					},
					{
          				title: 'UDF 函数库',
          				children: [
<<<<<<< HEAD
          					['Library-UDF/Get-Started', '快速上手'],
          					['Library-UDF/Data-Quality', '数据质量']
=======
          					['Library-UDF/Get-started', '快速上手']
>>>>>>> 0ad2f342
          				]
					},
					{
						title: '通信服务协议',
						children: [
							['Communication-Service-Protocol/Programming-Thrift','Thrift'],
							['Communication-Service-Protocol/Programming-MQTT','MQTT'],
							['Communication-Service-Protocol/RestService','REST'],
						]
					},
					{
						title: '系统工具',
						children: [
							['System-Tools/Load-External-Tsfile','加载 TsFile'],
							['System-Tools/Performance-Tracing-Tool','查询性能追踪'],
							['System-Tools/CSV-Tool','导入导出 CSV'],
							['System-Tools/Monitor-and-Log-Tools','监控工具和系统日志'],
							['System-Tools/JMX-Tool','JMX 工具'],
							['System-Tools/MLogParser-Tool','Mlog解析工具'],
							['System-Tools/NodeTool','节点工具'],
							['System-Tools/Watermark-Tool','水印工具'],
							['System-Tools/Metric-Tool','监控工具']
						]
					},
					{
						title: '端云协同',
						children: [
							['Collaboration-of-Edge-and-Cloud/Sync-Tool','TsFile 同步工具']
						]
					},
					{
						title: '系统集成',
						children: [
							['Ecosystem Integration/Grafana Plugin','Grafana Plugin'],
							['Ecosystem Integration/Grafana Connector','Grafana Connector（不推荐）'],
							['Ecosystem Integration/Zeppelin-IoTDB','Zeppelin-IoTDB'],
							['Ecosystem Integration/DBeaver','DBeaver-IoTDB'],
							['Ecosystem Integration/Spark TsFile','Spark TsFile'],
							['Ecosystem Integration/MapReduce TsFile','Hadoop-TsFile'],
							['Ecosystem Integration/Spark IoTDB','Spark-IoTDB'],
							['Ecosystem Integration/Hive TsFile','Hive-TsFile'],
							['Ecosystem Integration/Flink TsFile','Flink-TsFile'],
							['Ecosystem Integration/Flink IoTDB','Flink-IoTDB'],
							['Ecosystem Integration/Writing Data on HDFS','HDFS集成'],
						]
					},
					{
						title: '集群搭建',
						children: [
							['Cluster/Cluster-Setup','集群搭建'],
							['Cluster/Cluster-Setup-Example','集群搭建示例']
						]
					},
					{
						title: '常见问题',
						children: [
							['FAQ/Frequently-asked-questions','常见问题']
						]
					},
					{
						title: '附录',
						children: [
							['Appendix/Config-Manual','附录1: 配置参数'],
							['Appendix/SQL-Reference','附录2: SQL 参考文档'],
							['Appendix/Status-Codes','附录3: 状态码']
						]
					},
					{
						title: '时间序列数据库比较',
						children: [
							['Comparison/TSDB-Comparison','比较']
						]
					}
				],
				'/zh/SystemDesign/': [
					{
						title: '系统设计',
						collapsable: false,
					},
					{
						title: '应用概览',
						children: [
							['Architecture/Architecture','应用概览']
						]
					},
					{
						title: 'TsFile',
						children: [
							['TsFile/TsFile','TsFile'],
							['TsFile/Format','格式'],
							['TsFile/Write','写流程'],
							['TsFile/Read','读流程']
						]
					},
					{
						title: '查询引擎',
						children: [
							['QueryEngine/QueryEngine','查询引擎'],
							['QueryEngine/Planner','执行计划生成器'],
							['QueryEngine/PlanExecutor','计划执行器'],
							['QueryEngine/ResultSetConstruction','结果集构造']
						]
					},
					{
						title: '元数据管理',
						children: [
							['SchemaManager/SchemaManager','元数据管理']
						]
					},
					{
						title: '存储引擎',
						children: [
							['StorageEngine/FileLists','磁盘文件汇总'],
							['StorageEngine/StorageEngine','存储引擎'],
							['StorageEngine/WAL','写前日志'],
							['StorageEngine/FlushManager','FlushManager'],
							['StorageEngine/MergeManager','文件合并机制'],
							['StorageEngine/DataPartition','数据分区'],
							['StorageEngine/DataManipulation','数据增删改'],
							['StorageEngine/Recover','重启恢复'],
							['StorageEngine/Compaction','文件合并']
						]
					},
					{
						title: '数据查询',
						children: [
							['DataQuery/DataQuery','数据查询'],
							['DataQuery/QueryFundamentals','查询基础介绍'],
							['DataQuery/SeriesReader','查询基础组件'],
							['DataQuery/RawDataQuery','原始数据查询'],
							['DataQuery/AggregationQuery','聚合查询'],
							['DataQuery/GroupByQuery','降采样查询'],
							['DataQuery/LastQuery','最近时间戳 Last 查询'],
							['DataQuery/AlignByDeviceQuery','按设备对齐查询'],
							['DataQuery/FillFunction','空值填充'],
							['DataQuery/GroupByFillQuery', '降采样补空值查询'],
							['DataQuery/OrderByTimeQuery', '按时间倒序查询']
						]
					},
					{
						title: '工具',
						children: [
							['Tools/Sync','同步工具']
						]
					},
					{
						title: '连接器',
						children: [
							['Connector/Hive-TsFile','Hive-TsFile'],
							['Connector/Spark-TsFile','Spark-TsFile'],
							['Connector/Spark-IOTDB','Spark-IOTDB']
						]
					},
					{
						title: '客户端',
						children: [
							['Client/RPC','RPC']
						]
					},
				],
			}
		  }
		}
      },
	locales: {
		'/': {
		  lang: 'en-US',
		  title: ' ',
		  description: ' '
		},
		'/zh/': {
		  lang: 'zh-CN',
		  title: ' ',
		  description: ' '
		}
	  },
  }

  module.exports = config
  <|MERGE_RESOLUTION|>--- conflicted
+++ resolved
@@ -723,12 +723,7 @@
 					{
 					    title: 'UDF Library',
 					    children: [
-<<<<<<< HEAD
-					        ['Library-UDF/Get-Started', 'Get Started']
-					        ['Library-UDF/Data-Quality', 'Data Quality']
-=======
 					        ['Library-UDF/Get-started', 'Get Started']
->>>>>>> 0ad2f342
 					    ]
 					},
 					{
@@ -1534,12 +1529,7 @@
 					{
           				title: 'UDF 函数库',
           				children: [
-<<<<<<< HEAD
-          					['Library-UDF/Get-Started', '快速上手'],
-          					['Library-UDF/Data-Quality', '数据质量']
-=======
           					['Library-UDF/Get-started', '快速上手']
->>>>>>> 0ad2f342
           				]
 					},
 					{
