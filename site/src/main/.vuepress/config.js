--- conflicted
+++ resolved
@@ -715,7 +715,6 @@
 					},
 					{
 						title: 'Query Data',
-<<<<<<< HEAD
 						sidebarDepth: 1,
 						children: [
 							['Query-Data/Overview.md','Overview'],
@@ -728,15 +727,6 @@
 							['Query-Data/Fill-Null-Value.md','Fill Null Value'],
 							['Query-Data/Without-Null.md','Without Null'],
 							['Query-Data/Tracing-Tool.md','Tracing Tool']
-						]
-					},
-					{
-						title: 'API',
-=======
-						sidebarDepth: 2,
->>>>>>> dfc6d394
-						children: [
-							['Query-Data/Performance-Tracing-Tool','Performance Tracing Tool'],
 						]
 					},
 					{
@@ -1512,7 +1502,16 @@
 						]
 					},
 					{
-<<<<<<< HEAD
+						title: '数据写入和删除',
+						sidebarDepth: 2,
+						children: [
+							['Write-And-Delete-Data/Write-Data','写入数据'],
+							['Write-And-Delete-Data/Load-External-Tsfile','加载 TsFile'],
+							['Write-And-Delete-Data/CSV-Tool','导入导出 CSV'],
+							['Write-And-Delete-Data/Delete-Data','删除数据']
+						]
+					},
+					{
 						title: '数据查询',
 						sidebarDepth: 1,
 						children: [
@@ -1526,26 +1525,6 @@
 							['Query-Data/Fill-Null-Value.md','空值填充'],
 							['Query-Data/Without-Null.md','空值过滤'],
 							['Query-Data/Tracing-Tool.md','查询性能追踪']
-						]
-					},
-					{
-						title: '应用编程接口',
-=======
-						title: '数据写入和删除',
-						sidebarDepth: 2,
->>>>>>> dfc6d394
-						children: [
-							['Write-And-Delete-Data/Write-Data','写入数据'],
-							['Write-And-Delete-Data/Load-External-Tsfile','加载 TsFile'],
-							['Write-And-Delete-Data/CSV-Tool','导入导出 CSV'],
-							['Write-And-Delete-Data/Delete-Data','删除数据']
-						]
-					},
-					{
-						title: '数据查询',
-						sidebarDepth: 2,
-						children: [
-							['Query-Data/Performance-Tracing-Tool','查询性能追踪'],
 						]
 					},
 					{
