/*
 * Licensed to the Apache Software Foundation (ASF) under one
 * or more contributor license agreements.  See the NOTICE file
 * distributed with this work for additional information
 * regarding copyright ownership.  The ASF licenses this file
 * to you under the Apache License, Version 2.0 (the
 * "License"); you may not use this file except in compliance
 * with the License.  You may obtain a copy of the License at
 *
 * http://www.apache.org/licenses/LICENSE-2.0
 *
 * Unless required by applicable law or agreed to in writing, software
 * distributed under the License is distributed on an "AS IS" BASIS,
 * WITHOUT WARRANTIES OR CONDITIONS OF ANY KIND, either express or implied.
 * See the License for the specific language governing permissions and
 * limitations under the License.
 */

var config = {
    head: [
		['link', { rel: 'icon', href: '/favicon.ico' }],
		["meta", {name: "Description", content: "Apache IoTDB: Time Series Database for IoT"}],
        ["meta", {name: "Keywords", content: "TSDB, time series, time series database, IoTDB, IoT database, IoT data management,时序数据库, 时间序列管理, IoTDB, 物联网数据库, 实时数据库, 物联网数据管理, 物联网数据"}],
        ["meta", {name: "baidu-site-verification", content: "wfKETzB3OT"}],
        ["meta", {name: "google-site-verification", content: "mZWAoRY0yj_HAr-s47zHCGHzx5Ju-RVm5wDbPnwQYFo"}],
      ],

    // 静态网站部署的目录
    base: '',
  
    // 网站标题
    title: 'IoTDB Website',
  
    // <meta name="description" content="...">
    description: 'Apache IoTDB', 
  
    markdown: {
      
      // 显示代码行号
      lineNumbers: true
    },
    themeConfig: {

        // 项目的 github 地址
        repo: 'https://github.com/apache/incubator-iotdb.git',
    
        // github 地址的链接名
        repoLabel: 'gitHub',
		
		logo: '/img/logo.png',
		
		searchMaxSuggestions:10,

		displayAllHeaders: true,
		
		sidebarDepth: 0,
    
		locales: {
		  '/': {
			selectText: 'Languages',
			label: 'English',
			ariaLabel: 'Languages',
			editLinkText: 'Edit this page on GitHub',
			serviceWorker: {
			  updatePopup: {
				message: "New content is available.",
				buttonText: "Refresh"
			  }
			},
			algolia: {},
			nav: [
				 {
					text: 'Document',
					items: [
						{ text: 'In progress', link: '/UserGuide/Master/0-Get Started/1-QuickStart' },
						{ text: 'V0.9.x', link: '/UserGuide/V0.9.x/0-Get Started/1-QuickStart' },
					    { text: 'V0.8.x', link: '/UserGuide/V0.8.x/0-Get Started/1-QuickStart'},
					]
				  },
				  {
					text: 'System design',
					link: '/SystemDesign/0-Architecture/1-Architecture'
				  },
				  {
					text: 'Download',
					link: '/Download/'
				  },
				  {
					text: 'Community',
					items: [
					  { text: 'Wiki', link: 'https://cwiki.apache.org/confluence/display/iotdb'},
					  { text: 'People', link: '/Community/Community-Project Committers'},
					  { text: 'Powered By', link: '/Community/Community-Powered By'},
					]
				  },
				  {
					text: 'Development',
					items: [
					  { text: 'How to vote', link: '/Development/VoteRelease'},
					  { text: 'ContributeGuide', link: '/Development/ContributeGuide'},
					  { text: 'Changelist of TsFile', link: '/Development/format-changelist'},
					  { text: 'Changelist of RPC', link: '/Development/rpc-changelist'},
					]
				  },
				  {
					text: 'ASF',
					items: [
					  { text: 'Foundation', link: 'http://www.apache.org/'},
					  { text: 'License', link: 'http://www.apache.org/licenses/'},
					  { text: 'Security', link: 'http://www.apache.org/security/'},
					  { text: 'Sponsorship', link: 'http://www.apache.org/foundation/sponsorship.html'},
					  { text: 'Thanks', link: 'http://www.apache.org/foundation/thanks.html'},
					  { text: 'Current Events', link: 'http://www.apache.org/events/current-event'},
					]
				  },
			],
			sidebar: {
				'/UserGuide/V0.8.x/': [
					{
						title:'IoTDB User Guide (V0.8.x)',
						collapsable: false,
					},
					{
						title: '0-Get Started',
						children: [
							['0-Get Started/1-QuickStart','QuickStart'],
							['0-Get Started/2-Frequently asked questions','Frequently asked questions'],
							['0-Get Started/3-Publication','Research Papers']
						]
					},
					{
						title: '1-Overview',
						children: [
							['1-Overview/1-What is IoTDB','What is IoTDB'],
							['1-Overview/2-Architecture','Architecture'],
							['1-Overview/3-Scenario','Scenario'],
							['1-Overview/4-Features','Features']
						]
					},
					{
						title: '2-Concept Key Concepts and Terminology',
						children: [
							['2-Concept Key Concepts and Terminology/1-Key Concepts and Terminology','Key Concepts and Terminology'],
							['2-Concept Key Concepts and Terminology/2-Data Type','Data Type'],
							['2-Concept Key Concepts and Terminology/3-Encoding','Encoding'],
							['2-Concept Key Concepts and Terminology/4-Compression','Compression']
						]
					},
					{
						title: '3-Operation Manual',
						children: [
							['3-Operation Manual/1-Sample Data','Sample Data'],
							['3-Operation Manual/2-Data Model Selection','Data Model Selection'],
							['3-Operation Manual/3-Data Import','Data Import'],
							['3-Operation Manual/4-Data Query','Data Query'],
							['3-Operation Manual/5-Data Maintenance','Data Maintenance'],
							['3-Operation Manual/6-Priviledge Management','Priviledge Management']
						]
					},
					{
						title: '4-Deployment and Management',
						children: [
							['4-Deployment and Management/1-Deployment','Deployment'],
							['4-Deployment and Management/2-Configuration','Configuration'],
							['4-Deployment and Management/3-System Monitor','System Monitor'],
							['4-Deployment and Management/4-Performance Monitor','Performance Monitor'],
							['4-Deployment and Management/5-System log','System log'],
							['4-Deployment and Management/6-Data Management','Data Management'],
							['4-Deployment and Management/7-Build and use IoTDB by Dockerfile','Dockerfile']
						]
					},
					{
						title: '5-IoTDB SQL Documentation',
						children: [
							['5-IoTDB SQL Documentation/1-IoTDB Query Statement','IoTDB Query Statement'],
							['5-IoTDB SQL Documentation/2-Reference','Reference']
						]
					},
					{
						title: '6-JDBC API',
						children: [
							['6-JDBC API/1-JDBC API','JDBC API']
						]
					},
					{
						title: '7-TsFile',
						children: [
							['7-TsFile/1-Installation','Installation'],
							['7-TsFile/2-Usage','Usage'],
							['7-TsFile/3-Hierarchy','Hierarchy']
						]
					},
					{
						title: '8-System Tools',
						children: [
							['8-System Tools/1-Sync','Sync'],
							['8-System Tools/2-Memory Estimation Tool','Memory Estimation Tool']
						]
					},
				],
				'/UserGuide/V0.9.x/': [
					{
						title:'IoTDB User Guide (V0.9.x)',
						collapsable: false,
					},
					{
						title: '0-Get Started',
						children: [
							['0-Get Started/1-QuickStart','QuickStart'],
							['0-Get Started/2-Frequently asked questions','Frequently asked questions'],
							['0-Get Started/3-Publication','Research Papers']
						]
					},
					{
						title: '1-Overview',
						children: [
							['1-Overview/1-What is IoTDB','What is IoTDB'],
							['1-Overview/2-Architecture','Architecture'],
							['1-Overview/3-Scenario','Scenario'],
							['1-Overview/4-Features','Features']
						]
					},
					{
						title: '2-Concept',
						children: [
							['2-Concept/1-Data Model and Terminology','Data Model and Terminology'],
							['2-Concept/2-Data Type','Data Type'],
							['2-Concept/3-Encoding','Encoding'],
							['2-Concept/4-Compression','Compression']
						]
					},
					{
						title: '3-Server',
						children: [
							['3-Server/1-Download','Download'],
							['3-Server/2-Single Node Setup','Single Node Setup'],
							['3-Server/3-Cluster Setup','Cluster Setup'],
							['3-Server/4-Config Manual','Config Manual'],
							['3-Server/5-Docker Image','Docker Image']
						]
					},
					{
						title: '4-Client',
						children: [
							['4-Client/1-Command Line Interface','Command Line Interface'],
							['4-Client/2-Programming - JDBC','JDBC'],
							['4-Client/3-Programming - Session','Session'],
							['4-Client/4-Programming - Other Languages','Other Languages'],
							['4-Client/5-Programming - TsFile API','TsFile API']
						]
					},
					{
						title: '5-Operation Manual',
						children: [
							['5-Operation Manual/1-DDL Data Definition Language','DDL (Data Definition Language)'],
							['5-Operation Manual/2-DML Data Manipulation Language','DML (Data Manipulation Language)'],
							['5-Operation Manual/3-Account Management Statements','Account Management Statements'],
							['5-Operation Manual/4-SQL Reference','SQL Reference']
						]
					},
					{
						title: '6-System Tools',
						children: [
							['6-System Tools/1-Sync Tool','Sync Tool'],
							['6-System Tools/2-Memory Estimation Tool','Memory Estimation Tool'],
							['6-System Tools/3-JMX Tool','JMX Tool'],
							['6-System Tools/4-Watermark Tool','Watermark Tool'],
							['6-System Tools/5-Log Visualizer','Log Visualizer'],
							['6-System Tools/6-Query History Visualization Tool','Query History Visualization Tool'],
							['6-System Tools/7-Monitor and Log Tools','Monitor and Log Tools'],
							['6-System Tools/8-Load External Tsfile','Load External Tsfile']
						]
					},
					{
						title: '7-Ecosystem Integration',
						children: [
							['7-Ecosystem Integration/1-Grafana','Grafana'],
							['7-Ecosystem Integration/2-MapReduce TsFile','MapReduce TsFile'],
							['7-Ecosystem Integration/3-Spark TsFile','Spark TsFile'],
							['7-Ecosystem Integration/4-Spark IoTDB','Spark IoTDB'],
							['7-Ecosystem Integration/5-Hive TsFile','Hive TsFile']
						]
					},
					{
						title: '8-System Design',
						children: [
							['8-System Design/1-Hierarchy','Hierarchy'],
							['8-System Design/2-Files','Files'],
							['8-System Design/3-Writing Data on HDFS','Writing Data on HDFS'],
							['8-System Design/4-Shared Nothing Cluster','Shared Nothing Cluster'],
						]
					},
				],
				'/UserGuide/Master/': [
					{
						title:'IoTDB User Guide (In progress)',
						collapsable: false,
					},
					{
						title: '0-Get Started',
						children: [
							['0-Get Started/1-QuickStart','QuickStart'],
							['0-Get Started/2-Frequently asked questions','Frequently asked questions'],
							['0-Get Started/3-Publication','Research Papers']
						]
					},
					{
						title: '1-Overview',
						children: [
							['1-Overview/1-What is IoTDB','What is IoTDB'],
							['1-Overview/2-Architecture','Architecture'],
							['1-Overview/3-Scenario','Scenario'],
							['1-Overview/4-Features','Features']
						]
					},
					{
						title: '2-Concept',
						children: [
							['2-Concept/1-Data Model and Terminology','Data Model and Terminology'],
							['2-Concept/2-Data Type','Data Type'],
							['2-Concept/3-Encoding','Encoding'],
							['2-Concept/4-Compression','Compression']
						]
					},
					{
						title: '3-Server',
						children: [
							['3-Server/1-Download','Download'],
							['3-Server/2-Single Node Setup','Single Node Setup'],
							['3-Server/3-Cluster Setup','Cluster Setup'],
							['3-Server/4-Config Manual','Config Manual'],
							['3-Server/5-Docker Image','Docker Image']
						]
					},
					{
						title: '4-Client',
						children: [
							['4-Client/1-Command Line Interface','Command Line Interface'],
							['4-Client/2-Programming - Native API','Native API'],
							['4-Client/3-Programming - JDBC','JDBC'],
							['4-Client/4-Programming - Other Languages','Other Languages'],
							['4-Client/5-Programming - TsFile API','TsFile API'],
							['4-Client/6-Programming - MQTT','MQTT'],
							['4-Client/7-Status Codes','Status Codes']
						]
					},
					{
						title: '5-Operation Manual',
						children: [
							['5-Operation Manual/1-DDL Data Definition Language','DDL (Data Definition Language)'],
							['5-Operation Manual/2-DML Data Manipulation Language','DML (Data Manipulation Language)'],
							['5-Operation Manual/3-Account Management Statements','Account Management Statements'],
							['5-Operation Manual/4-SQL Reference','SQL Reference']
						]
					},
					{
						title: '6-System Tools',
						children: [
							['6-System Tools/1-Sync Tool','Sync Tool'],
							['6-System Tools/2-Memory Estimation Tool','Memory Estimation Tool'],
							['6-System Tools/3-JMX Tool','JMX Tool'],
							['6-System Tools/4-Watermark Tool','Watermark Tool'],
							['6-System Tools/5-Log Visualizer','Log Visualizer'],
							['6-System Tools/6-Query History Visualization Tool','Query History Visualization Tool'],
							['6-System Tools/7-Monitor and Log Tools','Monitor and Log Tools'],
							['6-System Tools/8-Load External Tsfile','Load External Tsfile']
						]
					},
					{
						title: '7-Ecosystem Integration',
						children: [
							['7-Ecosystem Integration/1-Grafana','Grafana'],
							['7-Ecosystem Integration/2-MapReduce TsFile','MapReduce TsFile'],
							['7-Ecosystem Integration/3-Spark TsFile','Spark TsFile'],
							['7-Ecosystem Integration/4-Spark IoTDB','Spark IoTDB'],
							['7-Ecosystem Integration/5-Hive TsFile','Hive TsFile']
						]
					},
					{
						title: '8-Architecture',
						children: [
							['8-Architecture/1-Files','Files'],
							['8-Architecture/2-Writing Data on HDFS','Writing Data on HDFS'],
							['8-Architecture/3-Shared Nothing Cluster','Shared Nothing Cluster']
						]
					},
				],
				'/SystemDesign/': [
					{
						title: 'System design',
						collapsable: false,
					},
					{
						title: '0-Architecture',
						children: [
							['0-Architecture/1-Architecture','Architecture']
						]
					},
					{
						title: '1-TsFile',
						children: [
							['1-TsFile/1-TsFile','TsFile'],
							['1-TsFile/2-Format','Format'],
							['1-TsFile/3-Write','Write'],
							['1-TsFile/4-Read','Read']
						]
					},
					{
						title: '2-QueryEngine',
						children: [
							['2-QueryEngine/1-QueryEngine','QueryEngine'],
							['2-QueryEngine/2-Planner','Planner'],
							['2-QueryEngine/3-PlanExecutor','PlanExecutor']
						]
					},
					{
						title: '3-SchemaManager',
						children: [
							['3-SchemaManager/1-SchemaManager','SchemaManager'],
						]
					},
					{
						title: '4-StorageEngine',
						children: [
							['4-StorageEngine/1-StorageEngine','StorageEngine'],
							['4-StorageEngine/2-WAL','WAL'],
							['4-StorageEngine/3-FlushManager','FlushManager'],
							['4-StorageEngine/4-MergeManager','MergeManager'],
							['4-StorageEngine/5-DataPartition','DataPartition'],
							['4-StorageEngine/6-DataManipulation','DataManipulation']
						]
					},
					{
						title: '5-DataQuery',
						children: [
<<<<<<< HEAD
							'5-DataQuery/1-DataQuery',
							'5-DataQuery/2-SeriesReader',
							'5-DataQuery/3-RawDataQuery',
							'5-DataQuery/4-AggregationQuery',
							'5-DataQuery/5-GroupByQuery',
							'5-DataQuery/6-LastQuery',
							'5-DataQuery/7-AlignByDeviceQuery',
							'5-DataQuery/8-ModificationHandle',
							'5-DataQuery/9-GroupByFillQuery'
=======
							['5-DataQuery/1-DataQuery','DataQuery'],
							['5-DataQuery/2-SeriesReader','SeriesReader'],
							['5-DataQuery/3-RawDataQuery','RawDataQuery'],
							['5-DataQuery/4-AggregationQuery','AggregationQuery'],
							['5-DataQuery/5-GroupByQuery','GroupByQuery'],
							['5-DataQuery/6-LastQuery','LastQuery'],
							['5-DataQuery/7-AlignByDeviceQuery','AlignByDeviceQuery'],
							['5-DataQuery/8-ModificationHandle','ModificationHandle']
>>>>>>> 5e3088d2
						]
					},
					{
						title: '6-Tools',
						children: [
							['6-Tools/1-Sync','Sync']
						]
					},
					{
						title: '7-Connector',
						children: [
							['7-Connector/2-Hive-TsFile','Hive-TsFile'],
							['7-Connector/3-Spark-TsFile','Spark-TsFile'],
							['7-Connector/4-Spark-IOTDB','Spark-IOTDB']
						]
					},
				],
			}
		  },
		  '/zh/': {
			// 多语言下拉菜单的标题
			selectText: '语言',
			// 该语言在下拉菜单中的标签
			label: '简体中文',
			// 编辑链接文字
			editLinkText: '在 GitHub 上编辑此页',
			// Service Worker 的配置
			serviceWorker: {
			  updatePopup: {
				message: "发现新内容可用.",
				buttonText: "刷新"
			  }
			},
			// 当前 locale 的 algolia docsearch 选项
			algolia: {
			},
			nav: [
				 {
					text: '文档',
					items: [
					  { text: 'In progress', link: '/zh/UserGuide/Master/0-Get Started/1-QuickStart' },
					  { text: 'V0.9.x', link: '/zh/UserGuide/V0.9.x/0-Get Started/1-QuickStart' },
					  { text: 'V0.8.x', link: '/zh/UserGuide/V0.8.x/0-Get Started/1-QuickStart'},
					]
				  },
				  	{
					text: '系统设计',
					link: '/zh/SystemDesign/0-Architecture/1-Architecture'
				  },
				  {
					text: '下载',
					link: '/zh/Download/'
				  },
				  {
					text: '社区',
					items: [
						{ text: 'Wiki', link: 'https://cwiki.apache.org/confluence/display/iotdb'},
					    { text: '开发人员', link: '/zh/Community/Community-Project Committers'},
					    { text: '技术支持', link: '/zh/Community/Community-Powered By'},
					]
				  },
				  {
					text: '开发',
					items: [
					  { text: '如何投票', link: '/zh/Development/VoteRelease'},
					  { text: '开发指南', link: '/zh/Development/ContributeGuide'},
					  { text: 'TsFile的更改列表', link: '/zh/Development/format-changelist'},
					  { text: 'RPC变更清单', link: '/zh/Development/rpc-changelist'},
					]
				  },
				  {
					text: 'ASF',
					items: [
					  { text: '基金会', link: 'http://www.apache.org/'},
					  { text: '许可证', link: 'http://www.apache.org/licenses/'},
					  { text: '安全', link: 'http://www.apache.org/security/'},
					  { text: '赞助', link: 'http://www.apache.org/foundation/sponsorship.html'},
					  { text: '致谢', link: 'http://www.apache.org/foundation/thanks.html'},
					  { text: '活动', link: 'http://www.apache.org/events/current-event'},
					]
				  },
			],
			sidebar: {
				'/zh/UserGuide/V0.8.x/': [
					{
						title: 'IoTDB用户手册 (V0.8.x)',
						collapsable: false,
					},
					{
						title: '0-开始使用',
						children: [
							['0-Get Started/1-QuickStart','快速入门'],
							['0-Get Started/2-Frequently asked questions','经常问的问题'],
							['0-Get Started/3-Publication','调查报告']
						]
					},
					{
						title: '1-概述',
						children: [
							['1-Overview/1-What is IoTDB','什么是IoTDB'],
							['1-Overview/2-Architecture','架构'],
							['1-Overview/3-Scenario','应用场景'],
							['1-Overview/4-Features','特征']
						]
					},
					{
						title: '2-基本概念',
						children: [
							['2-Concept Key Concepts and Terminology/1-Key Concepts and Terminology','主要概念及术语'],
							['2-Concept Key Concepts and Terminology/2-Data Type','数据类型'],
							['2-Concept Key Concepts and Terminology/3-Encoding','编码方式'],
							['2-Concept Key Concepts and Terminology/4-Compression','压缩方式']
						]
					},
					{
						title: '3-操作指南',
						children: [
							['3-Operation Manual/1-Sample Data','样例数据'],
							['3-Operation Manual/2-Data Model Selection','数据模型选用与创建'],
							['3-Operation Manual/3-Data Import','数据接入'],
							['3-Operation Manual/4-Data Query','数据查询'],
							['3-Operation Manual/5-Data Maintenance','数据维护'],
							['3-Operation Manual/6-Priviledge Management','权限管理']
						]
					},
					{
						title: '4-系统部署与管理',
						children: [
							['4-Deployment and Management/1-Deployment','系统部署'],
							['4-Deployment and Management/2-Configuration','系统配置'],
							['4-Deployment and Management/3-System Monitor','系统监控'],
							['4-Deployment and Management/4-Performance Monitor','性能监控'],
							['4-Deployment and Management/5-System log','系统日志'],
							['4-Deployment and Management/6-Data Management','数据管理'],
							['4-Deployment and Management/7-Build and use IoTDB by Dockerfile','通过Dockerfile构建和使用IoTDB']
						]
					},
					{
						title: '5-IoTDB SQL文档',
						children: [
							['5-IoTDB SQL Documentation/1-IoTDB Query Statement','IoTDB查询语句'],
							['5-IoTDB SQL Documentation/2-Reference','参考']
						]
					},
					{
						title: '6-JDBC API',
						children: [
							['6-JDBC API/1-JDBC API','JDBC API']
						]
					},
					{
						title: '7-TsFile',
						children: [
							['7-TsFile/1-Installation','安装'],
							['7-TsFile/2-Usage','用法'],
							['7-TsFile/3-Hierarchy','TsFile层次结构']
						]
					},
					{
						title: '8-系统工具',
						children: [
							['8-System Tools/1-Sync','同步工具'],
							['8-System Tools/2-Memory Estimation Tool','内存预估工具']
						]
					},		   
				],
				'/zh/UserGuide/V0.9.x/': [
					{
						title: 'IoTDB用户手册 (V0.9.x)',
						collapsable: false,
					},
					{
						title: '0-开始',
						children: [
							['0-Get Started/1-QuickStart','快速入门'],
							['0-Get Started/2-Frequently asked questions','常见问题'],
							['0-Get Started/3-Publication','研究论文']
						]
					},
					{
						title: '1-概览',
						children: [
							['1-Overview/1-What is IoTDB','什么是IoTDB'],
							['1-Overview/2-Architecture','架构'],
							['1-Overview/3-Scenario','场景'],
							['1-Overview/4-Features','特征']
						]
					},
					{
						title: '2-概念',
						children: [
							['2-Concept/1-Data Model and Terminology','数据模型与技术'],
							['2-Concept/2-Data Type','数据类型'],
							['2-Concept/3-Encoding','编码方式'],
							['2-Concept/4-Compression','压缩方式']
						]
					},
					{
						title: '3-服务器端',
						children: [
							['3-Server/1-Download','下载'],
							['3-Server/2-Single Node Setup','单节点设置'],
							['3-Server/3-Cluster Setup','集群设置'],
							['3-Server/4-Config Manual','系统配置'],
							['3-Server/5-Docker Image','Docker镜像']
						]
					},
					{
						title: '4-客户端',
						children: [
							['4-Client/1-Command Line Interface','命令行接口 (CLI)'],
							['4-Client/2-Programming - JDBC','JDBC'],
							['4-Client/3-Programming - Session','Session'],
							['4-Client/4-Programming - Other Languages','其他语言'],
							['4-Client/5-Programming - TsFile API','TsFile API']
						]
					},
					{
						title: '5-操作指南',
						children: [
							['5-Operation Manual/1-DDL Data Definition Language','DDL (数据定义语言)'],
							['5-Operation Manual/2-DML Data Manipulation Language','DML (数据操作语言)'],
							['5-Operation Manual/3-Account Management Statements','账户管理语句'],
							['5-Operation Manual/4-SQL Reference','SQL 参考文档']
						]
					},
					{
						title: '6-系统工具',
						children: [
							['6-System Tools/1-Sync Tool','同步工具'],
							['6-System Tools/2-Memory Estimation Tool','内存预估'],
							['6-System Tools/3-JMX Tool','JMX工具'],
							['6-System Tools/4-Watermark Tool','水印工具'],
							['6-System Tools/5-Log Visualizer','日志可视化工具'],
							['6-System Tools/6-Query History Visualization Tool','查询历史可视化工具'],
							['6-System Tools/7-Monitor and Log Tools','监控与日志工具'],
							['6-System Tools/8-Load External Tsfile','加载外部tsfile文件']
						]
					},
					{
						title: '7-生态集成',
						children: [
							['7-Ecosystem Integration/1-Grafana','Grafana'],
							['7-Ecosystem Integration/2-MapReduce TsFile','MapReduce TsFile'],
							['7-Ecosystem Integration/3-Spark TsFile','Spark TsFile'],
							['7-Ecosystem Integration/4-Spark IoTDB','Spark IoTDB'],
							['7-Ecosystem Integration/5-Hive TsFile','Hive TsFile']
						]
					},
					{
						title: '8-系统设计',
						children: [
							['8-System Design/1-Hierarchy','层次结构'],
							['8-System Design/2-Files','文件'],
							['8-System Design/3-Writing Data on HDFS','使用HDFS存储数据'],
							['8-System Design/4-Shared Nothing Cluster','Shared-nothing 架构']
						]
					},
				],
				'/zh/UserGuide/Master/': [
					{
						title: 'IoTDB用户手册 (In progress)',
						collapsable: false,
					},
					{
						title: '0-开始',
						children: [
							['0-Get Started/1-QuickStart','快速入门'],
							['0-Get Started/2-Frequently asked questions','经常问的问题'],
							['0-Get Started/3-Publication','调查报告']
						]
					},
					{
						title: '1-概述',
						children: [
							['1-Overview/1-What is IoTDB','什么是IoTDB'],
							['1-Overview/2-Architecture','架构'],
							['1-Overview/3-Scenario','场景'],
							['1-Overview/4-Features','特征']
						]
					},
					{
						title: '2-概念',
						children: [
							['2-Concept/1-Data Model and Terminology','数据模型与技术'],
							['2-Concept/2-Data Type','数据类型'],
							['2-Concept/3-Encoding','编码方式'],
							['2-Concept/4-Compression','压缩方式']
						]
					},
					{
						title: '3-服务器端',
						children: [
							['3-Server/1-Download','下载'],
							['3-Server/2-Single Node Setup','单节点安装'],
							['3-Server/3-Cluster Setup','集群设置'],
							['3-Server/4-Config Manual','配置手册'],
							['3-Server/5-Docker Image','Docker镜像']
						]
					},
					{
						title: '4-客户端',
						children: [
							['4-Client/1-Command Line Interface','命令行接口(CLI)'],
							['4-Client/2-Programming - Native API','原生接口'],
							['4-Client/3-Programming - JDBC','JDBC'],
							['4-Client/4-Programming - Other Languages','其他语言'],
							['4-Client/5-Programming - TsFile API','TsFile API'],
							['4-Client/6-Programming - MQTT','MQTT'],
							['4-Client/7-Status Codes','状态码']
						]
					},
					{
						title: '5-操作指南',
						children: [
							['5-Operation Manual/1-DDL Data Definition Language','DDL (数据定义语言)'],
							['5-Operation Manual/2-DML Data Manipulation Language','DML (数据操作语言)'],
							['5-Operation Manual/3-Account Management Statements','账户管理语句'],
							['5-Operation Manual/4-SQL Reference','SQL 参考文档']
						]
					},
					{
						title: '6-系统工具',
						children: [
							['6-System Tools/1-Sync Tool','同步工具'],
							['6-System Tools/2-Memory Estimation Tool','内存预估'],
							['6-System Tools/3-JMX Tool','JMX工具'],
							['6-System Tools/4-Watermark Tool','水印工具'],
							['6-System Tools/5-Log Visualizer','日志可视化工具'],
							['6-System Tools/6-Query History Visualization Tool','查询历史可视化工具'],
							['6-System Tools/7-Monitor and Log Tools','监控与日志工具'],
							['6-System Tools/8-Load External Tsfile','加载外部tsfile文件']
						]
					},
					{
						title: '7-生态集成',
						children: [
							['7-Ecosystem Integration/1-Grafana','Grafana'],
							['7-Ecosystem Integration/2-MapReduce TsFile','MapReduce TsFile'],
							['7-Ecosystem Integration/3-Spark TsFile','Spark TsFile'],
							['7-Ecosystem Integration/4-Spark IoTDB','Spark IoTDB'],
							['7-Ecosystem Integration/5-Hive TsFile','Hive TsFile']
						]
					},
					{
						title: '8-系统设计',
						children: [
							['8-Architecture/1-Files','文件'],
							['8-Architecture/2-Writing Data on HDFS','使用HDFS存储数据'],
							['8-Architecture/3-Shared Nothing Cluster','Shared-nothing 架构']
						]
					}
				],
				'/zh/SystemDesign/': [
					{
						title: '系统设计',
						collapsable: false,
					},
					{
						title: '0-应用概览',
						children: [
							['0-Architecture/1-Architecture','应用概览']
						]
					},
					{
						title: '1-TsFile',
						children: [
							['1-TsFile/1-TsFile','TsFile'],
							['1-TsFile/2-Format','格式'],
							['1-TsFile/3-Write','写流程'],
							['1-TsFile/4-Read','读流程']
						]
					},
					{
						title: '2-查询引擎',
						children: [
							['2-QueryEngine/1-QueryEngine','查询引擎'],
							['2-QueryEngine/2-Planner','执行计划生成器'],
							['2-QueryEngine/3-PlanExecutor','计划执行器']
						]
					},
					{
						title: '3-元数据管理',
						children: [
							['3-SchemaManager/1-SchemaManager','元数据管理']
						]
					},
					{
						title: '4-存储引擎',
						children: [
							['4-StorageEngine/1-StorageEngine','存储引擎'],
							['4-StorageEngine/2-WAL','写前日志'],
							['4-StorageEngine/3-FlushManager','FlushManager'],
							['4-StorageEngine/4-MergeManager','文件合并机制'],
							['4-StorageEngine/5-DataPartition','数据分区'],
							['4-StorageEngine/6-DataManipulation','数据增删改']
						]
					},
					{
						title: '5-数据查询',
						children: [
<<<<<<< HEAD
							'5-DataQuery/1-DataQuery',
							'5-DataQuery/2-SeriesReader',
							'5-DataQuery/3-RawDataQuery',
							'5-DataQuery/4-AggregationQuery',
							'5-DataQuery/5-GroupByQuery',
							'5-DataQuery/6-LastQuery',
							'5-DataQuery/7-AlignByDeviceQuery',
							'5-DataQuery/8-ModificationHandle',
							'5-DataQuery/9-GroupByFillQuery'
=======
							['5-DataQuery/1-DataQuery','数据查询'],
							['5-DataQuery/2-SeriesReader','查询基础组件'],
							['5-DataQuery/3-RawDataQuery','原始数据查询'],
							['5-DataQuery/4-AggregationQuery','聚合查询'],
							['5-DataQuery/5-GroupByQuery','降采样查询'],
							['5-DataQuery/6-LastQuery','最近时间戳 Last 查询'],
							['5-DataQuery/7-AlignByDeviceQuery','按设备对齐查询'],
							['5-DataQuery/8-ModificationHandle','查询中的数据修改处理']
>>>>>>> 5e3088d2
						]
					},
					{
						title: '6-工具',
						children: [
							['6-Tools/1-Sync','同步工具']
						]
					},
					{
						title: '7-连接器',
						children: [
							['7-Connector/2-Hive-TsFile','Hive-TsFile'],
							['7-Connector/3-Spark-TsFile','Spark-TsFile'],
							['7-Connector/4-Spark-IOTDB','Spark-IOTDB']
						]
					},
				],
			}
		  }
		}
      },
	locales: {
		'/': {
		  lang: 'en-US', 
		  title: ' ',
		  description: ' '
		},
		'/zh/': {
		  lang: 'zh-CN',
		  title: ' ',
		  description: ' '
		}
	  },
  }
  
  module.exports = config
  <|MERGE_RESOLUTION|>--- conflicted
+++ resolved
@@ -433,17 +433,6 @@
 					{
 						title: '5-DataQuery',
 						children: [
-<<<<<<< HEAD
-							'5-DataQuery/1-DataQuery',
-							'5-DataQuery/2-SeriesReader',
-							'5-DataQuery/3-RawDataQuery',
-							'5-DataQuery/4-AggregationQuery',
-							'5-DataQuery/5-GroupByQuery',
-							'5-DataQuery/6-LastQuery',
-							'5-DataQuery/7-AlignByDeviceQuery',
-							'5-DataQuery/8-ModificationHandle',
-							'5-DataQuery/9-GroupByFillQuery'
-=======
 							['5-DataQuery/1-DataQuery','DataQuery'],
 							['5-DataQuery/2-SeriesReader','SeriesReader'],
 							['5-DataQuery/3-RawDataQuery','RawDataQuery'],
@@ -451,8 +440,8 @@
 							['5-DataQuery/5-GroupByQuery','GroupByQuery'],
 							['5-DataQuery/6-LastQuery','LastQuery'],
 							['5-DataQuery/7-AlignByDeviceQuery','AlignByDeviceQuery'],
-							['5-DataQuery/8-ModificationHandle','ModificationHandle']
->>>>>>> 5e3088d2
+							['5-DataQuery/8-ModificationHandle','ModificationHandle'],
+					        ['5-DataQuery/9-GroupByFillQuery', 'GroupByFillQuery']
 						]
 					},
 					{
@@ -854,17 +843,6 @@
 					{
 						title: '5-数据查询',
 						children: [
-<<<<<<< HEAD
-							'5-DataQuery/1-DataQuery',
-							'5-DataQuery/2-SeriesReader',
-							'5-DataQuery/3-RawDataQuery',
-							'5-DataQuery/4-AggregationQuery',
-							'5-DataQuery/5-GroupByQuery',
-							'5-DataQuery/6-LastQuery',
-							'5-DataQuery/7-AlignByDeviceQuery',
-							'5-DataQuery/8-ModificationHandle',
-							'5-DataQuery/9-GroupByFillQuery'
-=======
 							['5-DataQuery/1-DataQuery','数据查询'],
 							['5-DataQuery/2-SeriesReader','查询基础组件'],
 							['5-DataQuery/3-RawDataQuery','原始数据查询'],
@@ -872,8 +850,8 @@
 							['5-DataQuery/5-GroupByQuery','降采样查询'],
 							['5-DataQuery/6-LastQuery','最近时间戳 Last 查询'],
 							['5-DataQuery/7-AlignByDeviceQuery','按设备对齐查询'],
-							['5-DataQuery/8-ModificationHandle','查询中的数据修改处理']
->>>>>>> 5e3088d2
+							['5-DataQuery/8-ModificationHandle','查询中的数据修改处理'],
+							['5-DataQuery/9-GroupByFillQuery', '降采样补空值查询']
 						]
 					},
 					{
