/*
 * Licensed to the Apache Software Foundation (ASF) under one
 * or more contributor license agreements.  See the NOTICE file
 * distributed with this work for additional information
 * regarding copyright ownership.  The ASF licenses this file
 * to you under the Apache License, Version 2.0 (the
 * "License"); you may not use this file except in compliance
 * with the License.  You may obtain a copy of the License at
 *
 * http://www.apache.org/licenses/LICENSE-2.0
 *
 * Unless required by applicable law or agreed to in writing, software
 * distributed under the License is distributed on an "AS IS" BASIS,
 * WITHOUT WARRANTIES OR CONDITIONS OF ANY KIND, either express or implied.
 * See the License for the specific language governing permissions and
 * limitations under the License.
 */

var config = {
    head: [
		['link', { rel: 'icon', href: '/favicon.ico' }],
		["meta", {name: "Description", content: "Apache IoTDB: Time Series Database for IoT"}],
        ["meta", {name: "Keywords", content: "TSDB, time series, time series database, IoTDB, IoT database, IoT data management,时序数据库, 时间序列管理, IoTDB, 物联网数据库, 实时数据库, 物联网数据管理, 物联网数据"}],
        ["meta", {name: "baidu-site-verification", content: "wfKETzB3OT"}],
        ["meta", {name: "google-site-verification", content: "mZWAoRY0yj_HAr-s47zHCGHzx5Ju-RVm5wDbPnwQYFo"}],
		["script", {async: true, src: "https://www.googletagmanager.com/gtag/js?id=G-5MM3J6X84E"}],
		['script', {}, `
          window.dataLayer = window.dataLayer || [];
          function gtag(){dataLayer.push(arguments);}
          gtag('js', new Date());
          gtag('config', 'G-5MM3J6X84E');`
		],
      ],

    // 静态网站部署的目录
    base: '',

    // 网站标题
    title: 'IoTDB Website',

    // <meta name="description" content="...">
    description: 'Apache IoTDB',

    markdown: {

      // 显示代码行号
      lineNumbers: true
    },
    themeConfig: {

        // 项目的 github 地址
        repo: 'https://github.com/apache/iotdb.git',

        // github 地址的链接名
        repoLabel: 'GitHub',

		logo: '/img/logo.png',

		searchMaxSuggestions:10,

		displayAllHeaders: true,

		sidebarDepth: 0,

		locales: {
		  '/': {
			selectText: 'Languages',
			label: 'English',
			ariaLabel: 'Languages',
			editLinkText: 'Edit this page on GitHub',
			serviceWorker: {
			  updatePopup: {
				message: "New content is available.",
				buttonText: "Refresh"
			  }
			},
			algolia: {},
			nav: [
				 {
					text: 'Documentation',
					items: [
						{ text: 'latest', link: '/UserGuide/Master/QuickStart/QuickStart' },
						{ text: 'v0.13.x', link: '/UserGuide/V0.13.x/QuickStart/QuickStart' },
						{ text: 'v0.12.x', link: '/UserGuide/V0.12.x/QuickStart/QuickStart' },
						{ text: 'v0.11.x', link: '/UserGuide/V0.11.x/Get Started/QuickStart' },
						{ text: 'v0.10.x', link: '/UserGuide/V0.10.x/Get Started/QuickStart' },
						{ text: 'v0.9.x', link: '/UserGuide/V0.9.x/0-Get Started/1-QuickStart' },
						{ text: 'v0.8.x', link: '/UserGuide/V0.8.x/0-Get Started/1-QuickStart'},
					]
				  },
				  {
					text: 'Design',
					link: '/SystemDesign/Architecture/Architecture'
				  },
				  {
					text: 'Download',
					link: '/Download/'
				  },
				  {
					text: 'Community',
					items: [
					  { text: 'Wiki', link: 'https://cwiki.apache.org/confluence/display/iotdb'},
					  { text: 'People', link: '/Community/Community-Project Committers'},
					  { text: 'Powered By', link: '/Community/Community-Powered By'},
					  { text: 'Resources', link: '/Community/Materials'},
						{ text: 'Feedback', link: '/Community/Feedback'},
					]
				  },
				  {
					text: 'Development',
					items: [
					  { text: 'How to vote', link: '/Development/VoteRelease'},
					  { text: 'How to Commit', link: '/Development/HowToCommit'},
					  { text: 'Become a Committer', link: '/Development/Committer'},
					  { text: 'ContributeGuide', link: '/Development/ContributeGuide'},
					  { text: 'Changelist of TsFile', link: '/Development/format-changelist'},
					  { text: 'Changelist of RPC', link: '/Development/rpc-changelist'},
					]
				  },
				// {
				// 	text: 'Blog',
				// 	items: [
				// 		{ text: 'Overview', link: '/Blog/Index'},
				// 		{ text: 'Some Notes on Release 0.9.3 and upcoming 0.10.0', link: '/Blog/Release0_93'}
				// 	]
				// },
				  {
					text: 'ASF',
					items: [
					  { text: 'Foundation', link: 'http://www.apache.org/'},
					  { text: 'License', link: 'http://www.apache.org/licenses/'},
					  { text: 'Security', link: 'http://www.apache.org/security/'},
					  { text: 'Sponsorship', link: 'http://www.apache.org/foundation/sponsorship.html'},
					  { text: 'Thanks', link: 'http://www.apache.org/foundation/thanks.html'},
					  { text: 'Current Events', link: 'http://www.apache.org/events/current-event'},
					]
				  },
			],
			sidebar: {
				'/UserGuide/V0.8.x/': [
					{
						title:'IoTDB User Guide (V0.8.x)',
						collapsable: false,
					},
					{
						title: '0-Get Started',
						children: [
							['0-Get Started/1-QuickStart','QuickStart'],
							['0-Get Started/2-Frequently asked questions','Frequently asked questions'],
							['0-Get Started/3-Publication','Research Papers']
						]
					},
					{
						title: '1-Overview',
						children: [
							['1-Overview/1-What is IoTDB','What is IoTDB'],
							['1-Overview/2-Architecture','Architecture'],
							['1-Overview/3-Scenario','Scenario'],
							['1-Overview/4-Features','Features']
						]
					},
					{
						title: '2-Concept Key Concepts and Terminology',
						children: [
							['2-Concept Key Concepts and Terminology/1-Key Concepts and Terminology','Key Concepts and Terminology'],
							['2-Concept Key Concepts and Terminology/2-Data Type','Data Type'],
							['2-Concept Key Concepts and Terminology/3-Encoding','Encoding'],
							['2-Concept Key Concepts and Terminology/4-Compression','Compression']
						]
					},
					{
						title: '3-Operation Manual',
						children: [
							['3-Operation Manual/1-Sample Data','Sample Data'],
							['3-Operation Manual/2-Data Model Selection','Data Model Selection'],
							['3-Operation Manual/3-Data Import','Data Import'],
							['3-Operation Manual/4-Data Query','Data Query'],
							['3-Operation Manual/5-Data Maintenance','Data Maintenance'],
							['3-Operation Manual/6-Priviledge Management','Priviledge Management']
						]
					},
					{
						title: '4-Deployment and Management',
						children: [
							['4-Deployment and Management/1-Deployment','Deployment'],
							['4-Deployment and Management/2-Configuration','Configuration'],
							['4-Deployment and Management/3-System Monitor','System Monitor'],
							['4-Deployment and Management/4-Performance Monitor','Performance Monitor'],
							['4-Deployment and Management/5-System log','System log'],
							['4-Deployment and Management/6-Data Management','Data Management'],
							['4-Deployment and Management/7-Build and use IoTDB by Dockerfile','Dockerfile']
						]
					},
					{
						title: '5-IoTDB SQL Documentation',
						children: [
							['5-IoTDB SQL Documentation/1-IoTDB Query Statement','IoTDB Query Statement'],
							['5-IoTDB SQL Documentation/2-Reference','Reference']
						]
					},
					{
						title: '6-JDBC API',
						children: [
							['6-JDBC API/1-JDBC API','JDBC API']
						]
					},
					{
						title: '7-TsFile',
						children: [
							['7-TsFile/1-Installation','Installation'],
							['7-TsFile/2-Usage','Usage'],
							['7-TsFile/3-Hierarchy','Hierarchy']
						]
					},
					{
						title: '8-System Tools',
						children: [
							['8-System Tools/1-Sync','Sync'],
							['8-System Tools/2-Memory Estimation Tool','Memory Estimation Tool']
						]
					},
				],
				'/UserGuide/V0.9.x/': [
					{
						title:'IoTDB User Guide (V0.9.x)',
						collapsable: false,
					},
					{
						title: '0-Get Started',
						children: [
							['0-Get Started/1-QuickStart','QuickStart'],
							['0-Get Started/2-Frequently asked questions','Frequently asked questions'],
							['0-Get Started/3-Publication','Research Papers']
						]
					},
					{
						title: '1-Overview',
						children: [
							['1-Overview/1-What is IoTDB','What is IoTDB'],
							['1-Overview/2-Architecture','Architecture'],
							['1-Overview/3-Scenario','Scenario'],
							['1-Overview/4-Features','Features']
						]
					},
					{
						title: '2-Concept',
						children: [
							['2-Concept/1-Data Model and Terminology','Data Model and Terminology'],
							['2-Concept/2-Data Type','Data Type'],
							['2-Concept/3-Encoding','Encoding'],
							['2-Concept/4-Compression','Compression']
						]
					},
					{
						title: '3-Server',
						children: [
							['3-Server/1-Download','Download'],
							['3-Server/2-Single Node Setup','Single Node Setup'],
							['3-Server/3-Cluster Setup','Cluster Setup'],
							['3-Server/4-Config Manual','Config Manual'],
							['3-Server/5-Docker Image','Docker Image']
						]
					},
					{
						title: '4-Client',
						children: [
							['4-Client/1-Command Line Interface','Command Line Interface'],
							['4-Client/2-Programming - JDBC','JDBC'],
							['4-Client/3-Programming - Session','Session'],
							['4-Client/4-Programming - Other Languages','Other Languages'],
							['4-Client/5-Programming - TsFile API','TsFile API']
						]
					},
					{
						title: '5-Operation Manual',
						children: [
							['5-Operation Manual/1-DDL Data Definition Language','DDL (Data Definition Language)'],
							['5-Operation Manual/2-DML Data Manipulation Language','DML (Data Manipulation Language)'],
							['5-Operation Manual/3-Account Management Statements','Account Management Statements'],
							['5-Operation Manual/4-SQL Reference','SQL Reference']
						]
					},
					{
						title: '6-System Tools',
						children: [
							['6-System Tools/1-Sync Tool','Sync Tool'],
							['6-System Tools/2-Memory Estimation Tool','Memory Estimation Tool'],
							['6-System Tools/3-JMX Tool','JMX Tool'],
							['6-System Tools/4-Watermark Tool','Watermark Tool'],
							['6-System Tools/6-Query History Visualization Tool','Query History Visualization Tool'],
							['6-System Tools/7-Monitor and Log Tools','Monitor and Log Tools']
						]
					},
					{
						title: '7-Ecosystem Integration',
						children: [
							['7-Ecosystem Integration/1-Grafana','Grafana'],
							['7-Ecosystem Integration/2-MapReduce TsFile','MapReduce TsFile'],
							['7-Ecosystem Integration/3-Spark TsFile','Spark TsFile'],
							['7-Ecosystem Integration/4-Spark IoTDB','Spark IoTDB'],
							['7-Ecosystem Integration/5-Hive TsFile','Hive TsFile']
						]
					},
					{
						title: '8-System Design',
						children: [
							['8-System Design/1-Hierarchy','Hierarchy'],
							['8-System Design/2-Files','Files'],
							['8-System Design/3-Writing Data on HDFS','Writing Data on HDFS'],
							['8-System Design/4-Shared Nothing Cluster','Shared Nothing Cluster'],
						]
					},
				],
				'/UserGuide/V0.10.x/': [
					{
						title:'IoTDB User Guide (V0.10.x)',
						collapsable: false,
					},
					{
						title: 'Get Started',
						children: [
							['Get Started/QuickStart','QuickStart'],
							['Get Started/Frequently asked questions','Frequently asked questions'],
							['Get Started/Publication','Research Papers']
						]
					},
					{
						title: 'Overview',
						children: [
							['Overview/What is IoTDB','What is IoTDB'],
							['Overview/Architecture','Architecture'],
							['Overview/Scenario','Scenario'],
							['Overview/Features','Features']
						]
					},
					{
						title: 'Concept',
						children: [
							['Concept/Data Model and Terminology','Data Model and Terminology'],
							['Concept/Data Type','Data Type'],
							['Concept/Encoding','Encoding'],
							['Concept/Compression','Compression']
						]
					},
					{
						title: 'Server',
						children: [
							['Server/Download','Download'],
							['Server/Single Node Setup','Single Node Setup'],
							['Server/Cluster Setup','Cluster Setup'],
							['Server/Config Manual','Config Manual'],
							['Server/Docker Image','Docker Image']
						]
					},
					{
						title: 'Client',
						children: [
							['Client/Command Line Interface','Command Line Interface'],
							['Client/Programming - Native API','Native API'],
							['Client/Programming - JDBC','JDBC'],
							['Client/Programming - Other Languages','Other Languages'],
							['Client/Programming - TsFile API','TsFile API'],
							['Client/Programming - MQTT','MQTT'],
							['Client/Status Codes','Status Codes']
						]
					},
					{
						title: 'Operation Manual',
						children: [
							['Operation Manual/DDL Data Definition Language','DDL (Data Definition Language)'],
							['Operation Manual/DML Data Manipulation Language','DML (Data Manipulation Language)'],
							['Operation Manual/Administration','Administration'],
							['Operation Manual/SQL Reference','SQL Reference']
						]
					},
					{
						title: 'System Tools',
						children: [
							['System Tools/Sync Tool','Sync Tool'],
							['System Tools/Memory Estimation Tool','Memory Estimation Tool'],
							['System Tools/JMX Tool','JMX Tool'],
							['System Tools/Watermark Tool','Watermark Tool'],
							['System Tools/Query History Visualization Tool','Query History Visualization Tool'],
							['System Tools/Monitor and Log Tools','Monitor and Log Tools'],
							['System Tools/Load External Tsfile','Load External Tsfile']
						]
					},
					{
						title: 'Ecosystem Integration',
						children: [
							['Ecosystem Integration/Grafana','Grafana'],
							['Ecosystem Integration/MapReduce TsFile','MapReduce TsFile'],
							['Ecosystem Integration/Spark TsFile','Spark TsFile'],
							['Ecosystem Integration/Spark IoTDB','Spark IoTDB'],
							['Ecosystem Integration/Hive TsFile','Hive TsFile']
						]
					},
					{
						title: 'Architecture',
						children: [
							['Architecture/Files','Files'],
							['Architecture/Writing Data on HDFS','Writing Data on HDFS'],
							['Architecture/Shared Nothing Cluster','Shared Nothing Cluster']
						]
					},
				],
				'/UserGuide/V0.11.x/': [
					{
						title:'IoTDB User Guide (V0.11.x)',
						collapsable: false,
					},
					{
						title: 'Get Started',
						children: [
							['Get Started/QuickStart','QuickStart'],
							['Get Started/Frequently asked questions','Frequently asked questions'],
							['Get Started/Publication','Research Papers']
						]
					},
					{
						title: 'Overview',
						children: [
							['Overview/What is IoTDB','What is IoTDB'],
							['Overview/Architecture','Architecture'],
							['Overview/Scenario','Scenario'],
							['Overview/Features','Features']
						]
					},
					{
						title: 'Concept',
						children: [
							['Concept/Data Model and Terminology','Data Model and Terminology'],
							['Concept/Data Type','Data Type'],
							['Concept/Encoding','Encoding'],
							['Concept/Compression','Compression']
						]
					},
					{
						title: 'Server',
						children: [
							['Server/Download','Download'],
							['Server/Single Node Setup','Single Node Setup'],
							['Server/Cluster Setup','Cluster Setup'],
							['Server/Config Manual','Config Manual'],
							['Server/Docker Image','Docker Image']
						]
					},
					{
						title: 'Client',
						children: [
							['Client/Command Line Interface','Command Line Interface'],
							['Client/Programming - Native API','Native API'],
							['Client/Programming - JDBC','JDBC'],
							['Client/Programming - Other Languages','Other Languages'],
							['Client/Programming - TsFile API','TsFile API'],
							['Client/Programming - MQTT','MQTT'],
							['Client/Status Codes','Status Codes']
						]
					},
					{
						title: 'Operation Manual',
						children: [
							['Operation Manual/DDL Data Definition Language','DDL (Data Definition Language)'],
							['Operation Manual/DML Data Manipulation Language','DML (Data Manipulation Language)'],
							['Operation Manual/Administration','Administration'],
							['Operation Manual/SQL Reference','SQL Reference']
						]
					},
					{
						title: 'System Tools',
						children: [
							['System Tools/Sync Tool','Sync Tool'],
							['System Tools/JMX Tool','JMX Tool'],
							['System Tools/Watermark Tool','Watermark Tool'],
							['System Tools/Query History Visualization Tool','Query History Visualization Tool'],
							['System Tools/Monitor and Log Tools','Monitor and Log Tools'],
							['System Tools/Load External Tsfile','Load External Tsfile'],
							['System Tools/Performance Tracing Tool','Performance Tracing Tool']
						]
					},
					{
						title: 'Ecosystem Integration',
						children: [
							['Ecosystem Integration/Grafana','Grafana'],
							['Ecosystem Integration/MapReduce TsFile','MapReduce TsFile'],
							['Ecosystem Integration/Spark TsFile','Spark TsFile'],
							['Ecosystem Integration/Spark IoTDB','Spark IoTDB'],
							['Ecosystem Integration/Hive TsFile','Hive TsFile']
						]
					},
					{
						title: 'Architecture',
						children: [
							['Architecture/Files','Files'],
							['Architecture/Writing Data on HDFS','Writing Data on HDFS'],
							['Architecture/Shared Nothing Cluster','Shared Nothing Cluster']
						]
					},
					{
						title: 'Comparison with TSDBs',
						children: [
							['Comparison/TSDB-Comparison','Comparison']
						]
					}
				],
				'/UserGuide/V0.12.x/': [
					{
						title:'IoTDB User Guide (V0.12.x)',
						collapsable: false,
					},
					{
						title: 'IoTDB Introduction',
						children: [
							['IoTDB-Introduction/What-is-IoTDB','What is IoTDB'],
							['IoTDB-Introduction/Architecture','Architecture'],
							['IoTDB-Introduction/Scenario','Scenario'],
							['IoTDB-Introduction/Features','Features'],
							['IoTDB-Introduction/Publication','Publication']
						]
					},
					{
						title: 'Quick Start',
						children: [
							['QuickStart/QuickStart','QuickStart'],
							['QuickStart/Files','Storage Path Setting'],
							['QuickStart/WayToGetIoTDB','Get IoTDB Binary files']
						]
					},
					{
						title: 'Data Concept',
						children: [
							['Data-Concept/Data-Model-and-Terminology','Data Model and Terminology'],
							['Data-Concept/Data-Type','Data Type'],
							['Data-Concept/Encoding','Encoding'],
							['Data-Concept/Compression','Compression'],
							['Data-Concept/SDT','SDT']
						]
					},
					{
						title: 'CLI',
						children: [
							['CLI/Command-Line-Interface','Command Line Interface']
						]
					},
					{
						title: 'Administration Management',
						children: [
							['Administration-Management/Administration','Administration']
						]
					},
					{
						title: 'IoTDB-SQL Language',
						children: [
							['IoTDB-SQL-Language/DDL-Data-Definition-Language','DDL (Data Definition Language)'],
							['IoTDB-SQL-Language/DML-Data-Manipulation-Language','DML (Data Manipulation Language)'],
							['IoTDB-SQL-Language/Maintenance-Command','Maintenance Command']
						]
					},
					{
						title: 'API',
						children: [
							['API/Programming-Native-API','Native API'],
							['API/Programming-Other-Languages','Other Languages'],
							['API/Programming-TsFile-API','TsFile API'],
							['API/Programming-JDBC','JDBC (Not Recommend)']
						]
					},
					{
						title: 'UDF',
						children: [
							['UDF/UDF-User-Defined-Function','UDF (User Defined Function)']
						]
					},
					{
						title: 'Communication Service Protocol',
						children: [
							['Communication-Service-Protocol/Programming-Thrift','Thrift'],
							['Communication-Service-Protocol/Programming-MQTT','MQTT'],
						]
					},
					{
						title: 'System Tools',
						children: [
							['System-Tools/Load-External-Tsfile','Load External Tsfile'],
							['System-Tools/Performance-Tracing-Tool','Performance Tracing Tool'],
							['System-Tools/CSV-Tool','CSV Tool'],
							['System-Tools/Monitor-and-Log-Tools','Monitor and Log Tools'],
							['System-Tools/JMX-Tool','JMX Tool'],
							['System-Tools/MLogParser-Tool','MLogParser Tool'],
							['System-Tools/NodeTool','Node Tool'],
							['System-Tools/Query-History-Visualization-Tool','Query History Visualization Tool'],
							['System-Tools/Watermark-Tool','Watermark Tool']
						]
					},
					{
						title: 'Collaboration of Edge and Cloud',
						children: [
							['Collaboration-of-Edge-and-Cloud/Sync-Tool','Sync Tool']
						]
					},
					{
						title: 'Ecosystem Integration',
						children: [
							['Ecosystem Integration/Grafana','Grafana'],
							['Ecosystem Integration/Zeppelin-IoTDB','Zeppelin-IoTDB'],
							['Ecosystem Integration/MapReduce TsFile','MapReduce TsFile'],
							['Ecosystem Integration/Spark TsFile','Spark TsFile'],
							['Ecosystem Integration/Spark IoTDB','Spark IoTDB'],
							['Ecosystem Integration/Hive TsFile','Hive TsFile'],
							['Ecosystem Integration/Flink IoTDB','Flink IoTDB'],
							['Ecosystem Integration/Flink TsFile','Flink TsFile'],
							['Ecosystem Integration/Writing Data on HDFS','Writing Data on HDFS']
						]
					},
					{
						title: 'Cluster Setup',
						children: [
							['Cluster/Cluster-Setup','Cluster Setup'],
							//['Cluster/Cluster-Setup-Example','Cluster Setup Example']
						]
					},
					{
						title: 'FAQ',
						children: [
							['FAQ/Frequently-asked-questions','Frequently asked questions']
						]
					},
					{
						title: 'Appendix',
						children: [
							['Appendix/Config-Manual','Config Manual'],
							['Appendix/SQL-Reference','SQL Reference'],
							['Appendix/Status-Codes','Status Codes']
						]
					},
					{
						title: 'Comparison with TSDBs',
						children: [
							['Comparison/TSDB-Comparison','Comparison']
						]
					}
				],
				'/UserGuide/V0.13.x/': [
					{
						title:'IoTDB User Guide (latest)',
						collapsable: false,
					},
					{
						title: 'IoTDB Introduction',
						children: [
							['IoTDB-Introduction/What-is-IoTDB','What is IoTDB'],
							['IoTDB-Introduction/Architecture','Architecture'],
							['IoTDB-Introduction/Scenario','Scenario'],
							['IoTDB-Introduction/Features','Features'],
							['IoTDB-Introduction/Publication','Publication']
						]
					},
					{
						title: 'Quick Start',
						children: [
							['QuickStart/QuickStart','Quick Start'],
							['QuickStart/Files','Data storage'],
							['QuickStart/WayToGetIoTDB','Download and Setup'],
							['QuickStart/Command-Line-Interface','Command Line Interface'],
						]
					},
					{
						title: 'Data Concept',
						sidebarDepth: 1,
						children: [
							['Data-Concept/Data-Model-and-Terminology','Data Model and Terminology'],
							['Data-Concept/Schema-Template','Schema Template'],
							['Data-Concept/Data-Type','Data Type'],
							['Data-Concept/Encoding','Encoding'],
							['Data-Concept/Compression','Compression'],
							['Data-Concept/Time-Partition','Time Partition'],
							['Data-Concept/Time-zone','Time zone']
						]
					},
					{
						title: 'Syntax Conventions',
						sidebarDepth: 2,
						children: [
							['Reference/Syntax-Conventions','Syntax Conventions'],
						]
					},
					{
						title: 'API',
						children: [
							['API/Programming-Java-Native-API','Java Native API'],
							['API/Programming-Python-Native-API','Python Native API'],
							['API/Programming-Cpp-Native-API','C++ Native API'],
							['API/Programming-Go-Native-API','Go Native API'],
							['API/Programming-JDBC','JDBC (Not Recommend)'],
							['API/Programming-MQTT','MQTT'],
							['API/Programming-TsFile-API','TsFile API'],
							['API/Status-Codes','Status Codes']
						]
					},
					{
						title: 'Operate Metadata',
						children: [
							['Operate-Metadata/Storage-Group','Storage Group'],
							['Operate-Metadata/Node','Node'],
							['Operate-Metadata/Timeseries','Timeseries'],
							['Operate-Metadata/TTL','TTL'],
							['Operate-Metadata/Auto-Create-MetaData','Auto Create Metadata']
						]
					},
					{
						title: 'Write and Delete Data',
						children: [
							['Write-And-Delete-Data/Write-Data','Write Data'],
							['Write-And-Delete-Data/Load-External-Tsfile','Load External Tsfile'],
							['Write-And-Delete-Data/CSV-Tool','CSV Tool'],
							['Write-And-Delete-Data/Delete-Data','Delete Data']
						]
					},
					{
						title: 'Query Data',
						sidebarDepth: 1,
						children: [
							['Query-Data/Overview.md','Overview'],
							['Query-Data/Select-Expression.md','Select Expression'],
							['Query-Data/Query-Filter.md','Query Filter'],
							['Query-Data/Pagination.md','Pagination'],
							['Query-Data/Result-Format.md','Query Result Formats'],
							['Query-Data/Aggregate-Query.md','Aggregate Query'],
							['Query-Data/Last-Query.md','Last Query'],
							['Query-Data/Fill-Null-Value.md','Fill Null Value'],
							['Query-Data/Without-Null.md','Without Null'],
							['Query-Data/Tracing-Tool.md','Tracing Tool']
						]
					},
					{
						title: 'Process Data',
						sidebarDepth: 1,
						children: [
							['Process-Data/UDF-User-Defined-Function','UDF (User Defined Function)'],
							['Process-Data/UDF-Library', 'UDF Library'],
							['Process-Data/Select-Into','Query Write-back (SELECT INTO)'],
							['Process-Data/Continuous-Query','CQ (Continuous Query)'],
							['Process-Data/Triggers','Triggers'],
							['Process-Data/Alerting','Alerting'],
						]
					},
					{
						title: 'Administration Management',
						children: [
							['Administration-Management/Administration','Administration']
						]
					},
					{
						title: 'Maintenance Tools',
						children: [
							['Maintenance-Tools/Maintenance-Command','Maintenance Command'],
							['Maintenance-Tools/Monitor-and-Log-Tools','Monitor and Log Tools'],
							['Maintenance-Tools/JMX-Tool','JMX Tool'],
							['Maintenance-Tools/MLogParser-Tool','MLogParser Tool'],
							['Maintenance-Tools/NodeTool','Node Tool'],
							['Maintenance-Tools/Watermark-Tool','Watermark Tool'],
							['Maintenance-Tools/Metric-Tool','Metric Tool'],
							['Maintenance-Tools/Sync-Tool','Sync Tool'],
							['Maintenance-Tools/TsFile-Split-Tool','TsFile Split Tool']
						]
					},
					{
						title: 'Ecosystem Integration',
						children: [
							['Ecosystem Integration/Grafana Connector','Grafana Connector'],
							['Ecosystem Integration/Zeppelin-IoTDB','Zeppelin-IoTDB'],
							['Ecosystem Integration/DBeaver','DBeaver-IoTDB'],
							['Ecosystem Integration/MapReduce TsFile','MapReduce TsFile'],
							['Ecosystem Integration/Spark TsFile','Spark TsFile'],
							['Ecosystem Integration/Spark IoTDB','Spark IoTDB'],
							['Ecosystem Integration/Hive TsFile','Hive TsFile'],
							['Ecosystem Integration/Flink IoTDB','Flink IoTDB'],
							['Ecosystem Integration/Flink TsFile','Flink TsFile'],
							['Ecosystem Integration/Writing Data on HDFS','Writing Data on HDFS']
						]
					},
					{
						title: 'Cluster Setup',
						children: [
							['Cluster/Cluster-Setup','Cluster Setup'],
							['Cluster/Cluster-Setup-Example','Cluster Setup Example']
						]
					},
					{
						title: 'Reference',
						children: [
							['Reference/Config-Manual','Config Manual'],
							['Reference/Keywords','Keywords'],
							['Reference/Frequently-asked-questions','Frequently asked questions'],
							['Reference/TSDB-Comparison','TSDB Comparison']
						]
					},
				],
				'/UserGuide/Master/': [
					{
						title:'IoTDB User Guide (latest)',
						collapsable: false,
					},
					{
						title: 'IoTDB Introduction',
						children: [
							['IoTDB-Introduction/What-is-IoTDB','What is IoTDB'],
							['IoTDB-Introduction/Architecture','Architecture'],
							['IoTDB-Introduction/Scenario','Scenario'],
							['IoTDB-Introduction/Features','Features'],
							['IoTDB-Introduction/Publication','Publication']
						]
					},
					{
						title: 'Quick Start',
						children: [
							['QuickStart/QuickStart','Quick Start'],
							['QuickStart/Files','Data storage'],
							['QuickStart/WayToGetIoTDB','Download and Setup'],
							['QuickStart/Command-Line-Interface','Command Line Interface'],
						]
					},
					{
						title: 'Data Concept',
						sidebarDepth: 1,
						children: [
							['Data-Concept/Data-Model-and-Terminology','Data Model and Terminology'],
							['Data-Concept/Schema-Template','Schema Template'],
							['Data-Concept/Data-Type','Data Type'],
							['Data-Concept/Encoding','Encoding'],
							['Data-Concept/Compression','Compression'],
							['Data-Concept/Time-Partition','Time Partition'],
							['Data-Concept/Time-zone','Time zone']
						]
					},
					{
						title: 'Syntax Conventions',
						sidebarDepth: 2,
						children: [
							['Reference/Syntax-Conventions','Syntax Conventions'],
						]
					},
					{
						title: 'API',
						children: [
							['API/Programming-Java-Native-API','Java Native API'],
							['API/Programming-Python-Native-API','Python Native API'],
							['API/Programming-Cpp-Native-API','C++ Native API'],
							['API/Programming-Go-Native-API','Go Native API'],
							['API/Programming-JDBC','JDBC (Not Recommend)'],
							['API/Programming-MQTT','MQTT'],
							['API/Programming-TsFile-API','TsFile API'],
							['API/Status-Codes','Status Codes']
						]
					},
					{
						title: 'Operate Metadata',
						children: [
							['Operate-Metadata/Storage-Group','Storage Group'],
							['Operate-Metadata/Node','Node'],
							['Operate-Metadata/Timeseries','Timeseries'],
							['Operate-Metadata/TTL','TTL'],
							['Operate-Metadata/Auto-Create-MetaData','Auto Create Metadata']
						]
					},
					{
						title: 'Write and Delete Data',
						children: [
							['Write-And-Delete-Data/Write-Data','Write Data'],
							['Write-And-Delete-Data/Load-External-Tsfile','Load External Tsfile'],
							['Write-And-Delete-Data/CSV-Tool','CSV Tool'],
							['Write-And-Delete-Data/Delete-Data','Delete Data']
						]
					},
					{
						title: 'Query Data',
						sidebarDepth: 1,
						children: [
<<<<<<< HEAD
							['Communication-Service-Protocol/Programming-Thrift','Thrift'],
							['Communication-Service-Protocol/Programming-MQTT','MQTT'],
							['Communication-Service-Protocol/RestService','REST'],
=======
							['Query-Data/Overview.md','Overview'],
							['Query-Data/Select-Expression.md','Select Expression'],
							['Query-Data/Query-Filter.md','Query Filter'],
							['Query-Data/Pagination.md','Pagination'],
							['Query-Data/Result-Format.md','Query Result Formats'],
							['Query-Data/Aggregate-Query.md','Aggregate Query'],
							['Query-Data/Last-Query.md','Last Query'],
							['Query-Data/Fill-Null-Value.md','Fill Null Value'],
							['Query-Data/Without-Null.md','Without Null'],
							['Query-Data/Tracing-Tool.md','Tracing Tool']
>>>>>>> ea9aaec1
						]
					},
					{
						title: 'Process Data',
						sidebarDepth: 1,
						children: [
							['Process-Data/UDF-User-Defined-Function','UDF (User Defined Function)'],
							['Process-Data/UDF-Library', 'UDF Library'],
							['Process-Data/Select-Into','Query Write-back (SELECT INTO)'],
							['Process-Data/Continuous-Query','CQ (Continuous Query)'],
							['Process-Data/Triggers','Triggers'],
							['Process-Data/Alerting','Alerting'],
						]
					},
					{
						title: 'Administration Management',
						children: [
							['Administration-Management/Administration','Administration']
						]
					},
					{
						title: 'Maintenance Tools',
						children: [
							['Maintenance-Tools/Maintenance-Command','Maintenance Command'],
							['Maintenance-Tools/Monitor-and-Log-Tools','Monitor and Log Tools'],
							['Maintenance-Tools/JMX-Tool','JMX Tool'],
							['Maintenance-Tools/MLogParser-Tool','MLogParser Tool'],
							['Maintenance-Tools/NodeTool','Node Tool'],
							['Maintenance-Tools/Watermark-Tool','Watermark Tool'],
							['Maintenance-Tools/Metric-Tool','Metric Tool'],
							['Maintenance-Tools/Sync-Tool','Sync Tool'],
							['Maintenance-Tools/TsFile-Split-Tool','TsFile Split Tool']
						]
					},
					{
						title: 'Ecosystem Integration',
						children: [
							['Ecosystem Integration/Grafana Connector','Grafana Connector'],
							['Ecosystem Integration/Zeppelin-IoTDB','Zeppelin-IoTDB'],
							['Ecosystem Integration/DBeaver','DBeaver-IoTDB'],
							['Ecosystem Integration/MapReduce TsFile','MapReduce TsFile'],
							['Ecosystem Integration/Spark TsFile','Spark TsFile'],
							['Ecosystem Integration/Spark IoTDB','Spark IoTDB'],
							['Ecosystem Integration/Hive TsFile','Hive TsFile'],
							['Ecosystem Integration/Flink IoTDB','Flink IoTDB'],
							['Ecosystem Integration/Flink TsFile','Flink TsFile'],
							['Ecosystem Integration/Writing Data on HDFS','Writing Data on HDFS']
						]
					},
					{
						title: 'Cluster Setup',
						children: [
							['Cluster/Cluster-Setup','Cluster Setup'],
							['Cluster/Cluster-Setup-Example','Cluster Setup Example']
						]
					},
					{
						title: 'Reference',
						children: [
							['Reference/Config-Manual','Config Manual'],
							['Reference/Keywords','Keywords'],
							['Reference/Frequently-asked-questions','Frequently asked questions'],
							['Reference/TSDB-Comparison','TSDB Comparison']
						]
					},
				],
				'/SystemDesign/': [
					{
						title: 'System design',
						collapsable: false,
					},
					{
						title: 'Architecture',
						children: [
							['Architecture/Architecture','Architecture']
						]
					},
					{
						title: 'TsFile',
						children: [
							['TsFile/TsFile','TsFile'],
							['TsFile/Format','Format'],
							['TsFile/Write','Write'],
							['TsFile/Read','Read']
						]
					},
					{
						title: 'QueryEngine',
						children: [
							['QueryEngine/QueryEngine','QueryEngine'],
							['QueryEngine/Planner','Planner'],
							['QueryEngine/PlanExecutor','PlanExecutor'],
							['QueryEngine/ResultSetConstruction','ResultSetConstruction']
						]
					},
					{
						title: 'SchemaManager',
						children: [
							['SchemaManager/SchemaManager','SchemaManager'],
						]
					},
					{
						title: 'StorageEngine',
						children: [
							['StorageEngine/StorageEngine','StorageEngine'],
							['StorageEngine/WAL','WAL'],
							['StorageEngine/FlushManager','FlushManager'],
							['StorageEngine/MergeManager','MergeManager'],
							['StorageEngine/DataPartition','DataPartition'],
							['StorageEngine/DataManipulation','DataManipulation'],
							['StorageEngine/Recover','Recover']
						]
					},
					{
						title: 'DataQuery',
						children: [
							['DataQuery/DataQuery','DataQuery'],
							['DataQuery/QueryFundamentals','QueryFundamentals'],
							['DataQuery/SeriesReader','SeriesReader'],
							['DataQuery/RawDataQuery','RawDataQuery'],
							['DataQuery/AggregationQuery','AggregationQuery'],
							['DataQuery/GroupByQuery','GroupByQuery'],
							['DataQuery/LastQuery','LastQuery'],
							['DataQuery/AlignByDeviceQuery','AlignByDeviceQuery'],
							['DataQuery/FillFunction','FillFunction'],
							['DataQuery/GroupByFillQuery', 'GroupByFillQuery']
						]
					},
					{
						title: 'Tools',
						children: [
							['Tools/Sync','Sync']
						]
					},
					{
						title: 'Connector',
						children: [
							['Connector/Hive-TsFile','Hive-TsFile'],
							['Connector/Spark-TsFile','Spark-TsFile'],
							['Connector/Spark-IOTDB','Spark-IOTDB']
						]
					},
					{
						title: 'Client',
						children: [
							['Client/RPC','RPC']
						]
					},
				],
			}
		  },
		  '/zh/': {
			// 多语言下拉菜单的标题
			selectText: '语言',
			// 该语言在下拉菜单中的标签
			label: '简体中文',
			// 编辑链接文字
			editLinkText: '在 GitHub 上编辑此页',
			// Service Worker 的配置
			serviceWorker: {
			  updatePopup: {
				message: "发现新内容可用.",
				buttonText: "刷新"
			  }
			},
			// 当前 locale 的 algolia docsearch 选项
			algolia: {
			},
			nav: [
				 {
					text: '文档',
					items: [
						{ text: 'latest', link: '/zh/UserGuide/Master/QuickStart/QuickStart' },
						{ text: 'v0.13.x', link: '/zh/UserGuide/V0.13.x/QuickStart/QuickStart' },
						{ text: 'v0.12.x', link: '/zh/UserGuide/V0.12.x/QuickStart/QuickStart' },
						{ text: 'v0.11.x', link: '/zh/UserGuide/V0.11.x/Get Started/QuickStart' },
						{ text: 'v0.10.x', link: '/zh/UserGuide/V0.10.x/Get Started/QuickStart' },
					  { text: 'v0.9.x', link: '/zh/UserGuide/V0.9.x/0-Get Started/1-QuickStart' },
					  { text: 'v0.8.x', link: '/zh/UserGuide/V0.8.x/0-Get Started/1-QuickStart'},
					]
				  },
				  	{
					text: '系统设计',
					link: '/zh/SystemDesign/Architecture/Architecture'
				  },
				  {
					text: '下载',
					link: '/zh/Download/'
				  },
				  {
					text: '社区',
					items: [
						{ text: 'Wiki', link: 'https://cwiki.apache.org/confluence/display/iotdb'},
					    { text: '开发人员', link: '/zh/Community/Community-Project Committers'},
					    { text: '技术支持', link: '/zh/Community/Community-Powered By'},
							{ text: '活动与报告', link: '/Community/Materials'},
							{ text: '交流与反馈', link: '/zh/Community/Feedback'},
					]
				  },
				  {
					text: '开发',
					items: [
					  { text: '如何投票', link: '/zh/Development/VoteRelease'},
					  { text: '如何提交代码', link: '/zh/Development/HowToCommit'},
					  { text: '成为Committer', link: '/zh/Development/Committer'},
					  { text: '项目开发指南', link: '/zh/Development/ContributeGuide'},
					  { text: 'TsFile的更改列表', link: '/zh/Development/format-changelist'},
					  { text: 'RPC变更清单', link: '/zh/Development/rpc-changelist'},
					]
				  },
				  {
					text: 'ASF',
					items: [
					  { text: '基金会', link: 'http://www.apache.org/'},
					  { text: '许可证', link: 'http://www.apache.org/licenses/'},
					  { text: '安全', link: 'http://www.apache.org/security/'},
					  { text: '赞助', link: 'http://www.apache.org/foundation/sponsorship.html'},
					  { text: '致谢', link: 'http://www.apache.org/foundation/thanks.html'},
					  { text: '活动', link: 'http://www.apache.org/events/current-event'},
					]
				  },
			],
			sidebar: {
				'/zh/UserGuide/V0.8.x/': [
					{
						title: 'IoTDB用户手册 (V0.8.x)',
						collapsable: false,
					},
					{
						title: '0-开始使用',
						children: [
							['0-Get Started/1-QuickStart','快速入门'],
							['0-Get Started/2-Frequently asked questions','常见问题'],
							['0-Get Started/3-Publication','调查报告']
						]
					},
					{
						title: '1-概述',
						children: [
							['1-Overview/1-What is IoTDB','什么是IoTDB'],
							['1-Overview/2-Architecture','架构'],
							['1-Overview/3-Scenario','应用场景'],
							['1-Overview/4-Features','特征']
						]
					},
					{
						title: '2-基本概念',
						children: [
							['2-Concept Key Concepts and Terminology/1-Key Concepts and Terminology','主要概念及术语'],
							['2-Concept Key Concepts and Terminology/2-Data Type','数据类型'],
							['2-Concept Key Concepts and Terminology/3-Encoding','编码方式'],
							['2-Concept Key Concepts and Terminology/4-Compression','压缩方式']
						]
					},
					{
						title: '3-操作指南',
						children: [
							['3-Operation Manual/1-Sample Data','样例数据'],
							['3-Operation Manual/2-Data Model Selection','数据模型选用与创建'],
							['3-Operation Manual/3-Data Import','数据接入'],
							['3-Operation Manual/4-Data Query','数据查询'],
							['3-Operation Manual/5-Data Maintenance','数据维护'],
							['3-Operation Manual/6-Priviledge Management','权限管理']
						]
					},
					{
						title: '4-系统部署与管理',
						children: [
							['4-Deployment and Management/1-Deployment','系统部署'],
							['4-Deployment and Management/2-Configuration','系统配置'],
							['4-Deployment and Management/3-System Monitor','系统监控'],
							['4-Deployment and Management/4-Performance Monitor','性能监控'],
							['4-Deployment and Management/5-System log','系统日志'],
							['4-Deployment and Management/6-Data Management','数据管理'],
							['4-Deployment and Management/7-Build and use IoTDB by Dockerfile','通过Dockerfile构建和使用IoTDB']
						]
					},
					{
						title: '5-IoTDB SQL文档',
						children: [
							['5-IoTDB SQL Documentation/1-IoTDB Query Statement','IoTDB查询语句'],
							['5-IoTDB SQL Documentation/2-Reference','参考']
						]
					},
					{
						title: '6-JDBC API',
						children: [
							['6-JDBC API/1-JDBC API','JDBC API']
						]
					},
					{
						title: '7-TsFile',
						children: [
							['7-TsFile/1-Installation','安装'],
							['7-TsFile/2-Usage','用法'],
							['7-TsFile/3-Hierarchy','TsFile层次结构']
						]
					},
					{
						title: '8-系统工具',
						children: [
							['8-System Tools/1-Sync','同步工具'],
							['8-System Tools/2-Memory Estimation Tool','内存预估工具']
						]
					},
				],
				'/zh/UserGuide/V0.9.x/': [
					{
						title: 'IoTDB用户手册 (V0.9.x)',
						collapsable: false,
					},
					{
						title: '0-开始',
						children: [
							['0-Get Started/1-QuickStart','快速入门'],
							['0-Get Started/2-Frequently asked questions','常见问题'],
							['0-Get Started/3-Publication','研究论文']
						]
					},
					{
						title: '1-概览',
						children: [
							['1-Overview/1-What is IoTDB','什么是IoTDB'],
							['1-Overview/2-Architecture','架构'],
							['1-Overview/3-Scenario','场景'],
							['1-Overview/4-Features','特征']
						]
					},
					{
						title: '2-概念',
						children: [
							['2-Concept/1-Data Model and Terminology','数据模型与技术'],
							['2-Concept/2-Data Type','数据类型'],
							['2-Concept/3-Encoding','编码方式'],
							['2-Concept/4-Compression','压缩方式']
						]
					},
					{
						title: '3-服务器端',
						children: [
							['3-Server/1-Download','下载'],
							['3-Server/2-Single Node Setup','单节点设置'],
							['3-Server/3-Cluster Setup','集群设置'],
							['3-Server/4-Config Manual','系统配置'],
							['3-Server/5-Docker Image','Docker镜像']
						]
					},
					{
						title: '4-客户端',
						children: [
							['4-Client/1-Command Line Interface','命令行接口 (CLI)'],
							['4-Client/2-Programming - JDBC','JDBC'],
							['4-Client/3-Programming - Session','Session'],
							['4-Client/4-Programming - Other Languages','其他语言'],
							['4-Client/5-Programming - TsFile API','TsFile API']
						]
					},
					{
						title: '5-操作指南',
						children: [
							['5-Operation Manual/1-DDL Data Definition Language','DDL (数据定义语言)'],
							['5-Operation Manual/2-DML Data Manipulation Language','DML (数据操作语言)'],
							['5-Operation Manual/3-Account Management Statements','账户管理语句'],
							['5-Operation Manual/4-SQL Reference','SQL 参考文档']
						]
					},
					{
						title: '6-系统工具',
						children: [
							['6-System Tools/1-Sync Tool','同步工具'],
							['6-System Tools/2-Memory Estimation Tool','内存预估'],
							['6-System Tools/3-JMX Tool','JMX工具'],
							['6-System Tools/4-Watermark Tool','水印工具'],
							['6-System Tools/6-Query History Visualization Tool','查询历史可视化工具'],
							['6-System Tools/7-Monitor and Log Tools','监控与日志工具']
						]
					},
					{
						title: '7-生态集成',
						children: [
							['7-Ecosystem Integration/1-Grafana','Grafana'],
							['7-Ecosystem Integration/2-MapReduce TsFile','MapReduce TsFile'],
							['7-Ecosystem Integration/3-Spark TsFile','Spark TsFile'],
							['7-Ecosystem Integration/4-Spark IoTDB','Spark IoTDB'],
							['7-Ecosystem Integration/5-Hive TsFile','Hive TsFile']
						]
					},
					{
						title: '8-系统设计',
						children: [
							['8-System Design/1-Hierarchy','层次结构'],
							['8-System Design/2-Files','文件'],
							['8-System Design/3-Writing Data on HDFS','使用HDFS存储数据'],
							['8-System Design/4-Shared Nothing Cluster','Shared-nothing 架构']
						]
					},
				],
				'/zh/UserGuide/V0.10.x/': [
					{
						title: 'IoTDB用户手册 (v0.10.x)',
						collapsable: false,
					},
					{
						title: '开始',
						children: [
							['Get Started/QuickStart','快速入门'],
							['Get Started/Frequently asked questions','常见问题'],
							['Get Started/Publication','调查报告']
						]
					},
					{
						title: '概述',
						children: [
							['Overview/What is IoTDB','什么是IoTDB'],
							['Overview/Architecture','架构'],
							['Overview/Scenario','场景'],
							['Overview/Features','特征']
						]
					},
					{
						title: '概念',
						children: [
							['Concept/Data Model and Terminology','数据模型与技术'],
							['Concept/Data Type','数据类型'],
							['Concept/Encoding','编码方式'],
							['Concept/Compression','压缩方式']
						]
					},
					{
						title: '服务器端',
						children: [
							['Server/Download','下载'],
							['Server/Single Node Setup','单节点安装'],
							['Server/Cluster Setup','集群设置'],
							['Server/Config Manual','配置手册'],
							['Server/Docker Image','Docker镜像']
						]
					},
					{
						title: '客户端',
						children: [
							['Client/Command Line Interface','命令行接口(CLI)'],
							['Client/Programming - Native API','原生接口'],
							['Client/Programming - JDBC','JDBC'],
							['Client/Programming - Other Languages','其他语言'],
							['Client/Programming - TsFile API','TsFile API'],
							['Client/Programming - MQTT','MQTT'],
							['Client/Status Codes','状态码']
						]
					},
					{
						title: '操作指南',
						children: [
							['Operation Manual/DDL Data Definition Language','DDL (数据定义语言)'],
							['Operation Manual/DML Data Manipulation Language','DML (数据操作语言)'],
							['Operation Manual/Administration','权限管理语句'],
							['Operation Manual/SQL Reference','SQL 参考文档']
						]
					},
					{
						title: '系统工具',
						children: [
							['System Tools/Sync Tool','同步工具'],
							['System Tools/Memory Estimation Tool','内存预估'],
							['System Tools/JMX Tool','JMX工具'],
							['System Tools/Watermark Tool','水印工具'],
							['System Tools/Query History Visualization Tool','查询历史可视化工具'],
							['System Tools/Monitor and Log Tools','监控与日志工具'],
							['System Tools/Load External Tsfile','加载外部tsfile文件']
						]
					},
					{
						title: '生态集成',
						children: [
							['Ecosystem Integration/Grafana','Grafana'],
							['Ecosystem Integration/MapReduce TsFile','MapReduce TsFile'],
							['Ecosystem Integration/Spark TsFile','Spark TsFile'],
							['Ecosystem Integration/Spark IoTDB','Spark IoTDB'],
							['Ecosystem Integration/Hive TsFile','Hive TsFile']
						]
					},
					{
						title: '系统设计',
						children: [
							['Architecture/Files','文件'],
							['Architecture/Writing Data on HDFS','使用HDFS存储数据'],
							['Architecture/Shared Nothing Cluster','Shared-nothing 架构']
						]
					}
				],
				'/zh/UserGuide/V0.11.x/': [
					{
						title: 'IoTDB用户手册 (V0.11.x)',
						collapsable: false,
					},
					{
						title: '开始',
						children: [
							['Get Started/QuickStart','快速入门'],
							['Get Started/Frequently asked questions','常见问题'],
							['Get Started/Publication','调查报告']
						]
					},
					{
						title: '概述',
						children: [
							['Overview/What is IoTDB','什么是IoTDB'],
							['Overview/Architecture','架构'],
							['Overview/Scenario','场景'],
							['Overview/Features','特征']
						]
					},
					{
						title: '概念',
						children: [
							['Concept/Data Model and Terminology','数据模型与技术'],
							['Concept/Data Type','数据类型'],
							['Concept/Encoding','编码方式'],
							['Concept/Compression','压缩方式']
						]
					},
					{
						title: '服务器端',
						children: [
							['Server/Download','下载'],
							['Server/Single Node Setup','单节点安装'],
							['Server/Cluster Setup','集群设置'],
							['Server/Config Manual','配置手册'],
							['Server/Docker Image','Docker镜像']
						]
					},
					{
						title: '客户端',
						children: [
							['Client/Command Line Interface','命令行接口(CLI)'],
							['Client/Programming - Native API','原生接口'],
							['Client/Programming - JDBC','JDBC'],
							['Client/Programming - Other Languages','其他语言'],
							['Client/Programming - TsFile API','TsFile API'],
							['Client/Programming - MQTT','MQTT'],
							['Client/Status Codes','状态码']
						]
					},
					{
						title: '操作指南',
						children: [
							['Operation Manual/DDL Data Definition Language','DDL (数据定义语言)'],
							['Operation Manual/DML Data Manipulation Language','DML (数据操作语言)'],
							['Operation Manual/Administration','权限管理语句'],
							['Operation Manual/SQL Reference','SQL 参考文档']
						]
					},
					{
						title: '系统工具',
						children: [
							['System Tools/Sync Tool','同步工具'],
							['System Tools/JMX Tool','JMX工具'],
							['System Tools/Watermark Tool','水印工具'],
							['System Tools/Query History Visualization Tool','查询历史可视化工具'],
							['System Tools/Monitor and Log Tools','监控与日志工具'],
							['System Tools/Load External Tsfile','加载外部tsfile文件'],
							['System Tools/Performance Tracing Tool','性能追踪工具']
						]
					},
					{
						title: '生态集成',
						children: [
							['Ecosystem Integration/Grafana','Grafana'],
							['Ecosystem Integration/MapReduce TsFile','MapReduce TsFile'],
							['Ecosystem Integration/Spark TsFile','Spark TsFile'],
							['Ecosystem Integration/Spark IoTDB','Spark IoTDB'],
							['Ecosystem Integration/Hive TsFile','Hive TsFile']
						]
					},
					{
						title: '系统设计',
						children: [
							['Architecture/Files','文件'],
							['Architecture/Writing Data on HDFS','使用HDFS存储数据'],
							['Architecture/Shared Nothing Cluster','Shared-nothing 架构']
						]
					}
				],
				'/zh/UserGuide/V0.12.x/': [
					{
						title: 'IoTDB用户手册 (V0.12.x)',
						collapsable: false,
					},
					{
						title: 'IoTDB简介',
						children: [
							['IoTDB-Introduction/What-is-IoTDB','IoTDB简介'],
							['IoTDB-Introduction/Features','主要功能特点'],
							['IoTDB-Introduction/Architecture','系统架构'],
							['IoTDB-Introduction/Scenario','应用场景'],
							['IoTDB-Introduction/Publication','研究论文']
						]
					},
					{
						title: '快速上手',
						children: [
							['QuickStart/QuickStart','快速上手'],
							['QuickStart/Files','存储路径设置'],
							['QuickStart/WayToGetIoTDB','获取IoTDB二进制文件途径']
						]
					},
					{
						title: '数据模式与概念',
						children: [
							['Data-Concept/Data-Model-and-Terminology','数据模型'],
							['Data-Concept/Data-Type','数据类型'],
							['Data-Concept/Encoding','编码方式'],
							['Data-Concept/Compression','压缩方式'],
							['Data-Concept/SDT','旋转门压缩']
						]
					},
					{
						title: 'SQL命令行终端(CLI)',
						children: [
							['CLI/Command-Line-Interface','SQL命令行终端(CLI)']
						]
					},
					{
						title: '权限管理',
						children: [
							['Administration-Management/Administration','权限管理']
						]
					},
					{
						title: 'IoTDB-SQL 语言',
						children: [
							['IoTDB-SQL-Language/DDL-Data-Definition-Language','数据定义语言（DDL）'],
							['IoTDB-SQL-Language/DML-Data-Manipulation-Language','数据操作语言（DML）'],
							['IoTDB-SQL-Language/Maintenance-Command','运维命令']
						]
					},
					{
						title: '应用编程接口',
						children: [
							['API/Programming-Native-API','Java 原生接口'],
							['API/Programming-Other-Languages','其他语言原生接口'],
							['API/Programming-TsFile-API','TsFile API'],
							['API/Programming-JDBC','JDBC (不推荐)']
						]
					},
					{
						title: '用户定义函数(UDF)',
						children: [
							['UDF/UDF-User-Defined-Function','用户定义函数(UDF)']
						]
					},
					{
						title: '通信服务协议',
						children: [
							['Communication-Service-Protocol/Programming-Thrift','Thrift'],
							['Communication-Service-Protocol/Programming-MQTT','MQTT'],
						]
					},
					{
						title: '系统工具',
						children: [
							['System-Tools/Load-External-Tsfile','加载 TsFile'],
							['System-Tools/Performance-Tracing-Tool','查询性能追踪'],
							['System-Tools/CSV-Tool','导入导出 CSV'],
							['System-Tools/Monitor-and-Log-Tools','监控工具和系统日志'],
							['System-Tools/JMX-Tool','JMX 工具'],
							['System-Tools/MLogParser-Tool','Mlog解析工具'],
							['System-Tools/NodeTool','节点工具'],
							['System-Tools/Query-History-Visualization-Tool','查询历史可视化工具'],
							['System-Tools/Watermark-Tool','水印工具'],
						]
					},
					{
						title: '端云协同',
						children: [
							['Collaboration-of-Edge-and-Cloud/Sync-Tool','TsFile 同步工具']
						]
					},
					{
						title: '系统集成',
						children: [
							['Ecosystem Integration/Grafana','Grafana-IoTDB'],
							['Ecosystem Integration/Zeppelin-IoTDB','Zeppelin-IoTDB'],
							['Ecosystem Integration/Spark TsFile','Spark TsFile'],
							['Ecosystem Integration/MapReduce TsFile','Hadoop-TsFile'],
							['Ecosystem Integration/Spark IoTDB','Spark-IoTDB'],
							['Ecosystem Integration/Hive TsFile','Hive-TsFile'],
							['Ecosystem Integration/Flink TsFile','Flink-TsFile'],
							['Ecosystem Integration/Flink IoTDB','Flink-IoTDB'],
							['Ecosystem Integration/Writing Data on HDFS','HDFS集成'],
						]
					},
					{
						title: '集群搭建',
						children: [
							['Cluster/Cluster-Setup','集群搭建'],
							//['Cluster/Cluster-Setup-Example','集群搭建示例']
						]
					},
					{
						title: '常见问题',
						children: [
							['FAQ/Frequently-asked-questions','常见问题']
						]
					},
					{
						title: '附录',
						children: [
							['Appendix/Config-Manual','附录1: 配置参数'],
							['Appendix/SQL-Reference','附录2: SQL 参考文档'],
							['Appendix/Status-Codes','附录3: 状态码']
						]
					}
				],
				'/zh/UserGuide/V0.13.x/': [
					{
						title: 'IoTDB用户手册 (In progress)',
						collapsable: false,
					},
					{
						title: 'IoTDB简介',
						children: [
							['IoTDB-Introduction/What-is-IoTDB','IoTDB简介'],
							['IoTDB-Introduction/Features','主要功能特点'],
							['IoTDB-Introduction/Architecture','系统架构'],
							['IoTDB-Introduction/Scenario','应用场景'],
							['IoTDB-Introduction/Publication','研究论文']
						]
					},
					{
						title: '快速上手',
						children: [
							['QuickStart/QuickStart','快速上手'],
							['QuickStart/Files','数据文件存储'],
							['QuickStart/WayToGetIoTDB','下载与安装'],
							['QuickStart/Command-Line-Interface','SQL命令行终端(CLI)']
						]
					},
					{
						title: '数据模式与概念',
						sidebarDepth: 1,
						children: [
							['Data-Concept/Data-Model-and-Terminology','数据模型'],
							['Data-Concept/Schema-Template','元数据模板'],
							['Data-Concept/Data-Type','数据类型'],
							['Data-Concept/Encoding','编码方式'],
							['Data-Concept/Compression','压缩方式'],
							['Data-Concept/Time-Partition','时间分区'],
							['Data-Concept/Time-zone','时区']
						]
					},
					{
						title: '语法约定',
						sidebarDepth: 2,
						children: [
							['Reference/Syntax-Conventions', '语法约定'],
						]
					},
					{
						title: '应用编程接口',
						children: [
							['API/Programming-Java-Native-API','Java 原生接口'],
							['API/Programming-Python-Native-API','Python 原生接口'],
							['API/Programming-Cpp-Native-API','C++ 原生接口'],
							['API/Programming-Go-Native-API','Go 原生接口'],
							['API/Programming-JDBC','JDBC (不推荐)'],
							['API/Programming-MQTT','MQTT'],
							['API/RestService','REST'],
							['API/RestService','HTTP API'],
							['API/Programming-TsFile-API','TsFile API'],
							['API/InfluxDB-Protocol','InfluxDB 协议适配器（开发中)'],
							['API/Status-Codes','状态码']
						]
					},
					{
						title: '元数据操作',
						children: [
							['Operate-Metadata/Storage-Group','存储组操作'],
							['Operate-Metadata/Node','节点操作'],
							['Operate-Metadata/Timeseries','时间序列操作'],
							['Operate-Metadata/TTL','TTL'],
							['Operate-Metadata/Auto-Create-MetaData','自动创建元数据']
						]
					},
					{
						title: '数据写入和删除',
						sidebarDepth: 1,
						children: [
							['Write-And-Delete-Data/Write-Data','写入数据'],
							['Write-And-Delete-Data/Load-External-Tsfile','加载 TsFile'],
							['Write-And-Delete-Data/CSV-Tool','导入导出 CSV'],
							['Write-And-Delete-Data/Delete-Data','删除数据']
						]
					},
					{
						title: '数据查询',
						sidebarDepth: 1,
						children: [
							['Query-Data/Overview.md','概述'],
							['Query-Data/Select-Expression.md','选择表达式'],
							['Query-Data/Query-Filter.md','查询过滤条件'],
							['Query-Data/Pagination.md','查询结果分页'],
							['Query-Data/Result-Format.md','查询结果对齐格式'],
							['Query-Data/Aggregate-Query.md','聚合查询'],
							['Query-Data/Last-Query.md','最新点查询'],
							['Query-Data/Fill-Null-Value.md','空值填充'],
							['Query-Data/Without-Null.md','空值过滤'],
							['Query-Data/Tracing-Tool.md','查询性能追踪']
						]
					},
					{
						title: '数据处理',
						sidebarDepth: 1,
						children: [
							['Process-Data/UDF-User-Defined-Function','用户定义函数(UDF)'],
							['Process-Data/UDF-Library', 'UDF 函数库'],
							['Process-Data/Select-Into','查询写回(SELECT INTO)'],
							['Process-Data/Continuous-Query','连续查询(CQ)'],
							['Process-Data/Triggers','触发器'],
							['Process-Data/Alerting','告警机制'],
						]
					},
					{
						title: '权限管理',
						children: [
							['Administration-Management/Administration','权限管理']
						]
					},
					{
						title: '运维工具',
						children: [
							['Maintenance-Tools/Maintenance-Command','运维命令'],
							['Maintenance-Tools/Monitor-and-Log-Tools','监控工具和系统日志'],
							['Maintenance-Tools/JMX-Tool','JMX 工具'],
							['Maintenance-Tools/MLogParser-Tool','Mlog解析工具'],
							['Maintenance-Tools/NodeTool','节点工具'],
							['Maintenance-Tools/Watermark-Tool','水印工具'],
							['Maintenance-Tools/Metric-Tool','监控工具'],
							['Maintenance-Tools/Sync-Tool','TsFile 同步工具'],
							['Maintenance-Tools/TsFile-Split-Tool','TsFile 拆分工具']
						]
					},
					{
						title: '系统集成',
						children: [
							['Ecosystem Integration/Grafana Plugin','Grafana Plugin'],
							['Ecosystem Integration/Grafana Connector','Grafana Connector（不推荐）'],
							['Ecosystem Integration/Zeppelin-IoTDB','Zeppelin-IoTDB'],
							['Ecosystem Integration/DBeaver','DBeaver-IoTDB'],
							['Ecosystem Integration/Spark TsFile','Spark TsFile'],
							['Ecosystem Integration/MapReduce TsFile','Hadoop-TsFile'],
							['Ecosystem Integration/Spark IoTDB','Spark-IoTDB'],
							['Ecosystem Integration/Hive TsFile','Hive-TsFile'],
							['Ecosystem Integration/Flink TsFile','Flink-TsFile'],
							['Ecosystem Integration/Flink IoTDB','Flink-IoTDB'],
							['Ecosystem Integration/Writing Data on HDFS','HDFS集成'],
						]
					},
					{
						title: '集群搭建',
						children: [
							['Cluster/Cluster-Setup','集群搭建'],
							['Cluster/Cluster-Setup-Example','集群搭建示例']
						]
					},
					{
						title: '参考',
						children: [
							['Reference/Config-Manual','配置参数'],
							['Reference/Keywords','关键字'],
							['Reference/Frequently-asked-questions','常见问题'],
							['Reference/TSDB-Comparison','时间序列数据库比较']
						]
					}
				],
				'/zh/UserGuide/Master/': [
					{
						title: 'IoTDB用户手册 (In progress)',
						collapsable: false,
					},
					{
						title: 'IoTDB简介',
						children: [
							['IoTDB-Introduction/What-is-IoTDB','IoTDB简介'],
							['IoTDB-Introduction/Features','主要功能特点'],
							['IoTDB-Introduction/Architecture','系统架构'],
							['IoTDB-Introduction/Scenario','应用场景'],
							['IoTDB-Introduction/Publication','研究论文']
						]
					},
					{
						title: '快速上手',
						children: [
							['QuickStart/QuickStart','快速上手'],
							['QuickStart/Files','数据文件存储'],
							['QuickStart/WayToGetIoTDB','下载与安装'],
							['QuickStart/Command-Line-Interface','SQL命令行终端(CLI)']
						]
					},
					{
						title: '数据模式与概念',
						sidebarDepth: 1,
						children: [
							['Data-Concept/Data-Model-and-Terminology','数据模型'],
							['Data-Concept/Schema-Template','元数据模板'],
							['Data-Concept/Data-Type','数据类型'],
							['Data-Concept/Encoding','编码方式'],
							['Data-Concept/Compression','压缩方式'],
							['Data-Concept/Time-Partition','时间分区'],
							['Data-Concept/Time-zone','时区']
						]
					},
					{
						title: '语法约定',
						sidebarDepth: 2,
						children: [
							['Reference/Syntax-Conventions', '语法约定'],
						]
					},
					{
						title: '应用编程接口',
						children: [
							['API/Programming-Java-Native-API','Java 原生接口'],
							['API/Programming-Python-Native-API','Python 原生接口'],
							['API/Programming-Cpp-Native-API','C++ 原生接口'],
							['API/Programming-Go-Native-API','Go 原生接口'],
							['API/Programming-JDBC','JDBC (不推荐)'],
							['API/Programming-MQTT','MQTT'],
							['API/RestService','REST'],
							['API/RestService','HTTP API'],
							['API/Programming-TsFile-API','TsFile API'],
							['API/InfluxDB-Protocol','InfluxDB 协议适配器（开发中)'],
							['API/Status-Codes','状态码']
						]
					},
					{
						title: '元数据操作',
						children: [
							['Operate-Metadata/Storage-Group','存储组操作'],
							['Operate-Metadata/Node','节点操作'],
							['Operate-Metadata/Timeseries','时间序列操作'],
							['Operate-Metadata/TTL','TTL'],
							['Operate-Metadata/Auto-Create-MetaData','自动创建元数据']
						]
					},
					{
						title: '数据写入和删除',
						sidebarDepth: 1,
						children: [
							['Write-And-Delete-Data/Write-Data','写入数据'],
							['Write-And-Delete-Data/Load-External-Tsfile','加载 TsFile'],
							['Write-And-Delete-Data/CSV-Tool','导入导出 CSV'],
							['Write-And-Delete-Data/Delete-Data','删除数据']
						]
					},
					{
						title: '数据查询',
						sidebarDepth: 1,
						children: [
							['Query-Data/Overview.md','概述'],
							['Query-Data/Select-Expression.md','选择表达式'],
							['Query-Data/Query-Filter.md','查询过滤条件'],
							['Query-Data/Pagination.md','查询结果分页'],
							['Query-Data/Result-Format.md','查询结果对齐格式'],
							['Query-Data/Aggregate-Query.md','聚合查询'],
							['Query-Data/Last-Query.md','最新点查询'],
							['Query-Data/Fill-Null-Value.md','空值填充'],
							['Query-Data/Without-Null.md','空值过滤'],
							['Query-Data/Tracing-Tool.md','查询性能追踪']
						]
					},
					{
						title: '数据处理',
						sidebarDepth: 1,
						children: [
							['Process-Data/UDF-User-Defined-Function','用户定义函数(UDF)'],
							['Process-Data/UDF-Library', 'UDF 函数库'],
							['Process-Data/Select-Into','查询写回(SELECT INTO)'],
							['Process-Data/Continuous-Query','连续查询(CQ)'],
							['Process-Data/Triggers','触发器'],
							['Process-Data/Alerting','告警机制'],
						]
					},
					{
						title: '权限管理',
						children: [
							['Administration-Management/Administration','权限管理']
						]
					},
					{
						title: '运维工具',
						children: [
							['Maintenance-Tools/Maintenance-Command','运维命令'],
							['Maintenance-Tools/Monitor-and-Log-Tools','监控工具和系统日志'],
							['Maintenance-Tools/JMX-Tool','JMX 工具'],
							['Maintenance-Tools/MLogParser-Tool','Mlog解析工具'],
							['Maintenance-Tools/NodeTool','节点工具'],
							['Maintenance-Tools/Watermark-Tool','水印工具'],
							['Maintenance-Tools/Metric-Tool','监控工具'],
							['Maintenance-Tools/Sync-Tool','TsFile 同步工具'],
							['Maintenance-Tools/TsFile-Split-Tool','TsFile 拆分工具']
						]
					},
					{
						title: '系统集成',
						children: [
							['Ecosystem Integration/Grafana Plugin','Grafana Plugin'],
							['Ecosystem Integration/Grafana Connector','Grafana Connector（不推荐）'],
							['Ecosystem Integration/Zeppelin-IoTDB','Zeppelin-IoTDB'],
							['Ecosystem Integration/DBeaver','DBeaver-IoTDB'],
							['Ecosystem Integration/Spark TsFile','Spark TsFile'],
							['Ecosystem Integration/MapReduce TsFile','Hadoop-TsFile'],
							['Ecosystem Integration/Spark IoTDB','Spark-IoTDB'],
							['Ecosystem Integration/Hive TsFile','Hive-TsFile'],
							['Ecosystem Integration/Flink TsFile','Flink-TsFile'],
							['Ecosystem Integration/Flink IoTDB','Flink-IoTDB'],
							['Ecosystem Integration/Writing Data on HDFS','HDFS集成'],
						]
					},
					{
						title: '集群搭建',
						children: [
							['Cluster/Cluster-Setup','集群搭建'],
							['Cluster/Cluster-Setup-Example','集群搭建示例']
						]
					},
					{
						title: '参考',
						children: [
							['Reference/Config-Manual','配置参数'],
							['Reference/Keywords','关键字'],
							['Reference/Frequently-asked-questions','常见问题'],
							['Reference/TSDB-Comparison','时间序列数据库比较']
						]
					}
				],
				'/zh/SystemDesign/': [
					{
						title: '系统设计',
						collapsable: false,
					},
					{
						title: '应用概览',
						children: [
							['Architecture/Architecture','应用概览']
						]
					},
					{
						title: 'TsFile',
						children: [
							['TsFile/TsFile','TsFile'],
							['TsFile/Format','格式'],
							['TsFile/Write','写流程'],
							['TsFile/Read','读流程']
						]
					},
					{
						title: '查询引擎',
						children: [
							['QueryEngine/QueryEngine','查询引擎'],
							['QueryEngine/Planner','执行计划生成器'],
							['QueryEngine/PlanExecutor','计划执行器'],
							['QueryEngine/ResultSetConstruction','结果集构造']
						]
					},
					{
						title: '元数据管理',
						children: [
							['SchemaManager/SchemaManager','元数据管理']
						]
					},
					{
						title: '存储引擎',
						children: [
							['StorageEngine/FileLists','磁盘文件汇总'],
							['StorageEngine/StorageEngine','存储引擎'],
							['StorageEngine/WAL','写前日志'],
							['StorageEngine/FlushManager','FlushManager'],
							['StorageEngine/MergeManager','文件合并机制'],
							['StorageEngine/DataPartition','数据分区'],
							['StorageEngine/DataManipulation','数据增删改'],
							['StorageEngine/Recover','重启恢复'],
							['StorageEngine/Compaction','文件合并']
						]
					},
					{
						title: '数据查询',
						children: [
							['DataQuery/DataQuery','数据查询'],
							['DataQuery/QueryFundamentals','查询基础介绍'],
							['DataQuery/SeriesReader','查询基础组件'],
							['DataQuery/RawDataQuery','原始数据查询'],
							['DataQuery/AggregationQuery','聚合查询'],
							['DataQuery/GroupByQuery','降采样查询'],
							['DataQuery/LastQuery','最近时间戳 Last 查询'],
							['DataQuery/AlignByDeviceQuery','按设备对齐查询'],
							['DataQuery/FillFunction','空值填充'],
							['DataQuery/GroupByFillQuery', '降采样补空值查询'],
							['DataQuery/OrderByTimeQuery', '按时间倒序查询']
						]
					},
					{
						title: '工具',
						children: [
							['Tools/Sync','同步工具']
						]
					},
					{
						title: '连接器',
						children: [
							['Connector/Hive-TsFile','Hive-TsFile'],
							['Connector/Spark-TsFile','Spark-TsFile'],
							['Connector/Spark-IOTDB','Spark-IOTDB']
						]
					},
					{
						title: '客户端',
						children: [
							['Client/RPC','RPC']
						]
					},
				],
			}
		  }
		}
      },
	locales: {
		'/': {
		  lang: 'en-US',
		  title: ' ',
		  description: ' '
		},
		'/zh/': {
		  lang: 'zh-CN',
		  title: ' ',
		  description: ' '
		}
	  },
  }

  module.exports = config
  <|MERGE_RESOLUTION|>--- conflicted
+++ resolved
@@ -693,6 +693,7 @@
 							['API/Programming-Go-Native-API','Go Native API'],
 							['API/Programming-JDBC','JDBC (Not Recommend)'],
 							['API/Programming-MQTT','MQTT'],
+							['API/RestService','REST API'],
 							['API/Programming-TsFile-API','TsFile API'],
 							['API/Status-Codes','Status Codes']
 						]
@@ -849,6 +850,7 @@
 							['API/Programming-Go-Native-API','Go Native API'],
 							['API/Programming-JDBC','JDBC (Not Recommend)'],
 							['API/Programming-MQTT','MQTT'],
+							['API/RestService','REST API'],
 							['API/Programming-TsFile-API','TsFile API'],
 							['API/Status-Codes','Status Codes']
 						]
@@ -876,11 +878,6 @@
 						title: 'Query Data',
 						sidebarDepth: 1,
 						children: [
-<<<<<<< HEAD
-							['Communication-Service-Protocol/Programming-Thrift','Thrift'],
-							['Communication-Service-Protocol/Programming-MQTT','MQTT'],
-							['Communication-Service-Protocol/RestService','REST'],
-=======
 							['Query-Data/Overview.md','Overview'],
 							['Query-Data/Select-Expression.md','Select Expression'],
 							['Query-Data/Query-Filter.md','Query Filter'],
@@ -891,7 +888,6 @@
 							['Query-Data/Fill-Null-Value.md','Fill Null Value'],
 							['Query-Data/Without-Null.md','Without Null'],
 							['Query-Data/Tracing-Tool.md','Tracing Tool']
->>>>>>> ea9aaec1
 						]
 					},
 					{
@@ -1659,8 +1655,7 @@
 							['API/Programming-Go-Native-API','Go 原生接口'],
 							['API/Programming-JDBC','JDBC (不推荐)'],
 							['API/Programming-MQTT','MQTT'],
-							['API/RestService','REST'],
-							['API/RestService','HTTP API'],
+							['API/RestService','REST API'],
 							['API/Programming-TsFile-API','TsFile API'],
 							['API/InfluxDB-Protocol','InfluxDB 协议适配器（开发中)'],
 							['API/Status-Codes','状态码']
@@ -1820,8 +1815,7 @@
 							['API/Programming-Go-Native-API','Go 原生接口'],
 							['API/Programming-JDBC','JDBC (不推荐)'],
 							['API/Programming-MQTT','MQTT'],
-							['API/RestService','REST'],
-							['API/RestService','HTTP API'],
+							['API/RestService','REST API'],
 							['API/Programming-TsFile-API','TsFile API'],
 							['API/InfluxDB-Protocol','InfluxDB 协议适配器（开发中)'],
 							['API/Status-Codes','状态码']
