--- conflicted
+++ resolved
@@ -102,16 +102,6 @@
    3: optional i32 dataNodeId
 }
 
-<<<<<<< HEAD
-struct TSetTTLReq {
-  1: required string storageGroup
-  2: required i64 TTL
-=======
-struct TClearCacheReq {
-   1: optional i32 dataNodeId
->>>>>>> e84b1e31
-}
-
 // for node management
 struct TSchemaNode {
   1: required string nodeName
