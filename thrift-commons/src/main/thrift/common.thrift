/*
 * Licensed to the Apache Software Foundation (ASF) under one
 * or more contributor license agreements.  See the NOTICE file
 * distributed with this work for additional information
 * regarding copyright ownership.  The ASF licenses this file
 * to you under the Apache License, Version 2.0 (the
 * "License"); you may not use this file except in compliance
 * with the License.  You may obtain a copy of the License at
 *
 *     http://www.apache.org/licenses/LICENSE-2.0
 *
 * Unless required by applicable law or agreed to in writing,
 * software distributed under the License is distributed on an
 * "AS IS" BASIS, WITHOUT WARRANTIES OR CONDITIONS OF ANY
 * KIND, either express or implied.  See the License for the
 * specific language governing permissions and limitations
 * under the License.
 */

namespace java org.apache.iotdb.common.rpc.thrift
namespace py iotdb.thrift.common
namespace go common

// Define a set of ip:port address
struct TEndPoint {
  1: required string ip
  2: required i32 port
}

// The return status code and message in each response.
struct TSStatus {
  1: required i32 code
  2: optional string message
  3: optional list<TSStatus> subStatus
  4: optional TEndPoint redirectNode
}

enum TConsensusGroupType {
  ConfigNodeRegion,
  DataRegion,
  SchemaRegion
}

struct TConsensusGroupId {
  1: required TConsensusGroupType type
  2: required i32 id
}

struct TSeriesPartitionSlot {
  1: required i32 slotId
}

struct TTimePartitionSlot {
  1: required i64 startTime
}

struct TRegionReplicaSet {
  1: required TConsensusGroupId regionId
  2: required list<TDataNodeLocation> dataNodeLocations
}

struct TNodeResource {
  1: required i32 cpuCoreNum
  2: required i64 maxMemory
}

struct TConfigNodeLocation {
  1: required i32 configNodeId
  2: required TEndPoint internalEndPoint
  3: required TEndPoint consensusEndPoint
}

struct TDataNodeLocation {
  1: required i32 dataNodeId
  // TEndPoint for DataNode's client rpc
  2: required TEndPoint clientRpcEndPoint
  // TEndPoint for DataNode's cluster internal rpc
  3: required TEndPoint internalEndPoint
  // TEndPoint for exchange data between DataNodes
  4: required TEndPoint mPPDataExchangeEndPoint
  // TEndPoint for DataNode's dataRegion consensus protocol
  5: required TEndPoint dataRegionConsensusEndPoint
  // TEndPoint for DataNode's schemaRegion consensus protocol
  6: required TEndPoint schemaRegionConsensusEndPoint
}

struct TDataNodeConfiguration {
  1: required TDataNodeLocation location
  2: required TNodeResource resource
}

enum TRegionMigrateFailedType {
  AddPeerFailed,
  RemovePeerFailed,
  RemoveConsensusGroupFailed,
  DeleteRegionFailed,
  CreateRegionFailed
}

struct TFlushReq {
   1: optional string isSeq
   2: optional list<string> storageGroups
}

struct TSettleReq {
   1: required list<string> paths
}

// for node management
struct TSchemaNode {
  1: required string nodeName
  2: required byte nodeType
}

struct TSetTTLReq {
  1: required list<string> storageGroupPathPattern
  2: required i64 TTL
}

// for File
struct TFile {
  1: required string fileName
  2: required binary file
}

struct TFilesResp {
  1: required TSStatus status
  2: required list<TFile> files
}

<<<<<<< HEAD
// quota
struct TSpaceQuota {
  1: optional i64 diskSize
  2: optional i64 deviceNum
  3: optional i64 timeserieNum
}

struct TSetSpaceQuotaReq {
  1: required list<string> storageGroup
  2: required TSpaceQuota spaceLimit
=======
enum TAggregationType {
  COUNT,
  AVG,
  SUM,
  FIRST_VALUE,
  LAST_VALUE,
  MAX_TIME,
  MIN_TIME,
  MAX_VALUE,
  MIN_VALUE,
  EXTREME
>>>>>>> a7aa8ca2
}<|MERGE_RESOLUTION|>--- conflicted
+++ resolved
@@ -128,7 +128,6 @@
   2: required list<TFile> files
 }
 
-<<<<<<< HEAD
 // quota
 struct TSpaceQuota {
   1: optional i64 diskSize
@@ -139,7 +138,8 @@
 struct TSetSpaceQuotaReq {
   1: required list<string> storageGroup
   2: required TSpaceQuota spaceLimit
-=======
+}
+
 enum TAggregationType {
   COUNT,
   AVG,
@@ -151,5 +151,4 @@
   MAX_VALUE,
   MIN_VALUE,
   EXTREME
->>>>>>> a7aa8ca2
 }