/*
 * Licensed to the Apache Software Foundation (ASF) under one
 * or more contributor license agreements.  See the NOTICE file
 * distributed with this work for additional information
 * regarding copyright ownership.  The ASF licenses this file
 * to you under the Apache License, Version 2.0 (the
 * "License"); you may not use this file except in compliance
 * with the License.  You may obtain a copy of the License at
 *
 *     http://www.apache.org/licenses/LICENSE-2.0
 *
 * Unless required by applicable law or agreed to in writing,
 * software distributed under the License is distributed on an
 * "AS IS" BASIS, WITHOUT WARRANTIES OR CONDITIONS OF ANY
 * KIND, either express or implied.  See the License for the
 * specific language governing permissions and limitations
 * under the License.
 */

namespace java org.apache.iotdb.common.rpc.thrift
namespace py iotdb.thrift.common

// Define a set of ip:port address
struct TEndPoint {
  1: required string ip
  2: required i32 port
}

// The return status code and message in each response.
struct TSStatus {
  1: required i32 code
  2: optional string message
  3: optional list<TSStatus> subStatus
  4: optional TEndPoint redirectNode
}

enum TConsensusGroupType {
  PartitionRegion,
  DataRegion,
  SchemaRegion
}

struct TConsensusGroupId {
  1: required TConsensusGroupType type
  2: required i32 id
}

struct TSeriesPartitionSlot {
  1: required i32 slotId
}

struct TTimePartitionSlot {
  1: required i64 startTime
}

struct TRegionReplicaSet {
  1: required TConsensusGroupId regionId
  2: required list<TDataNodeLocation> dataNodeLocations
}

struct TNodeResource {
  1: required i32 cpuCoreNum
  2: required i64 maxMemory
}

struct TConfigNodeLocation {
  1: required i32 configNodeId
  2: required TEndPoint internalEndPoint
  3: required TEndPoint consensusEndPoint
}

struct TDataNodeLocation {
  1: required i32 dataNodeId
  // TEndPoint for DataNode's client rpc
  2: required TEndPoint clientRpcEndPoint
  // TEndPoint for DataNode's cluster internal rpc
  3: required TEndPoint internalEndPoint
  // TEndPoint for exchange data between DataNodes
  4: required TEndPoint mPPDataExchangeEndPoint
  // TEndPoint for DataNode's dataRegion consensus protocol
  5: required TEndPoint dataRegionConsensusEndPoint
  // TEndPoint for DataNode's schemaRegion consensus protocol
  6: required TEndPoint schemaRegionConsensusEndPoint
}

struct TDataNodeConfiguration {
  1: required TDataNodeLocation location
  2: required TNodeResource resource
}

enum TRegionMigrateFailedType {
  AddPeerFailed,
  RemovePeerFailed,
  RemoveConsensusGroupFailed,
  DeleteRegionFailed,
  CreateRegionFailed
}

struct TFlushReq {
   1: optional string isSeq
   2: optional list<string> storageGroups
   3: optional i32 dataNodeId
}

<<<<<<< HEAD
=======
struct TClearCacheReq {
   1: optional i32 dataNodeId
}

struct TSetTTLReq {
  1: required string storageGroup
  2: required i64 TTL
}

>>>>>>> def138b5
// for node management
struct TSchemaNode {
  1: required string nodeName
  2: required byte nodeType
}<|MERGE_RESOLUTION|>--- conflicted
+++ resolved
@@ -102,18 +102,10 @@
    3: optional i32 dataNodeId
 }
 
-<<<<<<< HEAD
-=======
 struct TClearCacheReq {
    1: optional i32 dataNodeId
 }
 
-struct TSetTTLReq {
-  1: required string storageGroup
-  2: required i64 TTL
-}
-
->>>>>>> def138b5
 // for node management
 struct TSchemaNode {
   1: required string nodeName
