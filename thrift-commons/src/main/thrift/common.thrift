--- conflicted
+++ resolved
@@ -128,7 +128,20 @@
   2: required list<TFile> files
 }
 
-<<<<<<< HEAD
+enum TAggregationType {
+  COUNT,
+  AVG,
+  SUM,
+  FIRST_VALUE,
+  LAST_VALUE,
+  MAX_TIME,
+  MIN_TIME,
+  MAX_VALUE,
+  MIN_VALUE,
+  EXTREME,
+  COUNT_IF
+}
+
 // for MLNode
 enum TrainingState {
   PENDING,
@@ -145,18 +158,4 @@
   MSE,
   MAE,
   RMSE
-=======
-enum TAggregationType {
-  COUNT,
-  AVG,
-  SUM,
-  FIRST_VALUE,
-  LAST_VALUE,
-  MAX_TIME,
-  MIN_TIME,
-  MAX_VALUE,
-  MIN_VALUE,
-  EXTREME,
-  COUNT_IF
->>>>>>> 1a69b40c
 }