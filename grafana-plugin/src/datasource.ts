/*
 * Licensed to the Apache Software Foundation (ASF) under one or more
 * contributor license agreements.  See the NOTICE file distributed with
 * this work for additional information regarding copyright ownership.
 * The ASF licenses this file to You under the Apache License, Version 2.0
 * (the "License"); you may not use this file except in compliance with
 * the License.  You may obtain a copy of the License at
 *
 *      http://www.apache.org/licenses/LICENSE-2.0
 *
 * Unless required by applicable law or agreed to in writing, software
 * distributed under the License is distributed on an "AS IS" BASIS,
 * WITHOUT WARRANTIES OR CONDITIONS OF ANY KIND, either express or implied.
 * See the License for the specific language governing permissions and
 * limitations under the License.
 */
import { DataSourceInstanceSettings, MetricFindValue, ScopedVars } from '@grafana/data';

import { IoTDBOptions, IoTDBQuery } from './types';
import { toMetricFindValue } from './functions';
import { DataSourceWithBackend, getBackendSrv, getTemplateSrv } from '@grafana/runtime';

export class DataSource extends DataSourceWithBackend<IoTDBQuery, IoTDBOptions> {
  username: string;
  password: string;
  url: string;

  constructor(instanceSettings: DataSourceInstanceSettings<IoTDBOptions>) {
    super(instanceSettings);
    this.url = instanceSettings.jsonData.url;
    this.password = instanceSettings.jsonData.password;
    this.username = instanceSettings.jsonData.username;
  }
<<<<<<< HEAD
  applyTemplateVariables(query: IoTDBQuery, scopedVars: ScopedVars) {
    if (query.sqlType === 'SQL: Full Customized') {
      query.expression.map(
        (_, index) => (query.expression[index] = getTemplateSrv().replace(query.expression[index], scopedVars))
      );
      query.prefixPath.map(
        (_, index) => (query.prefixPath[index] = getTemplateSrv().replace(query.prefixPath[index], scopedVars))
      );
      if (query.condition) {
        query.condition = getTemplateSrv().replace(query.condition, scopedVars);
      }
      if (query.control) {
        query.control = getTemplateSrv().replace(query.control, scopedVars);
      }
    } else {
      if (query.groupBy?.samplingInterval) {
        query.groupBy.samplingInterval = getTemplateSrv().replace(query.groupBy.samplingInterval, scopedVars);
      }
      if (query.groupBy?.step) {
        query.groupBy.step = getTemplateSrv().replace(query.groupBy.step, scopedVars);
      }
      if (query.groupBy?.groupByLevel) {
        query.groupBy.groupByLevel = getTemplateSrv().replace(query.groupBy.groupByLevel, scopedVars);
      }
      if (query.fillClauses) {
        query.fillClauses = getTemplateSrv().replace(query.fillClauses, scopedVars);
      }
    }
    return query;
=======

  async query(options: DataQueryRequest<IoTDBQuery>): Promise<DataQueryResponse> {
    const { range } = options;
    const dataFrames = options.targets.map((target) => {
      target.startTime = range!.from.valueOf();
      target.endTime = range!.to.valueOf();
      if (options) {
        target.prefixPath.map(
          (_, index) =>
            (target.prefixPath[index] = getTemplateSrv().replace(target.prefixPath[index], options.scopedVars))
        );
        target.expression.map(
          (_, index) =>
            (target.expression[index] = getTemplateSrv().replace(target.expression[index], options.scopedVars))
        );
        if (target.condition) {
          target.condition = getTemplateSrv().replace(target.condition, options.scopedVars);
        }
        if (target.control) {
          target.control = getTemplateSrv().replace(target.control, options.scopedVars);
        }
      }
      //target.paths = ['root', ...target.paths];
      return this.doRequest(target);
    });
    return Promise.all(dataFrames)
      .then((a) => a.reduce((accumulator, value) => accumulator.concat(value), []))
      .then((data) => ({ data }));
>>>>>>> 9ab9a717
  }

  metricFindQuery(query: any, options?: any): Promise<MetricFindValue[]> {
    query = getTemplateSrv().replace(query, options.scopedVars);
    const sql = { sql: query };
    return this.getVariablesResult(sql);
  }

  nodeQuery(query: any, options?: any): Promise<MetricFindValue[]> {
    return this.getChildPaths(query);
  }

  async getChildPaths(detachedPath: string[]) {
    const myHeader = new Headers();
    myHeader.append('Content-Type', 'application/json');
    const Authorization = 'Basic ' + Buffer.from(this.username + ':' + this.password).toString('base64');
    myHeader.append('Authorization', Authorization);
    if (this.url.substr(this.url.length - 1, 1) === '/') {
      this.url = this.url.substr(0, this.url.length - 1);
    }
    return await getBackendSrv()
      .datasourceRequest({
        method: 'POST',
        url: this.url + '/grafana/v1/node',
        data: detachedPath,
        headers: myHeader,
      })
<<<<<<< HEAD
      .then((response) => {
        if (response.data instanceof Array) {
          return response.data;
=======
      .then((response) => response.data)
      .then((a) => {
        if (a.hasOwnProperty('expressions') && a.expressions !== null) {
          let dataframes: any = [];
          a.expressions.map((v: any, index: any) => {
            let datapoints: any = [];
            if (a.timestamps !== null) {
              a.timestamps.map((time: any, i: any) => {
                datapoints[i] = [a.values[index][i], time];
              });
              dataframes[index] = { target: v, datapoints: datapoints };
            }
            dataframes[index] = { target: v, datapoints: datapoints };
          });
          return dataframes.map(toDataFrame);
        } else if (a.hasOwnProperty('expressions')) {
          let dataframes: any = [];
          return dataframes.map(toDataFrame);
        } else if (a.hasOwnProperty('code')) {
          throw a.message;
>>>>>>> 9ab9a717
        } else {
          throw 'the result is not array';
        }
      })
      .then((data) => data.map(toMetricFindValue));
  }

  async getVariablesResult(sql: object) {
    const myHeader = new Headers();
    myHeader.append('Content-Type', 'application/json');
    const Authorization = 'Basic ' + Buffer.from(this.username + ':' + this.password).toString('base64');
    myHeader.append('Authorization', Authorization);
    if (this.url.substr(this.url.length - 1, 1) === '/') {
      this.url = this.url.substr(0, this.url.length - 1);
    }
    return await getBackendSrv()
      .datasourceRequest({
        method: 'POST',
        url: this.url + '/grafana/v1/variable',
        data: sql,
        headers: myHeader,
      })
      .then((response) => {
        if (response.data instanceof Array) {
          return response.data;
        } else {
          if ((response.data.code = 400)) {
            throw response.data.message;
          } else {
            throw 'the result is not array';
          }
        }
      })
      .then((data) => data.map(toMetricFindValue));
<<<<<<< HEAD
=======
  }

  async testDatasource() {
    const myHeader = new Headers();
    myHeader.append('Content-Type', 'application/json');
    const Authorization = 'Basic ' + Buffer.from(this.username + ':' + this.password).toString('base64');
    myHeader.append('Authorization', Authorization);
    const response = getBackendSrv().datasourceRequest({
      url: this.url + '/grafana/v1/login',
      method: 'GET',
      headers: myHeader,
    });
    let status = '';
    let message = '';
    await response.then((res) => {
      if (res.data.code === 200) {
        status = 'success';
        message = 'Success';
      } else {
        status = 'error';
        message = res.data.message;
      }
    });
    return {
      status: status,
      message: message,
    };
>>>>>>> 9ab9a717
  }
}<|MERGE_RESOLUTION|>--- conflicted
+++ resolved
@@ -14,13 +14,20 @@
  * See the License for the specific language governing permissions and
  * limitations under the License.
  */
-import { DataSourceInstanceSettings, MetricFindValue, ScopedVars } from '@grafana/data';
+import {
+  DataQueryRequest,
+  DataQueryResponse,
+  DataSourceApi,
+  DataSourceInstanceSettings,
+  MetricFindValue,
+  toDataFrame,
+} from '@grafana/data';
 
 import { IoTDBOptions, IoTDBQuery } from './types';
 import { toMetricFindValue } from './functions';
-import { DataSourceWithBackend, getBackendSrv, getTemplateSrv } from '@grafana/runtime';
+import { getBackendSrv, getTemplateSrv } from '@grafana/runtime';
 
-export class DataSource extends DataSourceWithBackend<IoTDBQuery, IoTDBOptions> {
+export class DataSource extends DataSourceApi<IoTDBQuery, IoTDBOptions> {
   username: string;
   password: string;
   url: string;
@@ -31,37 +38,6 @@
     this.password = instanceSettings.jsonData.password;
     this.username = instanceSettings.jsonData.username;
   }
-<<<<<<< HEAD
-  applyTemplateVariables(query: IoTDBQuery, scopedVars: ScopedVars) {
-    if (query.sqlType === 'SQL: Full Customized') {
-      query.expression.map(
-        (_, index) => (query.expression[index] = getTemplateSrv().replace(query.expression[index], scopedVars))
-      );
-      query.prefixPath.map(
-        (_, index) => (query.prefixPath[index] = getTemplateSrv().replace(query.prefixPath[index], scopedVars))
-      );
-      if (query.condition) {
-        query.condition = getTemplateSrv().replace(query.condition, scopedVars);
-      }
-      if (query.control) {
-        query.control = getTemplateSrv().replace(query.control, scopedVars);
-      }
-    } else {
-      if (query.groupBy?.samplingInterval) {
-        query.groupBy.samplingInterval = getTemplateSrv().replace(query.groupBy.samplingInterval, scopedVars);
-      }
-      if (query.groupBy?.step) {
-        query.groupBy.step = getTemplateSrv().replace(query.groupBy.step, scopedVars);
-      }
-      if (query.groupBy?.groupByLevel) {
-        query.groupBy.groupByLevel = getTemplateSrv().replace(query.groupBy.groupByLevel, scopedVars);
-      }
-      if (query.fillClauses) {
-        query.fillClauses = getTemplateSrv().replace(query.fillClauses, scopedVars);
-      }
-    }
-    return query;
-=======
 
   async query(options: DataQueryRequest<IoTDBQuery>): Promise<DataQueryResponse> {
     const { range } = options;
@@ -90,39 +66,21 @@
     return Promise.all(dataFrames)
       .then((a) => a.reduce((accumulator, value) => accumulator.concat(value), []))
       .then((data) => ({ data }));
->>>>>>> 9ab9a717
   }
 
-  metricFindQuery(query: any, options?: any): Promise<MetricFindValue[]> {
-    query = getTemplateSrv().replace(query, options.scopedVars);
-    const sql = { sql: query };
-    return this.getVariablesResult(sql);
-  }
-
-  nodeQuery(query: any, options?: any): Promise<MetricFindValue[]> {
-    return this.getChildPaths(query);
-  }
-
-  async getChildPaths(detachedPath: string[]) {
+  async doRequest(query: IoTDBQuery) {
     const myHeader = new Headers();
+    let reqURL = '/grafana/v1/query/expression';
     myHeader.append('Content-Type', 'application/json');
     const Authorization = 'Basic ' + Buffer.from(this.username + ':' + this.password).toString('base64');
     myHeader.append('Authorization', Authorization);
-    if (this.url.substr(this.url.length - 1, 1) === '/') {
-      this.url = this.url.substr(0, this.url.length - 1);
-    }
     return await getBackendSrv()
       .datasourceRequest({
         method: 'POST',
-        url: this.url + '/grafana/v1/node',
-        data: detachedPath,
+        url: this.url + reqURL,
+        data: JSON.stringify(query),
         headers: myHeader,
       })
-<<<<<<< HEAD
-      .then((response) => {
-        if (response.data instanceof Array) {
-          return response.data;
-=======
       .then((response) => response.data)
       .then((a) => {
         if (a.hasOwnProperty('expressions') && a.expressions !== null) {
@@ -143,12 +101,16 @@
           return dataframes.map(toDataFrame);
         } else if (a.hasOwnProperty('code')) {
           throw a.message;
->>>>>>> 9ab9a717
         } else {
-          throw 'the result is not array';
+          throw 'the result is not object';
         }
-      })
-      .then((data) => data.map(toMetricFindValue));
+      });
+  }
+
+  metricFindQuery(query: any, options?: any): Promise<MetricFindValue[]> {
+    query = getTemplateSrv().replace(query, options.scopedVars);
+    const sql = { sql: query };
+    return this.getVariablesResult(sql);
   }
 
   async getVariablesResult(sql: object) {
@@ -156,9 +118,6 @@
     myHeader.append('Content-Type', 'application/json');
     const Authorization = 'Basic ' + Buffer.from(this.username + ':' + this.password).toString('base64');
     myHeader.append('Authorization', Authorization);
-    if (this.url.substr(this.url.length - 1, 1) === '/') {
-      this.url = this.url.substr(0, this.url.length - 1);
-    }
     return await getBackendSrv()
       .datasourceRequest({
         method: 'POST',
@@ -170,16 +129,10 @@
         if (response.data instanceof Array) {
           return response.data;
         } else {
-          if ((response.data.code = 400)) {
-            throw response.data.message;
-          } else {
-            throw 'the result is not array';
-          }
+          throw 'the result is not array';
         }
       })
       .then((data) => data.map(toMetricFindValue));
-<<<<<<< HEAD
-=======
   }
 
   async testDatasource() {
@@ -207,6 +160,5 @@
       status: status,
       message: message,
     };
->>>>>>> 9ab9a717
   }
 }