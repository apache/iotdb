--- conflicted
+++ resolved
@@ -17,19 +17,16 @@
     "@grafana/toolkit": "latest",
     "@grafana/ui": "latest",
     "@grafana/runtime": "latest",
+    "@testing-library/jest-dom": "5.4.0",
+    "@testing-library/react": "^10.0.2",
+    "@types/base-64": "^1.0.0",
     "@types/lodash": "latest"
-  },
-  "resolutions": {
-  "rxjs": "7.3.0"
   },
   "engines": {
     "node": ">=14"
   },
   "dependencies": {
-<<<<<<< HEAD
-=======
     "@grafana/runtime": "^8.3.2",
->>>>>>> 9ab9a717
     "node-sass": "^7.0.1"
   }
 }