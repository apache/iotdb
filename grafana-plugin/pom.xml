<?xml version="1.0" encoding="UTF-8"?>
<!--
    Licensed to the Apache Software Foundation (ASF) under one
    or more contributor license agreements.  See the NOTICE file
    distributed with this work for additional information
    regarding copyright ownership.  The ASF licenses this file
    to you under the Apache License, Version 2.0 (the
    "License"); you may not use this file except in compliance
    with the License.  You may obtain a copy of the License at
        http://www.apache.org/licenses/LICENSE-2.0
    Unless required by applicable law or agreed to in writing,
    software distributed under the License is distributed on an
    "AS IS" BASIS, WITHOUT WARRANTIES OR CONDITIONS OF ANY
    KIND, either express or implied.  See the License for the
    specific language governing permissions and limitations
    under the License.
-->
<project xmlns="http://maven.apache.org/POM/4.0.0" xmlns:xsi="http://www.w3.org/2001/XMLSchema-instance" xsi:schemaLocation="http://maven.apache.org/POM/4.0.0 http://maven.apache.org/xsd/maven-4.0.0.xsd">
    <modelVersion>4.0.0</modelVersion>
    <parent>
        <groupId>org.apache.iotdb</groupId>
        <artifactId>iotdb-parent</artifactId>
<<<<<<< HEAD
        <version>0.14.0-SNAPSHOT</version>
=======
        <version>0.13.2-SNAPSHOT</version>
>>>>>>> 9ab9a717
        <relativePath>../pom.xml</relativePath>
    </parent>
    <artifactId>iotdb-grafana-plugin</artifactId>
    <name>IoTDB Grafana plugin</name>
    <description>IoTDB Grafana plugin</description>
    <packaging>pom</packaging>
    <profiles>
        <profile>
            <id>compile-grafana-plugin</id>
            <build>
                <plugins>
                    <plugin>
                        <groupId>org.apache.rat</groupId>
                        <artifactId>apache-rat-plugin</artifactId>
                        <version>0.13</version>
                        <configuration>
                            <excludes>
                                <exclude>yarn.lock</exclude>
                                <exclude>package.json</exclude>
                                <exclude>tsconfig.json</exclude>
                                <exclude>src/plugin.json</exclude>
                            </excludes>
                            <consoleOutput>false</consoleOutput>
                        </configuration>
                        <executions>
                            <execution>
                                <id>license-check</id>
                                <phase>verify</phase>
                                <goals>
                                    <goal>check</goal>
                                </goals>
                            </execution>
                        </executions>
                    </plugin>
                    <plugin>
                        <groupId>com.github.eirslett</groupId>
                        <artifactId>frontend-maven-plugin</artifactId>
                        <version>1.12.1</version>
                        <executions>
                            <execution>
                                <id>install node and yarn</id>
                                <goals>
                                    <goal>install-node-and-yarn</goal>
                                </goals>
                                <configuration>
                                    <nodeVersion>v16.13.1</nodeVersion>
                                    <yarnVersion>v1.22.17</yarnVersion>
                                </configuration>
                            </execution>
                            <execution>
                                <id>yarn install</id>
                                <goals>
                                    <goal>yarn</goal>
                                </goals>
                                <configuration>
                                    <arguments>install</arguments>
                                </configuration>
                            </execution>
                            <execution>
                                <id>yarn build</id>
                                <goals>
                                    <goal>yarn</goal>
                                </goals>
                                <configuration>
                                    <arguments>build</arguments>
                                </configuration>
                            </execution>
                        </executions>
                    </plugin>
                    <plugin>
                        <groupId>org.apache.maven.plugins</groupId>
                        <artifactId>maven-clean-plugin</artifactId>
                        <configuration>
                            <filesets>
                                <fileset>
                                    <directory>${basedir}/node</directory>
                                </fileset>
                                <fileset>
                                    <directory>${basedir}/node_modules</directory>
                                </fileset>
                                <fileset>
                                    <directory>${basedir}/dist</directory>
                                </fileset>
                                <fileset>
                                    <directory>${basedir}/coverage</directory>
                                </fileset>
                            </filesets>
                        </configuration>
                    </plugin>
                    <plugin>
                        <artifactId>maven-antrun-plugin</artifactId>
                        <version>1.3</version>
                        <executions>
                            <execution>
                                <id>test</id>
                                <phase>package</phase>
                                <goals>
                                    <goal>run</goal>
                                </goals>
                                <configuration>
                                    <tasks>
                                        <condition property="osFamily" value="windows">
                                            <os family="windows"/>
                                        </condition>
                                        <condition property="osFamily" value="unix">
                                            <os family="unix"/>
                                        </condition>
                                        <exec executable="C:\\Windows\\System32\\cmd.exe" osfamily="windows">
                                            <arg line="/c backend-compile.bat"/>
                                        </exec>
                                        <exec executable="/bin/bash" osfamily="unix">
                                            <arg line="-c ./backend-compile.sh"/>
                                        </exec>
                                    </tasks>
                                </configuration>
                            </execution>
                        </executions>
                    </plugin>
                </plugins>
            </build>
        </profile>
    </profiles>
</project><|MERGE_RESOLUTION|>--- conflicted
+++ resolved
@@ -1,5 +1,6 @@
 <?xml version="1.0" encoding="UTF-8"?>
 <!--
+
     Licensed to the Apache Software Foundation (ASF) under one
     or more contributor license agreements.  See the NOTICE file
     distributed with this work for additional information
@@ -7,24 +8,23 @@
     to you under the Apache License, Version 2.0 (the
     "License"); you may not use this file except in compliance
     with the License.  You may obtain a copy of the License at
+
         http://www.apache.org/licenses/LICENSE-2.0
+
     Unless required by applicable law or agreed to in writing,
     software distributed under the License is distributed on an
     "AS IS" BASIS, WITHOUT WARRANTIES OR CONDITIONS OF ANY
     KIND, either express or implied.  See the License for the
     specific language governing permissions and limitations
     under the License.
+
 -->
 <project xmlns="http://maven.apache.org/POM/4.0.0" xmlns:xsi="http://www.w3.org/2001/XMLSchema-instance" xsi:schemaLocation="http://maven.apache.org/POM/4.0.0 http://maven.apache.org/xsd/maven-4.0.0.xsd">
     <modelVersion>4.0.0</modelVersion>
     <parent>
         <groupId>org.apache.iotdb</groupId>
         <artifactId>iotdb-parent</artifactId>
-<<<<<<< HEAD
-        <version>0.14.0-SNAPSHOT</version>
-=======
         <version>0.13.2-SNAPSHOT</version>
->>>>>>> 9ab9a717
         <relativePath>../pom.xml</relativePath>
     </parent>
     <artifactId>iotdb-grafana-plugin</artifactId>
@@ -114,35 +114,6 @@
                             </filesets>
                         </configuration>
                     </plugin>
-                    <plugin>
-                        <artifactId>maven-antrun-plugin</artifactId>
-                        <version>1.3</version>
-                        <executions>
-                            <execution>
-                                <id>test</id>
-                                <phase>package</phase>
-                                <goals>
-                                    <goal>run</goal>
-                                </goals>
-                                <configuration>
-                                    <tasks>
-                                        <condition property="osFamily" value="windows">
-                                            <os family="windows"/>
-                                        </condition>
-                                        <condition property="osFamily" value="unix">
-                                            <os family="unix"/>
-                                        </condition>
-                                        <exec executable="C:\\Windows\\System32\\cmd.exe" osfamily="windows">
-                                            <arg line="/c backend-compile.bat"/>
-                                        </exec>
-                                        <exec executable="/bin/bash" osfamily="unix">
-                                            <arg line="-c ./backend-compile.sh"/>
-                                        </exec>
-                                    </tasks>
-                                </configuration>
-                            </execution>
-                        </executions>
-                    </plugin>
                 </plugins>
             </build>
         </profile>
