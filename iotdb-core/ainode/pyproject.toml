--- conflicted
+++ resolved
@@ -20,7 +20,7 @@
 build-backend = "poetry.core.masonry.api"
 
 [tool.poetry]
-name = "timechodb-ainode"
+name = "apache-iotdb-ainode"
 version = "2.0.6.dev"
 description = "Apache IoTDB AINode"
 readme = "README.md"
@@ -45,74 +45,33 @@
     { include = "iotdb/ainode" }
 ]
 
-#[tool.poetry.dependencies]
-#python = ">=3.11, <3.13"
-#numpy = "^2.3.2"
-#pandas = ">=2.2.0"
-#torch = ">=2.7.1"
-#thrift = ">=0.14.0"
-#dynaconf = "^3.1.11"
-#requests = "^2.31.0"
-#optuna = "^3.2.0"
-#psutil = "^5.9.5"
-#sktime = "0.38.4"
-#scikit-learn = "^1.4"
-#statsmodels = "^0.14"
-#hmmlearn = "^0.3.0"
-#apache-iotdb = "2.0.4.dev0"
-#einops = "^0.8.1"
-#safetensors = "^0.5.1"
-#huggingface_hub = "^0.30.1"
-#tokenizers = ">=0.19"
-#hf_xet = ">=1.1.7"
-#black = "25.1.0"
-#isort = "6.0.1"
-#transformers = "==4.40.1"
-#torchmetrics = ">=1.2.0"
-#
-#[tool.poetry.scripts]
-#ainode = "iotdb.ainode.core.script:main"
-#
-#[tool.isort]
-#profile = "black"
+[tool.poetry.dependencies]
+python = ">=3.9, <3.13"
+numpy = "^1.21.4"
+pandas = ">=2.2.0"
+torch = ">=2.7.1"
+thrift = ">=0.14.0"
+dynaconf = "^3.1.11"
+requests = "^2.31.0"
+optuna = "^3.2.0"
+psutil = "^5.9.5"
+sktime = "0.38.4"
+scikit-learn = "^1.4"
+statsmodels = "^0.14"
+hmmlearn = "^0.3.0"
+apache-iotdb = "2.0.4.dev0"
+einops = "^0.8.1"
+safetensors = "^0.5.1"
+huggingface_hub = "^0.30.1"
+tokenizers = ">=0.19"
+hf_xet = ">=1.1.7"
+black = "25.1.0"
+isort = "6.0.1"
+transformers = "==4.40.1"
+torchmetrics = ">=1.2.0"
 
-[tool.poetry.dependencies]
-python = ">=3.11,<3.13"
-
-# Core scientific stack
-numpy = "^2.3.2"
-pandas = "^2.3.2"
-scikit-learn = "^1.7.1"
-statsmodels = "^0.14.5"
-sktime = "0.38.5"
-
-# DL / HF stack
-torch = ">=2.7.0"
-torchmetrics = "^1.8.0"
-transformers = "==4.56.0"
-tokenizers = "==0.22.0"
-huggingface_hub = "^0.34.4"
-safetensors = "^0.6.2"
-einops = "^0.8.1"
-
-<<<<<<< HEAD
-# Optimizers / utils
-optuna = "^4.4.0"
-psutil = "^7.0.0"
-requests = "^2.32.5"
-dynaconf = "^3.2.11"
-thrift = "^0.22.0"
-
-# IoTDB
-apache-iotdb = ">=2.0.5"
-=======
 [tool.poetry.scripts]
 ainode = "iotdb.ainode.core.script:main"
->>>>>>> 0b74d2b9
 
-# HF acceleration
-hf_xet = ">=1.1.9"
-
-# Tooling
-black = "25.1.0"
-isort = "6.0.1"+[tool.isort]
+profile = "black"