#  Licensed to the Apache Software Foundation (ASF) under one
#  or more contributor license agreements.  See the NOTICE file
#  distributed with this work for additional information
#  regarding copyright ownership.  The ASF licenses this file
#  to you under the Apache License, Version 2.0 (the
#  "License"); you may not use this file except in compliance
#  with the License.  You may obtain a copy of the License at
#
#      http://www.apache.org/licenses/LICENSE-2.0
#
#  Unless required by applicable law or agreed to in writing,
#  software distributed under the License is distributed on an
#  "AS IS" BASIS, WITHOUT WARRANTIES OR CONDITIONS OF ANY
#  KIND, either express or implied.  See the License for the
#  specific language governing permissions and limitations
#  under the License.
#
[build-system]
requires = ["poetry-core>=1.0.0"]
build-backend = "poetry.core.masonry.api"

[tool.poetry]
name = "apache-iotdb-ainode"
version = "2.0.4.dev"
description = "Apache IoTDB AINode"
readme = "README.md"
authors = ["Apache Software Foundation <dev@iotdb.apache.org>"]
license = "Apache License, Version 2.0"
classifiers = [
    "Programming Language :: Python :: 3",
    "License :: OSI Approved :: Apache Software License",
    "Operating System :: OS Independent",
    "Topic :: Software Development :: Libraries",
    "Topic :: Software Development :: Libraries :: Python Modules",
]
include = [
    {path = "ainode/thrift/*", format = "wheel"},
    {path = "ainode/thrift/common/*", format = "wheel"},
    {path = "ainode/thrift/confignode/*", format = "wheel"},
    {path = "ainode/thrift/datanode/*", format = "wheel"},
    {path = "ainode/thrift/ainode/*", format = "wheel"},
    {path = "ainode/conf/*", format = "wheel"},
]
packages = [
    { include = "ainode" }
]

[tool.poetry.dependencies]
python = ">=3.9, <3.13"
numpy = "^1.21.4"
pandas = "^1.3.5"
torch = ">=2.2.0"
pylru = "^1.2.1"
thrift = ">=0.14.0"
dynaconf = "^3.1.11"
requests = "^2.31.0"
optuna = "^3.2.0"
psutil = "^5.9.5"
sktime = "^0.24.1"
pmdarima = "^2.0.4"
hmmlearn = "^0.3.0"
apache-iotdb = "2.0.4.dev0"
einops = "^0.8.1"
safetensors = "^0.5.1"
huggingface_hub = "^0.30.1"
<<<<<<< HEAD
black = "25.1.0"
isort = "6.0.1"
=======
transformers = "==4.40.1"
>>>>>>> b3cb21fe

[tool.poetry.scripts]
ainode = "ainode.core.script:main"

[tool.isort]
profile = "black"<|MERGE_RESOLUTION|>--- conflicted
+++ resolved
@@ -63,12 +63,9 @@
 einops = "^0.8.1"
 safetensors = "^0.5.1"
 huggingface_hub = "^0.30.1"
-<<<<<<< HEAD
 black = "25.1.0"
 isort = "6.0.1"
-=======
 transformers = "==4.40.1"
->>>>>>> b3cb21fe
 
 [tool.poetry.scripts]
 ainode = "ainode.core.script:main"
