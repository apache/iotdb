--- conflicted
+++ resolved
@@ -59,7 +59,7 @@
     1.2  # the overhead ratio for inference, used to estimate the pool size
 )
 
-<<<<<<< HEAD
+# AINode folder structure
 AINODE_MODELS_DIR = os.path.join(IOTDB_AINODE_HOME, "data/ainode/models")
 AINODE_BUILTIN_MODELS_DIR = os.path.join(
     IOTDB_AINODE_HOME, "data/ainode/models/builtin"
@@ -70,18 +70,9 @@
 AINODE_USER_DEFINED_MODELS_DIR = os.path.join(
     IOTDB_AINODE_HOME, "data/ainode/models/user_defined"
 )
-AINODE_SYSTEM_DIR = "data/ainode/system"
-AINODE_LOG_DIR = "logs"
 AINODE_CACHE_DIR = os.path.expanduser("~/.cache/ainode")
-=======
-# AINode folder structure
-AINODE_MODELS_DIR = os.path.join(IOTDB_AINODE_HOME, "data/ainode/models")
-AINODE_BUILTIN_MODELS_DIR = os.path.join(
-    IOTDB_AINODE_HOME, "data/ainode/models/weights"
-)  # For built-in models, we only need to store their weights and config.
 AINODE_SYSTEM_DIR = os.path.join(IOTDB_AINODE_HOME, "data/ainode/system")
 AINODE_LOG_DIR = os.path.join(IOTDB_AINODE_HOME, "logs")
->>>>>>> 36154e50
 
 # AINode log
 LOG_FILE_TYPE = ["all", "info", "warn", "error"]
