--- conflicted
+++ resolved
@@ -47,10 +47,7 @@
 from iotdb.ainode.core.util.thread_name import ThreadName
 
 logger = Logger()
-<<<<<<< HEAD
 MODEL_MANAGER = get_model_manager()
-=======
->>>>>>> 36154e50
 
 
 class PoolController:
@@ -59,7 +56,6 @@
     """
 
     def __init__(self, result_queue: mp.Queue):
-        self._model_manager = ModelManager()
         # structure: {model_id: {device_id: PoolGroup}}
         self._request_pool_map: Dict[str, Dict[str, PoolGroup]] = {}
         self._new_pool_id = AtomicInt()
@@ -191,7 +187,7 @@
         def _load_model_on_device_task(device_id: str):
             if not self.has_request_pools(model_id, device_id):
                 actions = self._pool_scheduler.schedule_load_model_to_device(
-                    self._model_manager.get_model_info(model_id), device_id
+                    MODEL_MANAGER.get_model_info(model_id), device_id
                 )
                 for action in actions:
                     if action.action == ScaleActionType.SCALE_UP:
@@ -218,7 +214,7 @@
         def _unload_model_on_device_task(device_id: str):
             if self.has_request_pools(model_id, device_id):
                 actions = self._pool_scheduler.schedule_unload_model_from_device(
-                    self._model_manager.get_model_info(model_id), device_id
+                    MODEL_MANAGER.get_model_info(model_id), device_id
                 )
                 for action in actions:
                     if action.action == ScaleActionType.SCALE_DOWN:
@@ -253,20 +249,7 @@
         def _expand_pool_on_device(*_):
             request_queue = mp.Queue()
             pool_id = self._new_pool_id.get_and_increment()
-<<<<<<< HEAD
             model_info = MODEL_MANAGER.get_model_info(model_id)
-=======
-            model_info = self._model_manager.get_model_info(model_id)
-            model_type = model_info.model_type
-            if model_type == BuiltInModelType.SUNDIAL.value:
-                config = SundialConfig()
-            elif model_type == BuiltInModelType.TIMER_XL.value:
-                config = TimerConfig()
-            else:
-                raise InferenceModelInternalError(
-                    f"Unsupported model type {model_type} for loading model {model_id}"
-                )
->>>>>>> 36154e50
             pool = InferenceRequestPool(
                 pool_id=pool_id,
                 model_info=model_info,
@@ -276,13 +259,8 @@
                 ready_event=mp.Event(),
             )
             pool.start()
-<<<<<<< HEAD
             self._register_pool(model_id, device_id, pool_id, pool, request_queue)
             if not pool.ready_event.wait(timeout=30):
-=======
-            self._register_pool(model_id, device_id, pool_id, pool, result_queue)
-            if not pool.ready_event.wait(timeout=300):
->>>>>>> 36154e50
                 logger.error(
                     f"[Inference][Device-{device_id}][Pool-{pool_id}] Pool failed to be ready in time"
                 )
