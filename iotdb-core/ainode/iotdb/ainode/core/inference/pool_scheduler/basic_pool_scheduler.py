# Licensed to the Apache Software Foundation (ASF) under one
# or more contributor license agreements.  See the NOTICE file
# distributed with this work for additional information
# regarding copyright ownership.  The ASF licenses this file
# to you under the Apache License, Version 2.0 (the
# "License"); you may not use this file except in compliance
# with the License.  You may obtain a copy of the License at
#
#     http://www.apache.org/licenses/LICENSE-2.0
#
# Unless required by applicable law or agreed to in writing,
# software distributed under the License is distributed on an
# "AS IS" BASIS, WITHOUT WARRANTIES OR CONDITIONS OF ANY
# KIND, either express or implied.  See the License for the
# specific language governing permissions and limitations
# under the License.
#

from typing import Dict, List, Optional

import torch

from iotdb.ainode.core.exception import InferenceModelInternalError
from iotdb.ainode.core.inference.pool_group import PoolGroup
from iotdb.ainode.core.inference.pool_scheduler.abstract_pool_scheduler import (
    AbstractPoolScheduler,
    ScaleAction,
    ScaleActionType,
)
from iotdb.ainode.core.log import Logger
from iotdb.ainode.core.manager.model_manager import get_model_manager
from iotdb.ainode.core.manager.utils import (
    INFERENCE_EXTRA_MEMORY_RATIO,
    INFERENCE_MEMORY_USAGE_RATIO,
    MODEL_MEM_USAGE_MAP,
    estimate_pool_size,
    evaluate_system_resources,
)
from iotdb.ainode.core.model.model_info import ModelInfo
from iotdb.ainode.core.util.gpu_mapping import convert_device_id_to_torch_device

logger = Logger()

<<<<<<< HEAD
MODEL_MANAGER = get_model_manager()

=======
>>>>>>> 36154e50

def _estimate_shared_pool_size_by_total_mem(
    device: torch.device,
    existing_model_infos: List[ModelInfo],
    new_model_info: Optional[ModelInfo] = None,
) -> Dict[str, int]:
    """
    Estimate pool counts for (existing_model_ids + new_model_id) by equally
    splitting the device's TOTAL memory among models.

    Returns:
        mapping {model_id: pool_num}
    """
    # Extract unique model IDs
    all_models = existing_model_infos + (
        [new_model_info] if new_model_info is not None else []
    )

    # Seize memory usage for each model
    mem_usages: Dict[str, float] = {}
    for model_info in all_models:
        mem_usages[model_info.model_id] = (
            MODEL_MEM_USAGE_MAP[model_info.model_id] * INFERENCE_EXTRA_MEMORY_RATIO
        )

    # Evaluate system resources and get TOTAL memory
    system_res = evaluate_system_resources(device)
    # TODO: Its better to consider free memory, but we need to track the memory usage of existing pools
    total_mem = system_res.get("total_mem")

    usable_mem = total_mem * INFERENCE_MEMORY_USAGE_RATIO
    if usable_mem <= 0:
        logger.error(
            f"[Inference][Device-{device}] No usable memory on device. total={total_mem / 1024 ** 2:.2f} MB, usable={usable_mem / 1024 ** 2:.2f} MB"
        )

    # Each model gets an equal share of the TOTAL memory
    num_models = len(all_models)
    per_model_share = usable_mem / num_models  # TODO: Implement more strategies later

    # Calculate pool allocation for each model
    allocation: Dict[str, int] = {}
    for model_info in all_models:
        pool_num = int(per_model_share // mem_usages[model_info.model_id])
        if pool_num <= 0:
            logger.warning(
                f"[Inference][Device-{device}] Not enough TOTAL memory to guarantee at least 1 pool for model {model_info.model_id}, no pool will be scheduled for this model. "
                f"Per-model share={per_model_share / 1024 ** 2:.2f} MB, need>={mem_usages[model_info.model_id] / 1024 ** 2:.2f} MB"
            )
        allocation[model_info.model_id] = pool_num
    logger.info(
        f"[Inference][Device-{device}] Shared pool allocation (by TOTAL memory): {allocation}"
    )
    return allocation


class BasicPoolScheduler(AbstractPoolScheduler):
    """
    A basic scheduler to init the request pools. In short, different kind of models will equally share the available resource of the located device, and scale down actions are always ahead of scale up.
    """

    def __init__(self, request_pool_map: Dict[str, Dict[str, PoolGroup]]):
        super().__init__(request_pool_map)
        self._model_manager = ModelManager()

    def schedule(self, model_id: str) -> List[ScaleAction]:
        """
        Schedule a scaling action for the given model_id.
        """
        if model_id not in self._request_pool_map:
            pool_num = estimate_pool_size(self.DEFAULT_DEVICE, model_id)
            if pool_num <= 0:
                raise InferenceModelInternalError(
                    f"Not enough memory to run model {model_id}."
                )
            return [ScaleAction(ScaleActionType.SCALE_UP, pool_num, model_id)]

    def schedule_load_model_to_device(
        self, model_info: ModelInfo, device_id: str
    ) -> List[ScaleAction]:
        existing_model_infos = [
            self._model_manager.get_model_info(existing_model_id)
            for existing_model_id, pool_group_map in self._request_pool_map.items()
            if existing_model_id != model_info.model_id and device_id in pool_group_map
        ]
        allocation_result = _estimate_shared_pool_size_by_total_mem(
            device=convert_device_id_to_torch_device(device_id),
            existing_model_infos=existing_model_infos,
            new_model_info=model_info,
        )
        return self._convert_allocation_result_to_scale_actions(
            allocation_result, device_id
        )

    def schedule_unload_model_from_device(
        self, model_info: ModelInfo, device_id: str
    ) -> List[ScaleAction]:
        existing_model_infos = [
            self._model_manager.get_model_info(existing_model_id)
            for existing_model_id, pool_group_map in self._request_pool_map.items()
            if existing_model_id != model_info.model_id and device_id in pool_group_map
        ]
        allocation_result = (
            _estimate_shared_pool_size_by_total_mem(
                device=convert_device_id_to_torch_device(device_id),
                existing_model_infos=existing_model_infos,
                new_model_info=None,
            )
            if len(existing_model_infos) > 0
            else {model_info.model_id: 0}
        )
        if len(existing_model_infos) > 0:
            allocation_result[model_info.model_id] = 0
        return self._convert_allocation_result_to_scale_actions(
            allocation_result, device_id
        )

    def _convert_allocation_result_to_scale_actions(
        self, allocation_result: Dict[str, int], device_id: str
    ) -> List[ScaleAction]:
        """
        Convert the model allocation result to List[ScaleAction], where the scale down actions are always ahead of the scale up.
        """
        actions = []
        for model_id, target_num in allocation_result.items():
            current_num = self._request_pool_map.get(model_id, {}).get(device_id, None)
            current_num = current_num.get_pool_count() if current_num else 0
            diff = target_num - current_num
            if diff > 0:
                actions.append(
                    ScaleAction(
                        action=ScaleActionType.SCALE_UP,
                        amount=diff,
                        model_id=model_id,
                        device_id=device_id,
                    )
                )
            elif diff < 0:
                actions.append(
                    ScaleAction(
                        action=ScaleActionType.SCALE_DOWN,
                        amount=-diff,
                        model_id=model_id,
                        device_id=device_id,
                    )
                )
        sorted_actions = sorted(
            actions, key=lambda a: (0 if a.action == ScaleActionType.SCALE_DOWN else 1)
        )
        return sorted_actions<|MERGE_RESOLUTION|>--- conflicted
+++ resolved
@@ -41,11 +41,8 @@
 
 logger = Logger()
 
-<<<<<<< HEAD
 MODEL_MANAGER = get_model_manager()
 
-=======
->>>>>>> 36154e50
 
 def _estimate_shared_pool_size_by_total_mem(
     device: torch.device,
