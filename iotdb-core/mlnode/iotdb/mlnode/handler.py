--- conflicted
+++ resolved
@@ -20,13 +20,8 @@
 
 from iotdb.mlnode.config import descriptor
 from iotdb.mlnode.constant import TaskType, TSStatusCode
-<<<<<<< HEAD
-from iotdb.mlnode.das.dataset import TsForecastDataset
-from iotdb.mlnode.das.factory import create_dataset
-=======
 from iotdb.mlnode.dataset.dataset import TsForecastDataset
 from iotdb.mlnode.dataset.factory import create_dataset
->>>>>>> d7396bfc
 from iotdb.mlnode.log import logger
 from iotdb.mlnode.parser import (ForecastTaskOptions, parse_forecast_request,
                                  parse_task_options)
