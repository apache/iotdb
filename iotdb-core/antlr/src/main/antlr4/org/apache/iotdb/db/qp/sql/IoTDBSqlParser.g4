--- conflicted
+++ resolved
@@ -81,11 +81,7 @@
     ;
 
 dclStatement
-<<<<<<< HEAD
-    : createUser | createRole | alterUser | grantUser | grantRole | grantRoleToUser | alterUserAccountUnlock
-=======
-    : createUser | createRole | alterUser | renameUser | grantUser | grantRole | grantRoleToUser
->>>>>>> e03560fa
+    : createUser | createRole | alterUser | renameUser | grantUser | grantRole | grantRoleToUser | alterUserAccountUnlock
     | revokeUser |  revokeRole | revokeRoleFromUser | dropUser | dropRole
     | listUser | listRole | listPrivilegesUser | listPrivilegesRole
     ;
@@ -1063,15 +1059,14 @@
     : ALTER USER userName=usernameWithRoot SET PASSWORD password=STRING_LITERAL
     ;
 
-<<<<<<< HEAD
+// Rename user
+renameUser
+    : ALTER USER username=usernameWithRoot RENAME TO newUsername=identifier
+    ;
+
 // ---- Alter User Account Unlock
 alterUserAccountUnlock
     : ALTER USER userName=usernameWithRootWithOptionalHost ACCOUNT UNLOCK
-=======
-// Rename user
-renameUser
-    : ALTER USER username=usernameWithRoot RENAME TO newUsername=identifier
->>>>>>> e03560fa
     ;
 
 // Grant User Privileges
