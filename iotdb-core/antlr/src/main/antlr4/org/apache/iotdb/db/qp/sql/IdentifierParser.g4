/*
 * Licensed to the Apache Software Foundation (ASF) under one
 * or more contributor license agreements.  See the NOTICE file
 * distributed with this work for additional information
 * regarding copyright ownership.  The ASF licenses this file
 * to you under the Apache License, Version 2.0 (the
 * "License"); you may not use this file except in compliance
 * with the License.  You may obtain a copy of the License at
 *
 *     http://www.apache.org/licenses/LICENSE-2.0
 *
 * Unless required by applicable law or agreed to in writing,
 * software distributed under the License is distributed on an
 * "AS IS" BASIS, WITHOUT WARRANTIES OR CONDITIONS OF ANY
 * KIND, either express or implied.  See the License for the
 * specific language governing permissions and limitations
 * under the License.
 */

parser grammar IdentifierParser;

options { tokenVocab=SqlLexer; }

identifier
     : keyWords
     | DURATION_LITERAL
     | ID
     | QUOTED_ID
     ;


// List of keywords, new keywords that can be used as identifiers should be added into this list. For example, 'not' is an identifier but can not be used as an identifier in node name.

keyWords
    : ADD
    | AFTER
    | ALIAS
    | ALIGN
    | ALIGNED
    | ALL
    | ALTER
    | ANALYZE
    | AND
    | ANY
    | APPEND
    | AS
    | ASC
    | ATTRIBUTES
    | BEFORE
    | BEGIN
    | BETWEEN
    | BLOCKED
    | BOUNDARY
    | BY
    | CACHE
    | CALL
    | CASE
    | CAST
    | CHILD
    | CLEAR
    | CLUSTER
    | CLUSTERID
    | COMMENT
    | CONCAT
    | CONDITION
    | CONFIGNODE
    | CONFIGNODES
    | CONFIGURATION
    | CONNECTION
    | CONNECTOR
    | CONTAIN
    | CONTAINS
    | CONTINUOUS
    | COUNT
    | CQ
    | CQS
    | CREATE
    | CURRENT_SQL_DIALECT
    | CURRENT_USER
    | DATA
    | DATA_REPLICATION_FACTOR
    | DATA_REGION_GROUP_NUM
    | DATABASE
    | DATABASES
    | DATANODE
    | DATANODEID
    | DATANODES
    | DATASET
    | DEACTIVATE
    | DEBUG
    | DEFAULT
    | DELETE
    | DESC
    | DESCRIBE
    | DETAILS
    | DEVICE
    | DEVICES
    | DISABLE
    | DISCARD
    | DROP
    | ELAPSEDTIME
    | ELSE
    | END
    | ENDTIME
    | ESCAPE
    | EVERY
    | EXPLAIN
    | EXTRACTOR
    | FALSE
    | FIELD
    | FILL
    | FILE
    | FIRST
    | FLUSH
    | FOR
    | FROM
    | FULL
    | FUNCTION
    | FUNCTIONS
    | GLOBAL
    | GRANT
    | GROUP
    | HAVING
    | HEAD
    | HYPERPARAMETERS
    | IN
    | INDEX
    | INFERENCE
    | INFO
    | INSERT
    | INTO
    | IS
    | KILL
    | LABEL
    | LAST
    | LATEST
    | LEVEL
    | LIKE
    | LIMIT
    | LINEAR
    | LINK
    | LIST
    | LOAD
    | LOCAL
    | LOCK
    | MERGE
    | METADATA
    | MIGRATE
    | AINODES
    | MODEL
    | MODELS
    | MODIFY
    | NAN
    | NODEID
    | NODES
    | NONE
    | NOT
    | NOW
    | NULL
    | NULLS
    | OF
    | OFF
    | OFFSET
    | ON
    | OPTIONS
    | OR
    | ORDER
    | ONSUCCESS
    | PARTITION
    | PASSWORD
    | PATHS
    | PIPE
    | PIPES
    | PIPESINK
    | PIPESINKS
    | PIPESINKTYPE
    | PIPEPLUGIN
    | PIPEPLUGINS
    | POLICY
    | PREVIOUS
    | PREVIOUSUNTILLAST
    | PRIVILEGES
    | PRIVILEGE_VALUE
    | PROCESSLIST
    | PROCESSOR
    | PROPERTY
    | PRUNE
    | QUERIES
    | QUERY
    | QUERYID
    | QUOTA
    | RANGE
    | READONLY
    | READ
    | REGEXP
    | REGIONID
    | REGIONS
    | REMOVE
    | RENAME
    | RESAMPLE
    | RESOURCE
    | REPAIR
    | REPLACE
    | RESTRICT
    | REVOKE
    | ROLE
    | ROUND
    | RUNNING
    | SCHEMA
    | SCHEMA_REPLICATION_FACTOR
    | SCHEMA_REGION_GROUP_NUM
    | SELECT
    | SERIESSLOTID
    | SESSION
    | SET
    | SETTLE
    | SGLEVEL
    | SHOW
    | SINK
    | SLIMIT
    | SOFFSET
    | SOURCE
    | SPACE
    | SQL_DIALECT
    | STORAGE
    | START
    | STARTTIME
    | STATEFUL
    | STATELESS
    | STATEMENT
    | STOP
    | SUBSCRIPTIONS
    | SUBSTRING
    | SYSTEM
<<<<<<< HEAD
=======
    | TABLE
    | TAG
>>>>>>> ccd3060f
    | TAGS
    | TAIL
    | TASK
    | TEMPLATE
    | TEMPLATES
    | THEN
    | THROTTLE
    | TIME_PARTITION_INTERVAL
    | TIMEOUT
    | TIMESERIES
    | TIMEPARTITION
    | TIMESLOTID
    | TO
    | TOLERANCE
    | TOP
    | TOPIC
    | TOPICS
    | TRACING
    | TREE
    | TRIGGER
    | TRIGGERS
    | TRUE
    | TTL
    | UNLINK
    | UNLOAD
    | UNSET
    | UPDATE
    | UPSERT
    | URI
    | USED
    | USER
    | USING
    | VALUES
    | VARIABLES
    | VARIATION
    | VERIFY
    | VERSION
    | VIEW
    | WATERMARK_EMBEDDING
    | WHEN
    | WHERE
    | WITH
    | WITHOUT
    | WRITABLE
    | WRITE
    | AUDIT
    | OPTION
    | INF
    | CURRENT_TIMESTAMP
    ;<|MERGE_RESOLUTION|>--- conflicted
+++ resolved
@@ -232,11 +232,7 @@
     | SUBSCRIPTIONS
     | SUBSTRING
     | SYSTEM
-<<<<<<< HEAD
-=======
-    | TABLE
     | TAG
->>>>>>> ccd3060f
     | TAGS
     | TAIL
     | TASK
