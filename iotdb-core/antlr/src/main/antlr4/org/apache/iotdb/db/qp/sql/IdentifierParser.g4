/*
 * Licensed to the Apache Software Foundation (ASF) under one
 * or more contributor license agreements.  See the NOTICE file
 * distributed with this work for additional information
 * regarding copyright ownership.  The ASF licenses this file
 * to you under the Apache License, Version 2.0 (the
 * "License"); you may not use this file except in compliance
 * with the License.  You may obtain a copy of the License at
 *
 *     http://www.apache.org/licenses/LICENSE-2.0
 *
 * Unless required by applicable law or agreed to in writing,
 * software distributed under the License is distributed on an
 * "AS IS" BASIS, WITHOUT WARRANTIES OR CONDITIONS OF ANY
 * KIND, either express or implied.  See the License for the
 * specific language governing permissions and limitations
 * under the License.
 */

parser grammar IdentifierParser;

options { tokenVocab=SqlLexer; }

identifier
     : keyWords
     | DURATION_LITERAL
     | ID
     | QUOTED_ID
     ;


// List of keywords, new keywords that can be used as identifiers should be added into this list. For example, 'not' is an identifier but can not be used as an identifier in node name.

keyWords
    : ADD
    | AFTER
    | ALIAS
    | ALIGN
    | ALIGNED
    | ALL
    | ALTER
    | AND
    | ANY
    | APPEND
    | AS
    | ASC
    | ATTRIBUTES
    | BEFORE
    | BEGIN
    | BETWEEN
    | BLOCKED
    | BOUNDARY
    | BY
    | CACHE
    | CASE
    | CAST
    | CHILD
    | CLEAR
    | CLUSTER
    | CONCAT
    | CONDITION
    | CONFIGNODES
    | CONFIGURATION
    | CONNECTOR
    | CONTAIN
    | CONTAINS
    | CONTINUOUS
    | COUNT
    | CQ
    | CQS
    | CREATE
    | DATA
    | DATA_REPLICATION_FACTOR
    | DATA_REGION_GROUP_NUM
    | DATABASE
    | DATABASES
    | DATANODEID
    | DATANODES
    | DATASET
    | DEACTIVATE
    | DEBUG
    | DELETE
    | DESC
    | DESCRIBE
    | DETAILS
    | DEVICE
    | DEVICES
    | DISABLE
    | DISCARD
    | DROP
    | ELAPSEDTIME
    | ELSE
    | END
    | ENDTIME
    | EVERY
    | EXPLAIN
    | EXTRACTOR
    | FALSE
    | FILL
    | FILE
    | FIRST
    | FLUSH
    | FOR
    | FROM
    | FULL
    | FUNCTION
    | FUNCTIONS
    | GLOBAL
    | GRANT
    | GROUP
    | HAVING
<<<<<<< HEAD
    | HYPERPARAMETERS
=======
    | IN
>>>>>>> a9c615db
    | INDEX
    | INFO
    | INSERT
    | INTO
    | IS
    | KILL
    | LABEL
    | LAST
    | LATEST
    | LEVEL
    | LIKE
    | LIMIT
    | LINEAR
    | LINK
    | LIST
    | LOAD
    | LOCAL
    | LOCK
    | MERGE
    | METADATA
    | MIGRATE
    | MODEL
    | MODELS
    | NAN
    | NODEID
    | NODES
    | NONE
    | NOT
    | NOW
    | NULL
    | NULLS
    | OF
    | OFF
    | OFFSET
    | ON
    | OPTIONS
    | OR
    | ORDER
    | ONSUCCESS
    | PARTITION
    | PASSWORD
    | PATHS
    | PIPE
    | PIPES
    | PIPESINK
    | PIPESINKS
    | PIPESINKTYPE
    | PIPEPLUGIN
    | PIPEPLUGINS
    | POLICY
    | PREVIOUS
    | PREVIOUSUNTILLAST
    | PRIVILEGES
    | PRIVILEGE_VALUE
    | PROCESSLIST
    | PROCESSOR
    | PROPERTY
    | PRUNE
    | QUERIES
    | QUERY
    | QUERYID
    | QUOTA
    | RANGE
    | READONLY
    | REGEXP
    | REGIONID
    | REGIONS
    | REMOVE
    | RENAME
    | RESAMPLE
    | RESOURCE
    | REPLACE
    | REVOKE
    | ROLE
    | ROUND
    | RUNNING
    | SCHEMA
    | SCHEMA_REPLICATION_FACTOR
    | SCHEMA_REGION_GROUP_NUM
    | SELECT
    | SERIESSLOTID
    | SESSION
    | SET
    | SETTLE
    | SGLEVEL
    | SHOW
    | SLIMIT
    | SOFFSET
    | SPACE
    | STORAGE
    | START
    | STARTTIME
    | STATEFUL
    | STATELESS
    | STATEMENT
    | STOP
    | SUBSTRING
    | SYSTEM
    | TAGS
    | TASK
    | TEMPLATE
    | TEMPLATES
    | THEN
    | THROTTLE
    | TIME_PARTITION_INTERVAL
    | TIMEOUT
    | TIMESERIES
    | TIMEPARTITION
    | TIMESLOTID
    | TO
    | TOLERANCE
    | TOP
    | TRACING
    | TRAILS
    | TRIGGER
    | TRIGGERS
    | TRUE
    | TTL
    | UNLINK
    | UNLOAD
    | UNSET
    | UPDATE
    | UPSERT
    | URI
    | USED
    | USER
    | USING
    | VALUES
    | VARIABLES
    | VARIATION
    | VERIFY
    | VERSION
    | VIEW
    | WATERMARK_EMBEDDING
    | WHEN
    | WHERE
    | WITH
    | WITHOUT
    | WRITABLE
    ;<|MERGE_RESOLUTION|>--- conflicted
+++ resolved
@@ -109,11 +109,8 @@
     | GRANT
     | GROUP
     | HAVING
-<<<<<<< HEAD
     | HYPERPARAMETERS
-=======
     | IN
->>>>>>> a9c615db
     | INDEX
     | INFO
     | INSERT
