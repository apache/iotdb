/*
 * Licensed to the Apache Software Foundation (ASF) under one
 * or more contributor license agreements.  See the NOTICE file
 * distributed with this work for additional information
 * regarding copyright ownership.  The ASF licenses this file
 * to you under the Apache License, Version 2.0 (the
 * "License"); you may not use this file except in compliance
 * with the License.  You may obtain a copy of the License at
 *
 *     http://www.apache.org/licenses/LICENSE-2.0
 *
 * Unless required by applicable law or agreed to in writing,
 * software distributed under the License is distributed on an
 * "AS IS" BASIS, WITHOUT WARRANTIES OR CONDITIONS OF ANY
 * KIND, either express or implied.  See the License for the
 * specific language governing permissions and limitations
 * under the License.
 */

package org.apache.iotdb.consensus.simple;

import org.apache.iotdb.common.rpc.thrift.TEndPoint;
import org.apache.iotdb.common.rpc.thrift.TSStatus;
import org.apache.iotdb.commons.consensus.ConsensusGroupId;
import org.apache.iotdb.commons.consensus.DataRegionId;
import org.apache.iotdb.commons.service.metric.PerformanceOverviewMetrics;
import org.apache.iotdb.commons.utils.FileUtils;
import org.apache.iotdb.commons.utils.StatusUtils;
import org.apache.iotdb.consensus.IConsensus;
import org.apache.iotdb.consensus.IStateMachine;
import org.apache.iotdb.consensus.IStateMachine.Registry;
import org.apache.iotdb.consensus.common.DataSet;
import org.apache.iotdb.consensus.common.Peer;
import org.apache.iotdb.consensus.common.request.IConsensusRequest;
import org.apache.iotdb.consensus.config.ConsensusConfig;
import org.apache.iotdb.consensus.exception.ConsensusException;
import org.apache.iotdb.consensus.exception.ConsensusGroupAlreadyExistException;
import org.apache.iotdb.consensus.exception.ConsensusGroupNotExistException;
import org.apache.iotdb.consensus.exception.IllegalPeerEndpointException;
import org.apache.iotdb.consensus.exception.IllegalPeerNumException;
import org.apache.iotdb.rpc.TSStatusCode;

import org.slf4j.Logger;
import org.slf4j.LoggerFactory;

import java.io.File;
import java.io.IOException;
import java.nio.file.DirectoryStream;
import java.nio.file.Files;
import java.nio.file.Path;
import java.util.ArrayList;
import java.util.List;
import java.util.Map;
import java.util.Optional;
import java.util.concurrent.ConcurrentHashMap;
import java.util.concurrent.atomic.AtomicBoolean;

/**
 * A simple consensus implementation, which can be used when replicaNum is 1.
 *
 * <p>Notice: The stateMachine needs to implement WAL itself to ensure recovery after a restart
 */
class SimpleConsensus implements IConsensus {

  private final Logger logger = LoggerFactory.getLogger(SimpleConsensus.class);

  private final TEndPoint thisNode;
  private final int thisNodeId;
  private final File storageDir;
  private final IStateMachine.Registry registry;
  private final Map<ConsensusGroupId, SimpleConsensusServerImpl> stateMachineMap =
      new ConcurrentHashMap<>();
  private static final PerformanceOverviewMetrics PERFORMANCE_OVERVIEW_METRICS =
      PerformanceOverviewMetrics.getInstance();

  public SimpleConsensus(ConsensusConfig config, Registry registry) {
    this.thisNode = config.getThisNodeEndPoint();
    this.thisNodeId = config.getThisNodeId();
    this.storageDir = new File(config.getStorageDir());
    this.registry = registry;
  }

  @Override
  public synchronized void start() throws IOException {
    initAndRecover();
  }

  private void initAndRecover() throws IOException {
    if (!storageDir.exists()) {
      if (!storageDir.mkdirs()) {
        throw new IOException(String.format("Unable to create consensus dir at %s", storageDir));
      }
    } else {
      try (DirectoryStream<Path> stream = Files.newDirectoryStream(storageDir.toPath())) {
        for (Path path : stream) {
          String[] items = path.getFileName().toString().split("_");
          ConsensusGroupId consensusGroupId =
              ConsensusGroupId.Factory.create(
                  Integer.parseInt(items[0]), Integer.parseInt(items[1]));
          SimpleConsensusServerImpl consensus =
              new SimpleConsensusServerImpl(
                  new Peer(consensusGroupId, thisNodeId, thisNode),
                  registry.apply(consensusGroupId));
          stateMachineMap.put(consensusGroupId, consensus);
          consensus.start();
        }
      }
    }
  }

  @Override
  public synchronized void stop() throws IOException {
    stateMachineMap.values().parallelStream().forEach(SimpleConsensusServerImpl::stop);
  }

  @Override
  public TSStatus write(ConsensusGroupId groupId, IConsensusRequest request)
      throws ConsensusException {
    SimpleConsensusServerImpl impl =
        Optional.ofNullable(stateMachineMap.get(groupId))
            .orElseThrow(() -> new ConsensusGroupNotExistException(groupId));
    if (impl.isReadOnly()) {
      return StatusUtils.getStatus(TSStatusCode.SYSTEM_READ_ONLY);
    } else {
      TSStatus status;
      if (groupId instanceof DataRegionId) {
        long startWriteTime = System.nanoTime();
        status = impl.write(request);
        // only record time cost for data region in Performance Overview Dashboard
        PERFORMANCE_OVERVIEW_METRICS.recordEngineCost(System.nanoTime() - startWriteTime);
      } else {
        status = impl.write(request);
      }
      return status;
    }
  }

  @Override
  public DataSet read(ConsensusGroupId groupId, IConsensusRequest request)
      throws ConsensusException {
    return Optional.ofNullable(stateMachineMap.get(groupId))
        .orElseThrow(() -> new ConsensusGroupNotExistException(groupId))
        .read(request);
  }

  @SuppressWarnings("java:S2201")
  @Override
  public void createLocalPeer(ConsensusGroupId groupId, List<Peer> peers)
      throws ConsensusException {
    int consensusGroupSize = peers.size();
    if (consensusGroupSize != 1) {
      throw new IllegalPeerNumException(consensusGroupSize);
    }
    if (!peers.contains(new Peer(groupId, thisNodeId, thisNode))) {
      throw new IllegalPeerEndpointException(thisNode, peers);
    }
    AtomicBoolean exist = new AtomicBoolean(true);
    Optional.ofNullable(
            stateMachineMap.computeIfAbsent(
                groupId,
                k -> {
                  exist.set(false);

                  String path = buildPeerDir(groupId);
                  File file = new File(path);
                  if (!file.mkdirs()) {
                    logger.warn("Unable to create consensus dir for group {} at {}", groupId, path);
                    return null;
                  }

                  SimpleConsensusServerImpl impl =
                      new SimpleConsensusServerImpl(peers.get(0), registry.apply(groupId));
                  impl.start();
                  return impl;
                }))
        .orElseThrow(
            () ->
                new ConsensusException(
                    String.format("Unable to create consensus dir for group %s", groupId)));
    if (exist.get()) {
      throw new ConsensusGroupAlreadyExistException(groupId);
    }
  }

  @Override
  public void deleteLocalPeer(ConsensusGroupId groupId) throws ConsensusException {
    AtomicBoolean exist = new AtomicBoolean(false);
    stateMachineMap.computeIfPresent(
        groupId,
        (k, v) -> {
          exist.set(true);
          v.stop();
          FileUtils.deleteDirectory(new File(buildPeerDir(groupId)));
          return null;
        });
    if (!exist.get()) {
      throw new ConsensusGroupNotExistException(groupId);
    }
  }

  @Override
  public void addRemotePeer(ConsensusGroupId groupId, Peer peer) throws ConsensusException {
    throw new ConsensusException("SimpleConsensus does not support membership changes");
  }

  @Override
  public void removeRemotePeer(ConsensusGroupId groupId, Peer peer) throws ConsensusException {
    throw new ConsensusException("SimpleConsensus does not support membership changes");
  }

  @Override
  public void transferLeader(ConsensusGroupId groupId, Peer newLeader) throws ConsensusException {
    throw new ConsensusException("SimpleConsensus does not support leader transfer");
  }

  @Override
  public void triggerSnapshot(ConsensusGroupId groupId) throws ConsensusException {
    throw new ConsensusException("SimpleConsensus does not support snapshot trigger currently");
  }

  @Override
  public boolean isLeader(ConsensusGroupId groupId) {
    return true;
  }

  @Override
  public boolean isLeaderReady(ConsensusGroupId groupId) {
    return true;
  }

  @Override
  public Peer getLeader(ConsensusGroupId groupId) {
    if (!stateMachineMap.containsKey(groupId)) {
      return null;
    }
    return new Peer(groupId, thisNodeId, thisNode);
  }

  @Override
  public List<ConsensusGroupId> getAllConsensusGroupIds() {
    return new ArrayList<>(stateMachineMap.keySet());
  }

  @Override
<<<<<<< HEAD
  public TSStatus resetPeerList(ConsensusGroupId groupId, List<Peer> peers)
      throws ConsensusException {
=======
  public void resetPeerList(ConsensusGroupId groupId, List<Peer> peers) throws ConsensusException {
>>>>>>> 53141362
    throw new ConsensusException("SimpleConsensus does not support reset peer list");
  }

  private String buildPeerDir(ConsensusGroupId groupId) {
    return storageDir + File.separator + groupId.getType().getValue() + "_" + groupId.getId();
  }
}<|MERGE_RESOLUTION|>--- conflicted
+++ resolved
@@ -242,12 +242,7 @@
   }
 
   @Override
-<<<<<<< HEAD
-  public TSStatus resetPeerList(ConsensusGroupId groupId, List<Peer> peers)
-      throws ConsensusException {
-=======
   public void resetPeerList(ConsensusGroupId groupId, List<Peer> peers) throws ConsensusException {
->>>>>>> 53141362
     throw new ConsensusException("SimpleConsensus does not support reset peer list");
   }
 
