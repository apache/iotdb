--- conflicted
+++ resolved
@@ -286,14 +286,14 @@
         Optional.ofNullable(stateMachineMap.get(groupId))
             .orElseThrow(() -> new ConsensusGroupNotExistException(groupId));
     // TODO：阻写？
-    if (impl.getConfiguration().contains(peer)) {
-      throw new PeerAlreadyInConsensusGroupException(groupId, peer);
-    }
     Pair<ConsensusGroupId, Peer> addRemotePeerTask = Pair.of(groupId, peer);
     if (addRemotePeerTaskSet.contains(addRemotePeerTask)) {
       return;
     }
     addRemotePeerTaskSet.add(addRemotePeerTask);
+    if (impl.getConfiguration().contains(peer)) {
+      throw new PeerAlreadyInConsensusGroupException(groupId, peer);
+    }
     try {
       // step 1: inactive new Peer to prepare for following steps
       logger.info("[IoTConsensus] inactivate new peer: {}", peer);
@@ -414,26 +414,14 @@
     return new ArrayList<>(stateMachineMap.keySet());
   }
 
-<<<<<<< HEAD
-  public TSStatus resetPeerList(ConsensusGroupId groupId, List<Peer> peers)
-      throws ConsensusException {
-=======
   public void resetPeerList(ConsensusGroupId groupId, List<Peer> peers) throws ConsensusException {
->>>>>>> 53141362
     IoTConsensusServerImpl impl =
         Optional.ofNullable(stateMachineMap.get(groupId))
             .orElseThrow(() -> new ConsensusGroupNotExistException(groupId));
     if (impl.isReadOnly()) {
-<<<<<<< HEAD
-      return StatusUtils.getStatus(TSStatusCode.SYSTEM_READ_ONLY);
-    } else if (!impl.isActive()) {
-      return RpcUtils.getStatus(
-          TSStatusCode.WRITE_PROCESS_REJECT,
-=======
       throw new ConsensusException("system is in read-only status now");
     } else if (!impl.isActive()) {
       throw new ConsensusException(
->>>>>>> 53141362
           "peer is inactive and not ready to receive reset configuration request.");
     } else {
       for (Peer peer : impl.getConfiguration()) {
@@ -442,19 +430,11 @@
             removeRemotePeer(groupId, peer);
           } catch (ConsensusException e) {
             logger.error("Failed to remove peer {} from group {}", peer, groupId, e);
-<<<<<<< HEAD
-            return RpcUtils.getStatus(TSStatusCode.INTERNAL_SERVER_ERROR, e.getMessage());
-=======
             throw e;
->>>>>>> 53141362
           }
         }
       }
       impl.resetConfiguration(peers);
-<<<<<<< HEAD
-      return RpcUtils.getStatus(TSStatusCode.SUCCESS_STATUS);
-=======
->>>>>>> 53141362
     }
   }
 
