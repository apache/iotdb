--- conflicted
+++ resolved
@@ -680,11 +680,7 @@
 
     SnapshotManagementRequest request =
         SnapshotManagementRequest.newCreate(
-<<<<<<< HEAD
-            localFakeId, myself.getId(), raftGroupId, localFakeCallId.incrementAndGet(), 180000);
-=======
             localFakeId, myself.getId(), raftGroupId, localFakeCallId.incrementAndGet(), 300000);
->>>>>>> 8c044fcf
 
     RaftClientReply reply;
     try {
