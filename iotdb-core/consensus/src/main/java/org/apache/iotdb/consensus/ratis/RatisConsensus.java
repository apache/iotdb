/*
 * Licensed to the Apache Software Foundation (ASF) under one
 * or more contributor license agreements.  See the NOTICE file
 * distributed with this work for additional information
 * regarding copyright ownership.  The ASF licenses this file
 * to you under the Apache License, Version 2.0 (the
 * "License"); you may not use this file except in compliance
 * with the License.  You may obtain a copy of the License at
 *
 *     http://www.apache.org/licenses/LICENSE-2.0
 *
 * Unless required by applicable law or agreed to in writing,
 * software distributed under the License is distributed on an
 * "AS IS" BASIS, WITHOUT WARRANTIES OR CONDITIONS OF ANY
 * KIND, either express or implied.  See the License for the
 * specific language governing permissions and limitations
 * under the License.
 */

package org.apache.iotdb.consensus.ratis;

import org.apache.iotdb.common.rpc.thrift.TConsensusGroupType;
import org.apache.iotdb.common.rpc.thrift.TEndPoint;
import org.apache.iotdb.common.rpc.thrift.TSStatus;
import org.apache.iotdb.commons.client.ClientManager;
import org.apache.iotdb.commons.client.ClientManagerMetrics;
import org.apache.iotdb.commons.client.IClientManager;
import org.apache.iotdb.commons.client.IClientPoolFactory;
import org.apache.iotdb.commons.client.exception.ClientManagerException;
import org.apache.iotdb.commons.client.property.ClientPoolProperty;
import org.apache.iotdb.commons.consensus.ConsensusGroupId;
import org.apache.iotdb.commons.service.metric.MetricService;
import org.apache.iotdb.commons.utils.StatusUtils;
import org.apache.iotdb.commons.utils.TestOnly;
import org.apache.iotdb.consensus.IConsensus;
import org.apache.iotdb.consensus.IStateMachine;
import org.apache.iotdb.consensus.common.DataSet;
import org.apache.iotdb.consensus.common.Peer;
import org.apache.iotdb.consensus.common.request.IConsensusRequest;
import org.apache.iotdb.consensus.config.ConsensusConfig;
import org.apache.iotdb.consensus.config.RatisConfig;
import org.apache.iotdb.consensus.exception.ConsensusException;
import org.apache.iotdb.consensus.exception.ConsensusGroupAlreadyExistException;
import org.apache.iotdb.consensus.exception.ConsensusGroupNotExistException;
import org.apache.iotdb.consensus.exception.PeerAlreadyInConsensusGroupException;
import org.apache.iotdb.consensus.exception.PeerNotInConsensusGroupException;
import org.apache.iotdb.consensus.exception.RatisReadUnavailableException;
import org.apache.iotdb.consensus.exception.RatisRequestFailedException;
import org.apache.iotdb.consensus.ratis.metrics.RatisMetricSet;
import org.apache.iotdb.consensus.ratis.metrics.RatisMetricsManager;
import org.apache.iotdb.consensus.ratis.utils.Retriable;
import org.apache.iotdb.consensus.ratis.utils.RetryPolicy;
import org.apache.iotdb.consensus.ratis.utils.Utils;
import org.apache.iotdb.rpc.RpcUtils;
import org.apache.iotdb.rpc.TSStatusCode;

import org.apache.commons.pool2.KeyedObjectPool;
import org.apache.commons.pool2.impl.GenericKeyedObjectPool;
import org.apache.ratis.client.RaftClientRpc;
import org.apache.ratis.conf.Parameters;
import org.apache.ratis.conf.RaftProperties;
import org.apache.ratis.grpc.GrpcConfigKeys;
import org.apache.ratis.grpc.GrpcFactory;
import org.apache.ratis.protocol.ClientId;
import org.apache.ratis.protocol.GroupManagementRequest;
import org.apache.ratis.protocol.Message;
import org.apache.ratis.protocol.RaftClientReply;
import org.apache.ratis.protocol.RaftClientRequest;
import org.apache.ratis.protocol.RaftGroup;
import org.apache.ratis.protocol.RaftGroupId;
import org.apache.ratis.protocol.RaftGroupMemberId;
import org.apache.ratis.protocol.RaftPeer;
import org.apache.ratis.protocol.RaftPeerId;
import org.apache.ratis.protocol.SnapshotManagementRequest;
import org.apache.ratis.protocol.exceptions.AlreadyExistsException;
import org.apache.ratis.protocol.exceptions.GroupMismatchException;
import org.apache.ratis.protocol.exceptions.NotLeaderException;
import org.apache.ratis.protocol.exceptions.RaftException;
import org.apache.ratis.protocol.exceptions.ReadException;
import org.apache.ratis.protocol.exceptions.ReadIndexException;
import org.apache.ratis.protocol.exceptions.ResourceUnavailableException;
import org.apache.ratis.server.DivisionInfo;
import org.apache.ratis.server.RaftServer;
import org.apache.ratis.server.RaftServerConfigKeys;
import org.apache.ratis.server.storage.RaftStorage;
import org.apache.ratis.thirdparty.io.grpc.StatusRuntimeException;
import org.apache.ratis.util.TimeDuration;
import org.apache.ratis.util.function.CheckedSupplier;
import org.slf4j.Logger;
import org.slf4j.LoggerFactory;

import java.io.File;
import java.io.IOException;
import java.util.ArrayList;
import java.util.Collections;
import java.util.List;
import java.util.Map;
import java.util.Optional;
import java.util.concurrent.ConcurrentHashMap;
import java.util.concurrent.TimeUnit;
import java.util.concurrent.atomic.AtomicBoolean;
import java.util.concurrent.atomic.AtomicLong;
import java.util.function.BooleanSupplier;
import java.util.stream.Collectors;

/** A multi-raft consensus implementation based on Apache Ratis. */
class RatisConsensus implements IConsensus {

  private static final Logger logger = LoggerFactory.getLogger(RatisConsensus.class);

  /** the unique net communication endpoint */
  private final RaftPeer myself;

  private final RaftServer server;

  private final RaftProperties properties = new RaftProperties();
  private final RaftClientRpc clientRpc;

  private final IClientManager<RaftGroup, RatisClient> clientManager;

  private final DiskGuardian diskGuardian;

  private final Map<RaftGroupId, RaftGroup> lastSeen = new ConcurrentHashMap<>();

  private final ClientId localFakeId = ClientId.randomId();
  private final AtomicLong localFakeCallId = new AtomicLong(0);

  private static final int DEFAULT_PRIORITY = 0;

  private static final int DEFAULT_WAIT_LEADER_READY_TIMEOUT = (int) TimeUnit.SECONDS.toMillis(20);

  private final RatisConfig config;
  private final RatisConfig.Read.Option readOption;
  private final RetryPolicy<RaftClientReply> readRetryPolicy;
  private final RetryPolicy<RaftClientReply> writeRetryPolicy;

  private final RatisMetricSet ratisMetricSet;
  private final TConsensusGroupType consensusGroupType;

  private final ConcurrentHashMap<ConsensusGroupId, AtomicBoolean> canServeStaleRead;

  public RatisConsensus(ConsensusConfig config, IStateMachine.Registry registry)
      throws IOException {
    myself =
        Utils.fromNodeInfoAndPriorityToRaftPeer(
            config.getThisNodeId(), config.getThisNodeEndPoint(), DEFAULT_PRIORITY);

    RaftServerConfigKeys.setStorageDir(
        properties, Collections.singletonList(new File(config.getStorageDir())));
    GrpcConfigKeys.Server.setPort(properties, config.getThisNodeEndPoint().getPort());

    Utils.initRatisConfig(properties, config.getRatisConfig());
    this.config = config.getRatisConfig();
    this.readOption = this.config.getRead().getReadOption();
    this.canServeStaleRead =
        this.readOption == RatisConfig.Read.Option.DEFAULT ? new ConcurrentHashMap<>() : null;
    this.consensusGroupType = config.getConsensusGroupType();
    this.ratisMetricSet = new RatisMetricSet();
    this.readRetryPolicy =
        RetryPolicy.<RaftClientReply>newBuilder()
            .setRetryHandler(
                c ->
                    !c.isSuccess()
                        && (c.getException() instanceof ReadIndexException
                            || c.getException() instanceof ReadException
                            || c.getException() instanceof NotLeaderException))
            .setMaxAttempts(this.config.getImpl().getRetryTimesMax())
            .setWaitTime(
                TimeDuration.valueOf(
                    this.config.getImpl().getRetryWaitMillis(), TimeUnit.MILLISECONDS))
            .build();
    this.writeRetryPolicy =
        RetryPolicy.<RaftClientReply>newBuilder()
            // currently, we only retry when ResourceUnavailableException is caught
            .setRetryHandler(
                reply ->
                    !reply.isSuccess()
                        && (reply.getException() instanceof ResourceUnavailableException))
            .setMaxAttempts(this.config.getImpl().getRetryTimesMax())
            .setWaitTime(
                TimeDuration.valueOf(
                    this.config.getImpl().getRetryWaitMillis(), TimeUnit.MILLISECONDS))
            .build();

    this.diskGuardian = new DiskGuardian(() -> this, this.config);

    clientManager =
        new IClientManager.Factory<RaftGroup, RatisClient>()
            .createClientManager(new RatisClientPoolFactory());

    clientRpc = new GrpcFactory(new Parameters()).newRaftClientRpc(ClientId.randomId(), properties);

    server =
        RaftServer.newBuilder()
            .setServerId(myself.getId())
            .setProperties(properties)
            .setOption(RaftStorage.StartupOption.RECOVER)
            .setStateMachineRegistry(
                raftGroupId ->
                    new ApplicationStateMachineProxy(
                        registry.apply(Utils.fromRaftGroupIdToConsensusGroupId(raftGroupId)),
                        raftGroupId,
                        this::onLeaderChanged))
            .build();
  }

  @Override
  public synchronized void start() throws IOException {
    MetricService.getInstance().addMetricSet(this.ratisMetricSet);
    server.start();
    registerAndStartDiskGuardian();
  }

  @Override
  public synchronized void stop() throws IOException {
    try {
      diskGuardian.stop();
    } catch (InterruptedException e) {
      logger.warn("{}: interrupted when shutting down add Executor with exception {}", this, e);
      Thread.currentThread().interrupt();
    } finally {
      clientManager.close();
      server.close();
      MetricService.getInstance().removeMetricSet(this.ratisMetricSet);
    }
  }

  /** launch a consensus write with retry mechanism */
  private RaftClientReply writeWithRetry(CheckedSupplier<RaftClientReply, IOException> caller)
      throws IOException {
    RaftClientReply reply = null;
    try {
      reply = Retriable.attempt(caller, writeRetryPolicy, () -> caller, logger);
    } catch (InterruptedException e) {
      Thread.currentThread().interrupt();
      logger.debug("{}: interrupted when retrying for write request {}", this, caller);
    }

    if (reply == null) {
      return RaftClientReply.newBuilder()
          .setSuccess(false)
          .setException(
              new RaftException("null reply received in writeWithRetry for request " + caller))
          .build();
    }
    return reply;
  }

  private RaftClientReply writeLocallyWithRetry(RaftClientRequest request) throws IOException {
    return writeWithRetry(() -> server.submitClientRequest(request));
  }

  private RaftClientReply writeRemotelyWithRetry(RatisClient client, Message message)
      throws IOException {
    return writeWithRetry(() -> client.getRaftClient().io().send(message));
  }

  /**
   * write will first send request to local server using local method call. If local server is not
   * leader, it will use RaftClient to send RPC to read leader
   */
  @Override
  public TSStatus write(ConsensusGroupId groupId, IConsensusRequest request)
      throws ConsensusException {
    // pre-condition: group exists and myself server serves this group
    RaftGroupId raftGroupId = Utils.fromConsensusGroupIdToRaftGroupId(groupId);
    RaftGroup raftGroup = getGroupInfo(raftGroupId);
    if (raftGroup == null || !raftGroup.getPeers().contains(myself)) {
      throw new ConsensusGroupNotExistException(groupId);
    }

    // current Peer is group leader and in ReadOnly State
    if (isLeader(groupId) && Utils.rejectWrite()) {
      try {
        forceStepDownLeader(raftGroup);
      } catch (Exception e) {
        logger.warn("leader {} read only, force step down failed due to {}", myself, e);
      }
      return StatusUtils.getStatus(TSStatusCode.SYSTEM_READ_ONLY);
    }

    // serialize request into Message
    Message message = new RequestMessage(request);

    // 1. first try the local server
    RaftClientRequest clientRequest =
        buildRawRequest(raftGroupId, message, RaftClientRequest.writeRequestType());

    RaftPeer suggestedLeader = null;
    if (isLeader(groupId) && waitUntilLeaderReady(raftGroupId)) {
      try (AutoCloseable ignored =
          RatisMetricsManager.getInstance().startWriteLocallyTimer(consensusGroupType)) {
        RaftClientReply localServerReply = writeLocallyWithRetry(clientRequest);
        if (localServerReply.isSuccess()) {
          ResponseMessage responseMessage = (ResponseMessage) localServerReply.getMessage();
          return (TSStatus) responseMessage.getContentHolder();
        }
        NotLeaderException ex = localServerReply.getNotLeaderException();
        if (ex != null) {
          suggestedLeader = ex.getSuggestedLeader();
        }
      } catch (Exception e) {
        throw new RatisRequestFailedException(e);
      }
    }

    // 2. try raft client
    TSStatus writeResult;
    try (AutoCloseable ignored =
            RatisMetricsManager.getInstance().startWriteRemotelyTimer(consensusGroupType);
        RatisClient client = getRaftClient(raftGroup)) {
      RaftClientReply reply = writeRemotelyWithRetry(client, message);
      if (!reply.isSuccess()) {
        throw new RatisRequestFailedException(reply.getException());
      }
      writeResult = Utils.deserializeFrom(reply.getMessage().getContent().asReadOnlyByteBuffer());
    } catch (Exception e) {
      throw new RatisRequestFailedException(e);
    }

    if (suggestedLeader != null) {
      TEndPoint leaderEndPoint = Utils.fromRaftPeerAddressToTEndPoint(suggestedLeader.getAddress());
      writeResult.setRedirectNode(new TEndPoint(leaderEndPoint.getIp(), leaderEndPoint.getPort()));
    }
    return writeResult;
  }

  /**
   * Read directly from LOCAL COPY notice, although we do some optimizations to try to ensure
   * linearizable (such as enforcing linearizable reads when the leader transfers), linearizable can
   * be violated in some extreme cases.
   */
  @Override
  public DataSet read(ConsensusGroupId groupId, IConsensusRequest request)
      throws ConsensusException {
    RaftGroupId raftGroupId = Utils.fromConsensusGroupIdToRaftGroupId(groupId);
    RaftGroup group = getGroupInfo(raftGroupId);
    if (group == null || !group.getPeers().contains(myself)) {
      throw new ConsensusGroupNotExistException(groupId);
    }

    // perform linearizable read under following two conditions:
    // 1. Read.Option is linearizable
    // 2. First probing read when Read.Option is default
    final boolean isLinearizableRead =
        readOption == RatisConfig.Read.Option.LINEARIZABLE
            || !canServeStaleRead.computeIfAbsent(groupId, id -> new AtomicBoolean(false)).get();

    RaftClientReply reply;
    try {
      reply = doRead(raftGroupId, request, isLinearizableRead);
      // allow stale read if current linearizable read returns successfully
      if (canServeStaleRead != null && isLinearizableRead) {
        canServeStaleRead.get(groupId).set(true);
      }
    } catch (ReadException | ReadIndexException | NotLeaderException e) {
      if (isLinearizableRead) {
        // linearizable read failed. the RaftServer is recovering from Raft Log and cannot serve
        // read requests.
        throw new RatisReadUnavailableException(e);
      } else {
        throw new RatisRequestFailedException(e);
      }
    } catch (Exception e) {
      throw new RatisRequestFailedException(e);
    }
    Message ret = reply.getMessage();
    ResponseMessage readResponseMessage = (ResponseMessage) ret;
    return (DataSet) readResponseMessage.getContentHolder();
  }

  /** return a success raft client reply or throw an Exception */
  private RaftClientReply doRead(
      RaftGroupId gid, IConsensusRequest readRequest, boolean linearizable) throws Exception {
    final RaftClientRequest.Type readType =
        linearizable
            ? RaftClientRequest.readRequestType()
            : RaftClientRequest.staleReadRequestType(-1);
    final RequestMessage requestMessage = new RequestMessage(readRequest);
    final RaftClientRequest request = buildRawRequest(gid, requestMessage, readType);

    RaftClientReply reply;
    try (AutoCloseable ignored =
        RatisMetricsManager.getInstance().startReadTimer(consensusGroupType)) {
      reply =
          Retriable.attempt(
              () -> {
                try {
                  return server.submitClientRequest(request);
                } catch (
                    IOException
                        ioe) { // IOE indicates some unexpected errors, say StatusRuntimeException
                  if (ioe.getCause() instanceof StatusRuntimeException) {
                    // StatusRuntimeException will be thrown if the leader is offline (gRPC cannot
                    // connect to the peer)
                    // We can still retry in case it's a temporary network partition.
                    return RaftClientReply.newBuilder()
                        .setClientId(localFakeId)
                        .setServerId(server.getId())
                        .setGroupId(request.getRaftGroupId())
                        .setException(
                            new ReadIndexException(
                                "internal GRPC connection error:", ioe.getCause()))
                        .setSuccess(false)
                        .build();
                  } else {
                    throw ioe;
                  }
                }
              },
              readRetryPolicy,
              () -> readRequest,
              logger);
    }

    // rethrow the exception if the reply is not successful
    if (!reply.isSuccess()) {
      throw reply.getException();
    }

    return reply;
  }

  /**
   * Add this IConsensus Peer into ConsensusGroup(groupId, peers) Caller's responsibility to call
   * addConsensusGroup to every peer of this group and ensure the group is all up
   *
   * <p>underlying Ratis will 1. initialize a RaftServer instance 2. call GroupManagementApi to
   * register self to the RaftGroup
   */
  @Override
  public void createLocalPeer(ConsensusGroupId groupId, List<Peer> peers)
      throws ConsensusException {
    RaftGroup group = buildRaftGroup(groupId, peers);
    try {
      RaftClientReply reply =
          server.groupManagement(
              GroupManagementRequest.newAdd(
                  localFakeId, myself.getId(), localFakeCallId.incrementAndGet(), group, true));
      if (!reply.isSuccess()) {
        throw new RatisRequestFailedException(reply.getException());
      }
    } catch (AlreadyExistsException e) {
      throw new ConsensusGroupAlreadyExistException(groupId);
    } catch (Exception e) {
      throw new RatisRequestFailedException(e);
    }
  }

  /**
   * Remove this IConsensus Peer out of ConsensusGroup(groupId, peers) Caller's responsibility to
   * call removeConsensusGroup to every peer of this group and ensure the group is fully removed
   *
   * <p>underlying Ratis will 1. call GroupManagementApi to unregister self off the RaftGroup 2.
   * clean up
   */
  @Override
  public void deleteLocalPeer(ConsensusGroupId groupId) throws ConsensusException {
    RaftGroupId raftGroupId = Utils.fromConsensusGroupIdToRaftGroupId(groupId);

    // send remove group to myself
    RaftClientReply reply;
    try {
      reply =
          server.groupManagement(
              GroupManagementRequest.newRemove(
                  localFakeId,
                  myself.getId(),
                  localFakeCallId.incrementAndGet(),
                  raftGroupId,
                  true,
                  false));
      if (!reply.isSuccess()) {
        throw new RatisRequestFailedException(reply.getException());
      }
    } catch (GroupMismatchException e) {
      throw new ConsensusGroupNotExistException(groupId);
    } catch (IOException e) {
      throw new RatisRequestFailedException(e);
    }
  }

  /**
   * Add a new IConsensus Peer into ConsensusGroup with groupId
   *
   * <p>underlying Ratis will 1. call the AdminApi to notify group leader of this configuration
   * change
   */
  @Override
  public void addRemotePeer(ConsensusGroupId groupId, Peer peer) throws ConsensusException {
    RaftGroupId raftGroupId = Utils.fromConsensusGroupIdToRaftGroupId(groupId);

    RaftGroup group = getGroupInfo(raftGroupId);
    // pre-conditions: group exists and myself in this group
    if (group == null || !group.getPeers().contains(myself)) {
      throw new ConsensusGroupNotExistException(groupId);
    }

    RaftPeer peerToAdd = Utils.fromPeerAndPriorityToRaftPeer(peer, DEFAULT_PRIORITY);
    // pre-condition: peer not in this group
    if (group.getPeers().contains(peerToAdd)) {
      throw new PeerAlreadyInConsensusGroupException(groupId, peer);
    }

    List<RaftPeer> newConfig = new ArrayList<>(group.getPeers());
    newConfig.add(peerToAdd);

    sendReconfiguration(RaftGroup.valueOf(raftGroupId, newConfig));
  }

  /**
   * Remove IConsensus Peer from ConsensusGroup with groupId
   *
   * <p>underlying Ratis will 1. call the AdminApi to notify group leader of this configuration
   * change
   */
  @Override
  public void removeRemotePeer(ConsensusGroupId groupId, Peer peer) throws ConsensusException {
    RaftGroupId raftGroupId = Utils.fromConsensusGroupIdToRaftGroupId(groupId);
    RaftGroup group = getGroupInfo(raftGroupId);
    RaftPeer peerToRemove = Utils.fromPeerAndPriorityToRaftPeer(peer, DEFAULT_PRIORITY);

    // pre-conditions: group exists and myself in this group
    if (group == null || !group.getPeers().contains(myself)) {
      throw new ConsensusGroupNotExistException(groupId);
    }
    // pre-condition: peer is a member of groupId
    if (!group.getPeers().contains(peerToRemove)) {
      throw new PeerNotInConsensusGroupException(groupId, myself.getAddress());
    }

    // update group peer information
    List<RaftPeer> newConfig =
        group.getPeers().stream()
            .filter(raftPeer -> !raftPeer.equals(peerToRemove))
            .collect(Collectors.toList());

    sendReconfiguration(RaftGroup.valueOf(raftGroupId, newConfig));
  }

  @Override
<<<<<<< HEAD
  public TSStatus resetPeerList(ConsensusGroupId groupId, List<Peer> peers)
      throws ConsensusException {
    RaftGroupId raftGroupId = Utils.fromConsensusGroupIdToRaftGroupId(groupId);
    RaftGroup group = getGroupInfo(raftGroupId);
=======
  public void resetPeerList(ConsensusGroupId groupId, List<Peer> peers) throws ConsensusException {
    final RaftGroupId raftGroupId = Utils.fromConsensusGroupIdToRaftGroupId(groupId);
    final RaftGroup group = getGroupInfo(raftGroupId);
>>>>>>> 53141362

    // pre-conditions: group exists and myself in this group
    if (group == null || !group.getPeers().contains(myself)) {
      throw new ConsensusGroupNotExistException(groupId);
    }

<<<<<<< HEAD
    TSStatus writeResult = RpcUtils.getStatus(TSStatusCode.SUCCESS_STATUS);
    for (Peer peer : peers) {
      RaftPeer peerToRemove = Utils.fromPeerAndPriorityToRaftPeer(peer, DEFAULT_PRIORITY);
      // pre-condition: peer is a member of groupId
      if (!group.getPeers().contains(peerToRemove)) {
        throw new PeerAlreadyInConsensusGroupException(groupId, peer);
      }
      // update group peer information
      List<RaftPeer> newConfig =
          group.getPeers().stream()
              .filter(raftPeer -> !raftPeer.equals(peerToRemove))
              .collect(Collectors.toList());
      RaftClientReply reply = sendReconfiguration(RaftGroup.valueOf(raftGroupId, newConfig));
      if (!reply.isSuccess()) {
        throw new RatisRequestFailedException(reply.getException());
      }
      try {
        writeResult = Utils.deserializeFrom(reply.getMessage().getContent().asReadOnlyByteBuffer());
      } catch (Exception e) {
        throw new RatisRequestFailedException(e);
      }
    }
    return writeResult;
=======
    final List<RaftPeer> newGroupPeers =
        Utils.fromPeersAndPriorityToRaftPeers(peers, DEFAULT_PRIORITY);
    final RaftGroup newGroup = RaftGroup.valueOf(raftGroupId, newGroupPeers);

    sendReconfiguration(newGroup);
>>>>>>> 53141362
  }

  /** NOTICE: transferLeader *does not guarantee* the leader be transferred to newLeader. */
  @Override
  public void transferLeader(ConsensusGroupId groupId, Peer newLeader) throws ConsensusException {
    // first fetch the newest information
    final RaftGroupId raftGroupId = Utils.fromConsensusGroupIdToRaftGroupId(groupId);
    final RaftGroup raftGroup =
        Optional.ofNullable(getGroupInfo(raftGroupId))
            .orElseThrow(() -> new ConsensusGroupNotExistException(groupId));

    final RaftPeer newRaftLeader = Utils.fromPeerAndPriorityToRaftPeer(newLeader, DEFAULT_PRIORITY);

    final RaftClientReply reply;
    try {
      reply = transferLeader(raftGroup, newRaftLeader);
      if (!reply.isSuccess()) {
        throw new RatisRequestFailedException(reply.getException());
      }
    } catch (Exception e) {
      throw new RatisRequestFailedException(e);
    }
  }

  private void forceStepDownLeader(RaftGroup group) throws Exception {
    // when newLeaderPeerId == null, ratis forces current leader to step down and raise new
    // election
    transferLeader(group, null);
  }

  private RaftClientReply transferLeader(RaftGroup group, RaftPeer newLeader) throws Exception {
    try (RatisClient client = getRaftClient(group)) {
      return client
          .getRaftClient()
          .admin()
          .transferLeadership(newLeader != null ? newLeader.getId() : null, 10000);
    }
  }

  @Override
  public boolean isLeader(ConsensusGroupId groupId) {
    RaftGroupId raftGroupId = Utils.fromConsensusGroupIdToRaftGroupId(groupId);
    try {
      return server.getDivision(raftGroupId).getInfo().isLeader();
    } catch (IOException exception) {
      // if the read fails, simply return not leader
      logger.info("isLeader request failed with exception: ", exception);
      return false;
    }
  }

  @Override
  public boolean isLeaderReady(ConsensusGroupId groupId) {
    RaftGroupId raftGroupId = Utils.fromConsensusGroupIdToRaftGroupId(groupId);
    try {
      return server.getDivision(raftGroupId).getInfo().isLeaderReady();
    } catch (IOException exception) {
      // if the read fails, simply return not ready
      logger.info("isLeaderReady request failed with exception: ", exception);
      return false;
    }
  }

  private boolean waitUntilLeaderReady(RaftGroupId groupId) {
    DivisionInfo divisionInfo;
    try {
      divisionInfo = server.getDivision(groupId).getInfo();
    } catch (IOException e) {
      // if the read fails, simply return not leader
      logger.info("isLeaderReady checking failed with exception: ", e);
      return false;
    }

    final long startTime = System.currentTimeMillis();
    final BooleanSupplier noRetryAtAnyOfFollowingCondition =
        () ->
            Utils.anyOf(
                // this peer is not a leader
                () -> !divisionInfo.isLeader(),
                // this peer is a ready leader
                () -> divisionInfo.isLeader() && divisionInfo.isLeaderReady(),
                // reaches max retry timeout
                () -> System.currentTimeMillis() - startTime >= DEFAULT_WAIT_LEADER_READY_TIMEOUT);

    try {
      Retriable.attemptUntilTrue(
          noRetryAtAnyOfFollowingCondition,
          TimeDuration.valueOf(10, TimeUnit.MILLISECONDS),
          "waitLeaderReady",
          logger);
      if (divisionInfo.isLeader() && !divisionInfo.isLeaderReady()) {
        logger.warn(
            "{}: leader is still not ready after {}ms", groupId, DEFAULT_WAIT_LEADER_READY_TIMEOUT);
      }
    } catch (InterruptedException e) {
      Thread.currentThread().interrupt();
      logger.warn("Unexpected interruption when waitUntilLeaderReady", e);
      return false;
    }
    return divisionInfo.isLeader();
  }

  /**
   * returns the known leader to the given group. NOTICE: if the local peer isn't a member of given
   * group, getLeader will return null.
   *
   * @return null if local peer isn't in group, otherwise group leader.
   */
  @Override
  public Peer getLeader(ConsensusGroupId groupId) {
    RaftGroupId raftGroupId = Utils.fromConsensusGroupIdToRaftGroupId(groupId);
    RaftPeerId leaderId;

    try {
      leaderId = server.getDivision(raftGroupId).getInfo().getLeaderId();
    } catch (IOException e) {
      logger.warn("fetch division info for group " + groupId + " failed due to: ", e);
      return null;
    }
    if (leaderId == null) {
      return null;
    }
    int nodeId = Utils.fromRaftPeerIdToNodeId(leaderId);
    return new Peer(groupId, nodeId, null);
  }

  @Override
  public List<ConsensusGroupId> getAllConsensusGroupIds() {
    List<ConsensusGroupId> ids = new ArrayList<>();
    server
        .getGroupIds()
        .forEach(groupId -> ids.add(Utils.fromRaftGroupIdToConsensusGroupId(groupId)));
    return ids;
  }

  @Override
  public void triggerSnapshot(ConsensusGroupId groupId) throws ConsensusException {
    RaftGroupId raftGroupId = Utils.fromConsensusGroupIdToRaftGroupId(groupId);
    RaftGroup groupInfo = getGroupInfo(raftGroupId);
    if (groupInfo == null || !groupInfo.getPeers().contains(myself)) {
      throw new ConsensusGroupNotExistException(groupId);
    }

    // TODO tuning snapshot create timeout
    SnapshotManagementRequest request =
        SnapshotManagementRequest.newCreate(
            localFakeId, myself.getId(), raftGroupId, localFakeCallId.incrementAndGet(), 30000);

    RaftClientReply reply;
    try {
      reply = server.snapshotManagement(request);
      if (!reply.isSuccess()) {
        throw new RatisRequestFailedException(reply.getException());
      }
    } catch (IOException ioException) {
      throw new RatisRequestFailedException(ioException);
    }
  }

  private void registerAndStartDiskGuardian() {
    final RatisConfig.Impl implConfig = config.getImpl();
    // by default, we control disk space
    diskGuardian.registerChecker(
        summary -> summary.getTotalSize() > implConfig.getRaftLogSizeMaxThreshold(),
        TimeDuration.valueOf(implConfig.getCheckAndTakeSnapshotInterval(), TimeUnit.SECONDS));

    // if we force periodic snapshot
    final long forceSnapshotInterval = implConfig.getForceSnapshotInterval();
    if (forceSnapshotInterval > 0) {
      diskGuardian.registerChecker(
          summary -> true, // just take it!
          TimeDuration.valueOf(forceSnapshotInterval, TimeUnit.SECONDS));
    }

    diskGuardian.start();
  }

  private RaftClientRequest buildRawRequest(
      RaftGroupId groupId, Message message, RaftClientRequest.Type type) {
    return RaftClientRequest.newBuilder()
        .setServerId(server.getId())
        .setClientId(localFakeId)
        .setCallId(localFakeCallId.incrementAndGet())
        .setGroupId(groupId)
        .setType(type)
        .setMessage(message)
        .build();
  }

  private RaftGroup getGroupInfo(RaftGroupId raftGroupId) {
    RaftGroup raftGroup = null;
    try {
      raftGroup = server.getDivision(raftGroupId).getGroup();
      RaftGroup lastSeenGroup = lastSeen.getOrDefault(raftGroupId, null);
      if (lastSeenGroup != null && !lastSeenGroup.equals(raftGroup)) {
        // delete the pooled raft-client of the out-dated group and cache the latest
        clientManager.clear(lastSeenGroup);
        lastSeen.put(raftGroupId, raftGroup);
      }
    } catch (IOException e) {
      logger.debug("get group {} failed ", raftGroupId, e);
    }
    return raftGroup;
  }

  private RaftGroup buildRaftGroup(ConsensusGroupId groupId, List<Peer> peers) {
    return RaftGroup.valueOf(
        Utils.fromConsensusGroupIdToRaftGroupId(groupId),
        Utils.fromPeersAndPriorityToRaftPeers(peers, DEFAULT_PRIORITY));
  }

  private RatisClient getRaftClient(RaftGroup group) throws ClientManagerException {
    try {
      return clientManager.borrowClient(group);
    } catch (ClientManagerException e) {
      logger.error("Borrow client from pool for group {} failed.", group, e);
      // rethrow the exception
      throw e;
    }
  }

  private RaftClientReply sendReconfiguration(RaftGroup newGroupConf)
      throws RatisRequestFailedException {
    // notify the group leader of configuration change
    RaftClientReply reply;
    try (RatisClient client = getRaftClient(newGroupConf)) {
      reply =
          client.getRaftClient().admin().setConfiguration(new ArrayList<>(newGroupConf.getPeers()));
      if (!reply.isSuccess()) {
        throw new RatisRequestFailedException(reply.getException());
      }
    } catch (Exception e) {
      throw new RatisRequestFailedException(e);
    }
    return reply;
  }

  private void onLeaderChanged(RaftGroupMemberId groupMemberId, RaftPeerId leaderId) {
    Optional.ofNullable(canServeStaleRead)
        .ifPresent(
            m -> {
              final ConsensusGroupId gid =
                  Utils.fromRaftGroupIdToConsensusGroupId(groupMemberId.getGroupId());
              canServeStaleRead.computeIfAbsent(gid, id -> new AtomicBoolean()).set(false);
            });
  }

  @TestOnly
  public RaftServer getServer() {
    return server;
  }

  @TestOnly
  public void allowStaleRead(ConsensusGroupId consensusGroupId) {
    canServeStaleRead.computeIfAbsent(consensusGroupId, id -> new AtomicBoolean(false)).set(true);
  }

  private class RatisClientPoolFactory implements IClientPoolFactory<RaftGroup, RatisClient> {

    @Override
    public KeyedObjectPool<RaftGroup, RatisClient> createClientPool(
        ClientManager<RaftGroup, RatisClient> manager) {
      GenericKeyedObjectPool<RaftGroup, RatisClient> clientPool =
          new GenericKeyedObjectPool<>(
              new RatisClient.Factory(manager, properties, clientRpc, config.getClient()),
              new ClientPoolProperty.Builder<RatisClient>()
                  .setMaxClientNumForEachNode(config.getClient().getMaxClientNumForEachNode())
                  .build()
                  .getConfig());
      ClientManagerMetrics.getInstance()
          .registerClientManager(this.getClass().getSimpleName(), clientPool);
      return clientPool;
    }
  }
}<|MERGE_RESOLUTION|>--- conflicted
+++ resolved
@@ -51,7 +51,6 @@
 import org.apache.iotdb.consensus.ratis.utils.Retriable;
 import org.apache.iotdb.consensus.ratis.utils.RetryPolicy;
 import org.apache.iotdb.consensus.ratis.utils.Utils;
-import org.apache.iotdb.rpc.RpcUtils;
 import org.apache.iotdb.rpc.TSStatusCode;
 
 import org.apache.commons.pool2.KeyedObjectPool;
@@ -539,53 +538,20 @@
   }
 
   @Override
-<<<<<<< HEAD
-  public TSStatus resetPeerList(ConsensusGroupId groupId, List<Peer> peers)
-      throws ConsensusException {
-    RaftGroupId raftGroupId = Utils.fromConsensusGroupIdToRaftGroupId(groupId);
-    RaftGroup group = getGroupInfo(raftGroupId);
-=======
   public void resetPeerList(ConsensusGroupId groupId, List<Peer> peers) throws ConsensusException {
     final RaftGroupId raftGroupId = Utils.fromConsensusGroupIdToRaftGroupId(groupId);
     final RaftGroup group = getGroupInfo(raftGroupId);
->>>>>>> 53141362
 
     // pre-conditions: group exists and myself in this group
     if (group == null || !group.getPeers().contains(myself)) {
       throw new ConsensusGroupNotExistException(groupId);
     }
 
-<<<<<<< HEAD
-    TSStatus writeResult = RpcUtils.getStatus(TSStatusCode.SUCCESS_STATUS);
-    for (Peer peer : peers) {
-      RaftPeer peerToRemove = Utils.fromPeerAndPriorityToRaftPeer(peer, DEFAULT_PRIORITY);
-      // pre-condition: peer is a member of groupId
-      if (!group.getPeers().contains(peerToRemove)) {
-        throw new PeerAlreadyInConsensusGroupException(groupId, peer);
-      }
-      // update group peer information
-      List<RaftPeer> newConfig =
-          group.getPeers().stream()
-              .filter(raftPeer -> !raftPeer.equals(peerToRemove))
-              .collect(Collectors.toList());
-      RaftClientReply reply = sendReconfiguration(RaftGroup.valueOf(raftGroupId, newConfig));
-      if (!reply.isSuccess()) {
-        throw new RatisRequestFailedException(reply.getException());
-      }
-      try {
-        writeResult = Utils.deserializeFrom(reply.getMessage().getContent().asReadOnlyByteBuffer());
-      } catch (Exception e) {
-        throw new RatisRequestFailedException(e);
-      }
-    }
-    return writeResult;
-=======
     final List<RaftPeer> newGroupPeers =
         Utils.fromPeersAndPriorityToRaftPeers(peers, DEFAULT_PRIORITY);
     final RaftGroup newGroup = RaftGroup.valueOf(raftGroupId, newGroupPeers);
 
     sendReconfiguration(newGroup);
->>>>>>> 53141362
   }
 
   /** NOTICE: transferLeader *does not guarantee* the leader be transferred to newLeader. */
