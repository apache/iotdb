--- conflicted
+++ resolved
@@ -294,14 +294,9 @@
 
     // 2. try raft client
     TSStatus writeResult;
-<<<<<<< HEAD
-    try (RatisClient client = getRaftClient(raftGroup)) {
-=======
-    RatisClient client = null;
     try (AutoCloseable ignored =
-        RatisMetricsManager.getInstance().startWriteRemotelyTimer(consensusGroupType)) {
-      client = getRaftClient(raftGroup);
->>>>>>> 159bf923
+            RatisMetricsManager.getInstance().startWriteRemotelyTimer(consensusGroupType);
+        RatisClient client = getRaftClient(raftGroup)) {
       RaftClientReply reply = writeRemotelyWithRetry(client, message);
       if (!reply.isSuccess()) {
         return failedWrite(new RatisRequestFailedException(reply.getException()));
@@ -309,13 +304,6 @@
       writeResult = Utils.deserializeFrom(reply.getMessage().getContent().asReadOnlyByteBuffer());
     } catch (Exception e) {
       return failedWrite(new RatisRequestFailedException(e));
-<<<<<<< HEAD
-=======
-    } finally {
-      if (client != null) {
-        client.returnSelf();
-      }
->>>>>>> 159bf923
     }
 
     if (suggestedLeader != null) {
