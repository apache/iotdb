--- conflicted
+++ resolved
@@ -178,28 +178,20 @@
       conf.setSeriesPartitionExecutorClass(seriesPartitionSlotExecutorClass);
     }
 
-<<<<<<< HEAD
-    if (systemProperties.getProperty(TIME_PARTITION_ORIGIN, null) == null) {
-      needReWrite = true;
-    } else {
+    if (systemProperties.getProperty(TIME_PARTITION_ORIGIN, null) != null) {
       long timePartitionOrigin =
-          Long.parseLong(systemProperties.getProperty(TIME_PARTITION_ORIGIN));
+              Long.parseLong(systemProperties.getProperty(TIME_PARTITION_ORIGIN));
       if (timePartitionOrigin != COMMON_CONFIG.getTimePartitionOrigin()) {
-        LOGGER.warn(
-            format,
-            TIME_PARTITION_ORIGIN,
-            COMMON_CONFIG.getTimePartitionOrigin(),
-            timePartitionOrigin);
-        COMMON_CONFIG.setTimePartitionOrigin(timePartitionOrigin);
-      }
-    }
-
-    if (systemProperties.getProperty(TIME_PARTITION_INTERVAL, null) == null) {
-      needReWrite = true;
-    } else {
-=======
+          LOGGER.warn(
+                  format,
+                  TIME_PARTITION_ORIGIN,
+                  COMMON_CONFIG.getTimePartitionOrigin(),
+                  timePartitionOrigin);
+          COMMON_CONFIG.setTimePartitionOrigin(timePartitionOrigin);
+      }
+    }
+
     if (systemProperties.getProperty(TIME_PARTITION_INTERVAL, null) != null) {
->>>>>>> 9b03eb67
       long timePartitionInterval =
           Long.parseLong(systemProperties.getProperty(TIME_PARTITION_INTERVAL));
       if (timePartitionInterval != COMMON_CONFIG.getTimePartitionInterval()) {
