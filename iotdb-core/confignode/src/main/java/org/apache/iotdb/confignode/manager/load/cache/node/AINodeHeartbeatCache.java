/*
 * Licensed to the Apache Software Foundation (ASF) under one
 * or more contributor license agreements.  See the NOTICE file
 * distributed with this work for additional information
 * regarding copyright ownership.  The ASF licenses this file
 * to you under the Apache License, Version 2.0 (the
 * "License"); you may not use this file except in compliance
 * with the License.  You may obtain a copy of the License at
 *
 *     http://www.apache.org/licenses/LICENSE-2.0
 *
 * Unless required by applicable law or agreed to in writing,
 * software distributed under the License is distributed on an
 * "AS IS" BASIS, WITHOUT WARRANTIES OR CONDITIONS OF ANY
 * KIND, either express or implied.  See the License for the
 * specific language governing permissions and limitations
 * under the License.
 */

package org.apache.iotdb.confignode.manager.load.cache.node;

import org.apache.iotdb.common.rpc.thrift.TLoadSample;
import org.apache.iotdb.commons.cluster.NodeStatus;
import org.apache.iotdb.confignode.manager.load.cache.AbstractHeartbeatSample;

import java.util.Collections;
import java.util.List;
import java.util.concurrent.atomic.AtomicReference;

public class AINodeHeartbeatCache extends BaseNodeCache {

  private final AtomicReference<TLoadSample> latestLoadSample;

  public AINodeHeartbeatCache(int aiNodeId) {
    super(aiNodeId);
    this.latestLoadSample = new AtomicReference<>(new TLoadSample());
  }

  @Override
  public void updateCurrentStatistics(boolean forceUpdate) {
    NodeHeartbeatSample lastSample;
    final List<AbstractHeartbeatSample> heartbeatHistory;
    /* Update Node status */
    NodeStatus status = null;
    String statusReason = null;
    long currentNanoTime = System.nanoTime();
<<<<<<< HEAD
    if (lastSample != null && NodeStatus.Removing.equals(lastSample.getStatus())) {
      status = NodeStatus.Removing;
    } else if (!failureDetector.isAvailable(nodeId, heartbeatHistory)) {
      /* Failure detector decides that this AINode is UNKNOWN */
      status = NodeStatus.Unknown;
    } else if (lastSample != null) {
      status = lastSample.getStatus();
      statusReason = lastSample.getStatusReason();
=======
    synchronized (slidingWindow) {
      lastSample = (NodeHeartbeatSample) getLastSample();
      heartbeatHistory = Collections.unmodifiableList(slidingWindow);
      /* Update load sample */
      if (lastSample != null && lastSample.isSetLoadSample()) {
        latestLoadSample.set((lastSample.getLoadSample()));
      }

      if (lastSample != null && NodeStatus.Removing.equals(lastSample.getStatus())) {
        status = NodeStatus.Removing;
      } else if (!failureDetector.isAvailable(heartbeatHistory)) {
        /* Failure detector decides that this AINode is UNKNOWN */
        status = NodeStatus.Unknown;
      } else if (lastSample != null) {
        status = lastSample.getStatus();
        statusReason = lastSample.getStatusReason();
      }
>>>>>>> 06c0911a
    }

    long loadScore = NodeStatus.isNormalStatus(status) ? 0 : Long.MAX_VALUE;

    NodeStatistics newStatistics =
        new NodeStatistics(currentNanoTime, status, statusReason, loadScore);
    if (!currentStatistics.get().equals(newStatistics)) {
      // Update the current NodeStatistics if necessary
      currentStatistics.set(newStatistics);
    }
  }
}<|MERGE_RESOLUTION|>--- conflicted
+++ resolved
@@ -44,16 +44,6 @@
     NodeStatus status = null;
     String statusReason = null;
     long currentNanoTime = System.nanoTime();
-<<<<<<< HEAD
-    if (lastSample != null && NodeStatus.Removing.equals(lastSample.getStatus())) {
-      status = NodeStatus.Removing;
-    } else if (!failureDetector.isAvailable(nodeId, heartbeatHistory)) {
-      /* Failure detector decides that this AINode is UNKNOWN */
-      status = NodeStatus.Unknown;
-    } else if (lastSample != null) {
-      status = lastSample.getStatus();
-      statusReason = lastSample.getStatusReason();
-=======
     synchronized (slidingWindow) {
       lastSample = (NodeHeartbeatSample) getLastSample();
       heartbeatHistory = Collections.unmodifiableList(slidingWindow);
@@ -71,7 +61,6 @@
         status = lastSample.getStatus();
         statusReason = lastSample.getStatusReason();
       }
->>>>>>> 06c0911a
     }
 
     long loadScore = NodeStatus.isNormalStatus(status) ? 0 : Long.MAX_VALUE;
