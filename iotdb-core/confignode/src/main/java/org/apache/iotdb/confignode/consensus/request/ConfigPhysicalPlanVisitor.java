--- conflicted
+++ resolved
@@ -511,14 +511,13 @@
     return visitRenameTable(renameViewPlan, context);
   }
 
-<<<<<<< HEAD
-  public R visitAlterColumnDataType(
-      final AlterColumnDataTypePlan alterColumnDataTypePlan, final C context) {
-    return visitPlan(alterColumnDataTypePlan, context);
-=======
   public R visitPipeAlterEncodingCompressor(
       final PipeAlterEncodingCompressorPlan pipeAlterEncodingCompressorPlan, final C context) {
     return visitPlan(pipeAlterEncodingCompressorPlan, context);
->>>>>>> 1c6a2b02
+  }
+
+  public R visitAlterColumnDataType(
+          final AlterColumnDataTypePlan alterColumnDataTypePlan, final C context) {
+    return visitPlan(alterColumnDataTypePlan, context);
   }
 }