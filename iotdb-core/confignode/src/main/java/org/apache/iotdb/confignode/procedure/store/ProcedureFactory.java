/*
 * Licensed to the Apache Software Foundation (ASF) under one
 * or more contributor license agreements.  See the NOTICE file
 * distributed with this work for additional information
 * regarding copyright ownership.  The ASF licenses this file
 * to you under the Apache License, Version 2.0 (the
 * "License"); you may not use this file except in compliance
 * with the License.  You may obtain a copy of the License at
 *
 *     http://www.apache.org/licenses/LICENSE-2.0
 *
 * Unless required by applicable law or agreed to in writing,
 * software distributed under the License is distributed on an
 * "AS IS" BASIS, WITHOUT WARRANTIES OR CONDITIONS OF ANY
 * KIND, either express or implied.  See the License for the
 * specific language governing permissions and limitations
 * under the License.
 */

package org.apache.iotdb.confignode.procedure.store;

import org.apache.iotdb.commons.exception.runtime.ThriftSerDeException;
import org.apache.iotdb.confignode.procedure.Procedure;
import org.apache.iotdb.confignode.procedure.impl.cq.CreateCQProcedure;
import org.apache.iotdb.confignode.procedure.impl.model.CreateModelProcedure;
import org.apache.iotdb.confignode.procedure.impl.model.DropModelProcedure;
import org.apache.iotdb.confignode.procedure.impl.node.AddConfigNodeProcedure;
import org.apache.iotdb.confignode.procedure.impl.node.RemoveAINodeProcedure;
import org.apache.iotdb.confignode.procedure.impl.node.RemoveConfigNodeProcedure;
import org.apache.iotdb.confignode.procedure.impl.node.RemoveDataNodesProcedure;
import org.apache.iotdb.confignode.procedure.impl.pipe.plugin.CreatePipePluginProcedure;
import org.apache.iotdb.confignode.procedure.impl.pipe.plugin.DropPipePluginProcedure;
import org.apache.iotdb.confignode.procedure.impl.pipe.runtime.PipeHandleLeaderChangeProcedure;
import org.apache.iotdb.confignode.procedure.impl.pipe.runtime.PipeHandleMetaChangeProcedure;
import org.apache.iotdb.confignode.procedure.impl.pipe.runtime.PipeMetaSyncProcedure;
import org.apache.iotdb.confignode.procedure.impl.pipe.task.AlterPipeProcedureV2;
import org.apache.iotdb.confignode.procedure.impl.pipe.task.CreatePipeProcedureV2;
import org.apache.iotdb.confignode.procedure.impl.pipe.task.DropPipeProcedureV2;
import org.apache.iotdb.confignode.procedure.impl.pipe.task.StartPipeProcedureV2;
import org.apache.iotdb.confignode.procedure.impl.pipe.task.StopPipeProcedureV2;
import org.apache.iotdb.confignode.procedure.impl.region.AddRegionPeerProcedure;
import org.apache.iotdb.confignode.procedure.impl.region.CreateRegionGroupsProcedure;
import org.apache.iotdb.confignode.procedure.impl.region.NotifyRegionMigrationProcedure;
import org.apache.iotdb.confignode.procedure.impl.region.ReconstructRegionProcedure;
import org.apache.iotdb.confignode.procedure.impl.region.RegionMigrateProcedure;
import org.apache.iotdb.confignode.procedure.impl.region.RemoveRegionPeerProcedure;
import org.apache.iotdb.confignode.procedure.impl.schema.AlterLogicalViewProcedure;
import org.apache.iotdb.confignode.procedure.impl.schema.DeactivateTemplateProcedure;
import org.apache.iotdb.confignode.procedure.impl.schema.DeleteDatabaseProcedure;
import org.apache.iotdb.confignode.procedure.impl.schema.DeleteLogicalViewProcedure;
import org.apache.iotdb.confignode.procedure.impl.schema.DeleteTimeSeriesProcedure;
import org.apache.iotdb.confignode.procedure.impl.schema.SetTTLProcedure;
import org.apache.iotdb.confignode.procedure.impl.schema.SetTemplateProcedure;
import org.apache.iotdb.confignode.procedure.impl.schema.UnsetTemplateProcedure;
import org.apache.iotdb.confignode.procedure.impl.schema.table.AddTableColumnProcedure;
import org.apache.iotdb.confignode.procedure.impl.schema.table.AlterTableColumnDataTypeProcedure;
import org.apache.iotdb.confignode.procedure.impl.schema.table.CreateTableProcedure;
import org.apache.iotdb.confignode.procedure.impl.schema.table.DeleteDevicesProcedure;
import org.apache.iotdb.confignode.procedure.impl.schema.table.DropTableColumnProcedure;
import org.apache.iotdb.confignode.procedure.impl.schema.table.DropTableProcedure;
import org.apache.iotdb.confignode.procedure.impl.schema.table.RenameTableColumnProcedure;
import org.apache.iotdb.confignode.procedure.impl.schema.table.RenameTableProcedure;
import org.apache.iotdb.confignode.procedure.impl.schema.table.SetTablePropertiesProcedure;
import org.apache.iotdb.confignode.procedure.impl.schema.table.view.AddViewColumnProcedure;
import org.apache.iotdb.confignode.procedure.impl.schema.table.view.CreateTableViewProcedure;
import org.apache.iotdb.confignode.procedure.impl.schema.table.view.DropViewColumnProcedure;
import org.apache.iotdb.confignode.procedure.impl.schema.table.view.DropViewProcedure;
import org.apache.iotdb.confignode.procedure.impl.schema.table.view.RenameViewColumnProcedure;
import org.apache.iotdb.confignode.procedure.impl.schema.table.view.RenameViewProcedure;
import org.apache.iotdb.confignode.procedure.impl.schema.table.view.SetViewPropertiesProcedure;
import org.apache.iotdb.confignode.procedure.impl.subscription.consumer.AlterConsumerGroupProcedure;
import org.apache.iotdb.confignode.procedure.impl.subscription.consumer.CreateConsumerProcedure;
import org.apache.iotdb.confignode.procedure.impl.subscription.consumer.DropConsumerProcedure;
import org.apache.iotdb.confignode.procedure.impl.subscription.consumer.runtime.ConsumerGroupMetaSyncProcedure;
import org.apache.iotdb.confignode.procedure.impl.subscription.subscription.CreateSubscriptionProcedure;
import org.apache.iotdb.confignode.procedure.impl.subscription.subscription.DropSubscriptionProcedure;
import org.apache.iotdb.confignode.procedure.impl.subscription.topic.AlterTopicProcedure;
import org.apache.iotdb.confignode.procedure.impl.subscription.topic.CreateTopicProcedure;
import org.apache.iotdb.confignode.procedure.impl.subscription.topic.DropTopicProcedure;
import org.apache.iotdb.confignode.procedure.impl.subscription.topic.runtime.TopicMetaSyncProcedure;
import org.apache.iotdb.confignode.procedure.impl.sync.AuthOperationProcedure;
import org.apache.iotdb.confignode.procedure.impl.sync.CreatePipeProcedure;
import org.apache.iotdb.confignode.procedure.impl.sync.DropPipeProcedure;
import org.apache.iotdb.confignode.procedure.impl.sync.StartPipeProcedure;
import org.apache.iotdb.confignode.procedure.impl.sync.StopPipeProcedure;
import org.apache.iotdb.confignode.procedure.impl.testonly.AddNeverFinishSubProcedureProcedure;
import org.apache.iotdb.confignode.procedure.impl.testonly.CreateManyDatabasesProcedure;
import org.apache.iotdb.confignode.procedure.impl.testonly.NeverFinishProcedure;
import org.apache.iotdb.confignode.procedure.impl.trigger.CreateTriggerProcedure;
import org.apache.iotdb.confignode.procedure.impl.trigger.DropTriggerProcedure;
import org.apache.iotdb.confignode.service.ConfigNode;

import org.slf4j.Logger;
import org.slf4j.LoggerFactory;

import java.io.IOException;
import java.nio.ByteBuffer;

public class ProcedureFactory implements IProcedureFactory {

  private static final Logger LOGGER = LoggerFactory.getLogger(ProcedureFactory.class);

  @Override
  public Procedure create(ByteBuffer buffer) throws IOException {
    short typeCode = buffer.getShort();
    ProcedureType procedureType = ProcedureType.convertToProcedureType(typeCode);
    if (procedureType == null) {
      LOGGER.error("unrecognized log type " + typeCode);
      throw new IOException("unrecognized log type " + typeCode);
    }

    Procedure procedure;
    switch (procedureType) {
      case DELETE_DATABASE_PROCEDURE:
        procedure = new DeleteDatabaseProcedure(false);
        break;
      case ADD_CONFIG_NODE_PROCEDURE:
        procedure = new AddConfigNodeProcedure();
        break;
      case REMOVE_CONFIG_NODE_PROCEDURE:
        procedure = new RemoveConfigNodeProcedure();
        break;
      case REMOVE_DATA_NODE_PROCEDURE:
        procedure = new RemoveDataNodesProcedure();
        break;
      case REGION_MIGRATE_PROCEDURE:
        procedure = new RegionMigrateProcedure();
        break;
      case ADD_REGION_PEER_PROCEDURE:
        procedure = new AddRegionPeerProcedure();
        break;
      case REMOVE_REGION_PEER_PROCEDURE:
        procedure = new RemoveRegionPeerProcedure();
        break;
      case CREATE_REGION_GROUPS:
        procedure = new CreateRegionGroupsProcedure();
        break;
      case RECONSTRUCT_REGION_PROCEDURE:
        procedure = new ReconstructRegionProcedure();
        break;
      case NOTIFY_REGION_MIGRATION_PROCEDURE:
        procedure = new NotifyRegionMigrationProcedure();
        break;
      case DELETE_TIMESERIES_PROCEDURE:
        procedure = new DeleteTimeSeriesProcedure(false);
        break;
      case DELETE_LOGICAL_VIEW_PROCEDURE:
        procedure = new DeleteLogicalViewProcedure(false);
        break;
      case ALTER_LOGICAL_VIEW_PROCEDURE:
        procedure = new AlterLogicalViewProcedure(false);
        break;
      case CREATE_TRIGGER_PROCEDURE:
        procedure = new CreateTriggerProcedure(false);
        break;
      case DROP_TRIGGER_PROCEDURE:
        procedure = new DropTriggerProcedure(false);
        break;
      case CREATE_PIPE_PROCEDURE:
        procedure = new CreatePipeProcedure();
        break;
      case START_PIPE_PROCEDURE:
        procedure = new StartPipeProcedure();
        break;
      case STOP_PIPE_PROCEDURE:
        procedure = new StopPipeProcedure();
        break;
      case DROP_PIPE_PROCEDURE:
        procedure = new DropPipeProcedure();
        break;
      case CREATE_PIPE_PROCEDURE_V2:
        procedure = new CreatePipeProcedureV2();
        break;
      case START_PIPE_PROCEDURE_V2:
        procedure = new StartPipeProcedureV2();
        break;
      case STOP_PIPE_PROCEDURE_V2:
        procedure = new StopPipeProcedureV2();
        break;
      case DROP_PIPE_PROCEDURE_V2:
        procedure = new DropPipeProcedureV2();
        break;
      case ALTER_PIPE_PROCEDURE_V2:
        procedure = new AlterPipeProcedureV2(ProcedureType.ALTER_PIPE_PROCEDURE_V2);
        break;
      case ALTER_PIPE_PROCEDURE_V3:
        procedure = new AlterPipeProcedureV2(ProcedureType.ALTER_PIPE_PROCEDURE_V3);
        break;
      case PIPE_HANDLE_LEADER_CHANGE_PROCEDURE:
        procedure = new PipeHandleLeaderChangeProcedure();
        break;
      case PIPE_META_SYNC_PROCEDURE:
        procedure = new PipeMetaSyncProcedure();
        break;
      case PIPE_HANDLE_META_CHANGE_PROCEDURE:
        procedure = new PipeHandleMetaChangeProcedure();
        break;
      case CREATE_CQ_PROCEDURE:
        procedure =
            new CreateCQProcedure(
                ConfigNode.getInstance().getConfigManager().getCQManager().getExecutor());
        break;
      case SET_TEMPLATE_PROCEDURE:
        procedure = new SetTemplateProcedure(false);
        break;
      case DEACTIVATE_TEMPLATE_PROCEDURE:
        procedure = new DeactivateTemplateProcedure(false);
        break;
      case UNSET_TEMPLATE_PROCEDURE:
        procedure = new UnsetTemplateProcedure(false);
        break;
      case CREATE_TABLE_PROCEDURE:
        procedure = new CreateTableProcedure(false);
        break;
      case CREATE_TABLE_VIEW_PROCEDURE:
        procedure = new CreateTableViewProcedure(false);
        break;
      case ADD_TABLE_COLUMN_PROCEDURE:
        procedure = new AddTableColumnProcedure(false);
        break;
      case ADD_VIEW_COLUMN_PROCEDURE:
        procedure = new AddViewColumnProcedure(false);
        break;
      case SET_TABLE_PROPERTIES_PROCEDURE:
        procedure = new SetTablePropertiesProcedure(false);
        break;
      case SET_VIEW_PROPERTIES_PROCEDURE:
        procedure = new SetViewPropertiesProcedure(false);
        break;
      case RENAME_TABLE_COLUMN_PROCEDURE:
        procedure = new RenameTableColumnProcedure(false);
        break;
      case RENAME_VIEW_COLUMN_PROCEDURE:
        procedure = new RenameViewColumnProcedure(false);
        break;
      case DROP_TABLE_COLUMN_PROCEDURE:
        procedure = new DropTableColumnProcedure(false);
        break;
<<<<<<< HEAD
      case ALTER_TABLE_COLUMN_DATATYPE_PROCEDURE:
        procedure = new AlterTableColumnDataTypeProcedure(false);
=======
      case DROP_VIEW_COLUMN_PROCEDURE:
        procedure = new DropViewColumnProcedure(false);
>>>>>>> 16ad6c1a
        break;
      case DROP_TABLE_PROCEDURE:
        procedure = new DropTableProcedure(false);
        break;
      case DROP_VIEW_PROCEDURE:
        procedure = new DropViewProcedure(false);
        break;
      case DELETE_DEVICES_PROCEDURE:
        procedure = new DeleteDevicesProcedure(false);
        break;
      case RENAME_TABLE_PROCEDURE:
        procedure = new RenameTableProcedure(false);
        break;
      case RENAME_VIEW_PROCEDURE:
        procedure = new RenameViewProcedure(false);
        break;
      case CREATE_PIPE_PLUGIN_PROCEDURE:
        procedure = new CreatePipePluginProcedure();
        break;
      case DROP_PIPE_PLUGIN_PROCEDURE:
        procedure = new DropPipePluginProcedure();
        break;
      case CREATE_MODEL_PROCEDURE:
        procedure = new CreateModelProcedure();
        break;
      case DROP_MODEL_PROCEDURE:
        procedure = new DropModelProcedure();
        break;
      case AUTH_OPERATE_PROCEDURE:
        procedure = new AuthOperationProcedure(false);
        break;
      case PIPE_ENRICHED_DELETE_DATABASE_PROCEDURE:
        procedure = new DeleteDatabaseProcedure(true);
        break;
      case PIPE_ENRICHED_DELETE_TIMESERIES_PROCEDURE:
        procedure = new DeleteTimeSeriesProcedure(true);
        break;
      case PIPE_ENRICHED_DEACTIVATE_TEMPLATE_PROCEDURE:
        procedure = new DeactivateTemplateProcedure(true);
        break;
      case PIPE_ENRICHED_UNSET_TEMPLATE_PROCEDURE:
        procedure = new UnsetTemplateProcedure(true);
        break;
      case PIPE_ENRICHED_SET_TEMPLATE_PROCEDURE:
        procedure = new SetTemplateProcedure(true);
        break;
      case PIPE_ENRICHED_ALTER_LOGICAL_VIEW_PROCEDURE:
        procedure = new AlterLogicalViewProcedure(true);
        break;
      case PIPE_ENRICHED_DELETE_LOGICAL_VIEW_PROCEDURE:
        procedure = new DeleteLogicalViewProcedure(true);
        break;
      case PIPE_ENRICHED_CREATE_TRIGGER_PROCEDURE:
        procedure = new CreateTriggerProcedure(true);
        break;
      case PIPE_ENRICHED_DROP_TRIGGER_PROCEDURE:
        procedure = new DropTriggerProcedure(true);
        break;
      case PIPE_ENRICHED_AUTH_OPERATE_PROCEDURE:
        procedure = new AuthOperationProcedure(true);
        break;
      case PIPE_ENRICHED_CREATE_TABLE_PROCEDURE:
        procedure = new CreateTableProcedure(true);
        break;
      case PIPE_ENRICHED_DROP_TABLE_PROCEDURE:
        procedure = new DropTableProcedure(true);
        break;
      case PIPE_ENRICHED_ADD_TABLE_COLUMN_PROCEDURE:
        procedure = new AddTableColumnProcedure(true);
        break;
      case PIPE_ENRICHED_SET_TABLE_PROPERTIES_PROCEDURE:
        procedure = new SetTablePropertiesProcedure(true);
        break;
      case PIPE_ENRICHED_RENAME_TABLE_COLUMN_PROCEDURE:
        procedure = new RenameTableColumnProcedure(true);
        break;
      case PIPE_ENRICHED_DROP_TABLE_COLUMN_PROCEDURE:
        procedure = new DropTableColumnProcedure(true);
        break;
      case PIPE_ENRICHED_ALTER_COLUMN_DATATYPE_PROCEDURE:
        procedure = new AlterTableColumnDataTypeProcedure(true);
        break;
      case PIPE_ENRICHED_DELETE_DEVICES_PROCEDURE:
        procedure = new DeleteDevicesProcedure(true);
        break;
      case PIPE_ENRICHED_RENAME_TABLE_PROCEDURE:
        procedure = new RenameTableProcedure(true);
        break;
      case PIPE_ENRICHED_CREATE_TABLE_VIEW_PROCEDURE:
        procedure = new CreateTableViewProcedure(true);
        break;
      case PIPE_ENRICHED_ADD_VIEW_COLUMN_PROCEDURE:
        procedure = new AddViewColumnProcedure(true);
        break;
      case PIPE_ENRICHED_DROP_VIEW_COLUMN_PROCEDURE:
        procedure = new DropViewColumnProcedure(true);
        break;
      case PIPE_ENRICHED_SET_VIEW_PROPERTIES_PROCEDURE:
        procedure = new SetViewPropertiesProcedure(true);
        break;
      case PIPE_ENRICHED_DROP_VIEW_PROCEDURE:
        procedure = new DropViewProcedure(true);
        break;
      case PIPE_ENRICHED_RENAME_VIEW_COLUMN_PROCEDURE:
        procedure = new RenameViewColumnProcedure(true);
        break;
      case PIPE_ENRICHED_RENAME_VIEW_PROCEDURE:
        procedure = new RenameViewProcedure(true);
        break;
      case REMOVE_AI_NODE_PROCEDURE:
        procedure = new RemoveAINodeProcedure();
        break;
      case PIPE_ENRICHED_SET_TTL_PROCEDURE:
        procedure = new SetTTLProcedure(true);
        break;
      case SET_TTL_PROCEDURE:
        procedure = new SetTTLProcedure(false);
        break;
      case CREATE_TOPIC_PROCEDURE:
        procedure = new CreateTopicProcedure();
        break;
      case DROP_TOPIC_PROCEDURE:
        procedure = new DropTopicProcedure();
        break;
      case ALTER_TOPIC_PROCEDURE:
        procedure = new AlterTopicProcedure();
        break;
      case TOPIC_META_SYNC_PROCEDURE:
        procedure = new TopicMetaSyncProcedure();
        break;
      case CREATE_SUBSCRIPTION_PROCEDURE:
        procedure = new CreateSubscriptionProcedure();
        break;
      case DROP_SUBSCRIPTION_PROCEDURE:
        procedure = new DropSubscriptionProcedure();
        break;
      case CREATE_CONSUMER_PROCEDURE:
        procedure = new CreateConsumerProcedure();
        break;
      case DROP_CONSUMER_PROCEDURE:
        procedure = new DropConsumerProcedure();
        break;
      case ALTER_CONSUMER_GROUP_PROCEDURE:
        procedure = new AlterConsumerGroupProcedure();
        break;
      case CONSUMER_GROUP_META_SYNC_PROCEDURE:
        procedure = new ConsumerGroupMetaSyncProcedure();
        break;
      case CREATE_MANY_DATABASES_PROCEDURE:
        procedure = new CreateManyDatabasesProcedure();
        break;
      case NEVER_FINISH_PROCEDURE:
        procedure = new NeverFinishProcedure();
        break;
      case ADD_NEVER_FINISH_SUB_PROCEDURE_PROCEDURE:
        procedure = new AddNeverFinishSubProcedureProcedure();
        break;
      default:
        LOGGER.error("Unknown Procedure type: {}", typeCode);
        throw new IOException("Unknown Procedure type: " + typeCode);
    }
    try {
      procedure.deserialize(buffer);
    } catch (ThriftSerDeException e) {
      LOGGER.warn(
          "Catch exception while deserializing procedure, this procedure will be ignored.", e);
      procedure = null;
    }
    return procedure;
  }

  // The "pipeEnriched" is not considered here
  public static ProcedureType getProcedureType(final Procedure<?> procedure) {
    if (procedure instanceof DeleteDatabaseProcedure) {
      return ProcedureType.DELETE_DATABASE_PROCEDURE;
    } else if (procedure instanceof AddConfigNodeProcedure) {
      return ProcedureType.ADD_CONFIG_NODE_PROCEDURE;
    } else if (procedure instanceof RemoveConfigNodeProcedure) {
      return ProcedureType.REMOVE_CONFIG_NODE_PROCEDURE;
    } else if (procedure instanceof RemoveDataNodesProcedure) {
      return ProcedureType.REMOVE_DATA_NODE_PROCEDURE;
    } else if (procedure instanceof RemoveAINodeProcedure) {
      return ProcedureType.REMOVE_AI_NODE_PROCEDURE;
    } else if (procedure instanceof RegionMigrateProcedure) {
      return ProcedureType.REGION_MIGRATE_PROCEDURE;
    } else if (procedure instanceof AddRegionPeerProcedure) {
      return ProcedureType.ADD_REGION_PEER_PROCEDURE;
    } else if (procedure instanceof RemoveRegionPeerProcedure) {
      return ProcedureType.REMOVE_REGION_PEER_PROCEDURE;
    } else if (procedure instanceof CreateRegionGroupsProcedure) {
      return ProcedureType.CREATE_REGION_GROUPS;
    } else if (procedure instanceof DeleteTimeSeriesProcedure) {
      return ProcedureType.DELETE_TIMESERIES_PROCEDURE;
    } else if (procedure instanceof ReconstructRegionProcedure) {
      return ProcedureType.RECONSTRUCT_REGION_PROCEDURE;
    } else if (procedure instanceof NotifyRegionMigrationProcedure) {
      return ProcedureType.NOTIFY_REGION_MIGRATION_PROCEDURE;
    } else if (procedure instanceof CreateTriggerProcedure) {
      return ProcedureType.CREATE_TRIGGER_PROCEDURE;
    } else if (procedure instanceof DropTriggerProcedure) {
      return ProcedureType.DROP_TRIGGER_PROCEDURE;
    } else if (procedure instanceof CreatePipeProcedure) {
      return ProcedureType.CREATE_PIPE_PROCEDURE;
    } else if (procedure instanceof StartPipeProcedure) {
      return ProcedureType.START_PIPE_PROCEDURE;
    } else if (procedure instanceof StopPipeProcedure) {
      return ProcedureType.STOP_PIPE_PROCEDURE;
    } else if (procedure instanceof DropPipeProcedure) {
      return ProcedureType.DROP_PIPE_PROCEDURE;
    } else if (procedure instanceof CreateCQProcedure) {
      return ProcedureType.CREATE_CQ_PROCEDURE;
    } else if (procedure instanceof SetTemplateProcedure) {
      return ProcedureType.SET_TEMPLATE_PROCEDURE;
    } else if (procedure instanceof DeactivateTemplateProcedure) {
      return ProcedureType.DEACTIVATE_TEMPLATE_PROCEDURE;
    } else if (procedure instanceof UnsetTemplateProcedure) {
      return ProcedureType.UNSET_TEMPLATE_PROCEDURE;
    } else if (procedure instanceof CreateTableViewProcedure) {
      return ProcedureType.CREATE_TABLE_VIEW_PROCEDURE;
    } else if (procedure instanceof CreateTableProcedure) {
      return ProcedureType.CREATE_TABLE_PROCEDURE;
    } else if (procedure instanceof AddViewColumnProcedure) {
      return ProcedureType.ADD_VIEW_COLUMN_PROCEDURE;
    } else if (procedure instanceof AddTableColumnProcedure) {
      return ProcedureType.ADD_TABLE_COLUMN_PROCEDURE;
    } else if (procedure instanceof SetViewPropertiesProcedure) {
      return ProcedureType.SET_VIEW_PROPERTIES_PROCEDURE;
    } else if (procedure instanceof SetTablePropertiesProcedure) {
      return ProcedureType.SET_TABLE_PROPERTIES_PROCEDURE;
    } else if (procedure instanceof RenameViewColumnProcedure) {
      return ProcedureType.RENAME_VIEW_COLUMN_PROCEDURE;
    } else if (procedure instanceof RenameTableColumnProcedure) {
      return ProcedureType.RENAME_TABLE_COLUMN_PROCEDURE;
    } else if (procedure instanceof DropViewColumnProcedure) {
      return ProcedureType.DROP_VIEW_COLUMN_PROCEDURE;
    } else if (procedure instanceof DropTableColumnProcedure) {
      return ProcedureType.DROP_TABLE_COLUMN_PROCEDURE;
<<<<<<< HEAD
    } else if (procedure instanceof AlterTableColumnDataTypeProcedure) {
      return ProcedureType.ALTER_TABLE_COLUMN_DATATYPE_PROCEDURE;
=======
    } else if (procedure instanceof DropViewProcedure) {
      return ProcedureType.DROP_VIEW_PROCEDURE;
>>>>>>> 16ad6c1a
    } else if (procedure instanceof DropTableProcedure) {
      return ProcedureType.DROP_TABLE_PROCEDURE;
    } else if (procedure instanceof DeleteDevicesProcedure) {
      return ProcedureType.DELETE_DEVICES_PROCEDURE;
    } else if (procedure instanceof RenameViewProcedure) {
      return ProcedureType.RENAME_VIEW_PROCEDURE;
    } else if (procedure instanceof RenameTableProcedure) {
      return ProcedureType.RENAME_TABLE_PROCEDURE;
    } else if (procedure instanceof CreatePipePluginProcedure) {
      return ProcedureType.CREATE_PIPE_PLUGIN_PROCEDURE;
    } else if (procedure instanceof DropPipePluginProcedure) {
      return ProcedureType.DROP_PIPE_PLUGIN_PROCEDURE;
    } else if (procedure instanceof CreateModelProcedure) {
      return ProcedureType.CREATE_MODEL_PROCEDURE;
    } else if (procedure instanceof DropModelProcedure) {
      return ProcedureType.DROP_MODEL_PROCEDURE;
    } else if (procedure instanceof CreatePipeProcedureV2) {
      return ProcedureType.CREATE_PIPE_PROCEDURE_V2;
    } else if (procedure instanceof StartPipeProcedureV2) {
      return ProcedureType.START_PIPE_PROCEDURE_V2;
    } else if (procedure instanceof StopPipeProcedureV2) {
      return ProcedureType.STOP_PIPE_PROCEDURE_V2;
    } else if (procedure instanceof DropPipeProcedureV2) {
      return ProcedureType.DROP_PIPE_PROCEDURE_V2;
    } else if (procedure instanceof AlterPipeProcedureV2) {
      return ProcedureType.ALTER_PIPE_PROCEDURE_V2;
    } else if (procedure instanceof PipeHandleLeaderChangeProcedure) {
      return ProcedureType.PIPE_HANDLE_LEADER_CHANGE_PROCEDURE;
    } else if (procedure instanceof PipeMetaSyncProcedure) {
      return ProcedureType.PIPE_META_SYNC_PROCEDURE;
    } else if (procedure instanceof PipeHandleMetaChangeProcedure) {
      return ProcedureType.PIPE_HANDLE_META_CHANGE_PROCEDURE;
    } else if (procedure instanceof CreateTopicProcedure) {
      return ProcedureType.CREATE_TOPIC_PROCEDURE;
    } else if (procedure instanceof DropTopicProcedure) {
      return ProcedureType.DROP_TOPIC_PROCEDURE;
    } else if (procedure instanceof AlterTopicProcedure) {
      return ProcedureType.ALTER_TOPIC_PROCEDURE;
    } else if (procedure instanceof TopicMetaSyncProcedure) {
      return ProcedureType.TOPIC_META_SYNC_PROCEDURE;
    } else if (procedure instanceof CreateSubscriptionProcedure) {
      return ProcedureType.CREATE_SUBSCRIPTION_PROCEDURE;
    } else if (procedure instanceof DropSubscriptionProcedure) {
      return ProcedureType.DROP_SUBSCRIPTION_PROCEDURE;
    } else if (procedure instanceof CreateConsumerProcedure) {
      return ProcedureType.CREATE_CONSUMER_PROCEDURE;
    } else if (procedure instanceof DropConsumerProcedure) {
      return ProcedureType.DROP_CONSUMER_PROCEDURE;
    } else if (procedure instanceof AlterConsumerGroupProcedure) {
      return ProcedureType.ALTER_CONSUMER_GROUP_PROCEDURE;
    } else if (procedure instanceof ConsumerGroupMetaSyncProcedure) {
      return ProcedureType.CONSUMER_GROUP_META_SYNC_PROCEDURE;
    } else if (procedure instanceof DeleteLogicalViewProcedure) {
      return ProcedureType.DELETE_LOGICAL_VIEW_PROCEDURE;
    } else if (procedure instanceof AlterLogicalViewProcedure) {
      return ProcedureType.ALTER_LOGICAL_VIEW_PROCEDURE;
    } else if (procedure instanceof AuthOperationProcedure) {
      return ProcedureType.AUTH_OPERATE_PROCEDURE;
    } else if (procedure instanceof SetTTLProcedure) {
      return ProcedureType.SET_TTL_PROCEDURE;
    } else if (procedure instanceof CreateManyDatabasesProcedure) {
      return ProcedureType.CREATE_MANY_DATABASES_PROCEDURE;
    } else if (procedure instanceof NeverFinishProcedure) {
      return ProcedureType.NEVER_FINISH_PROCEDURE;
    } else if (procedure instanceof AddNeverFinishSubProcedureProcedure) {
      return ProcedureType.ADD_NEVER_FINISH_SUB_PROCEDURE_PROCEDURE;
    }
    throw new UnsupportedOperationException(
        "Procedure type " + procedure.getClass() + " is not supported");
  }

  private static class ProcedureFactoryHolder {

    private static final ProcedureFactory INSTANCE = new ProcedureFactory();

    private ProcedureFactoryHolder() {
      // Empty constructor
    }
  }

  public static ProcedureFactory getInstance() {
    return ProcedureFactoryHolder.INSTANCE;
  }
}<|MERGE_RESOLUTION|>--- conflicted
+++ resolved
@@ -236,13 +236,11 @@
       case DROP_TABLE_COLUMN_PROCEDURE:
         procedure = new DropTableColumnProcedure(false);
         break;
-<<<<<<< HEAD
+      case DROP_VIEW_COLUMN_PROCEDURE:
+        procedure = new DropViewColumnProcedure(false);
+        break;
       case ALTER_TABLE_COLUMN_DATATYPE_PROCEDURE:
         procedure = new AlterTableColumnDataTypeProcedure(false);
-=======
-      case DROP_VIEW_COLUMN_PROCEDURE:
-        procedure = new DropViewColumnProcedure(false);
->>>>>>> 16ad6c1a
         break;
       case DROP_TABLE_PROCEDURE:
         procedure = new DropTableProcedure(false);
@@ -480,13 +478,10 @@
       return ProcedureType.DROP_VIEW_COLUMN_PROCEDURE;
     } else if (procedure instanceof DropTableColumnProcedure) {
       return ProcedureType.DROP_TABLE_COLUMN_PROCEDURE;
-<<<<<<< HEAD
+    } else if (procedure instanceof DropViewProcedure) {
+      return ProcedureType.DROP_VIEW_PROCEDURE;
     } else if (procedure instanceof AlterTableColumnDataTypeProcedure) {
       return ProcedureType.ALTER_TABLE_COLUMN_DATATYPE_PROCEDURE;
-=======
-    } else if (procedure instanceof DropViewProcedure) {
-      return ProcedureType.DROP_VIEW_PROCEDURE;
->>>>>>> 16ad6c1a
     } else if (procedure instanceof DropTableProcedure) {
       return ProcedureType.DROP_TABLE_PROCEDURE;
     } else if (procedure instanceof DeleteDevicesProcedure) {
