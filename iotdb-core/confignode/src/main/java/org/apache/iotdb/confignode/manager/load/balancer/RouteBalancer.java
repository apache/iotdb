/*
 * Licensed to the Apache Software Foundation (ASF) under one
 * or more contributor license agreements.  See the NOTICE file
 * distributed with this work for additional information
 * regarding copyright ownership.  The ASF licenses this file
 * to you under the Apache License, Version 2.0 (the
 * "License"); you may not use this file except in compliance
 * with the License.  You may obtain a copy of the License at
 *
 *     http://www.apache.org/licenses/LICENSE-2.0
 *
 * Unless required by applicable law or agreed to in writing,
 * software distributed under the License is distributed on an
 * "AS IS" BASIS, WITHOUT WARRANTIES OR CONDITIONS OF ANY
 * KIND, either express or implied.  See the License for the
 * specific language governing permissions and limitations
 * under the License.
 */
package org.apache.iotdb.confignode.manager.load.balancer;

import org.apache.iotdb.common.rpc.thrift.TConsensusGroupId;
import org.apache.iotdb.common.rpc.thrift.TConsensusGroupType;
import org.apache.iotdb.common.rpc.thrift.TDataNodeConfiguration;
import org.apache.iotdb.common.rpc.thrift.TDataNodeLocation;
import org.apache.iotdb.common.rpc.thrift.TRegionReplicaSet;
import org.apache.iotdb.common.rpc.thrift.TSStatus;
import org.apache.iotdb.commons.cluster.NodeStatus;
import org.apache.iotdb.confignode.client.async.CnToDnAsyncRequestType;
import org.apache.iotdb.confignode.client.async.CnToDnInternalServiceAsyncRequestManager;
import org.apache.iotdb.confignode.client.async.handlers.DataNodeAsyncRequestContext;
import org.apache.iotdb.confignode.conf.ConfigNodeConfig;
import org.apache.iotdb.confignode.conf.ConfigNodeDescriptor;
import org.apache.iotdb.confignode.manager.IManager;
import org.apache.iotdb.confignode.manager.ProcedureManager;
import org.apache.iotdb.confignode.manager.load.LoadManager;
import org.apache.iotdb.confignode.manager.load.balancer.router.leader.AbstractLeaderBalancer;
import org.apache.iotdb.confignode.manager.load.balancer.router.leader.GreedyLeaderBalancer;
import org.apache.iotdb.confignode.manager.load.balancer.router.leader.MinCostFlowLeaderBalancer;
import org.apache.iotdb.confignode.manager.load.balancer.router.priority.GreedyPriorityBalancer;
import org.apache.iotdb.confignode.manager.load.balancer.router.priority.IPriorityBalancer;
import org.apache.iotdb.confignode.manager.load.balancer.router.priority.LeaderPriorityBalancer;
import org.apache.iotdb.confignode.manager.load.cache.consensus.ConsensusGroupHeartbeatSample;
import org.apache.iotdb.confignode.manager.load.subscriber.ConsensusGroupStatisticsChangeEvent;
import org.apache.iotdb.confignode.manager.load.subscriber.IClusterStatusSubscriber;
import org.apache.iotdb.confignode.manager.load.subscriber.NodeStatisticsChangeEvent;
import org.apache.iotdb.confignode.manager.load.subscriber.RegionGroupStatisticsChangeEvent;
import org.apache.iotdb.confignode.manager.node.NodeManager;
import org.apache.iotdb.confignode.manager.partition.PartitionManager;
import org.apache.iotdb.consensus.ConsensusFactory;
import org.apache.iotdb.mpp.rpc.thrift.TRegionLeaderChangeReq;
import org.apache.iotdb.mpp.rpc.thrift.TRegionLeaderChangeResp;
import org.apache.iotdb.mpp.rpc.thrift.TRegionRouteReq;
import org.apache.iotdb.rpc.TSStatusCode;

import org.apache.tsfile.utils.Pair;
import org.slf4j.Logger;
import org.slf4j.LoggerFactory;

import java.util.List;
import java.util.Map;
import java.util.Objects;
import java.util.Set;
import java.util.TreeMap;
import java.util.concurrent.TimeUnit;
import java.util.concurrent.atomic.AtomicBoolean;
import java.util.concurrent.atomic.AtomicInteger;
import java.util.concurrent.locks.ReentrantReadWriteLock;
import java.util.stream.Collectors;

/** The RouteBalancer guides the cluster RegionGroups' leader distribution and routing priority. */
public class RouteBalancer implements IClusterStatusSubscriber {

  private static final Logger LOGGER = LoggerFactory.getLogger(RouteBalancer.class);
  private static final ConfigNodeConfig CONF = ConfigNodeDescriptor.getInstance().getConf();
  private static final String SCHEMA_REGION_CONSENSUS_PROTOCOL_CLASS =
      CONF.getSchemaRegionConsensusProtocolClass();
  private static final String DATA_REGION_CONSENSUS_PROTOCOL_CLASS =
      CONF.getDataRegionConsensusProtocolClass();
  private static final boolean IS_ENABLE_AUTO_LEADER_BALANCE_FOR_DATA_REGION =
      (CONF.isEnableAutoLeaderBalanceForRatisConsensus()
              && ConsensusFactory.RATIS_CONSENSUS.equals(DATA_REGION_CONSENSUS_PROTOCOL_CLASS))
          || (CONF.isEnableAutoLeaderBalanceForIoTConsensus()
              && ConsensusFactory.IOT_CONSENSUS.equals(DATA_REGION_CONSENSUS_PROTOCOL_CLASS))
          || (CONF.isEnableAutoLeaderBalanceForIoTConsensus()
              && ConsensusFactory.FAST_IOT_CONSENSUS.equals(DATA_REGION_CONSENSUS_PROTOCOL_CLASS))
          || (CONF.isEnableAutoLeaderBalanceForIoTConsensus()
              && ConsensusFactory.IOT_CONSENSUS_V2.equals(DATA_REGION_CONSENSUS_PROTOCOL_CLASS))
          // The simple consensus protocol will always automatically designate itself as the leader
          || ConsensusFactory.SIMPLE_CONSENSUS.equals(DATA_REGION_CONSENSUS_PROTOCOL_CLASS);
  private static final boolean IS_ENABLE_AUTO_LEADER_BALANCE_FOR_SCHEMA_REGION =
      (CONF.isEnableAutoLeaderBalanceForRatisConsensus()
              && ConsensusFactory.RATIS_CONSENSUS.equals(SCHEMA_REGION_CONSENSUS_PROTOCOL_CLASS))
          || (CONF.isEnableAutoLeaderBalanceForIoTConsensus()
              && ConsensusFactory.IOT_CONSENSUS.equals(SCHEMA_REGION_CONSENSUS_PROTOCOL_CLASS))
          // The simple consensus protocol will always automatically designate itself as the leader
          || ConsensusFactory.SIMPLE_CONSENSUS.equals(SCHEMA_REGION_CONSENSUS_PROTOCOL_CLASS);
  private static final long REGION_PRIORITY_WAITING_TIMEOUT =
      Math.max(
          ProcedureManager.PROCEDURE_WAIT_TIME_OUT - TimeUnit.SECONDS.toMillis(2),
          TimeUnit.SECONDS.toMillis(10));
  private static final long WAIT_PRIORITY_INTERVAL = 10;

  private final IManager configManager;
  // For generating optimal Region leader distribution
  private final AbstractLeaderBalancer leaderBalancer;
  // For generating optimal cluster Region routing priority
  private final IPriorityBalancer priorityRouter;

  private final ReentrantReadWriteLock priorityMapLock;
  // Map<RegionGroupId, Region priority>
  // The client requests are preferentially routed to the Region with the lowest index in the
  // TRegionReplicaSet
  private final Map<TConsensusGroupId, TRegionReplicaSet> regionPriorityMap;

  // The interval of retrying to balance ratis leader after the last failed time
  private static final long BALANCE_RATIS_LEADER_FAILED_INTERVAL_IN_NS = 20 * 1000L * 1000L * 1000L;
  private final Map<TConsensusGroupId, Long> lastFailedTimeForLeaderBalance;

  public RouteBalancer(IManager configManager) {
    this.configManager = configManager;
    this.priorityMapLock = new ReentrantReadWriteLock();
    this.regionPriorityMap = new TreeMap<>();
    this.lastFailedTimeForLeaderBalance = new TreeMap<>();

    switch (CONF.getLeaderDistributionPolicy()) {
      case AbstractLeaderBalancer.GREEDY_POLICY:
        this.leaderBalancer = new GreedyLeaderBalancer();
        break;
      case AbstractLeaderBalancer.CFD_POLICY:
      default:
        this.leaderBalancer = new MinCostFlowLeaderBalancer();
        break;
    }

    switch (CONF.getRoutePriorityPolicy()) {
      case IPriorityBalancer.GREEDY_POLICY:
        this.priorityRouter = new GreedyPriorityBalancer();
        break;
      case IPriorityBalancer.LEADER_POLICY:
      default:
        this.priorityRouter = new LeaderPriorityBalancer();
        break;
    }
  }

  /** Balance cluster RegionGroup leader distribution through configured algorithm. */
  private synchronized void balanceRegionLeader() {
    if (IS_ENABLE_AUTO_LEADER_BALANCE_FOR_SCHEMA_REGION) {
      balanceRegionLeader(TConsensusGroupType.SchemaRegion, SCHEMA_REGION_CONSENSUS_PROTOCOL_CLASS);
    }
    if (IS_ENABLE_AUTO_LEADER_BALANCE_FOR_DATA_REGION) {
      balanceRegionLeader(TConsensusGroupType.DataRegion, DATA_REGION_CONSENSUS_PROTOCOL_CLASS);
    }
  }

  private void balanceRegionLeader(
      TConsensusGroupType regionGroupType, String consensusProtocolClass) {
    // Collect the latest data and generate the optimal leader distribution
    Map<TConsensusGroupId, Integer> currentLeaderMap =
        getLoadManager().getLoadCache().getRegionLeaderMap(regionGroupType);
    Map<TConsensusGroupId, Integer> optimalLeaderMap =
        leaderBalancer.generateOptimalLeaderDistribution(
            getLoadManager().getLoadCache().getCurrentDatabaseRegionGroupMap(regionGroupType),
            getLoadManager().getLoadCache().getCurrentRegionLocationMap(regionGroupType),
            currentLeaderMap,
            getLoadManager().getLoadCache().getCurrentDataNodeStatisticsMap(),
            getLoadManager().getLoadCache().getCurrentRegionStatisticsMap(regionGroupType));

    // Transfer leader to the optimal distribution
    long currentTime = System.nanoTime();
    AtomicInteger requestId = new AtomicInteger(0);
    DataNodeAsyncRequestContext<TRegionLeaderChangeReq, TRegionLeaderChangeResp> clientHandler =
        new DataNodeAsyncRequestContext<>(CnToDnAsyncRequestType.CHANGE_REGION_LEADER);
    Map<TConsensusGroupId, ConsensusGroupHeartbeatSample> successTransferMap = new TreeMap<>();
    optimalLeaderMap.forEach(
        (regionGroupId, newLeaderId) -> {
          if (ConsensusFactory.RATIS_CONSENSUS.equals(consensusProtocolClass)
              && currentTime - lastFailedTimeForLeaderBalance.getOrDefault(regionGroupId, 0L)
                  <= BALANCE_RATIS_LEADER_FAILED_INTERVAL_IN_NS) {
            return;
          }

          if (newLeaderId != -1 && !newLeaderId.equals(currentLeaderMap.get(regionGroupId))) {
            LOGGER.info(
                "[LeaderBalancer] Try to change the leader of Region: {} to DataNode: {} ",
                regionGroupId,
                newLeaderId);
            switch (consensusProtocolClass) {
              case ConsensusFactory.FAST_IOT_CONSENSUS:
              case ConsensusFactory.IOT_CONSENSUS_V2:
              case ConsensusFactory.IOT_CONSENSUS:
              case ConsensusFactory.SIMPLE_CONSENSUS:
                // For IoTConsensus or SimpleConsensus or PipeConsensus protocol, change
                // RegionRouteMap is enough
                successTransferMap.put(
                    regionGroupId, new ConsensusGroupHeartbeatSample(currentTime, newLeaderId));
                break;
              case ConsensusFactory.RATIS_CONSENSUS:
              default:
                // For ratis protocol, the ConfigNode-leader will send a changeLeaderRequest to the
                // new
                // leader.
                // And the RegionRouteMap will be updated by Cluster-Heartbeat-Service later if
                // change
                // leader success.
                // Force update region leader for ratis consensus when replication factor is 1.
                if (TConsensusGroupType.SchemaRegion.equals(regionGroupType)
                    && CONF.getSchemaReplicationFactor() == 1) {
                  successTransferMap.put(
                      regionGroupId, new ConsensusGroupHeartbeatSample(0, newLeaderId));
                } else if (TConsensusGroupType.DataRegion.equals(regionGroupType)
                    && CONF.getDataReplicationFactor() == 1) {
                  successTransferMap.put(
                      regionGroupId, new ConsensusGroupHeartbeatSample(0, newLeaderId));
                } else {
                  TDataNodeLocation newLeader =
                      getNodeManager().getRegisteredDataNode(newLeaderId).getLocation();
                  TRegionLeaderChangeReq regionLeaderChangeReq =
                      new TRegionLeaderChangeReq(regionGroupId, newLeader);
                  int requestIndex = requestId.getAndIncrement();
                  clientHandler.putRequest(requestIndex, regionLeaderChangeReq);
                  clientHandler.putNodeLocation(requestIndex, newLeader);
                }
                break;
            }
          }
        });
    if (requestId.get() > 0) {
      // Don't retry ChangeLeader request
      CnToDnInternalServiceAsyncRequestManager.getInstance().sendAsyncRequest(clientHandler);
      for (int i = 0; i < requestId.get(); i++) {
        if (clientHandler.getResponseMap().get(i).getStatus().getCode()
            == TSStatusCode.SUCCESS_STATUS.getStatusCode()) {
          successTransferMap.put(
              clientHandler.getRequest(i).getRegionId(),
              new ConsensusGroupHeartbeatSample(
                  clientHandler.getResponseMap().get(i).getConsensusLogicalTimestamp(),
                  clientHandler.getRequest(i).getNewLeaderNode().getDataNodeId()));
        } else {
          lastFailedTimeForLeaderBalance.put(
              clientHandler.getRequest(i).getRegionId(), currentTime);
          LOGGER.error(
              "[LeaderBalancer] Failed to change the leader of Region: {} to DataNode: {}",
              clientHandler.getRequest(i).getRegionId(),
              clientHandler.getRequest(i).getNewLeaderNode().getDataNodeId());
        }
      }
    }

    getLoadManager().forceUpdateConsensusGroupCache(successTransferMap);

    invalidateSchemaCacheOfOldLeaders(currentLeaderMap, successTransferMap.keySet());
  }

  private void invalidateSchemaCacheOfOldLeaders(
      Map<TConsensusGroupId, Integer> oldLeaderMap, Set<TConsensusGroupId> successTransferSet) {
<<<<<<< HEAD
    DataNodeAsyncRequestContext<TInvalidateCacheReq, TSStatus> invalidateSchemaCacheRequestHandler =
        new DataNodeAsyncRequestContext<>(CnToDnAsyncRequestType.INVALIDATE_SCHEMA_CACHE);
=======
    DataNodeAsyncRequestContext<String, TSStatus> invalidateSchemaCacheRequestHandler =
        new DataNodeAsyncRequestContext<>(CnToDnRequestType.INVALIDATE_LAST_CACHE);
>>>>>>> 62276a55
    AtomicInteger requestIndex = new AtomicInteger(0);
    oldLeaderMap.entrySet().stream()
        .filter(entry -> TConsensusGroupType.DataRegion == entry.getKey().getType())
        .filter(entry -> successTransferSet.contains(entry.getKey()))
        .forEach(
            entry -> {
              // set target
              final Integer dataNodeId = entry.getValue();
              final TDataNodeLocation dataNodeLocation =
                  getNodeManager().getRegisteredDataNode(dataNodeId).getLocation();
              if (dataNodeLocation == null) {
                LOGGER.warn("DataNodeLocation is null, datanodeId {}", dataNodeId);
                return;
              }
              invalidateSchemaCacheRequestHandler.putNodeLocation(
                  requestIndex.get(), dataNodeLocation);
              // set req
              final TConsensusGroupId consensusGroupId = entry.getKey();
              final String database = getPartitionManager().getRegionStorageGroup(consensusGroupId);
              invalidateSchemaCacheRequestHandler.putRequest(requestIndex.get(), database);
              requestIndex.incrementAndGet();
            });
    CnToDnInternalServiceAsyncRequestManager.getInstance()
        .sendAsyncRequest(invalidateSchemaCacheRequestHandler);
  }

  public synchronized void balanceRegionLeaderAndPriority() {
    balanceRegionLeader();
    balanceRegionPriority();
  }

  /** Balance cluster RegionGroup route priority through configured algorithm. */
  private synchronized void balanceRegionPriority() {
    priorityMapLock.writeLock().lock();
    AtomicBoolean needBroadcast = new AtomicBoolean(false);
    Map<TConsensusGroupId, Pair<TRegionReplicaSet, TRegionReplicaSet>> differentPriorityMap =
        new TreeMap<>();
    try {
      Map<TConsensusGroupId, Integer> regionLeaderMap = getLoadManager().getRegionLeaderMap();
      Map<Integer, Long> dataNodeLoadScoreMap = getLoadManager().getAllDataNodeLoadScores();

      // Balancing region priority in each SchemaRegionGroup
      Map<TConsensusGroupId, TRegionReplicaSet> optimalRegionPriorityMap =
          priorityRouter.generateOptimalRoutePriority(
              getPartitionManager().getAllReplicaSets(TConsensusGroupType.SchemaRegion),
              regionLeaderMap,
              dataNodeLoadScoreMap);
      // Balancing region priority in each DataRegionGroup
      optimalRegionPriorityMap.putAll(
          priorityRouter.generateOptimalRoutePriority(
              getPartitionManager().getAllReplicaSets(TConsensusGroupType.DataRegion),
              regionLeaderMap,
              dataNodeLoadScoreMap));

      optimalRegionPriorityMap.forEach(
          (regionGroupId, optimalRegionPriority) -> {
            TRegionReplicaSet currentRegionPriority = regionPriorityMap.get(regionGroupId);
            if (!optimalRegionPriority.equals(currentRegionPriority)) {
              differentPriorityMap.put(
                  regionGroupId, new Pair<>(currentRegionPriority, optimalRegionPriority));
              regionPriorityMap.put(regionGroupId, optimalRegionPriority);
              needBroadcast.set(true);
            }
          });
    } finally {
      priorityMapLock.writeLock().unlock();
    }

    if (needBroadcast.get()) {
      recordRegionPriorityMap(differentPriorityMap);
      broadcastLatestRegionPriorityMap();
    }
  }

  private void broadcastLatestRegionPriorityMap() {
    // Broadcast the RegionRouteMap to all DataNodes except the unknown ones
    Map<Integer, TDataNodeLocation> dataNodeLocationMap =
        getNodeManager()
            .filterDataNodeThroughStatus(
                NodeStatus.Running, NodeStatus.Removing, NodeStatus.ReadOnly)
            .stream()
            .map(TDataNodeConfiguration::getLocation)
            .collect(Collectors.toMap(TDataNodeLocation::getDataNodeId, location -> location));

    long broadcastTime = System.currentTimeMillis();
    Map<TConsensusGroupId, TRegionReplicaSet> tmpPriorityMap = getRegionPriorityMap();
    DataNodeAsyncRequestContext<TRegionRouteReq, TSStatus> clientHandler =
        new DataNodeAsyncRequestContext<>(
            CnToDnAsyncRequestType.UPDATE_REGION_ROUTE_MAP,
            new TRegionRouteReq(broadcastTime, tmpPriorityMap),
            dataNodeLocationMap);
    CnToDnInternalServiceAsyncRequestManager.getInstance().sendAsyncRequestWithRetry(clientHandler);
  }

  private void recordRegionPriorityMap(
      Map<TConsensusGroupId, Pair<TRegionReplicaSet, TRegionReplicaSet>> differentPriorityMap) {
    LOGGER.info("[RegionPriority] RegionPriorityMap: ");
    for (Map.Entry<TConsensusGroupId, Pair<TRegionReplicaSet, TRegionReplicaSet>>
        regionPriorityEntry : differentPriorityMap.entrySet()) {
      if (!Objects.equals(
          regionPriorityEntry.getValue().getRight(), regionPriorityEntry.getValue().getLeft())) {
        LOGGER.info(
            "[RegionPriority]\t {}: {}->{}",
            regionPriorityEntry.getKey(),
            regionPriorityEntry.getValue().getLeft() == null
                ? "null"
                : regionPriorityEntry.getValue().getLeft().getDataNodeLocations().stream()
                    .map(TDataNodeLocation::getDataNodeId)
                    .collect(Collectors.toList()),
            regionPriorityEntry.getValue().getRight().getDataNodeLocations().stream()
                .map(TDataNodeLocation::getDataNodeId)
                .collect(Collectors.toList()));
      }
    }
  }

  /**
   * @return Map<RegionGroupId, RegionPriority>
   */
  public Map<TConsensusGroupId, TRegionReplicaSet> getRegionPriorityMap() {
    priorityMapLock.readLock().lock();
    try {
      return new TreeMap<>(regionPriorityMap);
    } finally {
      priorityMapLock.readLock().unlock();
    }
  }

  public void removeRegionPriority(TConsensusGroupId regionGroupId) {
    priorityMapLock.writeLock().lock();
    try {
      regionPriorityMap.remove(regionGroupId);
    } finally {
      priorityMapLock.writeLock().unlock();
    }
  }

  public void clearRegionPriority() {
    priorityMapLock.writeLock().lock();
    try {
      regionPriorityMap.clear();
    } finally {
      priorityMapLock.writeLock().unlock();
    }
  }

  /**
   * Wait for the specified RegionGroups to finish routing priority calculation.
   *
   * @param regionGroupIds Specified RegionGroupIds
   */
  public void waitForPriorityUpdate(List<TConsensusGroupId> regionGroupIds) {
    long startTime = System.currentTimeMillis();
    LOGGER.info(
        "[RegionPriority] Wait for Region priority update of RegionGroups: {}", regionGroupIds);
    while (System.currentTimeMillis() - startTime <= REGION_PRIORITY_WAITING_TIMEOUT) {
      AtomicBoolean allRegionPriorityCalculated = new AtomicBoolean(true);
      priorityMapLock.readLock().lock();
      try {
        regionGroupIds.forEach(
            regionGroupId -> {
              if (!regionPriorityMap.containsKey(regionGroupId)) {
                allRegionPriorityCalculated.set(false);
              }
            });
      } finally {
        priorityMapLock.readLock().unlock();
      }
      if (allRegionPriorityCalculated.get()) {
        LOGGER.info(
            "[RegionPriority] The routing priority of RegionGroups: {} is calculated.",
            regionGroupIds);
        return;
      }
      try {
        TimeUnit.MILLISECONDS.sleep(WAIT_PRIORITY_INTERVAL);
      } catch (InterruptedException e) {
        Thread.currentThread().interrupt();
        LOGGER.warn("Interrupt when wait for calculating Region priority", e);
        return;
      }
    }

    LOGGER.warn(
        "[RegionPriority] The routing priority of RegionGroups: {} is not determined after 10 heartbeat interval. Some function might fail.",
        regionGroupIds);
  }

  private NodeManager getNodeManager() {
    return configManager.getNodeManager();
  }

  private PartitionManager getPartitionManager() {
    return configManager.getPartitionManager();
  }

  private LoadManager getLoadManager() {
    return configManager.getLoadManager();
  }

  @Override
  public void onNodeStatisticsChanged(NodeStatisticsChangeEvent event) {
    balanceRegionLeader();
  }

  @Override
  public void onRegionGroupStatisticsChanged(RegionGroupStatisticsChangeEvent event) {
    balanceRegionLeader();
  }

  @Override
  public void onConsensusGroupStatisticsChanged(ConsensusGroupStatisticsChangeEvent event) {
    balanceRegionLeader();
    balanceRegionPriority();
  }
}<|MERGE_RESOLUTION|>--- conflicted
+++ resolved
@@ -254,13 +254,8 @@
 
   private void invalidateSchemaCacheOfOldLeaders(
       Map<TConsensusGroupId, Integer> oldLeaderMap, Set<TConsensusGroupId> successTransferSet) {
-<<<<<<< HEAD
-    DataNodeAsyncRequestContext<TInvalidateCacheReq, TSStatus> invalidateSchemaCacheRequestHandler =
-        new DataNodeAsyncRequestContext<>(CnToDnAsyncRequestType.INVALIDATE_SCHEMA_CACHE);
-=======
     DataNodeAsyncRequestContext<String, TSStatus> invalidateSchemaCacheRequestHandler =
-        new DataNodeAsyncRequestContext<>(CnToDnRequestType.INVALIDATE_LAST_CACHE);
->>>>>>> 62276a55
+        new DataNodeAsyncRequestContext<>(CnToDnAsyncRequestType.INVALIDATE_LAST_CACHE);
     AtomicInteger requestIndex = new AtomicInteger(0);
     oldLeaderMap.entrySet().stream()
         .filter(entry -> TConsensusGroupType.DataRegion == entry.getKey().getType())
