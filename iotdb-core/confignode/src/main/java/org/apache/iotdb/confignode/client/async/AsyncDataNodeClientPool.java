/*
 * Licensed to the Apache Software Foundation (ASF) under one
 * or more contributor license agreements.  See the NOTICE file
 * distributed with this work for additional information
 * regarding copyright ownership.  The ASF licenses this file
 * to you under the Apache License, Version 2.0 (the
 * "License"); you may not use this file except in compliance
 * with the License.  You may obtain a copy of the License at
 *
 *     http://www.apache.org/licenses/LICENSE-2.0
 *
 * Unless required by applicable law or agreed to in writing,
 * software distributed under the License is distributed on an
 * "AS IS" BASIS, WITHOUT WARRANTIES OR CONDITIONS OF ANY
 * KIND, either express or implied.  See the License for the
 * specific language governing permissions and limitations
 * under the License.
 */

package org.apache.iotdb.confignode.client.async;

import org.apache.iotdb.common.rpc.thrift.TConsensusGroupId;
import org.apache.iotdb.common.rpc.thrift.TDataNodeLocation;
import org.apache.iotdb.common.rpc.thrift.TEndPoint;
import org.apache.iotdb.common.rpc.thrift.TFlushReq;
import org.apache.iotdb.common.rpc.thrift.TSetSpaceQuotaReq;
import org.apache.iotdb.common.rpc.thrift.TSetTTLReq;
import org.apache.iotdb.common.rpc.thrift.TSetThrottleQuotaReq;
import org.apache.iotdb.commons.client.ClientPoolFactory;
import org.apache.iotdb.commons.client.IClientManager;
import org.apache.iotdb.commons.client.async.AsyncDataNodeInternalServiceClient;
import org.apache.iotdb.commons.client.exception.ClientManagerException;
import org.apache.iotdb.confignode.client.DataNodeRequestType;
import org.apache.iotdb.confignode.client.async.handlers.AsyncClientHandler;
import org.apache.iotdb.confignode.client.async.handlers.rpc.AsyncTSStatusRPCHandler;
import org.apache.iotdb.confignode.client.async.handlers.rpc.CheckTimeSeriesExistenceRPCHandler;
import org.apache.iotdb.confignode.client.async.handlers.rpc.CountPathsUsingTemplateRPCHandler;
import org.apache.iotdb.confignode.client.async.handlers.rpc.FetchSchemaBlackListRPCHandler;
import org.apache.iotdb.confignode.client.async.handlers.rpc.PipeHeartbeatRPCHandler;
import org.apache.iotdb.confignode.client.async.handlers.rpc.PipePushMetaRPCHandler;
import org.apache.iotdb.confignode.client.async.handlers.rpc.SchemaUpdateRPCHandler;
import org.apache.iotdb.confignode.client.async.handlers.rpc.subscription.ConsumerGroupPushMetaRPCHandler;
import org.apache.iotdb.confignode.client.async.handlers.rpc.subscription.TopicPushMetaRPCHandler;
import org.apache.iotdb.mpp.rpc.thrift.TActiveTriggerInstanceReq;
import org.apache.iotdb.mpp.rpc.thrift.TAlterViewReq;
import org.apache.iotdb.mpp.rpc.thrift.TCheckTimeSeriesExistenceReq;
import org.apache.iotdb.mpp.rpc.thrift.TConstructSchemaBlackListReq;
import org.apache.iotdb.mpp.rpc.thrift.TConstructSchemaBlackListWithTemplateReq;
import org.apache.iotdb.mpp.rpc.thrift.TConstructViewSchemaBlackListReq;
import org.apache.iotdb.mpp.rpc.thrift.TCountPathsUsingTemplateReq;
import org.apache.iotdb.mpp.rpc.thrift.TCreateDataRegionReq;
import org.apache.iotdb.mpp.rpc.thrift.TCreateFunctionInstanceReq;
import org.apache.iotdb.mpp.rpc.thrift.TCreatePipePluginInstanceReq;
import org.apache.iotdb.mpp.rpc.thrift.TCreateSchemaRegionReq;
import org.apache.iotdb.mpp.rpc.thrift.TCreateTriggerInstanceReq;
import org.apache.iotdb.mpp.rpc.thrift.TDeactivateTemplateReq;
import org.apache.iotdb.mpp.rpc.thrift.TDeleteDataForDeleteSchemaReq;
import org.apache.iotdb.mpp.rpc.thrift.TDeleteTimeSeriesReq;
import org.apache.iotdb.mpp.rpc.thrift.TDeleteViewSchemaReq;
import org.apache.iotdb.mpp.rpc.thrift.TDropFunctionInstanceReq;
import org.apache.iotdb.mpp.rpc.thrift.TDropPipePluginInstanceReq;
import org.apache.iotdb.mpp.rpc.thrift.TDropTriggerInstanceReq;
import org.apache.iotdb.mpp.rpc.thrift.TFetchSchemaBlackListReq;
import org.apache.iotdb.mpp.rpc.thrift.TInactiveTriggerInstanceReq;
import org.apache.iotdb.mpp.rpc.thrift.TInvalidateMatchedSchemaCacheReq;
import org.apache.iotdb.mpp.rpc.thrift.TPipeHeartbeatReq;
import org.apache.iotdb.mpp.rpc.thrift.TPushConsumerGroupMetaReq;
import org.apache.iotdb.mpp.rpc.thrift.TPushMultiPipeMetaReq;
import org.apache.iotdb.mpp.rpc.thrift.TPushMultiTopicMetaReq;
import org.apache.iotdb.mpp.rpc.thrift.TPushPipeMetaReq;
import org.apache.iotdb.mpp.rpc.thrift.TPushSingleConsumerGroupMetaReq;
import org.apache.iotdb.mpp.rpc.thrift.TPushSinglePipeMetaReq;
import org.apache.iotdb.mpp.rpc.thrift.TPushSingleTopicMetaReq;
import org.apache.iotdb.mpp.rpc.thrift.TPushTopicMetaReq;
import org.apache.iotdb.mpp.rpc.thrift.TRegionLeaderChangeReq;
import org.apache.iotdb.mpp.rpc.thrift.TRegionRouteReq;
import org.apache.iotdb.mpp.rpc.thrift.TResetPeerListReq;
import org.apache.iotdb.mpp.rpc.thrift.TRollbackSchemaBlackListReq;
import org.apache.iotdb.mpp.rpc.thrift.TRollbackSchemaBlackListWithTemplateReq;
import org.apache.iotdb.mpp.rpc.thrift.TRollbackViewSchemaBlackListReq;
import org.apache.iotdb.mpp.rpc.thrift.TUpdateTableReq;
import org.apache.iotdb.mpp.rpc.thrift.TUpdateTemplateReq;
import org.apache.iotdb.mpp.rpc.thrift.TUpdateTriggerLocationReq;

import org.slf4j.Logger;
import org.slf4j.LoggerFactory;

import java.util.concurrent.TimeUnit;

/** Asynchronously send RPC requests to DataNodes. See queryengine.thrift for more details. */
public class AsyncDataNodeClientPool {

  private static final Logger LOGGER = LoggerFactory.getLogger(AsyncDataNodeClientPool.class);

  private final IClientManager<TEndPoint, AsyncDataNodeInternalServiceClient> clientManager;

  private static final int MAX_RETRY_NUM = 6;

  private AsyncDataNodeClientPool() {
    clientManager =
        new IClientManager.Factory<TEndPoint, AsyncDataNodeInternalServiceClient>()
            .createClientManager(
                new ClientPoolFactory.AsyncDataNodeInternalServiceClientPoolFactory());
  }

  /**
   * Send asynchronous requests to the specified DataNodes with default retry num
   *
   * <p>Notice: The DataNodes that failed to receive the requests will be reconnected
   *
   * @param clientHandler <RequestType, ResponseType> which will also contain the result
   * @param timeoutInMs timeout in milliseconds
   */
  public void sendAsyncRequestToDataNodeWithRetryAndTimeoutInMs(
      AsyncClientHandler<?, ?> clientHandler, long timeoutInMs) {
    sendAsyncRequest(clientHandler, MAX_RETRY_NUM, timeoutInMs);
  }

  /**
   * Send asynchronous requests to the specified DataNodes with default retry num
   *
   * <p>Notice: The DataNodes that failed to receive the requests will be reconnected
   *
   * @param clientHandler <RequestType, ResponseType> which will also contain the result
   */
  public void sendAsyncRequestToDataNodeWithRetry(AsyncClientHandler<?, ?> clientHandler) {
    sendAsyncRequest(clientHandler, MAX_RETRY_NUM, null);
  }

  public void sendAsyncRequestToDataNode(AsyncClientHandler<?, ?> clientHandler) {
    sendAsyncRequest(clientHandler, 1, null);
  }

  private void sendAsyncRequest(
      AsyncClientHandler<?, ?> clientHandler, int retryNum, Long timeoutInMs) {
    if (clientHandler.getRequestIndices().isEmpty()) {
      return;
    }

    DataNodeRequestType requestType = clientHandler.getRequestType();
    for (int retry = 0; retry < retryNum; retry++) {
      // Always Reset CountDownLatch first
      clientHandler.resetCountDownLatch();

      // Send requests to all targetDataNodes
      for (int requestId : clientHandler.getRequestIndices()) {
        TDataNodeLocation targetDataNode = clientHandler.getDataNodeLocation(requestId);
        sendAsyncRequestToDataNode(clientHandler, requestId, targetDataNode, retry);
      }

      // Wait for this batch of asynchronous RPC requests finish
      try {
        if (timeoutInMs == null) {
          clientHandler.getCountDownLatch().await();
        } else {
          if (!clientHandler.getCountDownLatch().await(timeoutInMs, TimeUnit.MILLISECONDS)) {
            LOGGER.warn(
                "Timeout during {} on ConfigNode. Retry: {}/{}", requestType, retry, retryNum);
          }
        }
      } catch (InterruptedException e) {
        LOGGER.error(
            "Interrupted during {} on ConfigNode. Retry: {}/{}", requestType, retry, retryNum);
        Thread.currentThread().interrupt();
      }

      // Check if there is a DataNode that fails to execute the request, and retry if there exists
      if (clientHandler.getRequestIndices().isEmpty()) {
        return;
      }
    }

    if (!clientHandler.getRequestIndices().isEmpty()) {
      LOGGER.warn(
          "Failed to {} on ConfigNode after {} retries, requestIndices: {}",
          requestType,
          retryNum,
          clientHandler.getRequestIndices());
    }
  }

  private void sendAsyncRequestToDataNode(
      AsyncClientHandler<?, ?> clientHandler,
      int requestId,
      TDataNodeLocation targetDataNode,
      int retryCount) {

    try {
      AsyncDataNodeInternalServiceClient client;
      client = clientManager.borrowClient(targetDataNode.getInternalEndPoint());

      switch (clientHandler.getRequestType()) {
        case SET_TTL:
          client.setTTL(
              (TSetTTLReq) clientHandler.getRequest(requestId),
              (AsyncTSStatusRPCHandler)
                  clientHandler.createAsyncRPCHandler(requestId, targetDataNode));
          break;
        case CREATE_DATA_REGION:
          client.createDataRegion(
              (TCreateDataRegionReq) clientHandler.getRequest(requestId),
              (AsyncTSStatusRPCHandler)
                  clientHandler.createAsyncRPCHandler(requestId, targetDataNode));
          break;
        case DELETE_REGION:
          client.deleteRegion(
              (TConsensusGroupId) clientHandler.getRequest(requestId),
              (AsyncTSStatusRPCHandler)
                  clientHandler.createAsyncRPCHandler(requestId, targetDataNode));
          break;
        case CREATE_SCHEMA_REGION:
          client.createSchemaRegion(
              (TCreateSchemaRegionReq) clientHandler.getRequest(requestId),
              (AsyncTSStatusRPCHandler)
                  clientHandler.createAsyncRPCHandler(requestId, targetDataNode));
          break;
        case CREATE_FUNCTION:
          client.createFunction(
              (TCreateFunctionInstanceReq) clientHandler.getRequest(requestId),
              (AsyncTSStatusRPCHandler)
                  clientHandler.createAsyncRPCHandler(requestId, targetDataNode));
          break;
        case DROP_FUNCTION:
          client.dropFunction(
              (TDropFunctionInstanceReq) clientHandler.getRequest(requestId),
              (AsyncTSStatusRPCHandler)
                  clientHandler.createAsyncRPCHandler(requestId, targetDataNode));
          break;
        case CREATE_TRIGGER_INSTANCE:
          client.createTriggerInstance(
              (TCreateTriggerInstanceReq) clientHandler.getRequest(requestId),
              (AsyncTSStatusRPCHandler)
                  clientHandler.createAsyncRPCHandler(requestId, targetDataNode));
          break;
        case DROP_TRIGGER_INSTANCE:
          client.dropTriggerInstance(
              (TDropTriggerInstanceReq) clientHandler.getRequest(requestId),
              (AsyncTSStatusRPCHandler)
                  clientHandler.createAsyncRPCHandler(requestId, targetDataNode));
          break;
        case ACTIVE_TRIGGER_INSTANCE:
          client.activeTriggerInstance(
              (TActiveTriggerInstanceReq) clientHandler.getRequest(requestId),
              (AsyncTSStatusRPCHandler)
                  clientHandler.createAsyncRPCHandler(requestId, targetDataNode));
          break;
        case INACTIVE_TRIGGER_INSTANCE:
          client.inactiveTriggerInstance(
              (TInactiveTriggerInstanceReq) clientHandler.getRequest(requestId),
              (AsyncTSStatusRPCHandler)
                  clientHandler.createAsyncRPCHandler(requestId, targetDataNode));
          break;
        case UPDATE_TRIGGER_LOCATION:
          client.updateTriggerLocation(
              (TUpdateTriggerLocationReq) clientHandler.getRequest(requestId),
              (AsyncTSStatusRPCHandler)
                  clientHandler.createAsyncRPCHandler(requestId, targetDataNode));
          break;
        case CREATE_PIPE_PLUGIN:
          client.createPipePlugin(
              (TCreatePipePluginInstanceReq) clientHandler.getRequest(requestId),
              (AsyncTSStatusRPCHandler)
                  clientHandler.createAsyncRPCHandler(requestId, targetDataNode));
          break;
        case DROP_PIPE_PLUGIN:
          client.dropPipePlugin(
              (TDropPipePluginInstanceReq) clientHandler.getRequest(requestId),
              (AsyncTSStatusRPCHandler)
                  clientHandler.createAsyncRPCHandler(requestId, targetDataNode));
          break;
        case PIPE_PUSH_ALL_META:
          client.pushPipeMeta(
              (TPushPipeMetaReq) clientHandler.getRequest(requestId),
              (PipePushMetaRPCHandler)
                  clientHandler.createAsyncRPCHandler(requestId, targetDataNode));
          break;
        case PIPE_PUSH_SINGLE_META:
          client.pushSinglePipeMeta(
              (TPushSinglePipeMetaReq) clientHandler.getRequest(requestId),
              (PipePushMetaRPCHandler)
                  clientHandler.createAsyncRPCHandler(requestId, targetDataNode));
          break;
        case PIPE_PUSH_MULTI_META:
          client.pushMultiPipeMeta(
              (TPushMultiPipeMetaReq) clientHandler.getRequest(requestId),
              (PipePushMetaRPCHandler)
                  clientHandler.createAsyncRPCHandler(requestId, targetDataNode));
          break;
        case TOPIC_PUSH_ALL_META:
          client.pushTopicMeta(
              (TPushTopicMetaReq) clientHandler.getRequest(requestId),
              (TopicPushMetaRPCHandler)
                  clientHandler.createAsyncRPCHandler(requestId, targetDataNode));
          break;
        case TOPIC_PUSH_SINGLE_META:
          client.pushSingleTopicMeta(
              (TPushSingleTopicMetaReq) clientHandler.getRequest(requestId),
              (TopicPushMetaRPCHandler)
                  clientHandler.createAsyncRPCHandler(requestId, targetDataNode));
          break;
        case TOPIC_PUSH_MULTI_META:
          client.pushMultiTopicMeta(
              (TPushMultiTopicMetaReq) clientHandler.getRequest(requestId),
              (TopicPushMetaRPCHandler)
                  clientHandler.createAsyncRPCHandler(requestId, targetDataNode));
          break;
        case CONSUMER_GROUP_PUSH_ALL_META:
          client.pushConsumerGroupMeta(
              (TPushConsumerGroupMetaReq) clientHandler.getRequest(requestId),
              (ConsumerGroupPushMetaRPCHandler)
                  clientHandler.createAsyncRPCHandler(requestId, targetDataNode));
          break;
        case CONSUMER_GROUP_PUSH_SINGLE_META:
          client.pushSingleConsumerGroupMeta(
              (TPushSingleConsumerGroupMetaReq) clientHandler.getRequest(requestId),
              (ConsumerGroupPushMetaRPCHandler)
                  clientHandler.createAsyncRPCHandler(requestId, targetDataNode));
          break;
        case PIPE_HEARTBEAT:
          client.pipeHeartbeat(
              (TPipeHeartbeatReq) clientHandler.getRequest(requestId),
              (PipeHeartbeatRPCHandler)
                  clientHandler.createAsyncRPCHandler(requestId, targetDataNode));
          break;
        case MERGE:
        case FULL_MERGE:
          client.merge(
              (AsyncTSStatusRPCHandler)
                  clientHandler.createAsyncRPCHandler(requestId, targetDataNode));
          break;
        case FLUSH:
          client.flush(
              (TFlushReq) clientHandler.getRequest(requestId),
              (AsyncTSStatusRPCHandler)
                  clientHandler.createAsyncRPCHandler(requestId, targetDataNode));
          break;
        case CLEAR_CACHE:
          client.clearCache(
              (AsyncTSStatusRPCHandler)
                  clientHandler.createAsyncRPCHandler(requestId, targetDataNode));
          break;
        case START_REPAIR_DATA:
          client.startRepairData(
              (AsyncTSStatusRPCHandler)
                  clientHandler.createAsyncRPCHandler(requestId, targetDataNode));
          break;
        case STOP_REPAIR_DATA:
          client.stopRepairData(
              (AsyncTSStatusRPCHandler)
                  clientHandler.createAsyncRPCHandler(requestId, targetDataNode));
          break;
        case LOAD_CONFIGURATION:
          client.loadConfiguration(
              (AsyncTSStatusRPCHandler)
                  clientHandler.createAsyncRPCHandler(requestId, targetDataNode));
          break;
        case SET_SYSTEM_STATUS:
          client.setSystemStatus(
              (String) clientHandler.getRequest(requestId),
              (AsyncTSStatusRPCHandler)
                  clientHandler.createAsyncRPCHandler(requestId, targetDataNode));
          break;
        case UPDATE_REGION_ROUTE_MAP:
          client.updateRegionCache(
              (TRegionRouteReq) clientHandler.getRequest(requestId),
              (AsyncTSStatusRPCHandler)
                  clientHandler.createAsyncRPCHandler(requestId, targetDataNode));
          break;
        case CHANGE_REGION_LEADER:
          client.changeRegionLeader(
              (TRegionLeaderChangeReq) clientHandler.getRequest(requestId),
              (AsyncTSStatusRPCHandler)
                  clientHandler.createAsyncRPCHandler(requestId, targetDataNode));
          break;
        case CONSTRUCT_SCHEMA_BLACK_LIST:
          client.constructSchemaBlackList(
              (TConstructSchemaBlackListReq) clientHandler.getRequest(requestId),
              (SchemaUpdateRPCHandler)
                  clientHandler.createAsyncRPCHandler(requestId, targetDataNode));
          break;
        case ROLLBACK_SCHEMA_BLACK_LIST:
          client.rollbackSchemaBlackList(
              (TRollbackSchemaBlackListReq) clientHandler.getRequest(requestId),
              (SchemaUpdateRPCHandler)
                  clientHandler.createAsyncRPCHandler(requestId, targetDataNode));
          break;
        case FETCH_SCHEMA_BLACK_LIST:
          client.fetchSchemaBlackList(
              (TFetchSchemaBlackListReq) clientHandler.getRequest(requestId),
              (FetchSchemaBlackListRPCHandler)
                  clientHandler.createAsyncRPCHandler(requestId, targetDataNode));
          break;
        case INVALIDATE_MATCHED_SCHEMA_CACHE:
          client.invalidateMatchedSchemaCache(
              (TInvalidateMatchedSchemaCacheReq) clientHandler.getRequest(requestId),
              (AsyncTSStatusRPCHandler)
                  clientHandler.createAsyncRPCHandler(requestId, targetDataNode));
          break;
        case DELETE_DATA_FOR_DELETE_SCHEMA:
          client.deleteDataForDeleteSchema(
              (TDeleteDataForDeleteSchemaReq) clientHandler.getRequest(requestId),
              (SchemaUpdateRPCHandler)
                  clientHandler.createAsyncRPCHandler(requestId, targetDataNode));
          break;
        case DELETE_TIMESERIES:
          client.deleteTimeSeries(
              (TDeleteTimeSeriesReq) clientHandler.getRequest(requestId),
              (SchemaUpdateRPCHandler)
                  clientHandler.createAsyncRPCHandler(requestId, targetDataNode));
          break;
        case CONSTRUCT_SCHEMA_BLACK_LIST_WITH_TEMPLATE:
          client.constructSchemaBlackListWithTemplate(
              (TConstructSchemaBlackListWithTemplateReq) clientHandler.getRequest(requestId),
              (SchemaUpdateRPCHandler)
                  clientHandler.createAsyncRPCHandler(requestId, targetDataNode));
          break;
        case ROLLBACK_SCHEMA_BLACK_LIST_WITH_TEMPLATE:
          client.rollbackSchemaBlackListWithTemplate(
              (TRollbackSchemaBlackListWithTemplateReq) clientHandler.getRequest(requestId),
              (SchemaUpdateRPCHandler)
                  clientHandler.createAsyncRPCHandler(requestId, targetDataNode));
          break;
        case DEACTIVATE_TEMPLATE:
          client.deactivateTemplate(
              (TDeactivateTemplateReq) clientHandler.getRequest(requestId),
              (SchemaUpdateRPCHandler)
                  clientHandler.createAsyncRPCHandler(requestId, targetDataNode));
          break;
        case UPDATE_TEMPLATE:
          client.updateTemplate(
              (TUpdateTemplateReq) clientHandler.getRequest(requestId),
              (AsyncTSStatusRPCHandler)
                  clientHandler.createAsyncRPCHandler(requestId, targetDataNode));
          break;
        case COUNT_PATHS_USING_TEMPLATE:
          client.countPathsUsingTemplate(
              (TCountPathsUsingTemplateReq) clientHandler.getRequest(requestId),
              (CountPathsUsingTemplateRPCHandler)
                  clientHandler.createAsyncRPCHandler(requestId, targetDataNode));
          break;
        case CHECK_TIMESERIES_EXISTENCE:
          client.checkTimeSeriesExistence(
              (TCheckTimeSeriesExistenceReq) clientHandler.getRequest(requestId),
              (CheckTimeSeriesExistenceRPCHandler)
                  clientHandler.createAsyncRPCHandler(requestId, targetDataNode));
          break;
        case CONSTRUCT_VIEW_SCHEMA_BLACK_LIST:
          client.constructViewSchemaBlackList(
              (TConstructViewSchemaBlackListReq) clientHandler.getRequest(requestId),
              (SchemaUpdateRPCHandler)
                  clientHandler.createAsyncRPCHandler(requestId, targetDataNode));
          break;
        case ROLLBACK_VIEW_SCHEMA_BLACK_LIST:
          client.rollbackViewSchemaBlackList(
              (TRollbackViewSchemaBlackListReq) clientHandler.getRequest(requestId),
              (SchemaUpdateRPCHandler)
                  clientHandler.createAsyncRPCHandler(requestId, targetDataNode));
          break;
        case DELETE_VIEW:
          client.deleteViewSchema(
              (TDeleteViewSchemaReq) clientHandler.getRequest(requestId),
              (SchemaUpdateRPCHandler)
                  clientHandler.createAsyncRPCHandler(requestId, targetDataNode));
          break;
        case ALTER_VIEW:
          client.alterView(
              (TAlterViewReq) clientHandler.getRequest(requestId),
              (SchemaUpdateRPCHandler)
                  clientHandler.createAsyncRPCHandler(requestId, targetDataNode));
          break;
        case KILL_QUERY_INSTANCE:
          client.killQueryInstance(
              (String) clientHandler.getRequest(requestId),
              (AsyncTSStatusRPCHandler)
                  clientHandler.createAsyncRPCHandler(requestId, targetDataNode));
          break;
        case SET_SPACE_QUOTA:
          client.setSpaceQuota(
              (TSetSpaceQuotaReq) clientHandler.getRequest(requestId),
              (AsyncTSStatusRPCHandler)
                  clientHandler.createAsyncRPCHandler(requestId, targetDataNode));
          break;
        case SET_THROTTLE_QUOTA:
          client.setThrottleQuota(
              (TSetThrottleQuotaReq) clientHandler.getRequest(requestId),
              (AsyncTSStatusRPCHandler)
                  clientHandler.createAsyncRPCHandler(requestId, targetDataNode));
          break;
<<<<<<< HEAD
        case UPDATE_TABLE:
          client.updateTable(
              (TUpdateTableReq) clientHandler.getRequest(requestId),
=======
        case RESET_PEER_LIST:
          client.resetPeerList(
              (TResetPeerListReq) clientHandler.getRequest(requestId),
>>>>>>> 4e6364f0
              (AsyncTSStatusRPCHandler)
                  clientHandler.createAsyncRPCHandler(requestId, targetDataNode));
          break;
        default:
          LOGGER.error(
              "Unexpected DataNode Request Type: {} when sendAsyncRequestToDataNode",
              clientHandler.getRequestType());
      }
    } catch (Exception e) {
      LOGGER.warn(
          "{} failed on DataNode {}, because {}, retrying {}...",
          clientHandler.getRequestType(),
          targetDataNode.getInternalEndPoint(),
          e.getMessage(),
          retryCount);
    }
  }

  /**
   * Always call this interface when a DataNode is restarted or removed.
   *
   * @param endPoint The specific DataNode
   */
  public void resetClient(TEndPoint endPoint) {
    clientManager.clear(endPoint);
  }

  public AsyncDataNodeInternalServiceClient getAsyncClient(TDataNodeLocation targetDataNode)
      throws ClientManagerException {
    return clientManager.borrowClient(targetDataNode.getInternalEndPoint());
  }

  // TODO: Is the ClientPool must be a singleton?
  private static class ClientPoolHolder {

    private static final AsyncDataNodeClientPool INSTANCE = new AsyncDataNodeClientPool();

    private ClientPoolHolder() {
      // Empty constructor
    }
  }

  public static AsyncDataNodeClientPool getInstance() {
    return ClientPoolHolder.INSTANCE;
  }
}<|MERGE_RESOLUTION|>--- conflicted
+++ resolved
@@ -486,18 +486,18 @@
               (AsyncTSStatusRPCHandler)
                   clientHandler.createAsyncRPCHandler(requestId, targetDataNode));
           break;
-<<<<<<< HEAD
-        case UPDATE_TABLE:
-          client.updateTable(
-              (TUpdateTableReq) clientHandler.getRequest(requestId),
-=======
         case RESET_PEER_LIST:
           client.resetPeerList(
               (TResetPeerListReq) clientHandler.getRequest(requestId),
->>>>>>> 4e6364f0
-              (AsyncTSStatusRPCHandler)
-                  clientHandler.createAsyncRPCHandler(requestId, targetDataNode));
-          break;
+              (AsyncTSStatusRPCHandler)
+                  clientHandler.createAsyncRPCHandler(requestId, targetDataNode));
+          break;
+          case UPDATE_TABLE:
+              client.updateTable(
+                      (TUpdateTableReq) clientHandler.getRequest(requestId),
+                      (AsyncTSStatusRPCHandler)
+                              clientHandler.createAsyncRPCHandler(requestId, targetDataNode));
+              break;
         default:
           LOGGER.error(
               "Unexpected DataNode Request Type: {} when sendAsyncRequestToDataNode",
