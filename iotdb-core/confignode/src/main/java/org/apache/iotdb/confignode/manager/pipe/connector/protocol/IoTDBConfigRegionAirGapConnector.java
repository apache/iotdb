/*
 * Licensed to the Apache Software Foundation (ASF) under one
 * or more contributor license agreements.  See the NOTICE file
 * distributed with this work for additional information
 * regarding copyright ownership.  The ASF licenses this file
 * to you under the Apache License, Version 2.0 (the
 * "License"); you may not use this file except in compliance
 * with the License.  You may obtain a copy of the License at
 *
 *     http://www.apache.org/licenses/LICENSE-2.0
 *
 * Unless required by applicable law or agreed to in writing,
 * software distributed under the License is distributed on an
 * "AS IS" BASIS, WITHOUT WARRANTIES OR CONDITIONS OF ANY
 * KIND, either express or implied.  See the License for the
 * specific language governing permissions and limitations
 * under the License.
 */

package org.apache.iotdb.confignode.manager.pipe.connector.protocol;

import org.apache.iotdb.common.rpc.thrift.TSStatus;
import org.apache.iotdb.commons.conf.CommonDescriptor;
import org.apache.iotdb.commons.pipe.connector.payload.thrift.common.PipeTransferHandshakeConstant;
import org.apache.iotdb.commons.pipe.connector.protocol.IoTDBAirGapConnector;
import org.apache.iotdb.commons.pipe.event.EnrichedEvent;
import org.apache.iotdb.confignode.manager.pipe.connector.payload.PipeTransferConfigNodeHandshakeV1Req;
import org.apache.iotdb.confignode.manager.pipe.connector.payload.PipeTransferConfigNodeHandshakeV2Req;
import org.apache.iotdb.confignode.manager.pipe.connector.payload.PipeTransferConfigPlanReq;
import org.apache.iotdb.confignode.manager.pipe.connector.payload.PipeTransferConfigSnapshotPieceReq;
import org.apache.iotdb.confignode.manager.pipe.connector.payload.PipeTransferConfigSnapshotSealReq;
import org.apache.iotdb.confignode.manager.pipe.event.PipeConfigRegionSnapshotEvent;
import org.apache.iotdb.confignode.manager.pipe.event.PipeConfigRegionWritePlanEvent;
import org.apache.iotdb.confignode.service.ConfigNode;
import org.apache.iotdb.db.pipe.event.common.heartbeat.PipeHeartbeatEvent;
import org.apache.iotdb.pipe.api.event.Event;
import org.apache.iotdb.pipe.api.event.dml.insertion.TabletInsertionEvent;
import org.apache.iotdb.pipe.api.event.dml.insertion.TsFileInsertionEvent;
import org.apache.iotdb.pipe.api.exception.PipeConnectionException;
import org.apache.iotdb.pipe.api.exception.PipeException;
import org.apache.iotdb.rpc.TSStatusCode;

import org.slf4j.Logger;
import org.slf4j.LoggerFactory;

import java.io.File;
import java.io.IOException;
import java.net.Socket;
import java.util.HashMap;
import java.util.Objects;

public class IoTDBConfigRegionAirGapConnector extends IoTDBAirGapConnector {

  private static final Logger LOGGER =
      LoggerFactory.getLogger(IoTDBConfigRegionAirGapConnector.class);

  @Override
  protected byte[] generateHandShakeV1Payload() throws IOException {
    return compressIfNeeded(
        PipeTransferConfigNodeHandshakeV1Req.toTPipeTransferBytes(
            CommonDescriptor.getInstance().getConfig().getTimestampPrecision()));
  }

  @Override
  protected byte[] generateHandShakeV2Payload() throws IOException {
    final HashMap<String, String> params = new HashMap<>();
    params.put(
        PipeTransferHandshakeConstant.HANDSHAKE_KEY_CLUSTER_ID,
        ConfigNode.getInstance().getConfigManager().getClusterManager().getClusterId());
    params.put(
        PipeTransferHandshakeConstant.HANDSHAKE_KEY_TIME_PRECISION,
        CommonDescriptor.getInstance().getConfig().getTimestampPrecision());

    return compressIfNeeded(PipeTransferConfigNodeHandshakeV2Req.toTPipeTransferBytes(params));
  }

  @Override
  protected boolean mayNeedHandshakeWhenFail() {
    return true;
  }

  @Override
  protected byte[] getTransferSingleFilePieceBytes(
      final String fileName, final long position, final byte[] payLoad) {
    throw new UnsupportedOperationException(
        "The config region air gap connector does not support transferring single file piece bytes.");
  }

  @Override
  protected byte[] getTransferMultiFilePieceBytes(
      final String fileName, final long position, final byte[] payLoad) throws IOException {
    return PipeTransferConfigSnapshotPieceReq.toTPipeTransferBytes(fileName, position, payLoad);
  }

  @Override
  public void transfer(final TabletInsertionEvent tabletInsertionEvent) throws Exception {
    throw new UnsupportedOperationException(
        "IoTDBConfigRegionAirGapConnector can't transfer TabletInsertionEvent.");
  }

  @Override
  public void transfer(final TsFileInsertionEvent tsFileInsertionEvent) throws Exception {
    throw new UnsupportedOperationException(
        "IoTDBConfigRegionAirGapConnector can't transfer TsFileInsertionEvent.");
  }

  @Override
  public void transfer(final Event event) throws Exception {
    final int socketIndex = nextSocketIndex();
    final Socket socket = sockets.get(socketIndex);

    try {
      if (event instanceof PipeConfigRegionWritePlanEvent) {
        doTransferWrapper(socket, (PipeConfigRegionWritePlanEvent) event);
      } else if (event instanceof PipeConfigRegionSnapshotEvent) {
        doTransferWrapper(socket, (PipeConfigRegionSnapshotEvent) event);
      } else if (!(event instanceof PipeHeartbeatEvent)) {
        LOGGER.warn(
            "IoTDBConfigRegionAirGapConnector does not support transferring generic event: {}.",
            event);
      }
    } catch (final IOException e) {
      isSocketAlive.set(socketIndex, false);

      throw new PipeConnectionException(
          String.format(
              "Network error when transfer event %s, because %s.",
              ((EnrichedEvent) event).coreReportMessage(), e.getMessage()),
          e);
    }
  }

  private void doTransferWrapper(
      final Socket socket, final PipeConfigRegionWritePlanEvent pipeConfigRegionWritePlanEvent)
      throws PipeException, IOException {
    try {
      // We increase the reference count for this event to determine if the event may be released.
      if (!pipeConfigRegionWritePlanEvent.increaseReferenceCount(
          IoTDBConfigRegionAirGapConnector.class.getName())) {
        return;
      }
      doTransfer(socket, pipeConfigRegionWritePlanEvent);
    } finally {
      pipeConfigRegionWritePlanEvent.decreaseReferenceCount(
          IoTDBConfigRegionAirGapConnector.class.getName(), false);
    }
  }

  private void doTransfer(
      final Socket socket, final PipeConfigRegionWritePlanEvent pipeConfigRegionWritePlanEvent)
      throws PipeException, IOException {
    if (!send(
        socket,
        compressIfNeeded(
            PipeTransferConfigPlanReq.toTPipeTransferBytes(
                pipeConfigRegionWritePlanEvent.getConfigPhysicalPlan())))) {
      final String errorMessage =
          String.format(
              "Transfer config region write plan %s error. Socket: %s.",
              pipeConfigRegionWritePlanEvent.getConfigPhysicalPlan().getType(), socket);
      // Send handshake because we don't know whether the receiver side configNode
      // has set up a new one
      sendHandshakeReq(socket);
      receiverStatusHandler.handle(
          new TSStatus(TSStatusCode.PIPE_RECEIVER_USER_CONFLICT_EXCEPTION.getStatusCode())
              .setMessage(errorMessage),
          errorMessage,
          pipeConfigRegionWritePlanEvent.toString());
    }
  }

  private void doTransferWrapper(
      final Socket socket, final PipeConfigRegionSnapshotEvent pipeConfigRegionSnapshotEvent)
      throws PipeException, IOException {
    try {
      // We increase the reference count for this event to determine if the event may be released.
      if (!pipeConfigRegionSnapshotEvent.increaseReferenceCount(
          IoTDBConfigRegionAirGapConnector.class.getName())) {
        return;
      }
      doTransfer(socket, pipeConfigRegionSnapshotEvent);
    } finally {
      pipeConfigRegionSnapshotEvent.decreaseReferenceCount(
          IoTDBConfigRegionAirGapConnector.class.getName(), false);
    }
  }

  private void doTransfer(
      final Socket socket, final PipeConfigRegionSnapshotEvent pipeConfigRegionSnapshotEvent)
      throws PipeException, IOException {
    final File snapshot = pipeConfigRegionSnapshotEvent.getSnapshotFile();
    final File templateFile = pipeConfigRegionSnapshotEvent.getTemplateFile();

    // 1. Transfer snapshotFile, and template file if exists
    transferFilePieces(snapshot, socket, true);
    if (Objects.nonNull(templateFile)) {
      transferFilePieces(templateFile, socket, true);
    }
    // 2. Transfer file seal signal, which means the snapshots are transferred completely
    if (!send(
        socket,
<<<<<<< HEAD
        PipeTransferConfigSnapshotSealReq.toTPipeTransferBytes(
            // The pattern is surely Non-null
            pipeConfigRegionSnapshotEvent.getPatternString(),
            snapshot.getName(),
            snapshot.length(),
            Objects.nonNull(templateFile) ? templateFile.getName() : null,
            Objects.nonNull(templateFile) ? templateFile.length() : 0,
            pipeConfigRegionSnapshotEvent.getFileType(),
            pipeConfigRegionSnapshotEvent.toSealTypeString()))) {
=======
        compressIfNeeded(
            PipeTransferConfigSnapshotSealReq.toTPipeTransferBytes(
                snapshot.getName(),
                snapshot.length(),
                Objects.nonNull(templateFile) ? templateFile.getName() : null,
                Objects.nonNull(templateFile) ? templateFile.length() : 0,
                pipeConfigRegionSnapshotEvent.getFileType(),
                pipeConfigRegionSnapshotEvent.toSealTypeString())))) {
>>>>>>> e4f4ed03
      final String errorMessage =
          String.format("Seal config region snapshot %s error. Socket %s.", snapshot, socket);
      // Send handshake because we don't know whether the receiver side configNode
      // has set up a new one
      sendHandshakeReq(socket);
      receiverStatusHandler.handle(
          new TSStatus(TSStatusCode.PIPE_RECEIVER_USER_CONFLICT_EXCEPTION.getStatusCode())
              .setMessage(errorMessage),
          errorMessage,
          pipeConfigRegionSnapshotEvent.toString());
    } else {
      LOGGER.info("Successfully transferred config region snapshot {}.", snapshot);
    }
  }
}<|MERGE_RESOLUTION|>--- conflicted
+++ resolved
@@ -199,26 +199,16 @@
     // 2. Transfer file seal signal, which means the snapshots are transferred completely
     if (!send(
         socket,
-<<<<<<< HEAD
-        PipeTransferConfigSnapshotSealReq.toTPipeTransferBytes(
-            // The pattern is surely Non-null
+        compressIfNeeded(
+            PipeTransferConfigSnapshotSealReq.toTPipeTransferBytes(
+                // The pattern is surely Non-null
             pipeConfigRegionSnapshotEvent.getPatternString(),
             snapshot.getName(),
             snapshot.length(),
             Objects.nonNull(templateFile) ? templateFile.getName() : null,
             Objects.nonNull(templateFile) ? templateFile.length() : 0,
             pipeConfigRegionSnapshotEvent.getFileType(),
-            pipeConfigRegionSnapshotEvent.toSealTypeString()))) {
-=======
-        compressIfNeeded(
-            PipeTransferConfigSnapshotSealReq.toTPipeTransferBytes(
-                snapshot.getName(),
-                snapshot.length(),
-                Objects.nonNull(templateFile) ? templateFile.getName() : null,
-                Objects.nonNull(templateFile) ? templateFile.length() : 0,
-                pipeConfigRegionSnapshotEvent.getFileType(),
-                pipeConfigRegionSnapshotEvent.toSealTypeString())))) {
->>>>>>> e4f4ed03
+            pipeConfigRegionSnapshotEvent.toSealTypeString())))) {
       final String errorMessage =
           String.format("Seal config region snapshot %s error. Socket %s.", snapshot, socket);
       // Send handshake because we don't know whether the receiver side configNode
