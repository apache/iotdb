/*
 * Licensed to the Apache Software Foundation (ASF) under one
 * or more contributor license agreements.  See the NOTICE file
 * distributed with this work for additional information
 * regarding copyright ownership.  The ASF licenses this file
 * to you under the Apache License, Version 2.0 (the
 * "License"); you may not use this file except in compliance
 * with the License.  You may obtain a copy of the License at
 *
 *     http://www.apache.org/licenses/LICENSE-2.0
 *
 * Unless required by applicable law or agreed to in writing,
 * software distributed under the License is distributed on an
 * "AS IS" BASIS, WITHOUT WARRANTIES OR CONDITIONS OF ANY
 * KIND, either express or implied.  See the License for the
 * specific language governing permissions and limitations
 * under the License.
 */

package org.apache.iotdb.confignode.procedure;

import org.apache.iotdb.commons.concurrent.ThreadName;
import org.apache.iotdb.commons.utils.TestOnly;
import org.apache.iotdb.confignode.procedure.exception.ProcedureException;
import org.apache.iotdb.confignode.procedure.exception.ProcedureSuspendedException;
import org.apache.iotdb.confignode.procedure.exception.ProcedureYieldException;
import org.apache.iotdb.confignode.procedure.scheduler.ProcedureScheduler;
import org.apache.iotdb.confignode.procedure.scheduler.SimpleProcedureScheduler;
import org.apache.iotdb.confignode.procedure.state.ProcedureLockState;
import org.apache.iotdb.confignode.procedure.state.ProcedureState;
import org.apache.iotdb.confignode.procedure.store.IProcedureStore;

import com.google.common.base.Preconditions;
import org.slf4j.Logger;
import org.slf4j.LoggerFactory;

import java.io.IOException;
import java.util.ArrayDeque;
import java.util.ArrayList;
import java.util.Arrays;
import java.util.Deque;
import java.util.HashSet;
import java.util.List;
import java.util.Set;
import java.util.concurrent.ConcurrentHashMap;
import java.util.concurrent.CopyOnWriteArrayList;
import java.util.concurrent.TimeUnit;
import java.util.concurrent.atomic.AtomicBoolean;
import java.util.concurrent.atomic.AtomicInteger;
import java.util.concurrent.atomic.AtomicLong;
import java.util.concurrent.atomic.AtomicReference;

public class ProcedureExecutor<Env> {
  private static final Logger LOG = LoggerFactory.getLogger(ProcedureExecutor.class);

  private final ConcurrentHashMap<Long, CompletedProcedureContainer<Env>> completed =
      new ConcurrentHashMap<>();

  private final ConcurrentHashMap<Long, RootProcedureStack<Env>> rollbackStack =
      new ConcurrentHashMap<>();

  private static final ConcurrentHashMap<Long, Procedure> procedures = new ConcurrentHashMap<>();

  private ThreadGroup threadGroup;

  private CopyOnWriteArrayList<WorkerThread> workerThreads;

  private TimeoutExecutorThread<Env> timeoutExecutor;

  private TimeoutExecutorThread<Env> workerMonitorExecutor;

  private int corePoolSize;
  private int maxPoolSize;

  private final ProcedureScheduler scheduler;
  private static final AtomicLong lastProcId = new AtomicLong(-1);
  private final AtomicLong workId = new AtomicLong(0);
  private final AtomicInteger activeExecutorCount = new AtomicInteger(0);
  private final AtomicBoolean running = new AtomicBoolean(false);
  private final Env environment;
  private final IProcedureStore store;

  public ProcedureExecutor(
      final Env environment, final IProcedureStore store, final ProcedureScheduler scheduler) {
    this.environment = environment;
    this.scheduler = scheduler;
    this.store = store;
    lastProcId.incrementAndGet();
  }

  @TestOnly
  public ProcedureExecutor(final Env environment, final IProcedureStore store) {
    this(environment, store, new SimpleProcedureScheduler());
  }

  public void init(int numThreads) {
    this.corePoolSize = numThreads;
    this.maxPoolSize = 10 * numThreads;
    this.threadGroup = new ThreadGroup(ThreadName.CONFIG_NODE_PROCEDURE_WORKER.getName());
    this.timeoutExecutor =
        new TimeoutExecutorThread<>(
            this, threadGroup, ThreadName.CONFIG_NODE_TIMEOUT_EXECUTOR.getName());
    this.workerMonitorExecutor =
        new TimeoutExecutorThread<>(
            this, threadGroup, ThreadName.CONFIG_NODE_WORKER_THREAD_MONITOR.getName());
    workId.set(0);
    workerThreads = new CopyOnWriteArrayList<>();
    for (int i = 0; i < corePoolSize; i++) {
      workerThreads.add(new WorkerThread(threadGroup));
    }
    // Add worker monitor
    workerMonitorExecutor.add(new WorkerMonitor());

    scheduler.start();
    recover();
  }

  private void recover() {
    // 1.Build rollback stack
    int runnableCount = 0;
    int failedCount = 0;
    int waitingCount = 0;
    int waitingTimeoutCount = 0;
    List<Procedure> procedureList = new ArrayList<>();
    // Load procedure wal file
    store.load(procedureList);
    for (Procedure<Env> proc : procedureList) {
      if (proc.isFinished()) {
        completed.putIfAbsent(proc.getProcId(), new CompletedProcedureContainer(proc));
      } else {
        if (!proc.hasParent()) {
          rollbackStack.put(proc.getProcId(), new RootProcedureStack<>());
        }
      }
      procedures.putIfAbsent(proc.getProcId(), proc);
      switch (proc.getState()) {
        case RUNNABLE:
          runnableCount++;
          break;
        case FAILED:
          failedCount++;
          break;
        case WAITING:
          waitingCount++;
          break;
        case WAITING_TIMEOUT:
          waitingTimeoutCount++;
          break;
        default:
          break;
      }
    }
    List<Procedure<Env>> runnableList = new ArrayList<>(runnableCount);
    List<Procedure<Env>> failedList = new ArrayList<>(failedCount);
    List<Procedure<Env>> waitingList = new ArrayList<>(waitingCount);
    List<Procedure<Env>> waitingTimeoutList = new ArrayList<>(waitingTimeoutCount);
    for (Procedure<Env> proc : procedureList) {
      if (proc.isFinished() && !proc.hasParent()) {
        continue;
      }
      long rootProcedureId = getRootProcId(proc);
      if (proc.hasParent()) {
        Procedure<Env> parent = procedures.get(proc.getParentProcId());
        if (parent != null && !proc.isFinished()) {
          parent.incChildrenLatch();
        }
      }
      RootProcedureStack rootStack = rollbackStack.get(rootProcedureId);
      if (rootStack != null) {
        rootStack.loadStack(proc);
      }
      proc.setRootProcedureId(rootProcedureId);
      switch (proc.getState()) {
        case RUNNABLE:
          runnableList.add(proc);
          break;
        case FAILED:
          failedList.add(proc);
          break;
        case WAITING:
          waitingList.add(proc);
          break;
        case WAITING_TIMEOUT:
          waitingTimeoutList.add(proc);
          break;
        case ROLLEDBACK:
        case INITIALIZING:
          LOG.error("Unexpected state:{} for {}", proc.getState(), proc);
          throw new UnsupportedOperationException("Unexpected state");
        default:
          break;
      }
    }

    waitingList.forEach(
        procedure -> {
          if (!procedure.hasChildren()) {
<<<<<<< HEAD
=======
            // Normally, WAITING procedures should be wakened by its children.
            // But, there is a case that, all the children are successful, and before
            // they can wake up their parent procedure, the master was killed.
            // So, during recovering the procedures from ProcedureWal, its children
            // are not loaded because of their SUCCESS state.
            // So we need to continue to run this WAITING procedure. Before
            // executing, we need to set its state to RUNNABLE.
>>>>>>> fbddcfd6
            procedure.setState(ProcedureState.RUNNABLE);
            runnableList.add(procedure);
          } else {
            procedure.afterRecover(environment);
          }
        });
    restoreLocks();

    waitingTimeoutList.forEach(
        procedure -> {
          procedure.afterRecover(environment);
          timeoutExecutor.add(procedure);
        });

    failedList.forEach(scheduler::addBack);
    runnableList.forEach(
        procedure -> {
          procedure.afterRecover(environment);
          scheduler.addBack(procedure);
        });
    scheduler.signalAll();
  }

  public long getRootProcId(Procedure proc) {
    return Procedure.getRootProcedureId(procedures, proc);
  }

  private void releaseLock(Procedure<Env> procedure, boolean force) {
    if (force || !procedure.holdLock(this.environment) || procedure.isFinished()) {
      procedure.doReleaseLock(this.environment, store);
    }
  }

  private void restoreLock(Procedure procedure, Set<Long> restored) {
    procedure.restoreLock(environment);
    restored.add(procedure.getProcId());
  }

  private void restoreLocks(Deque<Procedure<Env>> stack, Set<Long> restored) {
    while (!stack.isEmpty()) {
      restoreLock(stack.pop(), restored);
    }
  }

  private void restoreLocks() {
    Set<Long> restored = new HashSet<>();
    Deque<Procedure<Env>> stack = new ArrayDeque<>();
    procedures
        .values()
        .forEach(
            procedure -> {
              while (procedure != null) {
                if (restored.contains(procedure.getProcId())) {
                  restoreLocks(stack, restored);
                  return;
                }
                if (!procedure.hasParent()) {
                  restoreLock(procedure, restored);
                  restoreLocks(stack, restored);
                  return;
                }
                stack.push(procedure);
                procedure = procedures.get(procedure.getParentProcId());
              }
            });
  }

  public void startWorkers() {
    if (!running.compareAndSet(false, true)) {
      LOG.warn("Already running");
      return;
    }
    timeoutExecutor.start();
    workerMonitorExecutor.start();
    for (WorkerThread workerThread : workerThreads) {
      workerThread.start();
    }
  }

  public void startCompletedCleaner(long cleanTimeInterval, long cleanEvictTTL) {
    addInternalProcedure(
        new CompletedProcedureRecycler(store, completed, cleanTimeInterval, cleanEvictTTL));
  }

  private void addInternalProcedure(InternalProcedure interalProcedure) {
    if (interalProcedure == null) {
      return;
    }
    interalProcedure.setState(ProcedureState.WAITING_TIMEOUT);
    timeoutExecutor.add(interalProcedure);
  }

  public boolean removeInternalProcedure(InternalProcedure internalProcedure) {
    if (internalProcedure == null) {
      return true;
    }
    internalProcedure.setState(ProcedureState.SUCCESS);
    return timeoutExecutor.remove(internalProcedure);
  }

  /**
   * Get next Procedure id
   *
   * @return next procedure id
   */
  public static synchronized long nextProcId() {
    long procId = lastProcId.incrementAndGet();
    if (procId < 0) {
      while (!lastProcId.compareAndSet(procId, 0)) {
        procId = lastProcId.get();
        if (procId >= 0) {
          break;
        }
      }
      while (procedures.containsKey(procId)) {
        procId = lastProcId.incrementAndGet();
      }
    }
    return procId;
  }

  /**
   * Executes procedure
   *
   * <p>Calls doExecute() if success and return subprocedures submit sub procs set the state to
   * WAITING, wait for all sub procs completed. else if no sub procs procedure completed
   * successfully set procedure's parent to RUNNABLE in case of failure start rollback of the
   * procedure.
   *
   * @param proc procedure
   */
  private void executeProcedure(Procedure<Env> proc) {
    if (proc.isFinished()) {
      LOG.debug("{} is already finished.", proc);
      return;
    }
    final Long rootProcId = getRootProcedureId(proc);
    if (rootProcId == null) {
      LOG.warn("Rollback because parent is done/rolledback, proc is {}", proc);
      executeRollback(proc);
      return;
    }
    RootProcedureStack<Env> rootProcStack = rollbackStack.get(rootProcId);
    if (rootProcStack == null) {
      LOG.warn("Rollback stack is null for {}", proc.getProcId());
      return;
    }
    do {
      if (!rootProcStack.acquire()) {
        if (rootProcStack.setRollback()) {
          switch (executeRootStackRollback(rootProcId, rootProcStack)) {
            case LOCK_ACQUIRED:
              break;
            case LOCK_EVENT_WAIT:
              LOG.info("LOCK_EVENT_WAIT rollback " + proc);
              rootProcStack.unsetRollback();
              break;
            case LOCK_YIELD_WAIT:
              rootProcStack.unsetRollback();
              scheduler.yield(proc);
              break;
            default:
              throw new UnsupportedOperationException();
          }
        } else {
          if (!proc.wasExecuted()) {
            switch (executeRollback(proc)) {
              case LOCK_ACQUIRED:
                break;
              case LOCK_EVENT_WAIT:
                LOG.info("LOCK_EVENT_WAIT can't rollback child running for {}", proc);
                break;
              case LOCK_YIELD_WAIT:
                scheduler.yield(proc);
                break;
              default:
                throw new UnsupportedOperationException();
            }
          }
        }
        break;
      }
      ProcedureLockState lockState = acquireLock(proc);
      switch (lockState) {
        case LOCK_ACQUIRED:
          executeProcedure(rootProcStack, proc);
          break;
        case LOCK_YIELD_WAIT:
        case LOCK_EVENT_WAIT:
          LOG.info("{} lockstate is {}", proc, lockState);
          break;
        default:
          throw new UnsupportedOperationException();
      }
      rootProcStack.release();

      if (proc.isSuccess()) {
        // update metrics on finishing the procedure
        proc.updateMetricsOnFinish(getEnvironment(), proc.elapsedTime(), true);
        LOG.debug("{} finished in {}ms successfully.", proc, proc.elapsedTime());
        if (proc.getProcId() == rootProcId) {
          rootProcedureCleanup(proc);
        } else {
          executeCompletionCleanup(proc);
        }
        return;
      }

    } while (rootProcStack.isFailed());
  }

  /**
   * execute procedure and submit its children
   *
   * @param rootProcStack procedure's root proc stack
   * @param proc procedure
   */
  private void executeProcedure(RootProcedureStack rootProcStack, Procedure<Env> proc) {
    Preconditions.checkArgument(
        proc.getState() == ProcedureState.RUNNABLE, "NOT RUNNABLE! " + proc);
    boolean suspended = false;
    boolean reExecute;

    Procedure<Env>[] subprocs = null;
    do {
      reExecute = false;
      proc.resetPersistance();
      try {
        subprocs = proc.doExecute(this.environment);
        if (subprocs != null && subprocs.length == 0) {
          subprocs = null;
        }
      } catch (ProcedureSuspendedException e) {
        LOG.debug("Suspend {}", proc);
        suspended = true;
      } catch (ProcedureYieldException e) {
        LOG.debug("Yield {}", proc);
        yieldProcedure(proc);
      } catch (InterruptedException e) {
        LOG.warn("Interrupt during execution, suspend or retry it later.", e);
        yieldProcedure(proc);
      } catch (Throwable e) {
        LOG.error("CODE-BUG:{}", proc, e);
        proc.setFailure(new ProcedureException(e.getMessage(), e));
      }

      if (!proc.isFailed()) {
        if (subprocs != null) {
          if (subprocs.length == 1 && subprocs[0] == proc) {
            subprocs = null;
            reExecute = true;
          } else {
            subprocs = initializeChildren(rootProcStack, proc, subprocs);
            LOG.info("Initialized sub procs:{}", Arrays.toString(subprocs));
          }
        } else if (proc.getState() == ProcedureState.WAITING_TIMEOUT) {
          LOG.info("Added into timeoutExecutor {}", proc);
        } else if (!suspended) {
          proc.setState(ProcedureState.SUCCESS);
        }
      }
      // add procedure into rollback stack.
      rootProcStack.addRollbackStep(proc);

      if (proc.needPersistance()) {
        updateStoreOnExecution(rootProcStack, proc, subprocs);
      }

      if (!store.isRunning()) {
        return;
      }

      if (proc.isRunnable() && !suspended && proc.isYieldAfterExecution(this.environment)) {
        yieldProcedure(proc);
        return;
      }
    } while (reExecute);

    if (subprocs != null && !proc.isFailed()) {
      submitChildrenProcedures(subprocs);
    }

    releaseLock(proc, false);
    if (!suspended && proc.isFinished() && proc.hasParent()) {
      countDownChildren(rootProcStack, proc);
    }
  }

  /**
   * Serve as a countdown latch to check whether all children have already completed.
   *
   * @param rootProcStack root procedure stack
   * @param proc proc
   */
  private void countDownChildren(RootProcedureStack rootProcStack, Procedure<Env> proc) {
    Procedure<Env> parent = procedures.get(proc.getParentProcId());
    if (parent == null && rootProcStack.isRollingback()) {
      return;
    }
    if (parent != null && parent.tryRunnable()) {
      // If success, means all its children have completed, move parent to front of the queue.
      store.update(parent);
      scheduler.addFront(parent);
      LOG.info(
          "Finished subprocedure pid={}, resume processing ppid={}",
          proc.getProcId(),
          parent.getProcId());
    }
  }

  /**
   * Submit children procedures.
   *
   * @param subprocs children procedures
   */
  private void submitChildrenProcedures(Procedure<Env>[] subprocs) {
    for (Procedure<Env> subproc : subprocs) {
      subproc.updateMetricsOnSubmit(getEnvironment());
      procedures.put(subproc.getProcId(), subproc);
      scheduler.addFront(subproc);
    }
  }

  private void updateStoreOnExecution(
      RootProcedureStack rootProcStack, Procedure<Env> proc, Procedure<Env>[] subprocs) {
    if (subprocs != null && !proc.isFailed()) {
      if (LOG.isDebugEnabled()) {
        LOG.debug("Stored {}, children {}", proc, Arrays.toString(subprocs));
      }
      store.update(subprocs);
    } else {
      LOG.debug("Store update {}", proc);
      if (proc.isFinished() && !proc.hasParent()) {
        final long[] childProcIds = rootProcStack.getSubprocedureIds();
        if (childProcIds != null) {
          store.delete(childProcIds);
          for (long childProcId : childProcIds) {
            procedures.remove(childProcId);
          }
        } else {
          store.update(proc);
        }
      } else {
        store.update(proc);
      }
    }
  }

  private Procedure<Env>[] initializeChildren(
      RootProcedureStack rootProcStack, Procedure<Env> proc, Procedure<Env>[] subprocs) {
    final long rootProcedureId = getRootProcedureId(proc);
    for (int i = 0; i < subprocs.length; i++) {
      Procedure<Env> subproc = subprocs[i];
      if (subproc == null) {
        String errMsg = "subproc[" + i + "] is null, aborting procedure";
        proc.setFailure(new ProcedureException((errMsg), new IllegalArgumentException(errMsg)));
        return null;
      }
      subproc.setParentProcId(proc.getProcId());
      subproc.setRootProcId(rootProcedureId);
      subproc.setProcId(nextProcId());
      subproc.setProcRunnable();
      rootProcStack.addSubProcedure(subproc);
    }

    if (!proc.isFailed()) {
      proc.setChildrenLatch(subprocs.length);
      switch (proc.getState()) {
        case RUNNABLE:
          proc.setState(ProcedureState.WAITING);
          break;
        case WAITING_TIMEOUT:
          timeoutExecutor.add(proc);
          break;
        default:
          break;
      }
    }
    return subprocs;
  }

  private void yieldProcedure(Procedure<Env> proc) {
    releaseLock(proc, false);
    scheduler.yield(proc);
  }

  /**
   * Rollback full root procedure stack.
   *
   * @param rootProcId root procedure id
   * @param procedureStack root procedure stack
   * @return lock state
   */
  private ProcedureLockState executeRootStackRollback(
      Long rootProcId, RootProcedureStack procedureStack) {
    Procedure<Env> rootProcedure = procedures.get(rootProcId);
    ProcedureException exception = rootProcedure.getException();
    if (exception == null) {
      exception = procedureStack.getException();
      rootProcedure.setFailure(exception);
      store.update(rootProcedure);
    }
    List<Procedure<Env>> subprocStack = procedureStack.getSubproceduresStack();
    int stackTail = subprocStack.size();
    while (stackTail-- > 0) {
      Procedure<Env> procedure = subprocStack.get(stackTail);
      if (procedure.isSuccess()) {
        subprocStack.remove(stackTail);
        cleanupAfterRollback(procedure);
        continue;
      }
      ProcedureLockState lockState = acquireLock(procedure);
      if (lockState != ProcedureLockState.LOCK_ACQUIRED) {
        return lockState;
      }
      lockState = executeRollback(procedure);
      releaseLock(procedure, false);

      boolean abortRollback = lockState != ProcedureLockState.LOCK_ACQUIRED;
      abortRollback |= !isRunning() || !store.isRunning();
      if (abortRollback) {
        return lockState;
      }

      if (!procedure.isFinished() && procedure.isYieldAfterExecution(this.environment)) {
        return ProcedureLockState.LOCK_YIELD_WAIT;
      }

      if (procedure != rootProcedure) {
        executeCompletionCleanup(procedure);
      }
    }

    LOG.info("Rolled back {}, time duration is {}", rootProcedure, rootProcedure.elapsedTime());
    rootProcedureCleanup(rootProcedure);
    return ProcedureLockState.LOCK_ACQUIRED;
  }

  private ProcedureLockState acquireLock(Procedure<Env> proc) {
    if (proc.hasLock()) {
      return ProcedureLockState.LOCK_ACQUIRED;
    }
    return proc.doAcquireLock(this.environment, store);
  }

  /**
   * do execute defined in procedure and then update store or remove completely in case it is a
   * child.
   *
   * @param procedure procedure
   * @return procedure lock state
   */
  private ProcedureLockState executeRollback(Procedure<Env> procedure) {
    try {
      procedure.doRollback(this.environment);
    } catch (IOException e) {
      LOG.error("Roll back failed for {}", procedure, e);
    } catch (InterruptedException e) {
      LOG.warn("Interrupted exception occured for {}", procedure, e);
    } catch (Throwable t) {
      LOG.error("CODE-BUG: runtime exception for {}", procedure, t);
    }
    cleanupAfterRollback(procedure);
    return ProcedureLockState.LOCK_ACQUIRED;
  }

  private void cleanupAfterRollback(Procedure<Env> procedure) {
    if (procedure.removeStackIndex()) {
      if (!procedure.isSuccess()) {
        procedure.setState(ProcedureState.ROLLEDBACK);
      }

      // update metrics on finishing the procedure (fail)
      procedure.updateMetricsOnFinish(getEnvironment(), procedure.elapsedTime(), false);

      if (procedure.hasParent()) {
        store.delete(procedure.getProcId());
        procedures.remove(procedure.getProcId());
      } else {
        final long[] childProcIds = rollbackStack.get(procedure.getProcId()).getSubprocedureIds();
        if (childProcIds != null) {
          store.delete(childProcIds);
        } else {
          store.update(procedure);
        }
      }
    } else {
      store.update(procedure);
    }
  }

  private void executeCompletionCleanup(Procedure<Env> proc) {
    if (proc.hasLock()) {
      releaseLock(proc, true);
    }
    try {
      proc.completionCleanup(this.environment);
    } catch (Throwable e) {
      LOG.error("CODE-BUG:Uncaught runtime exception for procedure {}", proc, e);
    }
  }

  private void rootProcedureCleanup(Procedure<Env> proc) {
    executeCompletionCleanup(proc);
    CompletedProcedureContainer<Env> retainer = new CompletedProcedureContainer<>(proc);
    completed.put(proc.getProcId(), retainer);
    rollbackStack.remove(proc.getProcId());
    procedures.remove(proc.getProcId());
  }

  private Long getRootProcedureId(Procedure<Env> proc) {
    return Procedure.getRootProcedureId(procedures, proc);
  }

  /**
   * Add a Procedure to executor.
   *
   * @param procedure procedure
   * @return procedure id
   */
  private long pushProcedure(Procedure<Env> procedure) {
    final long currentProcId = procedure.getProcId();
    // Update metrics on start of a procedure
    procedure.updateMetricsOnSubmit(getEnvironment());
    RootProcedureStack<Env> stack = new RootProcedureStack<>();
    rollbackStack.put(currentProcId, stack);
    procedures.put(currentProcId, procedure);
    scheduler.addBack(procedure);
    return procedure.getProcId();
  }

  private class WorkerThread extends StoppableThread {
    private final AtomicLong startTime = new AtomicLong(Long.MAX_VALUE);
    private final AtomicReference<Procedure<Env>> activeProcedure = new AtomicReference<>();
    protected long keepAliveTime = -1;

    public WorkerThread(ThreadGroup threadGroup) {
      this(threadGroup, "ProcExecWorker-");
    }

    public WorkerThread(ThreadGroup threadGroup, String prefix) {
      super(threadGroup, prefix + workId.incrementAndGet());
      setDaemon(true);
    }

    @Override
    public void sendStopSignal() {
      scheduler.signalAll();
    }

    @Override
    public void run() {
      long lastUpdated = System.currentTimeMillis();
      try {
        while (isRunning() && keepAlive(lastUpdated)) {
          Procedure<Env> procedure = scheduler.poll(keepAliveTime, TimeUnit.MILLISECONDS);
          if (procedure == null) {
            continue;
          }
          this.activeProcedure.set(procedure);
          int activeCount = activeExecutorCount.incrementAndGet();
          startTime.set(System.currentTimeMillis());
          executeProcedure(procedure);
          activeCount = activeExecutorCount.decrementAndGet();
          LOG.trace("Halt pid={}, activeCount={}", procedure.getProcId(), activeCount);
          this.activeProcedure.set(null);
          lastUpdated = System.currentTimeMillis();
          startTime.set(lastUpdated);
        }

      } catch (Throwable throwable) {
        if (this.activeProcedure.get() != null) {
          LOG.warn("Worker terminated {}", this.activeProcedure.get(), throwable);
        }
      } finally {
        LOG.debug("Worker terminated.");
      }
      workerThreads.remove(this);
    }

    protected boolean keepAlive(long lastUpdated) {
      return true;
    }

    @Override
    public String toString() {
      Procedure<?> p = this.activeProcedure.get();
      return getName() + "(pid=" + (p == null ? Procedure.NO_PROC_ID : p.getProcId() + ")");
    }

    /** @return the time since the current procedure is running */
    public long getCurrentRunTime() {
      return System.currentTimeMillis() - startTime.get();
    }
  }

  // A worker thread which can be added when core workers are stuck. Will timeout after
  // keepAliveTime if there is no procedure to run.
  private final class KeepAliveWorkerThread extends WorkerThread {

    public KeepAliveWorkerThread(ThreadGroup group) {
      super(group, "KAProcExecWorker-");
      this.keepAliveTime = TimeUnit.SECONDS.toMillis(10);
    }

    @Override
    protected boolean keepAlive(long lastUpdate) {
      return System.currentTimeMillis() - lastUpdate < keepAliveTime;
    }
  }

  private final class WorkerMonitor extends InternalProcedure<Env> {
    private static final int DEFAULT_WORKER_MONITOR_INTERVAL = 30000; // 30sec

    private static final int DEFAULT_WORKER_STUCK_THRESHOLD = 60000; // 60sec

    private static final float DEFAULT_WORKER_ADD_STUCK_PERCENTAGE = 0.5f; // 50% stuck

    public WorkerMonitor() {
      super(DEFAULT_WORKER_MONITOR_INTERVAL);
      updateTimestamp();
    }

    private int checkForStuckWorkers() {
      // Check if any of the worker is stuck
      int stuckCount = 0;
      for (WorkerThread worker : workerThreads) {
        if (worker.activeProcedure.get() == null
            || worker.getCurrentRunTime() < DEFAULT_WORKER_STUCK_THRESHOLD) {
          continue;
        }

        // WARN the worker is stuck
        stuckCount++;
        LOG.warn(
            "Worker stuck {}({}), run time {} ms",
            worker,
            worker.activeProcedure.get().getProcType(),
            worker.getCurrentRunTime());
      }
      return stuckCount;
    }

    private void checkThreadCount(final int stuckCount) {
      // Nothing to do if there are no runnable tasks
      if (stuckCount < 1 || !scheduler.hasRunnables()) {
        return;
      }
      // Add a new thread if the worker stuck percentage exceed the threshold limit
      // and every handler is active.
      final float stuckPerc = ((float) stuckCount) / workerThreads.size();
      // Let's add new worker thread more aggressively, as they will timeout finally if there is no
      // work to do.
      if (stuckPerc >= DEFAULT_WORKER_ADD_STUCK_PERCENTAGE && workerThreads.size() < maxPoolSize) {
        final KeepAliveWorkerThread worker = new KeepAliveWorkerThread(threadGroup);
        workerThreads.add(worker);
        worker.start();
        LOG.debug("Added new worker thread {}", worker);
      }
    }

    @Override
    protected void periodicExecute(Env env) {
      final int stuckCount = checkForStuckWorkers();
      checkThreadCount(stuckCount);
      updateTimestamp();
    }
  }

  public int getWorkerThreadCount() {
    return workerThreads.size();
  }

  public long getActiveWorkerThreadCount() {
    return workerThreads.stream().filter(worker -> worker.activeProcedure.get() != null).count();
  }

  public boolean isRunning() {
    return running.get();
  }

  public void stop() {
    if (!running.getAndSet(false)) {
      return;
    }
    LOG.info("Stopping");
    scheduler.stop();
    timeoutExecutor.sendStopSignal();
  }

  public void join() {
    timeoutExecutor.awaitTermination();
    workerMonitorExecutor.awaitTermination();
    for (WorkerThread workerThread : workerThreads) {
      workerThread.awaitTermination();
    }
    try {
      threadGroup.destroy();
    } catch (IllegalThreadStateException e) {
      LOG.warn(
          "ProcedureExecutor threadGroup {} contains running threads which are used by non-procedure module.",
          this.threadGroup);
      this.threadGroup.list();
    }
  }

  public boolean isStarted(long procId) {
    Procedure<Env> procedure = procedures.get(procId);
    if (procedure == null) {
      return completed.get(procId) != null;
    }
    return procedure.wasExecuted();
  }

  public boolean isFinished(final long procId) {
    return !procedures.containsKey(procId);
  }

  public ConcurrentHashMap<Long, Procedure> getProcedures() {
    return procedures;
  }

  // -----------------------------CLIENT IMPLEMENTATION-----------------------------------
  /**
   * Submit a new root-procedure to the executor, called by client.
   *
   * @param procedure root procedure
   * @return procedure id
   */
  public long submitProcedure(Procedure<Env> procedure) {
    Preconditions.checkArgument(lastProcId.get() >= 0);
    Preconditions.checkArgument(procedure.getState() == ProcedureState.INITIALIZING);
    Preconditions.checkArgument(!procedure.hasParent(), "Unexpected parent", procedure);
    // Initialize the procedure
    procedure.setProcId(nextProcId());
    procedure.setProcRunnable();
    // Commit the transaction
    store.update(procedure);
    LOG.debug("{} is stored.", procedure);
    // Add the procedure to the executor
    return pushProcedure(procedure);
  }

  /**
   * Abort a specified procedure.
   *
   * @param procId procedure id
   * @param force whether abort the running procdure.
   * @return true if the procedure exists and has received the abort.
   */
  public boolean abort(long procId, boolean force) {
    Procedure<Env> procedure = procedures.get(procId);
    if (procedure != null) {
      if (!force && procedure.wasExecuted()) {
        return false;
      }
      return procedure.abort(this.environment);
    }
    return false;
  }

  public boolean abort(long procId) {
    return abort(procId, true);
  }

  public Procedure<Env> getResult(long procId) {
    CompletedProcedureContainer retainer = completed.get(procId);
    if (retainer == null) {
      return null;
    } else {
      return retainer.getProcedure();
    }
  }

  /**
   * Query a procedure result.
   *
   * @param procId procedure id
   * @return procedure or retainer
   */
  public Procedure<Env> getResultOrProcedure(long procId) {
    CompletedProcedureContainer retainer = completed.get(procId);
    if (retainer == null) {
      return procedures.get(procId);
    } else {
      return retainer.getProcedure();
    }
  }

  public ProcedureScheduler getScheduler() {
    return scheduler;
  }

  public Env getEnvironment() {
    return environment;
  }

  public IProcedureStore getStore() {
    return store;
  }

  public RootProcedureStack<Env> getRollbackStack(long rootProcId) {
    return rollbackStack.get(rootProcId);
  }
}<|MERGE_RESOLUTION|>--- conflicted
+++ resolved
@@ -195,8 +195,6 @@
     waitingList.forEach(
         procedure -> {
           if (!procedure.hasChildren()) {
-<<<<<<< HEAD
-=======
             // Normally, WAITING procedures should be wakened by its children.
             // But, there is a case that, all the children are successful, and before
             // they can wake up their parent procedure, the master was killed.
@@ -204,7 +202,6 @@
             // are not loaded because of their SUCCESS state.
             // So we need to continue to run this WAITING procedure. Before
             // executing, we need to set its state to RUNNABLE.
->>>>>>> fbddcfd6
             procedure.setState(ProcedureState.RUNNABLE);
             runnableList.add(procedure);
           } else {
