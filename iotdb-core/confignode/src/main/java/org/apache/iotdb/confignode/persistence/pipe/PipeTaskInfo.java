--- conflicted
+++ resolved
@@ -410,16 +410,9 @@
   }
 
   /**
-<<<<<<< HEAD
    * Clear the exceptions of, and set the isAutoStopped flag to false for a pipe locally after it
    * starts successfully. If there are exceptions cleared or flag changed, the messages will then be
    * updated to all the nodes through PipeHandleMetaChangeProcedure.
-=======
-   * Clear the exceptions of a pipe locally after it starts successfully.
-   *
-   * <p>If there are exceptions cleared, the messages will then be updated to all the nodes through
-   * {@link PipeHandleMetaChangeProcedure}.
->>>>>>> c78e36eb
    *
    * @param pipeName The name of the pipe to be clear exception
    */
