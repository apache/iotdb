--- conflicted
+++ resolved
@@ -272,12 +272,9 @@
             new TDropTriggerReq(((DeleteTriggerInTablePlan) plan).getTriggerName())
                 .setIsGeneratedByPipe(true));
       case SetTTL:
-<<<<<<< HEAD
         return ((SetTTLPlan) plan).getTTL() == TTLCache.NULL_TTL
             ? configManager.getTTLManager().unsetTTL((SetTTLPlan) plan, true)
             : configManager.getTTLManager().setTTL((SetTTLPlan) plan, true);
-=======
-        return configManager.getClusterSchemaManager().setTTL((SetTTLPlan) plan, true);
       case PipeSetTTL:
         // The prior status won't be altered by the status visitor
         return PipeReceiverStatusHandler.getPriorStatus(
@@ -285,7 +282,6 @@
                 .getSetTTLPlans().stream()
                     .map(this::executePlanAndClassifyExceptions)
                     .collect(Collectors.toList()));
->>>>>>> a8f3ca3f
       case DropUser:
       case DropRole:
       case GrantRole:
