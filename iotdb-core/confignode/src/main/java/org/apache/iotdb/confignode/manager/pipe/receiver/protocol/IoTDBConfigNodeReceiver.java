--- conflicted
+++ resolved
@@ -758,8 +758,7 @@
                     ((CommitDeleteViewColumnPlan) plan).getTableName(),
                     queryId,
                     ((CommitDeleteViewColumnPlan) plan).getColumnName(),
-<<<<<<< HEAD
-                    true));
+                    shouldMarkAsPipeRequest.get()));
       case AlterColumnDataType:
         return configManager
             .getProcedureManager()
@@ -775,10 +774,7 @@
                     queryId,
                     ((AlterColumnDataTypePlan) plan).getColumnName(),
                     ((AlterColumnDataTypePlan) plan).getNewType(),
-                    true));
-=======
-                    shouldMarkAsPipeRequest.get()));
->>>>>>> 57fe5734
+                    shouldMarkAsPipeRequest.get()));
       case RenameTableColumn:
         return configManager
             .getProcedureManager()
