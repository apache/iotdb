/*
 * Licensed to the Apache Software Foundation (ASF) under one
 * or more contributor license agreements.  See the NOTICE file
 * distributed with this work for additional information
 * regarding copyright ownership.  The ASF licenses this file
 * to you under the Apache License, Version 2.0 (the
 * "License"); you may not use this file except in compliance
 * with the License.  You may obtain a copy of the License at
 *
 *     http://www.apache.org/licenses/LICENSE-2.0
 *
 * Unless required by applicable law or agreed to in writing,
 * software distributed under the License is distributed on an
 * "AS IS" BASIS, WITHOUT WARRANTIES OR CONDITIONS OF ANY
 * KIND, either express or implied.  See the License for the
 * specific language governing permissions and limitations
 * under the License.
 */
package org.apache.iotdb.confignode.persistence.schema;

import org.apache.iotdb.commons.conf.IoTDBConstant;
import org.apache.iotdb.commons.file.SystemFileFactory;
import org.apache.iotdb.confignode.conf.ConfigNodeConfig;
import org.apache.iotdb.confignode.conf.ConfigNodeDescriptor;
import org.apache.iotdb.tsfile.utils.Pair;

import org.slf4j.Logger;
import org.slf4j.LoggerFactory;

import java.io.File;
import java.io.IOException;
import java.nio.file.DirectoryStream;
import java.nio.file.Files;
import java.nio.file.Path;
import java.nio.file.Paths;
import java.util.ArrayList;
import java.util.Arrays;
import java.util.List;

public class ConfignodeSnapshotParser {
  private static final Logger LOGGER = LoggerFactory.getLogger(ConfignodeSnapshotParser.class);
  private static final ConfigNodeConfig CONF = ConfigNodeDescriptor.getInstance().getConf();

  private static final String SNAPSHOT_CLUSTER_SCHEMA_FILENAME = "cluster_schema.bin";

  private static final String SNAPSHOT_TEMPLATE_FILENAME = "template_info.bin";

  private ConfignodeSnapshotParser() {
    // Empty constructor
  }

  private static Path getLatestSnapshotPath(List<Path> snapshotPathList) {
    if (snapshotPathList.isEmpty()) {
      return null;
    }
    final Path[] pathArray = snapshotPathList.toArray(new Path[0]);
    Arrays.sort(
        pathArray,
        (o1, o2) -> {
          final String index1 = o1.toFile().getName().split("_")[1];
          final String index2 = o2.toFile().getName().split("_")[1];
          return Long.compare(Long.parseLong(index2), Long.parseLong(index1));
        });
    return pathArray[0];
  }

  public static List<Pair<Pair<Path, Path>, CNSnapshotFileType>> getSnapshots() throws IOException {
    final List<Pair<Pair<Path, Path>, CNSnapshotFileType>> snapshotPairList = new ArrayList<>();
    final String snapshotPath = CONF.getConsensusDir();
    try (DirectoryStream<Path> stream =
        Files.newDirectoryStream(Paths.get(snapshotPath), "[0-9]*-[0-9]*-[0-9]*-[0-9]*-[0-9]*")) {
      // In confignode there is only one consensus dir.
      // Get into confignode consensus dir
      for (Path path : stream) {
        try (DirectoryStream<Path> filestream =
            Files.newDirectoryStream(Paths.get(path.toString() + File.separator + "sm"))) {
<<<<<<< HEAD
          // Find the latest snapshots
          final ArrayList<Path> snapshotList = new ArrayList<>();
=======
          ArrayList<Path> snapshotList = new ArrayList<>();
>>>>>>> 58ade690
          for (Path snapshotFolder : filestream) {
            if (snapshotFolder.toFile().isDirectory()) {
              snapshotList.add(snapshotFolder);
            }
          }
          final Path latestSnapshotPath = getLatestSnapshotPath(snapshotList);

          if (latestSnapshotPath != null) {
            // Get role files.
            final String rolePath =
                latestSnapshotPath
                    + File.separator
                    + IoTDBConstant.SYSTEM_FOLDER_NAME
                    + File.separator
                    + "roles";
            try (DirectoryStream<Path> roleStream = Files.newDirectoryStream(Paths.get(rolePath))) {
              for (Path role : roleStream) {
                Pair<Path, Path> roleFile = new Pair<>(role, null);
                snapshotPairList.add(new Pair<>(roleFile, CNSnapshotFileType.ROLE));
              }
            }
            // Get user files.
            final String userPath =
                latestSnapshotPath
                    + File.separator
                    + IoTDBConstant.SYSTEM_FOLDER_NAME
                    + File.separator
                    + "users";
            try (DirectoryStream<Path> userStream = Files.newDirectoryStream(Paths.get(userPath))) {
              final List<Path> userFilePath = new ArrayList<>();
              final List<Path> userRoleFilePath = new ArrayList<>();
              for (Path user : userStream) {
                if (user.getFileName().toString().contains("_role.profile")) {
                  userRoleFilePath.add(user);
                } else {
                  userFilePath.add(user);
                }
              }
              // We should add user file firstly.
              for (Path user : userFilePath) {
                snapshotPairList.add(new Pair<>(new Pair<>(user, null), CNSnapshotFileType.USER));
              }
              for (Path roleList : userRoleFilePath) {
                snapshotPairList.add(
                    new Pair<>(new Pair<>(roleList, null), CNSnapshotFileType.USER_ROLE));
              }
            }

            // Get cluster schema info file and template file.
            final File schemaInfoFile =
                SystemFileFactory.INSTANCE.getFile(
                    latestSnapshotPath + File.separator + SNAPSHOT_CLUSTER_SCHEMA_FILENAME);
            final File templateInfoFile =
                SystemFileFactory.INSTANCE.getFile(
                    latestSnapshotPath + File.separator + SNAPSHOT_TEMPLATE_FILENAME);
            if (schemaInfoFile.exists() && templateInfoFile.exists()) {
              snapshotPairList.add(
                  new Pair<>(
                      new Pair<>(schemaInfoFile.toPath(), templateInfoFile.toPath()),
                      CNSnapshotFileType.SCHEMA));
            }
          }
        }
      }
    }
    return snapshotPairList;
  }

  public static CNPhysicalPlanGenerator translate2PhysicalPlan(
      Path path1, Path path2, CNSnapshotFileType type) throws IOException {
    if (type == CNSnapshotFileType.SCHEMA && (path1 == null || path2 == null)) {
<<<<<<< HEAD
      LOGGER.warn("schema_template require schemainfo file and template file");
=======
      LOGGER.warn("schema_template require schema info file and template file");
>>>>>>> 58ade690
      return null;
    } else if (path1 == null) {
      LOGGER.warn("path1 should not be null");
      return null;
    }

    if (path1.toFile().exists()) {
      LOGGER.warn("file {} not exists", path1.toFile().getName());
      return null;
    }

    if (type == CNSnapshotFileType.SCHEMA) {
      return new CNPhysicalPlanGenerator(path1, path2);
    } else {
      return new CNPhysicalPlanGenerator(path1, type);
    }
  }
}<|MERGE_RESOLUTION|>--- conflicted
+++ resolved
@@ -74,12 +74,7 @@
       for (Path path : stream) {
         try (DirectoryStream<Path> filestream =
             Files.newDirectoryStream(Paths.get(path.toString() + File.separator + "sm"))) {
-<<<<<<< HEAD
-          // Find the latest snapshots
-          final ArrayList<Path> snapshotList = new ArrayList<>();
-=======
           ArrayList<Path> snapshotList = new ArrayList<>();
->>>>>>> 58ade690
           for (Path snapshotFolder : filestream) {
             if (snapshotFolder.toFile().isDirectory()) {
               snapshotList.add(snapshotFolder);
@@ -151,11 +146,7 @@
   public static CNPhysicalPlanGenerator translate2PhysicalPlan(
       Path path1, Path path2, CNSnapshotFileType type) throws IOException {
     if (type == CNSnapshotFileType.SCHEMA && (path1 == null || path2 == null)) {
-<<<<<<< HEAD
-      LOGGER.warn("schema_template require schemainfo file and template file");
-=======
       LOGGER.warn("schema_template require schema info file and template file");
->>>>>>> 58ade690
       return null;
     } else if (path1 == null) {
       LOGGER.warn("path1 should not be null");
