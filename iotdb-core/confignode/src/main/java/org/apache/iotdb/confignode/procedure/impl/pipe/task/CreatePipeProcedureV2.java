/*
 * Licensed to the Apache Software Foundation (ASF) under one
 * or more contributor license agreements.  See the NOTICE file
 * distributed with this work for additional information
 * regarding copyright ownership.  The ASF licenses this file
 * to you under the Apache License, Version 2.0 (the
 * "License"); you may not use this file except in compliance
 * with the License.  You may obtain a copy of the License at
 *
 *     http://www.apache.org/licenses/LICENSE-2.0
 *
 * Unless required by applicable law or agreed to in writing,
 * software distributed under the License is distributed on an
 * "AS IS" BASIS, WITHOUT WARRANTIES OR CONDITIONS OF ANY
 * KIND, either express or implied.  See the License for the
 * specific language governing permissions and limitations
 * under the License.
 */

package org.apache.iotdb.confignode.procedure.impl.pipe.task;

import org.apache.iotdb.common.rpc.thrift.TSStatus;
import org.apache.iotdb.commons.consensus.index.impl.MinimumProgressIndex;
import org.apache.iotdb.commons.pipe.task.meta.PipeRuntimeMeta;
import org.apache.iotdb.commons.pipe.task.meta.PipeStaticMeta;
import org.apache.iotdb.commons.pipe.task.meta.PipeStatus;
import org.apache.iotdb.commons.pipe.task.meta.PipeTaskMeta;
import org.apache.iotdb.commons.schema.SchemaConstant;
import org.apache.iotdb.confignode.conf.ConfigNodeDescriptor;
import org.apache.iotdb.confignode.consensus.request.write.pipe.task.CreatePipePlanV2;
import org.apache.iotdb.confignode.consensus.request.write.pipe.task.DropPipePlanV2;
import org.apache.iotdb.confignode.manager.pipe.coordinator.PipeManager;
import org.apache.iotdb.confignode.procedure.env.ConfigNodeProcedureEnv;
import org.apache.iotdb.confignode.procedure.impl.pipe.AbstractOperatePipeProcedureV2;
import org.apache.iotdb.confignode.procedure.impl.pipe.PipeTaskOperation;
import org.apache.iotdb.confignode.procedure.store.ProcedureType;
import org.apache.iotdb.confignode.rpc.thrift.TCreatePipeReq;
import org.apache.iotdb.consensus.exception.ConsensusException;
import org.apache.iotdb.pipe.api.exception.PipeException;
import org.apache.iotdb.rpc.TSStatusCode;
import org.apache.iotdb.tsfile.utils.ReadWriteIOUtils;

import org.slf4j.Logger;
import org.slf4j.LoggerFactory;

import java.io.DataOutputStream;
import java.io.IOException;
import java.nio.ByteBuffer;
import java.util.HashMap;
import java.util.Map;
import java.util.Objects;

public class CreatePipeProcedureV2 extends AbstractOperatePipeProcedureV2 {

  private static final Logger LOGGER = LoggerFactory.getLogger(CreatePipeProcedureV2.class);

  private TCreatePipeReq createPipeRequest;

  private PipeStaticMeta pipeStaticMeta;
  private PipeRuntimeMeta pipeRuntimeMeta;

  public CreatePipeProcedureV2() {
    super();
  }

  public CreatePipeProcedureV2(TCreatePipeReq createPipeRequest) throws PipeException {
    super();
    this.createPipeRequest = createPipeRequest;
  }

  @Override
  protected PipeTaskOperation getOperation() {
    return PipeTaskOperation.CREATE_PIPE;
  }

  @Override
  protected boolean executeFromValidateTask(ConfigNodeProcedureEnv env) throws PipeException {
    LOGGER.info(
        "CreatePipeProcedureV2: executeFromValidateTask({})", createPipeRequest.getPipeName());

    final PipeManager pipeManager = env.getConfigManager().getPipeManager();
    pipeManager
        .getPipePluginCoordinator()
        .getPipePluginInfo()
        .checkPipePluginExistence(
            createPipeRequest.getExtractorAttributes(),
            createPipeRequest.getProcessorAttributes(),
            createPipeRequest.getConnectorAttributes());
    pipeTaskInfo.get().checkBeforeCreatePipe(createPipeRequest);

    return false;
  }

  @Override
  protected void executeFromCalculateInfoForTask(ConfigNodeProcedureEnv env) {
    LOGGER.info(
        "CreatePipeProcedureV2: executeFromCalculateInfoForTask({})",
        createPipeRequest.getPipeName());

    pipeStaticMeta =
        new PipeStaticMeta(
            createPipeRequest.getPipeName(),
            System.currentTimeMillis(),
            createPipeRequest.getExtractorAttributes(),
            createPipeRequest.getProcessorAttributes(),
            createPipeRequest.getConnectorAttributes());

    final Map<Integer, PipeTaskMeta> consensusGroupIdToTaskMetaMap = new HashMap<>();
    env.getConfigManager()
        .getLoadManager()
        .getRegionLeaderMap()
        .forEach(
            (regionGroupId, regionLeaderNodeId) -> {
              final String databaseName =
                  env.getConfigManager().getPartitionManager().getRegionStorageGroup(regionGroupId);
              if (databaseName != null && !databaseName.equals(SchemaConstant.SYSTEM_DATABASE)) {
                // Pipe only collect user's data, filter metric database here.
                consensusGroupIdToTaskMetaMap.put(
                    regionGroupId.getId(),
                    new PipeTaskMeta(MinimumProgressIndex.INSTANCE, regionLeaderNodeId));
              }
            });
    // Though the configRegion's id is 0, here we still use Integer.MIN_VALUE to tell from
    // SchemaRegion and DataRegion's Ids since their ids start from 0 together.
    consensusGroupIdToTaskMetaMap.put(
        Integer.MIN_VALUE,
        new PipeTaskMeta(
            MinimumProgressIndex.INSTANCE,
            ConfigNodeDescriptor.getInstance().getConf().getConfigNodeId()));
    pipeRuntimeMeta = new PipeRuntimeMeta(consensusGroupIdToTaskMetaMap);
    pipeRuntimeMeta.getStatus().set(PipeStatus.RUNNING);
    pipeRuntimeMeta.setShouldBeRunning(true);
  }

  @Override
  protected void executeFromWriteConfigNodeConsensus(ConfigNodeProcedureEnv env)
      throws PipeException {
    LOGGER.info(
        "CreatePipeProcedureV2: executeFromWriteConfigNodeConsensus({})",
        createPipeRequest.getPipeName());

    TSStatus response;
    try {
      response =
          env.getConfigManager()
              .getConsensusManager()
              .write(new CreatePipePlanV2(pipeStaticMeta, pipeRuntimeMeta));
    } catch (ConsensusException e) {
      LOGGER.warn("Failed in the write API executing the consensus layer due to: ", e);
      response = new TSStatus(TSStatusCode.EXECUTE_STATEMENT_ERROR.getStatusCode());
      response.setMessage(e.getMessage());
    }
    if (response.getCode() != TSStatusCode.SUCCESS_STATUS.getStatusCode()) {
      throw new PipeException(response.getMessage());
    }
  }

  @Override
  protected void executeFromOperateOnDataNodes(ConfigNodeProcedureEnv env) throws IOException {
    final String pipeName = createPipeRequest.getPipeName();
    LOGGER.info("CreatePipeProcedureV2: executeFromOperateOnDataNodes({})", pipeName);

    String exceptionMessage =
        parsePushPipeMetaExceptionForPipe(pipeName, pushSinglePipeMetaToDataNodes(pipeName, env));
    if (!exceptionMessage.isEmpty()) {
      LOGGER.warn(
          "Failed to create pipe {}, details: {}, metadata will be synchronized later.",
          createPipeRequest.getPipeName(),
          exceptionMessage);
    }
  }

  @Override
  protected void rollbackFromValidateTask(ConfigNodeProcedureEnv env) {
    LOGGER.info(
        "CreatePipeProcedureV2: rollbackFromValidateTask({})", createPipeRequest.getPipeName());
    // Do nothing
  }

  @Override
  protected void rollbackFromCalculateInfoForTask(ConfigNodeProcedureEnv env) {
    LOGGER.info(
        "CreatePipeProcedureV2: rollbackFromCalculateInfoForTask({})",
        createPipeRequest.getPipeName());
    // Do nothing
  }

  @Override
  protected void rollbackFromWriteConfigNodeConsensus(ConfigNodeProcedureEnv env) {
    LOGGER.info(
        "CreatePipeProcedureV2: rollbackFromWriteConfigNodeConsensus({})",
        createPipeRequest.getPipeName());
    TSStatus response;
    try {
      response =
          env.getConfigManager()
              .getConsensusManager()
              .write(new DropPipePlanV2(createPipeRequest.getPipeName()));
    } catch (ConsensusException e) {
      LOGGER.warn("Failed in the write API executing the consensus layer due to: ", e);
      response = new TSStatus(TSStatusCode.EXECUTE_STATEMENT_ERROR.getStatusCode());
      response.setMessage(e.getMessage());
    }
    if (response.getCode() != TSStatusCode.SUCCESS_STATUS.getStatusCode()) {
      throw new PipeException(response.getMessage());
    }
  }

  @Override
  protected void rollbackFromOperateOnDataNodes(ConfigNodeProcedureEnv env) throws IOException {
    LOGGER.info(
        "CreatePipeProcedureV2: rollbackFromOperateOnDataNodes({})",
        createPipeRequest.getPipeName());

    // Push all pipe metas to datanode, may be time-consuming
    String exceptionMessage =
        parsePushPipeMetaExceptionForPipe(
            createPipeRequest.getPipeName(), pushPipeMetaToDataNodes(env));
    if (!exceptionMessage.isEmpty()) {
      LOGGER.warn(
          "Failed to rollback create pipe {}, details: {}, metadata will be synchronized later.",
          createPipeRequest.getPipeName(),
          exceptionMessage);
    }
  }

  @Override
  public void serialize(DataOutputStream stream) throws IOException {
    stream.writeShort(ProcedureType.CREATE_PIPE_PROCEDURE_V2.getTypeCode());
    super.serialize(stream);
    ReadWriteIOUtils.write(createPipeRequest.getPipeName(), stream);
    ReadWriteIOUtils.write(createPipeRequest.getExtractorAttributesSize(), stream);
    for (Map.Entry<String, String> entry : createPipeRequest.getExtractorAttributes().entrySet()) {
      ReadWriteIOUtils.write(entry.getKey(), stream);
      ReadWriteIOUtils.write(entry.getValue(), stream);
    }
    ReadWriteIOUtils.write(createPipeRequest.getProcessorAttributesSize(), stream);
    for (Map.Entry<String, String> entry : createPipeRequest.getProcessorAttributes().entrySet()) {
      ReadWriteIOUtils.write(entry.getKey(), stream);
      ReadWriteIOUtils.write(entry.getValue(), stream);
    }
    ReadWriteIOUtils.write(createPipeRequest.getConnectorAttributesSize(), stream);
    for (Map.Entry<String, String> entry : createPipeRequest.getConnectorAttributes().entrySet()) {
      ReadWriteIOUtils.write(entry.getKey(), stream);
      ReadWriteIOUtils.write(entry.getValue(), stream);
    }
    if (pipeStaticMeta != null) {
      ReadWriteIOUtils.write(true, stream);
      pipeStaticMeta.serialize(stream);
    } else {
      ReadWriteIOUtils.write(false, stream);
    }
  }

  @Override
  public void deserialize(ByteBuffer byteBuffer) {
    super.deserialize(byteBuffer);
    createPipeRequest =
        new TCreatePipeReq()
            .setPipeName(ReadWriteIOUtils.readString(byteBuffer))
            .setExtractorAttributes(new HashMap<>())
            .setProcessorAttributes(new HashMap<>())
            .setConnectorAttributes(new HashMap<>());
    int size = ReadWriteIOUtils.readInt(byteBuffer);
    for (int i = 0; i < size; ++i) {
      createPipeRequest
          .getExtractorAttributes()
          .put(ReadWriteIOUtils.readString(byteBuffer), ReadWriteIOUtils.readString(byteBuffer));
    }
    size = ReadWriteIOUtils.readInt(byteBuffer);
    for (int i = 0; i < size; ++i) {
      createPipeRequest
          .getProcessorAttributes()
          .put(ReadWriteIOUtils.readString(byteBuffer), ReadWriteIOUtils.readString(byteBuffer));
    }
    size = ReadWriteIOUtils.readInt(byteBuffer);
    for (int i = 0; i < size; ++i) {
      createPipeRequest
          .getConnectorAttributes()
          .put(ReadWriteIOUtils.readString(byteBuffer), ReadWriteIOUtils.readString(byteBuffer));
    }
    if (ReadWriteIOUtils.readBool(byteBuffer)) {
      pipeStaticMeta = PipeStaticMeta.deserialize(byteBuffer);
    }
  }

  @Override
  public boolean equals(Object o) {
    if (this == o) {
      return true;
    }
    if (o == null || getClass() != o.getClass()) {
      return false;
    }
    CreatePipeProcedureV2 that = (CreatePipeProcedureV2) o;
<<<<<<< HEAD
    return getProcId() == that.getProcId()
        && getCurrentState().equals(that.getCurrentState())
        && getCycles() == that.getCycles()
        && createPipeRequest.equals(that.createPipeRequest);
=======
    return this.createPipeRequest.getPipeName().equals(that.createPipeRequest.getPipeName())
        && this.createPipeRequest
            .getExtractorAttributes()
            .toString()
            .equals(that.createPipeRequest.getExtractorAttributes().toString())
        && this.createPipeRequest
            .getProcessorAttributes()
            .toString()
            .equals(that.createPipeRequest.getProcessorAttributes().toString())
        && this.createPipeRequest
            .getConnectorAttributes()
            .toString()
            .equals(that.createPipeRequest.getConnectorAttributes().toString());
>>>>>>> 6943524b
  }

  @Override
  public int hashCode() {
<<<<<<< HEAD
    return Objects.hash(getProcId(), getCurrentState(), getCycles(), createPipeRequest);
=======
    return Objects.hash(
        createPipeRequest.getPipeName(),
        createPipeRequest.getExtractorAttributes(),
        createPipeRequest.getProcessorAttributes(),
        createPipeRequest.getConnectorAttributes());
>>>>>>> 6943524b
  }
}<|MERGE_RESOLUTION|>--- conflicted
+++ resolved
@@ -293,12 +293,6 @@
       return false;
     }
     CreatePipeProcedureV2 that = (CreatePipeProcedureV2) o;
-<<<<<<< HEAD
-    return getProcId() == that.getProcId()
-        && getCurrentState().equals(that.getCurrentState())
-        && getCycles() == that.getCycles()
-        && createPipeRequest.equals(that.createPipeRequest);
-=======
     return this.createPipeRequest.getPipeName().equals(that.createPipeRequest.getPipeName())
         && this.createPipeRequest
             .getExtractorAttributes()
@@ -312,19 +306,14 @@
             .getConnectorAttributes()
             .toString()
             .equals(that.createPipeRequest.getConnectorAttributes().toString());
->>>>>>> 6943524b
   }
 
   @Override
   public int hashCode() {
-<<<<<<< HEAD
-    return Objects.hash(getProcId(), getCurrentState(), getCycles(), createPipeRequest);
-=======
     return Objects.hash(
         createPipeRequest.getPipeName(),
         createPipeRequest.getExtractorAttributes(),
         createPipeRequest.getProcessorAttributes(),
         createPipeRequest.getConnectorAttributes());
->>>>>>> 6943524b
   }
 }