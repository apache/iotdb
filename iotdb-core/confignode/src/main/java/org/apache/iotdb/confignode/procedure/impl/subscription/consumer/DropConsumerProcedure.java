--- conflicted
+++ resolved
@@ -82,22 +82,8 @@
 
   @Override
   public boolean equals(Object o) {
-<<<<<<< HEAD
     return super.equals(o)
         && Objects.equals(dropConsumerReq, ((DropConsumerProcedure) o).dropConsumerReq);
-=======
-    if (this == o) {
-      return true;
-    }
-    if (o == null || getClass() != o.getClass()) {
-      return false;
-    }
-    DropConsumerProcedure that = (DropConsumerProcedure) o;
-    return Objects.equals(
-            this.dropConsumerReq.getConsumerId(), that.dropConsumerReq.getConsumerId())
-        && Objects.equals(
-            this.dropConsumerReq.getConsumerGroupId(), that.dropConsumerReq.getConsumerGroupId());
->>>>>>> 57ef5575
   }
 
   @Override
