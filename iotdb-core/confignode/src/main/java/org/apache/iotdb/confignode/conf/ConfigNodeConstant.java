/*
 * Licensed to the Apache Software Foundation (ASF) under one
 * or more contributor license agreements.  See the NOTICE file
 * distributed with this work for additional information
 * regarding copyright ownership.  The ASF licenses this file
 * to you under the Apache License, Version 2.0 (the
 * "License"); you may not use this file except in compliance
 * with the License.  You may obtain a copy of the License at
 *
 *     http://www.apache.org/licenses/LICENSE-2.0
 *
 * Unless required by applicable law or agreed to in writing,
 * software distributed under the License is distributed on an
 * "AS IS" BASIS, WITHOUT WARRANTIES OR CONDITIONS OF ANY
 * KIND, either express or implied.  See the License for the
 * specific language governing permissions and limitations
 * under the License.
 */

package org.apache.iotdb.confignode.conf;

public class ConfigNodeConstant {

  public static final String GLOBAL_NAME = "IoTDB-ConfigNode";
  public static final String CONFIGNODE_CONF = "CONFIGNODE_CONF";
  public static final String CONFIGNODE_HOME = "CONFIGNODE_HOME";

  public static final String CONF_FILE_NAME = "iotdb-confignode.properties";
  public static final String SYSTEM_FILE_NAME = "confignode-system.properties";

  public static final String CONFIGNODE_PACKAGE = "org.apache.iotdb.confignode.service";
  public static final String CONFIGNODE_JMX_PORT = "confignode.jmx.port";

  public static final String REMOVE_CONFIGNODE_USAGE =
      "Executed failed, check usage: <Node-id>/<internal_address>:<internal_port>";

  public static final String REMOVE_DATANODE_PROCESS = "[REMOVE_DATANODE_PROCESS]";
  public static final String REGION_MIGRATE_PROCESS = "[REGION_MIGRATE_PROCESS]";
<<<<<<< HEAD
  public static final String ADD_REGION_PEER_PROGRESS = "[ADD_REGION_PEER_PROGRESS]";
=======
>>>>>>> c0c3ca10

  private ConfigNodeConstant() {
    // empty constructor
  }
}<|MERGE_RESOLUTION|>--- conflicted
+++ resolved
@@ -36,10 +36,6 @@
 
   public static final String REMOVE_DATANODE_PROCESS = "[REMOVE_DATANODE_PROCESS]";
   public static final String REGION_MIGRATE_PROCESS = "[REGION_MIGRATE_PROCESS]";
-<<<<<<< HEAD
-  public static final String ADD_REGION_PEER_PROGRESS = "[ADD_REGION_PEER_PROGRESS]";
-=======
->>>>>>> c0c3ca10
 
   private ConfigNodeConstant() {
     // empty constructor
