--- conflicted
+++ resolved
@@ -220,7 +220,6 @@
   ClusterQuotaManager getClusterQuotaManager();
 
   /**
-<<<<<<< HEAD
    * Get MQManager.
    *
    * @return MQManager instance
@@ -229,9 +228,7 @@
 
   /**
    * Get RetryFailedTasksThread.
-=======
    * Get {@link RetryFailedTasksThread}.
->>>>>>> e1ba8d3e
    *
    * @return {@link RetryFailedTasksThread} instance
    */
