--- conflicted
+++ resolved
@@ -2713,10 +2713,6 @@
           return procedureManager.alterTableDropColumn(req);
         case DROP_TABLE:
           return procedureManager.dropTable(req);
-<<<<<<< HEAD
-        case RENAME_TABLE:
-          return procedureManager.renameTable(req);
-=======
         case COMMENT_TABLE:
           return clusterSchemaManager.setTableComment(
               req.getDatabase(),
@@ -2730,7 +2726,8 @@
               ReadWriteIOUtils.readString(req.updateInfo),
               ReadWriteIOUtils.readString(req.updateInfo),
               false);
->>>>>>> ce5cfed4
+        case RENAME_TABLE:
+          return procedureManager.renameTable(req);
         default:
           throw new IllegalArgumentException();
       }
