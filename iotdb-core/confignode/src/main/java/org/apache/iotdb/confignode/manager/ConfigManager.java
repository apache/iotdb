--- conflicted
+++ resolved
@@ -319,12 +319,9 @@
 
   public void initConsensusManager() throws IOException {
     this.consensusManager.set(new ConsensusManager(this, this.stateMachine));
-<<<<<<< HEAD
+    this.consensusManager.get().start();
     // TODO: FIXME
     pipeManager.getPipeRuntimeCoordinator().onConfigRegionGroupLeaderChangedIfLeaderReady();
-=======
-    this.consensusManager.get().start();
->>>>>>> 5af7c479
   }
 
   public void close() throws IOException {
