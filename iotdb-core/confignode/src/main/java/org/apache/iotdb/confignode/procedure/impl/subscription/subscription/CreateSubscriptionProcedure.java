--- conflicted
+++ resolved
@@ -114,14 +114,6 @@
         createPipeProcedures.add(
             new CreatePipeProcedureV2(
                 new TCreatePipeReq()
-<<<<<<< HEAD
-                    .setPipeName(topic + "_" + subscribeReq.getConsumerGroupId())
-                    // TODO: put attributes correctly.
-                    .setExtractorAttributes(updatedTopicMeta.getConfig().getAttribute())
-                    .setProcessorAttributes(updatedTopicMeta.getConfig().getAttribute())
-                    .setConnectorAttributes(updatedTopicMeta.getConfig().getAttribute()),
-                pipeTaskInfo));
-=======
                     .setPipeName(
                         PipeStaticMeta.generateSubscriptionPipeName(
                             topic, subscribeReq.getConsumerGroupId()))
@@ -129,14 +121,12 @@
                     .setProcessorAttributes(updatedTopicMeta.generateProcessorAttributes())
                     .setConnectorAttributes(
                         updatedTopicMeta.generateConnectorAttributes(
-                            subscribeReq.getConsumerGroupId()))));
->>>>>>> 945112d6
+                            subscribeReq.getConsumerGroupId())), pipeTaskInfo));
 
         alterTopicProcedures.add(new AlterTopicProcedure(updatedTopicMeta, subscriptionInfo));
       }
     }
 
-<<<<<<< HEAD
     alterConsumerGroupProcedure.executeFromValidate(env);
 
     for (AlterTopicProcedure alterTopicProcedure : alterTopicProcedures) {
@@ -146,13 +136,6 @@
     for (CreatePipeProcedureV2 createPipeProcedure : createPipeProcedures) {
       createPipeProcedure.executeFromValidateTask(env);
       createPipeProcedure.executeFromCalculateInfoForTask(env);
-=======
-    for (int i = 0, topicCount = alterTopicProcedures.size(); i < topicCount; ++i) {
-      // TODO: temporary fix
-      createPipeProcedures.get(i).setPipeTaskInfo(pipeTaskInfo);
-      createPipeProcedures.get(i).executeFromValidateTask(env);
-      createPipeProcedures.get(i).executeFromCalculateInfoForTask(env);
->>>>>>> 945112d6
     }
   }
 
