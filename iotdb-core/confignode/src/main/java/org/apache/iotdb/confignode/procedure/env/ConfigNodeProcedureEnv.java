/*
 * Licensed to the Apache Software Foundation (ASF) under one
 * or more contributor license agreements.  See the NOTICE file
 * distributed with this work for additional information
 * regarding copyright ownership.  The ASF licenses this file
 * to you under the Apache License, Version 2.0 (the
 * "License"); you may not use this file except in compliance
 * with the License.  You may obtain a copy of the License at
 *
 *     http://www.apache.org/licenses/LICENSE-2.0
 *
 * Unless required by applicable law or agreed to in writing,
 * software distributed under the License is distributed on an
 * "AS IS" BASIS, WITHOUT WARRANTIES OR CONDITIONS OF ANY
 * KIND, either express or implied.  See the License for the
 * specific language governing permissions and limitations
 * under the License.
 */

package org.apache.iotdb.confignode.procedure.env;

import org.apache.iotdb.common.rpc.thrift.TConfigNodeLocation;
import org.apache.iotdb.common.rpc.thrift.TConsensusGroupId;
import org.apache.iotdb.common.rpc.thrift.TConsensusGroupType;
import org.apache.iotdb.common.rpc.thrift.TDataNodeConfiguration;
import org.apache.iotdb.common.rpc.thrift.TDataNodeLocation;
import org.apache.iotdb.common.rpc.thrift.TRegionReplicaSet;
import org.apache.iotdb.common.rpc.thrift.TSStatus;
import org.apache.iotdb.commons.cluster.NodeStatus;
import org.apache.iotdb.commons.cluster.NodeType;
import org.apache.iotdb.commons.pipe.agent.plugin.meta.PipePluginMeta;
import org.apache.iotdb.commons.pipe.config.PipeConfig;
import org.apache.iotdb.commons.trigger.TriggerInformation;
import org.apache.iotdb.confignode.client.CnToCnNodeRequestType;
import org.apache.iotdb.confignode.client.async.CnToDnAsyncRequestType;
import org.apache.iotdb.confignode.client.async.CnToDnInternalServiceAsyncRequestManager;
import org.apache.iotdb.confignode.client.async.handlers.DataNodeAsyncRequestContext;
import org.apache.iotdb.confignode.client.sync.CnToDnSyncRequestType;
import org.apache.iotdb.confignode.client.sync.SyncConfigNodeClientPool;
import org.apache.iotdb.confignode.client.sync.SyncDataNodeClientPool;
import org.apache.iotdb.confignode.consensus.request.write.confignode.RemoveConfigNodePlan;
import org.apache.iotdb.confignode.consensus.request.write.database.DatabaseSchemaPlan;
import org.apache.iotdb.confignode.consensus.request.write.database.PreDeleteDatabasePlan;
import org.apache.iotdb.confignode.consensus.request.write.region.CreateRegionGroupsPlan;
import org.apache.iotdb.confignode.exception.AddConsensusGroupException;
import org.apache.iotdb.confignode.exception.AddPeerException;
import org.apache.iotdb.confignode.manager.ConfigManager;
import org.apache.iotdb.confignode.manager.consensus.ConsensusManager;
import org.apache.iotdb.confignode.manager.load.LoadManager;
import org.apache.iotdb.confignode.manager.load.cache.region.RegionHeartbeatSample;
import org.apache.iotdb.confignode.manager.node.NodeManager;
import org.apache.iotdb.confignode.manager.partition.PartitionManager;
import org.apache.iotdb.confignode.manager.schema.ClusterSchemaManager;
import org.apache.iotdb.confignode.persistence.partition.PartitionInfo;
import org.apache.iotdb.confignode.persistence.schema.ClusterSchemaInfo;
import org.apache.iotdb.confignode.procedure.exception.ProcedureException;
import org.apache.iotdb.confignode.procedure.scheduler.LockQueue;
import org.apache.iotdb.confignode.procedure.scheduler.ProcedureScheduler;
import org.apache.iotdb.confignode.rpc.thrift.TAddConsensusGroupReq;
import org.apache.iotdb.confignode.rpc.thrift.TNodeVersionInfo;
import org.apache.iotdb.consensus.exception.ConsensusException;
import org.apache.iotdb.mpp.rpc.thrift.TActiveTriggerInstanceReq;
import org.apache.iotdb.mpp.rpc.thrift.TCreateDataRegionReq;
import org.apache.iotdb.mpp.rpc.thrift.TCreatePipePluginInstanceReq;
import org.apache.iotdb.mpp.rpc.thrift.TCreateSchemaRegionReq;
import org.apache.iotdb.mpp.rpc.thrift.TCreateTriggerInstanceReq;
import org.apache.iotdb.mpp.rpc.thrift.TDropPipePluginInstanceReq;
import org.apache.iotdb.mpp.rpc.thrift.TDropTriggerInstanceReq;
import org.apache.iotdb.mpp.rpc.thrift.TInactiveTriggerInstanceReq;
import org.apache.iotdb.mpp.rpc.thrift.TInvalidateCacheReq;
import org.apache.iotdb.mpp.rpc.thrift.TPushConsumerGroupMetaReq;
import org.apache.iotdb.mpp.rpc.thrift.TPushConsumerGroupMetaResp;
import org.apache.iotdb.mpp.rpc.thrift.TPushMultiPipeMetaReq;
import org.apache.iotdb.mpp.rpc.thrift.TPushMultiTopicMetaReq;
import org.apache.iotdb.mpp.rpc.thrift.TPushPipeMetaReq;
import org.apache.iotdb.mpp.rpc.thrift.TPushPipeMetaResp;
import org.apache.iotdb.mpp.rpc.thrift.TPushSingleConsumerGroupMetaReq;
import org.apache.iotdb.mpp.rpc.thrift.TPushSinglePipeMetaReq;
import org.apache.iotdb.mpp.rpc.thrift.TPushSingleTopicMetaReq;
import org.apache.iotdb.mpp.rpc.thrift.TPushTopicMetaReq;
import org.apache.iotdb.mpp.rpc.thrift.TPushTopicMetaResp;
import org.apache.iotdb.rpc.TSStatusCode;

import org.apache.thrift.TException;
import org.apache.tsfile.utils.Binary;
import org.slf4j.Logger;
import org.slf4j.LoggerFactory;

import java.io.IOException;
import java.nio.ByteBuffer;
import java.util.ArrayList;
import java.util.Arrays;
import java.util.HashMap;
import java.util.List;
import java.util.Map;
import java.util.concurrent.TimeUnit;
import java.util.concurrent.locks.ReentrantLock;
import java.util.stream.Collectors;

public class ConfigNodeProcedureEnv {

  private static final Logger LOG = LoggerFactory.getLogger(ConfigNodeProcedureEnv.class);

  /** Add or remove node lock. */
  private final LockQueue nodeLock = new LockQueue();

  private final ReentrantLock schedulerLock = new ReentrantLock(true);

  private final ReentrantLock submitRegionMigrateLock = new ReentrantLock(true);

  private final ConfigManager configManager;

  private final ProcedureScheduler scheduler;

  private final RegionMaintainHandler regionMaintainHandler;

  private final RemoveDataNodeHandler removeDataNodeHandler;

  private final ReentrantLock removeConfigNodeLock;

  public ConfigNodeProcedureEnv(ConfigManager configManager, ProcedureScheduler scheduler) {
    this.configManager = configManager;
    this.scheduler = scheduler;
    this.regionMaintainHandler = new RegionMaintainHandler(configManager);
    this.removeDataNodeHandler = new RemoveDataNodeHandler(configManager);
    this.removeConfigNodeLock = new ReentrantLock();
  }

  public ConfigManager getConfigManager() {
    return configManager;
  }

  /**
   * Delete ConfigNode cache, includes {@link ClusterSchemaInfo} and {@link PartitionInfo}.
   *
   * @param plan databaseSchemaPlan
   * @param isGeneratedByPipe whether the deletion is triggered by pipe request
   * @return tsStatus
   */
<<<<<<< HEAD
  public TSStatus deleteDatabaseConfig(
      final DatabaseSchemaPlan plan, final boolean isGeneratedByPipe) {
    return getClusterSchemaManager().deleteDatabase(plan, isGeneratedByPipe);
=======
  public TSStatus deleteDatabaseConfig(final String name, final boolean isGeneratedByPipe) {
    final DeleteDatabasePlan deleteDatabasePlan = new DeleteDatabasePlan(name);
    return getClusterSchemaManager().deleteDatabase(deleteDatabasePlan, isGeneratedByPipe);
>>>>>>> 530dd0bc
  }

  /**
   * Pre delete a database.
   *
   * @param preDeleteType execute/rollback
   * @param deleteSgName database name
   */
  public void preDeleteDatabase(
      final PreDeleteDatabasePlan.PreDeleteType preDeleteType, final String deleteSgName) {
    getPartitionManager().preDeleteDatabase(deleteSgName, preDeleteType);
  }

  /**
   * @param storageGroupName database name
   * @return ALL SUCCESS OR NOT
   * @throws IOException IOE
   * @throws TException Thrift IOE
   */
  public boolean invalidateCache(final String storageGroupName) throws IOException, TException {
    List<TDataNodeConfiguration> allDataNodes = getNodeManager().getRegisteredDataNodes();
    TInvalidateCacheReq invalidateCacheReq = new TInvalidateCacheReq();
    invalidateCacheReq.setStorageGroup(true);
    invalidateCacheReq.setFullPath(storageGroupName);
    for (TDataNodeConfiguration dataNodeConfiguration : allDataNodes) {
      int dataNodeId = dataNodeConfiguration.getLocation().getDataNodeId();

      // If the node is not alive, sleep 1 second and try again
      NodeStatus nodeStatus = getLoadManager().getNodeStatus(dataNodeId);
      if (nodeStatus == NodeStatus.Unknown) {
        try {
          TimeUnit.MILLISECONDS.sleep(1000);
        } catch (InterruptedException e) {
          LOG.error("Sleep failed in ConfigNodeProcedureEnv: ", e);
          Thread.currentThread().interrupt();
        }
        nodeStatus = getLoadManager().getNodeStatus(dataNodeId);
      }

      if (nodeStatus == NodeStatus.Running) {
        // Always invalidate PartitionCache first
        final TSStatus invalidatePartitionStatus =
            (TSStatus)
                SyncDataNodeClientPool.getInstance()
                    .sendSyncRequestToDataNodeWithRetry(
                        dataNodeConfiguration.getLocation().getInternalEndPoint(),
                        invalidateCacheReq,
                        CnToDnSyncRequestType.INVALIDATE_PARTITION_CACHE);

        final TSStatus invalidateSchemaStatus =
            (TSStatus)
                SyncDataNodeClientPool.getInstance()
                    .sendSyncRequestToDataNodeWithRetry(
                        dataNodeConfiguration.getLocation().getInternalEndPoint(),
                        invalidateCacheReq,
                        CnToDnSyncRequestType.INVALIDATE_SCHEMA_CACHE);

        if (!verifySucceed(invalidatePartitionStatus, invalidateSchemaStatus)) {
          LOG.error(
              "Invalidate cache failed, invalidate partition cache status is {}, invalidate schemaengine cache status is {}",
              invalidatePartitionStatus,
              invalidateSchemaStatus);
          return false;
        }
      } else if (nodeStatus == NodeStatus.Unknown) {
        LOG.warn(
            "Invalidate cache failed, because DataNode {} is Unknown",
            dataNodeConfiguration.getLocation().getInternalEndPoint());
      }
    }
    return true;
  }

  public boolean verifySucceed(TSStatus... status) {
    return Arrays.stream(status)
        .allMatch(tsStatus -> tsStatus.getCode() == TSStatusCode.SUCCESS_STATUS.getStatusCode());
  }

  /**
   * Let the remotely new ConfigNode build the ConsensusGroup.
   *
   * <p>Actually, the parameter of this method can be empty, adding new raft peer to exist group
   * should invoke createPeer(groupId, emptyList).
   *
   * @param tConfigNodeLocation New ConfigNode's location
   */
  public void addConsensusGroup(TConfigNodeLocation tConfigNodeLocation)
      throws AddConsensusGroupException {
    List<TConfigNodeLocation> configNodeLocations =
        new ArrayList<>(configManager.getNodeManager().getRegisteredConfigNodes());
    configNodeLocations.add(tConfigNodeLocation);
    TSStatus status =
        (TSStatus)
            SyncConfigNodeClientPool.getInstance()
                .sendSyncRequestToConfigNodeWithRetry(
                    tConfigNodeLocation.getInternalEndPoint(),
                    new TAddConsensusGroupReq(configNodeLocations),
                    CnToCnNodeRequestType.ADD_CONSENSUS_GROUP);
    if (status.getCode() != TSStatusCode.SUCCESS_STATUS.getStatusCode()) {
      throw new AddConsensusGroupException(tConfigNodeLocation);
    }
  }

  /**
   * Leader will add the new ConfigNode Peer into ConfigRegion.
   *
   * @param configNodeLocation The new ConfigNode
   * @throws AddPeerException When addPeer doesn't success
   */
  public void addConfigNodePeer(TConfigNodeLocation configNodeLocation) throws AddPeerException {
    configManager.getConsensusManager().addConfigNodePeer(configNodeLocation);
  }

  /**
   * Remove peer in Leader node.
   *
   * @param tConfigNodeLocation node is removed
   * @throws ProcedureException if failed status
   */
  public void removeConfigNodePeer(TConfigNodeLocation tConfigNodeLocation)
      throws ProcedureException {
    removeConfigNodeLock.lock();
    TSStatus tsStatus;
    try {
      // Execute removePeer
      if (getConsensusManager().removeConfigNodePeer(tConfigNodeLocation)) {
        tsStatus = getConsensusManager().write(new RemoveConfigNodePlan(tConfigNodeLocation));
      } else {
        tsStatus =
            new TSStatus(TSStatusCode.REMOVE_CONFIGNODE_ERROR.getStatusCode())
                .setMessage(
                    "Remove ConfigNode failed because update ConsensusGroup peer information failed.");
      }
    } catch (ConsensusException e) {
      LOG.warn("Failed in the write API executing the consensus layer due to: ", e);
      tsStatus = new TSStatus(TSStatusCode.EXECUTE_STATEMENT_ERROR.getStatusCode());
      tsStatus.setMessage(e.getMessage());
    }
    try {
      if (tsStatus.getCode() != TSStatusCode.SUCCESS_STATUS.getStatusCode()) {
        throw new ProcedureException(tsStatus.getMessage());
      }
    } finally {
      removeConfigNodeLock.unlock();
    }
  }

  /**
   * Remove Consensus Group in removed node.
   *
   * @param removedConfigNode config node location
   * @throws ProcedureException if failed status
   */
  public void deleteConfigNodePeer(TConfigNodeLocation removedConfigNode)
      throws ProcedureException {
    TSStatus tsStatus =
        (TSStatus)
            SyncConfigNodeClientPool.getInstance()
                .sendSyncRequestToConfigNodeWithRetry(
                    removedConfigNode.getInternalEndPoint(),
                    removedConfigNode,
                    CnToCnNodeRequestType.DELETE_CONFIG_NODE_PEER);
    if (tsStatus.getCode() != TSStatusCode.SUCCESS_STATUS.getStatusCode()) {
      throw new ProcedureException(tsStatus.getMessage());
    }
  }

  /**
   * Stop ConfigNode and remove heartbeatCache.
   *
   * @param tConfigNodeLocation config node location
   * @throws ProcedureException if failed status
   */
  public void stopConfigNode(TConfigNodeLocation tConfigNodeLocation) throws ProcedureException {
    TSStatus tsStatus =
        (TSStatus)
            SyncConfigNodeClientPool.getInstance()
                .sendSyncRequestToConfigNodeWithRetry(
                    tConfigNodeLocation.getInternalEndPoint(),
                    tConfigNodeLocation,
                    CnToCnNodeRequestType.STOP_CONFIG_NODE);

    if (tsStatus.getCode() != TSStatusCode.SUCCESS_STATUS.getStatusCode()) {
      throw new ProcedureException(tsStatus.getMessage());
    }

    getLoadManager().removeNodeCache(tConfigNodeLocation.getConfigNodeId());
  }

  /**
   * Leader will record the new ConfigNode's information.
   *
   * @param configNodeLocation The new ConfigNode
   * @param versionInfo The new ConfigNode's versionInfo
   */
  public void applyConfigNode(
      TConfigNodeLocation configNodeLocation, TNodeVersionInfo versionInfo) {
    configManager.getNodeManager().applyConfigNode(configNodeLocation, versionInfo);
  }

  /**
   * Leader will notify the new ConfigNode that registration success.
   *
   * @param configNodeLocation The new ConfigNode
   */
  public void notifyRegisterSuccess(TConfigNodeLocation configNodeLocation) {
    SyncConfigNodeClientPool.getInstance()
        .sendSyncRequestToConfigNodeWithRetry(
            configNodeLocation.getInternalEndPoint(),
            null,
            CnToCnNodeRequestType.NOTIFY_REGISTER_SUCCESS);
  }

  /**
   * Create a new ConfigNodeHeartbeatCache
   *
   * @param nodeId the index of the new ConfigNode
   */
  public void createConfigNodeHeartbeatCache(int nodeId) {
    getLoadManager().getLoadCache().createNodeHeartbeatCache(NodeType.ConfigNode, nodeId);
    // TODO: invoke a force heartbeat to update new ConfigNode's status immediately
  }

  /**
   * Do region creations and broadcast the {@link CreateRegionGroupsPlan}.
   *
   * @return Those RegionReplicas that failed to create
   */
  public Map<TConsensusGroupId, TRegionReplicaSet> doRegionCreation(
      final TConsensusGroupType consensusGroupType,
      final CreateRegionGroupsPlan createRegionGroupsPlan) {

    // Prepare clientHandler
    DataNodeAsyncRequestContext<?, TSStatus> clientHandler;
    switch (consensusGroupType) {
      case SchemaRegion:
        clientHandler = getCreateSchemaRegionClientHandler(createRegionGroupsPlan);
        break;
      case DataRegion:
      default:
        clientHandler = getCreateDataRegionClientHandler(createRegionGroupsPlan);
        break;
    }
    if (clientHandler.getRequestIndices().isEmpty()) {
      return new HashMap<>();
    }

    // Send CreateRegion requests to DataNodes
    CnToDnInternalServiceAsyncRequestManager.getInstance().sendAsyncRequestWithRetry(clientHandler);

    // Filter RegionGroups that weren't created successfully
    int requestId = 0;
    Map<Integer, TSStatus> responseMap = clientHandler.getResponseMap();
    Map<TConsensusGroupId, TRegionReplicaSet> failedRegions = new HashMap<>();
    for (List<TRegionReplicaSet> regionReplicaSets :
        createRegionGroupsPlan.getRegionGroupMap().values()) {
      for (final TRegionReplicaSet regionReplicaSet : regionReplicaSets) {
        for (final TDataNodeLocation dataNodeLocation : regionReplicaSet.getDataNodeLocations()) {
          if (responseMap.get(requestId).getCode() != TSStatusCode.SUCCESS_STATUS.getStatusCode()) {
            failedRegions
                .computeIfAbsent(
                    regionReplicaSet.getRegionId(),
                    empty -> new TRegionReplicaSet().setRegionId(regionReplicaSet.getRegionId()))
                .addToDataNodeLocations(dataNodeLocation);
          }
          requestId += 1;
        }
      }
    }
    return failedRegions;
  }

  private DataNodeAsyncRequestContext<TCreateSchemaRegionReq, TSStatus>
      getCreateSchemaRegionClientHandler(CreateRegionGroupsPlan createRegionGroupsPlan) {
    DataNodeAsyncRequestContext<TCreateSchemaRegionReq, TSStatus> clientHandler =
        new DataNodeAsyncRequestContext<>(CnToDnAsyncRequestType.CREATE_SCHEMA_REGION);

    int requestId = 0;
    for (Map.Entry<String, List<TRegionReplicaSet>> sgRegionsEntry :
        createRegionGroupsPlan.getRegionGroupMap().entrySet()) {
      String storageGroup = sgRegionsEntry.getKey();
      List<TRegionReplicaSet> regionReplicaSets = sgRegionsEntry.getValue();
      for (TRegionReplicaSet regionReplicaSet : regionReplicaSets) {
        for (TDataNodeLocation dataNodeLocation : regionReplicaSet.getDataNodeLocations()) {
          clientHandler.putRequest(
              requestId, genCreateSchemaRegionReq(storageGroup, regionReplicaSet));
          clientHandler.putNodeLocation(requestId, dataNodeLocation);
          requestId += 1;
        }
      }
    }

    return clientHandler;
  }

  private DataNodeAsyncRequestContext<TCreateDataRegionReq, TSStatus>
      getCreateDataRegionClientHandler(CreateRegionGroupsPlan createRegionGroupsPlan) {
    DataNodeAsyncRequestContext<TCreateDataRegionReq, TSStatus> clientHandler =
        new DataNodeAsyncRequestContext<>(CnToDnAsyncRequestType.CREATE_DATA_REGION);

    int requestId = 0;
    for (Map.Entry<String, List<TRegionReplicaSet>> sgRegionsEntry :
        createRegionGroupsPlan.getRegionGroupMap().entrySet()) {
      String storageGroup = sgRegionsEntry.getKey();
      List<TRegionReplicaSet> regionReplicaSets = sgRegionsEntry.getValue();
      for (TRegionReplicaSet regionReplicaSet : regionReplicaSets) {
        for (TDataNodeLocation dataNodeLocation : regionReplicaSet.getDataNodeLocations()) {
          clientHandler.putRequest(
              requestId, genCreateDataRegionReq(storageGroup, regionReplicaSet));
          clientHandler.putNodeLocation(requestId, dataNodeLocation);
          requestId += 1;
        }
      }
    }

    return clientHandler;
  }

  private TCreateSchemaRegionReq genCreateSchemaRegionReq(
      String storageGroup, TRegionReplicaSet regionReplicaSet) {
    TCreateSchemaRegionReq req = new TCreateSchemaRegionReq();
    req.setStorageGroup(storageGroup);
    req.setRegionReplicaSet(regionReplicaSet);
    return req;
  }

  private TCreateDataRegionReq genCreateDataRegionReq(
      String storageGroup, TRegionReplicaSet regionReplicaSet) {
    TCreateDataRegionReq req = new TCreateDataRegionReq();
    req.setStorageGroup(storageGroup);
    req.setRegionReplicaSet(regionReplicaSet);
    return req;
  }

  public void persistRegionGroup(CreateRegionGroupsPlan createRegionGroupsPlan) {
    // Persist the allocation result
    try {
      getConsensusManager().write(createRegionGroupsPlan);
    } catch (ConsensusException e) {
      LOG.warn("Failed in the write API executing the consensus layer due to: ", e);
    }
  }

  /**
   * Force activating RegionGroup by setting status to Running, therefore the ConfigNode-leader can
   * select leader for it and use it to allocate new Partitions
   *
   * @param activateRegionGroupMap Map<Database, Map<RegionGroupId, Map<DataNodeId, activate
   *     heartbeat sample>>>
   */
  public void activateRegionGroup(
      Map<String, Map<TConsensusGroupId, Map<Integer, RegionHeartbeatSample>>>
          activateRegionGroupMap) {
    // Create RegionGroup heartbeat Caches
    activateRegionGroupMap.forEach(
        (database, regionGroupSampleMap) ->
            regionGroupSampleMap.forEach(
                (regionGroupId, regionSampleMap) ->
                    getLoadManager()
                        .getLoadCache()
                        .createRegionGroupHeartbeatCache(
                            database, regionGroupId, regionSampleMap.keySet())));
    // Force update first heartbeat samples
    getLoadManager()
        .forceUpdateRegionGroupCache(
            activateRegionGroupMap.values().stream()
                .flatMap(innerMap -> innerMap.entrySet().stream())
                .collect(Collectors.toMap(Map.Entry::getKey, Map.Entry::getValue, (a, b) -> b)));
    // Wait for leader and priority redistribution
    getLoadManager()
        .waitForRegionGroupReady(
            activateRegionGroupMap.values().stream()
                .flatMap(innterMap -> innterMap.keySet().stream())
                .collect(Collectors.toList()));
  }

  public List<TRegionReplicaSet> getAllReplicaSets(String storageGroup) {
    return getPartitionManager().getAllReplicaSets(storageGroup);
  }

  public List<TSStatus> createTriggerOnDataNodes(
      TriggerInformation triggerInformation, Binary jarFile) throws IOException {
    NodeManager nodeManager = configManager.getNodeManager();
    final Map<Integer, TDataNodeLocation> dataNodeLocationMap =
        nodeManager.getRegisteredDataNodeLocations();
    final TCreateTriggerInstanceReq request =
        new TCreateTriggerInstanceReq(triggerInformation.serialize());
    if (jarFile != null) {
      request.setJarFile(ByteBuffer.wrap(jarFile.getValues()));
    }

    DataNodeAsyncRequestContext<TCreateTriggerInstanceReq, TSStatus> clientHandler =
        new DataNodeAsyncRequestContext<>(
            CnToDnAsyncRequestType.CREATE_TRIGGER_INSTANCE, request, dataNodeLocationMap);
    CnToDnInternalServiceAsyncRequestManager.getInstance().sendAsyncRequestWithRetry(clientHandler);
    return clientHandler.getResponseList();
  }

  public List<TSStatus> dropTriggerOnDataNodes(String triggerName, boolean needToDeleteJarFile) {
    NodeManager nodeManager = configManager.getNodeManager();
    final Map<Integer, TDataNodeLocation> dataNodeLocationMap =
        nodeManager.getRegisteredDataNodeLocations();
    final TDropTriggerInstanceReq request =
        new TDropTriggerInstanceReq(triggerName, needToDeleteJarFile);

    DataNodeAsyncRequestContext<TDropTriggerInstanceReq, TSStatus> clientHandler =
        new DataNodeAsyncRequestContext<>(
            CnToDnAsyncRequestType.DROP_TRIGGER_INSTANCE, request, dataNodeLocationMap);
    CnToDnInternalServiceAsyncRequestManager.getInstance().sendAsyncRequestWithRetry(clientHandler);
    return clientHandler.getResponseList();
  }

  public List<TSStatus> activeTriggerOnDataNodes(String triggerName) {
    NodeManager nodeManager = configManager.getNodeManager();
    final Map<Integer, TDataNodeLocation> dataNodeLocationMap =
        nodeManager.getRegisteredDataNodeLocations();
    final TActiveTriggerInstanceReq request = new TActiveTriggerInstanceReq(triggerName);

    DataNodeAsyncRequestContext<TActiveTriggerInstanceReq, TSStatus> clientHandler =
        new DataNodeAsyncRequestContext<>(
            CnToDnAsyncRequestType.ACTIVE_TRIGGER_INSTANCE, request, dataNodeLocationMap);
    CnToDnInternalServiceAsyncRequestManager.getInstance().sendAsyncRequestWithRetry(clientHandler);
    return clientHandler.getResponseList();
  }

  public List<TSStatus> inactiveTriggerOnDataNodes(String triggerName) {
    NodeManager nodeManager = configManager.getNodeManager();
    final Map<Integer, TDataNodeLocation> dataNodeLocationMap =
        nodeManager.getRegisteredDataNodeLocations();
    final TInactiveTriggerInstanceReq request = new TInactiveTriggerInstanceReq(triggerName);

    DataNodeAsyncRequestContext<TInactiveTriggerInstanceReq, TSStatus> clientHandler =
        new DataNodeAsyncRequestContext<>(
            CnToDnAsyncRequestType.INACTIVE_TRIGGER_INSTANCE, request, dataNodeLocationMap);
    CnToDnInternalServiceAsyncRequestManager.getInstance().sendAsyncRequestWithRetry(clientHandler);
    return clientHandler.getResponseList();
  }

  public List<TSStatus> createPipePluginOnDataNodes(PipePluginMeta pipePluginMeta, byte[] jarFile)
      throws IOException {
    final Map<Integer, TDataNodeLocation> dataNodeLocationMap =
        configManager.getNodeManager().getRegisteredDataNodeLocations();
    final TCreatePipePluginInstanceReq request =
        new TCreatePipePluginInstanceReq(pipePluginMeta.serialize(), ByteBuffer.wrap(jarFile));

    final DataNodeAsyncRequestContext<TCreatePipePluginInstanceReq, TSStatus> clientHandler =
        new DataNodeAsyncRequestContext<>(
            CnToDnAsyncRequestType.CREATE_PIPE_PLUGIN, request, dataNodeLocationMap);
    CnToDnInternalServiceAsyncRequestManager.getInstance().sendAsyncRequestWithRetry(clientHandler);
    return clientHandler.getResponseList();
  }

  public List<TSStatus> dropPipePluginOnDataNodes(
      String pipePluginName, boolean needToDeleteJarFile) {
    final Map<Integer, TDataNodeLocation> dataNodeLocationMap =
        configManager.getNodeManager().getRegisteredDataNodeLocations();
    final TDropPipePluginInstanceReq request =
        new TDropPipePluginInstanceReq(pipePluginName, needToDeleteJarFile);

    DataNodeAsyncRequestContext<TDropPipePluginInstanceReq, TSStatus> clientHandler =
        new DataNodeAsyncRequestContext<>(
            CnToDnAsyncRequestType.DROP_PIPE_PLUGIN, request, dataNodeLocationMap);
    CnToDnInternalServiceAsyncRequestManager.getInstance().sendAsyncRequestWithRetry(clientHandler);
    return clientHandler.getResponseList();
  }

  public Map<Integer, TPushPipeMetaResp> pushAllPipeMetaToDataNodes(
      List<ByteBuffer> pipeMetaBinaryList) {
    final Map<Integer, TDataNodeLocation> dataNodeLocationMap =
        configManager.getNodeManager().getRegisteredDataNodeLocations();
    final TPushPipeMetaReq request = new TPushPipeMetaReq().setPipeMetas(pipeMetaBinaryList);

    final DataNodeAsyncRequestContext<TPushPipeMetaReq, TPushPipeMetaResp> clientHandler =
        new DataNodeAsyncRequestContext<>(
            CnToDnAsyncRequestType.PIPE_PUSH_ALL_META, request, dataNodeLocationMap);
    CnToDnInternalServiceAsyncRequestManager.getInstance()
        .sendAsyncRequestToNodeWithRetryAndTimeoutInMs(
            clientHandler,
            PipeConfig.getInstance().getPipeMetaSyncerSyncIntervalMinutes() * 60 * 1000 * 2 / 3);
    return clientHandler.getResponseMap();
  }

  public Map<Integer, TPushPipeMetaResp> pushSinglePipeMetaToDataNodes(ByteBuffer pipeMetaBinary) {
    final Map<Integer, TDataNodeLocation> dataNodeLocationMap =
        configManager.getNodeManager().getRegisteredDataNodeLocations();
    final TPushSinglePipeMetaReq request = new TPushSinglePipeMetaReq().setPipeMeta(pipeMetaBinary);

    final DataNodeAsyncRequestContext<TPushSinglePipeMetaReq, TPushPipeMetaResp> clientHandler =
        new DataNodeAsyncRequestContext<>(
            CnToDnAsyncRequestType.PIPE_PUSH_SINGLE_META, request, dataNodeLocationMap);
    CnToDnInternalServiceAsyncRequestManager.getInstance()
        .sendAsyncRequestToNodeWithRetryAndTimeoutInMs(
            clientHandler,
            PipeConfig.getInstance().getPipeMetaSyncerSyncIntervalMinutes() * 60 * 1000 * 2 / 3);
    return clientHandler.getResponseMap();
  }

  public Map<Integer, TPushPipeMetaResp> dropSinglePipeOnDataNodes(String pipeNameToDrop) {
    final Map<Integer, TDataNodeLocation> dataNodeLocationMap =
        configManager.getNodeManager().getRegisteredDataNodeLocations();
    final TPushSinglePipeMetaReq request =
        new TPushSinglePipeMetaReq().setPipeNameToDrop(pipeNameToDrop);

    final DataNodeAsyncRequestContext<TPushSinglePipeMetaReq, TPushPipeMetaResp> clientHandler =
        new DataNodeAsyncRequestContext<>(
            CnToDnAsyncRequestType.PIPE_PUSH_SINGLE_META, request, dataNodeLocationMap);
    CnToDnInternalServiceAsyncRequestManager.getInstance()
        .sendAsyncRequestToNodeWithRetryAndTimeoutInMs(
            clientHandler,
            PipeConfig.getInstance().getPipeMetaSyncerSyncIntervalMinutes() * 60 * 1000 * 2 / 3);
    return clientHandler.getResponseMap();
  }

  public Map<Integer, TPushPipeMetaResp> pushMultiPipeMetaToDataNodes(
      List<ByteBuffer> pipeMetaBinaryList) {
    final Map<Integer, TDataNodeLocation> dataNodeLocationMap =
        configManager.getNodeManager().getRegisteredDataNodeLocations();
    final TPushMultiPipeMetaReq request =
        new TPushMultiPipeMetaReq().setPipeMetas(pipeMetaBinaryList);

    final DataNodeAsyncRequestContext<TPushMultiPipeMetaReq, TPushPipeMetaResp> clientHandler =
        new DataNodeAsyncRequestContext<>(
            CnToDnAsyncRequestType.PIPE_PUSH_MULTI_META, request, dataNodeLocationMap);
    CnToDnInternalServiceAsyncRequestManager.getInstance()
        .sendAsyncRequestToNodeWithRetryAndTimeoutInMs(
            clientHandler,
            PipeConfig.getInstance().getPipeMetaSyncerSyncIntervalMinutes() * 60 * 1000 * 2 / 3);
    return clientHandler.getResponseMap();
  }

  public Map<Integer, TPushPipeMetaResp> dropMultiPipeOnDataNodes(List<String> pipeNamesToDrop) {
    final Map<Integer, TDataNodeLocation> dataNodeLocationMap =
        configManager.getNodeManager().getRegisteredDataNodeLocations();
    final TPushMultiPipeMetaReq request =
        new TPushMultiPipeMetaReq().setPipeNamesToDrop(pipeNamesToDrop);

    final DataNodeAsyncRequestContext<TPushMultiPipeMetaReq, TPushPipeMetaResp> clientHandler =
        new DataNodeAsyncRequestContext<>(
            CnToDnAsyncRequestType.PIPE_PUSH_MULTI_META, request, dataNodeLocationMap);
    CnToDnInternalServiceAsyncRequestManager.getInstance()
        .sendAsyncRequestToNodeWithRetryAndTimeoutInMs(
            clientHandler,
            PipeConfig.getInstance().getPipeMetaSyncerSyncIntervalMinutes() * 60 * 1000 * 2 / 3);
    return clientHandler.getResponseMap();
  }

  public Map<Integer, TPushTopicMetaResp> pushAllTopicMetaToDataNodes(
      List<ByteBuffer> topicMetaBinaryList) {
    final Map<Integer, TDataNodeLocation> dataNodeLocationMap =
        configManager.getNodeManager().getRegisteredDataNodeLocations();
    final TPushTopicMetaReq request = new TPushTopicMetaReq().setTopicMetas(topicMetaBinaryList);

    final DataNodeAsyncRequestContext<TPushTopicMetaReq, TPushTopicMetaResp> clientHandler =
        new DataNodeAsyncRequestContext<>(
            CnToDnAsyncRequestType.TOPIC_PUSH_ALL_META, request, dataNodeLocationMap);
    CnToDnInternalServiceAsyncRequestManager.getInstance()
        .sendAsyncRequestToNodeWithRetryAndTimeoutInMs(
            clientHandler,
            PipeConfig.getInstance().getPipeMetaSyncerSyncIntervalMinutes() * 60 * 1000 * 2 / 3);
    return clientHandler.getResponseMap();
  }

  public List<TSStatus> pushSingleTopicOnDataNode(ByteBuffer topicMeta) {
    final Map<Integer, TDataNodeLocation> dataNodeLocationMap =
        configManager.getNodeManager().getRegisteredDataNodeLocations();
    final TPushSingleTopicMetaReq request = new TPushSingleTopicMetaReq().setTopicMeta(topicMeta);

    final DataNodeAsyncRequestContext<TPushSingleTopicMetaReq, TPushTopicMetaResp> clientHandler =
        new DataNodeAsyncRequestContext<>(
            CnToDnAsyncRequestType.TOPIC_PUSH_SINGLE_META, request, dataNodeLocationMap);
    CnToDnInternalServiceAsyncRequestManager.getInstance().sendAsyncRequestWithRetry(clientHandler);
    return clientHandler.getResponseList().stream()
        .map(TPushTopicMetaResp::getStatus)
        .collect(Collectors.toList());
  }

  public List<TSStatus> dropSingleTopicOnDataNode(String topicNameToDrop) {
    final Map<Integer, TDataNodeLocation> dataNodeLocationMap =
        configManager.getNodeManager().getRegisteredDataNodeLocations();
    final TPushSingleTopicMetaReq request =
        new TPushSingleTopicMetaReq().setTopicNameToDrop(topicNameToDrop);

    final DataNodeAsyncRequestContext<TPushSingleTopicMetaReq, TPushTopicMetaResp> clientHandler =
        new DataNodeAsyncRequestContext<>(
            CnToDnAsyncRequestType.TOPIC_PUSH_SINGLE_META, request, dataNodeLocationMap);
    CnToDnInternalServiceAsyncRequestManager.getInstance().sendAsyncRequestWithRetry(clientHandler);
    return clientHandler.getResponseList().stream()
        .map(TPushTopicMetaResp::getStatus)
        .collect(Collectors.toList());
  }

  public Map<Integer, TPushTopicMetaResp> pushMultiTopicMetaToDataNodes(
      List<ByteBuffer> topicMetaBinaryList) {
    final Map<Integer, TDataNodeLocation> dataNodeLocationMap =
        configManager.getNodeManager().getRegisteredDataNodeLocations();
    final TPushMultiTopicMetaReq request =
        new TPushMultiTopicMetaReq().setTopicMetas(topicMetaBinaryList);

    final DataNodeAsyncRequestContext<TPushMultiTopicMetaReq, TPushTopicMetaResp> clientHandler =
        new DataNodeAsyncRequestContext<>(
            CnToDnAsyncRequestType.TOPIC_PUSH_MULTI_META, request, dataNodeLocationMap);
    CnToDnInternalServiceAsyncRequestManager.getInstance()
        .sendAsyncRequestToNodeWithRetryAndTimeoutInMs(
            clientHandler,
            PipeConfig.getInstance().getPipeMetaSyncerSyncIntervalMinutes() * 60 * 1000 * 2 / 3);
    return clientHandler.getResponseMap();
  }

  public Map<Integer, TPushTopicMetaResp> dropMultiTopicOnDataNodes(List<String> topicNamesToDrop) {
    final Map<Integer, TDataNodeLocation> dataNodeLocationMap =
        configManager.getNodeManager().getRegisteredDataNodeLocations();
    final TPushMultiTopicMetaReq request =
        new TPushMultiTopicMetaReq().setTopicNamesToDrop(topicNamesToDrop);

    final DataNodeAsyncRequestContext<TPushMultiTopicMetaReq, TPushTopicMetaResp> clientHandler =
        new DataNodeAsyncRequestContext<>(
            CnToDnAsyncRequestType.TOPIC_PUSH_MULTI_META, request, dataNodeLocationMap);
    CnToDnInternalServiceAsyncRequestManager.getInstance()
        .sendAsyncRequestToNodeWithRetryAndTimeoutInMs(
            clientHandler,
            PipeConfig.getInstance().getPipeMetaSyncerSyncIntervalMinutes() * 60 * 1000 * 2 / 3);
    return clientHandler.getResponseMap();
  }

  public Map<Integer, TPushConsumerGroupMetaResp> pushAllConsumerGroupMetaToDataNodes(
      List<ByteBuffer> consumerGroupMetaBinaryList) {
    final Map<Integer, TDataNodeLocation> dataNodeLocationMap =
        configManager.getNodeManager().getRegisteredDataNodeLocations();
    final TPushConsumerGroupMetaReq request =
        new TPushConsumerGroupMetaReq().setConsumerGroupMetas(consumerGroupMetaBinaryList);

    final DataNodeAsyncRequestContext<TPushConsumerGroupMetaReq, TPushConsumerGroupMetaResp>
        clientHandler =
            new DataNodeAsyncRequestContext<>(
                CnToDnAsyncRequestType.CONSUMER_GROUP_PUSH_ALL_META, request, dataNodeLocationMap);
    CnToDnInternalServiceAsyncRequestManager.getInstance()
        .sendAsyncRequestToNodeWithRetryAndTimeoutInMs(
            clientHandler,
            PipeConfig.getInstance().getPipeMetaSyncerSyncIntervalMinutes() * 60 * 1000 * 2 / 3);
    return clientHandler.getResponseMap();
  }

  public List<TSStatus> pushSingleConsumerGroupOnDataNode(ByteBuffer consumerGroupMeta) {
    final Map<Integer, TDataNodeLocation> dataNodeLocationMap =
        configManager.getNodeManager().getRegisteredDataNodeLocations();
    final TPushSingleConsumerGroupMetaReq request =
        new TPushSingleConsumerGroupMetaReq().setConsumerGroupMeta(consumerGroupMeta);

    final DataNodeAsyncRequestContext<TPushSingleConsumerGroupMetaReq, TPushConsumerGroupMetaResp>
        clientHandler =
            new DataNodeAsyncRequestContext<>(
                CnToDnAsyncRequestType.CONSUMER_GROUP_PUSH_SINGLE_META,
                request,
                dataNodeLocationMap);
    CnToDnInternalServiceAsyncRequestManager.getInstance().sendAsyncRequestWithRetry(clientHandler);
    return clientHandler.getResponseList().stream()
        .map(TPushConsumerGroupMetaResp::getStatus)
        .collect(Collectors.toList());
  }

  public List<TSStatus> dropSingleConsumerGroupOnDataNode(String consumerGroupNameToDrop) {
    final Map<Integer, TDataNodeLocation> dataNodeLocationMap =
        configManager.getNodeManager().getRegisteredDataNodeLocations();
    final TPushSingleConsumerGroupMetaReq request =
        new TPushSingleConsumerGroupMetaReq().setConsumerGroupNameToDrop(consumerGroupNameToDrop);

    final DataNodeAsyncRequestContext<TPushSingleConsumerGroupMetaReq, TPushConsumerGroupMetaResp>
        clientHandler =
            new DataNodeAsyncRequestContext<>(
                CnToDnAsyncRequestType.CONSUMER_GROUP_PUSH_SINGLE_META,
                request,
                dataNodeLocationMap);
    CnToDnInternalServiceAsyncRequestManager.getInstance().sendAsyncRequestWithRetry(clientHandler);
    return clientHandler.getResponseList().stream()
        .map(TPushConsumerGroupMetaResp::getStatus)
        .collect(Collectors.toList());
  }

  public LockQueue getNodeLock() {
    return nodeLock;
  }

  public ProcedureScheduler getScheduler() {
    return scheduler;
  }

  public LockQueue getRegionMigrateLock() {
    return regionMaintainHandler.getRegionMigrateLock();
  }

  public ReentrantLock getSchedulerLock() {
    return schedulerLock;
  }

  public ReentrantLock getSubmitRegionMigrateLock() {
    return submitRegionMigrateLock;
  }

  public RegionMaintainHandler getRegionMaintainHandler() {
    return regionMaintainHandler;
  }

  public RemoveDataNodeHandler getRemoveDataNodeHandler() {
    return removeDataNodeHandler;
  }

  private ConsensusManager getConsensusManager() {
    return configManager.getConsensusManager();
  }

  private NodeManager getNodeManager() {
    return configManager.getNodeManager();
  }

  private ClusterSchemaManager getClusterSchemaManager() {
    return configManager.getClusterSchemaManager();
  }

  private PartitionManager getPartitionManager() {
    return configManager.getPartitionManager();
  }

  private LoadManager getLoadManager() {
    return configManager.getLoadManager();
  }
}<|MERGE_RESOLUTION|>--- conflicted
+++ resolved
@@ -137,15 +137,9 @@
    * @param isGeneratedByPipe whether the deletion is triggered by pipe request
    * @return tsStatus
    */
-<<<<<<< HEAD
   public TSStatus deleteDatabaseConfig(
       final DatabaseSchemaPlan plan, final boolean isGeneratedByPipe) {
     return getClusterSchemaManager().deleteDatabase(plan, isGeneratedByPipe);
-=======
-  public TSStatus deleteDatabaseConfig(final String name, final boolean isGeneratedByPipe) {
-    final DeleteDatabasePlan deleteDatabasePlan = new DeleteDatabasePlan(name);
-    return getClusterSchemaManager().deleteDatabase(deleteDatabasePlan, isGeneratedByPipe);
->>>>>>> 530dd0bc
   }
 
   /**
