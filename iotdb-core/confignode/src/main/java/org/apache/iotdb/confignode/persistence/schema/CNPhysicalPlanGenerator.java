/*
 * Licensed to the Apache Software Foundation (ASF) under one
 * or more contributor license agreements.  See the NOTICE file
 * distributed with this work for additional information
 * regarding copyright ownership.  The ASF licenses this file
 * to you under the Apache License, Version 2.0 (the
 * "License"); you may not use this file except in compliance
 * with the License.  You may obtain a copy of the License at
 *
 *     http://www.apache.org/licenses/LICENSE-2.0
 *
 * Unless required by applicable law or agreed to in writing,
 * software distributed under the License is distributed on an
 * "AS IS" BASIS, WITHOUT WARRANTIES OR CONDITIONS OF ANY
 * KIND, either express or implied.  See the License for the
 * specific language governing permissions and limitations
 * under the License.
 */

package org.apache.iotdb.confignode.persistence.schema;

import org.apache.iotdb.commons.auth.entity.PrivilegeModelType;
import org.apache.iotdb.commons.auth.entity.PrivilegeType;
import org.apache.iotdb.commons.exception.IllegalPathException;
import org.apache.iotdb.commons.path.PartialPath;
import org.apache.iotdb.commons.schema.SchemaConstant;
import org.apache.iotdb.commons.schema.node.role.IDatabaseMNode;
import org.apache.iotdb.commons.schema.node.utils.IMNodeFactory;
import org.apache.iotdb.commons.schema.table.TsTable;
import org.apache.iotdb.commons.utils.AuthUtils;
import org.apache.iotdb.commons.utils.PathUtils;
import org.apache.iotdb.commons.utils.ThriftConfigNodeSerDeUtils;
import org.apache.iotdb.confignode.consensus.request.ConfigPhysicalPlan;
import org.apache.iotdb.confignode.consensus.request.ConfigPhysicalPlanType;
import org.apache.iotdb.confignode.consensus.request.write.auth.AuthorRelationalPlan;
import org.apache.iotdb.confignode.consensus.request.write.auth.AuthorTreePlan;
import org.apache.iotdb.confignode.consensus.request.write.database.DatabaseSchemaPlan;
import org.apache.iotdb.confignode.consensus.request.write.database.SetTTLPlan;
import org.apache.iotdb.confignode.consensus.request.write.pipe.payload.PipeCreateTableOrViewPlan;
import org.apache.iotdb.confignode.consensus.request.write.template.CommitSetSchemaTemplatePlan;
import org.apache.iotdb.confignode.consensus.request.write.template.CreateSchemaTemplatePlan;
import org.apache.iotdb.confignode.persistence.schema.mnode.IConfigMNode;
import org.apache.iotdb.confignode.persistence.schema.mnode.factory.ConfigMNodeFactory;
import org.apache.iotdb.confignode.persistence.schema.mnode.impl.ConfigTableNode;
import org.apache.iotdb.confignode.rpc.thrift.TDatabaseSchema;
import org.apache.iotdb.db.schemaengine.template.Template;

import org.apache.tsfile.external.commons.io.IOUtils;
import org.apache.tsfile.utils.Pair;
import org.apache.tsfile.utils.ReadWriteIOUtils;
import org.slf4j.Logger;
import org.slf4j.LoggerFactory;

import javax.annotation.Nonnull;

import java.io.BufferedInputStream;
import java.io.DataInputStream;
import java.io.IOException;
import java.io.InputStream;
import java.nio.ByteBuffer;
import java.nio.file.Files;
import java.nio.file.Path;
import java.util.ArrayDeque;
import java.util.ArrayList;
import java.util.Collections;
import java.util.Deque;
import java.util.HashMap;
import java.util.HashSet;
import java.util.Iterator;
import java.util.List;
import java.util.NoSuchElementException;
import java.util.Objects;
import java.util.Set;
import java.util.Stack;

import static org.apache.iotdb.commons.conf.IoTDBConstant.PATH_ROOT;
import static org.apache.iotdb.commons.schema.SchemaConstant.DATABASE_MNODE_TYPE;
import static org.apache.iotdb.commons.schema.SchemaConstant.INTERNAL_MNODE_TYPE;
import static org.apache.iotdb.commons.schema.SchemaConstant.TABLE_MNODE_TYPE;
import static org.apache.iotdb.commons.utils.IOUtils.readString;

public class CNPhysicalPlanGenerator
    implements Iterator<ConfigPhysicalPlan>, Iterable<ConfigPhysicalPlan> {

  private final Logger logger = LoggerFactory.getLogger(CNPhysicalPlanGenerator.class);
  private final IMNodeFactory<IConfigMNode> nodeFactory = ConfigMNodeFactory.getInstance();

  // File input stream.
  private InputStream inputStream = null;
  private InputStream templateInputStream = null;

  private static final String STRING_ENCODING = "utf-8";

  private final ThreadLocal<byte[]> strBufferLocal = new ThreadLocal<>();

  private final HashMap<Integer, String> templateTable = new HashMap<>();

  private final List<IConfigMNode> templateNodeList = new ArrayList<>();

  // All plan will be stored at this deque
  private final Deque<ConfigPhysicalPlan> planDeque = new ArrayDeque<>();

  private CNSnapshotFileType snapshotFileType = CNSnapshotFileType.INVALID;

  private Exception latestException = null;
  private String userName;

  public CNPhysicalPlanGenerator(
      final Path snapshotFilePath, final CNSnapshotFileType fileType, final String userName)
      throws IOException {
    if (fileType == CNSnapshotFileType.SCHEMA) {
      logger.warn("schema_template need two files");
      return;
    }
    if (fileType == CNSnapshotFileType.USER_ROLE) {
      this.userName = userName;
    }
    snapshotFileType = fileType;
    inputStream = Files.newInputStream(snapshotFilePath);
  }

  public CNPhysicalPlanGenerator(final Path schemaInfoFile, final Path templateFile)
      throws IOException {
    inputStream = Files.newInputStream(schemaInfoFile);
    // Template file is null for table mTree
    if (Objects.nonNull(templateFile)) {
      templateInputStream = Files.newInputStream(templateFile);
    }
    snapshotFileType = CNSnapshotFileType.SCHEMA;
  }

  @Nonnull
  @Override
  @SuppressWarnings("java:S4348")
  public Iterator<ConfigPhysicalPlan> iterator() {
    return this;
  }

  @Override
  public boolean hasNext() {
    if (!planDeque.isEmpty()) {
      return true;
    }

    if (snapshotFileType == CNSnapshotFileType.USER) {
      generateUserRolePhysicalPlan(true);
    } else if (snapshotFileType == CNSnapshotFileType.ROLE) {
      generateUserRolePhysicalPlan(false);
    } else if (snapshotFileType == CNSnapshotFileType.USER_ROLE) {
      generateGrantRolePhysicalPlan();
    } else if (snapshotFileType == CNSnapshotFileType.TTL) {
      generateSetTTLPlan();
    } else if (snapshotFileType == CNSnapshotFileType.SCHEMA) {
      if (Objects.nonNull(templateInputStream)) {
        generateTemplatePlan();
      }
      if (latestException != null) {
        return false;
      }
      generateDatabasePhysicalPlan();
      if (latestException != null) {
        return false;
      }
      generateSetTemplatePlan();
    }
    snapshotFileType = CNSnapshotFileType.INVALID;
    try {
      if (inputStream != null) {
        inputStream.close();
        inputStream = null;
      }
      if (templateInputStream != null) {
        templateInputStream.close();
        templateInputStream = null;
      }
    } catch (final IOException ioException) {
      latestException = ioException;
    }

    if (latestException != null) {
      return false;
    }
    return !planDeque.isEmpty();
  }

  @Override
  public ConfigPhysicalPlan next() {
    if (!hasNext()) {
      throw new NoSuchElementException();
    }
    return planDeque.pop();
  }

  public void checkException() throws Exception {
    if (latestException != null) {
      throw new Exception(latestException.getMessage());
    }
  }

  private void generateUserRolePhysicalPlan(final boolean isUser) {
    try (final DataInputStream dataInputStream =
        new DataInputStream(new BufferedInputStream(inputStream))) {
      int tag = dataInputStream.readInt();
      String user;
      if (tag < 0) {
        user = readString(dataInputStream, STRING_ENCODING, strBufferLocal, -1 * tag);
      } else if (tag == 1) {
        user = readString(dataInputStream, STRING_ENCODING, strBufferLocal);
      } else {
        if (isUser) {
          dataInputStream.readLong(); // skip userId since authorPlan do not demand it.
        }
        user = readString(dataInputStream, STRING_ENCODING, strBufferLocal);
      }

      if (isUser) {
        final String rawPassword = readString(dataInputStream, STRING_ENCODING, strBufferLocal);
        final AuthorTreePlan createUser =
            new AuthorTreePlan(ConfigPhysicalPlanType.CreateUserWithRawPassword);
        createUser.setUserName(user);
        createUser.setPassword(rawPassword);
        createUser.setPermissions(new HashSet<>());
        createUser.setNodeNameList(new ArrayList<>());
        planDeque.add(createUser);
        if (tag == 2) {
          final AuthorTreePlan updateUserMaxSession =
              new AuthorTreePlan(ConfigPhysicalPlanType.UpdateUserMaxSession);
          updateUserMaxSession.setMaxSessionPerUser(dataInputStream.readInt());
          updateUserMaxSession.setUserName(user);
          updateUserMaxSession.setPermissions(new HashSet<>());
          updateUserMaxSession.setNodeNameList(new ArrayList<>());
          planDeque.add(updateUserMaxSession);
          final AuthorTreePlan updateUserMinSession =
              new AuthorTreePlan(ConfigPhysicalPlanType.UpdateUserMinSession);
          updateUserMinSession.setMinSessionPerUser(dataInputStream.readInt());
          updateUserMinSession.setUserName(user);
          updateUserMinSession.setPermissions(new HashSet<>());
          updateUserMinSession.setNodeNameList(new ArrayList<>());
          planDeque.add(updateUserMinSession);
        }

      } else {
        final AuthorTreePlan createRole = new AuthorTreePlan(ConfigPhysicalPlanType.CreateRole);
        createRole.setRoleName(user);
        createRole.setPermissions(new HashSet<>());
        createRole.setNodeNameList(new ArrayList<>());
        planDeque.add(createRole);
      }

      final int privilegeMask = dataInputStream.readInt();
      generateGrantSysPlan(user, isUser, privilegeMask);

      if (tag < 0) {
        while (dataInputStream.available() != 0) {
          final String path = readString(dataInputStream, STRING_ENCODING, strBufferLocal);
          final PartialPath priPath;
          try {
            priPath = new PartialPath(path);
          } catch (IllegalPathException exception) {
            latestException = exception;
            return;
          }
          int privileges = dataInputStream.readInt();
          generateGrantAuthorTreePlan(user, isUser, priPath, privileges);
        }
      } else {
        int num = dataInputStream.readInt();
        for (int i = 0; i < num; i++) {
          final String path = readString(dataInputStream, STRING_ENCODING, strBufferLocal);
          final PartialPath priPath;
          try {
            priPath = new PartialPath(path);
          } catch (IllegalPathException exception) {
            latestException = exception;
            return;
          }
          int privileges = dataInputStream.readInt();
          generateGrantAuthorTreePlan(user, isUser, priPath, privileges);
        }
        int anyScopePriv = dataInputStream.readInt();
        generateGrantAuthorRelationalPlan(user, isUser, null, null, anyScopePriv);

        num = dataInputStream.readInt();
        for (int i = 0; i < num; i++) {
          final String databaseName = readString(dataInputStream, STRING_ENCODING, strBufferLocal);
          int databasePrivilege = dataInputStream.readInt();
          generateGrantAuthorRelationalPlan(user, isUser, databaseName, null, databasePrivilege);
          int tableNum = dataInputStream.readInt();
          for (int tableid = 0; tableid < tableNum; tableid++) {
            final String tableName = readString(dataInputStream, STRING_ENCODING, strBufferLocal);
            int tablePrivilege = dataInputStream.readInt();
            generateGrantAuthorRelationalPlan(
                user, isUser, databaseName, tableName, tablePrivilege);
          }
        }
      }
    } catch (IOException ioException) {
      logger.error(
          "Got IOException when deserialize use&role file, type:{}", snapshotFileType, ioException);
      latestException = ioException;
    } finally {
      strBufferLocal.remove();
    }
  }

  private void generateGrantRolePhysicalPlan() {
    try (final DataInputStream roleInputStream =
        new DataInputStream(new BufferedInputStream((inputStream)))) {
      for (int i = 0; roleInputStream.available() != 0; i++) {
        final String roleName = readString(roleInputStream, STRING_ENCODING, strBufferLocal);
        final AuthorTreePlan plan = new AuthorTreePlan(ConfigPhysicalPlanType.GrantRoleToUser);
        plan.setUserName(userName);
        plan.setRoleName(roleName);
        plan.setNodeNameList(new ArrayList<>());
        plan.setPermissions(new HashSet<>());
        planDeque.add(plan);
      }
    } catch (IOException ioException) {
      logger.error("Got IOException when deserialize roleList", ioException);
      latestException = ioException;
    } finally {
      strBufferLocal.remove();
    }
  }

  private void generateGrantSysPlan(String userName, boolean isUser, int sysMask) {
    for (int i = 0; i < PrivilegeType.getPrivilegeCount(PrivilegeModelType.SYSTEM); i++) {
      if ((sysMask & (1 << i)) != 0) {
        final AuthorTreePlan plan =
            new AuthorTreePlan(
                isUser ? ConfigPhysicalPlanType.GrantUser : ConfigPhysicalPlanType.GrantRole);
        if (isUser) {
          plan.setUserName(userName);
          plan.setRoleName("");
        } else {
          plan.setRoleName(userName);
          plan.setUserName("");
        }
        plan.setPermissions(Collections.singleton(AuthUtils.posToSysPri(i).ordinal()));
        if ((sysMask & (1 << (i + 16))) != 0) {
          plan.setGrantOpt(true);
        }
        plan.setNodeNameList(new ArrayList<>());
        planDeque.add(plan);
      }
    }
  }

  private void generateSetTTLPlan() {
    try (final DataInputStream ttlInputStream =
        new DataInputStream(new BufferedInputStream(inputStream))) {
      int size = ReadWriteIOUtils.readInt(ttlInputStream);
      while (size > 0) {
        final String path = ReadWriteIOUtils.readString(ttlInputStream);
        final long ttl = ReadWriteIOUtils.readLong(ttlInputStream);
        planDeque.add(new SetTTLPlan(PathUtils.splitPathToDetachedNodes(path), ttl));
        size--;
      }
    } catch (final IOException | IllegalPathException e) {
      logger.error("Got exception when deserializing ttl file", e);
      latestException = e;
    }
  }

  private void generateGrantAuthorTreePlan(
      String name, boolean isUser, PartialPath path, int priMask) {
    for (int pos = 0; pos < PrivilegeType.getPrivilegeCount(PrivilegeModelType.TREE); pos++) {
      if (((1 << pos) & priMask) != 0) {
        final AuthorTreePlan plan =
            new AuthorTreePlan(
                isUser ? ConfigPhysicalPlanType.GrantUser : ConfigPhysicalPlanType.GrantRole);
        if (isUser) {
          plan.setUserName(name);
          plan.setRoleName("");
        } else {
          plan.setRoleName(name);
          plan.setUserName("");
        }
        plan.setPermissions(Collections.singleton(AuthUtils.pathPosToPri(pos)));
        plan.setNodeNameList(Collections.singletonList(path));
        if ((1 << (pos + 16) & priMask) != 0) {
          plan.setGrantOpt(true);
        }
        planDeque.add(plan);
      }
    }
  }

  private void generateGrantAuthorRelationalPlan(
      String name, boolean isUser, String database, String table, int priMask) {
    for (int pos = 0; pos < PrivilegeType.getPrivilegeCount(PrivilegeModelType.RELATIONAL); pos++) {
      if (((1 << pos) & priMask) != 0) {
        final AuthorRelationalPlan plan;
        if (database == null && table == null) {
          plan =
              new AuthorRelationalPlan(
                  isUser
                      ? ConfigPhysicalPlanType.RGrantUserAny
                      : ConfigPhysicalPlanType.RGrantRoleAny);
        } else if (database != null && table == null) {
          plan =
              new AuthorRelationalPlan(
                  isUser
                      ? ConfigPhysicalPlanType.RGrantUserDBPriv
                      : ConfigPhysicalPlanType.RGrantRoleDBPriv);
        } else {
          plan =
              new AuthorRelationalPlan(
                  isUser
                      ? ConfigPhysicalPlanType.RGrantUserTBPriv
                      : ConfigPhysicalPlanType.RGrantRoleTBPriv);
        }
        if (isUser) {
          plan.setUserName(name);
          plan.setRoleName("");
        } else {
          plan.setRoleName(name);
          plan.setUserName("");
        }
        plan.setPermissions(Collections.singleton(AuthUtils.posToObjPri(pos).ordinal()));
        if ((1 << (pos + 16) & priMask) != 0) {
          plan.setGrantOpt(true);
        }
        plan.setDatabaseName(database == null ? "" : database);
        plan.setTableName(table == null ? "" : table);
        planDeque.add(plan);
      }
    }
  }

  // NOTE: The stack is reserved for mTree creation, to unify the logic and to get full path
  // info for schema template set. Do not touch this
  private void generateDatabasePhysicalPlan() {
    try (final BufferedInputStream bufferedInputStream = new BufferedInputStream(inputStream)) {
      byte type = ReadWriteIOUtils.readByte(bufferedInputStream);
      String name;
      int childNum;
      final Stack<Pair<IConfigMNode, Boolean>> stack = new Stack<>();
      IConfigMNode databaseMNode;
      IConfigMNode internalMNode;
      ConfigTableNode tableNode;

      final Set<TsTable> tableSet = new HashSet<>();

      if (type == DATABASE_MNODE_TYPE) {
        databaseMNode = deserializeDatabaseMNode(bufferedInputStream);
        name = databaseMNode.getName();
        stack.push(new Pair<>(databaseMNode, true));
      } else if (type == TABLE_MNODE_TYPE) {
        tableNode = ConfigMTree.deserializeTableMNode(bufferedInputStream);
        name = tableNode.getName();
        stack.push(new Pair<>(tableNode, false));
        tableSet.add(tableNode.getTable());
      } else {
        internalMNode = deserializeInternalMNode(bufferedInputStream);
        // Child num
        ReadWriteIOUtils.readInt(bufferedInputStream);
        name = internalMNode.getName();
        stack.push(new Pair<>(internalMNode, false));
      }

      while (!PATH_ROOT.equals(name)) {
        type = ReadWriteIOUtils.readByte(bufferedInputStream);
        switch (type) {
          case INTERNAL_MNODE_TYPE:
            internalMNode = deserializeInternalMNode(bufferedInputStream);
            childNum = ReadWriteIOUtils.readInt(bufferedInputStream);
            boolean hasDB = false;
            while (childNum > 0) {
              hasDB = stack.peek().right;
              internalMNode.addChild(stack.pop().left);
              childNum--;
            }
            stack.push(new Pair<>(internalMNode, hasDB));
            name = internalMNode.getName();
            break;
          case DATABASE_MNODE_TYPE:
<<<<<<< HEAD
            databaseMNode = deserializeDatabaseMNode(bufferedInputStream);
=======
            databaseMNode = deserializeDatabaseMNode(bufferedInputStream).getAsMNode();
>>>>>>> 18cd382b
            while (!stack.isEmpty() && !stack.peek().right) {
              databaseMNode.addChild(stack.pop().left);
            }
            stack.push(new Pair<>(databaseMNode, true));
            name = databaseMNode.getName();
            for (final TsTable table : tableSet) {
              planDeque.add(new PipeCreateTableOrViewPlan(name, table));
            }
            tableSet.clear();
            break;
          case TABLE_MNODE_TYPE:
            tableNode = ConfigMTree.deserializeTableMNode(bufferedInputStream);
            name = tableNode.getName();
            stack.push(new Pair<>(tableNode, false));
            tableSet.add(tableNode.getTable());
            break;
          default:
            logger.error("Unrecognized node type. Cannot deserialize MTree from given buffer");
            return;
        }
      }
    } catch (final IOException ioException) {
      logger.error("Got IOException when construct database Tree", ioException);
      latestException = ioException;
    }
  }

  private void generateTemplatePlan() {
    try (final BufferedInputStream bufferedInputStream =
        new BufferedInputStream(templateInputStream)) {
      final ByteBuffer byteBuffer = ByteBuffer.wrap(IOUtils.toByteArray(bufferedInputStream));
      // Skip id
      ReadWriteIOUtils.readInt(byteBuffer);
      int size = ReadWriteIOUtils.readInt(byteBuffer);
      while (size > 0) {
        final Template template = new Template();
        template.deserialize(byteBuffer);
        templateTable.put(template.getId(), template.getName());
        template.setId(0);
        final CreateSchemaTemplatePlan plan =
            new CreateSchemaTemplatePlan(template.serialize().array());
        planDeque.add(plan);
        size--;
      }
    } catch (IOException ioException) {
      logger.error("Got IOException when deserialize template info", ioException);
      latestException = ioException;
    }
  }

  private void generateSetTemplatePlan() {
    if (templateNodeList.isEmpty()) {
      return;
    }
    for (final IConfigMNode templateNode : templateNodeList) {
      final String templateName = templateTable.get(templateNode.getSchemaTemplateId());
      final CommitSetSchemaTemplatePlan plan =
          new CommitSetSchemaTemplatePlan(templateName, templateNode.getFullPath());
      planDeque.add(plan);
    }
  }

  private IConfigMNode deserializeDatabaseMNode(final InputStream inputStream) throws IOException {
    final IDatabaseMNode<IConfigMNode> databaseMNode =
        nodeFactory.createDatabaseMNode(null, ReadWriteIOUtils.readString(inputStream));
    databaseMNode.getAsMNode().setSchemaTemplateId(ReadWriteIOUtils.readInt(inputStream));
    databaseMNode
        .getAsMNode()
        .setDatabaseSchema(ThriftConfigNodeSerDeUtils.deserializeTDatabaseSchema(inputStream));

    if (databaseMNode.getAsMNode().getSchemaTemplateId() >= 0 && !templateTable.isEmpty()) {
      templateNodeList.add((IConfigMNode) databaseMNode);
    }

    final TDatabaseSchema schema = databaseMNode.getAsMNode().getDatabaseSchema();
    if (!schema.getName().equals(SchemaConstant.AUDIT_DATABASE)
        && !schema.getName().equals(SchemaConstant.SYSTEM_DATABASE)) {
      final DatabaseSchemaPlan createDBPlan =
          new DatabaseSchemaPlan(ConfigPhysicalPlanType.CreateDatabase, schema);
      planDeque.add(createDBPlan);
    }
    return databaseMNode.getAsMNode();
  }

  private IConfigMNode deserializeInternalMNode(final InputStream inputStream) throws IOException {
    final IConfigMNode basicMNode =
        nodeFactory.createInternalMNode(null, ReadWriteIOUtils.readString(inputStream));
    basicMNode.setSchemaTemplateId(ReadWriteIOUtils.readInt(inputStream));
    if (basicMNode.getSchemaTemplateId() >= 0 && !templateTable.isEmpty()) {
      templateNodeList.add(basicMNode);
    }
    return basicMNode;
  }
}<|MERGE_RESOLUTION|>--- conflicted
+++ resolved
@@ -475,11 +475,7 @@
             name = internalMNode.getName();
             break;
           case DATABASE_MNODE_TYPE:
-<<<<<<< HEAD
             databaseMNode = deserializeDatabaseMNode(bufferedInputStream);
-=======
-            databaseMNode = deserializeDatabaseMNode(bufferedInputStream).getAsMNode();
->>>>>>> 18cd382b
             while (!stack.isEmpty() && !stack.peek().right) {
               databaseMNode.addChild(stack.pop().left);
             }
