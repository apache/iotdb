--- conflicted
+++ resolved
@@ -311,11 +311,7 @@
    *
    * @param databaseName databaseName
    */
-<<<<<<< HEAD
   public void deleteDatabase(final String databaseName) {
-=======
-  public void deleteDatabase(final DeleteDatabasePlan plan) {
->>>>>>> 530dd0bc
     // Clean the databaseTable cache
     databasePartitionTables.remove(databaseName);
   }
